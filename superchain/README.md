--- conflicted
+++ resolved
@@ -13,15 +13,9 @@
 `OpenJDK 8`     | Amazon Corretto `>= 8.242.08.1`
 `.NET SDK`      | `>= 3.1.101`
 `mono`          | `>= 6.8.0.105`
-<<<<<<< HEAD
 `Javascript`    | `node >= 12.7.0` OR `node >= 14.16.0` OR `node >= 16.0.0` with `npm >= 6.14.11` (see [NodeJS and NPM](#nodejs-and-npm))
-`PowerShell`    | `pwsh >= 6.2.3`
+`PowerShell`    | `pwsh >= 7.1.3`
 `Python 3`      | `python3 >= 3.7.4` with `pip3 >= 20.0.2`
-=======
-`Javascript`    | `node >= 10.19.0` OR `node >= 14.16.0` with `npm >= 6.14.11` (see [NodeJS and NPM](#nodejs-and-npm))
-`PowerShell`    | `pwsh >= 7.1.3`
-`Python 3`      | `python3 >= 3.7.3` with `pip3 >= 20.0.2`
->>>>>>> e9402ac5
 `Go`            | `go >= 1.16`
 
 ## Image tags
@@ -57,14 +51,8 @@
 
 We build multiple versions of this image, for different versions of Node. They are available as:
 
-<<<<<<< HEAD
-* `jsii/superchain:node12[-nightly]`
-* `jsii/superchain:node14[-nightly]`
-* `jsii/superchain:node16[-nightly]`
-=======
 * `jsii/superchain:node10(-buster-slim|-nightly)`
 * `jsii/superchain:node14(-buster-slim|-nightly)`
->>>>>>> e9402ac5
 
 The following labels are also available, and are aliases for the Node 12 images:
 
