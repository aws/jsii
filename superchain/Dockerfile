########################################################################################################################
# Introduction
########################################################################################################################
# This is a multi-stage build, which eventually results in a squashed image.
# The image intended for release/use is the one obtained using `docker build --target=superchain ...`.
#
# Stages are as follows
# 1. [bindist]    Prepare a bunch of binary distributions
# 2. [staging]    Prepare the superchain staging image
# 3. [superchain] Squash into a single layer
# 4. [test]       Run tests on the superchain stage
#
# Multi-stage build allows several of these steps to run in parallel up to some point. It makes the build cache usage
# more efficient, and allows us to run cross-architecture builds in the most efficient possible manner, by running the
# "platform-independent" elements within the build platform, which does not require any kind of emulation.

ARG DEBIAN_VERSION="bookworm"

########################################################################################################################
# NOTE: This uses public.ecr.aws/docker/library/debian instead of public.ecr.aws/debian/debian (which would be
# preferred) due to an ECR Public issue currently blocking the use of the later.
#
# See: https://github.com/aws/containers-roadmap/issues/2023
########################################################################################################################

########################################################################################################################
# Prepare install images of "manual" binary distributions (runs on BUILD platform for speed)
########################################################################################################################
FROM --platform=${BUILDPLATFORM} public.ecr.aws/docker/library/debian:${DEBIAN_VERSION}-slim as bindist

# Build & target platforms, they are provided by buildx and will look like "linux/amd64" or "linux/arm64"
ARG BUILDPLATFORM
ARG TARGETPLATFORM

# Setting defaults for backwards compatibility with "docker build" (see https://github.com/docker/buildx/issues/510)
ENV BUILDPLATFORM=${BUILDPLATFORM:-linux/amd64}                                                                         \
  TARGETPLATFORM=${TARGETPLATFORM:-linux/amd64}

ARG DEBIAN_VERSION="bookworm"

# We require a couple of tools to be available in order to work here...
RUN echo "deb http://deb.debian.org/debian ${DEBIAN_VERSION}-backports main"                                            \
    > "/etc/apt/sources.list.d/${DEBIAN_VERSION}-backports.list"                                                        \
  && apt-get update                                                                                                     \
  && apt-get install -y gpg tar zsh                                                                                     \
  # We need a "recent" (>= 7.71) version of curl for --retry-all-errors, so we get it from backports...
  && apt-get install -y -t "${DEBIAN_VERSION}-backports" curl

# We'll be using zsh substitutions, so ensuring this is the shell we use
SHELL ["/bin/zsh", "-c"]

# Prepare maven binary distribution
ARG M2_VERSION="3.9.4"
ENV M2_DISTRO="https://www.apache.org/dist/maven/maven-3"
RUN set -eo pipefail                                                                                                    \
  && curl -fSsL "${M2_DISTRO}/${M2_VERSION}/binaries/apache-maven-${M2_VERSION}-bin.tar.gz"                             \
    -o /tmp/apache-maven.tar.gz                                                                                         \
  && curl -fSsL "${M2_DISTRO}/${M2_VERSION}/binaries/apache-maven-${M2_VERSION}-bin.tar.gz.asc"                         \
    -o /tmp/apache-maven.tar.gz.asc                                                                                     \
  && mkdir -p /tmp/gpg-maven && chmod go-rwx /tmp/gpg-maven                                                             \
  && curl -fSsL "https://www.apache.org/dist/maven/KEYS" | gpg --homedir /tmp/gpg-maven --import                        \
  && gpg --homedir /tmp/gpg-maven --verify /tmp/apache-maven.tar.gz.asc /tmp/apache-maven.tar.gz                        \
  && mkdir -p /opt/apache/maven                                                                                         \
  && tar xzf /tmp/apache-maven.tar.gz -C /opt/apache/maven --strip-components=1

# Prepare .NET Core distribution
ARG DOTNET_CHANNEL="6.0"
ENV DOTNET_FEED="https://dotnetcli.blob.core.windows.net/dotnet"
RUN DOTNET_VERSION=$(curl -fSsL "${DOTNET_FEED}/Sdk/${DOTNET_CHANNEL}/latest.version")                                  \
  && DOTNET_ASSET="dotnet-sdk-${DOTNET_VERSION}-linux-${${TARGETPLATFORM#linux/}/amd64/x64}.tar.gz"                     \
  && curl -fSsL "${DOTNET_FEED}/Sdk/${DOTNET_VERSION}/${DOTNET_ASSET}" -o /tmp/dotnet.tar.gz                            \
  && mkdir -p /opt/microsoft/dotnet                                                                                     \
  && tar zxf /tmp/dotnet.tar.gz -C /opt/microsoft/dotnet

# Prepare PowerShell LTS distribution
ENV POWERSHELL_RELEASES="https://github.com/PowerShell/PowerShell/releases"
RUN POWERSHELL_RELEASE=$(curl -X GET -fSsIL "https://aka.ms/powershell-release?tag=lts" -o /dev/null                    \
    --retry 5 --retry-all-errors -w %{url_effective})                                                                   \
  && POWERSHELL_VERSION=${POWERSHELL_RELEASE#${POWERSHELL_RELEASES}/tag/v}                                              \
  && ASSET="powershell-${POWERSHELL_VERSION}-linux-${${TARGETPLATFORM#linux/}/amd64/x64}.tar.gz"                        \
  && curl -fSsL "${POWERSHELL_RELEASES}/download/v${POWERSHELL_VERSION}/${ASSET}" --retry 5 --retry-all-errors          \
    -o /tmp/powershell.tar.gz                                                                                           \
  && mkdir -p /opt/microsoft/powershell                                                                                 \
  && tar zxf /tmp/powershell.tar.gz -C /opt/microsoft/powershell                                                        \
  && chmod +x /opt/microsoft/powershell/pwsh

# Prepare Go distribution
ARG GO_VERSION="1.18.5"
RUN curl -fSsL "https://golang.org/dl/go${GO_VERSION}.linux-${TARGETPLATFORM#linux/}.tar.gz" -o /tmp/go.tar.gz          \
  && mkdir -p /opt/golang/go                                                                                            \
  && tar -xzf /tmp/go.tar.gz -C /opt/golang/go --strip-components=1

########################################################################################################################
# Set up the image
########################################################################################################################
FROM public.ecr.aws/docker/library/debian:${DEBIAN_VERSION}-slim as staging

# Build & target platforms, they are provided by buildx and will look like "linux/amd64" or "linux/arm64"
ARG BUILDPLATFORM
ARG TARGETPLATFORM

# Setting defaults for backwards compatibility with "docker build" (see https://github.com/docker/buildx/issues/510)
ENV BUILDPLATFORM=${BUILDPLATFORM:-linux/amd64}                                                                         \
  TARGETPLATFORM=${TARGETPLATFORM:-linux/amd64}

ARG DEBIAN_VERSION="bookworm"

SHELL ["/bin/bash", "-c"]

# Set locale and some other interesting environment variables
ENV LANG="C.UTF-8"                                                                                                      \
  LC_ALL="C.UTF-8"                                                                                                      \
  CHARSET="UTF-8"                                                                                                       \
  \
  DOTNET_RUNNING_IN_CONTAINER="true"                                                                                    \
  DOTNET_USE_POLLING_FILE_WATCHER="true"                                                                                \
  NUGET_XMLDOC_MODE="skip"                                                                                              \
  \
  M2_HOME="/opt/apache/maven"                                                                                           \
  M2="/opt/apache/maven/bin"                                                                                            \
  \
  GOROOT="/opt/golang/go"

# Installing the system dependencies we need...
RUN apt-get update                                                                                                      \
  && apt-get -y upgrade                                                                                                 \
  && apt-get -y install --no-install-recommends                                                                         \
    acl                                                                                                                 \
    apt-transport-https                                                                                                 \
    build-essential                                                                                                     \
    ca-certificates                                                                                                     \
    curl                                                                                                                \
    dirmngr                                                                                                             \
    git                                                                                                                 \
    gnupg                                                                                                               \
    gzip                                                                                                                \
    libbz2-dev                                                                                                          \
    libffi-dev                                                                                                          \
    libicu-dev                                                                                                          \
    liblzma-dev                                                                                                         \
    libncursesw5-dev                                                                                                    \
    libreadline-dev                                                                                                     \
    libsqlite3-dev                                                                                                      \
    libssl-dev                                                                                                          \
    libxml2-dev                                                                                                         \
    libxmlsec1-dev                                                                                                      \
<<<<<<< HEAD
=======
    openssh-client                                                                                                      \
>>>>>>> 77f0f84e
    openssl                                                                                                             \
    rsync                                                                                                               \
    sudo                                                                                                                \
    tk-dev                                                                                                              \
    unzip                                                                                                               \
    xz-utils                                                                                                            \
    zip                                                                                                                 \
    zlib1g-dev                                                                                                          \
  && rm -rf /var/lib/apt/lists/*

# Install mono
COPY superchain/gpg/mono.asc /tmp/mono.asc
RUN apt-key add /tmp/mono.asc && rm /tmp/mono.asc                                                                       \
  # Mono only provides a Debian Buster (10) distribution point, but it works with subsequent debians, too...
  && echo "deb https://download.mono-project.com/repo/debian stable-buster main"                                        \
    > /etc/apt/sources.list.d/mono-official-stable.list                                                                 \
  && apt-get update                                                                                                     \
  && apt-get -y install mono-devel                                                                                      \
  && rm -rf /var/lib/apt/lists/*

# Install Rust (required for https://pypi.org/project/cryptography/ in certain circumstances... like ARM64 arch)
ENV RUSTUP_HOME=/usr/local/rustup                                                                                       \
  CARGO_HOME=/usr/local/cargo
RUN set -eo pipefail                                                                                                    \
  && curl -fSsL "https://sh.rustup.rs" | sh -s -- -y --no-modify-path --profile=minimal                                 \
  && echo "source ${CARGO_HOME}/env" >> /etc/profile.d/cargo.sh                                                         \
  && chmod -R a+rw ${CARGO_HOME}
ENV PATH=$PATH:${CARGO_HOME}/bin

# Install Python 3
ENV PYENV_ROOT="/opt/pyenv"
RUN curl -fSsL "https://pyenv.run" | bash                                                                               \
  && command -v pyenv >/dev/null || export PATH="$PYENV_ROOT/bin:$PATH"                                                 \
  && eval "$(pyenv init -)"                                                                                             \
  && PYTHON_CONFIGURE_OPTS='--enable-optimizations --with-lto' pyenv install 3.8                                        \
  && pyenv global 3.8                                                                                                   \
  && python3 -m pip install --no-input --upgrade pip                                                                    \
  && python3 -m pip install --no-input --upgrade black setuptools twine wheel aws-sam-cli                               \
  && rm -rf $(pip cache dir)                                                                                            \
  && rm -rf /var/lib/apt/lists/*

# Install AWS CLI v2
ENV AWS_CLI_V2_URL='https://awscli.amazonaws.com/awscli-exe-linux-x86_64.zip'
RUN curl "${AWS_CLI_V2_URL}" -o "/tmp/awscliv2.zip"                                                                     \
  && unzip /tmp/awscliv2.zip -d /tmp/awscliv2                                                                           \
  && /tmp/awscliv2/aws/install -b /usr/local/bin --update                                                               \
  && rm -rf /tmp/awscliv2*


# Install JDK8 (Amazon Corretto 8)
COPY superchain/gpg/corretto.asc /tmp/corretto.asc
RUN apt-key add /tmp/corretto.asc && rm /tmp/corretto.asc                                                               \
  && echo "deb https://apt.corretto.aws stable main" > /etc/apt/sources.list.d/amazon-corretto.list                     \
  && apt-get update                                                                                                     \
  && mkdir -p /usr/share/man/man1                                                                                       \
  && apt-get -y install java-20-amazon-corretto-jdk                                                                     \
  && rm -rf /usr/share/man/man1                                                                                         \
  && rm -rf /var/lib/apt/lists/*

# Install Docker
COPY superchain/gpg/docker.asc /tmp/docker.asc
RUN apt-key add /tmp/docker.asc && rm /tmp/docker.asc                                                                   \
  && echo "deb https://download.docker.com/linux/debian ${DEBIAN_VERSION} stable" > /etc/apt/sources.list.d/docker.list \
  && apt-get update                                                                                                     \
  && apt-get -y install docker-ce docker-ce-cli containerd.io                                                           \
  && rm -rf /var/lib/apt/lists/*
VOLUME /var/lib/docker

# Install GitHub CLI
ARG GITHUB_CLI_VERSION="1.13.1"
RUN BASE="https://github.com/cli/cli/releases/download"                                                                 \
  && echo "${BASE}/v${GITHUB_CLI_VERSION}/gh_${GITHUB_CLI_VERSION}_linux_${TARGETPLATFORM#linux/}.deb"                  \
  && curl -fSsL "${BASE}/v${GITHUB_CLI_VERSION}/gh_${GITHUB_CLI_VERSION}_linux_${TARGETPLATFORM#linux/}.deb"            \
    -o /tmp/gh.deb                                                                                                      \
  && apt-get update                                                                                                     \
  && apt-get -y install /tmp/gh.deb                                                                                     \
  && rm /tmp/gh.deb                                                                                                     \
  && rm -rf /var/lib/apt/lists/*

# Install .NET Core and PowerShell
COPY --from=bindist /opt/microsoft/dotnet /opt/microsoft/dotnet
RUN ln -s /opt/microsoft/dotnet/dotnet /usr/bin/dotnet
COPY --from=bindist /opt/microsoft/powershell /opt/microsoft/powershell
RUN ln -s /opt/microsoft/powershell/pwsh /usr/bin/pwsh

# Install Maven
COPY --from=bindist /opt/apache/maven ${M2_HOME}
COPY superchain/m2-settings.xml /root/.m2/settings.xml

# Install Go
COPY --from=bindist /opt/golang/go ${GOROOT}

# Install Node 14+ (configurable with '--build-arg NODE_MAJOR_VERSION=xxx') and yarn
# (Put this as late as possible in the Dockerfile so we get to reuse the layer cache
# for most of the multiple builds).
ARG NODE_MAJOR_VERSION="16"
COPY superchain/gpg/nodesource.asc /tmp/nodesource.asc
COPY superchain/gpg/yarn.asc /tmp/yarn.asc
RUN apt-key add /tmp/nodesource.asc && rm /tmp/nodesource.asc                                                           \
  && echo "deb https://deb.nodesource.com/node_${NODE_MAJOR_VERSION}.x ${DEBIAN_VERSION} main"                          \
    > /etc/apt/sources.list.d/nodesource.list                                                                           \
  # Reduce priority of the "standard" nodejs package, so that the one from nodesource is always preferred...
  && echo "Package: nodejs" > /etc/apt/preferences.d/nodejs                                                             \
  && echo 'Pin: origin "deb.debian.org"' >> /etc/apt/preferences.d/nodejs                                               \
  && echo "Pin-Priority: 50" >> /etc/apt/preferences.d/nodejs                                                           \
  && apt-key add /tmp/yarn.asc && rm /tmp/yarn.asc                                                                      \
  && echo "deb https://dl.yarnpkg.com/debian stable main" > /etc/apt/sources.list.d/yarnpkg.list                        \
  && apt-get update                                                                                                     \
  && apt-get -y install nodejs yarn                                                                                     \
  && rm -rf /var/lib/apt/lists/*


# Install Amazon SSM agent (allows debugging of builds via `codebuild-breakpoint`, https://go.aws/3TVW7vL)
RUN apt-get update                                                                                                      \
  && apt-get -y install --no-install-recommends curl                                                                    \
  && curl -fSsL "https://s3.amazonaws.com/ec2-downloads-windows/SSMAgent/latest/debian_${TARGETPLATFORM#linux/}/amazon-ssm-agent.deb"\
    -o /tmp/amazon-ssm-agent.deb                                                                                        \
  && dpkg -i /tmp/amazon-ssm-agent.deb                                                                                  \
  && systemctl enable amazon-ssm-agent                                                                                  \
  && rm -rf /var/lib/apt/lists/*
COPY --chown=superchain:superchain superchain/amazon-ssm-agent.json /etc/amazon/ssm/amazon-ssm-agent.json


# Install some configuration
COPY superchain/ssh_config /root/.ssh/config
RUN chmod 600 /root/.ssh/config

# Create the image's non-root user, and enable no-password sudo
RUN groupadd --gid 1001 superchain                                                                                      \
  && useradd --shell /bin/bash --comment "Docker User" --uid 1001 --gid 1001 --no-log-init --groups sudo superchain     \
  && echo "%sudo ALL = (ALL:ALL) NOPASSWD: ALL" >> /etc/sudoers.d/nopasswd                                              \
  && echo "superchain ALL = (ALL:ALL) NOPASSWD: ALL" >> /etc/sudoers.d/nopasswd                                         \
  && chmod 0440 /etc/sudoers.d/nopasswd
COPY --chown=superchain:superchain superchain/m2-settings.xml /home/superchain/.m2/settings.xml
COPY --chown=superchain:superchain superchain/ssh_config /home/superchain/.ssh/config
RUN chmod 600 /home/superchain/.ssh/config

# Create the attributions document
RUN RUST_DOCS="${RUSTUP_HOME}/toolchains/$(rustup show active-toolchain | cut -d' ' -f 1)/share/doc"                    \
  && RUSTUP_VERSION=$(rustup --version 2>/dev/null | cut -d' ' -f2)                                                     \
  && echo "This public.ecr.aws/jsii/superchain image includes the following third-party software/licensing:" > /NOTICE  \
  && echo "" >> /NOTICE                                                                                                 \
  # Start with the packages that didn't come from "apt-get" or don't have a copyright file
  && echo "################################################################################" >> /NOTICE                 \
  && echo "docker-ce:" >> /NOTICE                                                                                       \
  && echo "" >> /NOTICE                                                                                                 \
  && echo "------------------------------------ NOTICE ------------------------------------" >> /NOTICE                 \
  && curl -fSsL "https://github.com/docker/cli/raw/master/NOTICE" >> /NOTICE                                            \
  && echo "" >> /NOTICE                                                                                                 \
  && echo "------------------------------------ LICENSE ------------------------------------" >> /NOTICE                \
  && curl -fSsL "https://github.com/docker/cli/raw/master/LICENSE" >> /NOTICE                                           \
  && echo "################################################################################" >> /NOTICE                 \
  && echo "docker-ce-cli:" >> /NOTICE                                                                                   \
  && echo "" >> /NOTICE                                                                                                 \
  && echo "------------------------------------ NOTICE ------------------------------------" >> /NOTICE                 \
  && curl -fSsL "https://github.com/moby/moby/raw/master/NOTICE" >> /NOTICE                                             \
  && echo "" >> /NOTICE                                                                                                 \
  && echo "------------------------------------ LICENSE ------------------------------------" >> /NOTICE                \
  && curl -fSsL "https://github.com/moby/moby/raw/master/LICENSE" >> /NOTICE                                            \
  && echo "################################################################################" >> /NOTICE                 \
  && echo "dotnet:" >> /NOTICE                                                                                          \
  && echo "" >> /NOTICE                                                                                                 \
  && echo "------------------------------------ LICENSE ------------------------------------" >> /NOTICE                \
  && cat /opt/microsoft/dotnet/LICENSE.txt >> /NOTICE                                                                   \
  && echo "" >> /NOTICE                                                                                                 \
  && echo "------------------------------------ THIRD-PARTY NOTICES ------------------------------------" >> /NOTICE    \
  && cat /opt/microsoft/dotnet/ThirdPartyNotices.txt >> /NOTICE                                                         \
  && echo "################################################################################" >> /NOTICE                 \
  && echo "gh:" >> /NOTICE                                                                                              \
  && curl -fSsL "https://github.com/cli/cli/raw/trunk/LICENSE" >> /NOTICE                                               \
  && echo "################################################################################" >> /NOTICE                 \
  && echo "go:" >> /NOTICE                                                                                              \
  && echo "" >> /NOTICE                                                                                                 \
  && echo "------------------------------------ LICENSE ------------------------------------" >> /NOTICE                \
  && cat ${GOROOT}/LICENSE  >> /NOTICE                                                                                  \
  && echo "" >> /NOTICE                                                                                                 \
  && echo "------------------------------------ PATENTS ------------------------------------" >> /NOTICE                \
  && cat ${GOROOT}/PATENTS >> /NOTICE                                                                                   \
  && echo "################################################################################" >> /NOTICE                 \
  && echo "java-20-amazon-corretto-jdk:" >> /NOTICE                                                                     \
  && echo "" >> /NOTICE                                                                                                 \
  && echo "------------------------------------ LICENSE ------------------------------------" >> /NOTICE                \
  && cat /usr/lib/jvm/java-20-amazon-corretto/LICENSE >> /NOTICE                                                        \
  && echo "" >> /NOTICE                                                                                                 \
  && echo "------------------------------------ THIRD-PARTY NOTICES ------------------------------------" >> /NOTICE    \
  && cat /usr/lib/jvm/java-20-amazon-corretto/ADDITIONAL_LICENSE_INFO >> /NOTICE                                        \
  && echo "################################################################################" >> /NOTICE                 \
  && echo "maven:" >> /NOTICE                                                                                           \
  && echo "" >> /NOTICE                                                                                                 \
  && echo "------------------------------------ NOTICE ------------------------------------" >> /NOTICE                 \
  && cat ${M2_HOME}/NOTICE >> /NOTICE                                                                                   \
  && echo "" >> /NOTICE                                                                                                 \
  && echo "------------------------------------ LICENSE ------------------------------------" >> /NOTICE                \
  && cat ${M2_HOME}/LICENSE >> /NOTICE                                                                                  \
  && echo "################################################################################" >> /NOTICE                 \
  && echo "cargo:" >> /NOTICE                                                                                           \
  && echo "" >> /NOTICE                                                                                                 \
  && echo "------------------------------------ LICENSE (APACHE) ------------------------------------" >> /NOTICE       \
  && cat ${RUST_DOCS}/cargo/LICENSE-APACHE >> /NOTICE                                                                   \
  && echo "" >> /NOTICE                                                                                                 \
  && echo "------------------------------------ LICENSE (MIT) ------------------------------------" >> /NOTICE          \
  && cat ${RUST_DOCS}/cargo/LICENSE-MIT >> /NOTICE                                                                      \
  && echo "" >> /NOTICE                                                                                                 \
  && echo "------------------------------------ THIRD-PARTY LICENSES ------------------------------------" >> /NOTICE   \
  && cat ${RUST_DOCS}/cargo/LICENSE-THIRD-PARTY >> /NOTICE                                                              \
  && echo "################################################################################" >> /NOTICE                 \
  && echo "rust:" >> /NOTICE                                                                                            \
  && cat ${RUST_DOCS}/rust/COPYRIGHT >> /NOTICE                                                                         \
  && echo "################################################################################" >> /NOTICE                 \
  && echo "rustup:" >> /NOTICE                                                                                          \
  && echo "" >> /NOTICE                                                                                                 \
  && echo "------------------------------------ LICENSE (APACHE) ------------------------------------" >> /NOTICE       \
  && curl -fSsL "https://github.com/rust-lang/rustup/raw/${RUSTUP_VERSION}/LICENSE-APACHE" >> /NOTICE                   \
  && echo "" >> /NOTICE                                                                                                 \
  && echo "------------------------------------ LICENSE (MIT) ------------------------------------" >> /NOTICE          \
  && curl -fSsL "https://github.com/rust-lang/rustup/raw/${RUSTUP_VERSION}/LICENSE-MIT" >> /NOTICE                      \
  && echo "################################################################################" >> /NOTICE                 \
  && echo "powershell:" >> /NOTICE                                                                                      \
  && echo "" >> /NOTICE                                                                                                 \
  && echo "------------------------------------ LICENSE ------------------------------------" >> /NOTICE                \
  && cat /opt/microsoft/powershell/LICENSE.txt >> /NOTICE                                                               \
  && echo "" >> /NOTICE                                                                                                 \
  && echo "------------------------------------ THIRD-PARTY NOTICES ------------------------------------" >> /NOTICE    \
  && cat /opt/microsoft/powershell/ThirdPartyNotices.txt >> /NOTICE                                                     \
  && echo "################################################################################" >> /NOTICE                 \
  # Clean up
  && unset RUST_DOCS RUSTUP_VERSION                                                                                     \
  # And then aggregate everything that came from dpkg which ships a copyright file
  && for PKG in $(dpkg-query --show --showformat='${package}\n'); do                                                    \
  if [[ -f "/usr/share/doc/${PKG}/copyright" ]]; then                                                                   \
  echo "${PKG}:" >> /NOTICE                                                                                             \
  && cat /usr/share/doc/${PKG}/copyright >> /NOTICE                                                                     \
  && echo '################################################################################' >> /NOTICE                 \
  ;fi                                                                                                                   \
  ;done

# Add the source used to build this Docker image (to facilitate re-builds, forensics)
# Keep this at the end for max caching.
COPY superchain /docker-source

CMD ["/bin/bash"]

########################################################################################################################
# Creating squashed image
########################################################################################################################
FROM scratch as superchain
# Set locale and some other interesting environment variables
ENV LANG="C.UTF-8"                                                                                                      \
  LC_ALL="C.UTF-8"                                                                                                      \
  CHARSET="UTF-8"                                                                                                       \
  \
  JAVA_HOME="/usr/lib/jvm/java-20-amazon-corretto"                                                                      \
  \
  DOTNET_CLI_TELEMETRY_OPTOUT="true"                                                                                    \
  DOTNET_RUNNING_IN_CONTAINER="true"                                                                                    \
  DOTNET_NOLOGO="true"                                                                                                  \
  DOTNET_USE_POLLING_FILE_WATCHER="true"                                                                                \
  NUGET_XMLDOC_MODE="skip"                                                                                              \
  \
  M2_HOME="/opt/apache/maven"                                                                                           \
  M2="/opt/apache/maven/bin"                                                                                            \
  MAVEN_OPTS="-Xms256m -Xmx512m"                                                                                        \
  \
  GOROOT="/opt/golang/go"                                                                                               \
  RUSTUP_HOME="/usr/local/rustup"                                                                                       \
  CARGO_HOME="/usr/local/cargo"                                                                                         \
  \
  PYENV_ROOT="/opt/pyenv"
ENV PATH="${PYENV_ROOT}/shims:${PATH}:${CARGO_HOME}/bin:${GOROOT}/bin:${M2}:${PYENV_ROOT}/bin"

COPY --from=staging / /
VOLUME /var/lib/docker

## Image Metadata
ARG BUILD_TIMESTAMP
ARG COMMIT_ID
LABEL org.opencontainers.image.created=${BUILD_TIMESTAMP}                                                               \
  org.opencontainers.image.title="jsii/superchain"                                                                      \
  org.opencontainers.image.description="An image to build cross-language artifacts with AWS jsii"                       \
  org.opencontainers.image.url="https://github.com/aws/jsii/tree/main/superchain"                                       \
  org.opencontainers.image.source="https://github.com/aws/jsii.git"                                                     \
  org.opencontainers.image.revision=$COMMIT_ID                                                                          \
  org.opencontainers.image.authors="Amazon Web Services (https://aws.amazon.com)"

USER superchain:superchain

CMD ["/bin/bash"]

########################################################################################################################
# Running tests
########################################################################################################################
FROM superchain as test
ENV CI=true
COPY --chown=superchain:superchain . /tmp/source
VOLUME /var/lib/docker
WORKDIR /tmp/source
# Make sure we start fresh (symlinks from outside the build may cause issues, e.g: python venvs)
RUN git clean -fqdx
# Install all dependencies again
RUN yarn install --frozen-lockfile
# Build the code
RUN yarn build
# Test the code
RUN yarn test<|MERGE_RESOLUTION|>--- conflicted
+++ resolved
@@ -144,10 +144,7 @@
     libssl-dev                                                                                                          \
     libxml2-dev                                                                                                         \
     libxmlsec1-dev                                                                                                      \
-<<<<<<< HEAD
-=======
     openssh-client                                                                                                      \
->>>>>>> 77f0f84e
     openssl                                                                                                             \
     rsync                                                                                                               \
     sudo                                                                                                                \
