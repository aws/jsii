--- conflicted
+++ resolved
@@ -13,14 +13,9 @@
   && rpm -Uvh "https://packages.microsoft.com/config/rhel/7/packages-microsoft-prod.rpm"                                \
   && rpm --import /tmp/mono.asc && rm -f /tmp/mono.asc                                                                  \
   && curl "https://download.mono-project.com/repo/centos6-stable.repo" | tee /etc/yum.repos.d/mono-centos6-stable.repo  \
-<<<<<<< HEAD
-  && yum -y install dotnet-sdk-2.2 dotnet-sdk-3.0 mono-devel powershell                                                                \
-  && yum clean all && rm -rf /var/cache/yum
-=======
   && yum -y install dotnet-sdk-3.0 dotnet-sdk-2.2 mono-devel powershell                                                 \
   && yum clean all && rm -rf /var/cache/yum                                                                             \
   && dotnet help
->>>>>>> 758e8daf
 
 # Install Python 3
 RUN yum -y install python3 python3-pip                                                                                  \
