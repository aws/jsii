########################################################################################################################
# Introduction
########################################################################################################################
# This is a multi-stage build, which eventually results in a squashed image.
# The image intended for release/use is the one obtained using `docker build --target=superchain ...`.
#
# Stages are as follows
# 1. [bindist]    Prepare a bunch of binary distributions
# 2. [staging]    Prepare the superchain staging image
# 3. [superchain] Squash into a single layer
# 4. [test]       Run tests on the superchain stage
#
# Multi-stage build allows several of these steps to run in parallel up to some point. It makes the build cache usage
# more efficient, and allows us to run cross-architecture builds in the most efficient possible manner, by running the
# "platform-independent" elements within the build platform, which does not require any kind of emulation.


########################################################################################################################
# Prepare install images of "manual" binary distributions (runs on BUILD platform for speed)
########################################################################################################################
FROM --platform=${BUILDPLATFORM} public.ecr.aws/debian/debian:10 as bindist

# Build & target platforms, they are provided by buildx and will look like "linux/amd64" or "linux/arm64"
ARG BUILDPLATFORM
ARG TARGETPLATFORM

# We require a couple of tools to be available in order to work here...
RUN apt-get update && apt-get install -y curl gpg tar zsh

# We'll be using zsh substitutions, so ensuring this is the shell we use
SHELL ["/bin/zsh", "-c"]

# Prepare maven binary distribution
ARG M2_VERSION="3.8.2"
ENV M2_DISTRO="https://www.apache.org/dist/maven/maven-3"
RUN set -eo pipefail                                                                                                    \
  && curl -sL "${M2_DISTRO}/${M2_VERSION}/binaries/apache-maven-${M2_VERSION}-bin.tar.gz"                               \
         -o /tmp/apache-maven.tar.gz                                                                                    \
  && curl -sL "${M2_DISTRO}/${M2_VERSION}/binaries/apache-maven-${M2_VERSION}-bin.tar.gz.asc"                           \
          -o /tmp/apache-maven.tar.gz.asc                                                                               \
  && mkdir -p /tmp/gpg-maven && chmod go-rwx /tmp/gpg-maven                                                             \
  && curl -sL "https://www.apache.org/dist/maven/KEYS" | gpg --homedir /tmp/gpg-maven --import                          \
  && gpg --homedir /tmp/gpg-maven --verify /tmp/apache-maven.tar.gz.asc /tmp/apache-maven.tar.gz                        \
  && mkdir -p /opt/apache/maven                                                                                         \
  && tar xzf /tmp/apache-maven.tar.gz -C /opt/apache/maven --strip-components=1

# Prepare .NET Core distribution
ARG DOTNET_CHANNEL="3.1"
ENV DOTNET_FEED="https://dotnetcli.azureedge.net/dotnet"
RUN DOTNET_VERSION=$(curl -fSsL "${DOTNET_FEED}/Sdk/${DOTNET_CHANNEL}/latest.version")                                  \
  && DOTNET_ASSET="dotnet-sdk-${DOTNET_VERSION}-linux-${${TARGETPLATFORM#linux/}/amd64/x64}.tar.gz"                     \
  && curl -fSsL "${DOTNET_FEED}/Sdk/${DOTNET_VERSION}/${DOTNET_ASSET}"                                                  \
    -o /tmp/dotnet.tar.gz                                                                                               \
  && mkdir -p /opt/microsoft/dotnet                                                                                     \
  && tar zxf /tmp/dotnet.tar.gz -C /opt/microsoft/dotnet

# Prepare PowerShell LTS distribution
ENV POWERSHELL_RELEASES="https://github.com/PowerShell/PowerShell/releases"
RUN POWERSHELL_RELEASE=$(curl -fSsL "https://aka.ms/powershell-release?tag=lts" -o /dev/null -w %{url_effective})       \
  && POWERSHELL_VERSION=${POWERSHELL_RELEASE#${POWERSHELL_RELEASES}/tag/v}                                              \
  && ASSET="powershell-${POWERSHELL_VERSION}-linux-${${TARGETPLATFORM#linux/}/amd64/x64}.tar.gz"                        \
  && curl -fSsL "${POWERSHELL_RELEASES}/download/v${POWERSHELL_VERSION}/${ASSET}"                                       \
      -o /tmp/powershell.tar.gz                                                                                         \
  && mkdir -p /opt/microsoft/powershell                                                                                 \
  && tar zxf /tmp/powershell.tar.gz -C /opt/microsoft/powershell                                                        \
  && chmod +x /opt/microsoft/powershell/pwsh

# Prepare Go distribution
ARG GO_VERSION="1.16.7"
RUN curl -fSsL "https://golang.org/dl/go${GO_VERSION}.linux-${TARGETPLATFORM#linux/}.tar.gz" -o /tmp/go.tar.gz          \
  && mkdir -p /opt/golang/go                                                                                            \
  && tar -xzf /tmp/go.tar.gz -C /opt/golang/go --strip-components=1

########################################################################################################################
# Set up the image
########################################################################################################################
FROM public.ecr.aws/debian/debian:10-slim as staging

# Build & target platforms, they are provided by buildx and will look like "linux/amd64" or "linux/arm64"
ARG BUILDPLATFORM
ARG TARGETPLATFORM

SHELL ["/bin/bash", "-c"]

# Set locale and some other interesting environment variables
ENV LANG="C.UTF-8"                                                                                                      \
    LC_ALL="C.UTF-8"                                                                                                    \
    CHARSET="UTF-8"                                                                                                     \
                                                                                                                        \
    DOTNET_RUNNING_IN_CONTAINER="true"                                                                                  \
    DOTNET_USE_POLLING_FILE_WATCHER="true"                                                                              \
    NUGET_XMLDOC_MODE="skip"                                                                                            \
                                                                                                                        \
    M2_HOME="/opt/apache/maven"                                                                                         \
    M2="/opt/apache/maven/bin"                                                                                          \
                                                                                                                        \
<<<<<<< HEAD
    M2_VERSION="3.8.2"                                                                                                  \
    M2_HOME="/usr/local/apache-maven"                                                                                   \
    M2="/usr/local/apache-maven/bin"                                                                                    \
    MAVEN_OPTS="-Xms256m -Xmx512m"                                                                                      \
                                                                                                                        \
    GOROOT="/usr/local/go"                                                                                              \
    GITHUB_CLI_VERSION="1.14.0"

# Install deltarpm as it can speed up the upgrade processes, and tar as it's needed for installing Maven
# Also upgrading anything already installed, and adding some common dependencies for included tools
RUN yum -y upgrade                                                                                                      \
  && yum -y install deltarpm tar                                                                                        \
                    make system-rpm-config yum-utils                                                                    \
                    git gzip openssl rsync unzip which zip                                                              \
  && yum clean all && rm -rf /var/cache/yum

# Install .NET Core, mono & PowerShell
COPY gpg/mono.asc /tmp/mono.asc
RUN rpm --import "https://packages.microsoft.com/keys/microsoft.asc"                                                    \
  && rpm -Uvh "https://packages.microsoft.com/config/centos/7/packages-microsoft-prod.rpm"                              \
  && rpm --import /tmp/mono.asc && rm -f /tmp/mono.asc                                                                  \
  && curl -sSL "https://download.mono-project.com/repo/centos7-stable.repo"                                             \
      | tee /etc/yum.repos.d/mono-centos7-stable.repo                                                                   \
  && yum -y install dotnet-sdk-3.1 mono-devel powershell                                                                \
  && yum-config-manager --disable packages-microsoft-com-prod                                                           \
  && yum-config-manager --disable mono-centos7-stable                                                                   \
  && yum clean all && rm -rf /var/cache/yum
=======
    GOROOT="/opt/golang/go"

# Installing the system dependencies we need...
RUN apt-get update                                                                                                      \
  && apt-get -y install                                                                                                 \
                        apt-transport-https                                                                             \
                        build-essential                                                                                 \
                        ca-certificates                                                                                 \
                        curl                                                                                            \
                        dirmngr                                                                                         \
                        git                                                                                             \
                        gnupg                                                                                           \
                        gzip                                                                                            \
                        libicu63                                                                                        \
                        libssl-dev                                                                                      \
                        openssl                                                                                         \
                        rsync                                                                                           \
                        sudo                                                                                            \
                        unzip                                                                                           \
                        zip                                                                                             \
  && rm -rf /var/lib/apt/lists/*

# Install mono
COPY superchain/gpg/mono.asc /tmp/mono.asc
RUN apt-key add /tmp/mono.asc && rm /tmp/mono.asc                                                                       \
  && echo "deb https://download.mono-project.com/repo/debian stable-buster main"                                        \
      > /etc/apt/sources.list.d/mono-official-stable.list                                                               \
  && apt-get update                                                                                                     \
  && apt-get -y install mono-devel                                                                                      \
  && rm -rf /var/lib/apt/lists/*
>>>>>>> e9402ac5

# Install Python 3
RUN apt-get update                                                                                                      \
  && apt-get -y install python3 python3-pip python3-venv                                                                \
  && python3 -m pip install --no-input --upgrade pip                                                                    \
  && python3 -m pip install --no-input --upgrade awscli black setuptools twine wheel                                    \
  && rm -rf $(pip cache dir)                                                                                            \
  && rm -rf /var/lib/apt/lists/*

<<<<<<< HEAD
# Install Go
RUN curl -sL https://golang.org/dl/go1.16.7.linux-amd64.tar.gz -o /tmp/go.tar.gz                                        \
  && mkdir -p /usr/local && (cd /usr/local && tar -xzf /tmp/go.tar.gz)
ENV PATH="$GOROOT/bin:$PATH"
=======
# Install Rust (required for https://pypi.org/project/cryptography/ in certain circumstances... like ARM64 arch)
ENV RUSTUP_HOME=/usr/local/rustup                                                                                       \
    CARGO_HOME=/usr/local/cargo
RUN set -eo pipefail                                                                                                    \
  && curl -fSsL "https://sh.rustup.rs" | sh -s -- -y --no-modify-path --profile=minimal                                 \
  && echo "source ${CARGO_HOME}/env" >> /etc/profile.d/cargo.sh                                                         \
  && chmod -R a+rw ${CARGO_HOME}
ENV PATH=$PATH:${CARGO_HOME}/bin
>>>>>>> e9402ac5

# Install JDK8 (Amazon Corretto 8)
COPY superchain/gpg/corretto.asc /tmp/corretto.asc
RUN apt-key add /tmp/corretto.asc && rm /tmp/corretto.asc                                                               \
  && echo "deb https://apt.corretto.aws stable main" > /etc/apt/sources.list.d/amazon-corretto.list                     \
  && apt-get update                                                                                                     \
  && mkdir -p /usr/share/man/man1                                                                                       \
  && apt-get -y install java-1.8.0-amazon-corretto-jdk                                                                  \
  && rm -rf /usr/share/man/man1                                                                                         \
  && rm -rf /var/lib/apt/lists/*

# Install Docker
COPY superchain/gpg/docker.asc /tmp/docker.asc
RUN apt-key add /tmp/docker.asc && rm /tmp/docker.asc                                                                   \
  && echo "deb https://download.docker.com/linux/debian buster stable" > /etc/apt/sources.list.d/docker.list            \
  && apt-get update                                                                                                     \
  && apt-get -y install docker-ce docker-ce-cli containerd.io                                                           \
  && rm -rf /var/lib/apt/lists/*
VOLUME /var/lib/docker

<<<<<<< HEAD
# Install Node 12+ (configurable with '--build-arg NODE_MAJOR_VERSION=xxx')
# (Put this as late as possible in the Dockerfile so we get to reuse the layer cache
# for most of the multiple builds).
ARG NODE_MAJOR_VERSION=12

RUN curl -sL https://rpm.nodesource.com/setup_${NODE_MAJOR_VERSION}.x | bash -                                          \
  && yum -y install nodejs                                                                                              \
  && yum clean all && rm -rf /var/cache/yum                                                                             \
  && npm set unsafe-perm true
=======
# Install GitHub CLI
ARG GITHUB_CLI_VERSION="1.13.1"
RUN BASE="https://github.com/cli/cli/releases/download"                                                                 \
  && echo "${BASE}/v${GITHUB_CLI_VERSION}/gh_${GITHUB_CLI_VERSION}_linux_${TARGETPLATFORM#linux/}.deb" \
  && curl -fSsL "${BASE}/v${GITHUB_CLI_VERSION}/gh_${GITHUB_CLI_VERSION}_linux_${TARGETPLATFORM#linux/}.deb"            \
      -o /tmp/gh.deb                                                                                                    \
  && apt-get update                                                                                                     \
  && apt-get -y install /tmp/gh.deb                                                                                     \
  && rm /tmp/gh.deb                                                                                                     \
  && rm -rf /var/lib/apt/lists/*

# Install .NET Core and PowerShell
COPY --from=bindist /opt/microsoft/dotnet /opt/microsoft/dotnet
RUN ln -s /opt/microsoft/dotnet/dotnet /usr/bin/dotnet
COPY --from=bindist /opt/microsoft/powershell /opt/microsoft/powershell
RUN ln -s /opt/microsoft/powershell/pwsh /usr/bin/pwsh
>>>>>>> e9402ac5

# Install Maven
COPY --from=bindist /opt/apache/maven ${M2_HOME}
COPY superchain/m2-settings.xml /root/.m2/settings.xml

# Install Go
COPY --from=bindist /opt/golang/go ${GOROOT}

# Install Node 10+ (configurable with '--build-arg NODE_MAJOR_VERSION=xxx') and yarn
# (Put this as late as possible in the Dockerfile so we get to reuse the layer cache
# for most of the multiple builds).
ARG NODE_MAJOR_VERSION="12"
COPY superchain/gpg/nodesource.asc /tmp/nodesource.asc
COPY superchain/gpg/yarn.asc /tmp/yarn.asc
RUN apt-key add /tmp/nodesource.asc && rm /tmp/nodesource.asc                                                           \
  && echo "deb https://deb.nodesource.com/node_${NODE_MAJOR_VERSION}.x buster main"                                     \
      > /etc/apt/sources.list.d/nodesource.list                                                                         \
  && apt-key add /tmp/yarn.asc && rm /tmp/yarn.asc                                                                      \
  && echo "deb https://dl.yarnpkg.com/debian stable main" > /etc/apt/sources.list.d/yarnpkg.list                        \
  && apt-get update                                                                                                     \
  && apt-get -y install nodejs yarn                                                                                     \
  && rm -rf /var/lib/apt/lists/*

# Install some configuration
COPY superchain/ssh_config /root/.ssh/config
RUN chmod 600 /root/.ssh/config
COPY superchain/dockerd-entrypoint.sh /usr/local/bin/

# Create the image's non-root user, and enable no-password sudo
RUN adduser --shell /bin/bash --gecos "Docker User" --disabled-password superchain                                      \
  && adduser superchain sudo                                                                                            \
  && echo "%sudo ALL = (ALL) NOPASSWD: ALL" >> /etc/sudoers.d/nopasswd                                                  \
  && chmod 0440 /etc/sudoers.d/nopasswd
COPY --chown=superchain:superchain superchain/m2-settings.xml /home/superchain/.m2/settings.xml
COPY --chown=superchain:superchain superchain/ssh_config /home/superchain/.ssh/config
RUN chmod 600 /home/superchain/.ssh/config

# Add the source used to build this Docker image (to facilitate re-builds, forensics)
COPY superchain /docker-source

CMD ["/bin/bash"]

########################################################################################################################
# Creating squashed image
########################################################################################################################
FROM scratch as superchain
# Set locale and some other interesting environment variables
ENV LANG="C.UTF-8"                                                                                                      \
    LC_ALL="C.UTF-8"                                                                                                    \
    CHARSET="UTF-8"                                                                                                     \
                                                                                                                        \
    DOTNET_CLI_TELEMETRY_OPTOUT="true"                                                                                  \
    DOTNET_RUNNING_IN_CONTAINER="true"                                                                                  \
    DOTNET_NOLOGO="true"                                                                                                \
    DOTNET_USE_POLLING_FILE_WATCHER="true"                                                                              \
    NUGET_XMLDOC_MODE="skip"                                                                                            \
                                                                                                                        \
    M2_HOME="/opt/apache/maven"                                                                                         \
    M2="/opt/apache/maven/bin"                                                                                          \
    MAVEN_OPTS="-Xms256m -Xmx512m"                                                                                      \
                                                                                                                        \
    GOROOT="/opt/golang/go"                                                                                             \
    RUSTUP_HOME="/usr/local/rustup"                                                                                     \
    CARGO_HOME="/usr/local/cargo"
ENV PATH="${PATH}:${CARGO_HOME}/bin:${GOROOT}/bin:${M2}"

COPY --from=staging / /

# Create an additional user, then use it to run as non-root
RUN yum -y install sudo                                                                                                 \
  && adduser --shell=/bin/bash --comment="Docker User" --groups=wheel superchain                                        \
  && echo '%wheel ALL = (ALL) NOPASSWD: ALL' > /etc/sudoers.d/nopasswd                                                  \
  && yum clean all && rm -rf /var/cache/yum
COPY --chown=superchain:superchain ssh_config /home/superchain/.ssh/config
RUN chmod 600 /home/superchain/.ssh/config
COPY --chown=superchain:superchain m2-settings.xml /home/superchain/.m2/settings.xml
USER superchain:superchain
WORKDIR /home/developer


## Image Metadata
ARG BUILD_TIMESTAMP
ARG COMMIT_ID
LABEL org.opencontainers.image.created=${BUILD_TIMESTAMP}                                                               \
      org.opencontainers.image.title="jsii/superchain"                                                                  \
      org.opencontainers.image.description="An image to build cross-language artifacts with AWS jsii"                   \
      org.opencontainers.image.url="https://github.com/aws/jsii/tree/main/superchain"                                   \
      org.opencontainers.image.source="https://github.com/aws/jsii.git"                                                 \
      org.opencontainers.image.revision=$COMMIT_ID                                                                      \
      org.opencontainers.image.authors="Amazon Web Services (https://aws.amazon.com)"

USER superchain:superchain

CMD ["/bin/bash"]

########################################################################################################################
# Running tests
########################################################################################################################
FROM superchain as test
ENV CI=true
COPY --chown=superchain:superchain . /tmp/source
WORKDIR /tmp/source
# Make sure we start fresh (symlinks from outside the build may cause issues, e.g: python venvs)
RUN git clean -fqdx
# Install all dependencies again
RUN yarn install --frozen-lockfile
# Build the code
RUN yarn build
# Test the code
RUN yarn test<|MERGE_RESOLUTION|>--- conflicted
+++ resolved
@@ -91,10 +91,9 @@
     DOTNET_USE_POLLING_FILE_WATCHER="true"                                                                              \
     NUGET_XMLDOC_MODE="skip"                                                                                            \
                                                                                                                         \
-    M2_HOME="/opt/apache/maven"                                                                                         \
-    M2="/opt/apache/maven/bin"                                                                                          \
-                                                                                                                        \
-<<<<<<< HEAD
+    GEM_HOME="/usr/local/bundle"                                                                                        \
+    BUNDLE_SILENCE_ROOT_WARNING="1"                                                                                     \
+                                                                                                                        \
     M2_VERSION="3.8.2"                                                                                                  \
     M2_HOME="/usr/local/apache-maven"                                                                                   \
     M2="/usr/local/apache-maven/bin"                                                                                    \
@@ -122,38 +121,6 @@
   && yum-config-manager --disable packages-microsoft-com-prod                                                           \
   && yum-config-manager --disable mono-centos7-stable                                                                   \
   && yum clean all && rm -rf /var/cache/yum
-=======
-    GOROOT="/opt/golang/go"
-
-# Installing the system dependencies we need...
-RUN apt-get update                                                                                                      \
-  && apt-get -y install                                                                                                 \
-                        apt-transport-https                                                                             \
-                        build-essential                                                                                 \
-                        ca-certificates                                                                                 \
-                        curl                                                                                            \
-                        dirmngr                                                                                         \
-                        git                                                                                             \
-                        gnupg                                                                                           \
-                        gzip                                                                                            \
-                        libicu63                                                                                        \
-                        libssl-dev                                                                                      \
-                        openssl                                                                                         \
-                        rsync                                                                                           \
-                        sudo                                                                                            \
-                        unzip                                                                                           \
-                        zip                                                                                             \
-  && rm -rf /var/lib/apt/lists/*
-
-# Install mono
-COPY superchain/gpg/mono.asc /tmp/mono.asc
-RUN apt-key add /tmp/mono.asc && rm /tmp/mono.asc                                                                       \
-  && echo "deb https://download.mono-project.com/repo/debian stable-buster main"                                        \
-      > /etc/apt/sources.list.d/mono-official-stable.list                                                               \
-  && apt-get update                                                                                                     \
-  && apt-get -y install mono-devel                                                                                      \
-  && rm -rf /var/lib/apt/lists/*
->>>>>>> e9402ac5
 
 # Install Python 3
 RUN apt-get update                                                                                                      \
@@ -163,21 +130,27 @@
   && rm -rf $(pip cache dir)                                                                                            \
   && rm -rf /var/lib/apt/lists/*
 
-<<<<<<< HEAD
+# Install Maven
+RUN curl -sL https://www.apache.org/dist/maven/maven-3/${M2_VERSION}/binaries/apache-maven-${M2_VERSION}-bin.tar.gz     \
+         -o /tmp/apache-maven.tar.gz                                                                                    \
+  && curl -sL https://www.apache.org/dist/maven/maven-3/${M2_VERSION}/binaries/apache-maven-${M2_VERSION}-bin.tar.gz.asc\
+          -o /tmp/apache-maven.tar.gz.asc                                                                               \
+  && mkdir -p /tmp/gpg-maven && chmod go-rwx /tmp/gpg-maven                                                             \
+  && curl -sL https://www.apache.org/dist/maven/KEYS | gpg --homedir /tmp/gpg-maven --import                            \
+  && gpg --homedir /tmp/gpg-maven --verify /tmp/apache-maven.tar.gz.asc /tmp/apache-maven.tar.gz                        \
+  && mkdir -p /usr/local && (cd /usr/local && tar xzf /tmp/apache-maven.tar.gz)                                         \
+  && mv /usr/local/apache-maven-${M2_VERSION} /usr/local/apache-maven                                                   \
+  && for BIN in $(find /usr/local/apache-maven/bin -type f -executable);                                                \
+     do                                                                                                                 \
+       ln -s $BIN /usr/local/bin/$(basename $BIN);                                                                      \
+     done                                                                                                               \
+  && rm -rf /tmp/apache-maven.tar.gz /tmp/apache-maven.tar.gz.asc /tmp/gpg-maven
+COPY m2-settings.xml /root/.m2/settings.xml
+
 # Install Go
 RUN curl -sL https://golang.org/dl/go1.16.7.linux-amd64.tar.gz -o /tmp/go.tar.gz                                        \
   && mkdir -p /usr/local && (cd /usr/local && tar -xzf /tmp/go.tar.gz)
 ENV PATH="$GOROOT/bin:$PATH"
-=======
-# Install Rust (required for https://pypi.org/project/cryptography/ in certain circumstances... like ARM64 arch)
-ENV RUSTUP_HOME=/usr/local/rustup                                                                                       \
-    CARGO_HOME=/usr/local/cargo
-RUN set -eo pipefail                                                                                                    \
-  && curl -fSsL "https://sh.rustup.rs" | sh -s -- -y --no-modify-path --profile=minimal                                 \
-  && echo "source ${CARGO_HOME}/env" >> /etc/profile.d/cargo.sh                                                         \
-  && chmod -R a+rw ${CARGO_HOME}
-ENV PATH=$PATH:${CARGO_HOME}/bin
->>>>>>> e9402ac5
 
 # Install JDK8 (Amazon Corretto 8)
 COPY superchain/gpg/corretto.asc /tmp/corretto.asc
@@ -198,7 +171,6 @@
   && rm -rf /var/lib/apt/lists/*
 VOLUME /var/lib/docker
 
-<<<<<<< HEAD
 # Install Node 12+ (configurable with '--build-arg NODE_MAJOR_VERSION=xxx')
 # (Put this as late as possible in the Dockerfile so we get to reuse the layer cache
 # for most of the multiple builds).
@@ -208,24 +180,6 @@
   && yum -y install nodejs                                                                                              \
   && yum clean all && rm -rf /var/cache/yum                                                                             \
   && npm set unsafe-perm true
-=======
-# Install GitHub CLI
-ARG GITHUB_CLI_VERSION="1.13.1"
-RUN BASE="https://github.com/cli/cli/releases/download"                                                                 \
-  && echo "${BASE}/v${GITHUB_CLI_VERSION}/gh_${GITHUB_CLI_VERSION}_linux_${TARGETPLATFORM#linux/}.deb" \
-  && curl -fSsL "${BASE}/v${GITHUB_CLI_VERSION}/gh_${GITHUB_CLI_VERSION}_linux_${TARGETPLATFORM#linux/}.deb"            \
-      -o /tmp/gh.deb                                                                                                    \
-  && apt-get update                                                                                                     \
-  && apt-get -y install /tmp/gh.deb                                                                                     \
-  && rm /tmp/gh.deb                                                                                                     \
-  && rm -rf /var/lib/apt/lists/*
-
-# Install .NET Core and PowerShell
-COPY --from=bindist /opt/microsoft/dotnet /opt/microsoft/dotnet
-RUN ln -s /opt/microsoft/dotnet/dotnet /usr/bin/dotnet
-COPY --from=bindist /opt/microsoft/powershell /opt/microsoft/powershell
-RUN ln -s /opt/microsoft/powershell/pwsh /usr/bin/pwsh
->>>>>>> e9402ac5
 
 # Install Maven
 COPY --from=bindist /opt/apache/maven ${M2_HOME}
