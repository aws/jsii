--- conflicted
+++ resolved
@@ -5,11 +5,7 @@
 This section details the current state of each language binding with respect to our standard compliance suite.
 
 
-<<<<<<< HEAD
-| number | test                                                                                                                                                             | java (100.00%) | golang (46.15%)                              | Dotnet | Python |
-=======
-| number | test                                                                                                                                                             | java (100.00%) | golang (35.90%)                              | Dotnet | Python |
->>>>>>> 3cd9d193
+| number | test                                                                                                                                                             | java (100.00%) | golang (47.86%)                              | Dotnet | Python |
 | ------ | ---------------------------------------------------------------------------------------------------------------------------------------------------------------- | -------------- | -------------------------------------------- | ------ | ------ |
 | 1      | asyncOverrides_overrideCallsSuper                                                                                                                                | 🟢             | [🔴](https://github.com/aws/jsii/issues/2670) | ⭕      | ⭕      |
 | 2      | [arrayReturnedByMethodCanBeRead]("Array created in the kernel can be queried for its elements")                                                                  | 🟢             | 🟢                                           | ⭕      | ⭕      |
