--- conflicted
+++ resolved
@@ -85,11 +85,7 @@
 
           # Upgrade all other dependencies (devDependencies) to the latest
           lerna exec --parallel ncu -- --upgrade --target=latest                                    \
-<<<<<<< HEAD
-            --reject='typescript,${{ steps.production-dependencies.outputs.list }},${{ steps.monorepo-packages.outputs.list }}'
-=======
-            --reject='@types/node,@types/fs-extra,typescript,${{ steps.production-dependencies.outputs.list }},${{ steps.monorepo-packages.outputs.list }}'
->>>>>>> 52123f77
+            --reject='@types/node,typescript,${{ steps.production-dependencies.outputs.list }},${{ steps.monorepo-packages.outputs.list }}'
 
       # This will ensure the current lockfile is up-to-date with the dependency specifications (necessary for "yarn update" to run)
       - name: Run "yarn install"
