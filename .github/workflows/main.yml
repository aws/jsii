--- conflicted
+++ resolved
@@ -387,21 +387,29 @@
 
       - name: Integration Test (build)
         run: |-
-<<<<<<< HEAD
-          npx lerna run build > >(tee    ${{ runner.temp }}/stdout.log) 2> >(tee    ${{ runner.temp }}/stderr.log >&2)
-          ./pack.sh           > >(tee -a ${{ runner.temp }}/stdout.log) 2> >(tee -a ${{ runner.temp }}/stderr.log >&2)
-        env:
-          # Tested tools locations:
-          CDK_BUILD_JSII: ${{ github.workspace }}/node_modules/.bin/jsii
-          CDK_PACKAGE_JSII_PACMAK: ${{ github.workspace }}/node_modules/.bin/jsii-pacmak --verbose
-          CDK_PACKAGE_JSII_ROSETTA: ${{ github.workspace }}/node_modules/.bin/jsii-rosetta
-          # Alternative environment variables for tested tools:
-          JSII: ${{ github.workspace }}/node_modules/.bin/jsii
-          PACMAK: ${{ github.workspace }}/node_modules/.bin/jsii-pacmak --verbose
-          ROSETTA: ${{ github.workspace }}/node_modules/.bin/jsii-rosetta
-          # Build environment
-          MAVEN_OPTS: -Xms1024m -Xmx4096m
+          npx lerna run build --stream 2>&1 > ${{ runner.temp }}/build.log
         working-directory: aws-cdk
+
+        # In the interest of speed, only process monocdk-experiment / aws-cdk-lib from now on
+      - name: Integration Test (jsii-rosetta)
+        run: |-
+          npx lerna exec --scope=monocdk-experiment --scope=aws-cdk-lib --stream --                 \
+            ${ROSETTA}                                                                              \
+            --compile                                                                               \
+            --output ./dist/samples.tabl.json                                                       \
+            --directory .                                                                           \
+            --verbose                                                                               \
+             2>&1 > ${{ runner.temp }}/rosetta.log
+        working-directory: aws-cdk
+      - name: Integration Test (jsii-pacmak)
+        run: |-
+          npx lerna exec --scope=monocdk-experiment --scope=aws-cdk-lib --stream --                 \
+            ${PACMAK}                                                                               \
+            --rosetta-tablet ./dist/samples.tabl.json                                               \
+            --verbose                                                                               \
+             2>&1 > ${{ runner.temp }}/pacmak.log
+        working-directory: aws-cdk
+
       - name: Upload Logs
         # Upload logs whether successful or failed (not using always because we don't care about cancellations)
         if: success() || failure()
@@ -409,29 +417,7 @@
         with:
           name: integ-test-logs
           path: ${{ runner.temp }}/*.log
-=======
-          npx lerna run build
-        working-directory: aws-cdk
-
-        # In the interest of speed, only process monocdk-experiment / aws-cdk-lib from now on
-      - name: Integration Test (jsii-rosetta)
-        run: |-
-          npx lerna exec --scope=monocdk-experiment --scope=aws-cdk-lib --      \
-            ${ROSETTA}                                                          \
-            --compile                                                           \
-            --output ./dist/samples.tabl.json                                   \
-            --directory .                                                       \
-            --verbose
-        working-directory: aws-cdk
-      - name: Integration Test (jsii-pacmak)
-        run: |-
-          npx lerna exec --scope=monocdk-experiment --scope=aws-cdk-lib --      \
-            ${PACMAK}                                                           \
-            --rosetta-tablet ./dist/samples.tabl.json                           \
-            --verbose
-        working-directory: aws-cdk
-
->>>>>>> 13a4ca64
+
       - name: Upload Result
         uses: actions/upload-artifact@v2
         with:
