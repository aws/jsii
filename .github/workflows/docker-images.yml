# Workflows pertaining to the jsii/superchain Docker image
name: Docker Images

on:
  pull_request:
    branches: [main, release]
  push:
    branches: [main, release]

env:
  DOCKER_BUILDKIT: 1

jobs:
  superchain:
    name: jsii/superchain
    permissions:
      contents: read
    runs-on: ubuntu-latest
    strategy:
      matrix:
        node: ['12', '14', '16']
    env:
<<<<<<< HEAD
      # Node version whose images will be aliased to 'nightly' and 'latest'
=======
      # Node version whose images will be aliased without the -nodeXX segment
>>>>>>> e9402ac5
      DEFAULT_NODE_MAJOR_VERSION: 12
    steps:
      - name: Check out
        uses: actions/checkout@v2.3.4

      # Determine if we should run the validation or not
      - name: Should this run?
        id: should-run
        run: |-
          if [ "${{ github.event_name }}" = "push" ]; then
            echo '⏯ Triggered by "push" event'
            echo "::set-output name=result::true"
          elif [ "${{ github.base_ref }}" = "release" ]; then
            echo '⏯ Triggered by "pull_request" event against "release"'
            echo "::set-output name=result::true"
          else
            # Fetch the base and head refs from origin so we can safely diff 'em
            git fetch --depth=1 --quiet origin ${{ github.base_ref }}
            # Otherwise, only run if the Dockerfile changed
            changed=$(git diff --name-only origin/${{ github.base_ref }}..HEAD)
            if grep Dockerfile <<< "${changed}" ; then
              echo '⏯ Dockerfile changed'
              echo "::set-output name=result::true"
            else
              echo '⏭ Dockerfile not changed'
              echo "::set-output name=result::false"
            fi
          fi

      # We only authenticate to Docker for 'push' events, as 'pull_request' from forks will not have the secret
      - name: Login to Docker
        if: steps.should-run.outputs.result == 'true' && github.event_name == 'push'
        # The DOCKER_CREDENTIALS secret is expected to contain a username:token pair
        run: |-
          docker login                                                          \
            --username=$(cut -d: -f1 <<< '${{ secrets.DOCKER_CREDENTIALS }}')   \
            --password=$(cut -d: -f2 <<< '${{ secrets.DOCKER_CREDENTIALS }}')
        # Ensure we run with bash, because that's the syntax we're using here...
        shell: bash

      - name: Set up QEMU
        uses: docker/setup-qemu-action@v1
        with:
          platforms: arm64

      - name: Set up docker buildx
        id: buildx
        if: steps.should-run.outputs.result == 'true'
        uses: docker/setup-buildx-action@v1

      # We only restore GH cache if we are not going to publish the result (i.e: PR validation)
      - name: Set up layer cache
        if: steps.should-run.outputs.result == 'true' && github.event_name != 'push'
        uses: actions/cache@v2
        with:
          path: /tmp/.buildx-cache
          key: ${{ runner.os }}-buildx-${{ hashFiles('superchain/*') }}-${{ github.sha }}
          restore-keys: |-
            ${{ runner.os }}-buildx-${{ hashFiles('superchain/*') }}-
            ${{ runner.os }}-buildx-

      - name: Determine build time
        id: build-time
        if: steps.should-run.outputs.result == 'true'
        run: |-
          echo "::set-output name=value::$(date -u +'%Y-%m-%dT%H:%M:%SZ')"

      - name: Build Image
        if: steps.should-run.outputs.result == 'true'
        run: |-
          docker buildx build                                                   \
            --builder ${{ steps.buildx.outputs.name }}                          \
            --platform linux/amd64,linux/arm64                                  \
            --target superchain                                                 \
            --cache-from type=local,src=/tmp/.buildx-cache                      \
            --cache-to type=local,dest=/tmp/.buildx-cache-out                   \
            --pull                                                              \
            --build-arg BUILD_TIMESTAMP="${{ steps.build-time.outputs.value }}" \
            --build-arg COMMIT_ID='${{ github.sha }}'                           \
            --build-arg NODE_MAJOR_VERSION=${{ matrix.node }}                   \
            -f superchain/Dockerfile                                            \
            .

      # Replace the cache so it does not grow forever
      - name: Update layer cache
        if: always() && steps.should-run.outputs.result == 'true'
        run: |-
          rm -rf /tmp/.buildx-cache
          mv /tmp/.buildx-cache-out /tmp/.buildx-cache

      # Testing sequentially, because in parallel it's too slow due to IO contention
      - name: Test Image (AMD64)
        if: steps.should-run.outputs.result == 'true'
        run: |-
          docker buildx build                                                   \
            --builder ${{ steps.buildx.outputs.name }}                          \
            --platform linux/amd64                                              \
            --target superchain                                                 \
            --cache-from type=local,src=/tmp/.buildx-cache                      \
            --cache-to type=local,dest=/tmp/.buildx-cache                       \
            --build-arg BUILD_TIMESTAMP="${{ steps.build-time.outputs.value }}" \
            --build-arg COMMIT_ID='${{ github.sha }}'                           \
            --build-arg NODE_MAJOR_VERSION=${{ matrix.node }}                   \
            -f superchain/Dockerfile                                            \
            .
      - name: Test Image (ARM64)
        if: steps.should-run.outputs.result == 'true'
        run: |-
          docker buildx build                                                   \
            --builder ${{ steps.buildx.outputs.name }}                          \
            --platform linux/arm64                                              \
            --target superchain                                                 \
            --cache-from type=local,src=/tmp/.buildx-cache                      \
            --cache-to type=local,dest=/tmp/.buildx-cache                       \
            --build-arg BUILD_TIMESTAMP="${{ steps.build-time.outputs.value }}" \
            --build-arg COMMIT_ID='${{ github.sha }}'                           \
            --build-arg NODE_MAJOR_VERSION=${{ matrix.node }}                   \
            -f superchain/Dockerfile                                            \
            .

      # Only when puhsing to main/release from now on
      - name: Publish (nightly)
        if: steps.should-run.outputs.result == 'true' && github.event_name == 'push' && github.ref != 'refs/heads/release'
        run: |-
          docker buildx build                                                   \
            --builder ${{ steps.buildx.outputs.name }}                          \
            --platform linux/amd64,linux/arm64                                  \
            --target superchain                                                 \
            --cache-from type=local,src=/tmp/.buildx-cache                      \
            --cache-to type=local,dest=/tmp/.buildx-cache                       \
            --push                                                              \
            --build-arg BUILD_TIMESTAMP="${{ steps.build-time.outputs.value }}" \
            --build-arg COMMIT_ID='${{ github.sha }}'                           \
            --build-arg NODE_MAJOR_VERSION=${{ matrix.node }}                   \
            --tag "jsii/superchain:1-buster-slim-node${{ matrix.node }}-nightly"\
            -f superchain/Dockerfile                                            \
            .

          # If the current version is the default version, also tag this with the unqualified ':nightly' label
          if [[ "${{ matrix.node }}" == "$DEFAULT_NODE_MAJOR_VERSION" ]]; then
            docker buildx build                                                   \
              --builder ${{ steps.buildx.outputs.name }}                          \
              --platform linux/amd64,linux/arm64                                  \
              --target superchain                                                 \
              --cache-from type=local,src=/tmp/.buildx-cache                      \
              --cache-to type=local,dest=/tmp/.buildx-cache                       \
              --push                                                              \
              --build-arg BUILD_TIMESTAMP="${{ steps.build-time.outputs.value }}" \
              --build-arg COMMIT_ID='${{ github.sha }}'                           \
              --build-arg NODE_MAJOR_VERSION=${{ matrix.node }}                   \
              --tag "jsii/superchain:1-buster-slim-nightly"                       \
              -f superchain/Dockerfile                                            \
              .
          fi
      - name: Publish (latest)
        if: steps.should-run.outputs.result == 'true' && github.event_name == 'push' && github.ref == 'refs/heads/release'
        run: |-
          # Alias 'nodeX-nightly's to 'nodeX', then push
          docker buildx build                                                   \
            --builder ${{ steps.buildx.outputs.name }}                          \
            --platform linux/amd64,linux/arm64                                  \
            --target superchain                                                 \
            --cache-from type=local,src=/tmp/.buildx-cache                      \
            --cache-to type=local,dest=/tmp/.buildx-cache                       \
            --push                                                              \
            --build-arg BUILD_TIMESTAMP="${{ steps.build-time.outputs.value }}" \
            --build-arg COMMIT_ID='${{ github.sha }}'                           \
            --build-arg NODE_MAJOR_VERSION=${{ matrix.node }}                   \
            --tag "jsii/superchain:1-buster-slim-node${{ matrix.node }}"        \
            -f superchain/Dockerfile                                            \
            .

          # If the current version is the default version, also tag this with the unqualified ':1-*' label
          if [[ "${{ matrix.node }}" == "$DEFAULT_NODE_MAJOR_VERSION" ]]; then
            docker buildx build                                                   \
              --builder ${{ steps.buildx.outputs.name }}                          \
              --platform linux/amd64,linux/arm64                                  \
              --target superchain                                                 \
              --cache-from type=local,src=/tmp/.buildx-cache                      \
              --cache-to type=local,dest=/tmp/.buildx-cache                       \
              --push                                                              \
              --build-arg BUILD_TIMESTAMP="${{ steps.build-time.outputs.value }}" \
              --build-arg COMMIT_ID='${{ github.sha }}'                           \
              --build-arg NODE_MAJOR_VERSION=${{ matrix.node }}                   \
              --tag "jsii/superchain:1-buster-slim"                               \
              -f superchain/Dockerfile                                            \
              .
          fi<|MERGE_RESOLUTION|>--- conflicted
+++ resolved
@@ -20,11 +20,7 @@
       matrix:
         node: ['12', '14', '16']
     env:
-<<<<<<< HEAD
-      # Node version whose images will be aliased to 'nightly' and 'latest'
-=======
       # Node version whose images will be aliased without the -nodeXX segment
->>>>>>> e9402ac5
       DEFAULT_NODE_MAJOR_VERSION: 12
     steps:
       - name: Check out
