version: 2

updates:
  - package-ecosystem: npm
    directory: '/'
    schedule:
      interval: daily
    labels:
      - dependencies
    versioning-strategy: increase
    ignore:
      - dependency-name: typescript
        versions:
          - '>= 3.10.a'
      - dependency-name: '@types/node'
        versions:
          - '>= 11.a'

  - package-ecosystem: nuget
    directory: '/packages/@jsii/dotnet-runtime/src'
    schedule:
      interval: daily
    labels:
      - dependencies
      - language/dotnet

  - package-ecosystem: nuget
    directory: '/packages/@jsii/dotnet-runtime-test/test'
    schedule:
      interval: daily
    labels:
      - dependencies
      - language/dotnet

  - package-ecosystem: pip
    directory: '/packages/@jsii/python-runtime'
    schedule:
      interval: daily
    labels:
      - dependencies
      - language/python

  - package-ecosystem: pip
    directory: '/gh-pages'
    schedule:
      interval: daily
    labels:
      - dependencies
      - language/python

  - package-ecosystem: pip
<<<<<<< HEAD
    directory: '/packages/jsii-pacmak/test'
    schedule:
      interval: daily

=======
    directory: '/packages/jsii-pacmak/test/generated-code'
    schedule:
      interval: daily
    labels:
      - dependencies
      - language/python

  - package-ecosystem: pip
    directory: '/packages/jsii-pacmak/lib/targets/python'
    schedule:
      interval: daily
>>>>>>> ace47522
    labels:
      - dependencies
      - language/python

  - package-ecosystem: github-actions
    directory: '/'
    schedule:
      interval: daily<|MERGE_RESOLUTION|>--- conflicted
+++ resolved
@@ -49,12 +49,6 @@
       - language/python
 
   - package-ecosystem: pip
-<<<<<<< HEAD
-    directory: '/packages/jsii-pacmak/test'
-    schedule:
-      interval: daily
-
-=======
     directory: '/packages/jsii-pacmak/test/generated-code'
     schedule:
       interval: daily
@@ -66,7 +60,6 @@
     directory: '/packages/jsii-pacmak/lib/targets/python'
     schedule:
       interval: daily
->>>>>>> ace47522
     labels:
       - dependencies
       - language/python
