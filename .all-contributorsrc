{
  "projectName": "jsii",
  "projectOwner": "aws",
  "badgeTemplate": "[![All Contributors](https://img.shields.io/static/v1?label=%E2%9C%A8%20All%20Contributors&message=<%= contributors.length %>&color=brightgreen)](#contributors-)",
  "commit": false,
  "commitConvention": "angular",
  "contributorsSortAlphabetically": true,
  "types": {
    "bug": {
      "symbol": "🐛",
      "description": "Bug reports",
      "link": "https://github.com/aws/jsii/issues?q=author%3A<%= contributor.login %>+label%3Abug"
    },
    "ideas": {
      "symbol": "🤔",
      "description": "Feature requests",
      "link": "https://github.com/aws/jsii/issues?q=author%3A<%= contributor.login %>+label%3Afeature-request"
    },
    "maintenance": {
      "symbol": "🚧",
      "description": "Maintenance",
      "link": "https://github.com/aws/jsii/pulls?q=is%3Apr+author%3A<%= contributor.login %>"
    }
  },
  "contributors": [
    {
      "login": "ahodieb",
      "name": "Abdallah Hodieb",
      "avatar_url": "https://avatars1.githubusercontent.com/u/835502?v=4",
      "profile": "https://github.com/ahodieb",
      "contributions": [
        "bug"
      ]
    },
    {
      "login": "ajnarang",
      "name": "ajnarang",
      "avatar_url": "https://avatars3.githubusercontent.com/u/52025281?v=4",
      "profile": "https://github.com/ajnarang",
      "contributions": [
        "ideas"
      ]
    },
    {
      "login": "alexpulver",
      "name": "Alex Pulver",
      "avatar_url": "https://avatars0.githubusercontent.com/u/4362270?v=4",
      "profile": "https://softwhat.com/",
      "contributions": [
        "bug"
      ]
    },
    {
      "login": "amslezak",
      "name": "Andy Slezak",
      "avatar_url": "https://avatars2.githubusercontent.com/u/6944605?v=4",
      "profile": "https://www.aslezak.com/",
      "contributions": [
        "code"
      ]
    },
    {
      "login": "anshulguleria",
      "name": "Anshul Guleria",
      "avatar_url": "https://avatars3.githubusercontent.com/u/993508?v=4",
      "profile": "https://github.com/anshulguleria",
      "contributions": [
        "ideas"
      ]
    },
    {
      "login": "aripalo",
      "name": "Ari Palo",
      "avatar_url": "https://avatars0.githubusercontent.com/u/679146?v=4",
      "profile": "https://www.linkedin.com/in/aripalo/",
      "contributions": [
        "ideas"
      ]
    },
    {
      "login": "assyadh",
      "name": "Hamza Assyad",
      "avatar_url": "https://avatars0.githubusercontent.com/u/4091730?v=4",
      "profile": "https://github.com/assyadh",
      "contributions": [
        "bug",
        "code",
        "ideas",
        "review"
      ]
    },
    {
      "login": "aws-cdk-automation",
      "name": "AWS CDK Automation",
      "avatar_url": "https://avatars0.githubusercontent.com/u/43080478?v=4",
      "profile": "https://github.com/aws/aws-cdk",
      "contributions": [
        "maintenance",
        "review"
      ]
    },
    {
      "login": "BenWal",
      "name": "Ben Walters",
      "avatar_url": "https://avatars0.githubusercontent.com/u/2656067?v=4",
      "profile": "https://github.com/BenWal",
      "contributions": [
        "ideas"
      ]
    },
    {
      "login": "BiDzej",
      "name": "Bartłomiej Jurek",
      "avatar_url": "https://avatars1.githubusercontent.com/u/26255490?v=4",
      "profile": "https://github.com/BiDzej",
      "contributions": [
        "bug"
      ]
    },
    {
      "login": "bmaizels",
      "name": "Benjamin Maizels",
      "avatar_url": "https://avatars1.githubusercontent.com/u/36682168?v=4",
      "profile": "https://github.com/bmaizels",
      "contributions": [
        "code",
        "review"
      ]
    },
    {
      "login": "bverhoeve",
      "name": "Brecht Verhoeve",
      "avatar_url": "https://avatars1.githubusercontent.com/u/46007524?v=4",
      "profile": "https://github.com/bverhoeve",
      "contributions": [
        "ideas"
      ]
    },
    {
      "login": "CaerusKaru",
      "name": "CaerusKaru",
      "avatar_url": "https://avatars3.githubusercontent.com/u/416563?v=4",
      "profile": "https://github.com/CaerusKaru",
      "contributions": [
        "code",
        "maintenance"
      ]
    },
    {
      "login": "campionfellin",
      "name": "Campion Fellin",
      "avatar_url": "https://avatars3.githubusercontent.com/u/11984923?v=4",
      "profile": "https://github.com/campionfellin",
      "contributions": [
        "code"
      ]
    },
    {
      "login": "carterv",
      "name": "Carter Van Deuren",
      "avatar_url": "https://avatars2.githubusercontent.com/u/1551538?v=4",
      "profile": "https://github.com/carterv",
      "contributions": [
        "bug"
      ]
    },
    {
      "login": "christophercurrie",
      "name": "Christopher Currie",
      "avatar_url": "https://avatars0.githubusercontent.com/u/19510?v=4",
      "profile": "https://github.com/christophercurrie",
      "contributions": [
        "code",
        "ideas"
      ]
    },
    {
      "login": "Console32",
      "name": "Raphael",
      "avatar_url": "https://avatars1.githubusercontent.com/u/4870099?v=4",
      "profile": "https://github.com/Console32",
      "contributions": [
        "bug"
      ]
    },
    {
      "login": "costleya",
      "name": "Aaron Costley",
      "avatar_url": "https://avatars2.githubusercontent.com/u/1572163?v=4",
      "profile": "https://github.com/costleya",
      "contributions": [
        "bug",
        "code",
        "ideas",
        "review"
      ]
    },
    {
      "login": "CyrusNajmabadi",
      "name": "CyrusNajmabadi",
      "avatar_url": "https://avatars3.githubusercontent.com/u/4564579?v=4",
      "profile": "https://github.com/CyrusNajmabadi",
      "contributions": [
        "bug",
        "ideas"
      ]
    },
    {
      "login": "dagnir",
      "name": "Dongie Agnir",
      "avatar_url": "https://avatars2.githubusercontent.com/u/261310?v=4",
      "profile": "https://github.com/dagnir",
      "contributions": [
        "code",
        "review"
      ]
    },
    {
      "login": "ddinu",
      "name": "Daniel Dinu",
      "avatar_url": "https://avatars1.githubusercontent.com/u/236187?v=4",
      "profile": "https://danieldinu.com/",
      "contributions": [
        "bug",
        "code"
      ]
    },
    {
      "login": "dependabot-preview[bot]",
      "name": "dependabot-preview[bot]",
      "avatar_url": "https://avatars3.githubusercontent.com/in/2141?v=4",
      "profile": "https://github.com/apps/dependabot-preview",
      "contributions": [
        "bug",
        "maintenance"
      ]
    },
    {
      "login": "dependabot[bot]",
      "name": "dependabot[bot]",
      "avatar_url": "https://avatars0.githubusercontent.com/in/29110?v=4",
      "profile": "https://github.com/apps/dependabot",
      "contributions": [
        "maintenance"
      ]
    },
    {
      "login": "dheffx",
      "name": "dheffx",
      "avatar_url": "https://avatars0.githubusercontent.com/u/22029918?v=4",
      "profile": "https://github.com/dheffx",
      "contributions": [
        "bug"
      ]
    },
    {
      "login": "digitalsanctum",
      "name": "Shane Witbeck",
      "avatar_url": "https://avatars3.githubusercontent.com/u/30923?v=4",
      "profile": "https://digitalsanctum.com/",
      "contributions": [
        "ideas"
      ]
    },
    {
      "login": "dstufft",
      "name": "Donald Stufft",
      "avatar_url": "https://avatars3.githubusercontent.com/u/145979?v=4",
      "profile": "https://caremad.io/",
      "contributions": [
        "bug",
        "code",
        "ideas",
        "review"
      ]
    },
    {
      "login": "dxunix",
      "name": "Junix",
      "avatar_url": "https://avatars3.githubusercontent.com/u/11489831?v=4",
      "profile": "https://github.com/dxunix",
      "contributions": [
        "bug"
      ]
    },
    {
      "login": "eladb",
      "name": "Elad Ben-Israel",
      "avatar_url": "https://avatars3.githubusercontent.com/u/598796?v=4",
      "profile": "http://eladb.github.com/",
      "contributions": [
        "bug",
        "code",
        "ideas",
        "maintenance",
        "review",
        "talk"
      ]
    },
    {
      "login": "ericzbeard",
      "name": "Eric Z. Beard",
      "avatar_url": "https://avatars0.githubusercontent.com/u/663183?v=4",
      "profile": "http://ericzbeard.com/",
      "contributions": [
        "projectManagement"
      ]
    },
    {
      "login": "FabioGentile",
      "name": "Fabio Gentile",
      "avatar_url": "https://avatars2.githubusercontent.com/u/7030345?v=4",
      "profile": "https://github.com/FabioGentile",
      "contributions": [
        "bug"
      ]
    },
    {
      "login": "floehopper",
      "name": "James Mead",
      "avatar_url": "https://avatars2.githubusercontent.com/u/3169?v=4",
      "profile": "https://jamesmead.org/",
      "contributions": [
        "code"
      ]
    },
    {
      "login": "fulghum",
      "name": "Jason Fulghum",
      "avatar_url": "https://avatars1.githubusercontent.com/u/193449?v=4",
      "profile": "http://aws.amazon.com/",
      "contributions": [
        "ideas",
        "projectManagement",
        "review"
      ]
    },
    {
      "login": "garnaat",
      "name": "Mitch Garnaat",
      "avatar_url": "https://avatars3.githubusercontent.com/u/2056?v=4",
      "profile": "http://elastician.com/",
      "contributions": [
        "bug",
        "code",
        "ideas",
        "review"
      ]
    },
    {
      "login": "gitter-badger",
      "name": "The Gitter Badger",
      "avatar_url": "https://avatars2.githubusercontent.com/u/8518239?v=4",
      "profile": "https://gitter.im/",
      "contributions": [
        "code",
        "maintenance"
      ]
    },
    {
      "login": "GrahamLea",
      "name": "Graham Lea",
      "avatar_url": "https://avatars0.githubusercontent.com/u/754403?v=4",
      "profile": "http://www.grahamlea.com/",
      "contributions": [
        "ideas",
        "review"
      ]
    },
    {
      "login": "gregswdl",
      "name": "gregswdl",
      "avatar_url": "https://avatars0.githubusercontent.com/u/47365273?v=4",
      "profile": "https://github.com/gregswdl",
      "contributions": [
        "bug"
      ]
    },
    {
      "login": "hoegertn",
      "name": "Thorsten Hoeger",
      "avatar_url": "https://avatars2.githubusercontent.com/u/1287829?v=4",
      "profile": "https://github.com/hoegertn",
      "contributions": [
        "code"
      ]
    },
    {
      "login": "iliapolo",
      "name": "Eli Polonsky",
      "avatar_url": "https://avatars0.githubusercontent.com/u/1428812?v=4",
      "profile": "https://github.com/iliapolo",
      "contributions": [
        "bug",
        "code",
        "ideas",
        "maintenance",
        "review"
      ]
    },
    {
      "login": "jamesiri",
      "name": "James Siri",
      "avatar_url": "https://avatars1.githubusercontent.com/u/22601145?v=4",
      "profile": "https://github.com/jamesiri",
      "contributions": [
        "code",
        "maintenance"
      ]
    },
    {
      "login": "jasdel",
      "name": "Jason Del Ponte",
      "avatar_url": "https://avatars3.githubusercontent.com/u/961963?v=4",
      "profile": "https://github.com/jasdel",
      "contributions": [
        "ideas",
        "review"
      ]
    },
    {
      "login": "Jerry-AWS",
      "name": "Jerry Kindall",
      "avatar_url": "https://avatars3.githubusercontent.com/u/52084730?v=4",
      "profile": "https://github.com/Jerry-AWS",
      "contributions": [
        "doc",
        "ideas"
      ]
    },
    {
      "login": "joekiller",
      "name": "Joseph Lawson",
      "avatar_url": "https://avatars3.githubusercontent.com/u/1022919?v=4",
      "profile": "https://joekiller.com/",
      "contributions": [
        "review"
      ]
    },
    {
      "login": "jpmartin2",
      "name": "Joseph Martin",
      "avatar_url": "https://avatars2.githubusercontent.com/u/2464249?v=4",
      "profile": "https://github.com/jpmartin2",
      "contributions": [
        "bug"
      ]
    },
    {
      "login": "jsdtaylor",
      "name": "Justin Taylor",
      "avatar_url": "https://avatars0.githubusercontent.com/u/15832750?v=4",
      "profile": "https://www.linkedin.com/in/jsdtaylor",
      "contributions": [
        "bug"
      ]
    },
    {
      "login": "jsteinich",
      "name": "Jon Steinich",
      "avatar_url": "https://avatars0.githubusercontent.com/u/3868754?v=4",
      "profile": "https://github.com/jsteinich",
      "contributions": [
        "bug",
        "ideas",
        "code"
      ]
    },
    {
      "login": "Kent1",
      "name": "Quentin Loos",
      "avatar_url": "https://avatars1.githubusercontent.com/u/83018?v=4",
      "profile": "https://github.com/Kent1",
      "contributions": [
        "ideas"
      ]
    },
    {
      "login": "kiiadi",
      "name": "Kyle Thomson",
      "avatar_url": "https://avatars3.githubusercontent.com/u/4661536?v=4",
      "profile": "https://github.com/kiiadi",
      "contributions": [
        "code",
        "review"
      ]
    },
    {
      "login": "kozlove-aws",
      "name": "Eugene Kozlov",
      "avatar_url": "https://avatars1.githubusercontent.com/u/68875428?v=4",
      "profile": "https://github.com/kozlove-aws",
      "contributions": [
        "code"
      ]
    },
    {
      "login": "Lanayx",
      "name": "Vladimir Shchur",
      "avatar_url": "https://avatars2.githubusercontent.com/u/3329606?v=4",
      "profile": "https://github.com/Lanayx",
      "contributions": [
        "bug"
      ]
    },
    {
      "login": "leandropadua",
      "name": "Leandro Padua",
      "avatar_url": "https://avatars3.githubusercontent.com/u/10764017?v=4",
      "profile": "https://stackoverflow.com/users/2116873/pedreiro",
      "contributions": [
        "bug"
      ]
    },
    {
      "login": "marcosdiez",
      "name": "Marcos Diez",
      "avatar_url": "https://avatars2.githubusercontent.com/u/297498?v=4",
      "profile": "https://github.com/marcosdiez",
      "contributions": [
        "bug"
      ]
    },
    {
      "login": "mbonig",
      "name": "Matthew Bonig",
      "avatar_url": "https://avatars2.githubusercontent.com/u/1559437?v=4",
      "profile": "http://www.matthewbonig.com/",
      "contributions": [
        "bug",
        "blog"
      ]
    },
    {
      "login": "McDoit",
      "name": "Erik Karlsson",
      "avatar_url": "https://avatars3.githubusercontent.com/u/16723686?v=4",
      "profile": "https://github.com/McDoit",
      "contributions": [
        "bug"
      ]
    },
    {
      "login": "mergify[bot]",
      "name": "mergify[bot]",
      "avatar_url": "https://avatars1.githubusercontent.com/in/10562?v=4",
      "profile": "https://github.com/apps/mergify",
      "contributions": [
        "maintenance"
      ]
    },
    {
      "login": "mikelane",
      "name": "Mike Lane",
      "avatar_url": "https://avatars0.githubusercontent.com/u/6543713?v=4",
      "profile": "https://github.com/mikelane",
      "contributions": [
        "bug"
      ]
    },
    {
      "login": "mindstorms6",
      "name": "Breland Miley",
      "avatar_url": "https://avatars1.githubusercontent.com/u/92937?v=4",
      "profile": "http://bdawg.org/",
      "contributions": [
        "code"
      ]
    },
    {
      "login": "mpiroc",
      "name": "Matthew Pirocchi",
      "avatar_url": "https://avatars2.githubusercontent.com/u/1623344?v=4",
      "profile": "https://github.com/mpiroc",
      "contributions": [
        "code",
        "ideas",
        "review"
      ]
    },
    {
      "login": "MrArnoldPalmer",
      "name": "Mitchell Valine",
      "avatar_url": "https://avatars0.githubusercontent.com/u/7221111?v=4",
      "profile": "https://github.com/MrArnoldPalmer",
      "contributions": [
        "bug",
        "code",
        "ideas",
        "maintenance",
        "review"
      ]
    },
    {
      "login": "NetaNir",
      "name": "Neta Nir",
      "avatar_url": "https://avatars0.githubusercontent.com/u/8578043?v=4",
      "profile": "https://github.com/NetaNir",
      "contributions": [
        "code",
        "ideas",
        "maintenance",
        "review"
      ]
    },
    {
      "login": "NGL321",
      "name": "Noah Litov",
      "avatar_url": "https://avatars0.githubusercontent.com/u/4944099?v=4",
      "profile": "https://github.com/NGL321",
      "contributions": [
        "code",
        "maintenance",
        "review"
      ]
    },
    {
      "login": "nija-at",
      "name": "Niranjan Jayakar",
      "avatar_url": "https://avatars2.githubusercontent.com/u/16217941?v=4",
      "profile": "https://github.com/nija-at",
      "contributions": [
        "bug",
        "code",
        "ideas",
        "maintenance",
        "review"
      ]
    },
    {
      "login": "njlynch",
      "name": "Nick Lynch",
      "avatar_url": "https://avatars3.githubusercontent.com/u/1376292?v=4",
      "profile": "https://github.com/njlynch",
      "contributions": [
        "bug",
        "code",
        "maintenance",
        "review"
      ]
    },
    {
      "login": "nmussy",
      "name": "Jimmy Gaussen",
      "avatar_url": "https://avatars0.githubusercontent.com/u/2505696?v=4",
      "profile": "http://nmussy.github.io/",
      "contributions": [
        "ideas"
      ]
    },
    {
      "login": "petrabarus",
      "name": "Petra Barus",
      "avatar_url": "https://avatars3.githubusercontent.com/u/523289?v=4",
      "profile": "http://petrabarus.net/",
      "contributions": [
        "code"
      ]
    },
    {
      "login": "philcali",
      "name": "Philip Cali",
      "avatar_url": "https://avatars1.githubusercontent.com/u/105208?v=4",
      "profile": "http://philcali.me/",
      "contributions": [
        "ideas"
      ]
    },
    {
      "login": "Pidz-b",
      "name": "PIDZ - Bart ",
      "avatar_url": "https://avatars3.githubusercontent.com/u/47750432?v=4",
      "profile": "https://github.com/Pidz-b",
      "contributions": [
        "ideas"
      ]
    },
    {
      "login": "richardhboyd",
      "name": "Richard H Boyd",
      "avatar_url": "https://avatars0.githubusercontent.com/u/58230111?v=4",
      "profile": "https://github.com/richardhboyd",
      "contributions": [
        "bug"
      ]
    },
    {
      "login": "rix0rrr",
      "name": "Rico Huijbers",
      "avatar_url": "https://avatars2.githubusercontent.com/u/524162?v=4",
      "profile": "http://rix0r.nl/",
      "contributions": [
        "bug",
        "code",
        "ideas",
        "maintenance",
        "review"
      ]
    },
    {
      "login": "RomainMuller",
      "name": "Romain Marcadier",
      "avatar_url": "https://avatars2.githubusercontent.com/u/411689?v=4",
      "profile": "https://keybase.io/romainmuller",
      "contributions": [
        "bug",
        "code",
        "design",
        "ideas",
        "maintenance",
        "review",
        "blog"
      ]
    },
    {
      "login": "sadikkuzu",
      "name": "SADIK KUZU",
      "avatar_url": "https://avatars2.githubusercontent.com/u/23168063?v=4",
      "profile": "https://www.linkedin.com/in/sadikkuzu/",
      "contributions": [
        "review"
      ]
    },
    {
      "login": "sam-goodwin",
      "name": "Sam Goodwin",
      "avatar_url": "https://avatars1.githubusercontent.com/u/38672686?v=4",
      "profile": "https://punch.dev/",
      "contributions": [
        "review"
      ]
    },
    {
      "login": "seiyashima",
      "name": "seiyashima42",
      "avatar_url": "https://avatars2.githubusercontent.com/u/4947101?v=4",
      "profile": "https://github.com/seiyashima",
      "contributions": [
        "bug",
        "code",
        "doc"
      ]
    },
    {
      "login": "serverlessunicorn",
      "name": "Tim Wagner",
      "avatar_url": "https://avatars1.githubusercontent.com/u/54867311?v=4",
      "profile": "https://github.com/serverlessunicorn",
      "contributions": [
        "bug",
        "ideas"
      ]
    },
    {
      "login": "shivlaks",
      "name": "Shiv Lakshminarayan",
      "avatar_url": "https://avatars0.githubusercontent.com/u/32604953?v=4",
      "profile": "https://github.com/shivlaks",
      "contributions": [
        "code",
        "maintenance",
        "review"
      ]
    },
    {
      "login": "skarode96",
      "name": "SK",
      "avatar_url": "https://avatars2.githubusercontent.com/u/24491216?v=4",
      "profile": "https://github.com/skarode96",
      "contributions": [
        "ideas"
      ]
    },
    {
      "login": "skinny85",
      "name": "Adam Ruka",
      "avatar_url": "https://avatars2.githubusercontent.com/u/460937?v=4",
      "profile": "http://endoflineblog.com/",
      "contributions": [
        "bug",
        "code",
        "maintenance",
        "review"
      ]
    },
    {
      "login": "skorfmann",
      "name": "Sebastian Korfmann",
      "avatar_url": "https://avatars1.githubusercontent.com/u/136789?v=4",
      "profile": "https://skorfmann.com/",
      "contributions": [
        "bug",
        "code",
        "ideas"
      ]
    },
    {
      "login": "SoManyHs",
      "name": "Hsing-Hui Hsu",
      "avatar_url": "https://avatars0.githubusercontent.com/u/29964746?v=4",
      "profile": "https://github.com/SoManyHs",
      "contributions": [
        "code",
        "doc",
        "ideas",
        "review"
      ]
    },
    {
      "login": "SomayaB",
      "name": "Somaya",
      "avatar_url": "https://avatars3.githubusercontent.com/u/23043132?v=4",
      "profile": "https://github.com/SomayaB",
      "contributions": [
        "code",
        "ideas",
        "maintenance",
        "review"
      ]
    },
    {
      "login": "spfink",
      "name": "Sam Fink",
      "avatar_url": "https://avatars1.githubusercontent.com/u/20525381?v=4",
      "profile": "https://github.com/spfink",
      "contributions": [
        "code",
        "review"
      ]
    },
    {
      "login": "sullis",
      "name": "sullis",
      "avatar_url": "https://avatars3.githubusercontent.com/u/30938?v=4",
      "profile": "https://github.com/sullis",
      "contributions": [
        "code"
      ]
    },
    {
      "login": "thomaspoignant",
      "name": "Thomas Poignant",
      "avatar_url": "https://avatars2.githubusercontent.com/u/17908063?v=4",
      "profile": "https://medium.com/@thomaspoignant",
      "contributions": [
        "bug"
      ]
    },
    {
      "login": "tobli",
      "name": "Tobias Lidskog",
      "avatar_url": "https://avatars3.githubusercontent.com/u/540266?v=4",
      "profile": "https://github.com/tobli",
      "contributions": [
        "code"
      ]
    },
    {
      "login": "tvanhens",
      "name": "Tyler van Hensbergen",
      "avatar_url": "https://avatars1.githubusercontent.com/u/5342795?v=4",
      "profile": "https://github.com/tvanhens",
      "contributions": [
        "ideas"
      ]
    },
    {
      "login": "udondan",
      "name": "Daniel Schroeder",
      "avatar_url": "https://avatars3.githubusercontent.com/u/6443408?v=4",
      "profile": "https://www.udondan.com/",
      "contributions": [
        "bug",
        "code",
        "doc",
        "ideas",
        "maintenance"
      ]
    },
    {
      "login": "vaneek",
      "name": "vaneek",
      "avatar_url": "https://avatars1.githubusercontent.com/u/8113305?v=4",
      "profile": "https://github.com/vaneek",
      "contributions": [
        "bug"
      ]
    },
    {
      "login": "vgribok",
      "name": "Vlad Hrybok",
      "avatar_url": "https://avatars1.githubusercontent.com/u/757185?v=4",
      "profile": "http://ultidev.com/Products/",
      "contributions": [
        "bug"
      ]
    },
    {
      "login": "wcauchois",
      "name": "Bill Cauchois",
      "avatar_url": "https://avatars1.githubusercontent.com/u/300544?v=4",
      "profile": "http://wcauchois.github.io/",
      "contributions": [
        "ideas"
      ]
    },
    {
      "login": "workeitel",
      "name": "Florian Eitel",
      "avatar_url": "https://avatars1.githubusercontent.com/u/7794947?v=4",
      "profile": "https://github.com/workeitel",
      "contributions": [
        "ideas"
      ]
    },
    {
      "login": "yanex",
      "name": "Yan Zhulanow",
      "avatar_url": "https://avatars2.githubusercontent.com/u/95996?v=4",
      "profile": "http://yanex.org/",
      "contributions": [
        "code"
      ]
    },
    {
      "login": "edsenabr",
      "name": "Eduardo Sena S. Rosa",
      "avatar_url": "https://avatars3.githubusercontent.com/u/15689137?v=4",
      "profile": "https://github.com/edsenabr",
      "contributions": [
        "bug"
      ]
    },
    {
      "login": "floydpink",
      "name": "Hari Pachuveetil",
      "avatar_url": "https://avatars2.githubusercontent.com/u/171072?v=4",
      "profile": "https://harimenon.com/",
      "contributions": [
        "blog",
        "doc"
      ]
    },
    {
      "login": "deccy-mcc",
      "name": "deccy-mcc",
      "avatar_url": "https://avatars0.githubusercontent.com/u/45844893?v=4",
      "profile": "https://github.com/deccy-mcc",
      "contributions": [
        "bug"
      ]
    },
    {
      "login": "ThomasSteinbach",
      "name": "Thomas Steinbach",
      "avatar_url": "https://avatars0.githubusercontent.com/u/1683246?v=4",
      "profile": "https://github.com/ThomasSteinbach",
      "contributions": [
        "bug"
      ]
    },
    {
      "login": "Ophirr33",
      "name": "Ty Coghlan",
      "avatar_url": "https://avatars2.githubusercontent.com/u/15920577?v=4",
      "profile": "https://ty.coghlan.dev/",
      "contributions": [
        "bug"
      ]
    },
    {
      "login": "slotnick",
      "name": "Dave Slotnick",
      "avatar_url": "https://avatars3.githubusercontent.com/u/918175?v=4",
      "profile": "https://github.com/slotnick",
      "contributions": [
        "bug"
      ]
    },
    {
      "login": "majasb",
      "name": "Maja S Bratseth",
      "avatar_url": "https://avatars2.githubusercontent.com/u/142510?v=4",
      "profile": "https://github.com/majasb",
      "contributions": [
        "bug"
      ]
    },
    {
      "login": "benbridts",
      "name": "Ben Bridts",
      "avatar_url": "https://avatars0.githubusercontent.com/u/1301221?v=4",
      "profile": "http://twiiter.com/benbridts",
      "contributions": [
        "doc"
      ]
    },
    {
      "login": "MohamadSoufan",
      "name": "Mohamad Soufan",
      "avatar_url": "https://avatars3.githubusercontent.com/u/28849417?v=4",
      "profile": "https://github.com/MohamadSoufan",
      "contributions": [
        "doc"
      ]
    },
    {
      "login": "Chriscbr",
      "name": "Christopher Rybicki",
      "avatar_url": "https://avatars2.githubusercontent.com/u/5008987?v=4",
      "profile": "https://rybicki.io/",
      "contributions": [
        "doc"
      ]
    },
    {
      "login": "bmacher",
      "name": "Benjamin Macher",
      "avatar_url": "https://avatars0.githubusercontent.com/u/32685580?v=4",
      "profile": "http://macher.dev",
      "contributions": [
        "doc"
      ]
    },
    {
      "login": "camilobermudez85",
      "name": "Camilo Bermúdez",
      "avatar_url": "https://avatars0.githubusercontent.com/u/7834055?v=4",
      "profile": "https://camilobermudez85.github.io/",
      "contributions": [
        "bug"
      ]
    },
    {
      "login": "benfarr",
      "name": "Ben Farr",
      "avatar_url": "https://avatars0.githubusercontent.com/u/10361379?v=4",
      "profile": "https://github.com/benfarr",
      "contributions": [
        "doc"
      ]
    },
    {
      "login": "JKCT",
      "name": "James Kelley",
      "avatar_url": "https://avatars.githubusercontent.com/u/24870481?v=4",
      "profile": "https://github.com/JKCT",
      "contributions": [
        "bug"
      ]
    },
    {
      "login": "aniljava",
      "name": "aniljava",
      "avatar_url": "https://avatars.githubusercontent.com/u/412569?v=4",
      "profile": "https://github.com/aniljava",
      "contributions": [
        "code"
      ]
    },
    {
      "login": "mattBrzezinski",
      "name": "mattBrzezinski",
      "avatar_url": "https://avatars.githubusercontent.com/u/4356074?v=4",
      "profile": "https://github.com/mattBrzezinski",
      "contributions": [
        "doc"
      ]
    },
    {
      "login": "donicek",
      "name": "Petr Kacer",
      "avatar_url": "https://avatars.githubusercontent.com/u/8548012?v=4",
      "profile": "https://github.com/donicek",
      "contributions": [
        "bug"
      ]
    },
    {
      "login": "ArmaanT",
      "name": "Armaan Tobaccowalla",
      "avatar_url": "https://avatars.githubusercontent.com/u/13340433?v=4",
      "profile": "https://armaan.tobaccowalla.com",
      "contributions": [
        "bug"
      ]
    },
    {
      "login": "ChristopheVico",
      "name": "Christophe Vico",
      "avatar_url": "https://avatars.githubusercontent.com/u/56592817?v=4",
      "profile": "https://github.com/ChristopheVico",
      "contributions": [
        "bug"
      ]
    },
    {
      "login": "yglcode",
      "name": "Yigong Liu",
      "avatar_url": "https://avatars.githubusercontent.com/u/11893614?v=4",
      "profile": "https://github.com/yglcode",
      "contributions": [
        "bug",
        "ideas"
      ]
    },
    {
      "login": "Cristim",
      "name": "Cristian Măgherușan-Stanciu",
      "avatar_url": "https://avatars.githubusercontent.com/u/95209?v=4",
      "profile": "http://mcristi.wordpress.com",
      "contributions": [
        "bug"
      ]
    },
    {
      "login": "guyroberts21",
      "name": "guyroberts21",
      "avatar_url": "https://avatars.githubusercontent.com/u/47118902?v=4",
      "profile": "https://github.com/guyroberts21",
      "contributions": [
        "doc"
      ]
    },
    {
      "login": "rectalogic",
      "name": "Andrew Wason",
      "avatar_url": "https://avatars.githubusercontent.com/u/11581?v=4",
      "profile": "https://github.com/rectalogic",
      "contributions": [
        "bug",
        "code"
      ]
    },
    {
      "login": "corymhall",
      "name": "Cory Hall",
      "avatar_url": "https://avatars.githubusercontent.com/u/43035978?v=4",
      "profile": "https://github.com/corymhall",
      "contributions": [
        "bug"
      ]
    },
    {
      "login": "lzhoucs",
      "name": "Liang Zhou",
      "avatar_url": "https://avatars.githubusercontent.com/u/1444104?v=4",
      "profile": "https://liangzhou.dev",
      "contributions": [
        "bug",
        "code"
      ]
    },
    {
      "login": "polothy",
      "name": "Mark Nielsen",
      "avatar_url": "https://avatars.githubusercontent.com/u/634657?v=4",
      "profile": "https://polothy.github.io",
      "contributions": [
        "code"
      ]
    },
    {
      "login": "ansgarm",
      "name": "Ansgar Mertens",
      "avatar_url": "https://avatars.githubusercontent.com/u/1112056?v=4",
      "profile": "https://ansgar.dev",
      "contributions": [
        "maintenance",
        "code",
        "bug"
      ]
    },
    {
      "login": "johannes-weber",
      "name": "Johannes Weber",
      "avatar_url": "https://avatars.githubusercontent.com/u/569011?v=4",
      "profile": "https://twitter.com/jowe",
      "contributions": [
        "doc"
      ]
    },
    {
      "login": "Nycto",
      "name": "James",
      "avatar_url": "https://avatars.githubusercontent.com/u/30517?v=4",
      "profile": "https://github.com/Nycto",
      "contributions": [
        "bug",
        "code"
      ]
    },
    {
      "login": "eltociear",
      "name": "Ikko Ashimine",
      "avatar_url": "https://avatars.githubusercontent.com/u/22633385?v=4",
      "profile": "https://bandism.net/",
      "contributions": [
        "doc"
      ]
    },
    {
      "login": "BenChaimberg",
      "name": "Ben Chaimberg",
      "avatar_url": "https://avatars.githubusercontent.com/u/3698184?v=4",
      "profile": "https://github.com/BenChaimberg",
      "contributions": [
        "doc"
      ]
    },
    {
      "login": "mneil",
      "name": "Michael Neil",
      "avatar_url": "https://avatars.githubusercontent.com/u/1605808?v=4",
      "profile": "https://github.com/mneil",
      "contributions": [
        "maintenance"
      ]
    },
    {
      "login": "ZachBien",
      "name": "Zach Bienenfeld",
      "avatar_url": "https://avatars.githubusercontent.com/u/1245628?v=4",
      "profile": "https://github.com/ZachBien",
      "contributions": [
        "bug"
      ]
    },
    {
      "login": "dsilbergleithcu-godaddy",
      "name": "Damian Silbergleith",
      "avatar_url": "https://avatars.githubusercontent.com/u/78872820?v=4",
      "profile": "https://github.com/dsilbergleithcu-godaddy",
      "contributions": [
        "code",
        "bug"
      ]
    },
    {
      "login": "otaviomacedo",
      "name": "Otavio Macedo",
      "avatar_url": "https://avatars.githubusercontent.com/u/288203?v=4",
      "profile": "https://otaviomacedo.github.io/",
      "contributions": [
        "code",
        "bug"
      ]
    },
    {
      "login": "kaizen3031593",
      "name": "Kaizen Conroy",
      "avatar_url": "https://avatars.githubusercontent.com/u/36202692?v=4",
      "profile": "https://github.com/kaizen3031593",
      "contributions": [
        "code",
        "bug"
      ]
    },
    {
      "login": "madeline-k",
      "name": "Madeline Kusters",
      "avatar_url": "https://avatars.githubusercontent.com/u/80541297?v=4",
      "profile": "https://github.com/madeline-k",
      "contributions": [
        "code",
        "bug"
      ]
    },
    {
      "login": "comcalvi",
      "name": "Calvin Combs",
      "avatar_url": "https://avatars.githubusercontent.com/u/66279577?v=4",
      "profile": "https://github.com/comcalvi",
      "contributions": [
        "code",
        "review"
      ]
    },
    {
      "login": "peterwoodworth",
      "name": "Peter Woodworth",
      "avatar_url": "https://avatars.githubusercontent.com/u/44349620?v=4",
      "profile": "https://github.com/peterwoodworth",
      "contributions": [
        "maintenance"
      ]
    },
    {
      "login": "mergify",
      "name": "mergify",
      "avatar_url": "https://avatars.githubusercontent.com/u/18240476?v=4",
      "profile": "https://github.com/mergify",
      "contributions": [
        "maintenance"
      ]
    },
    {
      "login": "oieduardorabelo",
      "name": "Eduardo Rabelo",
      "avatar_url": "https://avatars.githubusercontent.com/u/829902?v=4",
      "profile": "https://eduardorabelo.me/",
      "contributions": [
        "doc"
      ]
    },
    {
      "login": "arnogeurts-sqills",
      "name": "arnogeurts-sqills",
      "avatar_url": "https://avatars.githubusercontent.com/u/79304871?v=4",
      "profile": "https://github.com/arnogeurts-sqills",
      "contributions": [
        "bug",
        "code"
      ]
    },
    {
      "login": "zxkane",
      "name": "Meng Xin Zhu",
      "avatar_url": "https://avatars.githubusercontent.com/u/843303?v=4",
      "profile": "https://kane.mx",
      "contributions": [
        "bug"
      ]
    },
    {
      "login": "mmogylenko",
      "name": "Mykola Mogylenko",
      "avatar_url": "https://avatars.githubusercontent.com/u/7536624?v=4",
      "profile": "https://github.com/mmogylenko",
      "contributions": [
        "bug"
      ]
    },
    {
      "login": "z3r0w0n",
      "name": "Kaushik Borra",
      "avatar_url": "https://avatars.githubusercontent.com/u/6740347?v=4",
      "profile": "https://github.com/z3r0w0n",
      "contributions": [
        "bug"
      ]
    },
    {
      "login": "wendysophie",
      "name": "wendysophie",
      "avatar_url": "https://avatars.githubusercontent.com/u/54415551?v=4",
      "profile": "https://github.com/wendysophie",
      "contributions": [
        "bug"
      ]
    },
    {
      "login": "CommanderRoot",
      "name": "CommanderRoot",
      "avatar_url": "https://avatars.githubusercontent.com/u/4395417?v=4",
      "profile": "https://github.com/CommanderRoot",
      "contributions": [
        "code"
      ]
    },
    {
      "login": "cgarvis",
      "name": "Chris Garvis",
      "avatar_url": "https://avatars.githubusercontent.com/u/213125?v=4",
      "profile": "https://github.com/cgarvis",
      "contributions": [
        "doc"
      ]
    },
    {
      "login": "nathannaveen",
      "name": "nathannaveen",
      "avatar_url": "https://avatars.githubusercontent.com/u/42319948?v=4",
      "profile": "https://github.com/nathannaveen",
      "contributions": [
        "maintenance"
      ]
    },
    {
      "login": "jusdino",
      "name": "Justin Frahm",
      "avatar_url": "https://avatars.githubusercontent.com/u/11840575?v=4",
      "profile": "https://github.com/jusdino",
      "contributions": [
        "bug"
      ]
    },
    {
      "login": "3p3r",
      "name": "Sepehr Laal",
      "avatar_url": "https://avatars.githubusercontent.com/u/5657848?v=4",
      "profile": "https://sepehrlaal.com/",
      "contributions": [
        "bug"
      ]
    },
    {
      "login": "skuenzli",
      "name": "Stephen Kuenzli",
      "avatar_url": "https://avatars.githubusercontent.com/u/869201?v=4",
      "profile": "https://github.com/skuenzli",
      "contributions": [
        "doc"
      ]
    },
    {
      "login": "touchez-du-bois",
      "name": "Takahiro Sugiura",
      "avatar_url": "https://avatars.githubusercontent.com/u/434017?v=4",
      "profile": "https://github.com/touchez-du-bois",
      "contributions": [
        "doc"
      ]
    },
    {
      "login": "agdimech",
      "name": "Adrian Dimech",
      "avatar_url": "https://avatars.githubusercontent.com/u/51220968?v=4",
      "profile": "https://github.com/agdimech",
      "contributions": [
        "code"
      ]
    },
    {
      "login": "gshpychka",
      "name": "Glib Shpychka",
      "avatar_url": "https://avatars.githubusercontent.com/u/23005347?v=4",
      "profile": "https://github.com/gshpychka",
      "contributions": [
        "bug"
      ]
    },
    {
<<<<<<< HEAD
      "login": "cn-cit",
      "name": "cn-cit",
      "avatar_url": "https://avatars.githubusercontent.com/u/27255477?v=4",
      "profile": "https://github.com/cn-cit",
      "contributions": [
        "bug"
=======
      "login": "DanielMSchmidt",
      "name": "Daniel Schmidt",
      "avatar_url": "https://avatars.githubusercontent.com/u/1337046?v=4",
      "profile": "http://danielmschmidt.de/",
      "contributions": [
        "bug",
        "code"
      ]
    },
    {
      "login": "kaizencc",
      "name": "Kaizen Conroy",
      "avatar_url": "https://avatars.githubusercontent.com/u/36202692?v=4",
      "profile": "https://github.com/kaizencc",
      "contributions": [
        "code"
      ]
    },
    {
      "login": "Naumel",
      "name": "Naumel",
      "avatar_url": "https://avatars.githubusercontent.com/u/104374999?v=4",
      "profile": "https://github.com/Naumel",
      "contributions": [
        "review"
>>>>>>> 783ec7f1
      ]
    }
  ],
  "repoType": "github",
  "repoHost": "https://github.com",
  "skipCi": true,
  "files": [
    "README.md"
  ],
  "contributorsPerLine": 7
}<|MERGE_RESOLUTION|>--- conflicted
+++ resolved
@@ -1431,40 +1431,40 @@
       ]
     },
     {
-<<<<<<< HEAD
+      "login": "DanielMSchmidt",
+      "name": "Daniel Schmidt",
+      "avatar_url": "https://avatars.githubusercontent.com/u/1337046?v=4",
+      "profile": "http://danielmschmidt.de/",
+      "contributions": [
+        "bug",
+        "code"
+      ]
+    },
+    {
+      "login": "kaizencc",
+      "name": "Kaizen Conroy",
+      "avatar_url": "https://avatars.githubusercontent.com/u/36202692?v=4",
+      "profile": "https://github.com/kaizencc",
+      "contributions": [
+        "code"
+      ]
+    },
+    {
+      "login": "Naumel",
+      "name": "Naumel",
+      "avatar_url": "https://avatars.githubusercontent.com/u/104374999?v=4",
+      "profile": "https://github.com/Naumel",
+      "contributions": [
+        "review"
+      ]
+    },
+    {
       "login": "cn-cit",
       "name": "cn-cit",
       "avatar_url": "https://avatars.githubusercontent.com/u/27255477?v=4",
       "profile": "https://github.com/cn-cit",
       "contributions": [
         "bug"
-=======
-      "login": "DanielMSchmidt",
-      "name": "Daniel Schmidt",
-      "avatar_url": "https://avatars.githubusercontent.com/u/1337046?v=4",
-      "profile": "http://danielmschmidt.de/",
-      "contributions": [
-        "bug",
-        "code"
-      ]
-    },
-    {
-      "login": "kaizencc",
-      "name": "Kaizen Conroy",
-      "avatar_url": "https://avatars.githubusercontent.com/u/36202692?v=4",
-      "profile": "https://github.com/kaizencc",
-      "contributions": [
-        "code"
-      ]
-    },
-    {
-      "login": "Naumel",
-      "name": "Naumel",
-      "avatar_url": "https://avatars.githubusercontent.com/u/104374999?v=4",
-      "profile": "https://github.com/Naumel",
-      "contributions": [
-        "review"
->>>>>>> 783ec7f1
       ]
     }
   ],
