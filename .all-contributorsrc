--- conflicted
+++ resolved
@@ -20,26 +20,6 @@
       "symbol": "🚧",
       "description": "Maintenance",
       "link": "https://github.com/aws/jsii/pulls?q=is%3Apr+author%3A<%= contributor.login %>"
-    },
-    "dotnet": {
-      "symbol": "🥅",
-      "description": ".NET Bindings",
-      "link": "https://github.com/aws/jsii/commits?author=<%= contributor.login %>"
-    },
-    "go": {
-      "symbol": "🚶‍♀️",
-      "description": "Go Bindings",
-      "link": "https://github.com/aws/jsii/commits?author=<%= contributor.login %>"
-    },
-    "java": {
-      "symbol": "☕️",
-      "description": "Java Bindings",
-      "link": "https://github.com/aws/jsii/commits?author=<%= contributor.login %>"
-    },
-    "python": {
-      "symbol": "🐍",
-      "description": "Python Bindings",
-      "link": "https://github.com/aws/jsii/commits?author=<%= contributor.login %>"
     }
   },
   "contributors": [
@@ -105,7 +85,6 @@
       "contributions": [
         "bug",
         "code",
-        "dotnet",
         "ideas",
         "review"
       ]
@@ -173,8 +152,7 @@
       "avatar_url": "https://avatars3.githubusercontent.com/u/11984923?v=4",
       "profile": "https://github.com/campionfellin",
       "contributions": [
-        "code",
-        "java"
+        "code"
       ]
     },
     {
@@ -213,7 +191,6 @@
       "contributions": [
         "bug",
         "code",
-        "dotnet",
         "ideas",
         "review"
       ]
@@ -235,7 +212,6 @@
       "profile": "https://github.com/dagnir",
       "contributions": [
         "code",
-        "java",
         "review"
       ]
     },
@@ -295,7 +271,6 @@
         "bug",
         "code",
         "ideas",
-        "python",
         "review"
       ]
     },
@@ -317,7 +292,6 @@
         "bug",
         "code",
         "ideas",
-        "java",
         "maintenance",
         "review",
         "talk"
@@ -370,7 +344,6 @@
         "bug",
         "code",
         "ideas",
-        "python",
         "review"
       ]
     },
@@ -441,7 +414,6 @@
       "avatar_url": "https://avatars3.githubusercontent.com/u/961963?v=4",
       "profile": "https://github.com/jasdel",
       "contributions": [
-        "go",
         "ideas",
         "review"
       ]
@@ -509,7 +481,7 @@
       "avatar_url": "https://avatars3.githubusercontent.com/u/4661536?v=4",
       "profile": "https://github.com/kiiadi",
       "contributions": [
-        "java",
+        "code",
         "review"
       ]
     },
@@ -602,7 +574,6 @@
       "profile": "https://github.com/mpiroc",
       "contributions": [
         "code",
-        "dotnet",
         "ideas",
         "review"
       ]
@@ -615,7 +586,6 @@
       "contributions": [
         "bug",
         "code",
-        "go",
         "ideas",
         "maintenance",
         "review"
@@ -724,7 +694,6 @@
         "code",
         "ideas",
         "maintenance",
-        "python",
         "review"
       ]
     },
@@ -737,12 +706,8 @@
         "bug",
         "code",
         "design",
-        "dotnet",
-        "go",
-        "ideas",
-        "java",
-        "maintenance",
-        "python",
+        "ideas",
+        "maintenance",
         "review",
         "blog"
       ]
@@ -837,7 +802,6 @@
       "contributions": [
         "code",
         "doc",
-        "go",
         "ideas",
         "review"
       ]
@@ -1077,21 +1041,21 @@
       ]
     },
     {
-<<<<<<< HEAD
       "login": "JKCT",
       "name": "James Kelley",
       "avatar_url": "https://avatars.githubusercontent.com/u/24870481?v=4",
       "profile": "https://github.com/JKCT",
       "contributions": [
         "bug"
-=======
+      ]
+    },
+    {
       "login": "aniljava",
       "name": "aniljava",
       "avatar_url": "https://avatars.githubusercontent.com/u/412569?v=4",
       "profile": "https://github.com/aniljava",
       "contributions": [
         "code"
->>>>>>> 502afe4c
       ]
     }
   ],
