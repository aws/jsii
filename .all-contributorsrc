{
  "projectName": "jsii",
  "projectOwner": "aws",
  "badgeTemplate": "[![All Contributors](https://img.shields.io/static/v1?label=%E2%9C%A8%20All%20Contributors&message=<%= contributors.length %>&color=brightgreen)](#contributors-)",
  "commit": false,
  "commitConvention": "angular",
  "contributorsSortAlphabetically": true,
  "types": {
    "bug": {
      "symbol": "🐛",
      "description": "Bug reports",
      "link": "https://github.com/aws/jsii/issues?q=author%3A<%= contributor.login %>+label%3Abug"
    },
    "ideas": {
      "symbol": "🤔",
      "description": "Feature requests",
      "link": "https://github.com/aws/jsii/issues?q=author%3A<%= contributor.login %>+label%3Afeature-request"
    },
    "maintenance": {
      "symbol": "🚧",
      "description": "Maintenance",
      "link": "https://github.com/aws/jsii/pulls?q=is%3Apr+author%3A<%= contributor.login %>"
    }
  },
  "contributors": [
    {
      "login": "ahodieb",
      "name": "Abdallah Hodieb",
      "avatar_url": "https://avatars1.githubusercontent.com/u/835502?v=4",
      "profile": "https://github.com/ahodieb",
      "contributions": [
        "bug"
      ]
    },
    {
      "login": "ajnarang",
      "name": "ajnarang",
      "avatar_url": "https://avatars3.githubusercontent.com/u/52025281?v=4",
      "profile": "https://github.com/ajnarang",
      "contributions": [
        "ideas"
      ]
    },
    {
      "login": "alexpulver",
      "name": "Alex Pulver",
      "avatar_url": "https://avatars0.githubusercontent.com/u/4362270?v=4",
      "profile": "https://softwhat.com/",
      "contributions": [
        "bug"
      ]
    },
    {
      "login": "amslezak",
      "name": "Andy Slezak",
      "avatar_url": "https://avatars2.githubusercontent.com/u/6944605?v=4",
      "profile": "https://www.aslezak.com/",
      "contributions": [
        "code"
      ]
    },
    {
      "login": "anshulguleria",
      "name": "Anshul Guleria",
      "avatar_url": "https://avatars3.githubusercontent.com/u/993508?v=4",
      "profile": "https://github.com/anshulguleria",
      "contributions": [
        "ideas"
      ]
    },
    {
      "login": "aripalo",
      "name": "Ari Palo",
      "avatar_url": "https://avatars0.githubusercontent.com/u/679146?v=4",
      "profile": "https://www.linkedin.com/in/aripalo/",
      "contributions": [
        "ideas"
      ]
    },
    {
      "login": "assyadh",
      "name": "Hamza Assyad",
      "avatar_url": "https://avatars0.githubusercontent.com/u/4091730?v=4",
      "profile": "https://github.com/assyadh",
      "contributions": [
        "bug",
        "code",
        "ideas",
        "review"
      ]
    },
    {
      "login": "aws-cdk-automation",
      "name": "AWS CDK Automation",
      "avatar_url": "https://avatars0.githubusercontent.com/u/43080478?v=4",
      "profile": "https://github.com/aws/aws-cdk",
      "contributions": [
        "maintenance",
        "review"
      ]
    },
    {
      "login": "BenWal",
      "name": "Ben Walters",
      "avatar_url": "https://avatars0.githubusercontent.com/u/2656067?v=4",
      "profile": "https://github.com/BenWal",
      "contributions": [
        "ideas"
      ]
    },
    {
      "login": "BiDzej",
      "name": "Bartłomiej Jurek",
      "avatar_url": "https://avatars1.githubusercontent.com/u/26255490?v=4",
      "profile": "https://github.com/BiDzej",
      "contributions": [
        "bug"
      ]
    },
    {
      "login": "bmaizels",
      "name": "Benjamin Maizels",
      "avatar_url": "https://avatars1.githubusercontent.com/u/36682168?v=4",
      "profile": "https://github.com/bmaizels",
      "contributions": [
        "code",
        "review"
      ]
    },
    {
      "login": "bverhoeve",
      "name": "Brecht Verhoeve",
      "avatar_url": "https://avatars1.githubusercontent.com/u/46007524?v=4",
      "profile": "https://github.com/bverhoeve",
      "contributions": [
        "ideas"
      ]
    },
    {
      "login": "CaerusKaru",
      "name": "CaerusKaru",
      "avatar_url": "https://avatars3.githubusercontent.com/u/416563?v=4",
      "profile": "https://github.com/CaerusKaru",
      "contributions": [
        "code",
        "maintenance"
      ]
    },
    {
      "login": "campionfellin",
      "name": "Campion Fellin",
      "avatar_url": "https://avatars3.githubusercontent.com/u/11984923?v=4",
      "profile": "https://github.com/campionfellin",
      "contributions": [
        "code"
      ]
    },
    {
      "login": "carterv",
      "name": "Carter Van Deuren",
      "avatar_url": "https://avatars2.githubusercontent.com/u/1551538?v=4",
      "profile": "https://github.com/carterv",
      "contributions": [
        "bug"
      ]
    },
    {
      "login": "christophercurrie",
      "name": "Christopher Currie",
      "avatar_url": "https://avatars0.githubusercontent.com/u/19510?v=4",
      "profile": "https://github.com/christophercurrie",
      "contributions": [
        "code",
        "ideas"
      ]
    },
    {
      "login": "Console32",
      "name": "Raphael",
      "avatar_url": "https://avatars1.githubusercontent.com/u/4870099?v=4",
      "profile": "https://github.com/Console32",
      "contributions": [
        "bug"
      ]
    },
    {
      "login": "costleya",
      "name": "Aaron Costley",
      "avatar_url": "https://avatars2.githubusercontent.com/u/1572163?v=4",
      "profile": "https://github.com/costleya",
      "contributions": [
        "bug",
        "code",
        "ideas",
        "review"
      ]
    },
    {
      "login": "CyrusNajmabadi",
      "name": "CyrusNajmabadi",
      "avatar_url": "https://avatars3.githubusercontent.com/u/4564579?v=4",
      "profile": "https://github.com/CyrusNajmabadi",
      "contributions": [
        "bug",
        "ideas"
      ]
    },
    {
      "login": "dagnir",
      "name": "Dongie Agnir",
      "avatar_url": "https://avatars2.githubusercontent.com/u/261310?v=4",
      "profile": "https://github.com/dagnir",
      "contributions": [
        "code",
        "review"
      ]
    },
    {
      "login": "ddinu",
      "name": "Daniel Dinu",
      "avatar_url": "https://avatars1.githubusercontent.com/u/236187?v=4",
      "profile": "https://danieldinu.com/",
      "contributions": [
        "bug",
        "code"
      ]
    },
    {
      "login": "dependabot-preview[bot]",
      "name": "dependabot-preview[bot]",
      "avatar_url": "https://avatars3.githubusercontent.com/in/2141?v=4",
      "profile": "https://github.com/apps/dependabot-preview",
      "contributions": [
        "bug",
        "maintenance"
      ]
    },
    {
      "login": "dependabot[bot]",
      "name": "dependabot[bot]",
      "avatar_url": "https://avatars0.githubusercontent.com/in/29110?v=4",
      "profile": "https://github.com/apps/dependabot",
      "contributions": [
        "maintenance"
      ]
    },
    {
      "login": "dheffx",
      "name": "dheffx",
      "avatar_url": "https://avatars0.githubusercontent.com/u/22029918?v=4",
      "profile": "https://github.com/dheffx",
      "contributions": [
        "bug"
      ]
    },
    {
      "login": "digitalsanctum",
      "name": "Shane Witbeck",
      "avatar_url": "https://avatars3.githubusercontent.com/u/30923?v=4",
      "profile": "https://digitalsanctum.com/",
      "contributions": [
        "ideas"
      ]
    },
    {
      "login": "dstufft",
      "name": "Donald Stufft",
      "avatar_url": "https://avatars3.githubusercontent.com/u/145979?v=4",
      "profile": "https://caremad.io/",
      "contributions": [
        "bug",
        "code",
        "ideas",
        "review"
      ]
    },
    {
      "login": "dxunix",
      "name": "Junix",
      "avatar_url": "https://avatars3.githubusercontent.com/u/11489831?v=4",
      "profile": "https://github.com/dxunix",
      "contributions": [
        "bug"
      ]
    },
    {
      "login": "eladb",
      "name": "Elad Ben-Israel",
      "avatar_url": "https://avatars3.githubusercontent.com/u/598796?v=4",
      "profile": "http://eladb.github.com/",
      "contributions": [
        "bug",
        "code",
        "ideas",
        "maintenance",
        "review",
        "talk"
      ]
    },
    {
      "login": "ericzbeard",
      "name": "Eric Z. Beard",
      "avatar_url": "https://avatars0.githubusercontent.com/u/663183?v=4",
      "profile": "http://ericzbeard.com/",
      "contributions": [
        "projectManagement"
      ]
    },
    {
      "login": "FabioGentile",
      "name": "Fabio Gentile",
      "avatar_url": "https://avatars2.githubusercontent.com/u/7030345?v=4",
      "profile": "https://github.com/FabioGentile",
      "contributions": [
        "bug"
      ]
    },
    {
      "login": "floehopper",
      "name": "James Mead",
      "avatar_url": "https://avatars2.githubusercontent.com/u/3169?v=4",
      "profile": "https://jamesmead.org/",
      "contributions": [
        "code"
      ]
    },
    {
      "login": "fulghum",
      "name": "Jason Fulghum",
      "avatar_url": "https://avatars1.githubusercontent.com/u/193449?v=4",
      "profile": "http://aws.amazon.com/",
      "contributions": [
        "ideas",
        "projectManagement",
        "review"
      ]
    },
    {
      "login": "garnaat",
      "name": "Mitch Garnaat",
      "avatar_url": "https://avatars3.githubusercontent.com/u/2056?v=4",
      "profile": "http://elastician.com/",
      "contributions": [
        "bug",
        "code",
        "ideas",
        "review"
      ]
    },
    {
      "login": "gitter-badger",
      "name": "The Gitter Badger",
      "avatar_url": "https://avatars2.githubusercontent.com/u/8518239?v=4",
      "profile": "https://gitter.im/",
      "contributions": [
        "code",
        "maintenance"
      ]
    },
    {
      "login": "GrahamLea",
      "name": "Graham Lea",
      "avatar_url": "https://avatars0.githubusercontent.com/u/754403?v=4",
      "profile": "http://www.grahamlea.com/",
      "contributions": [
        "ideas",
        "review"
      ]
    },
    {
      "login": "gregswdl",
      "name": "gregswdl",
      "avatar_url": "https://avatars0.githubusercontent.com/u/47365273?v=4",
      "profile": "https://github.com/gregswdl",
      "contributions": [
        "bug"
      ]
    },
    {
      "login": "hoegertn",
      "name": "Thorsten Hoeger",
      "avatar_url": "https://avatars2.githubusercontent.com/u/1287829?v=4",
      "profile": "https://github.com/hoegertn",
      "contributions": [
        "code"
      ]
    },
    {
      "login": "iliapolo",
      "name": "Eli Polonsky",
      "avatar_url": "https://avatars0.githubusercontent.com/u/1428812?v=4",
      "profile": "https://github.com/iliapolo",
      "contributions": [
        "bug",
        "code",
        "ideas",
        "maintenance",
        "review"
      ]
    },
    {
      "login": "jamesiri",
      "name": "James Siri",
      "avatar_url": "https://avatars1.githubusercontent.com/u/22601145?v=4",
      "profile": "https://github.com/jamesiri",
      "contributions": [
        "code",
        "maintenance"
      ]
    },
    {
      "login": "jasdel",
      "name": "Jason Del Ponte",
      "avatar_url": "https://avatars3.githubusercontent.com/u/961963?v=4",
      "profile": "https://github.com/jasdel",
      "contributions": [
        "ideas",
        "review"
      ]
    },
    {
      "login": "Jerry-AWS",
      "name": "Jerry Kindall",
      "avatar_url": "https://avatars3.githubusercontent.com/u/52084730?v=4",
      "profile": "https://github.com/Jerry-AWS",
      "contributions": [
        "doc",
        "ideas"
      ]
    },
    {
      "login": "joekiller",
      "name": "Joseph Lawson",
      "avatar_url": "https://avatars3.githubusercontent.com/u/1022919?v=4",
      "profile": "https://joekiller.com/",
      "contributions": [
        "review"
      ]
    },
    {
      "login": "jpmartin2",
      "name": "Joseph Martin",
      "avatar_url": "https://avatars2.githubusercontent.com/u/2464249?v=4",
      "profile": "https://github.com/jpmartin2",
      "contributions": [
        "bug"
      ]
    },
    {
      "login": "jsdtaylor",
      "name": "Justin Taylor",
      "avatar_url": "https://avatars0.githubusercontent.com/u/15832750?v=4",
      "profile": "https://www.linkedin.com/in/jsdtaylor",
      "contributions": [
        "bug"
      ]
    },
    {
      "login": "jsteinich",
      "name": "Jon Steinich",
      "avatar_url": "https://avatars0.githubusercontent.com/u/3868754?v=4",
      "profile": "https://github.com/jsteinich",
      "contributions": [
        "bug",
        "ideas",
        "code"
      ]
    },
    {
      "login": "Kent1",
      "name": "Quentin Loos",
      "avatar_url": "https://avatars1.githubusercontent.com/u/83018?v=4",
      "profile": "https://github.com/Kent1",
      "contributions": [
        "ideas"
      ]
    },
    {
      "login": "kiiadi",
      "name": "Kyle Thomson",
      "avatar_url": "https://avatars3.githubusercontent.com/u/4661536?v=4",
      "profile": "https://github.com/kiiadi",
      "contributions": [
        "code",
        "review"
      ]
    },
    {
      "login": "kozlove-aws",
      "name": "Eugene Kozlov",
      "avatar_url": "https://avatars1.githubusercontent.com/u/68875428?v=4",
      "profile": "https://github.com/kozlove-aws",
      "contributions": [
        "code"
      ]
    },
    {
      "login": "Lanayx",
      "name": "Vladimir Shchur",
      "avatar_url": "https://avatars2.githubusercontent.com/u/3329606?v=4",
      "profile": "https://github.com/Lanayx",
      "contributions": [
        "bug"
      ]
    },
    {
      "login": "leandropadua",
      "name": "Leandro Padua",
      "avatar_url": "https://avatars3.githubusercontent.com/u/10764017?v=4",
      "profile": "https://stackoverflow.com/users/2116873/pedreiro",
      "contributions": [
        "bug"
      ]
    },
    {
      "login": "marcosdiez",
      "name": "Marcos Diez",
      "avatar_url": "https://avatars2.githubusercontent.com/u/297498?v=4",
      "profile": "https://github.com/marcosdiez",
      "contributions": [
        "bug"
      ]
    },
    {
      "login": "mbonig",
      "name": "Matthew Bonig",
      "avatar_url": "https://avatars2.githubusercontent.com/u/1559437?v=4",
      "profile": "http://www.matthewbonig.com/",
      "contributions": [
        "bug",
        "blog"
      ]
    },
    {
      "login": "McDoit",
      "name": "Erik Karlsson",
      "avatar_url": "https://avatars3.githubusercontent.com/u/16723686?v=4",
      "profile": "https://github.com/McDoit",
      "contributions": [
        "bug"
      ]
    },
    {
      "login": "mergify[bot]",
      "name": "mergify[bot]",
      "avatar_url": "https://avatars1.githubusercontent.com/in/10562?v=4",
      "profile": "https://github.com/apps/mergify",
      "contributions": [
        "maintenance"
      ]
    },
    {
      "login": "mikelane",
      "name": "Mike Lane",
      "avatar_url": "https://avatars0.githubusercontent.com/u/6543713?v=4",
      "profile": "https://github.com/mikelane",
      "contributions": [
        "bug"
      ]
    },
    {
      "login": "mindstorms6",
      "name": "Breland Miley",
      "avatar_url": "https://avatars1.githubusercontent.com/u/92937?v=4",
      "profile": "http://bdawg.org/",
      "contributions": [
        "code"
      ]
    },
    {
      "login": "mpiroc",
      "name": "Matthew Pirocchi",
      "avatar_url": "https://avatars2.githubusercontent.com/u/1623344?v=4",
      "profile": "https://github.com/mpiroc",
      "contributions": [
        "code",
        "ideas",
        "review"
      ]
    },
    {
      "login": "MrArnoldPalmer",
      "name": "Mitchell Valine",
      "avatar_url": "https://avatars0.githubusercontent.com/u/7221111?v=4",
      "profile": "https://github.com/MrArnoldPalmer",
      "contributions": [
        "bug",
        "code",
        "ideas",
        "maintenance",
        "review"
      ]
    },
    {
      "login": "NetaNir",
      "name": "Neta Nir",
      "avatar_url": "https://avatars0.githubusercontent.com/u/8578043?v=4",
      "profile": "https://github.com/NetaNir",
      "contributions": [
        "code",
        "ideas",
        "maintenance",
        "review"
      ]
    },
    {
      "login": "NGL321",
      "name": "Noah Litov",
      "avatar_url": "https://avatars0.githubusercontent.com/u/4944099?v=4",
      "profile": "https://github.com/NGL321",
      "contributions": [
        "code",
        "maintenance",
        "review"
      ]
    },
    {
      "login": "nija-at",
      "name": "Niranjan Jayakar",
      "avatar_url": "https://avatars2.githubusercontent.com/u/16217941?v=4",
      "profile": "https://github.com/nija-at",
      "contributions": [
        "bug",
        "code",
        "ideas",
        "maintenance",
        "review"
      ]
    },
    {
      "login": "njlynch",
      "name": "Nick Lynch",
      "avatar_url": "https://avatars3.githubusercontent.com/u/1376292?v=4",
      "profile": "https://github.com/njlynch",
      "contributions": [
        "bug",
        "code",
        "maintenance",
        "review"
      ]
    },
    {
      "login": "nmussy",
      "name": "Jimmy Gaussen",
      "avatar_url": "https://avatars0.githubusercontent.com/u/2505696?v=4",
      "profile": "http://nmussy.github.io/",
      "contributions": [
        "ideas"
      ]
    },
    {
      "login": "petrabarus",
      "name": "Petra Barus",
      "avatar_url": "https://avatars3.githubusercontent.com/u/523289?v=4",
      "profile": "http://petrabarus.net/",
      "contributions": [
        "code"
      ]
    },
    {
      "login": "philcali",
      "name": "Philip Cali",
      "avatar_url": "https://avatars1.githubusercontent.com/u/105208?v=4",
      "profile": "http://philcali.me/",
      "contributions": [
        "ideas"
      ]
    },
    {
      "login": "Pidz-b",
      "name": "PIDZ - Bart ",
      "avatar_url": "https://avatars3.githubusercontent.com/u/47750432?v=4",
      "profile": "https://github.com/Pidz-b",
      "contributions": [
        "ideas"
      ]
    },
    {
      "login": "richardhboyd",
      "name": "Richard H Boyd",
      "avatar_url": "https://avatars0.githubusercontent.com/u/58230111?v=4",
      "profile": "https://github.com/richardhboyd",
      "contributions": [
        "bug"
      ]
    },
    {
      "login": "rix0rrr",
      "name": "Rico Huijbers",
      "avatar_url": "https://avatars2.githubusercontent.com/u/524162?v=4",
      "profile": "http://rix0r.nl/",
      "contributions": [
        "bug",
        "code",
        "ideas",
        "maintenance",
        "review"
      ]
    },
    {
      "login": "RomainMuller",
      "name": "Romain Marcadier",
      "avatar_url": "https://avatars2.githubusercontent.com/u/411689?v=4",
      "profile": "https://keybase.io/romainmuller",
      "contributions": [
        "bug",
        "code",
        "design",
        "ideas",
        "maintenance",
        "review",
        "blog"
      ]
    },
    {
      "login": "sadikkuzu",
      "name": "SADIK KUZU",
      "avatar_url": "https://avatars2.githubusercontent.com/u/23168063?v=4",
      "profile": "https://www.linkedin.com/in/sadikkuzu/",
      "contributions": [
        "review"
      ]
    },
    {
      "login": "sam-goodwin",
      "name": "Sam Goodwin",
      "avatar_url": "https://avatars1.githubusercontent.com/u/38672686?v=4",
      "profile": "https://punch.dev/",
      "contributions": [
        "review"
      ]
    },
    {
      "login": "seiyashima",
      "name": "seiyashima42",
      "avatar_url": "https://avatars2.githubusercontent.com/u/4947101?v=4",
      "profile": "https://github.com/seiyashima",
      "contributions": [
        "bug",
        "code",
        "doc"
      ]
    },
    {
      "login": "serverlessunicorn",
      "name": "Tim Wagner",
      "avatar_url": "https://avatars1.githubusercontent.com/u/54867311?v=4",
      "profile": "https://github.com/serverlessunicorn",
      "contributions": [
        "bug",
        "ideas"
      ]
    },
    {
      "login": "shivlaks",
      "name": "Shiv Lakshminarayan",
      "avatar_url": "https://avatars0.githubusercontent.com/u/32604953?v=4",
      "profile": "https://github.com/shivlaks",
      "contributions": [
        "code",
        "maintenance",
        "review"
      ]
    },
    {
      "login": "skarode96",
      "name": "SK",
      "avatar_url": "https://avatars2.githubusercontent.com/u/24491216?v=4",
      "profile": "https://github.com/skarode96",
      "contributions": [
        "ideas"
      ]
    },
    {
      "login": "skinny85",
      "name": "Adam Ruka",
      "avatar_url": "https://avatars2.githubusercontent.com/u/460937?v=4",
      "profile": "http://endoflineblog.com/",
      "contributions": [
        "bug",
        "code",
        "maintenance",
        "review"
      ]
    },
    {
      "login": "skorfmann",
      "name": "Sebastian Korfmann",
      "avatar_url": "https://avatars1.githubusercontent.com/u/136789?v=4",
      "profile": "https://skorfmann.com/",
      "contributions": [
        "bug",
        "code",
        "ideas"
      ]
    },
    {
      "login": "SoManyHs",
      "name": "Hsing-Hui Hsu",
      "avatar_url": "https://avatars0.githubusercontent.com/u/29964746?v=4",
      "profile": "https://github.com/SoManyHs",
      "contributions": [
        "code",
        "doc",
        "ideas",
        "review"
      ]
    },
    {
      "login": "SomayaB",
      "name": "Somaya",
      "avatar_url": "https://avatars3.githubusercontent.com/u/23043132?v=4",
      "profile": "https://github.com/SomayaB",
      "contributions": [
        "code",
        "ideas",
        "maintenance",
        "review"
      ]
    },
    {
      "login": "spfink",
      "name": "Sam Fink",
      "avatar_url": "https://avatars1.githubusercontent.com/u/20525381?v=4",
      "profile": "https://github.com/spfink",
      "contributions": [
        "code",
        "review"
      ]
    },
    {
      "login": "sullis",
      "name": "sullis",
      "avatar_url": "https://avatars3.githubusercontent.com/u/30938?v=4",
      "profile": "https://github.com/sullis",
      "contributions": [
        "code"
      ]
    },
    {
      "login": "thomaspoignant",
      "name": "Thomas Poignant",
      "avatar_url": "https://avatars2.githubusercontent.com/u/17908063?v=4",
      "profile": "https://medium.com/@thomaspoignant",
      "contributions": [
        "bug"
      ]
    },
    {
      "login": "tobli",
      "name": "Tobias Lidskog",
      "avatar_url": "https://avatars3.githubusercontent.com/u/540266?v=4",
      "profile": "https://github.com/tobli",
      "contributions": [
        "code"
      ]
    },
    {
      "login": "tvanhens",
      "name": "Tyler van Hensbergen",
      "avatar_url": "https://avatars1.githubusercontent.com/u/5342795?v=4",
      "profile": "https://github.com/tvanhens",
      "contributions": [
        "ideas"
      ]
    },
    {
      "login": "udondan",
      "name": "Daniel Schroeder",
      "avatar_url": "https://avatars3.githubusercontent.com/u/6443408?v=4",
      "profile": "https://www.udondan.com/",
      "contributions": [
        "bug",
        "code",
        "doc",
        "ideas",
        "maintenance"
      ]
    },
    {
      "login": "vaneek",
      "name": "vaneek",
      "avatar_url": "https://avatars1.githubusercontent.com/u/8113305?v=4",
      "profile": "https://github.com/vaneek",
      "contributions": [
        "bug"
      ]
    },
    {
      "login": "vgribok",
      "name": "Vlad Hrybok",
      "avatar_url": "https://avatars1.githubusercontent.com/u/757185?v=4",
      "profile": "http://ultidev.com/Products/",
      "contributions": [
        "bug"
      ]
    },
    {
      "login": "wcauchois",
      "name": "Bill Cauchois",
      "avatar_url": "https://avatars1.githubusercontent.com/u/300544?v=4",
      "profile": "http://wcauchois.github.io/",
      "contributions": [
        "ideas"
      ]
    },
    {
      "login": "workeitel",
      "name": "Florian Eitel",
      "avatar_url": "https://avatars1.githubusercontent.com/u/7794947?v=4",
      "profile": "https://github.com/workeitel",
      "contributions": [
        "ideas"
      ]
    },
    {
      "login": "yanex",
      "name": "Yan Zhulanow",
      "avatar_url": "https://avatars2.githubusercontent.com/u/95996?v=4",
      "profile": "http://yanex.org/",
      "contributions": [
        "code"
      ]
    },
    {
      "login": "edsenabr",
      "name": "Eduardo Sena S. Rosa",
      "avatar_url": "https://avatars3.githubusercontent.com/u/15689137?v=4",
      "profile": "https://github.com/edsenabr",
      "contributions": [
        "bug"
      ]
    },
    {
      "login": "floydpink",
      "name": "Hari Pachuveetil",
      "avatar_url": "https://avatars2.githubusercontent.com/u/171072?v=4",
      "profile": "https://harimenon.com/",
      "contributions": [
        "blog",
        "doc"
      ]
    },
    {
      "login": "deccy-mcc",
      "name": "deccy-mcc",
      "avatar_url": "https://avatars0.githubusercontent.com/u/45844893?v=4",
      "profile": "https://github.com/deccy-mcc",
      "contributions": [
        "bug"
      ]
    },
    {
      "login": "ThomasSteinbach",
      "name": "Thomas Steinbach",
      "avatar_url": "https://avatars0.githubusercontent.com/u/1683246?v=4",
      "profile": "https://github.com/ThomasSteinbach",
      "contributions": [
        "bug"
      ]
    },
    {
      "login": "Ophirr33",
      "name": "Ty Coghlan",
      "avatar_url": "https://avatars2.githubusercontent.com/u/15920577?v=4",
      "profile": "https://ty.coghlan.dev/",
      "contributions": [
        "bug"
      ]
    },
    {
      "login": "slotnick",
      "name": "Dave Slotnick",
      "avatar_url": "https://avatars3.githubusercontent.com/u/918175?v=4",
      "profile": "https://github.com/slotnick",
      "contributions": [
        "bug"
      ]
    },
    {
      "login": "majasb",
      "name": "Maja S Bratseth",
      "avatar_url": "https://avatars2.githubusercontent.com/u/142510?v=4",
      "profile": "https://github.com/majasb",
      "contributions": [
        "bug"
      ]
    },
    {
      "login": "benbridts",
      "name": "Ben Bridts",
      "avatar_url": "https://avatars0.githubusercontent.com/u/1301221?v=4",
      "profile": "http://twiiter.com/benbridts",
      "contributions": [
        "doc"
      ]
    },
    {
      "login": "MohamadSoufan",
      "name": "Mohamad Soufan",
      "avatar_url": "https://avatars3.githubusercontent.com/u/28849417?v=4",
      "profile": "https://github.com/MohamadSoufan",
      "contributions": [
        "doc"
      ]
    },
    {
      "login": "Chriscbr",
      "name": "Christopher Rybicki",
      "avatar_url": "https://avatars2.githubusercontent.com/u/5008987?v=4",
      "profile": "https://rybicki.io/",
      "contributions": [
        "doc"
      ]
    },
    {
      "login": "bmacher",
      "name": "Benjamin Macher",
      "avatar_url": "https://avatars0.githubusercontent.com/u/32685580?v=4",
      "profile": "http://macher.dev",
      "contributions": [
        "doc"
      ]
    },
    {
      "login": "camilobermudez85",
      "name": "Camilo Bermúdez",
      "avatar_url": "https://avatars0.githubusercontent.com/u/7834055?v=4",
      "profile": "https://camilobermudez85.github.io/",
      "contributions": [
        "bug"
      ]
    },
    {
      "login": "benfarr",
      "name": "Ben Farr",
      "avatar_url": "https://avatars0.githubusercontent.com/u/10361379?v=4",
      "profile": "https://github.com/benfarr",
      "contributions": [
        "doc"
      ]
    },
    {
      "login": "JKCT",
      "name": "James Kelley",
      "avatar_url": "https://avatars.githubusercontent.com/u/24870481?v=4",
      "profile": "https://github.com/JKCT",
      "contributions": [
        "bug"
      ]
    },
    {
      "login": "aniljava",
      "name": "aniljava",
      "avatar_url": "https://avatars.githubusercontent.com/u/412569?v=4",
      "profile": "https://github.com/aniljava",
      "contributions": [
        "code"
      ]
    },
    {
      "login": "mattBrzezinski",
      "name": "mattBrzezinski",
      "avatar_url": "https://avatars.githubusercontent.com/u/4356074?v=4",
      "profile": "https://github.com/mattBrzezinski",
      "contributions": [
        "doc"
      ]
    },
    {
      "login": "donicek",
      "name": "Petr Kacer",
      "avatar_url": "https://avatars.githubusercontent.com/u/8548012?v=4",
      "profile": "https://github.com/donicek",
      "contributions": [
        "bug"
      ]
    },
    {
      "login": "ArmaanT",
      "name": "Armaan Tobaccowalla",
      "avatar_url": "https://avatars.githubusercontent.com/u/13340433?v=4",
      "profile": "https://armaan.tobaccowalla.com",
      "contributions": [
        "bug"
      ]
    },
    {
      "login": "ChristopheVico",
      "name": "Christophe Vico",
      "avatar_url": "https://avatars.githubusercontent.com/u/56592817?v=4",
      "profile": "https://github.com/ChristopheVico",
      "contributions": [
        "bug"
      ]
    },
    {
      "login": "yglcode",
      "name": "Yigong Liu",
      "avatar_url": "https://avatars.githubusercontent.com/u/11893614?v=4",
      "profile": "https://github.com/yglcode",
      "contributions": [
        "bug",
        "ideas"
      ]
    },
    {
      "login": "Cristim",
      "name": "Cristian Măgherușan-Stanciu",
      "avatar_url": "https://avatars.githubusercontent.com/u/95209?v=4",
      "profile": "http://mcristi.wordpress.com",
      "contributions": [
        "bug"
      ]
    },
    {
      "login": "guyroberts21",
      "name": "guyroberts21",
      "avatar_url": "https://avatars.githubusercontent.com/u/47118902?v=4",
      "profile": "https://github.com/guyroberts21",
      "contributions": [
        "doc"
      ]
    },
    {
      "login": "rectalogic",
      "name": "Andrew Wason",
      "avatar_url": "https://avatars.githubusercontent.com/u/11581?v=4",
      "profile": "https://github.com/rectalogic",
      "contributions": [
        "bug",
        "code"
      ]
    },
    {
      "login": "corymhall",
      "name": "Cory Hall",
      "avatar_url": "https://avatars.githubusercontent.com/u/43035978?v=4",
      "profile": "https://github.com/corymhall",
      "contributions": [
        "bug"
      ]
    },
    {
      "login": "lzhoucs",
      "name": "Liang Zhou",
      "avatar_url": "https://avatars.githubusercontent.com/u/1444104?v=4",
      "profile": "https://liangzhou.dev",
      "contributions": [
        "bug",
        "code"
      ]
    },
    {
      "login": "polothy",
      "name": "Mark Nielsen",
      "avatar_url": "https://avatars.githubusercontent.com/u/634657?v=4",
      "profile": "https://polothy.github.io",
      "contributions": [
        "code"
      ]
    },
    {
      "login": "ansgarm",
      "name": "Ansgar Mertens",
      "avatar_url": "https://avatars.githubusercontent.com/u/1112056?v=4",
      "profile": "https://ansgar.dev",
      "contributions": [
        "maintenance"
      ]
    },
    {
      "login": "johannes-weber",
      "name": "Johannes Weber",
      "avatar_url": "https://avatars.githubusercontent.com/u/569011?v=4",
      "profile": "https://twitter.com/jowe",
      "contributions": [
        "doc"
      ]
    },
    {
      "login": "Nycto",
      "name": "James",
      "avatar_url": "https://avatars.githubusercontent.com/u/30517?v=4",
      "profile": "https://github.com/Nycto",
      "contributions": [
        "bug",
        "code"
      ]
    },
    {
<<<<<<< HEAD
      "login": "eltociear",
      "name": "Ikko Ashimine",
      "avatar_url": "https://avatars.githubusercontent.com/u/22633385?v=4",
      "profile": "https://bandism.net/",
      "contributions": [
        "doc"
=======
      "login": "mneil",
      "name": "Michael Neil",
      "avatar_url": "https://avatars.githubusercontent.com/u/1605808?v=4",
      "profile": "https://github.com/mneil",
      "contributions": [
        "maintenance"
>>>>>>> a02b3465
      ]
    }
  ],
  "repoType": "github",
  "repoHost": "https://github.com",
  "skipCi": true,
  "files": [
    "README.md"
  ],
  "contributorsPerLine": 7
}<|MERGE_RESOLUTION|>--- conflicted
+++ resolved
@@ -1189,21 +1189,20 @@
       ]
     },
     {
-<<<<<<< HEAD
       "login": "eltociear",
       "name": "Ikko Ashimine",
       "avatar_url": "https://avatars.githubusercontent.com/u/22633385?v=4",
       "profile": "https://bandism.net/",
       "contributions": [
         "doc"
-=======
+      ]
+    }, {
       "login": "mneil",
       "name": "Michael Neil",
       "avatar_url": "https://avatars.githubusercontent.com/u/1605808?v=4",
       "profile": "https://github.com/mneil",
       "contributions": [
         "maintenance"
->>>>>>> a02b3465
       ]
     }
   ],
