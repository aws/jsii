{
  "projectName": "jsii",
  "projectOwner": "aws",
  "badgeTemplate": "[![All Contributors](https://img.shields.io/static/v1?label=%E2%9C%A8%20All%20Contributors&message=<%= contributors.length %>&color=brightgreen)](#contributors-)",
  "commit": false,
  "commitConvention": "angular",
  "contributorsSortAlphabetically": true,
  "types": {
    "bug": {
      "symbol": "🐛",
      "description": "Bug reports",
      "link": "https://github.com/aws/jsii/issues?q=author%3A<%= contributor.login %>+label%3Abug"
    },
    "ideas": {
      "symbol": "🤔",
      "description": "Feature requests",
      "link": "https://github.com/aws/jsii/issues?q=author%3A<%= contributor.login %>+label%3Afeature-request"
    },
    "maintenance": {
      "symbol": "🚧",
      "description": "Maintenance",
      "link": "https://github.com/aws/jsii/pulls?q=is%3Apr+author%3A<%= contributor.login %>"
    }
  },
  "contributors": [
    {
      "login": "ahodieb",
      "name": "Abdallah Hodieb",
      "avatar_url": "https://avatars1.githubusercontent.com/u/835502?v=4",
      "profile": "https://github.com/ahodieb",
      "contributions": [
        "bug"
      ]
    },
    {
      "login": "ajnarang",
      "name": "ajnarang",
      "avatar_url": "https://avatars3.githubusercontent.com/u/52025281?v=4",
      "profile": "https://github.com/ajnarang",
      "contributions": [
        "ideas"
      ]
    },
    {
      "login": "alexpulver",
      "name": "Alex Pulver",
      "avatar_url": "https://avatars0.githubusercontent.com/u/4362270?v=4",
      "profile": "https://softwhat.com/",
      "contributions": [
        "bug"
      ]
    },
    {
      "login": "amslezak",
      "name": "Andy Slezak",
      "avatar_url": "https://avatars2.githubusercontent.com/u/6944605?v=4",
      "profile": "https://www.aslezak.com/",
      "contributions": [
        "code"
      ]
    },
    {
      "login": "anshulguleria",
      "name": "Anshul Guleria",
      "avatar_url": "https://avatars3.githubusercontent.com/u/993508?v=4",
      "profile": "https://github.com/anshulguleria",
      "contributions": [
        "ideas"
      ]
    },
    {
      "login": "aripalo",
      "name": "Ari Palo",
      "avatar_url": "https://avatars0.githubusercontent.com/u/679146?v=4",
      "profile": "https://www.linkedin.com/in/aripalo/",
      "contributions": [
        "ideas"
      ]
    },
    {
      "login": "assyadh",
      "name": "Hamza Assyad",
      "avatar_url": "https://avatars0.githubusercontent.com/u/4091730?v=4",
      "profile": "https://github.com/assyadh",
      "contributions": [
        "bug",
        "code",
        "ideas",
        "review"
      ]
    },
    {
      "login": "aws-cdk-automation",
      "name": "AWS CDK Automation",
      "avatar_url": "https://avatars0.githubusercontent.com/u/43080478?v=4",
      "profile": "https://github.com/aws/aws-cdk",
      "contributions": [
        "maintenance",
        "review"
      ]
    },
    {
      "login": "BenWal",
      "name": "Ben Walters",
      "avatar_url": "https://avatars0.githubusercontent.com/u/2656067?v=4",
      "profile": "https://github.com/BenWal",
      "contributions": [
        "ideas"
      ]
    },
    {
      "login": "BiDzej",
      "name": "Bartłomiej Jurek",
      "avatar_url": "https://avatars1.githubusercontent.com/u/26255490?v=4",
      "profile": "https://github.com/BiDzej",
      "contributions": [
        "bug"
      ]
    },
    {
      "login": "bmaizels",
      "name": "Benjamin Maizels",
      "avatar_url": "https://avatars1.githubusercontent.com/u/36682168?v=4",
      "profile": "https://github.com/bmaizels",
      "contributions": [
        "code",
        "review"
      ]
    },
    {
      "login": "bverhoeve",
      "name": "Brecht Verhoeve",
      "avatar_url": "https://avatars1.githubusercontent.com/u/46007524?v=4",
      "profile": "https://github.com/bverhoeve",
      "contributions": [
        "ideas"
      ]
    },
    {
      "login": "CaerusKaru",
      "name": "CaerusKaru",
      "avatar_url": "https://avatars3.githubusercontent.com/u/416563?v=4",
      "profile": "https://github.com/CaerusKaru",
      "contributions": [
        "code",
        "maintenance"
      ]
    },
    {
      "login": "campionfellin",
      "name": "Campion Fellin",
      "avatar_url": "https://avatars3.githubusercontent.com/u/11984923?v=4",
      "profile": "https://github.com/campionfellin",
      "contributions": [
        "code"
      ]
    },
    {
      "login": "carterv",
      "name": "Carter Van Deuren",
      "avatar_url": "https://avatars2.githubusercontent.com/u/1551538?v=4",
      "profile": "https://github.com/carterv",
      "contributions": [
        "bug"
      ]
    },
    {
      "login": "christophercurrie",
      "name": "Christopher Currie",
      "avatar_url": "https://avatars0.githubusercontent.com/u/19510?v=4",
      "profile": "https://github.com/christophercurrie",
      "contributions": [
        "code",
        "ideas"
      ]
    },
    {
      "login": "Console32",
      "name": "Raphael",
      "avatar_url": "https://avatars1.githubusercontent.com/u/4870099?v=4",
      "profile": "https://github.com/Console32",
      "contributions": [
        "bug"
      ]
    },
    {
      "login": "costleya",
      "name": "Aaron Costley",
      "avatar_url": "https://avatars2.githubusercontent.com/u/1572163?v=4",
      "profile": "https://github.com/costleya",
      "contributions": [
        "bug",
        "code",
        "ideas",
        "review"
      ]
    },
    {
      "login": "CyrusNajmabadi",
      "name": "CyrusNajmabadi",
      "avatar_url": "https://avatars3.githubusercontent.com/u/4564579?v=4",
      "profile": "https://github.com/CyrusNajmabadi",
      "contributions": [
        "bug",
        "ideas"
      ]
    },
    {
      "login": "dagnir",
      "name": "Dongie Agnir",
      "avatar_url": "https://avatars2.githubusercontent.com/u/261310?v=4",
      "profile": "https://github.com/dagnir",
      "contributions": [
        "code",
        "review"
      ]
    },
    {
      "login": "ddinu",
      "name": "Daniel Dinu",
      "avatar_url": "https://avatars1.githubusercontent.com/u/236187?v=4",
      "profile": "https://danieldinu.com/",
      "contributions": [
        "bug",
        "code"
      ]
    },
    {
      "login": "dependabot-preview[bot]",
      "name": "dependabot-preview[bot]",
      "avatar_url": "https://avatars3.githubusercontent.com/in/2141?v=4",
      "profile": "https://github.com/apps/dependabot-preview",
      "contributions": [
        "bug",
        "maintenance"
      ]
    },
    {
      "login": "dependabot[bot]",
      "name": "dependabot[bot]",
      "avatar_url": "https://avatars0.githubusercontent.com/in/29110?v=4",
      "profile": "https://github.com/apps/dependabot",
      "contributions": [
        "maintenance"
      ]
    },
    {
      "login": "dheffx",
      "name": "dheffx",
      "avatar_url": "https://avatars0.githubusercontent.com/u/22029918?v=4",
      "profile": "https://github.com/dheffx",
      "contributions": [
        "bug"
      ]
    },
    {
      "login": "digitalsanctum",
      "name": "Shane Witbeck",
      "avatar_url": "https://avatars3.githubusercontent.com/u/30923?v=4",
      "profile": "https://digitalsanctum.com/",
      "contributions": [
        "ideas"
      ]
    },
    {
      "login": "dstufft",
      "name": "Donald Stufft",
      "avatar_url": "https://avatars3.githubusercontent.com/u/145979?v=4",
      "profile": "https://caremad.io/",
      "contributions": [
        "bug",
        "code",
        "ideas",
        "review"
      ]
    },
    {
      "login": "dxunix",
      "name": "Junix",
      "avatar_url": "https://avatars3.githubusercontent.com/u/11489831?v=4",
      "profile": "https://github.com/dxunix",
      "contributions": [
        "bug"
      ]
    },
    {
      "login": "eladb",
      "name": "Elad Ben-Israel",
      "avatar_url": "https://avatars3.githubusercontent.com/u/598796?v=4",
      "profile": "http://eladb.github.com/",
      "contributions": [
        "bug",
        "code",
        "ideas",
        "maintenance",
        "review",
        "talk"
      ]
    },
    {
      "login": "ericzbeard",
      "name": "Eric Z. Beard",
      "avatar_url": "https://avatars0.githubusercontent.com/u/663183?v=4",
      "profile": "http://ericzbeard.com/",
      "contributions": [
        "projectManagement"
      ]
    },
    {
      "login": "FabioGentile",
      "name": "Fabio Gentile",
      "avatar_url": "https://avatars2.githubusercontent.com/u/7030345?v=4",
      "profile": "https://github.com/FabioGentile",
      "contributions": [
        "bug"
      ]
    },
    {
      "login": "floehopper",
      "name": "James Mead",
      "avatar_url": "https://avatars2.githubusercontent.com/u/3169?v=4",
      "profile": "https://jamesmead.org/",
      "contributions": [
        "code"
      ]
    },
    {
      "login": "fulghum",
      "name": "Jason Fulghum",
      "avatar_url": "https://avatars1.githubusercontent.com/u/193449?v=4",
      "profile": "http://aws.amazon.com/",
      "contributions": [
        "ideas",
        "projectManagement",
        "review"
      ]
    },
    {
      "login": "garnaat",
      "name": "Mitch Garnaat",
      "avatar_url": "https://avatars3.githubusercontent.com/u/2056?v=4",
      "profile": "http://elastician.com/",
      "contributions": [
        "bug",
        "code",
        "ideas",
        "review"
      ]
    },
    {
      "login": "gitter-badger",
      "name": "The Gitter Badger",
      "avatar_url": "https://avatars2.githubusercontent.com/u/8518239?v=4",
      "profile": "https://gitter.im/",
      "contributions": [
        "code",
        "maintenance"
      ]
    },
    {
      "login": "GrahamLea",
      "name": "Graham Lea",
      "avatar_url": "https://avatars0.githubusercontent.com/u/754403?v=4",
      "profile": "http://www.grahamlea.com/",
      "contributions": [
        "ideas",
        "review"
      ]
    },
    {
      "login": "gregswdl",
      "name": "gregswdl",
      "avatar_url": "https://avatars0.githubusercontent.com/u/47365273?v=4",
      "profile": "https://github.com/gregswdl",
      "contributions": [
        "bug"
      ]
    },
    {
      "login": "hoegertn",
      "name": "Thorsten Hoeger",
      "avatar_url": "https://avatars2.githubusercontent.com/u/1287829?v=4",
      "profile": "https://github.com/hoegertn",
      "contributions": [
        "code"
      ]
    },
    {
      "login": "iliapolo",
      "name": "Eli Polonsky",
      "avatar_url": "https://avatars0.githubusercontent.com/u/1428812?v=4",
      "profile": "https://github.com/iliapolo",
      "contributions": [
        "bug",
        "code",
        "ideas",
        "maintenance",
        "review"
      ]
    },
    {
      "login": "jamesiri",
      "name": "James Siri",
      "avatar_url": "https://avatars1.githubusercontent.com/u/22601145?v=4",
      "profile": "https://github.com/jamesiri",
      "contributions": [
        "code",
        "maintenance"
      ]
    },
    {
      "login": "jasdel",
      "name": "Jason Del Ponte",
      "avatar_url": "https://avatars3.githubusercontent.com/u/961963?v=4",
      "profile": "https://github.com/jasdel",
      "contributions": [
        "ideas",
        "review"
      ]
    },
    {
      "login": "Jerry-AWS",
      "name": "Jerry Kindall",
      "avatar_url": "https://avatars3.githubusercontent.com/u/52084730?v=4",
      "profile": "https://github.com/Jerry-AWS",
      "contributions": [
        "doc",
        "ideas"
      ]
    },
    {
      "login": "joekiller",
      "name": "Joseph Lawson",
      "avatar_url": "https://avatars3.githubusercontent.com/u/1022919?v=4",
      "profile": "https://joekiller.com/",
      "contributions": [
        "review"
      ]
    },
    {
      "login": "jpmartin2",
      "name": "Joseph Martin",
      "avatar_url": "https://avatars2.githubusercontent.com/u/2464249?v=4",
      "profile": "https://github.com/jpmartin2",
      "contributions": [
        "bug"
      ]
    },
    {
      "login": "jsdtaylor",
      "name": "Justin Taylor",
      "avatar_url": "https://avatars0.githubusercontent.com/u/15832750?v=4",
      "profile": "https://www.linkedin.com/in/jsdtaylor",
      "contributions": [
        "bug"
      ]
    },
    {
      "login": "jsteinich",
      "name": "Jon Steinich",
      "avatar_url": "https://avatars0.githubusercontent.com/u/3868754?v=4",
      "profile": "https://github.com/jsteinich",
      "contributions": [
        "bug",
        "ideas",
        "code"
      ]
    },
    {
      "login": "Kent1",
      "name": "Quentin Loos",
      "avatar_url": "https://avatars1.githubusercontent.com/u/83018?v=4",
      "profile": "https://github.com/Kent1",
      "contributions": [
        "ideas"
      ]
    },
    {
      "login": "kiiadi",
      "name": "Kyle Thomson",
      "avatar_url": "https://avatars3.githubusercontent.com/u/4661536?v=4",
      "profile": "https://github.com/kiiadi",
      "contributions": [
        "code",
        "review"
      ]
    },
    {
      "login": "kozlove-aws",
      "name": "Eugene Kozlov",
      "avatar_url": "https://avatars1.githubusercontent.com/u/68875428?v=4",
      "profile": "https://github.com/kozlove-aws",
      "contributions": [
        "code"
      ]
    },
    {
      "login": "Lanayx",
      "name": "Vladimir Shchur",
      "avatar_url": "https://avatars2.githubusercontent.com/u/3329606?v=4",
      "profile": "https://github.com/Lanayx",
      "contributions": [
        "bug"
      ]
    },
    {
      "login": "leandropadua",
      "name": "Leandro Padua",
      "avatar_url": "https://avatars3.githubusercontent.com/u/10764017?v=4",
      "profile": "https://stackoverflow.com/users/2116873/pedreiro",
      "contributions": [
        "bug"
      ]
    },
    {
      "login": "marcosdiez",
      "name": "Marcos Diez",
      "avatar_url": "https://avatars2.githubusercontent.com/u/297498?v=4",
      "profile": "https://github.com/marcosdiez",
      "contributions": [
        "bug"
      ]
    },
    {
      "login": "mbonig",
      "name": "Matthew Bonig",
      "avatar_url": "https://avatars2.githubusercontent.com/u/1559437?v=4",
      "profile": "http://www.matthewbonig.com/",
      "contributions": [
        "bug",
        "blog"
      ]
    },
    {
      "login": "McDoit",
      "name": "Erik Karlsson",
      "avatar_url": "https://avatars3.githubusercontent.com/u/16723686?v=4",
      "profile": "https://github.com/McDoit",
      "contributions": [
        "bug"
      ]
    },
    {
      "login": "mergify[bot]",
      "name": "mergify[bot]",
      "avatar_url": "https://avatars1.githubusercontent.com/in/10562?v=4",
      "profile": "https://github.com/apps/mergify",
      "contributions": [
        "maintenance"
      ]
    },
    {
      "login": "mikelane",
      "name": "Mike Lane",
      "avatar_url": "https://avatars0.githubusercontent.com/u/6543713?v=4",
      "profile": "https://github.com/mikelane",
      "contributions": [
        "bug"
      ]
    },
    {
      "login": "mindstorms6",
      "name": "Breland Miley",
      "avatar_url": "https://avatars1.githubusercontent.com/u/92937?v=4",
      "profile": "http://bdawg.org/",
      "contributions": [
        "code"
      ]
    },
    {
      "login": "mpiroc",
      "name": "Matthew Pirocchi",
      "avatar_url": "https://avatars2.githubusercontent.com/u/1623344?v=4",
      "profile": "https://github.com/mpiroc",
      "contributions": [
        "code",
        "ideas",
        "review"
      ]
    },
    {
      "login": "MrArnoldPalmer",
      "name": "Mitchell Valine",
      "avatar_url": "https://avatars0.githubusercontent.com/u/7221111?v=4",
      "profile": "https://github.com/MrArnoldPalmer",
      "contributions": [
        "bug",
        "code",
        "ideas",
        "maintenance",
        "review"
      ]
    },
    {
      "login": "NetaNir",
      "name": "Neta Nir",
      "avatar_url": "https://avatars0.githubusercontent.com/u/8578043?v=4",
      "profile": "https://github.com/NetaNir",
      "contributions": [
        "code",
        "ideas",
        "maintenance",
        "review"
      ]
    },
    {
      "login": "NGL321",
      "name": "Noah Litov",
      "avatar_url": "https://avatars0.githubusercontent.com/u/4944099?v=4",
      "profile": "https://github.com/NGL321",
      "contributions": [
        "code",
        "maintenance",
        "review"
      ]
    },
    {
      "login": "nija-at",
      "name": "Niranjan Jayakar",
      "avatar_url": "https://avatars2.githubusercontent.com/u/16217941?v=4",
      "profile": "https://github.com/nija-at",
      "contributions": [
        "bug",
        "code",
        "ideas",
        "maintenance",
        "review"
      ]
    },
    {
      "login": "njlynch",
      "name": "Nick Lynch",
      "avatar_url": "https://avatars3.githubusercontent.com/u/1376292?v=4",
      "profile": "https://github.com/njlynch",
      "contributions": [
        "bug",
        "code",
        "maintenance",
        "review"
      ]
    },
    {
      "login": "nmussy",
      "name": "Jimmy Gaussen",
      "avatar_url": "https://avatars0.githubusercontent.com/u/2505696?v=4",
      "profile": "http://nmussy.github.io/",
      "contributions": [
        "ideas"
      ]
    },
    {
      "login": "petrabarus",
      "name": "Petra Barus",
      "avatar_url": "https://avatars3.githubusercontent.com/u/523289?v=4",
      "profile": "http://petrabarus.net/",
      "contributions": [
        "code"
      ]
    },
    {
      "login": "philcali",
      "name": "Philip Cali",
      "avatar_url": "https://avatars1.githubusercontent.com/u/105208?v=4",
      "profile": "http://philcali.me/",
      "contributions": [
        "ideas"
      ]
    },
    {
      "login": "Pidz-b",
      "name": "PIDZ - Bart ",
      "avatar_url": "https://avatars3.githubusercontent.com/u/47750432?v=4",
      "profile": "https://github.com/Pidz-b",
      "contributions": [
        "ideas"
      ]
    },
    {
      "login": "richardhboyd",
      "name": "Richard H Boyd",
      "avatar_url": "https://avatars0.githubusercontent.com/u/58230111?v=4",
      "profile": "https://github.com/richardhboyd",
      "contributions": [
        "bug"
      ]
    },
    {
      "login": "rix0rrr",
      "name": "Rico Huijbers",
      "avatar_url": "https://avatars2.githubusercontent.com/u/524162?v=4",
      "profile": "http://rix0r.nl/",
      "contributions": [
        "bug",
        "code",
        "ideas",
        "maintenance",
        "review"
      ]
    },
    {
      "login": "RomainMuller",
      "name": "Romain Marcadier",
      "avatar_url": "https://avatars2.githubusercontent.com/u/411689?v=4",
      "profile": "https://keybase.io/romainmuller",
      "contributions": [
        "bug",
        "code",
        "design",
        "ideas",
        "maintenance",
        "review",
        "blog"
      ]
    },
    {
      "login": "sadikkuzu",
      "name": "SADIK KUZU",
      "avatar_url": "https://avatars2.githubusercontent.com/u/23168063?v=4",
      "profile": "https://www.linkedin.com/in/sadikkuzu/",
      "contributions": [
        "review"
      ]
    },
    {
      "login": "sam-goodwin",
      "name": "Sam Goodwin",
      "avatar_url": "https://avatars1.githubusercontent.com/u/38672686?v=4",
      "profile": "https://punch.dev/",
      "contributions": [
        "review"
      ]
    },
    {
      "login": "seiyashima",
      "name": "seiyashima42",
      "avatar_url": "https://avatars2.githubusercontent.com/u/4947101?v=4",
      "profile": "https://github.com/seiyashima",
      "contributions": [
        "bug",
        "code",
        "doc"
      ]
    },
    {
      "login": "serverlessunicorn",
      "name": "Tim Wagner",
      "avatar_url": "https://avatars1.githubusercontent.com/u/54867311?v=4",
      "profile": "https://github.com/serverlessunicorn",
      "contributions": [
        "bug",
        "ideas"
      ]
    },
    {
      "login": "shivlaks",
      "name": "Shiv Lakshminarayan",
      "avatar_url": "https://avatars0.githubusercontent.com/u/32604953?v=4",
      "profile": "https://github.com/shivlaks",
      "contributions": [
        "code",
        "maintenance",
        "review"
      ]
    },
    {
      "login": "skarode96",
      "name": "SK",
      "avatar_url": "https://avatars2.githubusercontent.com/u/24491216?v=4",
      "profile": "https://github.com/skarode96",
      "contributions": [
        "ideas"
      ]
    },
    {
      "login": "skinny85",
      "name": "Adam Ruka",
      "avatar_url": "https://avatars2.githubusercontent.com/u/460937?v=4",
      "profile": "http://endoflineblog.com/",
      "contributions": [
        "bug",
        "code",
        "maintenance",
        "review"
      ]
    },
    {
      "login": "skorfmann",
      "name": "Sebastian Korfmann",
      "avatar_url": "https://avatars1.githubusercontent.com/u/136789?v=4",
      "profile": "https://skorfmann.com/",
      "contributions": [
        "bug",
        "code",
        "ideas"
      ]
    },
    {
      "login": "SoManyHs",
      "name": "Hsing-Hui Hsu",
      "avatar_url": "https://avatars0.githubusercontent.com/u/29964746?v=4",
      "profile": "https://github.com/SoManyHs",
      "contributions": [
        "code",
        "doc",
        "ideas",
        "review"
      ]
    },
    {
      "login": "SomayaB",
      "name": "Somaya",
      "avatar_url": "https://avatars3.githubusercontent.com/u/23043132?v=4",
      "profile": "https://github.com/SomayaB",
      "contributions": [
        "code",
        "ideas",
        "maintenance",
        "review"
      ]
    },
    {
      "login": "spfink",
      "name": "Sam Fink",
      "avatar_url": "https://avatars1.githubusercontent.com/u/20525381?v=4",
      "profile": "https://github.com/spfink",
      "contributions": [
        "code",
        "review"
      ]
    },
    {
      "login": "sullis",
      "name": "sullis",
      "avatar_url": "https://avatars3.githubusercontent.com/u/30938?v=4",
      "profile": "https://github.com/sullis",
      "contributions": [
        "code"
      ]
    },
    {
      "login": "thomaspoignant",
      "name": "Thomas Poignant",
      "avatar_url": "https://avatars2.githubusercontent.com/u/17908063?v=4",
      "profile": "https://medium.com/@thomaspoignant",
      "contributions": [
        "bug"
      ]
    },
    {
      "login": "tobli",
      "name": "Tobias Lidskog",
      "avatar_url": "https://avatars3.githubusercontent.com/u/540266?v=4",
      "profile": "https://github.com/tobli",
      "contributions": [
        "code"
      ]
    },
    {
      "login": "tvanhens",
      "name": "Tyler van Hensbergen",
      "avatar_url": "https://avatars1.githubusercontent.com/u/5342795?v=4",
      "profile": "https://github.com/tvanhens",
      "contributions": [
        "ideas"
      ]
    },
    {
      "login": "udondan",
      "name": "Daniel Schroeder",
      "avatar_url": "https://avatars3.githubusercontent.com/u/6443408?v=4",
      "profile": "https://www.udondan.com/",
      "contributions": [
        "bug",
        "code",
        "doc",
        "ideas",
        "maintenance"
      ]
    },
    {
      "login": "vaneek",
      "name": "vaneek",
      "avatar_url": "https://avatars1.githubusercontent.com/u/8113305?v=4",
      "profile": "https://github.com/vaneek",
      "contributions": [
        "bug"
      ]
    },
    {
      "login": "vgribok",
      "name": "Vlad Hrybok",
      "avatar_url": "https://avatars1.githubusercontent.com/u/757185?v=4",
      "profile": "http://ultidev.com/Products/",
      "contributions": [
        "bug"
      ]
    },
    {
      "login": "wcauchois",
      "name": "Bill Cauchois",
      "avatar_url": "https://avatars1.githubusercontent.com/u/300544?v=4",
      "profile": "http://wcauchois.github.io/",
      "contributions": [
        "ideas"
      ]
    },
    {
      "login": "workeitel",
      "name": "Florian Eitel",
      "avatar_url": "https://avatars1.githubusercontent.com/u/7794947?v=4",
      "profile": "https://github.com/workeitel",
      "contributions": [
        "ideas"
      ]
    },
    {
      "login": "yanex",
      "name": "Yan Zhulanow",
      "avatar_url": "https://avatars2.githubusercontent.com/u/95996?v=4",
      "profile": "http://yanex.org/",
      "contributions": [
        "code"
      ]
    },
    {
      "login": "edsenabr",
      "name": "Eduardo Sena S. Rosa",
      "avatar_url": "https://avatars3.githubusercontent.com/u/15689137?v=4",
      "profile": "https://github.com/edsenabr",
      "contributions": [
        "bug"
      ]
    },
    {
      "login": "floydpink",
      "name": "Hari Pachuveetil",
      "avatar_url": "https://avatars2.githubusercontent.com/u/171072?v=4",
      "profile": "https://harimenon.com/",
      "contributions": [
        "blog",
        "doc"
      ]
    },
    {
      "login": "deccy-mcc",
      "name": "deccy-mcc",
      "avatar_url": "https://avatars0.githubusercontent.com/u/45844893?v=4",
      "profile": "https://github.com/deccy-mcc",
      "contributions": [
        "bug"
      ]
    },
    {
      "login": "ThomasSteinbach",
      "name": "Thomas Steinbach",
      "avatar_url": "https://avatars0.githubusercontent.com/u/1683246?v=4",
      "profile": "https://github.com/ThomasSteinbach",
      "contributions": [
        "bug"
      ]
    },
    {
      "login": "Ophirr33",
      "name": "Ty Coghlan",
      "avatar_url": "https://avatars2.githubusercontent.com/u/15920577?v=4",
      "profile": "https://ty.coghlan.dev/",
      "contributions": [
        "bug"
      ]
    },
    {
      "login": "slotnick",
      "name": "Dave Slotnick",
      "avatar_url": "https://avatars3.githubusercontent.com/u/918175?v=4",
      "profile": "https://github.com/slotnick",
      "contributions": [
        "bug"
      ]
    },
    {
      "login": "majasb",
      "name": "Maja S Bratseth",
      "avatar_url": "https://avatars2.githubusercontent.com/u/142510?v=4",
      "profile": "https://github.com/majasb",
      "contributions": [
        "bug"
      ]
    },
    {
      "login": "benbridts",
      "name": "Ben Bridts",
      "avatar_url": "https://avatars0.githubusercontent.com/u/1301221?v=4",
      "profile": "http://twiiter.com/benbridts",
      "contributions": [
        "doc"
      ]
    },
    {
      "login": "MohamadSoufan",
      "name": "Mohamad Soufan",
      "avatar_url": "https://avatars3.githubusercontent.com/u/28849417?v=4",
      "profile": "https://github.com/MohamadSoufan",
      "contributions": [
        "doc"
      ]
    },
    {
      "login": "Chriscbr",
      "name": "Christopher Rybicki",
      "avatar_url": "https://avatars2.githubusercontent.com/u/5008987?v=4",
      "profile": "https://rybicki.io/",
      "contributions": [
        "doc"
      ]
    },
    {
      "login": "bmacher",
      "name": "Benjamin Macher",
      "avatar_url": "https://avatars0.githubusercontent.com/u/32685580?v=4",
      "profile": "http://macher.dev",
      "contributions": [
        "doc"
      ]
    },
    {
      "login": "camilobermudez85",
      "name": "Camilo Bermúdez",
      "avatar_url": "https://avatars0.githubusercontent.com/u/7834055?v=4",
      "profile": "https://camilobermudez85.github.io/",
      "contributions": [
        "bug"
      ]
    },
    {
      "login": "benfarr",
      "name": "Ben Farr",
      "avatar_url": "https://avatars0.githubusercontent.com/u/10361379?v=4",
      "profile": "https://github.com/benfarr",
      "contributions": [
        "doc"
      ]
    },
    {
      "login": "JKCT",
      "name": "James Kelley",
      "avatar_url": "https://avatars.githubusercontent.com/u/24870481?v=4",
      "profile": "https://github.com/JKCT",
      "contributions": [
        "bug"
      ]
    },
    {
      "login": "aniljava",
      "name": "aniljava",
      "avatar_url": "https://avatars.githubusercontent.com/u/412569?v=4",
      "profile": "https://github.com/aniljava",
      "contributions": [
        "code"
      ]
    },
    {
      "login": "mattBrzezinski",
      "name": "mattBrzezinski",
      "avatar_url": "https://avatars.githubusercontent.com/u/4356074?v=4",
      "profile": "https://github.com/mattBrzezinski",
      "contributions": [
        "doc"
      ]
    },
    {
      "login": "donicek",
      "name": "Petr Kacer",
      "avatar_url": "https://avatars.githubusercontent.com/u/8548012?v=4",
      "profile": "https://github.com/donicek",
      "contributions": [
        "bug"
      ]
    },
    {
      "login": "ArmaanT",
      "name": "Armaan Tobaccowalla",
      "avatar_url": "https://avatars.githubusercontent.com/u/13340433?v=4",
      "profile": "https://armaan.tobaccowalla.com",
      "contributions": [
        "bug"
      ]
    },
    {
      "login": "ChristopheVico",
      "name": "Christophe Vico",
      "avatar_url": "https://avatars.githubusercontent.com/u/56592817?v=4",
      "profile": "https://github.com/ChristopheVico",
      "contributions": [
        "bug"
      ]
    },
    {
      "login": "yglcode",
      "name": "Yigong Liu",
      "avatar_url": "https://avatars.githubusercontent.com/u/11893614?v=4",
      "profile": "https://github.com/yglcode",
      "contributions": [
        "bug",
        "ideas"
      ]
    },
    {
      "login": "Cristim",
      "name": "Cristian Măgherușan-Stanciu",
      "avatar_url": "https://avatars.githubusercontent.com/u/95209?v=4",
      "profile": "http://mcristi.wordpress.com",
      "contributions": [
        "bug"
      ]
    },
    {
<<<<<<< HEAD
      "login": "rectalogic",
      "name": "Andrew Wason",
      "avatar_url": "https://avatars.githubusercontent.com/u/11581?v=4",
      "profile": "https://github.com/rectalogic",
      "contributions": [
        "bug",
        "code"
=======
      "login": "corymhall",
      "name": "Cory Hall",
      "avatar_url": "https://avatars.githubusercontent.com/u/43035978?v=4",
      "profile": "https://github.com/corymhall",
      "contributions": [
        "bug"
>>>>>>> 4da4c340
      ]
    }
  ],
  "repoType": "github",
  "repoHost": "https://github.com",
  "skipCi": true,
  "files": [
    "README.md"
  ],
  "contributorsPerLine": 7
}<|MERGE_RESOLUTION|>--- conflicted
+++ resolved
@@ -1114,7 +1114,6 @@
       ]
     },
     {
-<<<<<<< HEAD
       "login": "rectalogic",
       "name": "Andrew Wason",
       "avatar_url": "https://avatars.githubusercontent.com/u/11581?v=4",
@@ -1122,14 +1121,15 @@
       "contributions": [
         "bug",
         "code"
-=======
+      ]
+    },
+    {
       "login": "corymhall",
       "name": "Cory Hall",
       "avatar_url": "https://avatars.githubusercontent.com/u/43035978?v=4",
       "profile": "https://github.com/corymhall",
       "contributions": [
         "bug"
->>>>>>> 4da4c340
       ]
     }
   ],
