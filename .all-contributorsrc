{
  "projectName": "jsii",
  "projectOwner": "aws",
  "badgeTemplate": "[![All Contributors](https://img.shields.io/static/v1?label=%E2%9C%A8%20All%20Contributors&message=<%= contributors.length %>&color=brightgreen)](#contributors-)",
  "commit": false,
  "commitConvention": "angular",
  "contributorsSortAlphabetically": true,
  "types": {
    "bug": {
      "symbol": "🐛",
      "description": "Bug reports",
      "link": "https://github.com/aws/jsii/issues?q=author%3A<%= contributor.login %>+label%3Abug"
    },
    "ideas": {
      "symbol": "🤔",
      "description": "Feature requests",
      "link": "https://github.com/aws/jsii/issues?q=author%3A<%= contributor.login %>+label%3Afeature-request"
    },
    "maintenance": {
      "symbol": "🚧",
      "description": "Maintenance",
      "link": "https://github.com/aws/jsii/pulls?q=is%3Apr+author%3A<%= contributor.login %>"
    }
  },
  "contributors": [
    {
      "login": "ahodieb",
      "name": "Abdallah Hodieb",
      "avatar_url": "https://avatars1.githubusercontent.com/u/835502?v=4",
      "profile": "https://github.com/ahodieb",
      "contributions": [
        "bug"
      ]
    },
    {
      "login": "ajnarang",
      "name": "ajnarang",
      "avatar_url": "https://avatars3.githubusercontent.com/u/52025281?v=4",
      "profile": "https://github.com/ajnarang",
      "contributions": [
        "ideas"
      ]
    },
    {
      "login": "alexpulver",
      "name": "Alex Pulver",
      "avatar_url": "https://avatars0.githubusercontent.com/u/4362270?v=4",
      "profile": "https://softwhat.com/",
      "contributions": [
        "bug"
      ]
    },
    {
      "login": "amslezak",
      "name": "Andy Slezak",
      "avatar_url": "https://avatars2.githubusercontent.com/u/6944605?v=4",
      "profile": "https://www.aslezak.com/",
      "contributions": [
        "code"
      ]
    },
    {
      "login": "anshulguleria",
      "name": "Anshul Guleria",
      "avatar_url": "https://avatars3.githubusercontent.com/u/993508?v=4",
      "profile": "https://github.com/anshulguleria",
      "contributions": [
        "ideas"
      ]
    },
    {
      "login": "aripalo",
      "name": "Ari Palo",
      "avatar_url": "https://avatars0.githubusercontent.com/u/679146?v=4",
      "profile": "https://www.linkedin.com/in/aripalo/",
      "contributions": [
        "ideas"
      ]
    },
    {
      "login": "assyadh",
      "name": "Hamza Assyad",
      "avatar_url": "https://avatars0.githubusercontent.com/u/4091730?v=4",
      "profile": "https://github.com/assyadh",
      "contributions": [
        "bug",
        "code",
        "ideas",
        "review"
      ]
    },
    {
      "login": "aws-cdk-automation",
      "name": "AWS CDK Automation",
      "avatar_url": "https://avatars0.githubusercontent.com/u/43080478?v=4",
      "profile": "https://github.com/aws/aws-cdk",
      "contributions": [
        "maintenance",
        "review"
      ]
    },
    {
      "login": "BenWal",
      "name": "Ben Walters",
      "avatar_url": "https://avatars0.githubusercontent.com/u/2656067?v=4",
      "profile": "https://github.com/BenWal",
      "contributions": [
        "ideas"
      ]
    },
    {
      "login": "BiDzej",
      "name": "Bartłomiej Jurek",
      "avatar_url": "https://avatars1.githubusercontent.com/u/26255490?v=4",
      "profile": "https://github.com/BiDzej",
      "contributions": [
        "bug"
      ]
    },
    {
      "login": "bmaizels",
      "name": "Benjamin Maizels",
      "avatar_url": "https://avatars1.githubusercontent.com/u/36682168?v=4",
      "profile": "https://github.com/bmaizels",
      "contributions": [
        "code",
        "review"
      ]
    },
    {
      "login": "bverhoeve",
      "name": "Brecht Verhoeve",
      "avatar_url": "https://avatars1.githubusercontent.com/u/46007524?v=4",
      "profile": "https://github.com/bverhoeve",
      "contributions": [
        "ideas"
      ]
    },
    {
      "login": "CaerusKaru",
      "name": "CaerusKaru",
      "avatar_url": "https://avatars3.githubusercontent.com/u/416563?v=4",
      "profile": "https://github.com/CaerusKaru",
      "contributions": [
        "code",
        "maintenance"
      ]
    },
    {
      "login": "campionfellin",
      "name": "Campion Fellin",
      "avatar_url": "https://avatars3.githubusercontent.com/u/11984923?v=4",
      "profile": "https://github.com/campionfellin",
      "contributions": [
        "code"
      ]
    },
    {
      "login": "carterv",
      "name": "Carter Van Deuren",
      "avatar_url": "https://avatars2.githubusercontent.com/u/1551538?v=4",
      "profile": "https://github.com/carterv",
      "contributions": [
        "bug"
      ]
    },
    {
      "login": "christophercurrie",
      "name": "Christopher Currie",
      "avatar_url": "https://avatars0.githubusercontent.com/u/19510?v=4",
      "profile": "https://github.com/christophercurrie",
      "contributions": [
        "code",
        "ideas"
      ]
    },
    {
      "login": "Console32",
      "name": "Raphael",
      "avatar_url": "https://avatars1.githubusercontent.com/u/4870099?v=4",
      "profile": "https://github.com/Console32",
      "contributions": [
        "bug"
      ]
    },
    {
      "login": "costleya",
      "name": "Aaron Costley",
      "avatar_url": "https://avatars2.githubusercontent.com/u/1572163?v=4",
      "profile": "https://github.com/costleya",
      "contributions": [
        "bug",
        "code",
        "ideas",
        "review"
      ]
    },
    {
      "login": "CyrusNajmabadi",
      "name": "CyrusNajmabadi",
      "avatar_url": "https://avatars3.githubusercontent.com/u/4564579?v=4",
      "profile": "https://github.com/CyrusNajmabadi",
      "contributions": [
        "bug",
        "ideas"
      ]
    },
    {
      "login": "dagnir",
      "name": "Dongie Agnir",
      "avatar_url": "https://avatars2.githubusercontent.com/u/261310?v=4",
      "profile": "https://github.com/dagnir",
      "contributions": [
        "code",
        "review"
      ]
    },
    {
      "login": "ddinu",
      "name": "Daniel Dinu",
      "avatar_url": "https://avatars1.githubusercontent.com/u/236187?v=4",
      "profile": "https://danieldinu.com/",
      "contributions": [
        "bug",
        "code"
      ]
    },
    {
      "login": "dependabot-preview[bot]",
      "name": "dependabot-preview[bot]",
      "avatar_url": "https://avatars3.githubusercontent.com/in/2141?v=4",
      "profile": "https://github.com/apps/dependabot-preview",
      "contributions": [
        "bug",
        "maintenance"
      ]
    },
    {
      "login": "dependabot[bot]",
      "name": "dependabot[bot]",
      "avatar_url": "https://avatars0.githubusercontent.com/in/29110?v=4",
      "profile": "https://github.com/apps/dependabot",
      "contributions": [
        "maintenance"
      ]
    },
    {
      "login": "dheffx",
      "name": "dheffx",
      "avatar_url": "https://avatars0.githubusercontent.com/u/22029918?v=4",
      "profile": "https://github.com/dheffx",
      "contributions": [
        "bug"
      ]
    },
    {
      "login": "digitalsanctum",
      "name": "Shane Witbeck",
      "avatar_url": "https://avatars3.githubusercontent.com/u/30923?v=4",
      "profile": "https://digitalsanctum.com/",
      "contributions": [
        "ideas"
      ]
    },
    {
      "login": "dstufft",
      "name": "Donald Stufft",
      "avatar_url": "https://avatars3.githubusercontent.com/u/145979?v=4",
      "profile": "https://caremad.io/",
      "contributions": [
        "bug",
        "code",
        "ideas",
        "review"
      ]
    },
    {
      "login": "dxunix",
      "name": "Junix",
      "avatar_url": "https://avatars3.githubusercontent.com/u/11489831?v=4",
      "profile": "https://github.com/dxunix",
      "contributions": [
        "bug"
      ]
    },
    {
      "login": "eladb",
      "name": "Elad Ben-Israel",
      "avatar_url": "https://avatars3.githubusercontent.com/u/598796?v=4",
      "profile": "http://eladb.github.com/",
      "contributions": [
        "bug",
        "code",
        "ideas",
        "maintenance",
        "review",
        "talk"
      ]
    },
    {
      "login": "ericzbeard",
      "name": "Eric Z. Beard",
      "avatar_url": "https://avatars0.githubusercontent.com/u/663183?v=4",
      "profile": "http://ericzbeard.com/",
      "contributions": [
        "projectManagement"
      ]
    },
    {
      "login": "FabioGentile",
      "name": "Fabio Gentile",
      "avatar_url": "https://avatars2.githubusercontent.com/u/7030345?v=4",
      "profile": "https://github.com/FabioGentile",
      "contributions": [
        "bug"
      ]
    },
    {
      "login": "floehopper",
      "name": "James Mead",
      "avatar_url": "https://avatars2.githubusercontent.com/u/3169?v=4",
      "profile": "https://jamesmead.org/",
      "contributions": [
        "code"
      ]
    },
    {
      "login": "fulghum",
      "name": "Jason Fulghum",
      "avatar_url": "https://avatars1.githubusercontent.com/u/193449?v=4",
      "profile": "http://aws.amazon.com/",
      "contributions": [
        "ideas",
        "projectManagement",
        "review"
      ]
    },
    {
      "login": "garnaat",
      "name": "Mitch Garnaat",
      "avatar_url": "https://avatars3.githubusercontent.com/u/2056?v=4",
      "profile": "http://elastician.com/",
      "contributions": [
        "bug",
        "code",
        "ideas",
        "review"
      ]
    },
    {
      "login": "gitter-badger",
      "name": "The Gitter Badger",
      "avatar_url": "https://avatars2.githubusercontent.com/u/8518239?v=4",
      "profile": "https://gitter.im/",
      "contributions": [
        "code",
        "maintenance"
      ]
    },
    {
      "login": "GrahamLea",
      "name": "Graham Lea",
      "avatar_url": "https://avatars0.githubusercontent.com/u/754403?v=4",
      "profile": "http://www.grahamlea.com/",
      "contributions": [
        "ideas",
        "review"
      ]
    },
    {
      "login": "gregswdl",
      "name": "gregswdl",
      "avatar_url": "https://avatars0.githubusercontent.com/u/47365273?v=4",
      "profile": "https://github.com/gregswdl",
      "contributions": [
        "bug"
      ]
    },
    {
      "login": "hoegertn",
      "name": "Thorsten Hoeger",
      "avatar_url": "https://avatars2.githubusercontent.com/u/1287829?v=4",
      "profile": "https://github.com/hoegertn",
      "contributions": [
        "code"
      ]
    },
    {
      "login": "iliapolo",
      "name": "Eli Polonsky",
      "avatar_url": "https://avatars0.githubusercontent.com/u/1428812?v=4",
      "profile": "https://github.com/iliapolo",
      "contributions": [
        "bug",
        "code",
        "ideas",
        "maintenance",
        "review"
      ]
    },
    {
      "login": "jamesiri",
      "name": "James Siri",
      "avatar_url": "https://avatars1.githubusercontent.com/u/22601145?v=4",
      "profile": "https://github.com/jamesiri",
      "contributions": [
        "code",
        "maintenance"
      ]
    },
    {
      "login": "jasdel",
      "name": "Jason Del Ponte",
      "avatar_url": "https://avatars3.githubusercontent.com/u/961963?v=4",
      "profile": "https://github.com/jasdel",
      "contributions": [
        "ideas",
        "review"
      ]
    },
    {
      "login": "Jerry-AWS",
      "name": "Jerry Kindall",
      "avatar_url": "https://avatars3.githubusercontent.com/u/52084730?v=4",
      "profile": "https://github.com/Jerry-AWS",
      "contributions": [
        "doc",
        "ideas"
      ]
    },
    {
      "login": "joekiller",
      "name": "Joseph Lawson",
      "avatar_url": "https://avatars3.githubusercontent.com/u/1022919?v=4",
      "profile": "https://joekiller.com/",
      "contributions": [
        "review"
      ]
    },
    {
      "login": "jpmartin2",
      "name": "Joseph Martin",
      "avatar_url": "https://avatars2.githubusercontent.com/u/2464249?v=4",
      "profile": "https://github.com/jpmartin2",
      "contributions": [
        "bug"
      ]
    },
    {
      "login": "jsdtaylor",
      "name": "Justin Taylor",
      "avatar_url": "https://avatars0.githubusercontent.com/u/15832750?v=4",
      "profile": "https://www.linkedin.com/in/jsdtaylor",
      "contributions": [
        "bug"
      ]
    },
    {
      "login": "jsteinich",
      "name": "Jon Steinich",
      "avatar_url": "https://avatars0.githubusercontent.com/u/3868754?v=4",
      "profile": "https://github.com/jsteinich",
      "contributions": [
        "bug",
        "ideas",
        "code"
      ]
    },
    {
      "login": "Kent1",
      "name": "Quentin Loos",
      "avatar_url": "https://avatars1.githubusercontent.com/u/83018?v=4",
      "profile": "https://github.com/Kent1",
      "contributions": [
        "ideas"
      ]
    },
    {
      "login": "kiiadi",
      "name": "Kyle Thomson",
      "avatar_url": "https://avatars3.githubusercontent.com/u/4661536?v=4",
      "profile": "https://github.com/kiiadi",
      "contributions": [
        "code",
        "review"
      ]
    },
    {
      "login": "kozlove-aws",
      "name": "Eugene Kozlov",
      "avatar_url": "https://avatars1.githubusercontent.com/u/68875428?v=4",
      "profile": "https://github.com/kozlove-aws",
      "contributions": [
        "code"
      ]
    },
    {
      "login": "Lanayx",
      "name": "Vladimir Shchur",
      "avatar_url": "https://avatars2.githubusercontent.com/u/3329606?v=4",
      "profile": "https://github.com/Lanayx",
      "contributions": [
        "bug"
      ]
    },
    {
      "login": "leandropadua",
      "name": "Leandro Padua",
      "avatar_url": "https://avatars3.githubusercontent.com/u/10764017?v=4",
      "profile": "https://stackoverflow.com/users/2116873/pedreiro",
      "contributions": [
        "bug"
      ]
    },
    {
      "login": "marcosdiez",
      "name": "Marcos Diez",
      "avatar_url": "https://avatars2.githubusercontent.com/u/297498?v=4",
      "profile": "https://github.com/marcosdiez",
      "contributions": [
        "bug"
      ]
    },
    {
      "login": "mbonig",
      "name": "Matthew Bonig",
      "avatar_url": "https://avatars2.githubusercontent.com/u/1559437?v=4",
      "profile": "http://www.matthewbonig.com/",
      "contributions": [
        "bug",
        "blog"
      ]
    },
    {
      "login": "McDoit",
      "name": "Erik Karlsson",
      "avatar_url": "https://avatars3.githubusercontent.com/u/16723686?v=4",
      "profile": "https://github.com/McDoit",
      "contributions": [
        "bug"
      ]
    },
    {
      "login": "mergify[bot]",
      "name": "mergify[bot]",
      "avatar_url": "https://avatars1.githubusercontent.com/in/10562?v=4",
      "profile": "https://github.com/apps/mergify",
      "contributions": [
        "maintenance"
      ]
    },
    {
      "login": "mikelane",
      "name": "Mike Lane",
      "avatar_url": "https://avatars0.githubusercontent.com/u/6543713?v=4",
      "profile": "https://github.com/mikelane",
      "contributions": [
        "bug"
      ]
    },
    {
      "login": "mindstorms6",
      "name": "Breland Miley",
      "avatar_url": "https://avatars1.githubusercontent.com/u/92937?v=4",
      "profile": "http://bdawg.org/",
      "contributions": [
        "code"
      ]
    },
    {
      "login": "mpiroc",
      "name": "Matthew Pirocchi",
      "avatar_url": "https://avatars2.githubusercontent.com/u/1623344?v=4",
      "profile": "https://github.com/mpiroc",
      "contributions": [
        "code",
        "ideas",
        "review"
      ]
    },
    {
      "login": "MrArnoldPalmer",
      "name": "Mitchell Valine",
      "avatar_url": "https://avatars0.githubusercontent.com/u/7221111?v=4",
      "profile": "https://github.com/MrArnoldPalmer",
      "contributions": [
        "bug",
        "code",
        "ideas",
        "maintenance",
        "review"
      ]
    },
    {
      "login": "NetaNir",
      "name": "Neta Nir",
      "avatar_url": "https://avatars0.githubusercontent.com/u/8578043?v=4",
      "profile": "https://github.com/NetaNir",
      "contributions": [
        "code",
        "ideas",
        "maintenance",
        "review"
      ]
    },
    {
      "login": "NGL321",
      "name": "Noah Litov",
      "avatar_url": "https://avatars0.githubusercontent.com/u/4944099?v=4",
      "profile": "https://github.com/NGL321",
      "contributions": [
        "code",
        "maintenance",
        "review"
      ]
    },
    {
      "login": "nija-at",
      "name": "Niranjan Jayakar",
      "avatar_url": "https://avatars2.githubusercontent.com/u/16217941?v=4",
      "profile": "https://github.com/nija-at",
      "contributions": [
        "bug",
        "code",
        "ideas",
        "maintenance",
        "review"
      ]
    },
    {
      "login": "njlynch",
      "name": "Nick Lynch",
      "avatar_url": "https://avatars3.githubusercontent.com/u/1376292?v=4",
      "profile": "https://github.com/njlynch",
      "contributions": [
        "bug",
        "code",
        "maintenance",
        "review"
      ]
    },
    {
      "login": "nmussy",
      "name": "Jimmy Gaussen",
      "avatar_url": "https://avatars0.githubusercontent.com/u/2505696?v=4",
      "profile": "http://nmussy.github.io/",
      "contributions": [
        "ideas"
      ]
    },
    {
      "login": "petrabarus",
      "name": "Petra Barus",
      "avatar_url": "https://avatars3.githubusercontent.com/u/523289?v=4",
      "profile": "http://petrabarus.net/",
      "contributions": [
        "code"
      ]
    },
    {
      "login": "philcali",
      "name": "Philip Cali",
      "avatar_url": "https://avatars1.githubusercontent.com/u/105208?v=4",
      "profile": "http://philcali.me/",
      "contributions": [
        "ideas"
      ]
    },
    {
      "login": "Pidz-b",
      "name": "PIDZ - Bart ",
      "avatar_url": "https://avatars3.githubusercontent.com/u/47750432?v=4",
      "profile": "https://github.com/Pidz-b",
      "contributions": [
        "ideas"
      ]
    },
    {
      "login": "richardhboyd",
      "name": "Richard H Boyd",
      "avatar_url": "https://avatars0.githubusercontent.com/u/58230111?v=4",
      "profile": "https://github.com/richardhboyd",
      "contributions": [
        "bug"
      ]
    },
    {
      "login": "rix0rrr",
      "name": "Rico Huijbers",
      "avatar_url": "https://avatars2.githubusercontent.com/u/524162?v=4",
      "profile": "http://rix0r.nl/",
      "contributions": [
        "bug",
        "code",
        "ideas",
        "maintenance",
        "review"
      ]
    },
    {
      "login": "RomainMuller",
      "name": "Romain Marcadier",
      "avatar_url": "https://avatars2.githubusercontent.com/u/411689?v=4",
      "profile": "https://keybase.io/romainmuller",
      "contributions": [
        "bug",
        "code",
        "design",
        "ideas",
        "maintenance",
        "review",
        "blog"
      ]
    },
    {
      "login": "sadikkuzu",
      "name": "SADIK KUZU",
      "avatar_url": "https://avatars2.githubusercontent.com/u/23168063?v=4",
      "profile": "https://www.linkedin.com/in/sadikkuzu/",
      "contributions": [
        "review"
      ]
    },
    {
      "login": "sam-goodwin",
      "name": "Sam Goodwin",
      "avatar_url": "https://avatars1.githubusercontent.com/u/38672686?v=4",
      "profile": "https://punch.dev/",
      "contributions": [
        "review"
      ]
    },
    {
      "login": "seiyashima",
      "name": "seiyashima42",
      "avatar_url": "https://avatars2.githubusercontent.com/u/4947101?v=4",
      "profile": "https://github.com/seiyashima",
      "contributions": [
        "bug",
        "code",
        "doc"
      ]
    },
    {
      "login": "serverlessunicorn",
      "name": "Tim Wagner",
      "avatar_url": "https://avatars1.githubusercontent.com/u/54867311?v=4",
      "profile": "https://github.com/serverlessunicorn",
      "contributions": [
        "bug",
        "ideas"
      ]
    },
    {
      "login": "shivlaks",
      "name": "Shiv Lakshminarayan",
      "avatar_url": "https://avatars0.githubusercontent.com/u/32604953?v=4",
      "profile": "https://github.com/shivlaks",
      "contributions": [
        "code",
        "maintenance",
        "review"
      ]
    },
    {
      "login": "skarode96",
      "name": "SK",
      "avatar_url": "https://avatars2.githubusercontent.com/u/24491216?v=4",
      "profile": "https://github.com/skarode96",
      "contributions": [
        "ideas"
      ]
    },
    {
      "login": "skinny85",
      "name": "Adam Ruka",
      "avatar_url": "https://avatars2.githubusercontent.com/u/460937?v=4",
      "profile": "http://endoflineblog.com/",
      "contributions": [
        "bug",
        "code",
        "maintenance",
        "review"
      ]
    },
    {
      "login": "skorfmann",
      "name": "Sebastian Korfmann",
      "avatar_url": "https://avatars1.githubusercontent.com/u/136789?v=4",
      "profile": "https://skorfmann.com/",
      "contributions": [
        "bug",
        "code",
        "ideas"
      ]
    },
    {
      "login": "SoManyHs",
      "name": "Hsing-Hui Hsu",
      "avatar_url": "https://avatars0.githubusercontent.com/u/29964746?v=4",
      "profile": "https://github.com/SoManyHs",
      "contributions": [
        "code",
        "doc",
        "ideas",
        "review"
      ]
    },
    {
      "login": "SomayaB",
      "name": "Somaya",
      "avatar_url": "https://avatars3.githubusercontent.com/u/23043132?v=4",
      "profile": "https://github.com/SomayaB",
      "contributions": [
        "code",
        "ideas",
        "maintenance",
        "review"
      ]
    },
    {
      "login": "spfink",
      "name": "Sam Fink",
      "avatar_url": "https://avatars1.githubusercontent.com/u/20525381?v=4",
      "profile": "https://github.com/spfink",
      "contributions": [
        "code",
        "review"
      ]
    },
    {
      "login": "sullis",
      "name": "sullis",
      "avatar_url": "https://avatars3.githubusercontent.com/u/30938?v=4",
      "profile": "https://github.com/sullis",
      "contributions": [
        "code"
      ]
    },
    {
      "login": "thomaspoignant",
      "name": "Thomas Poignant",
      "avatar_url": "https://avatars2.githubusercontent.com/u/17908063?v=4",
      "profile": "https://medium.com/@thomaspoignant",
      "contributions": [
        "bug"
      ]
    },
    {
      "login": "tobli",
      "name": "Tobias Lidskog",
      "avatar_url": "https://avatars3.githubusercontent.com/u/540266?v=4",
      "profile": "https://github.com/tobli",
      "contributions": [
        "code"
      ]
    },
    {
      "login": "tvanhens",
      "name": "Tyler van Hensbergen",
      "avatar_url": "https://avatars1.githubusercontent.com/u/5342795?v=4",
      "profile": "https://github.com/tvanhens",
      "contributions": [
        "ideas"
      ]
    },
    {
      "login": "udondan",
      "name": "Daniel Schroeder",
      "avatar_url": "https://avatars3.githubusercontent.com/u/6443408?v=4",
      "profile": "https://www.udondan.com/",
      "contributions": [
        "bug",
        "code",
        "doc",
        "ideas",
        "maintenance"
      ]
    },
    {
      "login": "vaneek",
      "name": "vaneek",
      "avatar_url": "https://avatars1.githubusercontent.com/u/8113305?v=4",
      "profile": "https://github.com/vaneek",
      "contributions": [
        "bug"
      ]
    },
    {
      "login": "vgribok",
      "name": "Vlad Hrybok",
      "avatar_url": "https://avatars1.githubusercontent.com/u/757185?v=4",
      "profile": "http://ultidev.com/Products/",
      "contributions": [
        "bug"
      ]
    },
    {
      "login": "wcauchois",
      "name": "Bill Cauchois",
      "avatar_url": "https://avatars1.githubusercontent.com/u/300544?v=4",
      "profile": "http://wcauchois.github.io/",
      "contributions": [
        "ideas"
      ]
    },
    {
      "login": "workeitel",
      "name": "Florian Eitel",
      "avatar_url": "https://avatars1.githubusercontent.com/u/7794947?v=4",
      "profile": "https://github.com/workeitel",
      "contributions": [
        "ideas"
      ]
    },
    {
      "login": "yanex",
      "name": "Yan Zhulanow",
      "avatar_url": "https://avatars2.githubusercontent.com/u/95996?v=4",
      "profile": "http://yanex.org/",
      "contributions": [
        "code"
      ]
    },
    {
      "login": "edsenabr",
      "name": "Eduardo Sena S. Rosa",
      "avatar_url": "https://avatars3.githubusercontent.com/u/15689137?v=4",
      "profile": "https://github.com/edsenabr",
      "contributions": [
        "bug"
      ]
    },
    {
      "login": "floydpink",
      "name": "Hari Pachuveetil",
      "avatar_url": "https://avatars2.githubusercontent.com/u/171072?v=4",
      "profile": "https://harimenon.com/",
      "contributions": [
        "blog",
        "doc"
      ]
    },
    {
      "login": "deccy-mcc",
      "name": "deccy-mcc",
      "avatar_url": "https://avatars0.githubusercontent.com/u/45844893?v=4",
      "profile": "https://github.com/deccy-mcc",
      "contributions": [
        "bug"
      ]
    },
    {
      "login": "ThomasSteinbach",
      "name": "Thomas Steinbach",
      "avatar_url": "https://avatars0.githubusercontent.com/u/1683246?v=4",
      "profile": "https://github.com/ThomasSteinbach",
      "contributions": [
        "bug"
      ]
    },
    {
      "login": "Ophirr33",
      "name": "Ty Coghlan",
      "avatar_url": "https://avatars2.githubusercontent.com/u/15920577?v=4",
      "profile": "https://ty.coghlan.dev/",
      "contributions": [
        "bug"
      ]
    },
    {
      "login": "slotnick",
      "name": "Dave Slotnick",
      "avatar_url": "https://avatars3.githubusercontent.com/u/918175?v=4",
      "profile": "https://github.com/slotnick",
      "contributions": [
        "bug"
      ]
    },
    {
      "login": "majasb",
      "name": "Maja S Bratseth",
      "avatar_url": "https://avatars2.githubusercontent.com/u/142510?v=4",
      "profile": "https://github.com/majasb",
      "contributions": [
        "bug"
      ]
    },
    {
      "login": "benbridts",
      "name": "Ben Bridts",
      "avatar_url": "https://avatars0.githubusercontent.com/u/1301221?v=4",
      "profile": "http://twiiter.com/benbridts",
      "contributions": [
        "doc"
      ]
    },
    {
      "login": "MohamadSoufan",
      "name": "Mohamad Soufan",
      "avatar_url": "https://avatars3.githubusercontent.com/u/28849417?v=4",
      "profile": "https://github.com/MohamadSoufan",
      "contributions": [
        "doc"
      ]
    },
    {
      "login": "Chriscbr",
      "name": "Christopher Rybicki",
      "avatar_url": "https://avatars2.githubusercontent.com/u/5008987?v=4",
      "profile": "https://rybicki.io/",
      "contributions": [
        "doc",
        "bug",
        "code"
      ]
    },
    {
      "login": "bmacher",
      "name": "Benjamin Macher",
      "avatar_url": "https://avatars0.githubusercontent.com/u/32685580?v=4",
      "profile": "http://macher.dev",
      "contributions": [
        "doc"
      ]
    },
    {
      "login": "camilobermudez85",
      "name": "Camilo Bermúdez",
      "avatar_url": "https://avatars0.githubusercontent.com/u/7834055?v=4",
      "profile": "https://camilobermudez85.github.io/",
      "contributions": [
        "bug"
      ]
    },
    {
      "login": "benfarr",
      "name": "Ben Farr",
      "avatar_url": "https://avatars0.githubusercontent.com/u/10361379?v=4",
      "profile": "https://github.com/benfarr",
      "contributions": [
        "doc"
      ]
    },
    {
      "login": "JKCT",
      "name": "James Kelley",
      "avatar_url": "https://avatars.githubusercontent.com/u/24870481?v=4",
      "profile": "https://github.com/JKCT",
      "contributions": [
        "bug"
      ]
    },
    {
      "login": "aniljava",
      "name": "aniljava",
      "avatar_url": "https://avatars.githubusercontent.com/u/412569?v=4",
      "profile": "https://github.com/aniljava",
      "contributions": [
        "code"
      ]
    },
    {
      "login": "mattBrzezinski",
      "name": "mattBrzezinski",
      "avatar_url": "https://avatars.githubusercontent.com/u/4356074?v=4",
      "profile": "https://github.com/mattBrzezinski",
      "contributions": [
        "doc"
      ]
    },
    {
      "login": "donicek",
      "name": "Petr Kacer",
      "avatar_url": "https://avatars.githubusercontent.com/u/8548012?v=4",
      "profile": "https://github.com/donicek",
      "contributions": [
        "bug"
      ]
    },
    {
      "login": "ArmaanT",
      "name": "Armaan Tobaccowalla",
      "avatar_url": "https://avatars.githubusercontent.com/u/13340433?v=4",
      "profile": "https://armaan.tobaccowalla.com",
      "contributions": [
        "bug"
      ]
    },
    {
      "login": "ChristopheVico",
      "name": "Christophe Vico",
      "avatar_url": "https://avatars.githubusercontent.com/u/56592817?v=4",
      "profile": "https://github.com/ChristopheVico",
      "contributions": [
        "bug"
      ]
    },
    {
      "login": "yglcode",
      "name": "Yigong Liu",
      "avatar_url": "https://avatars.githubusercontent.com/u/11893614?v=4",
      "profile": "https://github.com/yglcode",
      "contributions": [
        "bug",
        "ideas"
      ]
    },
    {
      "login": "Cristim",
      "name": "Cristian Măgherușan-Stanciu",
      "avatar_url": "https://avatars.githubusercontent.com/u/95209?v=4",
      "profile": "http://mcristi.wordpress.com",
      "contributions": [
        "bug"
      ]
    },
    {
      "login": "guyroberts21",
      "name": "guyroberts21",
      "avatar_url": "https://avatars.githubusercontent.com/u/47118902?v=4",
      "profile": "https://github.com/guyroberts21",
      "contributions": [
        "doc"
      ]
    },
    {
      "login": "rectalogic",
      "name": "Andrew Wason",
      "avatar_url": "https://avatars.githubusercontent.com/u/11581?v=4",
      "profile": "https://github.com/rectalogic",
      "contributions": [
        "bug",
        "code"
      ]
    },
    {
      "login": "corymhall",
      "name": "Cory Hall",
      "avatar_url": "https://avatars.githubusercontent.com/u/43035978?v=4",
      "profile": "https://github.com/corymhall",
      "contributions": [
        "bug"
      ]
    },
    {
      "login": "lzhoucs",
      "name": "Liang Zhou",
      "avatar_url": "https://avatars.githubusercontent.com/u/1444104?v=4",
      "profile": "https://liangzhou.dev",
      "contributions": [
        "bug",
        "code"
      ]
    },
    {
      "login": "polothy",
      "name": "Mark Nielsen",
      "avatar_url": "https://avatars.githubusercontent.com/u/634657?v=4",
      "profile": "https://polothy.github.io",
      "contributions": [
        "code"
      ]
    },
    {
      "login": "ansgarm",
      "name": "Ansgar Mertens",
      "avatar_url": "https://avatars.githubusercontent.com/u/1112056?v=4",
      "profile": "https://ansgar.dev",
      "contributions": [
        "maintenance",
        "code",
        "bug"
      ]
    },
    {
      "login": "johannes-weber",
      "name": "Johannes Weber",
      "avatar_url": "https://avatars.githubusercontent.com/u/569011?v=4",
      "profile": "https://twitter.com/jowe",
      "contributions": [
        "doc"
      ]
    },
    {
      "login": "Nycto",
      "name": "James",
      "avatar_url": "https://avatars.githubusercontent.com/u/30517?v=4",
      "profile": "https://github.com/Nycto",
      "contributions": [
        "bug",
        "code"
      ]
    },
    {
      "login": "eltociear",
      "name": "Ikko Ashimine",
      "avatar_url": "https://avatars.githubusercontent.com/u/22633385?v=4",
      "profile": "https://bandism.net/",
      "contributions": [
        "doc"
      ]
    },
    {
      "login": "BenChaimberg",
      "name": "Ben Chaimberg",
      "avatar_url": "https://avatars.githubusercontent.com/u/3698184?v=4",
      "profile": "https://github.com/BenChaimberg",
      "contributions": [
        "doc"
      ]
    },
    {
      "login": "mneil",
      "name": "Michael Neil",
      "avatar_url": "https://avatars.githubusercontent.com/u/1605808?v=4",
      "profile": "https://github.com/mneil",
      "contributions": [
        "maintenance"
      ]
    },
    {
      "login": "ZachBien",
      "name": "Zach Bienenfeld",
      "avatar_url": "https://avatars.githubusercontent.com/u/1245628?v=4",
      "profile": "https://github.com/ZachBien",
      "contributions": [
        "bug"
      ]
    },
    {
      "login": "dsilbergleithcu-godaddy",
      "name": "Damian Silbergleith",
      "avatar_url": "https://avatars.githubusercontent.com/u/78872820?v=4",
      "profile": "https://github.com/dsilbergleithcu-godaddy",
      "contributions": [
        "code",
        "bug"
      ]
    },
    {
      "login": "otaviomacedo",
      "name": "Otavio Macedo",
      "avatar_url": "https://avatars.githubusercontent.com/u/288203?v=4",
      "profile": "https://otaviomacedo.github.io/",
      "contributions": [
        "code",
        "bug"
      ]
    },
    {
      "login": "kaizen3031593",
      "name": "Kaizen Conroy",
      "avatar_url": "https://avatars.githubusercontent.com/u/36202692?v=4",
      "profile": "https://github.com/kaizen3031593",
      "contributions": [
        "code",
        "bug"
      ]
    },
    {
      "login": "madeline-k",
      "name": "Madeline Kusters",
      "avatar_url": "https://avatars.githubusercontent.com/u/80541297?v=4",
      "profile": "https://github.com/madeline-k",
      "contributions": [
        "code",
        "bug"
      ]
    },
    {
      "login": "comcalvi",
      "name": "Calvin Combs",
      "avatar_url": "https://avatars.githubusercontent.com/u/66279577?v=4",
      "profile": "https://github.com/comcalvi",
      "contributions": [
        "code",
        "review"
      ]
    },
    {
      "login": "peterwoodworth",
      "name": "Peter Woodworth",
      "avatar_url": "https://avatars.githubusercontent.com/u/44349620?v=4",
      "profile": "https://github.com/peterwoodworth",
      "contributions": [
        "maintenance"
      ]
    },
    {
      "login": "mergify",
      "name": "mergify",
      "avatar_url": "https://avatars.githubusercontent.com/u/18240476?v=4",
      "profile": "https://github.com/mergify",
      "contributions": [
        "maintenance"
      ]
    },
    {
      "login": "oieduardorabelo",
      "name": "Eduardo Rabelo",
      "avatar_url": "https://avatars.githubusercontent.com/u/829902?v=4",
      "profile": "https://eduardorabelo.me/",
      "contributions": [
        "doc"
      ]
    },
    {
      "login": "arnogeurts-sqills",
      "name": "arnogeurts-sqills",
      "avatar_url": "https://avatars.githubusercontent.com/u/79304871?v=4",
      "profile": "https://github.com/arnogeurts-sqills",
      "contributions": [
        "bug",
        "code"
      ]
    },
    {
      "login": "zxkane",
      "name": "Meng Xin Zhu",
      "avatar_url": "https://avatars.githubusercontent.com/u/843303?v=4",
      "profile": "https://kane.mx",
      "contributions": [
        "bug"
      ]
    },
    {
      "login": "mmogylenko",
      "name": "Mykola Mogylenko",
      "avatar_url": "https://avatars.githubusercontent.com/u/7536624?v=4",
      "profile": "https://github.com/mmogylenko",
      "contributions": [
        "bug"
      ]
    },
    {
      "login": "z3r0w0n",
      "name": "Kaushik Borra",
      "avatar_url": "https://avatars.githubusercontent.com/u/6740347?v=4",
      "profile": "https://github.com/z3r0w0n",
      "contributions": [
        "bug"
      ]
    },
    {
      "login": "wendysophie",
      "name": "wendysophie",
      "avatar_url": "https://avatars.githubusercontent.com/u/54415551?v=4",
      "profile": "https://github.com/wendysophie",
      "contributions": [
        "bug"
      ]
    },
    {
      "login": "CommanderRoot",
      "name": "CommanderRoot",
      "avatar_url": "https://avatars.githubusercontent.com/u/4395417?v=4",
      "profile": "https://github.com/CommanderRoot",
      "contributions": [
        "code"
      ]
    },
    {
      "login": "cgarvis",
      "name": "Chris Garvis",
      "avatar_url": "https://avatars.githubusercontent.com/u/213125?v=4",
      "profile": "https://github.com/cgarvis",
      "contributions": [
        "doc"
      ]
    },
    {
      "login": "nathannaveen",
      "name": "nathannaveen",
      "avatar_url": "https://avatars.githubusercontent.com/u/42319948?v=4",
      "profile": "https://github.com/nathannaveen",
      "contributions": [
        "maintenance"
      ]
    },
    {
      "login": "jusdino",
      "name": "Justin Frahm",
      "avatar_url": "https://avatars.githubusercontent.com/u/11840575?v=4",
      "profile": "https://github.com/jusdino",
      "contributions": [
        "bug"
      ]
    },
    {
      "login": "3p3r",
      "name": "Sepehr Laal",
      "avatar_url": "https://avatars.githubusercontent.com/u/5657848?v=4",
      "profile": "https://sepehrlaal.com/",
      "contributions": [
        "bug"
      ]
    },
    {
      "login": "skuenzli",
      "name": "Stephen Kuenzli",
      "avatar_url": "https://avatars.githubusercontent.com/u/869201?v=4",
      "profile": "https://github.com/skuenzli",
      "contributions": [
        "doc"
      ]
    },
    {
      "login": "touchez-du-bois",
      "name": "Takahiro Sugiura",
      "avatar_url": "https://avatars.githubusercontent.com/u/434017?v=4",
      "profile": "https://github.com/touchez-du-bois",
      "contributions": [
        "doc"
      ]
    },
    {
      "login": "agdimech",
      "name": "Adrian Dimech",
      "avatar_url": "https://avatars.githubusercontent.com/u/51220968?v=4",
      "profile": "https://github.com/agdimech",
      "contributions": [
        "code"
      ]
    },
    {
      "login": "gshpychka",
      "name": "Glib Shpychka",
      "avatar_url": "https://avatars.githubusercontent.com/u/23005347?v=4",
      "profile": "https://github.com/gshpychka",
      "contributions": [
        "bug"
      ]
    },
    {
      "login": "DanielMSchmidt",
      "name": "Daniel Schmidt",
      "avatar_url": "https://avatars.githubusercontent.com/u/1337046?v=4",
      "profile": "http://danielmschmidt.de/",
      "contributions": [
        "bug",
        "code"
      ]
    },
    {
      "login": "kaizencc",
      "name": "Kaizen Conroy",
      "avatar_url": "https://avatars.githubusercontent.com/u/36202692?v=4",
      "profile": "https://github.com/kaizencc",
      "contributions": [
        "code"
      ]
    },
    {
      "login": "Naumel",
      "name": "Naumel",
      "avatar_url": "https://avatars.githubusercontent.com/u/104374999?v=4",
      "profile": "https://github.com/Naumel",
      "contributions": [
        "review"
      ]
    },
    {
      "login": "cn-cit",
      "name": "cn-cit",
      "avatar_url": "https://avatars.githubusercontent.com/u/27255477?v=4",
      "profile": "https://github.com/cn-cit",
      "contributions": [
        "bug"
      ]
    },
    {
      "login": "jmalins",
      "name": "Jeff Malins",
      "avatar_url": "https://avatars.githubusercontent.com/u/2001356?v=4",
      "profile": "https://github.com/jmalins",
      "contributions": [
        "code"
      ]
    },
    {
      "login": "andipabst",
      "name": "Andi Pabst",
      "avatar_url": "https://avatars.githubusercontent.com/u/9639382?v=4",
      "profile": "https://github.com/andipabst",
      "contributions": [
        "bug"
      ]
    },
    {
      "login": "shamelesscookie",
      "name": "Christian Moore",
      "avatar_url": "https://avatars.githubusercontent.com/u/36210509?v=4",
      "profile": "https://christianmoore.me/",
      "contributions": [
        "bug"
      ]
    },
    {
      "login": "khellan",
      "name": "Knut O. Hellan",
      "avatar_url": "https://avatars.githubusercontent.com/u/51441?v=4",
      "profile": "http://findable.no/",
      "contributions": [
        "bug"
      ]
    },
    {
      "login": "jpantzlaff",
      "name": "John Pantzlaff",
      "avatar_url": "https://avatars.githubusercontent.com/u/33850400?v=4",
      "profile": "https://github.com/jpantzlaff",
      "contributions": [
        "code"
      ]
    },
    {
      "login": "TomBonnerAtDerivitec",
      "name": "Tom Bonner",
      "avatar_url": "https://avatars.githubusercontent.com/u/83637254?v=4",
      "profile": "https://github.com/TomBonnerAtDerivitec",
      "contributions": [
        "bug"
      ]
    },
    {
<<<<<<< HEAD
      "login": "dastbe",
      "name": "David Bell",
      "avatar_url": "https://avatars.githubusercontent.com/u/634735?v=4",
      "profile": "https://github.com/dastbe",
      "contributions": [
        "code"
=======
      "login": "Ragnoroct",
      "name": "Will Bender",
      "avatar_url": "https://avatars.githubusercontent.com/u/19155205?v=4",
      "profile": "https://github.com/Ragnoroct",
      "contributions": [
        "bug"
>>>>>>> 9c27b6eb
      ]
    }
  ],
  "repoType": "github",
  "repoHost": "https://github.com",
  "skipCi": true,
  "files": [
    "README.md"
  ],
  "contributorsPerLine": 7
}<|MERGE_RESOLUTION|>--- conflicted
+++ resolved
@@ -1524,21 +1524,21 @@
       ]
     },
     {
-<<<<<<< HEAD
       "login": "dastbe",
       "name": "David Bell",
       "avatar_url": "https://avatars.githubusercontent.com/u/634735?v=4",
       "profile": "https://github.com/dastbe",
       "contributions": [
         "code"
-=======
+      ]
+    },
+    {
       "login": "Ragnoroct",
       "name": "Will Bender",
       "avatar_url": "https://avatars.githubusercontent.com/u/19155205?v=4",
       "profile": "https://github.com/Ragnoroct",
       "contributions": [
         "bug"
->>>>>>> 9c27b6eb
       ]
     }
   ],
