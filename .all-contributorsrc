{
  "projectName": "jsii",
  "projectOwner": "aws",
  "badgeTemplate": "[![All Contributors](https://img.shields.io/static/v1?label=%E2%9C%A8%20All%20Contributors&message=<%= contributors.length %>&color=brightgreen)](#contributors-)",
  "commit": false,
  "commitConvention": "angular",
  "contributorsSortAlphabetically": true,
  "types": {
    "bug": {
      "symbol": "🐛",
      "description": "Bug reports",
      "link": "https://github.com/aws/jsii/issues?q=author%3A<%= contributor.login %>+label%3Abug"
    },
    "ideas": {
      "symbol": "🤔",
      "description": "Feature requests",
      "link": "https://github.com/aws/jsii/issues?q=author%3A<%= contributor.login %>+label%3Afeature-request"
    },
    "maintenance": {
      "symbol": "🚧",
      "description": "Maintenance",
      "link": "https://github.com/aws/jsii/pulls?q=is%3Apr+author%3A<%= contributor.login %>"
    }
  },
  "contributors": [
    {
      "login": "ahodieb",
      "name": "Abdallah Hodieb",
      "avatar_url": "https://avatars1.githubusercontent.com/u/835502?v=4",
      "profile": "https://github.com/ahodieb",
      "contributions": [
        "bug"
      ]
    },
    {
      "login": "ajnarang",
      "name": "ajnarang",
      "avatar_url": "https://avatars3.githubusercontent.com/u/52025281?v=4",
      "profile": "https://github.com/ajnarang",
      "contributions": [
        "ideas"
      ]
    },
    {
      "login": "alexpulver",
      "name": "Alex Pulver",
      "avatar_url": "https://avatars0.githubusercontent.com/u/4362270?v=4",
      "profile": "https://softwhat.com/",
      "contributions": [
        "bug"
      ]
    },
    {
      "login": "amslezak",
      "name": "Andy Slezak",
      "avatar_url": "https://avatars2.githubusercontent.com/u/6944605?v=4",
      "profile": "https://www.aslezak.com/",
      "contributions": [
        "code"
      ]
    },
    {
      "login": "anshulguleria",
      "name": "Anshul Guleria",
      "avatar_url": "https://avatars3.githubusercontent.com/u/993508?v=4",
      "profile": "https://github.com/anshulguleria",
      "contributions": [
        "ideas"
      ]
    },
    {
      "login": "aripalo",
      "name": "Ari Palo",
      "avatar_url": "https://avatars0.githubusercontent.com/u/679146?v=4",
      "profile": "https://www.linkedin.com/in/aripalo/",
      "contributions": [
        "ideas"
      ]
    },
    {
      "login": "assyadh",
      "name": "Hamza Assyad",
      "avatar_url": "https://avatars0.githubusercontent.com/u/4091730?v=4",
      "profile": "https://github.com/assyadh",
      "contributions": [
        "bug",
        "code",
        "ideas",
        "review"
      ]
    },
    {
      "login": "aws-cdk-automation",
      "name": "AWS CDK Automation",
      "avatar_url": "https://avatars0.githubusercontent.com/u/43080478?v=4",
      "profile": "https://github.com/aws/aws-cdk",
      "contributions": [
        "maintenance",
        "review"
      ]
    },
    {
      "login": "BenWal",
      "name": "Ben Walters",
      "avatar_url": "https://avatars0.githubusercontent.com/u/2656067?v=4",
      "profile": "https://github.com/BenWal",
      "contributions": [
        "ideas"
      ]
    },
    {
      "login": "BiDzej",
      "name": "Bartłomiej Jurek",
      "avatar_url": "https://avatars1.githubusercontent.com/u/26255490?v=4",
      "profile": "https://github.com/BiDzej",
      "contributions": [
        "bug"
      ]
    },
    {
      "login": "bmaizels",
      "name": "Benjamin Maizels",
      "avatar_url": "https://avatars1.githubusercontent.com/u/36682168?v=4",
      "profile": "https://github.com/bmaizels",
      "contributions": [
        "code",
        "review"
      ]
    },
    {
      "login": "bverhoeve",
      "name": "Brecht Verhoeve",
      "avatar_url": "https://avatars1.githubusercontent.com/u/46007524?v=4",
      "profile": "https://github.com/bverhoeve",
      "contributions": [
        "ideas"
      ]
    },
    {
      "login": "CaerusKaru",
      "name": "CaerusKaru",
      "avatar_url": "https://avatars3.githubusercontent.com/u/416563?v=4",
      "profile": "https://github.com/CaerusKaru",
      "contributions": [
        "code",
        "maintenance"
      ]
    },
    {
      "login": "campionfellin",
      "name": "Campion Fellin",
      "avatar_url": "https://avatars3.githubusercontent.com/u/11984923?v=4",
      "profile": "https://github.com/campionfellin",
      "contributions": [
        "code"
      ]
    },
    {
      "login": "carterv",
      "name": "Carter Van Deuren",
      "avatar_url": "https://avatars2.githubusercontent.com/u/1551538?v=4",
      "profile": "https://github.com/carterv",
      "contributions": [
        "bug"
      ]
    },
    {
      "login": "christophercurrie",
      "name": "Christopher Currie",
      "avatar_url": "https://avatars0.githubusercontent.com/u/19510?v=4",
      "profile": "https://github.com/christophercurrie",
      "contributions": [
        "code",
        "ideas"
      ]
    },
    {
      "login": "Console32",
      "name": "Raphael",
      "avatar_url": "https://avatars1.githubusercontent.com/u/4870099?v=4",
      "profile": "https://github.com/Console32",
      "contributions": [
        "bug"
      ]
    },
    {
      "login": "costleya",
      "name": "Aaron Costley",
      "avatar_url": "https://avatars2.githubusercontent.com/u/1572163?v=4",
      "profile": "https://github.com/costleya",
      "contributions": [
        "bug",
        "code",
        "ideas",
        "review"
      ]
    },
    {
      "login": "CyrusNajmabadi",
      "name": "CyrusNajmabadi",
      "avatar_url": "https://avatars3.githubusercontent.com/u/4564579?v=4",
      "profile": "https://github.com/CyrusNajmabadi",
      "contributions": [
        "bug",
        "ideas"
      ]
    },
    {
      "login": "dagnir",
      "name": "Dongie Agnir",
      "avatar_url": "https://avatars2.githubusercontent.com/u/261310?v=4",
      "profile": "https://github.com/dagnir",
      "contributions": [
        "code",
        "review"
      ]
    },
    {
      "login": "ddinu",
      "name": "Daniel Dinu",
      "avatar_url": "https://avatars1.githubusercontent.com/u/236187?v=4",
      "profile": "https://danieldinu.com/",
      "contributions": [
        "bug",
        "code"
      ]
    },
    {
      "login": "dependabot-preview[bot]",
      "name": "dependabot-preview[bot]",
      "avatar_url": "https://avatars3.githubusercontent.com/in/2141?v=4",
      "profile": "https://github.com/apps/dependabot-preview",
      "contributions": [
        "bug",
        "maintenance"
      ]
    },
    {
      "login": "dependabot[bot]",
      "name": "dependabot[bot]",
      "avatar_url": "https://avatars0.githubusercontent.com/in/29110?v=4",
      "profile": "https://github.com/apps/dependabot",
      "contributions": [
        "maintenance"
      ]
    },
    {
      "login": "dheffx",
      "name": "dheffx",
      "avatar_url": "https://avatars0.githubusercontent.com/u/22029918?v=4",
      "profile": "https://github.com/dheffx",
      "contributions": [
        "bug"
      ]
    },
    {
      "login": "digitalsanctum",
      "name": "Shane Witbeck",
      "avatar_url": "https://avatars3.githubusercontent.com/u/30923?v=4",
      "profile": "https://digitalsanctum.com/",
      "contributions": [
        "ideas"
      ]
    },
    {
      "login": "dstufft",
      "name": "Donald Stufft",
      "avatar_url": "https://avatars3.githubusercontent.com/u/145979?v=4",
      "profile": "https://caremad.io/",
      "contributions": [
        "bug",
        "code",
        "ideas",
        "review"
      ]
    },
    {
      "login": "dxunix",
      "name": "Junix",
      "avatar_url": "https://avatars3.githubusercontent.com/u/11489831?v=4",
      "profile": "https://github.com/dxunix",
      "contributions": [
        "bug"
      ]
    },
    {
      "login": "eladb",
      "name": "Elad Ben-Israel",
      "avatar_url": "https://avatars3.githubusercontent.com/u/598796?v=4",
      "profile": "http://eladb.github.com/",
      "contributions": [
        "bug",
        "code",
        "ideas",
        "maintenance",
        "review",
        "talk"
      ]
    },
    {
      "login": "ericzbeard",
      "name": "Eric Z. Beard",
      "avatar_url": "https://avatars0.githubusercontent.com/u/663183?v=4",
      "profile": "http://ericzbeard.com/",
      "contributions": [
        "projectManagement"
      ]
    },
    {
      "login": "FabioGentile",
      "name": "Fabio Gentile",
      "avatar_url": "https://avatars2.githubusercontent.com/u/7030345?v=4",
      "profile": "https://github.com/FabioGentile",
      "contributions": [
        "bug"
      ]
    },
    {
      "login": "floehopper",
      "name": "James Mead",
      "avatar_url": "https://avatars2.githubusercontent.com/u/3169?v=4",
      "profile": "https://jamesmead.org/",
      "contributions": [
        "code"
      ]
    },
    {
      "login": "fulghum",
      "name": "Jason Fulghum",
      "avatar_url": "https://avatars1.githubusercontent.com/u/193449?v=4",
      "profile": "http://aws.amazon.com/",
      "contributions": [
        "ideas",
        "projectManagement",
        "review"
      ]
    },
    {
      "login": "garnaat",
      "name": "Mitch Garnaat",
      "avatar_url": "https://avatars3.githubusercontent.com/u/2056?v=4",
      "profile": "http://elastician.com/",
      "contributions": [
        "bug",
        "code",
        "ideas",
        "review"
      ]
    },
    {
      "login": "gitter-badger",
      "name": "The Gitter Badger",
      "avatar_url": "https://avatars2.githubusercontent.com/u/8518239?v=4",
      "profile": "https://gitter.im/",
      "contributions": [
        "code",
        "maintenance"
      ]
    },
    {
      "login": "GrahamLea",
      "name": "Graham Lea",
      "avatar_url": "https://avatars0.githubusercontent.com/u/754403?v=4",
      "profile": "http://www.grahamlea.com/",
      "contributions": [
        "ideas",
        "review"
      ]
    },
    {
      "login": "gregswdl",
      "name": "gregswdl",
      "avatar_url": "https://avatars0.githubusercontent.com/u/47365273?v=4",
      "profile": "https://github.com/gregswdl",
      "contributions": [
        "bug"
      ]
    },
    {
      "login": "hoegertn",
      "name": "Thorsten Hoeger",
      "avatar_url": "https://avatars2.githubusercontent.com/u/1287829?v=4",
      "profile": "https://github.com/hoegertn",
      "contributions": [
        "code"
      ]
    },
    {
      "login": "iliapolo",
      "name": "Eli Polonsky",
      "avatar_url": "https://avatars0.githubusercontent.com/u/1428812?v=4",
      "profile": "https://github.com/iliapolo",
      "contributions": [
        "bug",
        "code",
        "ideas",
        "maintenance",
        "review"
      ]
    },
    {
      "login": "jamesiri",
      "name": "James Siri",
      "avatar_url": "https://avatars1.githubusercontent.com/u/22601145?v=4",
      "profile": "https://github.com/jamesiri",
      "contributions": [
        "code",
        "maintenance"
      ]
    },
    {
      "login": "jasdel",
      "name": "Jason Del Ponte",
      "avatar_url": "https://avatars3.githubusercontent.com/u/961963?v=4",
      "profile": "https://github.com/jasdel",
      "contributions": [
        "ideas",
        "review"
      ]
    },
    {
      "login": "Jerry-AWS",
      "name": "Jerry Kindall",
      "avatar_url": "https://avatars3.githubusercontent.com/u/52084730?v=4",
      "profile": "https://github.com/Jerry-AWS",
      "contributions": [
        "doc",
        "ideas"
      ]
    },
    {
      "login": "joekiller",
      "name": "Joseph Lawson",
      "avatar_url": "https://avatars3.githubusercontent.com/u/1022919?v=4",
      "profile": "https://joekiller.com/",
      "contributions": [
        "review"
      ]
    },
    {
      "login": "jpmartin2",
      "name": "Joseph Martin",
      "avatar_url": "https://avatars2.githubusercontent.com/u/2464249?v=4",
      "profile": "https://github.com/jpmartin2",
      "contributions": [
        "bug"
      ]
    },
    {
      "login": "jsdtaylor",
      "name": "Justin Taylor",
      "avatar_url": "https://avatars0.githubusercontent.com/u/15832750?v=4",
      "profile": "https://www.linkedin.com/in/jsdtaylor",
      "contributions": [
        "bug"
      ]
    },
    {
      "login": "jsteinich",
      "name": "Jon Steinich",
      "avatar_url": "https://avatars0.githubusercontent.com/u/3868754?v=4",
      "profile": "https://github.com/jsteinich",
      "contributions": [
        "bug",
        "ideas",
        "code"
      ]
    },
    {
      "login": "Kent1",
      "name": "Quentin Loos",
      "avatar_url": "https://avatars1.githubusercontent.com/u/83018?v=4",
      "profile": "https://github.com/Kent1",
      "contributions": [
        "ideas"
      ]
    },
    {
      "login": "kiiadi",
      "name": "Kyle Thomson",
      "avatar_url": "https://avatars3.githubusercontent.com/u/4661536?v=4",
      "profile": "https://github.com/kiiadi",
      "contributions": [
        "code",
        "review"
      ]
    },
    {
      "login": "kozlove-aws",
      "name": "Eugene Kozlov",
      "avatar_url": "https://avatars1.githubusercontent.com/u/68875428?v=4",
      "profile": "https://github.com/kozlove-aws",
      "contributions": [
        "code"
      ]
    },
    {
      "login": "Lanayx",
      "name": "Vladimir Shchur",
      "avatar_url": "https://avatars2.githubusercontent.com/u/3329606?v=4",
      "profile": "https://github.com/Lanayx",
      "contributions": [
        "bug"
      ]
    },
    {
      "login": "leandropadua",
      "name": "Leandro Padua",
      "avatar_url": "https://avatars3.githubusercontent.com/u/10764017?v=4",
      "profile": "https://stackoverflow.com/users/2116873/pedreiro",
      "contributions": [
        "bug"
      ]
    },
    {
      "login": "marcosdiez",
      "name": "Marcos Diez",
      "avatar_url": "https://avatars2.githubusercontent.com/u/297498?v=4",
      "profile": "https://github.com/marcosdiez",
      "contributions": [
        "bug"
      ]
    },
    {
      "login": "mbonig",
      "name": "Matthew Bonig",
      "avatar_url": "https://avatars2.githubusercontent.com/u/1559437?v=4",
      "profile": "http://www.matthewbonig.com/",
      "contributions": [
        "bug",
        "blog"
      ]
    },
    {
      "login": "McDoit",
      "name": "Erik Karlsson",
      "avatar_url": "https://avatars3.githubusercontent.com/u/16723686?v=4",
      "profile": "https://github.com/McDoit",
      "contributions": [
        "bug"
      ]
    },
    {
      "login": "mergify[bot]",
      "name": "mergify[bot]",
      "avatar_url": "https://avatars1.githubusercontent.com/in/10562?v=4",
      "profile": "https://github.com/apps/mergify",
      "contributions": [
        "maintenance"
      ]
    },
    {
      "login": "mikelane",
      "name": "Mike Lane",
      "avatar_url": "https://avatars0.githubusercontent.com/u/6543713?v=4",
      "profile": "https://github.com/mikelane",
      "contributions": [
        "bug"
      ]
    },
    {
      "login": "mindstorms6",
      "name": "Breland Miley",
      "avatar_url": "https://avatars1.githubusercontent.com/u/92937?v=4",
      "profile": "http://bdawg.org/",
      "contributions": [
        "code"
      ]
    },
    {
      "login": "mpiroc",
      "name": "Matthew Pirocchi",
      "avatar_url": "https://avatars2.githubusercontent.com/u/1623344?v=4",
      "profile": "https://github.com/mpiroc",
      "contributions": [
        "code",
        "ideas",
        "review"
      ]
    },
    {
      "login": "MrArnoldPalmer",
      "name": "Mitchell Valine",
      "avatar_url": "https://avatars0.githubusercontent.com/u/7221111?v=4",
      "profile": "https://github.com/MrArnoldPalmer",
      "contributions": [
        "bug",
        "code",
        "ideas",
        "maintenance",
        "review"
      ]
    },
    {
      "login": "NetaNir",
      "name": "Neta Nir",
      "avatar_url": "https://avatars0.githubusercontent.com/u/8578043?v=4",
      "profile": "https://github.com/NetaNir",
      "contributions": [
        "code",
        "ideas",
        "maintenance",
        "review"
      ]
    },
    {
      "login": "NGL321",
      "name": "Noah Litov",
      "avatar_url": "https://avatars0.githubusercontent.com/u/4944099?v=4",
      "profile": "https://github.com/NGL321",
      "contributions": [
        "code",
        "maintenance",
        "review"
      ]
    },
    {
      "login": "nija-at",
      "name": "Niranjan Jayakar",
      "avatar_url": "https://avatars2.githubusercontent.com/u/16217941?v=4",
      "profile": "https://github.com/nija-at",
      "contributions": [
        "bug",
        "code",
        "ideas",
        "maintenance",
        "review"
      ]
    },
    {
      "login": "njlynch",
      "name": "Nick Lynch",
      "avatar_url": "https://avatars3.githubusercontent.com/u/1376292?v=4",
      "profile": "https://github.com/njlynch",
      "contributions": [
        "bug",
        "code",
        "maintenance",
        "review"
      ]
    },
    {
      "login": "nmussy",
      "name": "Jimmy Gaussen",
      "avatar_url": "https://avatars0.githubusercontent.com/u/2505696?v=4",
      "profile": "http://nmussy.github.io/",
      "contributions": [
        "ideas"
      ]
    },
    {
      "login": "petrabarus",
      "name": "Petra Barus",
      "avatar_url": "https://avatars3.githubusercontent.com/u/523289?v=4",
      "profile": "http://petrabarus.net/",
      "contributions": [
        "code"
      ]
    },
    {
      "login": "philcali",
      "name": "Philip Cali",
      "avatar_url": "https://avatars1.githubusercontent.com/u/105208?v=4",
      "profile": "http://philcali.me/",
      "contributions": [
        "ideas"
      ]
    },
    {
      "login": "Pidz-b",
      "name": "PIDZ - Bart ",
      "avatar_url": "https://avatars3.githubusercontent.com/u/47750432?v=4",
      "profile": "https://github.com/Pidz-b",
      "contributions": [
        "ideas"
      ]
    },
    {
      "login": "richardhboyd",
      "name": "Richard H Boyd",
      "avatar_url": "https://avatars0.githubusercontent.com/u/58230111?v=4",
      "profile": "https://github.com/richardhboyd",
      "contributions": [
        "bug"
      ]
    },
    {
      "login": "rix0rrr",
      "name": "Rico Huijbers",
      "avatar_url": "https://avatars2.githubusercontent.com/u/524162?v=4",
      "profile": "http://rix0r.nl/",
      "contributions": [
        "bug",
        "code",
        "ideas",
        "maintenance",
        "review"
      ]
    },
    {
      "login": "RomainMuller",
      "name": "Romain Marcadier",
      "avatar_url": "https://avatars2.githubusercontent.com/u/411689?v=4",
      "profile": "https://keybase.io/romainmuller",
      "contributions": [
        "bug",
        "code",
        "design",
        "ideas",
        "maintenance",
        "review",
        "blog"
      ]
    },
    {
      "login": "sadikkuzu",
      "name": "SADIK KUZU",
      "avatar_url": "https://avatars2.githubusercontent.com/u/23168063?v=4",
      "profile": "https://www.linkedin.com/in/sadikkuzu/",
      "contributions": [
        "review"
      ]
    },
    {
      "login": "sam-goodwin",
      "name": "Sam Goodwin",
      "avatar_url": "https://avatars1.githubusercontent.com/u/38672686?v=4",
      "profile": "https://punch.dev/",
      "contributions": [
        "review"
      ]
    },
    {
      "login": "seiyashima",
      "name": "seiyashima42",
      "avatar_url": "https://avatars2.githubusercontent.com/u/4947101?v=4",
      "profile": "https://github.com/seiyashima",
      "contributions": [
        "bug",
        "code",
        "doc"
      ]
    },
    {
      "login": "serverlessunicorn",
      "name": "Tim Wagner",
      "avatar_url": "https://avatars1.githubusercontent.com/u/54867311?v=4",
      "profile": "https://github.com/serverlessunicorn",
      "contributions": [
        "bug",
        "ideas"
      ]
    },
    {
      "login": "shivlaks",
      "name": "Shiv Lakshminarayan",
      "avatar_url": "https://avatars0.githubusercontent.com/u/32604953?v=4",
      "profile": "https://github.com/shivlaks",
      "contributions": [
        "code",
        "maintenance",
        "review"
      ]
    },
    {
      "login": "skarode96",
      "name": "SK",
      "avatar_url": "https://avatars2.githubusercontent.com/u/24491216?v=4",
      "profile": "https://github.com/skarode96",
      "contributions": [
        "ideas"
      ]
    },
    {
      "login": "skinny85",
      "name": "Adam Ruka",
      "avatar_url": "https://avatars2.githubusercontent.com/u/460937?v=4",
      "profile": "http://endoflineblog.com/",
      "contributions": [
        "bug",
        "code",
        "maintenance",
        "review"
      ]
    },
    {
      "login": "skorfmann",
      "name": "Sebastian Korfmann",
      "avatar_url": "https://avatars1.githubusercontent.com/u/136789?v=4",
      "profile": "https://skorfmann.com/",
      "contributions": [
        "bug",
        "code",
        "ideas"
      ]
    },
    {
      "login": "SoManyHs",
      "name": "Hsing-Hui Hsu",
      "avatar_url": "https://avatars0.githubusercontent.com/u/29964746?v=4",
      "profile": "https://github.com/SoManyHs",
      "contributions": [
        "code",
        "doc",
        "ideas",
        "review"
      ]
    },
    {
      "login": "SomayaB",
      "name": "Somaya",
      "avatar_url": "https://avatars3.githubusercontent.com/u/23043132?v=4",
      "profile": "https://github.com/SomayaB",
      "contributions": [
        "code",
        "ideas",
        "maintenance",
        "review"
      ]
    },
    {
      "login": "spfink",
      "name": "Sam Fink",
      "avatar_url": "https://avatars1.githubusercontent.com/u/20525381?v=4",
      "profile": "https://github.com/spfink",
      "contributions": [
        "code",
        "review"
      ]
    },
    {
      "login": "sullis",
      "name": "sullis",
      "avatar_url": "https://avatars3.githubusercontent.com/u/30938?v=4",
      "profile": "https://github.com/sullis",
      "contributions": [
        "code"
      ]
    },
    {
      "login": "thomaspoignant",
      "name": "Thomas Poignant",
      "avatar_url": "https://avatars2.githubusercontent.com/u/17908063?v=4",
      "profile": "https://medium.com/@thomaspoignant",
      "contributions": [
        "bug"
      ]
    },
    {
      "login": "tobli",
      "name": "Tobias Lidskog",
      "avatar_url": "https://avatars3.githubusercontent.com/u/540266?v=4",
      "profile": "https://github.com/tobli",
      "contributions": [
        "code"
      ]
    },
    {
      "login": "tvanhens",
      "name": "Tyler van Hensbergen",
      "avatar_url": "https://avatars1.githubusercontent.com/u/5342795?v=4",
      "profile": "https://github.com/tvanhens",
      "contributions": [
        "ideas"
      ]
    },
    {
      "login": "udondan",
      "name": "Daniel Schroeder",
      "avatar_url": "https://avatars3.githubusercontent.com/u/6443408?v=4",
      "profile": "https://www.udondan.com/",
      "contributions": [
        "bug",
        "code",
        "doc",
        "ideas",
        "maintenance"
      ]
    },
    {
      "login": "vaneek",
      "name": "vaneek",
      "avatar_url": "https://avatars1.githubusercontent.com/u/8113305?v=4",
      "profile": "https://github.com/vaneek",
      "contributions": [
        "bug"
      ]
    },
    {
      "login": "vgribok",
      "name": "Vlad Hrybok",
      "avatar_url": "https://avatars1.githubusercontent.com/u/757185?v=4",
      "profile": "http://ultidev.com/Products/",
      "contributions": [
        "bug"
      ]
    },
    {
      "login": "wcauchois",
      "name": "Bill Cauchois",
      "avatar_url": "https://avatars1.githubusercontent.com/u/300544?v=4",
      "profile": "http://wcauchois.github.io/",
      "contributions": [
        "ideas"
      ]
    },
    {
      "login": "workeitel",
      "name": "Florian Eitel",
      "avatar_url": "https://avatars1.githubusercontent.com/u/7794947?v=4",
      "profile": "https://github.com/workeitel",
      "contributions": [
        "ideas"
      ]
    },
    {
      "login": "yanex",
      "name": "Yan Zhulanow",
      "avatar_url": "https://avatars2.githubusercontent.com/u/95996?v=4",
      "profile": "http://yanex.org/",
      "contributions": [
        "code"
      ]
    },
    {
      "login": "edsenabr",
      "name": "Eduardo Sena S. Rosa",
      "avatar_url": "https://avatars3.githubusercontent.com/u/15689137?v=4",
      "profile": "https://github.com/edsenabr",
      "contributions": [
        "bug"
      ]
    },
    {
      "login": "floydpink",
      "name": "Hari Pachuveetil",
      "avatar_url": "https://avatars2.githubusercontent.com/u/171072?v=4",
      "profile": "https://harimenon.com/",
      "contributions": [
        "blog",
        "doc"
      ]
    },
    {
      "login": "deccy-mcc",
      "name": "deccy-mcc",
      "avatar_url": "https://avatars0.githubusercontent.com/u/45844893?v=4",
      "profile": "https://github.com/deccy-mcc",
      "contributions": [
        "bug"
      ]
    },
    {
      "login": "ThomasSteinbach",
      "name": "Thomas Steinbach",
      "avatar_url": "https://avatars0.githubusercontent.com/u/1683246?v=4",
      "profile": "https://github.com/ThomasSteinbach",
      "contributions": [
        "bug"
      ]
    },
    {
      "login": "Ophirr33",
      "name": "Ty Coghlan",
      "avatar_url": "https://avatars2.githubusercontent.com/u/15920577?v=4",
      "profile": "https://ty.coghlan.dev/",
      "contributions": [
        "bug"
      ]
    },
    {
      "login": "slotnick",
      "name": "Dave Slotnick",
      "avatar_url": "https://avatars3.githubusercontent.com/u/918175?v=4",
      "profile": "https://github.com/slotnick",
      "contributions": [
        "bug"
      ]
    },
    {
      "login": "majasb",
      "name": "Maja S Bratseth",
      "avatar_url": "https://avatars2.githubusercontent.com/u/142510?v=4",
      "profile": "https://github.com/majasb",
      "contributions": [
        "bug"
      ]
    },
    {
      "login": "benbridts",
      "name": "Ben Bridts",
      "avatar_url": "https://avatars0.githubusercontent.com/u/1301221?v=4",
      "profile": "http://twiiter.com/benbridts",
      "contributions": [
        "doc"
      ]
    },
    {
      "login": "MohamadSoufan",
      "name": "Mohamad Soufan",
      "avatar_url": "https://avatars3.githubusercontent.com/u/28849417?v=4",
      "profile": "https://github.com/MohamadSoufan",
      "contributions": [
        "doc"
      ]
    },
    {
      "login": "Chriscbr",
      "name": "Christopher Rybicki",
      "avatar_url": "https://avatars2.githubusercontent.com/u/5008987?v=4",
      "profile": "https://rybicki.io/",
      "contributions": [
        "doc",
        "bug",
        "code"
      ]
    },
    {
      "login": "bmacher",
      "name": "Benjamin Macher",
      "avatar_url": "https://avatars0.githubusercontent.com/u/32685580?v=4",
      "profile": "http://macher.dev",
      "contributions": [
        "doc"
      ]
    },
    {
      "login": "camilobermudez85",
      "name": "Camilo Bermúdez",
      "avatar_url": "https://avatars0.githubusercontent.com/u/7834055?v=4",
      "profile": "https://camilobermudez85.github.io/",
      "contributions": [
        "bug"
      ]
    },
    {
      "login": "benfarr",
      "name": "Ben Farr",
      "avatar_url": "https://avatars0.githubusercontent.com/u/10361379?v=4",
      "profile": "https://github.com/benfarr",
      "contributions": [
        "doc"
      ]
    },
    {
      "login": "JKCT",
      "name": "James Kelley",
      "avatar_url": "https://avatars.githubusercontent.com/u/24870481?v=4",
      "profile": "https://github.com/JKCT",
      "contributions": [
        "bug"
      ]
    },
    {
      "login": "aniljava",
      "name": "aniljava",
      "avatar_url": "https://avatars.githubusercontent.com/u/412569?v=4",
      "profile": "https://github.com/aniljava",
      "contributions": [
        "code"
      ]
    },
    {
      "login": "mattBrzezinski",
      "name": "mattBrzezinski",
      "avatar_url": "https://avatars.githubusercontent.com/u/4356074?v=4",
      "profile": "https://github.com/mattBrzezinski",
      "contributions": [
        "doc"
      ]
    },
    {
      "login": "donicek",
      "name": "Petr Kacer",
      "avatar_url": "https://avatars.githubusercontent.com/u/8548012?v=4",
      "profile": "https://github.com/donicek",
      "contributions": [
        "bug"
      ]
    },
    {
      "login": "ArmaanT",
      "name": "Armaan Tobaccowalla",
      "avatar_url": "https://avatars.githubusercontent.com/u/13340433?v=4",
      "profile": "https://armaan.tobaccowalla.com",
      "contributions": [
        "bug"
      ]
    },
    {
      "login": "ChristopheVico",
      "name": "Christophe Vico",
      "avatar_url": "https://avatars.githubusercontent.com/u/56592817?v=4",
      "profile": "https://github.com/ChristopheVico",
      "contributions": [
        "bug"
      ]
    },
    {
      "login": "yglcode",
      "name": "Yigong Liu",
      "avatar_url": "https://avatars.githubusercontent.com/u/11893614?v=4",
      "profile": "https://github.com/yglcode",
      "contributions": [
        "bug",
        "ideas"
      ]
    },
    {
      "login": "Cristim",
      "name": "Cristian Măgherușan-Stanciu",
      "avatar_url": "https://avatars.githubusercontent.com/u/95209?v=4",
      "profile": "http://mcristi.wordpress.com",
      "contributions": [
        "bug"
      ]
    },
    {
      "login": "guyroberts21",
      "name": "guyroberts21",
      "avatar_url": "https://avatars.githubusercontent.com/u/47118902?v=4",
      "profile": "https://github.com/guyroberts21",
      "contributions": [
        "doc"
      ]
    },
    {
      "login": "rectalogic",
      "name": "Andrew Wason",
      "avatar_url": "https://avatars.githubusercontent.com/u/11581?v=4",
      "profile": "https://github.com/rectalogic",
      "contributions": [
        "bug",
        "code"
      ]
    },
    {
      "login": "corymhall",
      "name": "Cory Hall",
      "avatar_url": "https://avatars.githubusercontent.com/u/43035978?v=4",
      "profile": "https://github.com/corymhall",
      "contributions": [
        "bug"
      ]
    },
    {
      "login": "lzhoucs",
      "name": "Liang Zhou",
      "avatar_url": "https://avatars.githubusercontent.com/u/1444104?v=4",
      "profile": "https://liangzhou.dev",
      "contributions": [
        "bug",
        "code"
      ]
    },
    {
      "login": "polothy",
      "name": "Mark Nielsen",
      "avatar_url": "https://avatars.githubusercontent.com/u/634657?v=4",
      "profile": "https://polothy.github.io",
      "contributions": [
        "code"
      ]
    },
    {
      "login": "ansgarm",
      "name": "Ansgar Mertens",
      "avatar_url": "https://avatars.githubusercontent.com/u/1112056?v=4",
      "profile": "https://ansgar.dev",
      "contributions": [
        "maintenance",
        "code",
        "bug"
      ]
    },
    {
      "login": "johannes-weber",
      "name": "Johannes Weber",
      "avatar_url": "https://avatars.githubusercontent.com/u/569011?v=4",
      "profile": "https://twitter.com/jowe",
      "contributions": [
        "doc"
      ]
    },
    {
      "login": "Nycto",
      "name": "James",
      "avatar_url": "https://avatars.githubusercontent.com/u/30517?v=4",
      "profile": "https://github.com/Nycto",
      "contributions": [
        "bug",
        "code"
      ]
    },
    {
      "login": "eltociear",
      "name": "Ikko Ashimine",
      "avatar_url": "https://avatars.githubusercontent.com/u/22633385?v=4",
      "profile": "https://bandism.net/",
      "contributions": [
        "doc"
      ]
    },
    {
      "login": "BenChaimberg",
      "name": "Ben Chaimberg",
      "avatar_url": "https://avatars.githubusercontent.com/u/3698184?v=4",
      "profile": "https://github.com/BenChaimberg",
      "contributions": [
        "doc"
      ]
    },
    {
      "login": "mneil",
      "name": "Michael Neil",
      "avatar_url": "https://avatars.githubusercontent.com/u/1605808?v=4",
      "profile": "https://github.com/mneil",
      "contributions": [
        "maintenance"
      ]
    },
    {
      "login": "ZachBien",
      "name": "Zach Bienenfeld",
      "avatar_url": "https://avatars.githubusercontent.com/u/1245628?v=4",
      "profile": "https://github.com/ZachBien",
      "contributions": [
        "bug"
      ]
    },
    {
      "login": "dsilbergleithcu-godaddy",
      "name": "Damian Silbergleith",
      "avatar_url": "https://avatars.githubusercontent.com/u/78872820?v=4",
      "profile": "https://github.com/dsilbergleithcu-godaddy",
      "contributions": [
        "code",
        "bug"
      ]
    },
    {
      "login": "otaviomacedo",
      "name": "Otavio Macedo",
      "avatar_url": "https://avatars.githubusercontent.com/u/288203?v=4",
      "profile": "https://otaviomacedo.github.io/",
      "contributions": [
        "code",
        "bug"
      ]
    },
    {
      "login": "kaizen3031593",
      "name": "Kaizen Conroy",
      "avatar_url": "https://avatars.githubusercontent.com/u/36202692?v=4",
      "profile": "https://github.com/kaizen3031593",
      "contributions": [
        "code",
        "bug"
      ]
    },
    {
      "login": "madeline-k",
      "name": "Madeline Kusters",
      "avatar_url": "https://avatars.githubusercontent.com/u/80541297?v=4",
      "profile": "https://github.com/madeline-k",
      "contributions": [
        "code",
        "bug"
      ]
    },
    {
      "login": "comcalvi",
      "name": "Calvin Combs",
      "avatar_url": "https://avatars.githubusercontent.com/u/66279577?v=4",
      "profile": "https://github.com/comcalvi",
      "contributions": [
        "code",
        "review"
      ]
    },
    {
      "login": "peterwoodworth",
      "name": "Peter Woodworth",
      "avatar_url": "https://avatars.githubusercontent.com/u/44349620?v=4",
      "profile": "https://github.com/peterwoodworth",
      "contributions": [
        "maintenance"
      ]
    },
    {
      "login": "mergify",
      "name": "mergify",
      "avatar_url": "https://avatars.githubusercontent.com/u/18240476?v=4",
      "profile": "https://github.com/mergify",
      "contributions": [
        "maintenance"
      ]
    },
    {
      "login": "oieduardorabelo",
      "name": "Eduardo Rabelo",
      "avatar_url": "https://avatars.githubusercontent.com/u/829902?v=4",
      "profile": "https://eduardorabelo.me/",
      "contributions": [
        "doc"
      ]
    },
    {
      "login": "arnogeurts-sqills",
      "name": "arnogeurts-sqills",
      "avatar_url": "https://avatars.githubusercontent.com/u/79304871?v=4",
      "profile": "https://github.com/arnogeurts-sqills",
      "contributions": [
        "bug",
        "code"
      ]
    },
    {
      "login": "zxkane",
      "name": "Meng Xin Zhu",
      "avatar_url": "https://avatars.githubusercontent.com/u/843303?v=4",
      "profile": "https://kane.mx",
      "contributions": [
        "bug"
      ]
    },
    {
      "login": "mmogylenko",
      "name": "Mykola Mogylenko",
      "avatar_url": "https://avatars.githubusercontent.com/u/7536624?v=4",
      "profile": "https://github.com/mmogylenko",
      "contributions": [
        "bug"
      ]
    },
    {
      "login": "z3r0w0n",
      "name": "Kaushik Borra",
      "avatar_url": "https://avatars.githubusercontent.com/u/6740347?v=4",
      "profile": "https://github.com/z3r0w0n",
      "contributions": [
        "bug"
      ]
    },
    {
      "login": "wendysophie",
      "name": "wendysophie",
      "avatar_url": "https://avatars.githubusercontent.com/u/54415551?v=4",
      "profile": "https://github.com/wendysophie",
      "contributions": [
        "bug"
      ]
    },
    {
      "login": "CommanderRoot",
      "name": "CommanderRoot",
      "avatar_url": "https://avatars.githubusercontent.com/u/4395417?v=4",
      "profile": "https://github.com/CommanderRoot",
      "contributions": [
        "code"
      ]
    },
    {
      "login": "cgarvis",
      "name": "Chris Garvis",
      "avatar_url": "https://avatars.githubusercontent.com/u/213125?v=4",
      "profile": "https://github.com/cgarvis",
      "contributions": [
        "doc"
      ]
    },
    {
      "login": "nathannaveen",
      "name": "nathannaveen",
      "avatar_url": "https://avatars.githubusercontent.com/u/42319948?v=4",
      "profile": "https://github.com/nathannaveen",
      "contributions": [
        "maintenance"
      ]
    },
    {
      "login": "jusdino",
      "name": "Justin Frahm",
      "avatar_url": "https://avatars.githubusercontent.com/u/11840575?v=4",
      "profile": "https://github.com/jusdino",
      "contributions": [
        "bug"
      ]
    },
    {
      "login": "3p3r",
      "name": "Sepehr Laal",
      "avatar_url": "https://avatars.githubusercontent.com/u/5657848?v=4",
      "profile": "https://sepehrlaal.com/",
      "contributions": [
        "bug"
      ]
    },
    {
      "login": "skuenzli",
      "name": "Stephen Kuenzli",
      "avatar_url": "https://avatars.githubusercontent.com/u/869201?v=4",
      "profile": "https://github.com/skuenzli",
      "contributions": [
        "doc"
      ]
    },
    {
      "login": "touchez-du-bois",
      "name": "Takahiro Sugiura",
      "avatar_url": "https://avatars.githubusercontent.com/u/434017?v=4",
      "profile": "https://github.com/touchez-du-bois",
      "contributions": [
        "doc"
      ]
    },
    {
      "login": "agdimech",
      "name": "Adrian Dimech",
      "avatar_url": "https://avatars.githubusercontent.com/u/51220968?v=4",
      "profile": "https://github.com/agdimech",
      "contributions": [
        "code"
      ]
    },
    {
      "login": "gshpychka",
      "name": "Glib Shpychka",
      "avatar_url": "https://avatars.githubusercontent.com/u/23005347?v=4",
      "profile": "https://github.com/gshpychka",
      "contributions": [
        "bug"
      ]
    },
    {
      "login": "DanielMSchmidt",
      "name": "Daniel Schmidt",
      "avatar_url": "https://avatars.githubusercontent.com/u/1337046?v=4",
      "profile": "http://danielmschmidt.de/",
      "contributions": [
        "bug",
        "code"
      ]
    },
    {
      "login": "kaizencc",
      "name": "Kaizen Conroy",
      "avatar_url": "https://avatars.githubusercontent.com/u/36202692?v=4",
      "profile": "https://github.com/kaizencc",
      "contributions": [
        "code"
      ]
    },
    {
      "login": "Naumel",
      "name": "Naumel",
      "avatar_url": "https://avatars.githubusercontent.com/u/104374999?v=4",
      "profile": "https://github.com/Naumel",
      "contributions": [
        "review"
      ]
    },
    {
      "login": "cn-cit",
      "name": "cn-cit",
      "avatar_url": "https://avatars.githubusercontent.com/u/27255477?v=4",
      "profile": "https://github.com/cn-cit",
      "contributions": [
        "bug"
      ]
    },
    {
      "login": "jmalins",
      "name": "Jeff Malins",
      "avatar_url": "https://avatars.githubusercontent.com/u/2001356?v=4",
      "profile": "https://github.com/jmalins",
      "contributions": [
        "code"
      ]
    },
    {
      "login": "andipabst",
      "name": "Andi Pabst",
      "avatar_url": "https://avatars.githubusercontent.com/u/9639382?v=4",
      "profile": "https://github.com/andipabst",
      "contributions": [
        "bug"
      ]
    },
    {
      "login": "shamelesscookie",
      "name": "Christian Moore",
      "avatar_url": "https://avatars.githubusercontent.com/u/36210509?v=4",
      "profile": "https://christianmoore.me/",
      "contributions": [
        "bug"
      ]
    },
    {
      "login": "khellan",
      "name": "Knut O. Hellan",
      "avatar_url": "https://avatars.githubusercontent.com/u/51441?v=4",
      "profile": "http://findable.no/",
      "contributions": [
        "bug"
      ]
    },
    {
      "login": "jpantzlaff",
      "name": "John Pantzlaff",
      "avatar_url": "https://avatars.githubusercontent.com/u/33850400?v=4",
      "profile": "https://github.com/jpantzlaff",
      "contributions": [
        "code"
      ]
    },
    {
      "login": "TomBonnerAtDerivitec",
      "name": "Tom Bonner",
      "avatar_url": "https://avatars.githubusercontent.com/u/83637254?v=4",
      "profile": "https://github.com/TomBonnerAtDerivitec",
      "contributions": [
        "bug"
      ]
    },
    {
<<<<<<< HEAD
      "login": "berviantoleo",
      "name": "Bervianto Leo Pratama",
      "avatar_url": "https://avatars.githubusercontent.com/u/15927349?v=4",
      "profile": "https://berviantoleo.my.id/",
      "contributions": [
        "maintenance"
=======
      "login": "Ragnoroct",
      "name": "Will Bender",
      "avatar_url": "https://avatars.githubusercontent.com/u/19155205?v=4",
      "profile": "https://github.com/Ragnoroct",
      "contributions": [
        "bug"
>>>>>>> 9c27b6eb
      ]
    }
  ],
  "repoType": "github",
  "repoHost": "https://github.com",
  "skipCi": true,
  "files": [
    "README.md"
  ],
  "contributorsPerLine": 7
}<|MERGE_RESOLUTION|>--- conflicted
+++ resolved
@@ -1524,21 +1524,21 @@
       ]
     },
     {
-<<<<<<< HEAD
       "login": "berviantoleo",
       "name": "Bervianto Leo Pratama",
       "avatar_url": "https://avatars.githubusercontent.com/u/15927349?v=4",
       "profile": "https://berviantoleo.my.id/",
       "contributions": [
         "maintenance"
-=======
+      ]
+    },
+    {
       "login": "Ragnoroct",
       "name": "Will Bender",
       "avatar_url": "https://avatars.githubusercontent.com/u/19155205?v=4",
       "profile": "https://github.com/Ragnoroct",
       "contributions": [
         "bug"
->>>>>>> 9c27b6eb
       ]
     }
   ],
