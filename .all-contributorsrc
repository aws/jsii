--- conflicted
+++ resolved
@@ -1114,21 +1114,21 @@
       ]
     },
     {
-<<<<<<< HEAD
       "login": "guyroberts21",
       "name": "guyroberts21",
       "avatar_url": "https://avatars.githubusercontent.com/u/47118902?v=4",
       "profile": "https://github.com/guyroberts21",
       "contributions": [
         "doc"
-=======
+      ]
+    },
+    {
       "login": "corymhall",
       "name": "Cory Hall",
       "avatar_url": "https://avatars.githubusercontent.com/u/43035978?v=4",
       "profile": "https://github.com/corymhall",
       "contributions": [
         "bug"
->>>>>>> 4da4c340
       ]
     }
   ],
