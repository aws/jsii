{
  "projectName": "jsii",
  "projectOwner": "aws",
  "badgeTemplate": "[![All Contributors](https://img.shields.io/static/v1?label=%E2%9C%A8%20All%20Contributors&message=<%= contributors.length %>&color=brightgreen)](#contributors-)",
  "commit": false,
  "commitConvention": "angular",
  "contributorsSortAlphabetically": true,
  "types": {
    "bug": {
      "symbol": "🐛",
      "description": "Bug reports",
      "link": "https://github.com/aws/jsii/issues?q=author%3A<%= contributor.login %>+label%3Abug"
    },
    "ideas": {
      "symbol": "🤔",
      "description": "Feature requests",
      "link": "https://github.com/aws/jsii/issues?q=author%3A<%= contributor.login %>+label%3Afeature-request"
    },
    "maintenance": {
      "symbol": "🚧",
      "description": "Maintenance",
      "link": "https://github.com/aws/jsii/pulls?q=is%3Apr+author%3A<%= contributor.login %>"
    }
  },
  "contributors": [
    {
      "login": "ahodieb",
      "name": "Abdallah Hodieb",
      "avatar_url": "https://avatars1.githubusercontent.com/u/835502?v=4",
      "profile": "https://github.com/ahodieb",
      "contributions": [
        "bug"
      ]
    },
    {
      "login": "ajnarang",
      "name": "ajnarang",
      "avatar_url": "https://avatars3.githubusercontent.com/u/52025281?v=4",
      "profile": "https://github.com/ajnarang",
      "contributions": [
        "ideas"
      ]
    },
    {
      "login": "alexpulver",
      "name": "Alex Pulver",
      "avatar_url": "https://avatars0.githubusercontent.com/u/4362270?v=4",
      "profile": "https://softwhat.com/",
      "contributions": [
        "bug"
      ]
    },
    {
      "login": "amslezak",
      "name": "Andy Slezak",
      "avatar_url": "https://avatars2.githubusercontent.com/u/6944605?v=4",
      "profile": "https://www.aslezak.com/",
      "contributions": [
        "code"
      ]
    },
    {
      "login": "anshulguleria",
      "name": "Anshul Guleria",
      "avatar_url": "https://avatars3.githubusercontent.com/u/993508?v=4",
      "profile": "https://github.com/anshulguleria",
      "contributions": [
        "ideas"
      ]
    },
    {
      "login": "aripalo",
      "name": "Ari Palo",
      "avatar_url": "https://avatars0.githubusercontent.com/u/679146?v=4",
      "profile": "https://www.linkedin.com/in/aripalo/",
      "contributions": [
        "ideas"
      ]
    },
    {
      "login": "assyadh",
      "name": "Hamza Assyad",
      "avatar_url": "https://avatars0.githubusercontent.com/u/4091730?v=4",
      "profile": "https://github.com/assyadh",
      "contributions": [
        "bug",
        "code",
        "ideas",
        "review"
      ]
    },
    {
      "login": "aws-cdk-automation",
      "name": "AWS CDK Automation",
      "avatar_url": "https://avatars0.githubusercontent.com/u/43080478?v=4",
      "profile": "https://github.com/aws/aws-cdk",
      "contributions": [
        "maintenance",
        "review"
      ]
    },
    {
      "login": "BenWal",
      "name": "Ben Walters",
      "avatar_url": "https://avatars0.githubusercontent.com/u/2656067?v=4",
      "profile": "https://github.com/BenWal",
      "contributions": [
        "ideas"
      ]
    },
    {
      "login": "BiDzej",
      "name": "Bartłomiej Jurek",
      "avatar_url": "https://avatars1.githubusercontent.com/u/26255490?v=4",
      "profile": "https://github.com/BiDzej",
      "contributions": [
        "bug"
      ]
    },
    {
      "login": "bmaizels",
      "name": "Benjamin Maizels",
      "avatar_url": "https://avatars1.githubusercontent.com/u/36682168?v=4",
      "profile": "https://github.com/bmaizels",
      "contributions": [
        "code",
        "review"
      ]
    },
    {
      "login": "bverhoeve",
      "name": "Brecht Verhoeve",
      "avatar_url": "https://avatars1.githubusercontent.com/u/46007524?v=4",
      "profile": "https://github.com/bverhoeve",
      "contributions": [
        "ideas"
      ]
    },
    {
      "login": "CaerusKaru",
      "name": "CaerusKaru",
      "avatar_url": "https://avatars3.githubusercontent.com/u/416563?v=4",
      "profile": "https://github.com/CaerusKaru",
      "contributions": [
        "code",
        "maintenance"
      ]
    },
    {
      "login": "campionfellin",
      "name": "Campion Fellin",
      "avatar_url": "https://avatars3.githubusercontent.com/u/11984923?v=4",
      "profile": "https://github.com/campionfellin",
      "contributions": [
        "code"
      ]
    },
    {
      "login": "carterv",
      "name": "Carter Van Deuren",
      "avatar_url": "https://avatars2.githubusercontent.com/u/1551538?v=4",
      "profile": "https://github.com/carterv",
      "contributions": [
        "bug"
      ]
    },
    {
      "login": "christophercurrie",
      "name": "Christopher Currie",
      "avatar_url": "https://avatars0.githubusercontent.com/u/19510?v=4",
      "profile": "https://github.com/christophercurrie",
      "contributions": [
        "code",
        "ideas"
      ]
    },
    {
      "login": "Console32",
      "name": "Raphael",
      "avatar_url": "https://avatars1.githubusercontent.com/u/4870099?v=4",
      "profile": "https://github.com/Console32",
      "contributions": [
        "bug"
      ]
    },
    {
      "login": "costleya",
      "name": "Aaron Costley",
      "avatar_url": "https://avatars2.githubusercontent.com/u/1572163?v=4",
      "profile": "https://github.com/costleya",
      "contributions": [
        "bug",
        "code",
        "ideas",
        "review"
      ]
    },
    {
      "login": "CyrusNajmabadi",
      "name": "CyrusNajmabadi",
      "avatar_url": "https://avatars3.githubusercontent.com/u/4564579?v=4",
      "profile": "https://github.com/CyrusNajmabadi",
      "contributions": [
        "bug",
        "ideas"
      ]
    },
    {
      "login": "dagnir",
      "name": "Dongie Agnir",
      "avatar_url": "https://avatars2.githubusercontent.com/u/261310?v=4",
      "profile": "https://github.com/dagnir",
      "contributions": [
        "code",
        "review"
      ]
    },
    {
      "login": "ddinu",
      "name": "Daniel Dinu",
      "avatar_url": "https://avatars1.githubusercontent.com/u/236187?v=4",
      "profile": "https://danieldinu.com/",
      "contributions": [
        "bug",
        "code"
      ]
    },
    {
      "login": "dependabot-preview[bot]",
      "name": "dependabot-preview[bot]",
      "avatar_url": "https://avatars3.githubusercontent.com/in/2141?v=4",
      "profile": "https://github.com/apps/dependabot-preview",
      "contributions": [
        "bug",
        "maintenance"
      ]
    },
    {
      "login": "dependabot[bot]",
      "name": "dependabot[bot]",
      "avatar_url": "https://avatars0.githubusercontent.com/in/29110?v=4",
      "profile": "https://github.com/apps/dependabot",
      "contributions": [
        "maintenance"
      ]
    },
    {
      "login": "dheffx",
      "name": "dheffx",
      "avatar_url": "https://avatars0.githubusercontent.com/u/22029918?v=4",
      "profile": "https://github.com/dheffx",
      "contributions": [
        "bug"
      ]
    },
    {
      "login": "digitalsanctum",
      "name": "Shane Witbeck",
      "avatar_url": "https://avatars3.githubusercontent.com/u/30923?v=4",
      "profile": "https://digitalsanctum.com/",
      "contributions": [
        "ideas"
      ]
    },
    {
      "login": "dstufft",
      "name": "Donald Stufft",
      "avatar_url": "https://avatars3.githubusercontent.com/u/145979?v=4",
      "profile": "https://caremad.io/",
      "contributions": [
        "bug",
        "code",
        "ideas",
        "review"
      ]
    },
    {
      "login": "dxunix",
      "name": "Junix",
      "avatar_url": "https://avatars3.githubusercontent.com/u/11489831?v=4",
      "profile": "https://github.com/dxunix",
      "contributions": [
        "bug"
      ]
    },
    {
      "login": "eladb",
      "name": "Elad Ben-Israel",
      "avatar_url": "https://avatars3.githubusercontent.com/u/598796?v=4",
      "profile": "http://eladb.github.com/",
      "contributions": [
        "bug",
        "code",
        "ideas",
        "maintenance",
        "review",
        "talk"
      ]
    },
    {
      "login": "ericzbeard",
      "name": "Eric Z. Beard",
      "avatar_url": "https://avatars0.githubusercontent.com/u/663183?v=4",
      "profile": "http://ericzbeard.com/",
      "contributions": [
        "projectManagement"
      ]
    },
    {
      "login": "FabioGentile",
      "name": "Fabio Gentile",
      "avatar_url": "https://avatars2.githubusercontent.com/u/7030345?v=4",
      "profile": "https://github.com/FabioGentile",
      "contributions": [
        "bug"
      ]
    },
    {
      "login": "floehopper",
      "name": "James Mead",
      "avatar_url": "https://avatars2.githubusercontent.com/u/3169?v=4",
      "profile": "https://jamesmead.org/",
      "contributions": [
        "code"
      ]
    },
    {
      "login": "fulghum",
      "name": "Jason Fulghum",
      "avatar_url": "https://avatars1.githubusercontent.com/u/193449?v=4",
      "profile": "http://aws.amazon.com/",
      "contributions": [
        "ideas",
        "projectManagement",
        "review"
      ]
    },
    {
      "login": "garnaat",
      "name": "Mitch Garnaat",
      "avatar_url": "https://avatars3.githubusercontent.com/u/2056?v=4",
      "profile": "http://elastician.com/",
      "contributions": [
        "bug",
        "code",
        "ideas",
        "review"
      ]
    },
    {
      "login": "gitter-badger",
      "name": "The Gitter Badger",
      "avatar_url": "https://avatars2.githubusercontent.com/u/8518239?v=4",
      "profile": "https://gitter.im/",
      "contributions": [
        "code",
        "maintenance"
      ]
    },
    {
      "login": "GrahamLea",
      "name": "Graham Lea",
      "avatar_url": "https://avatars0.githubusercontent.com/u/754403?v=4",
      "profile": "http://www.grahamlea.com/",
      "contributions": [
        "ideas",
        "review"
      ]
    },
    {
      "login": "gregswdl",
      "name": "gregswdl",
      "avatar_url": "https://avatars0.githubusercontent.com/u/47365273?v=4",
      "profile": "https://github.com/gregswdl",
      "contributions": [
        "bug"
      ]
    },
    {
      "login": "hoegertn",
      "name": "Thorsten Hoeger",
      "avatar_url": "https://avatars2.githubusercontent.com/u/1287829?v=4",
      "profile": "https://github.com/hoegertn",
      "contributions": [
        "code"
      ]
    },
    {
      "login": "iliapolo",
      "name": "Eli Polonsky",
      "avatar_url": "https://avatars0.githubusercontent.com/u/1428812?v=4",
      "profile": "https://github.com/iliapolo",
      "contributions": [
        "bug",
        "code",
        "ideas",
        "maintenance",
        "review"
      ]
    },
    {
      "login": "jamesiri",
      "name": "James Siri",
      "avatar_url": "https://avatars1.githubusercontent.com/u/22601145?v=4",
      "profile": "https://github.com/jamesiri",
      "contributions": [
        "code",
        "maintenance"
      ]
    },
    {
      "login": "jasdel",
      "name": "Jason Del Ponte",
      "avatar_url": "https://avatars3.githubusercontent.com/u/961963?v=4",
      "profile": "https://github.com/jasdel",
      "contributions": [
        "ideas",
        "review"
      ]
    },
    {
      "login": "Jerry-AWS",
      "name": "Jerry Kindall",
      "avatar_url": "https://avatars3.githubusercontent.com/u/52084730?v=4",
      "profile": "https://github.com/Jerry-AWS",
      "contributions": [
        "doc",
        "ideas"
      ]
    },
    {
      "login": "joekiller",
      "name": "Joseph Lawson",
      "avatar_url": "https://avatars3.githubusercontent.com/u/1022919?v=4",
      "profile": "https://joekiller.com/",
      "contributions": [
        "review"
      ]
    },
    {
      "login": "jpmartin2",
      "name": "Joseph Martin",
      "avatar_url": "https://avatars2.githubusercontent.com/u/2464249?v=4",
      "profile": "https://github.com/jpmartin2",
      "contributions": [
        "bug"
      ]
    },
    {
      "login": "jsdtaylor",
      "name": "Justin Taylor",
      "avatar_url": "https://avatars0.githubusercontent.com/u/15832750?v=4",
      "profile": "https://www.linkedin.com/in/jsdtaylor",
      "contributions": [
        "bug"
      ]
    },
    {
      "login": "jsteinich",
      "name": "Jon Steinich",
      "avatar_url": "https://avatars0.githubusercontent.com/u/3868754?v=4",
      "profile": "https://github.com/jsteinich",
      "contributions": [
        "bug",
        "ideas",
        "code"
      ]
    },
    {
      "login": "Kent1",
      "name": "Quentin Loos",
      "avatar_url": "https://avatars1.githubusercontent.com/u/83018?v=4",
      "profile": "https://github.com/Kent1",
      "contributions": [
        "ideas"
      ]
    },
    {
      "login": "kiiadi",
      "name": "Kyle Thomson",
      "avatar_url": "https://avatars3.githubusercontent.com/u/4661536?v=4",
      "profile": "https://github.com/kiiadi",
      "contributions": [
        "code",
        "review"
      ]
    },
    {
      "login": "kozlove-aws",
      "name": "Eugene Kozlov",
      "avatar_url": "https://avatars1.githubusercontent.com/u/68875428?v=4",
      "profile": "https://github.com/kozlove-aws",
      "contributions": [
        "code"
      ]
    },
    {
      "login": "Lanayx",
      "name": "Vladimir Shchur",
      "avatar_url": "https://avatars2.githubusercontent.com/u/3329606?v=4",
      "profile": "https://github.com/Lanayx",
      "contributions": [
        "bug"
      ]
    },
    {
      "login": "leandropadua",
      "name": "Leandro Padua",
      "avatar_url": "https://avatars3.githubusercontent.com/u/10764017?v=4",
      "profile": "https://stackoverflow.com/users/2116873/pedreiro",
      "contributions": [
        "bug"
      ]
    },
    {
      "login": "marcosdiez",
      "name": "Marcos Diez",
      "avatar_url": "https://avatars2.githubusercontent.com/u/297498?v=4",
      "profile": "https://github.com/marcosdiez",
      "contributions": [
        "bug"
      ]
    },
    {
      "login": "mbonig",
      "name": "Matthew Bonig",
      "avatar_url": "https://avatars2.githubusercontent.com/u/1559437?v=4",
      "profile": "http://www.matthewbonig.com/",
      "contributions": [
        "bug",
        "blog"
      ]
    },
    {
      "login": "McDoit",
      "name": "Erik Karlsson",
      "avatar_url": "https://avatars3.githubusercontent.com/u/16723686?v=4",
      "profile": "https://github.com/McDoit",
      "contributions": [
        "bug"
      ]
    },
    {
      "login": "mergify[bot]",
      "name": "mergify[bot]",
      "avatar_url": "https://avatars1.githubusercontent.com/in/10562?v=4",
      "profile": "https://github.com/apps/mergify",
      "contributions": [
        "maintenance"
      ]
    },
    {
      "login": "mikelane",
      "name": "Mike Lane",
      "avatar_url": "https://avatars0.githubusercontent.com/u/6543713?v=4",
      "profile": "https://github.com/mikelane",
      "contributions": [
        "bug"
      ]
    },
    {
      "login": "mindstorms6",
      "name": "Breland Miley",
      "avatar_url": "https://avatars1.githubusercontent.com/u/92937?v=4",
      "profile": "http://bdawg.org/",
      "contributions": [
        "code"
      ]
    },
    {
      "login": "mpiroc",
      "name": "Matthew Pirocchi",
      "avatar_url": "https://avatars2.githubusercontent.com/u/1623344?v=4",
      "profile": "https://github.com/mpiroc",
      "contributions": [
        "code",
        "ideas",
        "review"
      ]
    },
    {
      "login": "MrArnoldPalmer",
      "name": "Mitchell Valine",
      "avatar_url": "https://avatars0.githubusercontent.com/u/7221111?v=4",
      "profile": "https://github.com/MrArnoldPalmer",
      "contributions": [
        "bug",
        "code",
        "ideas",
        "maintenance",
        "review"
      ]
    },
    {
      "login": "NetaNir",
      "name": "Neta Nir",
      "avatar_url": "https://avatars0.githubusercontent.com/u/8578043?v=4",
      "profile": "https://github.com/NetaNir",
      "contributions": [
        "code",
        "ideas",
        "maintenance",
        "review"
      ]
    },
    {
      "login": "NGL321",
      "name": "Noah Litov",
      "avatar_url": "https://avatars0.githubusercontent.com/u/4944099?v=4",
      "profile": "https://github.com/NGL321",
      "contributions": [
        "code",
        "maintenance",
        "review"
      ]
    },
    {
      "login": "nija-at",
      "name": "Niranjan Jayakar",
      "avatar_url": "https://avatars2.githubusercontent.com/u/16217941?v=4",
      "profile": "https://github.com/nija-at",
      "contributions": [
        "bug",
        "code",
        "ideas",
        "maintenance",
        "review"
      ]
    },
    {
      "login": "njlynch",
      "name": "Nick Lynch",
      "avatar_url": "https://avatars3.githubusercontent.com/u/1376292?v=4",
      "profile": "https://github.com/njlynch",
      "contributions": [
        "bug",
        "code",
        "maintenance",
        "review"
      ]
    },
    {
      "login": "nmussy",
      "name": "Jimmy Gaussen",
      "avatar_url": "https://avatars0.githubusercontent.com/u/2505696?v=4",
      "profile": "http://nmussy.github.io/",
      "contributions": [
        "ideas"
      ]
    },
    {
      "login": "petrabarus",
      "name": "Petra Barus",
      "avatar_url": "https://avatars3.githubusercontent.com/u/523289?v=4",
      "profile": "http://petrabarus.net/",
      "contributions": [
        "code"
      ]
    },
    {
      "login": "philcali",
      "name": "Philip Cali",
      "avatar_url": "https://avatars1.githubusercontent.com/u/105208?v=4",
      "profile": "http://philcali.me/",
      "contributions": [
        "ideas"
      ]
    },
    {
      "login": "Pidz-b",
      "name": "PIDZ - Bart ",
      "avatar_url": "https://avatars3.githubusercontent.com/u/47750432?v=4",
      "profile": "https://github.com/Pidz-b",
      "contributions": [
        "ideas"
      ]
    },
    {
      "login": "richardhboyd",
      "name": "Richard H Boyd",
      "avatar_url": "https://avatars0.githubusercontent.com/u/58230111?v=4",
      "profile": "https://github.com/richardhboyd",
      "contributions": [
        "bug"
      ]
    },
    {
      "login": "rix0rrr",
      "name": "Rico Huijbers",
      "avatar_url": "https://avatars2.githubusercontent.com/u/524162?v=4",
      "profile": "http://rix0r.nl/",
      "contributions": [
        "bug",
        "code",
        "ideas",
        "maintenance",
        "review"
      ]
    },
    {
      "login": "RomainMuller",
      "name": "Romain Marcadier",
      "avatar_url": "https://avatars2.githubusercontent.com/u/411689?v=4",
      "profile": "https://keybase.io/romainmuller",
      "contributions": [
        "bug",
        "code",
        "design",
        "ideas",
        "maintenance",
        "review",
        "blog"
      ]
    },
    {
      "login": "sadikkuzu",
      "name": "SADIK KUZU",
      "avatar_url": "https://avatars2.githubusercontent.com/u/23168063?v=4",
      "profile": "https://www.linkedin.com/in/sadikkuzu/",
      "contributions": [
        "review"
      ]
    },
    {
      "login": "sam-goodwin",
      "name": "Sam Goodwin",
      "avatar_url": "https://avatars1.githubusercontent.com/u/38672686?v=4",
      "profile": "https://punch.dev/",
      "contributions": [
        "review"
      ]
    },
    {
      "login": "seiyashima",
      "name": "seiyashima42",
      "avatar_url": "https://avatars2.githubusercontent.com/u/4947101?v=4",
      "profile": "https://github.com/seiyashima",
      "contributions": [
        "bug",
        "code",
        "doc"
      ]
    },
    {
      "login": "serverlessunicorn",
      "name": "Tim Wagner",
      "avatar_url": "https://avatars1.githubusercontent.com/u/54867311?v=4",
      "profile": "https://github.com/serverlessunicorn",
      "contributions": [
        "bug",
        "ideas"
      ]
    },
    {
      "login": "shivlaks",
      "name": "Shiv Lakshminarayan",
      "avatar_url": "https://avatars0.githubusercontent.com/u/32604953?v=4",
      "profile": "https://github.com/shivlaks",
      "contributions": [
        "code",
        "maintenance",
        "review"
      ]
    },
    {
      "login": "skarode96",
      "name": "SK",
      "avatar_url": "https://avatars2.githubusercontent.com/u/24491216?v=4",
      "profile": "https://github.com/skarode96",
      "contributions": [
        "ideas"
      ]
    },
    {
      "login": "skinny85",
      "name": "Adam Ruka",
      "avatar_url": "https://avatars2.githubusercontent.com/u/460937?v=4",
      "profile": "http://endoflineblog.com/",
      "contributions": [
        "bug",
        "code",
        "maintenance",
        "review"
      ]
    },
    {
      "login": "skorfmann",
      "name": "Sebastian Korfmann",
      "avatar_url": "https://avatars1.githubusercontent.com/u/136789?v=4",
      "profile": "https://skorfmann.com/",
      "contributions": [
        "bug",
        "code",
        "ideas"
      ]
    },
    {
      "login": "SoManyHs",
      "name": "Hsing-Hui Hsu",
      "avatar_url": "https://avatars0.githubusercontent.com/u/29964746?v=4",
      "profile": "https://github.com/SoManyHs",
      "contributions": [
        "code",
        "doc",
        "ideas",
        "review"
      ]
    },
    {
      "login": "SomayaB",
      "name": "Somaya",
      "avatar_url": "https://avatars3.githubusercontent.com/u/23043132?v=4",
      "profile": "https://github.com/SomayaB",
      "contributions": [
        "code",
        "ideas",
        "maintenance",
        "review"
      ]
    },
    {
      "login": "spfink",
      "name": "Sam Fink",
      "avatar_url": "https://avatars1.githubusercontent.com/u/20525381?v=4",
      "profile": "https://github.com/spfink",
      "contributions": [
        "code",
        "review"
      ]
    },
    {
      "login": "sullis",
      "name": "sullis",
      "avatar_url": "https://avatars3.githubusercontent.com/u/30938?v=4",
      "profile": "https://github.com/sullis",
      "contributions": [
        "code"
      ]
    },
    {
      "login": "thomaspoignant",
      "name": "Thomas Poignant",
      "avatar_url": "https://avatars2.githubusercontent.com/u/17908063?v=4",
      "profile": "https://medium.com/@thomaspoignant",
      "contributions": [
        "bug"
      ]
    },
    {
      "login": "tobli",
      "name": "Tobias Lidskog",
      "avatar_url": "https://avatars3.githubusercontent.com/u/540266?v=4",
      "profile": "https://github.com/tobli",
      "contributions": [
        "code"
      ]
    },
    {
      "login": "tvanhens",
      "name": "Tyler van Hensbergen",
      "avatar_url": "https://avatars1.githubusercontent.com/u/5342795?v=4",
      "profile": "https://github.com/tvanhens",
      "contributions": [
        "ideas"
      ]
    },
    {
      "login": "udondan",
      "name": "Daniel Schroeder",
      "avatar_url": "https://avatars3.githubusercontent.com/u/6443408?v=4",
      "profile": "https://www.udondan.com/",
      "contributions": [
        "bug",
        "code",
        "doc",
        "ideas",
        "maintenance"
      ]
    },
    {
      "login": "vaneek",
      "name": "vaneek",
      "avatar_url": "https://avatars1.githubusercontent.com/u/8113305?v=4",
      "profile": "https://github.com/vaneek",
      "contributions": [
        "bug"
      ]
    },
    {
      "login": "vgribok",
      "name": "Vlad Hrybok",
      "avatar_url": "https://avatars1.githubusercontent.com/u/757185?v=4",
      "profile": "http://ultidev.com/Products/",
      "contributions": [
        "bug"
      ]
    },
    {
      "login": "wcauchois",
      "name": "Bill Cauchois",
      "avatar_url": "https://avatars1.githubusercontent.com/u/300544?v=4",
      "profile": "http://wcauchois.github.io/",
      "contributions": [
        "ideas"
      ]
    },
    {
      "login": "workeitel",
      "name": "Florian Eitel",
      "avatar_url": "https://avatars1.githubusercontent.com/u/7794947?v=4",
      "profile": "https://github.com/workeitel",
      "contributions": [
        "ideas"
      ]
    },
    {
      "login": "yanex",
      "name": "Yan Zhulanow",
      "avatar_url": "https://avatars2.githubusercontent.com/u/95996?v=4",
      "profile": "http://yanex.org/",
      "contributions": [
        "code"
      ]
    },
    {
      "login": "edsenabr",
      "name": "Eduardo Sena S. Rosa",
      "avatar_url": "https://avatars3.githubusercontent.com/u/15689137?v=4",
      "profile": "https://github.com/edsenabr",
      "contributions": [
        "bug"
      ]
    },
    {
      "login": "floydpink",
      "name": "Hari Pachuveetil",
      "avatar_url": "https://avatars2.githubusercontent.com/u/171072?v=4",
      "profile": "https://harimenon.com/",
      "contributions": [
        "blog",
        "doc"
      ]
    },
    {
      "login": "deccy-mcc",
      "name": "deccy-mcc",
      "avatar_url": "https://avatars0.githubusercontent.com/u/45844893?v=4",
      "profile": "https://github.com/deccy-mcc",
      "contributions": [
        "bug"
      ]
    },
    {
      "login": "ThomasSteinbach",
      "name": "Thomas Steinbach",
      "avatar_url": "https://avatars0.githubusercontent.com/u/1683246?v=4",
      "profile": "https://github.com/ThomasSteinbach",
      "contributions": [
        "bug"
      ]
    },
    {
      "login": "Ophirr33",
      "name": "Ty Coghlan",
      "avatar_url": "https://avatars2.githubusercontent.com/u/15920577?v=4",
      "profile": "https://ty.coghlan.dev/",
      "contributions": [
        "bug"
      ]
    },
    {
      "login": "slotnick",
      "name": "Dave Slotnick",
      "avatar_url": "https://avatars3.githubusercontent.com/u/918175?v=4",
      "profile": "https://github.com/slotnick",
      "contributions": [
        "bug"
      ]
    },
    {
      "login": "majasb",
      "name": "Maja S Bratseth",
      "avatar_url": "https://avatars2.githubusercontent.com/u/142510?v=4",
      "profile": "https://github.com/majasb",
      "contributions": [
        "bug"
      ]
    },
    {
      "login": "benbridts",
      "name": "Ben Bridts",
      "avatar_url": "https://avatars0.githubusercontent.com/u/1301221?v=4",
      "profile": "http://twiiter.com/benbridts",
      "contributions": [
        "doc"
      ]
    },
    {
      "login": "MohamadSoufan",
      "name": "Mohamad Soufan",
      "avatar_url": "https://avatars3.githubusercontent.com/u/28849417?v=4",
      "profile": "https://github.com/MohamadSoufan",
      "contributions": [
        "doc"
      ]
    },
    {
      "login": "Chriscbr",
      "name": "Christopher Rybicki",
      "avatar_url": "https://avatars2.githubusercontent.com/u/5008987?v=4",
      "profile": "https://rybicki.io/",
      "contributions": [
        "doc"
      ]
    },
    {
      "login": "bmacher",
      "name": "Benjamin Macher",
      "avatar_url": "https://avatars0.githubusercontent.com/u/32685580?v=4",
      "profile": "http://macher.dev",
      "contributions": [
        "doc"
      ]
    },
    {
      "login": "camilobermudez85",
      "name": "Camilo Bermúdez",
      "avatar_url": "https://avatars0.githubusercontent.com/u/7834055?v=4",
      "profile": "https://camilobermudez85.github.io/",
      "contributions": [
        "bug"
      ]
    },
    {
      "login": "benfarr",
      "name": "Ben Farr",
      "avatar_url": "https://avatars0.githubusercontent.com/u/10361379?v=4",
      "profile": "https://github.com/benfarr",
      "contributions": [
        "doc"
      ]
    },
    {
      "login": "JKCT",
      "name": "James Kelley",
      "avatar_url": "https://avatars.githubusercontent.com/u/24870481?v=4",
      "profile": "https://github.com/JKCT",
      "contributions": [
        "bug"
      ]
    },
    {
      "login": "aniljava",
      "name": "aniljava",
      "avatar_url": "https://avatars.githubusercontent.com/u/412569?v=4",
      "profile": "https://github.com/aniljava",
      "contributions": [
        "code"
      ]
    },
    {
      "login": "mattBrzezinski",
      "name": "mattBrzezinski",
      "avatar_url": "https://avatars.githubusercontent.com/u/4356074?v=4",
      "profile": "https://github.com/mattBrzezinski",
      "contributions": [
        "doc"
      ]
    },
    {
      "login": "donicek",
      "name": "Petr Kacer",
      "avatar_url": "https://avatars.githubusercontent.com/u/8548012?v=4",
      "profile": "https://github.com/donicek",
      "contributions": [
        "bug"
      ]
    },
    {
      "login": "ArmaanT",
      "name": "Armaan Tobaccowalla",
      "avatar_url": "https://avatars.githubusercontent.com/u/13340433?v=4",
      "profile": "https://armaan.tobaccowalla.com",
      "contributions": [
        "bug"
      ]
    },
    {
      "login": "ChristopheVico",
      "name": "Christophe Vico",
      "avatar_url": "https://avatars.githubusercontent.com/u/56592817?v=4",
      "profile": "https://github.com/ChristopheVico",
      "contributions": [
        "bug"
      ]
    },
    {
      "login": "yglcode",
      "name": "Yigong Liu",
      "avatar_url": "https://avatars.githubusercontent.com/u/11893614?v=4",
      "profile": "https://github.com/yglcode",
      "contributions": [
        "bug",
        "ideas"
      ]
    },
    {
      "login": "Cristim",
      "name": "Cristian Măgherușan-Stanciu",
      "avatar_url": "https://avatars.githubusercontent.com/u/95209?v=4",
      "profile": "http://mcristi.wordpress.com",
      "contributions": [
        "bug"
      ]
    },
    {
      "login": "guyroberts21",
      "name": "guyroberts21",
      "avatar_url": "https://avatars.githubusercontent.com/u/47118902?v=4",
      "profile": "https://github.com/guyroberts21",
      "contributions": [
        "doc"
      ]
    },
    {
      "login": "rectalogic",
      "name": "Andrew Wason",
      "avatar_url": "https://avatars.githubusercontent.com/u/11581?v=4",
      "profile": "https://github.com/rectalogic",
      "contributions": [
        "bug",
        "code"
      ]
    },
    {
      "login": "corymhall",
      "name": "Cory Hall",
      "avatar_url": "https://avatars.githubusercontent.com/u/43035978?v=4",
      "profile": "https://github.com/corymhall",
      "contributions": [
        "bug"
      ]
    },
    {
      "login": "lzhoucs",
      "name": "Liang Zhou",
      "avatar_url": "https://avatars.githubusercontent.com/u/1444104?v=4",
      "profile": "https://liangzhou.dev",
      "contributions": [
        "bug",
        "code"
      ]
    },
    {
      "login": "polothy",
      "name": "Mark Nielsen",
      "avatar_url": "https://avatars.githubusercontent.com/u/634657?v=4",
      "profile": "https://polothy.github.io",
      "contributions": [
        "code"
      ]
    },
    {
      "login": "ansgarm",
      "name": "Ansgar Mertens",
      "avatar_url": "https://avatars.githubusercontent.com/u/1112056?v=4",
      "profile": "https://ansgar.dev",
      "contributions": [
        "maintenance"
      ]
    },
    {
      "login": "johannes-weber",
      "name": "Johannes Weber",
      "avatar_url": "https://avatars.githubusercontent.com/u/569011?v=4",
      "profile": "https://twitter.com/jowe",
      "contributions": [
        "doc"
      ]
    },
    {
      "login": "Nycto",
      "name": "James",
      "avatar_url": "https://avatars.githubusercontent.com/u/30517?v=4",
      "profile": "https://github.com/Nycto",
      "contributions": [
        "bug",
        "code"
      ]
    },
    {
<<<<<<< HEAD
      "login": "BenChaimberg",
      "name": "Ben Chaimberg",
      "avatar_url": "https://avatars.githubusercontent.com/u/3698184?v=4",
      "profile": "https://github.com/BenChaimberg",
      "contributions": [
        "doc"
=======
      "login": "mneil",
      "name": "Michael Neil",
      "avatar_url": "https://avatars.githubusercontent.com/u/1605808?v=4",
      "profile": "https://github.com/mneil",
      "contributions": [
        "maintenance"
>>>>>>> a02b3465
      ]
    }
  ],
  "repoType": "github",
  "repoHost": "https://github.com",
  "skipCi": true,
  "files": [
    "README.md"
  ],
  "contributorsPerLine": 7
}<|MERGE_RESOLUTION|>--- conflicted
+++ resolved
@@ -1189,21 +1189,20 @@
       ]
     },
     {
-<<<<<<< HEAD
       "login": "BenChaimberg",
       "name": "Ben Chaimberg",
       "avatar_url": "https://avatars.githubusercontent.com/u/3698184?v=4",
       "profile": "https://github.com/BenChaimberg",
       "contributions": [
         "doc"
-=======
+      ]
+    }, {
       "login": "mneil",
       "name": "Michael Neil",
       "avatar_url": "https://avatars.githubusercontent.com/u/1605808?v=4",
       "profile": "https://github.com/mneil",
       "contributions": [
         "maintenance"
->>>>>>> a02b3465
       ]
     }
   ],
