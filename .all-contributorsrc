--- conflicted
+++ resolved
@@ -1341,30 +1341,30 @@
       ]
     },
     {
-<<<<<<< HEAD
+      "login": "wendysophie",
+      "name": "wendysophie",
+      "avatar_url": "https://avatars.githubusercontent.com/u/54415551?v=4",
+      "profile": "https://github.com/wendysophie",
+      "contributions": [
+        "bug"
+      ]
+    },
+    {
+      "login": "CommanderRoot",
+      "name": "CommanderRoot",
+      "avatar_url": "https://avatars.githubusercontent.com/u/4395417?v=4",
+      "profile": "https://github.com/CommanderRoot",
+      "contributions": [
+        "code"
+      ]
+    },
+    {
       "login": "cgarvis",
       "name": "Chris Garvis",
       "avatar_url": "https://avatars.githubusercontent.com/u/213125?v=4",
       "profile": "https://github.com/cgarvis",
       "contributions": [
         "doc"
-=======
-      "login": "wendysophie",
-      "name": "wendysophie",
-      "avatar_url": "https://avatars.githubusercontent.com/u/54415551?v=4",
-      "profile": "https://github.com/wendysophie",
-      "contributions": [
-        "bug"
-      ]
-    },
-    {
-      "login": "CommanderRoot",
-      "name": "CommanderRoot",
-      "avatar_url": "https://avatars.githubusercontent.com/u/4395417?v=4",
-      "profile": "https://github.com/CommanderRoot",
-      "contributions": [
-        "code"
->>>>>>> 25b99c4d
       ]
     }
   ],
