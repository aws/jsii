{
  "private": true,
  "license": "Apache-2.0",
  "version": "0.0.0",
  "scripts": {
    "build": "lerna run build --stream --sort --concurrency=1",
    "lint": "lerna run lint --stream --sort",
    "lint:fix": "lerna run lint:fix --stream --sort",
    "bump": "bash scripts/bump.sh",
    "dist-clean": "lerna run dist-clean --stream && rm -rf dist",
    "package": "bash scripts/package.sh",
    "test": "lerna run test --concurrency=1 --stream && yarn compliance",
    "test:integ": "lerna run test:integ --stream",
    "test:update": "lerna run test:update --concurrency=1 --stream",
    "compliance": "(cd tools/jsii-compliance && yarn report)"
  },
  "devDependencies": {
    "@jest/types": "^28.1.1",
    "@types/jest": "^28.1.1",
<<<<<<< HEAD
    "@types/node": "^12.20.55",
    "@typescript-eslint/eslint-plugin": "^5.28.0",
    "@typescript-eslint/parser": "^5.28.0",
=======
    "@types/node": "^14.18.21",
    "@typescript-eslint/eslint-plugin": "^5.27.1",
    "@typescript-eslint/parser": "^5.27.1",
>>>>>>> 8e2eea65
    "all-contributors-cli": "^6.20.0",
    "eslint": "^8.17.0",
    "eslint-config-prettier": "^8.5.0",
    "eslint-import-resolver-node": "^0.3.6",
    "eslint-import-resolver-typescript": "^2.7.1",
    "eslint-plugin-import": "^2.26.0",
    "eslint-plugin-prettier": "^4.0.0",
    "jest": "^28.1.1",
    "jest-circus": "^28.1.1",
    "jest-config": "^28.1.1",
    "jest-expect-message": "^1.0.2",
    "lerna": "^5.1.2",
    "prettier": "^2.7.0",
    "standard-version": "^9.5.0",
    "ts-node": "^10.8.1",
    "typescript": "~4.7.3"
  },
  "repository": {
    "type": "git",
    "url": "https://github.com/aws/jsii.git"
  },
  "workspaces": {
    "packages": [
      "packages/*",
      "packages/@jsii/*",
      "packages/@scope/*",
      "tools/*"
    ],
    "nohoist": [
      "**/@fixtures/jsii-calc-bundled",
      "**/@fixtures/jsii-calc-bundled/**"
    ]
  },
  "resolutions": {
    "@types/prettier": "2.6.0"
  }
}<|MERGE_RESOLUTION|>--- conflicted
+++ resolved
@@ -17,15 +17,9 @@
   "devDependencies": {
     "@jest/types": "^28.1.1",
     "@types/jest": "^28.1.1",
-<<<<<<< HEAD
-    "@types/node": "^12.20.55",
+    "@types/node": "^14.18.21",
     "@typescript-eslint/eslint-plugin": "^5.28.0",
     "@typescript-eslint/parser": "^5.28.0",
-=======
-    "@types/node": "^14.18.21",
-    "@typescript-eslint/eslint-plugin": "^5.27.1",
-    "@typescript-eslint/parser": "^5.27.1",
->>>>>>> 8e2eea65
     "all-contributors-cli": "^6.20.0",
     "eslint": "^8.17.0",
     "eslint-config-prettier": "^8.5.0",
