{
  "lerna": "3.13.1",
  "npmClient": "yarn",
  "useWorkspaces": true,
  "packages": [
    "packages/*"
  ],
  "command": {
    "bootstrap": {
      "rejectCycles": true
    }
  },
<<<<<<< HEAD
  "version": "0.20.3"
=======
  "version": "0.20.4"
>>>>>>> 96d89e1c
}<|MERGE_RESOLUTION|>--- conflicted
+++ resolved
@@ -10,9 +10,5 @@
       "rejectCycles": true
     }
   },
-<<<<<<< HEAD
-  "version": "0.20.3"
-=======
   "version": "0.20.4"
->>>>>>> 96d89e1c
 }