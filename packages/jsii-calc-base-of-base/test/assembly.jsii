--- conflicted
+++ resolved
@@ -93,11 +93,6 @@
       ]
     }
   },
-<<<<<<< HEAD
-  "version": "0.8.2",
-  "fingerprint": "rcsov3xW0wT51TKqdapoJiqp6sSBN2M5xnE1Y69E2XE="
-=======
   "version": "0.9.0",
-  "fingerprint": "tvV+QeaiensaQM3kSC1xTy0VR+VsxkqujFF65n0AnCA="
->>>>>>> 23babed7
+  "fingerprint": "XseEpPuOI5iVW/qmIg+RZnV5JNRO0Nwz4u3CZoaaoH4="
 }