{
  "author": {
    "name": "Amazon Web Services",
    "organization": true,
    "roles": [
      "author"
    ],
    "url": "https://aws.amazon.com"
  },
  "description": "An example transitive dependency for jsii-calc.",
<<<<<<< HEAD
  "homepage": "https://github.com/aws/jsii",
  "jsiiVersion": "0.16.0",
=======
  "homepage": "https://github.com/aws/jsii.git",
  "jsiiVersion": "0.17.0",
>>>>>>> 7d5d104d
  "license": "Apache-2.0",
  "name": "@scope/jsii-calc-base-of-base",
  "repository": {
    "directory": "packages/jsii-calc-base-of-base",
    "type": "git",
    "url": "https://github.com/aws/jsii.git"
  },
  "schema": "jsii/0.10.0",
  "targets": {
    "dotnet": {
      "namespace": "Amazon.JSII.Tests.CalculatorNamespace.BaseOfBaseNamespace",
      "packageId": "Amazon.JSII.Tests.CalculatorPackageId.BaseOfBasePackageId"
    },
    "java": {
      "maven": {
        "artifactId": "calculator-base-of-base",
        "groupId": "software.amazon.jsii.tests"
      },
      "package": "software.amazon.jsii.tests.calculator.baseofbase"
    },
    "js": {
      "npm": "@scope/jsii-calc-base-of-base"
    },
    "python": {
      "distName": "scope.jsii-calc-base-of-base",
      "module": "scope.jsii_calc_base_of_base"
    },
    "sphinx": {}
  },
  "types": {
    "@scope/jsii-calc-base-of-base.IVeryBaseInterface": {
      "assembly": "@scope/jsii-calc-base-of-base",
      "fqn": "@scope/jsii-calc-base-of-base.IVeryBaseInterface",
      "kind": "interface",
      "locationInModule": {
        "filename": "lib/index.ts",
        "line": 1
      },
      "methods": [
        {
          "abstract": true,
          "locationInModule": {
            "filename": "lib/index.ts",
            "line": 2
          },
          "name": "foo"
        }
      ],
      "name": "IVeryBaseInterface"
    },
    "@scope/jsii-calc-base-of-base.Very": {
      "assembly": "@scope/jsii-calc-base-of-base",
      "fqn": "@scope/jsii-calc-base-of-base.Very",
      "initializer": {},
      "kind": "class",
      "locationInModule": {
        "filename": "lib/index.ts",
        "line": 9
      },
      "methods": [
        {
          "locationInModule": {
            "filename": "lib/index.ts",
            "line": 10
          },
          "name": "hey",
          "returns": {
            "type": {
              "primitive": "number"
            }
          }
        }
      ],
      "name": "Very"
    },
    "@scope/jsii-calc-base-of-base.VeryBaseProps": {
      "assembly": "@scope/jsii-calc-base-of-base",
      "datatype": true,
      "fqn": "@scope/jsii-calc-base-of-base.VeryBaseProps",
      "kind": "interface",
      "locationInModule": {
        "filename": "lib/index.ts",
        "line": 5
      },
      "name": "VeryBaseProps",
      "properties": [
        {
          "abstract": true,
          "immutable": true,
          "locationInModule": {
            "filename": "lib/index.ts",
            "line": 6
          },
          "name": "foo",
          "type": {
            "fqn": "@scope/jsii-calc-base-of-base.Very"
          }
        }
      ]
    }
  },
<<<<<<< HEAD
  "version": "0.16.0",
  "fingerprint": "wP+29PDmHKPrUnb1/+pfreBseB+IkURGQ7E517ZeiGI="
=======
  "version": "0.17.0",
  "fingerprint": "DqwNq9h/I55u0SJmn4804sgX3QdJRlvZtK1bdBrZsdA="
>>>>>>> 7d5d104d
}<|MERGE_RESOLUTION|>--- conflicted
+++ resolved
@@ -8,13 +8,8 @@
     "url": "https://aws.amazon.com"
   },
   "description": "An example transitive dependency for jsii-calc.",
-<<<<<<< HEAD
   "homepage": "https://github.com/aws/jsii",
-  "jsiiVersion": "0.16.0",
-=======
-  "homepage": "https://github.com/aws/jsii.git",
   "jsiiVersion": "0.17.0",
->>>>>>> 7d5d104d
   "license": "Apache-2.0",
   "name": "@scope/jsii-calc-base-of-base",
   "repository": {
@@ -116,11 +111,6 @@
       ]
     }
   },
-<<<<<<< HEAD
-  "version": "0.16.0",
-  "fingerprint": "wP+29PDmHKPrUnb1/+pfreBseB+IkURGQ7E517ZeiGI="
-=======
   "version": "0.17.0",
-  "fingerprint": "DqwNq9h/I55u0SJmn4804sgX3QdJRlvZtK1bdBrZsdA="
->>>>>>> 7d5d104d
+  "fingerprint": "yqiCTEwufvpRvUJWXKok91vl3nOo7pVkbTPYM2LMs0A="
 }