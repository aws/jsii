--- conflicted
+++ resolved
@@ -1,8 +1,4 @@
 {
-<<<<<<< HEAD
-  "fingerprint": "2YF/qObQgbuJSs52vT9/Z7sgEO0mc2zP0jCuFWGUM4w=",
-=======
->>>>>>> de3f062e
   "author": {
     "name": "Amazon Web Services",
     "organization": true,
