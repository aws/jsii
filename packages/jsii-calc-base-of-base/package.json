--- conflicted
+++ resolved
@@ -29,14 +29,9 @@
     "test:update": "npm run build && UPDATE_DIFF=1 npm run test"
   },
   "devDependencies": {
-<<<<<<< HEAD
-    "jsii": "^0.20.5",
-    "jsii-rosetta": "^0.20.5",
-    "jsii-build-tools": "^0.20.5"
-=======
     "jsii": "^0.20.6",
+    "jsii-rosetta": "^0.20.6",
     "jsii-build-tools": "^0.20.6"
->>>>>>> 17f281e5
   },
   "jsii": {
     "outdir": "dist",
