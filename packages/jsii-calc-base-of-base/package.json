--- conflicted
+++ resolved
@@ -29,14 +29,9 @@
     "test:update": "npm run build && UPDATE_DIFF=1 npm run test"
   },
   "devDependencies": {
-<<<<<<< HEAD
-    "jsii": "^0.20.0",
-    "jsii-rosetta": "^0.20.0",
-    "jsii-build-tools": "^0.20.0"
-=======
     "jsii": "^0.20.2",
+    "jsii-rosetta": "^0.20.2",
     "jsii-build-tools": "^0.20.2"
->>>>>>> 84fd8bbc
   },
   "jsii": {
     "outdir": "dist",
