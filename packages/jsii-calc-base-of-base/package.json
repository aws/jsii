{
  "name": "@scope/jsii-calc-base-of-base",
  "version": "0.20.5",
  "private": true,
  "description": "An example transitive dependency for jsii-calc.",
  "license": "Apache-2.0",
  "author": {
    "name": "Amazon Web Services",
    "url": "https://aws.amazon.com",
    "organization": true
  },
  "homepage": "https://github.com/aws/jsii",
  "bugs": {
    "url": "https://github.com/aws/jsii/issues"
  },
  "repository": {
    "type": "git",
    "url": "https://github.com/aws/jsii.git",
    "directory": "packages/jsii-calc-base-of-base"
  },
  "engines": {
    "node": ">= 10.3.0"
  },
  "main": "lib/index.js",
  "types": "lib/index.d.ts",
  "scripts": {
    "build": "jsii && jsii-rosetta",
    "test": "diff-test test/assembly.jsii .jsii",
    "test:update": "npm run build && UPDATE_DIFF=1 npm run test"
  },
  "devDependencies": {
<<<<<<< HEAD
    "jsii": "^0.20.4",
    "jsii-rosetta": "^0.20.4",
    "jsii-build-tools": "^0.20.4"
=======
    "jsii": "^0.20.5",
    "jsii-build-tools": "^0.20.5"
>>>>>>> a820217d
  },
  "jsii": {
    "outdir": "dist",
    "targets": {
      "java": {
        "package": "software.amazon.jsii.tests.calculator.baseofbase",
        "maven": {
          "groupId": "software.amazon.jsii.tests",
          "artifactId": "calculator-base-of-base"
        }
      },
      "dotnet": {
        "namespace": "Amazon.JSII.Tests.CalculatorNamespace.BaseOfBaseNamespace",
        "packageId": "Amazon.JSII.Tests.CalculatorPackageId.BaseOfBasePackageId"
      },
      "python": {
        "distName": "scope.jsii-calc-base-of-base",
        "module": "scope.jsii_calc_base_of_base"
      }
    },
    "versionFormat": "short"
  }
}<|MERGE_RESOLUTION|>--- conflicted
+++ resolved
@@ -29,14 +29,9 @@
     "test:update": "npm run build && UPDATE_DIFF=1 npm run test"
   },
   "devDependencies": {
-<<<<<<< HEAD
-    "jsii": "^0.20.4",
-    "jsii-rosetta": "^0.20.4",
-    "jsii-build-tools": "^0.20.4"
-=======
     "jsii": "^0.20.5",
+    "jsii-rosetta": "^0.20.5",
     "jsii-build-tools": "^0.20.5"
->>>>>>> a820217d
   },
   "jsii": {
     "outdir": "dist",
