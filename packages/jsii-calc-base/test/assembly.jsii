{
  "author": {
    "name": "Amazon Web Services",
    "organization": true,
    "roles": [
      "author"
    ],
    "url": "https://aws.amazon.com"
  },
  "dependencies": {
    "@scope/jsii-calc-base-of-base": {
      "targets": {
        "dotnet": {
          "namespace": "Amazon.JSII.Tests.CalculatorNamespace.BaseOfBaseNamespace",
          "packageId": "Amazon.JSII.Tests.CalculatorPackageId.BaseOfBasePackageId"
        },
        "java": {
          "maven": {
            "artifactId": "calculator-base-of-base",
            "groupId": "software.amazon.jsii.tests"
          },
          "package": "software.amazon.jsii.tests.calculator.baseofbase"
        },
        "js": {
          "npm": "@scope/jsii-calc-base-of-base"
        },
        "python": {
          "distName": "scope.jsii-calc-base-of-base",
          "module": "scope.jsii_calc_base_of_base"
        }
      },
<<<<<<< HEAD
      "version": "0.20.3"
=======
      "version": "0.20.4"
>>>>>>> 96d89e1c
    }
  },
  "dependencyClosure": {
    "@scope/jsii-calc-base-of-base": {
      "targets": {
        "dotnet": {
          "namespace": "Amazon.JSII.Tests.CalculatorNamespace.BaseOfBaseNamespace",
          "packageId": "Amazon.JSII.Tests.CalculatorPackageId.BaseOfBasePackageId"
        },
        "java": {
          "maven": {
            "artifactId": "calculator-base-of-base",
            "groupId": "software.amazon.jsii.tests"
          },
          "package": "software.amazon.jsii.tests.calculator.baseofbase"
        },
        "js": {
          "npm": "@scope/jsii-calc-base-of-base"
        },
        "python": {
          "distName": "scope.jsii-calc-base-of-base",
          "module": "scope.jsii_calc_base_of_base"
        }
      },
<<<<<<< HEAD
      "version": "0.20.3"
=======
      "version": "0.20.4"
>>>>>>> 96d89e1c
    }
  },
  "description": "An example direct dependency for jsii-calc.",
  "homepage": "https://github.com/aws/jsii",
<<<<<<< HEAD
  "jsiiVersion": "0.20.3",
=======
  "jsiiVersion": "0.20.4",
>>>>>>> 96d89e1c
  "license": "Apache-2.0",
  "name": "@scope/jsii-calc-base",
  "repository": {
    "directory": "packages/jsii-calc-base",
    "type": "git",
    "url": "https://github.com/aws/jsii.git"
  },
  "schema": "jsii/0.10.0",
  "targets": {
    "dotnet": {
      "namespace": "Amazon.JSII.Tests.CalculatorNamespace.BaseNamespace",
      "packageId": "Amazon.JSII.Tests.CalculatorPackageId.BasePackageId"
    },
    "java": {
      "maven": {
        "artifactId": "calculator-base",
        "groupId": "software.amazon.jsii.tests"
      },
      "package": "software.amazon.jsii.tests.calculator.base"
    },
    "js": {
      "npm": "@scope/jsii-calc-base"
    },
    "python": {
      "distName": "scope.jsii-calc-base",
      "module": "scope.jsii_calc_base"
    }
  },
  "types": {
    "@scope/jsii-calc-base.Base": {
      "abstract": true,
      "assembly": "@scope/jsii-calc-base",
      "docs": {
        "summary": "A base class."
      },
      "fqn": "@scope/jsii-calc-base.Base",
      "initializer": {},
      "kind": "class",
      "locationInModule": {
        "filename": "lib/index.ts",
        "line": 6
      },
      "methods": [
        {
          "docs": {
            "returns": "the name of the class (to verify native type names are created for derived classes)."
          },
          "locationInModule": {
            "filename": "lib/index.ts",
            "line": 10
          },
          "name": "typeName",
          "returns": {
            "type": {
              "primitive": "any"
            }
          }
        }
      ],
      "name": "Base"
    },
    "@scope/jsii-calc-base.BaseProps": {
      "assembly": "@scope/jsii-calc-base",
      "datatype": true,
      "fqn": "@scope/jsii-calc-base.BaseProps",
      "interfaces": [
        "@scope/jsii-calc-base-of-base.VeryBaseProps"
      ],
      "kind": "interface",
      "locationInModule": {
        "filename": "lib/index.ts",
        "line": 15
      },
      "name": "BaseProps",
      "properties": [
        {
          "abstract": true,
          "immutable": true,
          "locationInModule": {
            "filename": "lib/index.ts",
            "line": 16
          },
          "name": "bar",
          "type": {
            "primitive": "string"
          }
        }
      ]
    },
    "@scope/jsii-calc-base.IBaseInterface": {
      "assembly": "@scope/jsii-calc-base",
      "fqn": "@scope/jsii-calc-base.IBaseInterface",
      "interfaces": [
        "@scope/jsii-calc-base-of-base.IVeryBaseInterface"
      ],
      "kind": "interface",
      "locationInModule": {
        "filename": "lib/index.ts",
        "line": 19
      },
      "methods": [
        {
          "abstract": true,
          "locationInModule": {
            "filename": "lib/index.ts",
            "line": 20
          },
          "name": "bar"
        }
      ],
      "name": "IBaseInterface"
    }
  },
<<<<<<< HEAD
  "version": "0.20.3",
  "fingerprint": "0IR7KelwYefWdNKrUGCmpipMIXqmySYWQo3Ie0GLs0E="
=======
  "version": "0.20.4",
  "fingerprint": "QA/Uez7P6b9LKt4LeSdtpljkoj/RINtXWde4MjtExkk="
>>>>>>> 96d89e1c
}<|MERGE_RESOLUTION|>--- conflicted
+++ resolved
@@ -29,11 +29,7 @@
           "module": "scope.jsii_calc_base_of_base"
         }
       },
-<<<<<<< HEAD
-      "version": "0.20.3"
-=======
       "version": "0.20.4"
->>>>>>> 96d89e1c
     }
   },
   "dependencyClosure": {
@@ -58,20 +54,12 @@
           "module": "scope.jsii_calc_base_of_base"
         }
       },
-<<<<<<< HEAD
-      "version": "0.20.3"
-=======
       "version": "0.20.4"
->>>>>>> 96d89e1c
     }
   },
   "description": "An example direct dependency for jsii-calc.",
   "homepage": "https://github.com/aws/jsii",
-<<<<<<< HEAD
-  "jsiiVersion": "0.20.3",
-=======
   "jsiiVersion": "0.20.4",
->>>>>>> 96d89e1c
   "license": "Apache-2.0",
   "name": "@scope/jsii-calc-base",
   "repository": {
@@ -185,11 +173,6 @@
       "name": "IBaseInterface"
     }
   },
-<<<<<<< HEAD
-  "version": "0.20.3",
-  "fingerprint": "0IR7KelwYefWdNKrUGCmpipMIXqmySYWQo3Ie0GLs0E="
-=======
   "version": "0.20.4",
   "fingerprint": "QA/Uez7P6b9LKt4LeSdtpljkoj/RINtXWde4MjtExkk="
->>>>>>> 96d89e1c
 }