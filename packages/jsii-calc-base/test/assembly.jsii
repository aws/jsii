--- conflicted
+++ resolved
@@ -1,8 +1,4 @@
 {
-<<<<<<< HEAD
-  "fingerprint": "3lcys0/Cd5ZbPR/CXccsL3Fdb66mNsVBs8jb+ySL0oU=",
-=======
->>>>>>> de3f062e
   "author": {
     "name": "Amazon Web Services",
     "organization": true,
