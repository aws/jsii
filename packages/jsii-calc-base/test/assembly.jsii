{
  "author": {
    "name": "Amazon Web Services",
    "organization": true,
    "roles": [
      "author"
    ],
    "url": "https://aws.amazon.com"
  },
  "dependencies": {
    "@scope/jsii-calc-base-of-base": {
      "targets": {
        "dotnet": {
          "namespace": "Amazon.JSII.Tests.CalculatorNamespace.BaseOfBaseNamespace",
          "packageId": "Amazon.JSII.Tests.CalculatorPackageId.BaseOfBasePackageId"
        },
        "java": {
          "maven": {
            "artifactId": "calculator-base-of-base",
            "groupId": "software.amazon.jsii.tests"
          },
          "package": "software.amazon.jsii.tests.calculator.baseofbase"
        },
        "js": {
          "npm": "@scope/jsii-calc-base-of-base"
        },
        "python": {
          "distName": "scope.jsii-calc-base-of-base",
          "module": "scope.jsii_calc_base_of_base"
        },
        "sphinx": {}
      },
      "version": "0.17.0"
    }
  },
  "dependencyClosure": {
    "@scope/jsii-calc-base-of-base": {
      "targets": {
        "dotnet": {
          "namespace": "Amazon.JSII.Tests.CalculatorNamespace.BaseOfBaseNamespace",
          "packageId": "Amazon.JSII.Tests.CalculatorPackageId.BaseOfBasePackageId"
        },
        "java": {
          "maven": {
            "artifactId": "calculator-base-of-base",
            "groupId": "software.amazon.jsii.tests"
          },
          "package": "software.amazon.jsii.tests.calculator.baseofbase"
        },
        "js": {
          "npm": "@scope/jsii-calc-base-of-base"
        },
        "python": {
          "distName": "scope.jsii-calc-base-of-base",
          "module": "scope.jsii_calc_base_of_base"
        },
        "sphinx": {}
      },
      "version": "0.17.0"
    }
  },
  "description": "An example direct dependency for jsii-calc.",
<<<<<<< HEAD
  "homepage": "https://github.com/aws/jsii",
  "jsiiVersion": "0.16.0",
=======
  "homepage": "https://github.com/aws/jsii.git",
  "jsiiVersion": "0.17.0",
>>>>>>> 7d5d104d
  "license": "Apache-2.0",
  "name": "@scope/jsii-calc-base",
  "repository": {
    "directory": "packages/jsii-calc-base",
    "type": "git",
    "url": "https://github.com/aws/jsii.git"
  },
  "schema": "jsii/0.10.0",
  "targets": {
    "dotnet": {
      "namespace": "Amazon.JSII.Tests.CalculatorNamespace.BaseNamespace",
      "packageId": "Amazon.JSII.Tests.CalculatorPackageId.BasePackageId"
    },
    "java": {
      "maven": {
        "artifactId": "calculator-base",
        "groupId": "software.amazon.jsii.tests"
      },
      "package": "software.amazon.jsii.tests.calculator.base"
    },
    "js": {
      "npm": "@scope/jsii-calc-base"
    },
    "python": {
      "distName": "scope.jsii-calc-base",
      "module": "scope.jsii_calc_base"
    },
    "sphinx": {}
  },
  "types": {
    "@scope/jsii-calc-base.Base": {
      "abstract": true,
      "assembly": "@scope/jsii-calc-base",
      "docs": {
        "summary": "A base class."
      },
      "fqn": "@scope/jsii-calc-base.Base",
      "initializer": {},
      "kind": "class",
      "locationInModule": {
        "filename": "lib/index.ts",
        "line": 6
      },
      "methods": [
        {
          "docs": {
            "returns": "the name of the class (to verify native type names are created for derived classes)."
          },
          "locationInModule": {
            "filename": "lib/index.ts",
            "line": 10
          },
          "name": "typeName",
          "returns": {
            "type": {
              "primitive": "any"
            }
          }
        }
      ],
      "name": "Base"
    },
    "@scope/jsii-calc-base.BaseProps": {
      "assembly": "@scope/jsii-calc-base",
      "datatype": true,
      "fqn": "@scope/jsii-calc-base.BaseProps",
      "interfaces": [
        "@scope/jsii-calc-base-of-base.VeryBaseProps"
      ],
      "kind": "interface",
      "locationInModule": {
        "filename": "lib/index.ts",
        "line": 15
      },
      "name": "BaseProps",
      "properties": [
        {
          "abstract": true,
          "immutable": true,
          "locationInModule": {
            "filename": "lib/index.ts",
            "line": 16
          },
          "name": "bar",
          "type": {
            "primitive": "string"
          }
        }
      ]
    },
    "@scope/jsii-calc-base.IBaseInterface": {
      "assembly": "@scope/jsii-calc-base",
      "fqn": "@scope/jsii-calc-base.IBaseInterface",
      "interfaces": [
        "@scope/jsii-calc-base-of-base.IVeryBaseInterface"
      ],
      "kind": "interface",
      "locationInModule": {
        "filename": "lib/index.ts",
        "line": 19
      },
      "methods": [
        {
          "abstract": true,
          "locationInModule": {
            "filename": "lib/index.ts",
            "line": 20
          },
          "name": "bar"
        }
      ],
      "name": "IBaseInterface"
    }
  },
<<<<<<< HEAD
  "version": "0.16.0",
  "fingerprint": "KNS4sa5NE8sa+ZHTLtQ2bsrQLZbi36x56mvV2AIZ594="
=======
  "version": "0.17.0",
  "fingerprint": "5fkhCkLN3NW/852/Ev17AgjuixpMt+Zq5QauaWnPt3s="
>>>>>>> 7d5d104d
}<|MERGE_RESOLUTION|>--- conflicted
+++ resolved
@@ -60,13 +60,8 @@
     }
   },
   "description": "An example direct dependency for jsii-calc.",
-<<<<<<< HEAD
   "homepage": "https://github.com/aws/jsii",
-  "jsiiVersion": "0.16.0",
-=======
-  "homepage": "https://github.com/aws/jsii.git",
   "jsiiVersion": "0.17.0",
->>>>>>> 7d5d104d
   "license": "Apache-2.0",
   "name": "@scope/jsii-calc-base",
   "repository": {
@@ -181,11 +176,6 @@
       "name": "IBaseInterface"
     }
   },
-<<<<<<< HEAD
-  "version": "0.16.0",
-  "fingerprint": "KNS4sa5NE8sa+ZHTLtQ2bsrQLZbi36x56mvV2AIZ594="
-=======
   "version": "0.17.0",
-  "fingerprint": "5fkhCkLN3NW/852/Ev17AgjuixpMt+Zq5QauaWnPt3s="
->>>>>>> 7d5d104d
+  "fingerprint": "DDUI6HStojy2shnkcuy/OPKGon00z+H3UmkaetCe9l4="
 }