--- conflicted
+++ resolved
@@ -1,10 +1,6 @@
 {
   "name": "@scope/jsii-calc-base",
-<<<<<<< HEAD
-  "version": "0.20.3",
-=======
   "version": "0.20.4",
->>>>>>> 96d89e1c
   "private": true,
   "description": "An example direct dependency for jsii-calc.",
   "license": "Apache-2.0",
@@ -33,16 +29,6 @@
     "test:update": "npm run build && UPDATE_DIFF=1 npm run test"
   },
   "dependencies": {
-<<<<<<< HEAD
-    "@scope/jsii-calc-base-of-base": "^0.20.3"
-  },
-  "peerDependencies": {
-    "@scope/jsii-calc-base-of-base": "^0.20.3"
-  },
-  "devDependencies": {
-    "jsii": "^0.20.3",
-    "jsii-build-tools": "^0.20.3"
-=======
     "@scope/jsii-calc-base-of-base": "^0.20.4"
   },
   "peerDependencies": {
@@ -51,7 +37,6 @@
   "devDependencies": {
     "jsii": "^0.20.4",
     "jsii-build-tools": "^0.20.4"
->>>>>>> 96d89e1c
   },
   "jsii": {
     "outdir": "dist",
