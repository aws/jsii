{
  "name": "@scope/jsii-calc-base",
  "version": "0.20.4",
  "private": true,
  "description": "An example direct dependency for jsii-calc.",
  "license": "Apache-2.0",
  "author": {
    "name": "Amazon Web Services",
    "url": "https://aws.amazon.com",
    "organization": true
  },
  "homepage": "https://github.com/aws/jsii",
  "bugs": {
    "url": "https://github.com/aws/jsii/issues"
  },
  "repository": {
    "type": "git",
    "url": "https://github.com/aws/jsii.git",
    "directory": "packages/jsii-calc-base"
  },
  "engines": {
    "node": ">= 10.3.0"
  },
  "main": "lib/index.js",
  "types": "lib/index.d.ts",
  "scripts": {
    "build": "jsii && jsii-rosetta",
    "test": "diff-test test/assembly.jsii .jsii",
    "test:update": "npm run build && UPDATE_DIFF=1 npm run test"
  },
  "dependencies": {
    "@scope/jsii-calc-base-of-base": "^0.20.4"
  },
  "peerDependencies": {
    "@scope/jsii-calc-base-of-base": "^0.20.4"
  },
  "devDependencies": {
<<<<<<< HEAD
    "jsii": "^0.20.3",
    "jsii-rosetta": "^0.20.3",
    "jsii-build-tools": "^0.20.3"
=======
    "jsii": "^0.20.4",
    "jsii-build-tools": "^0.20.4"
>>>>>>> cea86776
  },
  "jsii": {
    "outdir": "dist",
    "targets": {
      "java": {
        "package": "software.amazon.jsii.tests.calculator.base",
        "maven": {
          "groupId": "software.amazon.jsii.tests",
          "artifactId": "calculator-base"
        }
      },
      "dotnet": {
        "namespace": "Amazon.JSII.Tests.CalculatorNamespace.BaseNamespace",
        "packageId": "Amazon.JSII.Tests.CalculatorPackageId.BasePackageId"
      },
      "python": {
        "distName": "scope.jsii-calc-base",
        "module": "scope.jsii_calc_base"
      }
    },
    "versionFormat": "short"
  }
}<|MERGE_RESOLUTION|>--- conflicted
+++ resolved
@@ -35,14 +35,9 @@
     "@scope/jsii-calc-base-of-base": "^0.20.4"
   },
   "devDependencies": {
-<<<<<<< HEAD
-    "jsii": "^0.20.3",
-    "jsii-rosetta": "^0.20.3",
-    "jsii-build-tools": "^0.20.3"
-=======
     "jsii": "^0.20.4",
+    "jsii-rosetta": "^0.20.4",
     "jsii-build-tools": "^0.20.4"
->>>>>>> cea86776
   },
   "jsii": {
     "outdir": "dist",
