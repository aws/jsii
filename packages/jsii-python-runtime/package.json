--- conflicted
+++ resolved
@@ -1,10 +1,6 @@
 {
   "name": "jsii-python-runtime",
-<<<<<<< HEAD
-  "version": "0.20.3",
-=======
   "version": "0.20.4",
->>>>>>> 96d89e1c
   "private": true,
   "description": "Python client for jsii runtime",
   "license": "Apache-2.0",
@@ -34,16 +30,9 @@
     "test:update": "UPDATE_DIFF=1 .env/bin/python bin/generate-calc && .env/bin/py.test -v --mypy"
   },
   "dependencies": {
-<<<<<<< HEAD
-    "jsii-build-tools": "^0.20.3",
-    "jsii-calc": "^0.20.3",
-    "jsii-pacmak": "^0.20.3",
-    "jsii-runtime": "^0.20.3"
-=======
     "jsii-build-tools": "^0.20.4",
     "jsii-calc": "^0.20.4",
     "jsii-pacmak": "^0.20.4",
     "jsii-runtime": "^0.20.4"
->>>>>>> 96d89e1c
   }
 }