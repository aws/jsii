{
  "name": "jsii-python-runtime",
<<<<<<< HEAD
  "version": "0.16.0",
  "private": true,
=======
  "private": true,
  "version": "0.17.0",
>>>>>>> 7d5d104d
  "description": "Python client for jsii runtime",
  "license": "Apache-2.0",
  "author": {
    "name": "Amazon Web Services",
    "url": "https://aws.amazon.com"
  },
  "homepage": "git://github.com/aws/jsii",
  "bugs": {
    "url": "git://github.com/aws/jsii"
  },
  "repository": {
    "type": "git",
    "url": "git://github.com/aws/jsii",
    "directory": "packages/jsii-python-runtime"
  },
  "engines": {
    "node": ">=10.3.0"
  },
  "main": "index.js",
  "scripts": {
    "generate": "python3 bin/generate",
    "deps": "python3 -m venv .env && .env/bin/pip install pip==19.0.1 setuptools==40.7.0 wheel==0.32.3 && .env/bin/pip install -r requirements.txt",
    "build": "cp ../../README.md . && npm run generate && npm run deps && .env/bin/python setup.py sdist -d . bdist_wheel -d . && rm -rf build",
    "package": "package-python",
    "test": ".env/bin/python bin/generate-calc && .env/bin/py.test -v --mypy"
  },
  "dependencies": {
    "jsii-build-tools": "file:../jsii-build-tools",
    "jsii-calc": "file:../jsii-calc",
<<<<<<< HEAD
    "jsii-pacmak": "^0.16.0",
    "jsii-runtime": "^0.16.0"
  }
=======
    "jsii-pacmak": "^0.17.0",
    "jsii-runtime": "^0.17.0"
  },
  "repository": {
    "type": "git",
    "url": "git://github.com/aws/jsii"
  },
  "author": {
    "name": "Amazon Web Services",
    "url": "https://aws.amazon.com",
    "organization": true
  },
  "license": "Apache-2.0"
>>>>>>> 7d5d104d
}<|MERGE_RESOLUTION|>--- conflicted
+++ resolved
@@ -1,12 +1,7 @@
 {
   "name": "jsii-python-runtime",
-<<<<<<< HEAD
-  "version": "0.16.0",
+  "version": "0.17.0",
   "private": true,
-=======
-  "private": true,
-  "version": "0.17.0",
->>>>>>> 7d5d104d
   "description": "Python client for jsii runtime",
   "license": "Apache-2.0",
   "author": {
@@ -23,7 +18,7 @@
     "directory": "packages/jsii-python-runtime"
   },
   "engines": {
-    "node": ">=10.3.0"
+    "node": ">= 10.3.0"
   },
   "main": "index.js",
   "scripts": {
@@ -36,23 +31,7 @@
   "dependencies": {
     "jsii-build-tools": "file:../jsii-build-tools",
     "jsii-calc": "file:../jsii-calc",
-<<<<<<< HEAD
-    "jsii-pacmak": "^0.16.0",
-    "jsii-runtime": "^0.16.0"
-  }
-=======
     "jsii-pacmak": "^0.17.0",
     "jsii-runtime": "^0.17.0"
-  },
-  "repository": {
-    "type": "git",
-    "url": "git://github.com/aws/jsii"
-  },
-  "author": {
-    "name": "Amazon Web Services",
-    "url": "https://aws.amazon.com",
-    "organization": true
-  },
-  "license": "Apache-2.0"
->>>>>>> 7d5d104d
+  }
 }