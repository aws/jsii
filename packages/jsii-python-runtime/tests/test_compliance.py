--- conflicted
+++ resolved
@@ -1056,16 +1056,14 @@
     def your_turn(self, bell):
         bell.ring()
 
-<<<<<<< HEAD
+def test_can_obtain_reference_with_overloaded_setter():
+    assert ConfusingToJackson.make_instance() is not None
+
+def test_can_obtain_struct_reference_with_overloaded_setter():
+    assert ConfusingToJackson.make_struct_instance() is not None
+
 def test_null_is_a_valid_optional_list():
     assert DisappointingCollectionSource.MAYBE_LIST is None
 
 def test_null_is_a_valid_optional_map():
-    assert DisappointingCollectionSource.MAYBE_MAP is None
-=======
-def test_can_obtain_reference_with_overloaded_setter():
-    assert ConfusingToJackson.make_instance() is not None
-
-def test_can_obtain_struct_reference_with_overloaded_setter():
-    assert ConfusingToJackson.make_struct_instance() is not None
->>>>>>> a8096b7a
+    assert DisappointingCollectionSource.MAYBE_MAP is None