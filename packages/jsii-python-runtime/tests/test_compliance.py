--- conflicted
+++ resolved
@@ -891,21 +891,20 @@
 def test_receiveInstanceOfPrivateClass():
     assert ReturnsPrivateImplementationOfInterface().private_implementation.success
 
-<<<<<<< HEAD
-@pytest.mark.skip
-def test_objectIdDoesNotGetReallocatedWhenTheConstructorPassesThisOut():
-    class PartiallyInitializedThisConsumerImpl(PartiallyInitializedThisConsumer):
-        def consume_partially_initialized_this(self):
-            return "OK"
-
-    reflector = PartiallyInitializedThisConsumerImpl()
-    obj = ConstructorPassesThisOut(reflector)
-    assert obj is not None
-=======
 def test_eraseUnsetDataValues():
     opts = {
         "option1": "option1"
     }
     assert EraseUndefinedHashValues.does_key_exist(opts, "option1")
     assert not EraseUndefinedHashValues.does_key_exist(opts, "option2")
->>>>>>> dd078310
+
+
+@pytest.mark.skip
+def test_objectIdDoesNotGetReallocatedWhenTheConstructorPassesThisOut():
+    class PartiallyInitializedThisConsumerImpl(PartiallyInitializedThisConsumer):
+        def consume_partially_initialized_this(self):
+            return "OK"
+
+    reflector = PartiallyInitializedThisConsumerImpl()
+    obj = ConstructorPassesThisOut(reflector)
+    assert obj is not None