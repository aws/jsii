import platform

from datetime import datetime, timezone

import pytest

import jsii

from jsii_calc import (
    AbstractClassReturner,
    Add,
    AllTypes,
    AllTypesEnum,
    AsyncVirtualMethods,
    Calculator,
    ClassWithPrivateConstructorAndAutomaticProperties,
    ConfusingToJackson,
    ConsumerCanRingBell,
    ConstructorPassesThisOut,
    DataRenderer,
    Demonstrate982,
    DisappointingCollectionSource,
    DoNotOverridePrivates,
    DoubleTrouble,
    GreetingAugmenter,
    IBellRinger,
    IConcreteBellRinger,
    IFriendlier,
    IFriendlyRandomGenerator,
    IRandomNumberGenerator,
    IInterfaceWithProperties,
    JsiiAgent,
    JSObjectLiteralForInterface,
    JSObjectLiteralToNative,
    Multiply,
    Negate,
    NodeStandardLibrary,
    NullShouldBeTreatedAsUndefined,
    NumberGenerator,
    ObjectWithPropertyProvider,
    PartiallyInitializedThisConsumer,
    Polymorphism,
    Power,
    PythonReservedWords,
    ReferenceEnumFromScopedPackage,
    ReturnsPrivateImplementationOfInterface,
    Statics,
    Sum,
    SyncVirtualMethods,
    UsesInterfaceWithProperties,
    composition,
    EraseUndefinedHashValues,
    EraseUndefinedHashValuesOptions,
    VariadicMethod,
    RootStructValidator,
    StructPassing,
    TopLevelStruct,
    SecondLevelStruct,
    StructA,
    StructB,
    StructUnionConsumer,
    SomeTypeJsii976,
    AnonymousImplementationProvider,
    IAnonymousImplementationProvider
)
from scope.jsii_calc_lib import IFriendly, EnumFromScopedModule, Number


# Note: The names of these test functions have been chosen to map as closely to the
#       Java Compliance tests as possible.
# Note: While we could write more expressive and better tests using the functionality
#       provided to us by pytest, we are making these tests match the Java Compliance
#       Tests as closely as possible to make keeping them in sync easier.


class DerivedFromAllTypes(AllTypes):
    pass


class OverrideAsyncMethods(AsyncVirtualMethods):
    def override_me(self, mult):
        return self.foo() * 2

    def foo(self) -> int:
        """
        Implement another method, which doesn't override anything in the base class.
        This should obviously be possible.
        """
        return 2222


class OverrideAsyncMethodsByBaseClass(OverrideAsyncMethods):
    pass


class OverrideCallsSuper(AsyncVirtualMethods):
    def override_me(self, mult):
        super_ret = super().override_me(mult)
        return super_ret * 10 + 1


class TwoOverrides(AsyncVirtualMethods):
    def override_me(self, mult):
        return 666

    def override_me_too(self):
        return 10


class SyncOverrides(SyncVirtualMethods):

    multiplier = 1
    return_super = False
    call_async = False
    another_the_property = None

    def virtual_method(self, n):
        if self.return_super:
            return super().virtual_method(n)

        if self.call_async:
            obj = OverrideAsyncMethods()
            return obj.call_me()

        return 5 * n * self.multiplier

    @property
    def the_property(self):
        return "I am an override!"

    @the_property.setter
    def the_property(self, value):
        self.another_the_property = value


@jsii.implements(IFriendly)
@jsii.implements(IRandomNumberGenerator)
class SubclassNativeFriendlyRandom(Number):
    def __init__(self):
        super().__init__(908)
        self.next_number = 100

    def hello(self):
        return "SubclassNativeFriendlyRandom"

    def next(self):
        next_ = self.next_number
        self.next_number += 100
        return next_


@jsii.implements(IFriendlyRandomGenerator)
class PureNativeFriendlyRandom:
    """
    In this case, the class does not derive from the JsiiObject hierarchy. It means
    that when we pass it along to javascript, we won't have an objref. This should
    result in creating a new empty javascript object and applying the overrides.

    The newly created objref will need to be stored somewhere (in the engine's object
    map) so that subsequent calls won't create a new object every time.
    """

    next_number = 1000

    def next(self):
        n = self.next_number
        self.next_number += 1000
        return n

    def hello(self):
        return "I am a native!"


class AddTen(Add):
    def __init__(self, value):
        super().__init__(Number(value), Number(10))


class MulTen(Multiply):
    def __init__(self, value):
        super().__init__(Number(value), Number(10))


def test_primitiveTypes():
    types = AllTypes()

    # boolean
    types.boolean_property = True
    assert types.boolean_property

    # string
    types.string_property = "foo"
    assert types.string_property == "foo"

    # number
    types.number_property = 1234
    assert types.number_property == 1234

    # date
    types.date_property = datetime.fromtimestamp(123 / 1000.0, tz=timezone.utc)
    assert types.date_property == datetime.fromtimestamp(123 / 1000.0, tz=timezone.utc)

    # json
    types.json_property = { "Foo": { "bar": 123  } }
    assert types.json_property.get("Foo") == { "bar": 123 }


def test_dates():
    types = AllTypes()

    # strong type
    types.date_property = datetime.fromtimestamp(123 / 1000.0, tz=timezone.utc)
    assert types.date_property == datetime.fromtimestamp(123 / 1000.0, tz=timezone.utc)

    # weak type
    types.any_property = datetime.fromtimestamp(999 / 1000.0, tz=timezone.utc)
    assert types.any_property == datetime.fromtimestamp(999 / 1000.0, tz=timezone.utc)


def test_collectionTypes():
    types = AllTypes()

    # array
    types.array_property = ["Hello", "World"]
    assert types.array_property[1] == "World"

    # map
    map_ = {}
    map_["Foo"] = Number(123)
    types.map_property = map_
    # TODO: No Assertion?


def test_dynamicTypes():
    types = AllTypes()

    # boolean
    types.any_property = False
    assert not types.any_property

    # string
    types.any_property = "String"
    assert types.any_property == "String"

    # number
    types.any_property = 12
    assert types.any_property == 12

    # date
    types.any_property = datetime.fromtimestamp(1234 / 1000.0, tz=timezone.utc)
    assert types.any_property == datetime.fromtimestamp(1234 / 1000.0, tz=timezone.utc)

    # json (notice that when deserialized, it is deserialized as a map).
    types.any_property = {"Goo": ["Hello", {"World": 123}]}
    assert types.any_property.get("Goo")[1].get("World") == 123

    # array
    types.any_property = ["Hello", "World"]
    assert types.any_property[0] == "Hello"
    assert types.any_property[1] == "World"

    # array of any
    types.any_array_property = ["Hybrid", Number(12), 123, False]
    assert types.any_array_property[2] == 123

    # map
    map_ = {}
    map_["MapKey"] = "MapValue"
    types.any_property = map_
    assert types.any_property.get("MapKey") == "MapValue"

    # map of any
    map_["Goo"] = 19_289_812
    types.any_map_property = map_
    types.any_map_property.get("Goo") == 19_289_812

    # classes
    mult = Multiply(Number(10), Number(20))
    types.any_property = mult
    assert types.any_property is mult
    assert isinstance(types.any_property, Multiply)
    assert types.any_property.value == 200


def test_unionTypes():
    types = AllTypes()

    # single valued property
    types.union_property = 1234
    assert types.union_property == 1234

    types.union_property = "Hello"
    assert types.union_property == "Hello"

    types.union_property = Multiply(Number(2), Number(12))
    assert types.union_property.value == 24

    # map
    map_ = {}
    map_["Foo"] = Number(99)
    types.union_map_property = map_
    # TODO: No Assertion?

    # array
    types.union_array_property = [123, Number(33)]
    assert types.union_array_property[1].value == 33


def test_createObjectAndCtorOverloads():
    Calculator()
    Calculator(maximum_value=10)


def test_getSetPrimitiveProperties():
    number = Number(20)

    assert number.value == 20
    assert number.double_value == 40
    assert Negate(Add(Number(20), Number(10))).value == -30
    assert Multiply(Add(Number(5), Number(5)), Number(2)).value == 20
    assert Power(Number(3), Number(4)).value == 3 ** 4
    assert Power(Number(999), Number(1)).value == 999
    assert Power(Number(999), Number(0)).value == 1


def test_callMethods():
    calc = Calculator()

    calc.add(10)
    assert calc.value == 10

    calc.mul(2)
    assert calc.value == 20

    calc.pow(5)
    assert calc.value == 20 ** 5

    calc.neg()
    assert calc.value == -3_200_000


def test_unmarshallIntoAbstractType():
    calc = Calculator()
    calc.add(120)

    assert calc.curr.value == 120


def test_getAndSetNonPrimitiveProperties():
    calc = Calculator()
    calc.add(3_200_000)
    calc.neg()
    calc.curr = Multiply(Number(2), calc.curr)

    assert calc.value == -6_400_000


def test_getAndSetEnumValues():
    calc = Calculator()
    calc.add(9)
    calc.pow(3)

    CompositeOperation = composition.CompositeOperation

    assert calc.string_style == CompositeOperation.CompositionStringStyle.NORMAL

    calc.string_style = CompositeOperation.CompositionStringStyle.DECORATED

    assert calc.string_style == CompositeOperation.CompositionStringStyle.DECORATED
    assert calc.to_string() == "<<[[{{(((1 * (0 + 9)) * (0 + 9)) * (0 + 9))}}]]>>"


def test_useEnumFromScopedModule():
    obj = ReferenceEnumFromScopedPackage()
    assert obj.foo == EnumFromScopedModule.VALUE2
    obj.foo = EnumFromScopedModule.VALUE1
    assert obj.load_foo() == EnumFromScopedModule.VALUE1
    obj.save_foo(EnumFromScopedModule.VALUE2)
    assert obj.foo == EnumFromScopedModule.VALUE2


def test_undefinedAndNull():
    calc = Calculator()
    assert calc.max_value is None
    calc.max_value = None


def test_arrays():
    sum_ = Sum()
    sum_.parts = [Number(5), Number(10), Multiply(Number(2), Number(3))]

    assert sum_.value == 5 + 10 + (2 * 3)
    assert sum_.parts[0].value == 5
    assert sum_.parts[2].value == 6
    assert sum_.to_string() == "(((0 + 5) + 10) + (2 * 3))"


def test_maps():
    calc2 = Calculator()  # Initializer overload (props is optional)
    calc2.add(10)
    calc2.add(20)
    calc2.mul(2)

    assert len(calc2.operations_map.get("add")) == 2
    assert len(calc2.operations_map.get("mul")) == 1
    assert calc2.operations_map.get("add")[1].value == 30


def test_exceptions():
    calc3 = Calculator(initial_value=20, maximum_value=30)
    calc3.add(3)

    assert calc3.value == 23

    with pytest.raises(Exception):
        calc3.add(10)

    calc3.max_value = 40
    calc3.add(10)

    assert calc3.value == 33


def test_unionProperties():
    calc3 = Calculator()
    calc3.union_property = Multiply(Number(9), Number(3))

    assert isinstance(calc3.union_property, Multiply)
    assert calc3.read_union_value() == 9 * 3

    calc3.union_property = Power(Number(10), Number(3))

    assert isinstance(calc3.union_property, Power)
    assert calc3.read_union_value() == 10 ** 3


def test_subclassing():
    calc = Calculator()
    calc.curr = AddTen(33)
    calc.neg()

    assert calc.value == -43


def test_testJSObjectLiteralToNative():
    obj = JSObjectLiteralToNative()
    obj2 = obj.return_literal()

    assert obj2.prop_a == "Hello"
    assert obj2.prop_b == 102


def test_testFluentApiWithDerivedClasses():
    # make sure that fluent API can be assigned to objects from derived classes
    obj = DerivedFromAllTypes()
    obj.string_property = "Hello"
    obj.number_property = 12

    assert obj.string_property == "Hello"
    assert obj.number_property == 12


def test_creationOfNativeObjectsFromJavaScriptObjects():
    """
    See that we can create a native object, pass it JS and then unmarshal
    back without type information.
    """
    types = AllTypes()

    js_obj = Number(44)
    types.any_property = js_obj
    unmarshalled_js_obj = types.any_property
    assert unmarshalled_js_obj.__class__ == Number

    native_obj = AddTen(10)
    types.any_property = native_obj

    result1 = types.any_property
    assert result1 is native_obj

    native_obj2 = MulTen(20)
    types.any_property = native_obj2
    unmarshalled_native_obj = types.any_property
    assert unmarshalled_native_obj.__class__ == MulTen


def test_asyncOverrides_callAsyncMethod():
    obj = AsyncVirtualMethods()
    assert obj.call_me() == 128
    assert obj.override_me(44) == 528


def test_asyncOverrides_overrideAsyncMethod():
    obj = OverrideAsyncMethods()
    assert obj.call_me() == 4452


def test_asyncOverrides_overrideAsyncMethodByParentClass():
    obj = OverrideAsyncMethodsByBaseClass()
    assert obj.call_me() == 4452


def test_asyncOverrides_overrideCallsSuper():
    obj = OverrideCallsSuper()
    assert obj.override_me(12) == 1441
    assert obj.call_me() == 1209


def test_asyncOverrides_twoOverrides():
    obj = TwoOverrides()
    assert obj.call_me() == 684


def test_asyncOverrides_overrideThrows():
    class ThrowingAsyncVirtualMethods(AsyncVirtualMethods):
        def override_me(self, mult):
            raise RuntimeError("Thrown by native code")

    obj = ThrowingAsyncVirtualMethods()

    with pytest.raises(Exception, match="Thrown by native code"):
        obj.call_me()


def test_syncOverrides():
    obj = SyncOverrides()
    assert obj.caller_is_method() == 10 * 5

    # affect the result
    obj.multiplier = 5
    assert obj.caller_is_method() == 10 * 5 * 5

    # verify callbacks are invoked from a property
    assert obj.caller_is_property == 10 * 5 * 5

    # and from an async method
    obj.multiplier = 3
    assert obj.caller_is_async() == 10 * 5 * 3

def test_propertyOverrides_get_set():
    so = SyncOverrides()
    assert so.retrieve_value_of_the_property() == "I am an override!"
    so.modify_value_of_the_property("New Value")
    assert so.another_the_property == "New Value"

def test_propertyOverrides_get_calls_super():
    class SuperSyncVirtualMethods(SyncVirtualMethods):
        @property
        def the_property(self):
            return f"super:{super().the_property}"

        @the_property.setter
        def the_property(self, value):
            super().the_property = value

    so = SuperSyncVirtualMethods()

    assert so.retrieve_value_of_the_property() == "super:initial value"
    assert so.the_property == "super:initial value"

def test_propertyOverrides_set_calls_super():
    class SuperSyncVirtualMethods(SyncVirtualMethods):
        @property
        def the_property(self):
            return super().the_property

        @the_property.setter
        def the_property(self, value):
            #
            # This is the way this was originally coded:
            #   super().the_property = f"{value}:by override"
            # but this causes a problem because of:
            #   https://bugs.python.org/issue14965
            # so now we have this more convoluted form.
            super(self.__class__, self.__class__).the_property.__set__(self, f"{value}:by override")

    so = SuperSyncVirtualMethods()
    so.modify_value_of_the_property("New Value")

    assert so.the_property == "New Value:by override"

def test_propertyOverrides_get_throws():
    class ThrowingSyncVirtualMethods(SyncVirtualMethods):
        @property
        def the_property(self):
            raise RuntimeError("Oh no, this is bad")

        @the_property.setter
        def the_property(self, value):
            super().the_property = value

    so = ThrowingSyncVirtualMethods()

    with pytest.raises(Exception, match="Oh no, this is bad"):
        so.retrieve_value_of_the_property()


def test_propertyOverrides_set_throws():
    class ThrowingSyncVirtualMethods(SyncVirtualMethods):
        @property
        def the_property(self):
            return super().the_property

        @the_property.setter
        def the_property(self, value):
            raise RuntimeError("Exception from overloaded setter")

    so = ThrowingSyncVirtualMethods()

    with pytest.raises(Exception, match="Exception from overloaded setter"):
        so.modify_value_of_the_property("Hii")


def test_propertyOverrides_interfaces():
    @jsii.implements(IInterfaceWithProperties)
    class TInterfaceWithProperties:

        x = None

        @property
        def read_only_string(self):
            return "READ_ONLY_STRING"

        @property
        def read_write_string(self):
            return self.x + "?"

        @read_write_string.setter
        def read_write_string(self, value):
            self.x = value + "!"

    obj = TInterfaceWithProperties()
    interact = UsesInterfaceWithProperties(obj)

    assert interact.just_read() == "READ_ONLY_STRING"
    assert interact.write_and_read("Hello") == "Hello!?"


def test_interfaceBuilder():
    @jsii.implements(IInterfaceWithProperties)
    class TInterfaceWithProperties:

        x = "READ_WRITE"

        @property
        def read_only_string(self):
            return "READ_ONLY"

        @property
        def read_write_string(self):
            return self.x

        @read_write_string.setter
        def read_write_string(self, value):
            self.x = value

    obj = TInterfaceWithProperties()
    interact = UsesInterfaceWithProperties(obj)
    assert interact.just_read() == "READ_ONLY"
    assert interact.write_and_read("Hello") == "Hello"

def test_syncOverrides_callsSuper():
    obj = SyncOverrides()
    assert obj.caller_is_property == 10 * 5
    obj.return_super = True
    assert obj.caller_is_property == 10 * 2


def test_fail_syncOverrides_callsDoubleAsync_method():
    obj = SyncOverrides()
    obj.call_async = True

    # TODO: Error Handling
    with pytest.raises(Exception):
        obj.caller_is_method()


def test_fail_syncOverrides_callsDoubleAsync_propertyGetter():
    obj = SyncOverrides()
    obj.call_async = True

    # TODO: Error Handling
    with pytest.raises(Exception):
        obj.caller_is_property


@pytest.mark.skip
def test_fail_syncOverrides_callsDoubleAsync_propertySetter():
    obj = SyncOverrides()
    obj.call_async = True

    # TODO: Error Handling
    with pytest.raises(Exception):
        obj.caller_is_property = 12


def test_testInterfaces():
    friendly: IFriendly
    friendlier: IFriendlier
    random_number_generator: IRandomNumberGenerator
    friendly_random_generator: IFriendlyRandomGenerator

    add = Add(Number(10), Number(20))
    friendly = add
    assert friendly.hello() == "Hello, I am a binary operation. What's your name?"

    multiply = Multiply(Number(10), Number(30))
    friendly = multiply
    friendlier = multiply
    random_number_generator = multiply
    assert friendly.hello() == "Hello, I am a binary operation. What's your name?"
    assert friendlier.goodbye() == "Goodbye from Multiply!"
    assert random_number_generator.next() == 89

    friendly_random_generator = DoubleTrouble()
    assert friendly_random_generator.hello() == "world"
    assert friendly_random_generator.next() == 12

    poly = Polymorphism()
    assert (
        poly.say_hello(friendly)
        == "oh, Hello, I am a binary operation. What's your name?"
    )
    assert poly.say_hello(friendly_random_generator) == "oh, world"
    assert (
        poly.say_hello(SubclassNativeFriendlyRandom())
        == "oh, SubclassNativeFriendlyRandom"
    )
    assert poly.say_hello(PureNativeFriendlyRandom()) == "oh, I am a native!"


def test_testNativeObjectsWithInterfaces():
    # create a pure and native object, not part of the jsii hierarchy, only implements
    # a jsii interface
    pure_native = PureNativeFriendlyRandom()
    subclassed_native = SubclassNativeFriendlyRandom()
    generator_bound_to_p_subclassed_object = NumberGenerator(subclassed_native)
    generator_bound_to_pure_native = NumberGenerator(pure_native)

    assert generator_bound_to_p_subclassed_object.generator is subclassed_native
    generator_bound_to_p_subclassed_object.is_same_generator(subclassed_native)
    assert generator_bound_to_p_subclassed_object.next_times100() == 10000

    # When we invoke nextTimes100 again, it will use the objref and call into the same
    # object.
    assert generator_bound_to_p_subclassed_object.next_times100() == 20000

    assert generator_bound_to_pure_native.generator is pure_native
    generator_bound_to_pure_native.is_same_generator(pure_native)
    assert generator_bound_to_pure_native.next_times100() == 100_000
    assert generator_bound_to_pure_native.next_times100() == 200_000


def test_testLiteralInterface():
    obj = JSObjectLiteralForInterface()
    friendly = obj.give_me_friendly()
    gen = obj.give_me_friendly_generator()

    assert friendly.hello() == "I am literally friendly!"
    assert gen.hello() == "giveMeFriendlyGenerator"
    assert gen.next() == 42


def test_testInterfaceParameter():
    obj = JSObjectLiteralForInterface()
    friendly = obj.give_me_friendly()
    greeting_augmenter = GreetingAugmenter()

    assert friendly.hello() == "I am literally friendly!"
    assert (
        greeting_augmenter.better_greeting(friendly)
        == "I am literally friendly! Let me buy you a drink!"
    )


def test_statics():
    assert Statics.static_method("Yoyo") == "hello ,Yoyo!"
    assert Statics.instance.value == "default"

    new_statics = Statics("new value")
    Statics.instance = new_statics

    assert Statics.instance is new_statics
    assert Statics.instance.value == "new value"

    assert Statics.non_const_static == 100


def test_consts():
    obj = Statics.CONST_OBJ

    assert Statics.FOO == "hello"
    assert obj.hello() == "world"
    assert Statics.BAR == 1234
    assert Statics.ZOO_BAR.get("hello") == "world"


def test_reservedKeywordsAreSlugifiedInMethodNames():
    obj = PythonReservedWords()
    obj.import_()
    obj.return_()


def test_nodeStandardLibrary():
    obj = NodeStandardLibrary()

    assert obj.fs_read_file() == "Hello, resource!"
    assert obj.fs_read_file_sync() == "Hello, resource! SYNC!"
    assert len(obj.os_platform) > 0
    assert (
        obj.crypto_sha256()
        == "6a2da20943931e9834fc12cfe5bb47bbd9ae43489a30726962b576f4e3993e50"
    )


def test_returnAbstract():
    obj = AbstractClassReturner()
    obj2 = obj.give_me_abstract()

    assert obj2.abstract_method("John") == "Hello, John!!"
    assert obj2.prop_from_interface == "propFromInterfaceValue"
    assert obj2.non_abstract_method() == 42

    iface = obj.give_me_interface()
    assert iface.prop_from_interface == "propFromInterfaceValue"

    assert (
        obj.return_abstract_from_property.abstract_property == "hello-abstract-property"
    )


def test_doNotOverridePrivates_method():
    class TDoNotOverridePrivates(DoNotOverridePrivates):
        def private_method(self):
            return "privateMethod-Override"

    obj = TDoNotOverridePrivates()

    assert obj.private_method_value() == "privateMethod"


def test_doNotOverridePrivates_property_by_name():
    class TDoNotOverridePrivates(DoNotOverridePrivates):
        def private_property(self):
            return "privateProperty-Override"

    obj = TDoNotOverridePrivates()

    assert obj.private_property_value() == "privateProperty"


def test_doNotOverridePrivates_property_getter():
    class TDoNotOverridePrivates(DoNotOverridePrivates):
        @property
        def private_property(self):
            return "privateProperty-Override"

        @private_property.setter
        def private_property(self):
            raise RuntimeError("Boom")

    obj = TDoNotOverridePrivates()

    assert obj.private_property_value() == "privateProperty"

    # verify the setter override is not invoked.
    obj.change_private_property_value("MyNewValue")
    assert obj.private_property_value() == "MyNewValue"


def test_classWithPrivateConstructorAndAutomaticProperties():
    obj = ClassWithPrivateConstructorAndAutomaticProperties.create("Hello", "Bye")
    assert obj.read_write_string == "Bye"
    assert obj.read_only_string == "Hello"


def test_nullShouldBeTreatedAsUndefined():
    obj = NullShouldBeTreatedAsUndefined("hello", None)
    obj.give_me_undefined(None)
    obj.give_me_undefined_inside_an_object(
        this_should_be_undefined=None,
        array_with_three_elements_and_undefined_as_second_argument=[
            "hello",
            None,
            "boom",
        ],
    )
    obj.change_me_to_undefined = None
    obj.verify_property_is_undefined()


def test_testJsiiAgent():
    assert JsiiAgent.jsii_agent == f"Python/{platform.python_version()}"


def test_receiveInstanceOfPrivateClass():
    assert ReturnsPrivateImplementationOfInterface().private_implementation.success

def test_eraseUnsetDataValues():
    opts = EraseUndefinedHashValuesOptions(
        option1="option1"
    )
    assert EraseUndefinedHashValues.does_key_exist(opts, "option1")
    assert not EraseUndefinedHashValues.does_key_exist(opts, "option2")


def test_objectIdDoesNotGetReallocatedWhenTheConstructorPassesThisOut():
    class PartiallyInitializedThisConsumerImpl(PartiallyInitializedThisConsumer):
        def consume_partially_initialized_this(self, obj, dt, en):
            assert obj is not None
            assert isinstance(dt, datetime)
            assert en == AllTypesEnum.THIS_IS_GREAT
            return "OK"

    reflector = PartiallyInitializedThisConsumerImpl()
    obj = ConstructorPassesThisOut(reflector)
    assert obj is not None


def test_variadicMethodCanBeInvoked():
    variadic = VariadicMethod(1)
    assert variadic.as_array(3, 4, 5, 6) == [1, 3, 4, 5, 6]

def test_callbacksCorrectlyDeserializeArguments():
    class DataRendererSubclass(DataRenderer):
        def render_map(self, map):
            return super().render_map(map)
    renderer = DataRendererSubclass()
    assert renderer.render(anumber = 42, astring = "bazinga!") == "{\n  \"anumber\": 42,\n  \"astring\": \"bazinga!\"\n}"

def test_passNestedStruct():
    output = StructPassing.round_trip(123,
            required='hello',
            second_level=SecondLevelStruct(deeper_required_prop='exists'))

    assert output.required == 'hello'
    assert output.optional is None
    assert output.second_level.deeper_required_prop == 'exists'

    # Test stringification
    # Dicts are ordered in Python 3.7+, so this is fine: https://mail.python.org/pipermail/python-dev/2017-December/151283.html
    assert str(output) == "TopLevelStruct(required='hello', second_level=SecondLevelStruct(deeper_required_prop='exists'))"

def test_passNestedScalar():
    output = StructPassing.round_trip(123,
            required='hello',
            second_level=5)

    assert output.required == 'hello'
    assert output.optional is None
    assert output.second_level == 5

def test_passStructsInVariadic():
    output = StructPassing.how_many_var_args_did_i_pass(123,
        TopLevelStruct(required='hello', second_level=1),
        TopLevelStruct(required='bye', second_level=SecondLevelStruct(deeper_required_prop='ciao'))
    )
    assert output == 2

def test_structEquality():
    a = TopLevelStruct(required='bye', second_level=SecondLevelStruct(deeper_required_prop='ciao'))
    b = TopLevelStruct(required='hello', second_level=1),
    c = TopLevelStruct(required='hello', second_level=1),
    d = SecondLevelStruct(deeper_required_prop='exists')

    assert a != b
    assert b == c
    assert a != 5
    assert a != d

def test_correctly_handling_struct_unions():
    a0 = StructA(required_string='Present!', optional_string='Bazinga!')
    a1 = StructA(required_string='Present!', optional_number=1337)
    b0 = StructB(required_string='Present!', optional_boolean=True)
    b1 = StructB(required_string='Present!', optional_struct_a=a1)

    assert StructUnionConsumer.is_struct_a(a0)
    assert StructUnionConsumer.is_struct_a(a1)
    assert not StructUnionConsumer.is_struct_a(b0)
    assert not StructUnionConsumer.is_struct_a(b1)

    assert not StructUnionConsumer.is_struct_b(a0)
    assert not StructUnionConsumer.is_struct_b(a1)
    assert StructUnionConsumer.is_struct_b(b0)
    assert StructUnionConsumer.is_struct_b(b1)

def test_consumer_calls_method_static_objliteral():
    assert ConsumerCanRingBell.static_implemented_by_object_literal(PythonBellRinger())

def test_consumer_calls_method_static_publicclass():
    assert ConsumerCanRingBell.static_implemented_by_public_class(PythonBellRinger())

def test_consumer_calls_method_static_privateclass():
    assert ConsumerCanRingBell.static_implemented_by_private_class(PythonBellRinger())

def test_consumer_calls_method_static_typed_as_class():
    assert ConsumerCanRingBell.static_when_typed_as_class(PythonConcreteBellRinger())

def test_consumer_calls_method_objliteral():
    assert ConsumerCanRingBell().implemented_by_object_literal(PythonBellRinger())

def test_consumer_calls_method_publicclass():
    assert ConsumerCanRingBell().implemented_by_public_class(PythonBellRinger())

def test_consumer_calls_method_privateclass():
    assert ConsumerCanRingBell().implemented_by_private_class(PythonBellRinger())

def test_consumer_calls_method_typed_as_class():
    assert ConsumerCanRingBell().when_typed_as_class(PythonConcreteBellRinger())

def test_can_pass_nested_struct_as_dict():
    # Those shouldn't raise:
    RootStructValidator.validate(string_prop= 'Pickle Rick!!!')
    RootStructValidator.validate(string_prop= 'Pickle Rick!!!', nested_struct= None)
    RootStructValidator.validate(
        string_prop= 'Pickle Rick!!!',
        nested_struct= {
            'number_prop': 1337
        }
    )

def test_can_leverage_indirect_interface_polymorphism():
    provider = AnonymousImplementationProvider()
    assert provider.provide_as_class().value == 1337
    assert provider.provide_as_interface().value == 1337
    assert provider.provide_as_interface().verb() == "to implement"

# https://github.com/aws/jsii/issues/976
def test_return_subclass_that_implements_interface_976():
    obj = SomeTypeJsii976.return_return()
    assert obj.foo == 333

def test_return_subclass_that_implements_interface_976_raises_attributeerror_when_using_non_existent_method():
    obj = SomeTypeJsii976.return_return()
    try:
        print(obj.not_a_real_method_I_swear)
        failed = False
    except AttributeError as err:
        failed = True
        assert err.args[0] == "'<class 'jsii_calc.BaseJsii976'>+<class 'jsii_calc._IReturnJsii976Proxy'>' object has no attribute 'not_a_real_method_I_swear'"
    assert failed

def test_return_anonymous_implementation_of_interface():
    assert SomeTypeJsii976.return_anonymous() is not None

def test_structs_can_be_downcasted_to_parent_type():
    assert Demonstrate982.take_this() is not None
    assert Demonstrate982.take_this_too() is not None

@jsii.implements(IBellRinger)
class PythonBellRinger:
    def your_turn(self, bell):
        bell.ring()

@jsii.implements(IConcreteBellRinger)
class PythonConcreteBellRinger:
    def your_turn(self, bell):
        bell.ring()

<<<<<<< HEAD
def test_can_obtain_reference_with_overloaded_setter():
    assert ConfusingToJackson.make_instance() is not None

def test_can_obtain_struct_reference_with_overloaded_setter():
    assert ConfusingToJackson.make_struct_instance() is not None

def test_null_is_a_valid_optional_list():
    assert DisappointingCollectionSource.MAYBE_LIST is None

def test_null_is_a_valid_optional_map():
    assert DisappointingCollectionSource.MAYBE_MAP is None
=======
def test_can_use_interface_setters():
    obj = ObjectWithPropertyProvider.provide()
    obj.property = 'New Value'
    assert obj.was_set()
>>>>>>> 17f281e5
<|MERGE_RESOLUTION|>--- conflicted
+++ resolved
@@ -1057,7 +1057,6 @@
     def your_turn(self, bell):
         bell.ring()
 
-<<<<<<< HEAD
 def test_can_obtain_reference_with_overloaded_setter():
     assert ConfusingToJackson.make_instance() is not None
 
@@ -1069,9 +1068,8 @@
 
 def test_null_is_a_valid_optional_map():
     assert DisappointingCollectionSource.MAYBE_MAP is None
-=======
+
 def test_can_use_interface_setters():
     obj = ObjectWithPropertyProvider.provide()
     obj.property = 'New Value'
-    assert obj.was_set()
->>>>>>> 17f281e5
+    assert obj.was_set()