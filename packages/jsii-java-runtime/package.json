{
  "name": "jsii-java-runtime",
<<<<<<< HEAD
  "version": "0.20.3",
=======
  "version": "0.20.4",
>>>>>>> 96d89e1c
  "private": true,
  "description": "Java client for jsii runtime",
  "license": "Apache-2.0",
  "author": {
    "name": "Amazon Web Services",
    "url": "https://aws.amazon.com",
    "email": "aws-jsii@amazon.com"
  },
  "homepage": "https://github.com/aws/jsii",
  "bugs": {
    "url": "https://github.com/aws/jsii/issues"
  },
  "repository": {
    "type": "git",
    "url": "https://github.com/aws/jsii.git",
    "directory": "packages/jsii-java-runtime"
  },
  "engines": {
    "node": ">= 10.3.0"
  },
  "main": "lib/index.js",
  "types": "lib/index.d.ts",
  "scripts": {
    "gen": "/bin/bash ./generate.sh",
    "build": "tsc --build && npm run gen && cd project && mvn -B deploy -D altDeploymentRepository=local::default::file://${PWD}/../maven-repo",
    "test": "echo 'Tests are run as part of the build target'",
    "test:update": "UPDATE_DIFF=1 npm run test",
    "package": "package-java"
  },
  "devDependencies": {
<<<<<<< HEAD
    "jsii-build-tools": "^0.20.3",
    "jsii-runtime": "^0.20.3",
=======
    "jsii-build-tools": "^0.20.4",
    "jsii-runtime": "^0.20.4",
>>>>>>> 96d89e1c
    "typescript": "~3.6.4"
  }
}<|MERGE_RESOLUTION|>--- conflicted
+++ resolved
@@ -1,10 +1,6 @@
 {
   "name": "jsii-java-runtime",
-<<<<<<< HEAD
-  "version": "0.20.3",
-=======
   "version": "0.20.4",
->>>>>>> 96d89e1c
   "private": true,
   "description": "Java client for jsii runtime",
   "license": "Apache-2.0",
@@ -35,13 +31,8 @@
     "package": "package-java"
   },
   "devDependencies": {
-<<<<<<< HEAD
-    "jsii-build-tools": "^0.20.3",
-    "jsii-runtime": "^0.20.3",
-=======
     "jsii-build-tools": "^0.20.4",
     "jsii-runtime": "^0.20.4",
->>>>>>> 96d89e1c
     "typescript": "~3.6.4"
   }
 }