--- conflicted
+++ resolved
@@ -6,11 +6,8 @@
   TranslatedSnippet,
   TypeScriptSnippet,
   DEFAULT_TABLET_NAME,
-<<<<<<< HEAD
+  Translation,
   UnknownSnippetMode,
-=======
-  Translation,
->>>>>>> 0d9cf511
 } from '../lib';
 import { TargetLanguage } from '../lib/languages';
 import { fakeAssembly } from './jsii/fake-assembly';
@@ -21,26 +18,18 @@
   location: testSnippetLocation('sample'),
 };
 
-<<<<<<< HEAD
-test('Rosetta object can do live translation', () => {
-  // GIVEN
-  const rosetta = new Rosetta({
-    unknownSnippets: UnknownSnippetMode.TRANSLATE,
-    targetLanguages: [TargetLanguage.PYTHON],
-=======
 describe('Rosetta object can do live translation', () => {
   let rosetta: Rosetta;
   let translated: Translation | undefined;
   beforeEach(() => {
     // GIVEN
     rosetta = new Rosetta({
-      liveConversion: true,
+      unknownSnippets: UnknownSnippetMode.TRANSLATE,
       targetLanguages: [TargetLanguage.PYTHON],
     });
 
     // WHEN
     translated = rosetta.translateSnippet(SAMPLE_CODE, TargetLanguage.PYTHON);
->>>>>>> 0d9cf511
   });
 
   test('output is correct', () => {
