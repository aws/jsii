--- conflicted
+++ resolved
@@ -486,7 +486,6 @@
   }
 });
 
-<<<<<<< HEAD
 test('can use additional dependencies from monorepo', async () => {
   const asm = await TestJsiiModule.fromSource(
     {
@@ -502,42 +501,20 @@
         export class ValueHolder {
           constructor(public readonly theValue: any) { }
         }
-=======
-test('infused examples have no diagnostics', async () => {
-  const otherAssembly = await TestJsiiModule.fromSource(
-    {
-      'index.ts': `
-      /**
-       * ClassA
-       * 
-       * @exampleMetadata infused
-       * @example x
-       */
-      export class ClassA {
-        public someMethod() {
-        }
-      }
->>>>>>> e7f1f1a3
       `,
     },
     {
       name: 'my_assembly',
-<<<<<<< HEAD
       jsii: DUMMY_JSII_CONFIG,
       jsiiRosetta: {
         exampleDependencies: {
           // This relies on the fact that Rosetta will find the package in the monorepo
           otherModule: '*',
         },
-=======
-      jsii: {
-        ...DUMMY_JSII_CONFIG,
->>>>>>> e7f1f1a3
       },
     },
   );
   try {
-<<<<<<< HEAD
     // GIVEN - install some random other module
     await asm.workspace.addDependency(
       await compileJsiiForTest(
@@ -598,7 +575,33 @@
     // THEN -- did not throw an error
   } finally {
     await asm.cleanup();
-=======
+  }
+});
+
+test('infused examples have no diagnostics', async () => {
+  const otherAssembly = await TestJsiiModule.fromSource(
+    {
+      'index.ts': `
+      /**
+       * ClassA
+       *
+       * @exampleMetadata infused
+       * @example x
+       */
+      export class ClassA {
+        public someMethod() {
+        }
+      }
+      `,
+    },
+    {
+      name: 'my_assembly',
+      jsii: {
+        ...DUMMY_JSII_CONFIG,
+      },
+    },
+  );
+  try {
     const cacheToFile = path.join(otherAssembly.moduleDirectory, 'test.tabl.json');
 
     const results = await extract.extractSnippets([otherAssembly.moduleDirectory], {
@@ -610,7 +613,6 @@
     expect(results.diagnostics).toEqual([]);
   } finally {
     await otherAssembly.cleanup();
->>>>>>> e7f1f1a3
   }
 });
 
