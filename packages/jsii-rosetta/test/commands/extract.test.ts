--- conflicted
+++ resolved
@@ -370,7 +370,6 @@
   }
 }
 
-<<<<<<< HEAD
 async function createAssemblyWithDirectories(rootDir?: string, outDir?: string) {
   return TestJsiiModule.fromSource(
     {
@@ -401,11 +400,12 @@
         },
       },
     },
-=======
+  );
+}
+
 function bogusTranslatedSnippet() {
   return TranslatedSnippet.fromTypeScript(
     typeScriptSnippetFromVisibleSource('console.log("hello");', testSnippetLocation('x.ts'), true),
     true,
->>>>>>> 7613b3aa
   );
 }