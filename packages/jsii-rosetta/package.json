{
  "name": "jsii-rosetta",
  "version": "1.44.0-rc.3",
  "description": "Translate TypeScript code snippets to other languages",
  "main": "lib/index.js",
  "bin": {
    "jsii-rosetta": "bin/jsii-rosetta"
  },
  "scripts": {
    "build": "tsc --build && npm run lint",
    "watch": "tsc --build -w",
    "lint": "eslint . --ext .js,.ts --ignore-path=.gitignore --ignore-pattern=examples/* --ignore-pattern=test/translations/*",
    "lint:fix": "yarn lint --fix",
    "test": "jest",
    "test:update": "jest -u",
    "package": "package-js"
  },
  "devDependencies": {
    "@types/commonmark": "^0.27.5",
    "@types/fs-extra": "^9.0.13",
    "@types/jest": "^27.0.2",
    "@types/mock-fs": "^4.13.1",
    "@types/node": "^12.20.28",
    "@types/workerpool": "^6.1.0",
    "eslint": "^7.32.0",
    "jest": "^27.2.4",
    "jsii": "^1.43.0",
    "jsii-build-tools": "^1.43.0",
    "memory-streams": "^0.1.3",
    "mock-fs": "^5.1.1",
    "prettier": "^2.4.1"
  },
  "dependencies": {
<<<<<<< HEAD
    "@jsii/check-node": "1.43.0",
    "@jsii/spec": "^1.43.0",
=======
    "@jsii/check-node": "0.0.0",
    "@jsii/spec": "0.0.0",
>>>>>>> ace0b83a
    "commonmark": "^0.30.0",
    "fs-extra": "^9.1.0",
    "typescript": "~3.9.10",
    "sort-json": "^2.0.0",
    "@xmldom/xmldom": "^0.7.5",
    "workerpool": "^6.1.5",
    "yargs": "^16.2.0",
    "jsii": "0.0.0"
  },
  "license": "Apache-2.0",
  "author": {
    "name": "Amazon Web Services",
    "url": "https://aws.amazon.com",
    "organization": true
  },
  "homepage": "https://github.com/aws/jsii",
  "repository": {
    "type": "git",
    "url": "https://github.com/aws/jsii.git",
    "directory": "packages/jsii-rosetta"
  },
  "engines": {
    "node": ">= 12.7.0"
  }
}<|MERGE_RESOLUTION|>--- conflicted
+++ resolved
@@ -24,20 +24,14 @@
     "@types/workerpool": "^6.1.0",
     "eslint": "^7.32.0",
     "jest": "^27.2.4",
-    "jsii": "^1.43.0",
-    "jsii-build-tools": "^1.43.0",
+    "jsii-build-tools": "0.0.0",
     "memory-streams": "^0.1.3",
     "mock-fs": "^5.1.1",
     "prettier": "^2.4.1"
   },
   "dependencies": {
-<<<<<<< HEAD
-    "@jsii/check-node": "1.43.0",
-    "@jsii/spec": "^1.43.0",
-=======
     "@jsii/check-node": "0.0.0",
     "@jsii/spec": "0.0.0",
->>>>>>> ace0b83a
     "commonmark": "^0.30.0",
     "fs-extra": "^9.1.0",
     "typescript": "~3.9.10",
