{
  "name": "jsii-rosetta",
  "version": "0.20.8",
  "description": "Translate TypeScript code snippets to other languages",
  "main": "lib/index.js",
  "bin": {
    "jsii-rosetta": "bin/jsii-rosetta"
  },
  "scripts": {
    "build": "tsc --build && npm run lint",
    "watch": "tsc --build -w",
<<<<<<< HEAD
    "lint": "eslint . --ext .js,.ts --ignore-path=.gitignore --ignore-pattern=examples/* --ignore-pattern=test/translations/*",
=======
    "lint": "eslint . --ext .js,.ts --ignore-path=.gitignore --ignore-pattern=examples/*",
>>>>>>> 958fbab4
    "test": "jest",
    "test:update": "jest -u",
    "package": "package-js"
  },
  "devDependencies": {
    "@types/commonmark": "^0.27.4",
    "@types/fs-extra": "^8.0.1",
    "@types/jest": "^24.0.23",
    "@types/mock-fs": "^4.10.0",
    "@types/node": "^10.17.6",
    "@types/yargs": "^13.0.3",
    "eslint": "^6.7.1",
    "jest": "^24.9.0",
    "jsii": "^0.20.8",
    "jsii-build-tools": "^0.20.8",
    "memory-streams": "^0.1.3",
    "mock-fs": "^4.10.4",
    "typescript": "~3.7.2"
  },
  "dependencies": {
    "commonmark": "^0.29.0",
    "fs-extra": "^8.1.0",
<<<<<<< HEAD
    "jsii-spec": "^0.20.8",
=======
    "@jsii/spec": "^0.20.8",
>>>>>>> 958fbab4
    "typescript": "~3.7.2",
    "yargs": "^15.0.2"
  },
  "jest": {
    "moduleFileExtensions": [
      "js"
    ],
    "collectCoverageFrom": [
      "lib/**/*.js"
    ],
    "collectCoverage": true,
    "coverageReporters": [
      "json",
      "lcov",
      "text",
      "clover",
      "html"
    ],
    "coverageThreshold": {
      "global": {
        "branches": 70,
        "statements": 70
      }
    }
  },
  "license": "Apache-2.0",
  "author": {
    "name": "Amazon Web Services",
    "url": "https://aws.amazon.com",
    "organization": true
  },
  "homepage": "https://github.com/aws/jsii",
  "repository": {
    "type": "git",
    "url": "https://github.com/aws/jsii.git",
    "directory": "packages/jsii-rosetta"
  },
  "engines": {
    "node": ">= 10.5.0"
  }
}<|MERGE_RESOLUTION|>--- conflicted
+++ resolved
@@ -9,11 +9,7 @@
   "scripts": {
     "build": "tsc --build && npm run lint",
     "watch": "tsc --build -w",
-<<<<<<< HEAD
     "lint": "eslint . --ext .js,.ts --ignore-path=.gitignore --ignore-pattern=examples/* --ignore-pattern=test/translations/*",
-=======
-    "lint": "eslint . --ext .js,.ts --ignore-path=.gitignore --ignore-pattern=examples/*",
->>>>>>> 958fbab4
     "test": "jest",
     "test:update": "jest -u",
     "package": "package-js"
@@ -36,11 +32,7 @@
   "dependencies": {
     "commonmark": "^0.29.0",
     "fs-extra": "^8.1.0",
-<<<<<<< HEAD
-    "jsii-spec": "^0.20.8",
-=======
     "@jsii/spec": "^0.20.8",
->>>>>>> 958fbab4
     "typescript": "~3.7.2",
     "yargs": "^15.0.2"
   },
