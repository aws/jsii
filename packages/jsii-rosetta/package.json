--- conflicted
+++ resolved
@@ -17,12 +17,8 @@
     "@types/commonmark": "^0.27.4",
     "@types/fs-extra": "^8.0.1",
     "@types/jest": "^24.0.23",
-<<<<<<< HEAD
+    "@types/mock-fs": "^4.10.0",
     "@types/node": "^10.17.5",
-=======
-    "@types/mock-fs": "^4.10.0",
-    "@types/node": "^10.17.4",
->>>>>>> bc27018d
     "@types/yargs": "^13.0.3",
     "jest": "^24.9.0",
     "jsii": "^0.20.8",
@@ -33,13 +29,8 @@
   "dependencies": {
     "commonmark": "^0.29.0",
     "fs-extra": "^8.1.0",
-<<<<<<< HEAD
+    "jsii-spec": "^0.20.8",
     "typescript": "~3.7.2",
-    "jsii-spec": "^0.20.0",
-=======
-    "jsii-spec": "^0.20.8",
-    "typescript": "~3.6.4",
->>>>>>> bc27018d
     "yargs": "^14.2.0"
   },
   "jest": {
