{
  "name": "jsii-rosetta",
  "version": "0.0.0",
  "description": "Translate TypeScript code snippets to other languages",
  "main": "lib/index.js",
  "bin": {
    "jsii-rosetta": "bin/jsii-rosetta"
  },
  "scripts": {
    "build": "tsc --build && npm run lint",
    "watch": "tsc --build -w",
    "lint": "eslint . --ext .js,.ts --ignore-path=.gitignore --ignore-pattern=examples/* --ignore-pattern=test/translations/*",
    "lint:fix": "yarn lint --fix",
    "test": "jest",
    "test:update": "jest -u",
    "package": "package-js"
  },
  "devDependencies": {
    "@types/commonmark": "^0.27.5",
    "@types/fs-extra": "^9.0.13",
    "@types/jest": "^27.4.0",
    "@types/mock-fs": "^4.13.1",
    "@types/node": "^12.20.43",
    "@types/workerpool": "^6.1.0",
<<<<<<< HEAD
    "@types/semver": "^7.3.9",
    "eslint": "^8.6.0",
=======
    "eslint": "^8.8.0",
>>>>>>> c36b67cb
    "jest": "^27.4.7",
    "jsii-build-tools": "0.0.0",
    "memory-streams": "^0.1.3",
    "mock-fs": "^5.1.2",
    "prettier": "^2.5.1"
  },
  "dependencies": {
    "@jsii/check-node": "0.0.0",
    "@jsii/spec": "0.0.0",
    "commonmark": "^0.30.0",
    "fs-extra": "^9.1.0",
    "typescript": "~3.9.10",
    "sort-json": "^2.0.0",
    "@xmldom/xmldom": "^0.8.0",
    "workerpool": "^6.2.0",
    "yargs": "^16.2.0",
    "semver": "^7.3.5",
    "semver-intersect": "^1.4.0",
    "fast-glob": "^3.2.7",
    "jsii": "0.0.0"
  },
  "license": "Apache-2.0",
  "author": {
    "name": "Amazon Web Services",
    "url": "https://aws.amazon.com",
    "organization": true
  },
  "homepage": "https://github.com/aws/jsii",
  "repository": {
    "type": "git",
    "url": "https://github.com/aws/jsii.git",
    "directory": "packages/jsii-rosetta"
  },
  "engines": {
    "node": ">= 12.7.0"
  }
}<|MERGE_RESOLUTION|>--- conflicted
+++ resolved
@@ -22,12 +22,8 @@
     "@types/mock-fs": "^4.13.1",
     "@types/node": "^12.20.43",
     "@types/workerpool": "^6.1.0",
-<<<<<<< HEAD
     "@types/semver": "^7.3.9",
-    "eslint": "^8.6.0",
-=======
     "eslint": "^8.8.0",
->>>>>>> c36b67cb
     "jest": "^27.4.7",
     "jsii-build-tools": "0.0.0",
     "memory-streams": "^0.1.3",
