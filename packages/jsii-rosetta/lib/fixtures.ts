import * as fs from 'fs-extra';
import * as path from 'path';
<<<<<<< HEAD
import * as ts from 'typescript';
=======

>>>>>>> 4bbb76e7
import { TypeScriptSnippet, SnippetParameters } from './snippet';

/**
 * Complete snippets with fixtures, if required
 */
export function fixturize(snippet: TypeScriptSnippet): TypeScriptSnippet {
  let source = snippet.visibleSource;
  const parameters = snippet.parameters ?? {};

  const directory = parameters[SnippetParameters.$PROJECT_DIRECTORY];
  if (!directory) {
    return snippet;
  }

  const literateSource = parameters[SnippetParameters.LITERATE_SOURCE];
  if (literateSource) {
    // Compatibility with the "old school" example inclusion mechanism.
    // Completely load this file and attach a parameter with its directory.
    source = loadLiterateSource(directory, literateSource);
    parameters[SnippetParameters.$COMPILATION_DIRECTORY] = path.join(
      directory,
      path.dirname(literateSource),
    );
  } else if (parameters[SnippetParameters.FIXTURE]) {
    // Explicitly request a fixture
    source = loadAndSubFixture(directory, parameters.fixture, source, true);
  } else if (parameters[SnippetParameters.NO_FIXTURE] === undefined) {
    // Didn't explicitly request no fixture
    source = loadAndSubFixture(directory, 'default', source, false, parameters);
  }

  return {
    visibleSource: snippet.visibleSource,
    completeSource: source,
    where: snippet.where,
    parameters,
  };
}

function loadLiterateSource(directory: string, literateFileName: string) {
  const fullPath = path.join(directory, literateFileName);
  const exists = fs.existsSync(fullPath);
  if (!exists) {
    // This couldn't really happen in practice, but do the check anyway
    throw new Error(
      `Sample uses literate source ${literateFileName}, but not found: ${fullPath}`,
    );
  }
  return fs.readFileSync(fullPath, { encoding: 'utf-8' });
}

function loadAndSubFixture(
  directory: string,
  fixtureName: string,
  source: string,
  mustExist: boolean,
  {
    [SnippetParameters.ASSEMBLY]: assembly,
    [SnippetParameters.TYPE_NAME]: typeName,
  }: {
    [SnippetParameters.ASSEMBLY]?: string;
    [SnippetParameters.TYPE_NAME]?: string;
  } = {},
) {
  const fixtureFileName = path.join(
    directory,
    `rosetta/${fixtureName}.ts-fixture`,
  );
  const exists = fs.existsSync(fixtureFileName);
  if (!exists && mustExist) {
    throw new Error(
      `Sample uses fixture ${fixtureName}, but not found: ${fixtureFileName}`,
    );
  }
  if (!exists) {
    const additions = new Array<string>();
    if (assembly) {
      // "Simplify" the assembly name, keeping only the alphanumeric tail of it
      const importName = assembly.replace(
        /^(?:.*[^a-z0-9])?([a-z0-9]+)$/i,
        '$1',
      );
      additions.push(`import * as ${importName} from '${assembly}';`);
      if (typeName) {
        additions.push(
          `const ${typeNameToInstanceName(
            typeName,
          )}: ${importName}.${typeName} = undefined as any;`,
        );
      }
    }
    return [...additions, '/// !show', source, '/// !hide'].join('\n');
  }
  const fixtureContents = fs.readFileSync(fixtureFileName, {
    encoding: 'utf-8',
  });

  const subRegex = /\/\/\/ here/i;
  if (!subRegex.test(fixtureContents)) {
    throw new Error(`Fixture does not contain '/// here': ${fixtureFileName}`);
  }

  const { imports, rest } = sliceImports(source);

  const result = fixtureContents.replace(
    subRegex,
    `/// !show\n${rest}\n/// !hide`,
  );
  return imports ? `/// !show\n${imports}\n/// !hide\n${result}` : result;

  /**
   * Given a (possibly qualified) type name, return an variable (instance) name
   * by un-qualifying the type name, and converting the resulting name to
   * camelCase (by down-casing the first letter).
   *
   * @param typeName the (possibly qualified) name of a type
   *
   * @returns a variable name
   */
  function typeNameToInstanceName(typeName: string): string {
    const parts = typeName.split('.');
    const unqualified = parts[parts.length - 1];
    const [first, ...rest] = unqualified;
    return `${first.toLowerCase()}${rest.join('')}`;
  }
}

/**
 * When embedding code fragments in a fixture, "import" statements must be
 * hoisted up to the top of the resulting document, as TypeScript only allows
 * those to be present in the top-level context of an ESM.
 *
 * @param source a block of TypeScript source
 *
 * @returns an object containing the import statements on one end, and the rest
 *          on the other hand.
 */
function sliceImports(source: string): { imports: string; rest: string } {
  let imports = '';
  let rest = '';

  const sourceFile = ts.createSourceFile(
    'index.ts',
    source,
    ts.ScriptTarget.Latest,
    true,
    ts.ScriptKind.TS,
  );
  for (const statement of sourceFile.statements) {
    switch (statement.kind) {
      case ts.SyntaxKind.ImportDeclaration:
      case ts.SyntaxKind.ImportEqualsDeclaration:
        imports += statement.getFullText(sourceFile);
        break;
      default:
        rest += statement.getFullText(sourceFile);
    }
  }

  return { imports, rest };
}<|MERGE_RESOLUTION|>--- conflicted
+++ resolved
@@ -1,10 +1,7 @@
 import * as fs from 'fs-extra';
 import * as path from 'path';
-<<<<<<< HEAD
 import * as ts from 'typescript';
-=======
 
->>>>>>> 4bbb76e7
 import { TypeScriptSnippet, SnippetParameters } from './snippet';
 
 /**
