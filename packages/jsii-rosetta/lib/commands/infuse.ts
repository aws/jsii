import * as spec from '@jsii/spec';
import * as fs from 'fs-extra';
import * as path from 'path';

import {
  loadAssemblies,
  replaceAssembly,
  loadAllDefaultTablets,
  LoadedAssembly,
  allTypeScriptSnippets,
} from '../jsii/assemblies';
import { renderMetadataline, TypeScriptSnippet } from '../snippet';
import { SnippetSelector, mean, meanLength, shortest, longest } from '../snippet-selectors';
import { snippetKey } from '../tablets/key';
import { LanguageTablet, TranslatedSnippet, DEFAULT_TABLET_NAME } from '../tablets/tablets';
import { isDefined, mkDict, indexBy } from '../util';

export interface InfuseResult {
  readonly coverageResults: Record<string, InfuseTypes>;
}

export interface InfuseTypes {
  readonly types: number;
  readonly typesWithInsertedExamples: number;
}

export interface InfuseOptions {
  readonly logFile?: string;

  /**
   * Where to read additional translations
   */
  readonly cacheFromFile?: string;

  /**
   * In addition to the implicit tablets, also write all added examples to this additional output tablet
   */
  readonly cacheToFile?: string;
}

export const DEFAULT_INFUSION_RESULTS_NAME = 'infusion-results.html';

const ADDITIONAL_SELECTORS: Record<string, SnippetSelector> = { meanLength, shortest, longest };

class DefaultRecord<A> {
  public readonly index: Record<string, A[]> = {};

  public add(key: string, value: A) {
    if (!this.index[key]) {
      this.index[key] = [];
    }
    this.index[key].push(value);
  }
}

/**
 * Infuse will analyze the snippets in a set of tablets, and update the assembly to add
 * examples to types that don't have any yet, based on snippets that use the given type.
 */
export async function infuse(assemblyLocations: string[], options?: InfuseOptions): Promise<InfuseResult> {
  let stream: fs.WriteStream | undefined = undefined;
  if (options?.logFile) {
    // Create stream for html file and insert some styling
    stream = fs.createWriteStream(options.logFile, { encoding: 'utf-8' });
    startFile(stream);
  }

  // Load tablet file and assemblies
  const assemblies = await loadAssemblies(assemblyLocations, false);
  const defaultTablets = await loadAllDefaultTablets(assemblies);

  const availableTranslations = new LanguageTablet();
  if (options?.cacheFromFile) {
    availableTranslations.addTablet(await LanguageTablet.fromOptionalFile(options.cacheFromFile));
  }
  availableTranslations.addTablets(...Object.values(defaultTablets));

  const { translationsByFqn, originalsByKey } = availableSnippetsPerFqn(assemblies, availableTranslations);

  const additionalOutputTablet = options?.cacheToFile
    ? await LanguageTablet.fromOptionalFile(options?.cacheToFile)
    : new LanguageTablet();

  const coverageResults = mkDict(
    await Promise.all(
      assemblies.map(async ({ assembly, directory }) => {
        stream?.write(`<h1>${assembly.name}</h1>\n`);

        const implicitTablet = defaultTablets[directory];
        if (!implicitTablet) {
          throw new Error(`No tablet found for ${directory}`);
        }

        let insertedExamples = 0;
        const filteredTypes = filterForTypesWithoutExamples(assembly.types ?? {});
        for (const [typeFqn, type] of Object.entries(filteredTypes)) {
          const available = translationsByFqn[typeFqn];
          if (!available) {
            continue;
          }

          const example = pickBestExample(typeFqn, available, stream);
          const original = originalsByKey[example.key];
          insertExample(example, original, type, [implicitTablet, additionalOutputTablet]);
          insertedExamples++;
        }

        if (insertedExamples > 0) {
          // Save the updated assembly and implicit tablets
          // eslint-disable-next-line no-await-in-loop
          await Promise.all([
            replaceAssembly(assembly, directory),
            implicitTablet.save(path.join(directory, DEFAULT_TABLET_NAME)),
          ]);
        }

        return [
          directory,
          {
            types: Object.keys(filteredTypes).length,
            typesWithInsertedExamples: insertedExamples,
          } as InfuseTypes,
        ] as const;
      }),
    ),
  );

  stream?.close();

  // If we copied examples onto different types, we'll also have inserted new snippets
  // with different keys into the tablet. We must now write the updated tablet somewhere.
  if (options?.cacheToFile) {
    await additionalOutputTablet.save(options.cacheToFile);
  }

  return {
    coverageResults: coverageResults,
  };
}

function pickBestExample(typeFqn: string, choices: TranslatedSnippet[], logStream?: fs.WriteStream) {
  const meanResult = mean(choices);
  if (logStream) {
    const selected = Object.entries(ADDITIONAL_SELECTORS).map(([name, fn]) => [name, fn(choices)] as const);
    const selectedFromSelector = {
      ...makeDict(selected),
      mean: meanResult,
    };
    logOutput(logStream, typeFqn, createHtmlEntry(selectedFromSelector));
  }
  return meanResult;
}

function startFile(stream: fs.WriteStream) {
  stream.write('<style>\n');
  stream.write('h2 { color: blue; clear: both; }\n');
  stream.write('h1 { color: red; clear: both; }\n');
  stream.write(
    'div { float: left; height: 31em; width: 22em; overflow: auto; margin: 1em; background-color: #ddd; }\n',
  );
  stream.write(
    'pre { float: left; height: 30em; width: 25em; overflow: auto; padding: 0.5em; background-color: #ddd; }\n',
  );
  stream.write('</style>\n');
}

function createHtmlEntry(results: Record<string, TranslatedSnippet>): Record<string, string[]> {
  const entry = new DefaultRecord<string>();
  for (const [key, value] of Object.entries(results)) {
    entry.add(value.originalSource.source, key);
  }
  return entry.index;
}

function logOutput(stream: fs.WriteStream | undefined, typeFqn: string, algorithmMap: Record<string, string[]>) {
  stream?.write(`<h2>${typeFqn}</h2>\n`);
  for (const [key, value] of Object.entries(algorithmMap)) {
    stream?.write(`<div class="snippet"><h3>${value.toString()}</h3>\n<pre>${key}</pre>\n</div>\n`);
  }
  for (let i = 0; i < 4 - Object.keys(algorithmMap).length; i++) {
    stream?.write('<div class="padding"></div>\n');
  }
}

function filterForTypesWithoutExamples(types: { [fqn: string]: spec.Type }): Record<string, spec.Type> {
  const filteredTypes: Record<string, spec.Type> = {};
  for (const [typeFqn, type] of Object.entries(types)) {
    // Ignore Interfaces that contain only properties
    if (type.kind === spec.TypeKind.Interface && !type.datatype) {
      continue;
    }
    // Already has example
    if (type.docs?.example !== undefined) {
      continue;
    }
    filteredTypes[typeFqn] = type;
  }
  return filteredTypes;
}

/**
 * Insert an example into the docs of a type, and insert it back into the tablet under a new key
 */
<<<<<<< HEAD
export function insertExample(example: TranslatedSnippet, type: spec.Type, tablet: LanguageTablet): void {
=======
function insertExample(
  example: TranslatedSnippet,
  original: TypeScriptSnippet | undefined,
  type: spec.Type,
  tablets: LanguageTablet[],
): void {
  const parameters = {
    ...original?.parameters,
    infused: '',
  };
  // exampleMetadata should always be nonempty since we always have a parameter.
  const exampleMetadata = renderMetadataline(parameters) ?? '';

>>>>>>> 309da85b
  if (type.docs) {
    type.docs.example = example.originalSource.source;
    type.docs.custom = { ...type.docs.custom, exampleMetadata };
  } else {
    type.docs = {
      example: example.originalSource.source,
      custom: { exampleMetadata },
    };
  }

  for (const tablet of tablets) {
    tablet.addSnippet(
      example.withLocation({
        api: { api: 'type', fqn: type.fqn },
        field: { field: 'example' },
      }),
    );
  }
}

/**
 * Return a map of FQN -> snippet keys that exercise that FQN.
 *
 * For a snippet to qualify, it must both:
 *
 * a) be current (i.e.: exist in the input assemblies)
 * b) have been analyzed (i.e.: exist in one of the translated tablets)
 *
 * Returns a map of fqns to a list of keys that represent snippets that include the fqn.
 */
function availableSnippetsPerFqn(asms: readonly LoadedAssembly[], translationsTablet: LanguageTablet) {
  const ret = new DefaultRecord<TranslatedSnippet>();

  const originalsByKey = indexBy(allTypeScriptSnippets(asms), snippetKey);

  const translations = Object.keys(originalsByKey)
    .map((key) => translationsTablet.tryGetSnippet(key))
    .filter(isDefined);

  for (const trans of translations) {
    for (const fqn of trans.snippet.fqnsReferenced ?? []) {
      ret.add(fqn, trans);
    }
  }

  return { originalsByKey, translationsByFqn: ret.index };
}

function makeDict<A>(xs: Array<readonly [string, A]>): Record<string, A> {
  const ret: Record<string, A> = {};
  for (const [str, a] of xs) {
    ret[str] = a;
  }
  return ret;
}<|MERGE_RESOLUTION|>--- conflicted
+++ resolved
@@ -201,9 +201,6 @@
 /**
  * Insert an example into the docs of a type, and insert it back into the tablet under a new key
  */
-<<<<<<< HEAD
-export function insertExample(example: TranslatedSnippet, type: spec.Type, tablet: LanguageTablet): void {
-=======
 function insertExample(
   example: TranslatedSnippet,
   original: TypeScriptSnippet | undefined,
@@ -217,7 +214,6 @@
   // exampleMetadata should always be nonempty since we always have a parameter.
   const exampleMetadata = renderMetadataline(parameters) ?? '';
 
->>>>>>> 309da85b
   if (type.docs) {
     type.docs.example = example.originalSource.source;
     type.docs.custom = { ...type.docs.custom, exampleMetadata };
