--- conflicted
+++ resolved
@@ -38,20 +38,19 @@
   readonly trimCache?: boolean;
 
   /**
-<<<<<<< HEAD
+   * Write translations to implicit tablets (`.jsii.tabl.json`)
+   *
+   * @default true
+   */
+  readonly writeToImplicitTablets?: boolean;
+
+  /**
    * What directory to compile the samples in
    *
    * @default - Rosetta manages the compilation directory
    * @deprecated Samples declare their own dependencies instead
    */
   readonly compilationDirectory?: string;
-=======
-   * Write translations to implicit tablets (`.jsii.tabl.json`)
-   *
-   * @default true
-   */
-  readonly writeToImplicitTablets?: boolean;
->>>>>>> cb9446a4
 
   /**
    * Make a translator (just for testing)
@@ -90,11 +89,7 @@
   logging.info(`Loading ${assemblyLocations.length} assemblies`);
   const assemblies = await loadAssemblies(assemblyLocations, options.validateAssemblies ?? false);
 
-<<<<<<< HEAD
-  let snippets = Array.from(await allTypeScriptSnippets(assemblies, loose));
-=======
-  let snippets = Array.from(allTypeScriptSnippets(assemblies, options.loose));
->>>>>>> cb9446a4
+  let snippets = Array.from(await allTypeScriptSnippets(assemblies, options.loose));
   if (only.length > 0) {
     snippets = filterSnippets(snippets, only);
   }
