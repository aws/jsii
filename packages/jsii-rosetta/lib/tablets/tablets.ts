import * as fs from 'fs-extra';
<<<<<<< HEAD
import * as path from 'node:path';
import * as zlib from 'node:zlib';
=======
import * as path from 'path';
>>>>>>> 8d844400

import { TargetLanguage } from '../languages';
import * as logging from '../logging';
import { TypeScriptSnippet, SnippetLocation, completeSource } from '../snippet';
import { mapValues, Mutable } from '../util';
import { snippetKey } from './key';
import { TabletSchema, TranslatedSnippetSchema, ORIGINAL_SNIPPET_KEY } from './schema';

// eslint-disable-next-line @typescript-eslint/no-require-imports,@typescript-eslint/no-var-requires
const TOOL_VERSION = require('../../package.json').version;

/**
 * The default name of the tablet file
 */
export const DEFAULT_TABLET_NAME = '.jsii.tabl.json';

/**
 * The default name of the compressed tablet file
 */
export const DEFAULT_TABLET_NAME_COMPRESSED = '.jsii.tabl.json.gz';

export const CURRENT_SCHEMA_VERSION = '2';

/**
 * A tablet containing various snippets in multiple languages
 */
export class LanguageTablet {
  /**
   * Load a tablet from a file
   */
  public static async fromFile(filename: string) {
    const ret = new LanguageTablet();
    await ret.load(filename);
    return ret;
  }

  /**
   * Load a tablet from a file that may not exist
   *
   * Will return an empty tablet if the file does not exist
   */
  public static async fromOptionalFile(filename: string) {
    const ret = new LanguageTablet();
    if (fs.existsSync(filename)) {
      try {
        await ret.load(filename);
      } catch (e: any) {
        logging.warn(`${filename}: ${e}`);
      }
    }
    return ret;
  }

  private readonly snippets: Record<string, TranslatedSnippet> = {};

  /**
   * Add one or more snippets to this tablet
   */
  public addSnippets(...snippets: TranslatedSnippet[]) {
    for (const snippet of snippets) {
      const existingSnippet = this.snippets[snippet.key];
      this.snippets[snippet.key] = existingSnippet ? existingSnippet.mergeTranslations(snippet) : snippet;
    }
  }

  /**
   * Add one snippet to this tablet
   *
   * @deprecated use addSnippets instead
   */
  public addSnippet(snippet: TranslatedSnippet) {
    this.addSnippets(snippet);
  }

  public get snippetKeys() {
    return Object.keys(this.snippets);
  }

  /**
   * Add all snippets from the given tablets into this one
   */
  public addTablets(...tablets: LanguageTablet[]) {
    for (const tablet of tablets) {
      for (const snippet of Object.values(tablet.snippets)) {
        this.addSnippet(snippet);
      }
    }
  }

  /**
   * Add all snippets from the given tablet into this one
   *
   * @deprecated Use `addTablets()` instead.
   */
  public addTablet(tablet: LanguageTablet) {
    this.addTablets(tablet);
  }

  public tryGetSnippet(key: string): TranslatedSnippet | undefined {
    return this.snippets[key];
  }

  /**
   * Look up a single translation of a source snippet
   *
   * @deprecated Use `lookupTranslationBySource` instead.
   */
  public lookup(typeScriptSource: TypeScriptSnippet, language: TargetLanguage): Translation | undefined {
    return this.lookupTranslationBySource(typeScriptSource, language);
  }

  /**
   * Look up a single translation of a source snippet
   */
  public lookupTranslationBySource(
    typeScriptSource: TypeScriptSnippet,
    language: TargetLanguage,
  ): Translation | undefined {
    const snippet = this.snippets[snippetKey(typeScriptSource)];
    return snippet?.get(language);
  }

  /**
   * Lookup the translated verion of a TypeScript snippet
   */
  public lookupBySource(typeScriptSource: TypeScriptSnippet): TranslatedSnippet | undefined {
    return this.snippets[snippetKey(typeScriptSource)];
  }

  /**
   * Load the tablet from a file. Will automatically detect if the file is in
   * compression format ('.gz') and gunzip if it is.
   */
  public async load(filename: string) {
    let obj: TabletSchema | any = {};
    if (path.extname(filename) === '.gz') {
      obj = JSON.parse(zlib.gunzipSync(await fs.readFile(filename)).toString()) as TabletSchema;
    } else {
      obj = (await fs.readJson(filename, { encoding: 'utf-8' })) as TabletSchema;
    }

    if (!obj.toolVersion || !obj.snippets) {
      throw new Error(`File '${filename}' does not seem to be a Tablet file`);
    }

    if (obj.version !== CURRENT_SCHEMA_VERSION) {
      // If we're ever changing the schema version in a backwards incompatible way,
      // do upconversion here.
      throw new Error(
        `Tablet file '${filename}' has schema version '${obj.version}', this program expects '${CURRENT_SCHEMA_VERSION}'`,
      );
    }

    Object.assign(this.snippets, mapValues(obj.snippets, TranslatedSnippet.fromSchema));
  }

  public get count() {
    return Object.keys(this.snippets).length;
  }

  public get translatedSnippets() {
    return Object.values(this.snippets);
  }

  /**
   * Saves the tablet schema to a file. If the filename has a '.gz' extension the tablet
   * schema will be compressed, otherwise the tablet schema will be written in raw json.
   */
  public async save(filename: string) {
    await fs.mkdirp(path.dirname(filename));

    if (path.extname(filename) === '.gz') {
      await fs.writeFile(filename, zlib.gzipSync(JSON.stringify(this.toSchema())));
    } else {
      await fs.writeJson(filename, this.toSchema(), {
        encoding: 'utf-8',
        spaces: 2,
      });
    }
  }

  private toSchema(): TabletSchema {
    return {
      version: CURRENT_SCHEMA_VERSION,
      toolVersion: TOOL_VERSION,
      snippets: mapValues(this.snippets, (s) => s.snippet),
    };
  }
}

/**
 * Mutable operations on an underlying TranslatedSnippetSchema
 */
export class TranslatedSnippet {
  public static fromSchema(schema: TranslatedSnippetSchema) {
    if (!schema.translations[ORIGINAL_SNIPPET_KEY]) {
      throw new Error(`Input schema must have '${ORIGINAL_SNIPPET_KEY}' key set in translations`);
    }
    return new TranslatedSnippet(schema);
  }

  public static fromTypeScript(original: TypeScriptSnippet, didCompile?: boolean) {
    return new TranslatedSnippet({
      translations: {
        [ORIGINAL_SNIPPET_KEY]: { source: original.visibleSource, version: '0' },
      },
      didCompile: didCompile,
      location: original.location,
      fullSource: completeSource(original),
    });
  }

  public readonly snippet: TranslatedSnippetSchema;

  private readonly _snippet: Mutable<TranslatedSnippetSchema>;
  private _key?: string;

  private constructor(snippet: TranslatedSnippetSchema) {
    this._snippet = { ...snippet };
    this.snippet = this._snippet;
  }

  public get key() {
    if (this._key === undefined) {
      this._key = snippetKey(this.asTypescriptSnippet());
    }
    return this._key;
  }

  public get originalSource(): Translation {
    return {
      source: this.snippet.translations[ORIGINAL_SNIPPET_KEY].source,
      language: 'typescript',
      didCompile: this.snippet.didCompile,
    };
  }

  public addTranslation(language: TargetLanguage, translation: string, version: string): Translation {
    this.snippet.translations[language] = { source: translation, version };

    return {
      source: translation,
      language,
      didCompile: this.snippet.didCompile,
    };
  }

  public fqnsReferenced() {
    return this._snippet.fqnsReferenced ?? [];
  }

  public addSyntaxKindCounter(syntaxKindCounter: Record<string, number>) {
    if (!this._snippet.syntaxKindCounter) {
      this._snippet.syntaxKindCounter = {};
    }
    for (const [key, value] of Object.entries(syntaxKindCounter)) {
      const x = this._snippet.syntaxKindCounter[key] ?? 0;
      this._snippet.syntaxKindCounter[key] = value + x;
    }
  }

  public get languages(): TargetLanguage[] {
    return Object.keys(this.snippet.translations).filter((x) => x !== ORIGINAL_SNIPPET_KEY) as TargetLanguage[];
  }

  public get(language: TargetLanguage): Translation | undefined {
    const t = this.snippet.translations[language];
    return t && { source: t.source, language, didCompile: this.snippet.didCompile };
  }

  public mergeTranslations(other: TranslatedSnippet) {
    return new TranslatedSnippet({
      ...this.snippet,
      translations: { ...this.snippet.translations, ...other.snippet.translations },
    });
  }

  public withFingerprint(fp: string) {
    return new TranslatedSnippet({
      ...this.snippet,
      fqnsFingerprint: fp,
    });
  }

  public withLocation(location: SnippetLocation) {
    return new TranslatedSnippet({
      ...this.snippet,
      location,
    });
  }

  public toJSON() {
    return this._snippet;
  }

  private asTypescriptSnippet(): TypeScriptSnippet {
    return {
      visibleSource: this.snippet.translations[ORIGINAL_SNIPPET_KEY].source,
      location: this.snippet.location,
    };
  }
}

export interface Translation {
  source: string;
  language: string;
  didCompile?: boolean;
}<|MERGE_RESOLUTION|>--- conflicted
+++ resolved
@@ -1,10 +1,6 @@
 import * as fs from 'fs-extra';
-<<<<<<< HEAD
-import * as path from 'node:path';
-import * as zlib from 'node:zlib';
-=======
 import * as path from 'path';
->>>>>>> 8d844400
+import * as zlib from 'zlib';
 
 import { TargetLanguage } from '../languages';
 import * as logging from '../logging';
