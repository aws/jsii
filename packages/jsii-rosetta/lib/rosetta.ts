--- conflicted
+++ resolved
@@ -1,10 +1,6 @@
 import fs = require('fs-extra');
 import path = require('path');
-<<<<<<< HEAD
-import spec = require('jsii-spec');
-=======
 import spec = require('@jsii/spec');
->>>>>>> 958fbab4
 import { DEFAULT_TABLET_NAME, LanguageTablet, Translation } from './tablets/tablets';
 import { allTypeScriptSnippets } from './jsii/assemblies';
 import { TargetLanguage } from './languages';
