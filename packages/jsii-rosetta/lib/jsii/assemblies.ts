--- conflicted
+++ resolved
@@ -183,14 +183,8 @@
  * that demonstrates the fingerprint has changed.
  */
 function _fingerprint(assembly: spec.Assembly): spec.Assembly {
-<<<<<<< HEAD
   assembly.fingerprint = '*'.repeat(10);
   return assembly;
-=======
-  delete (assembly as any).fingerprint;
-  assembly = sortJson(assembly);
-  const fingerprint = crypto.createHash('sha256').update(JSON.stringify(assembly)).digest('base64');
-  return { ...assembly, fingerprint };
 }
 
 export interface TypeLookupAssembly {
@@ -260,5 +254,4 @@
     }
     currentPath = parentPath;
   }
->>>>>>> 0f5f349d
 }