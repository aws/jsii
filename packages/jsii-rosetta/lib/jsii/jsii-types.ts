import * as ts from 'typescript';

import { inferredTypeOfExpression, BuiltInType, builtInTypeName, mapElementType } from '../typescript/types';
import { hasAnyFlag, analyzeStructType } from './jsii-utils';

// eslint-disable-next-line prettier/prettier
export type JsiiType =
  | { kind: 'unknown' }
  | { kind: 'error'; message: string }
  | { kind: 'map'; elementType: JsiiType }
  | { kind: 'list'; elementType: JsiiType }
  | { kind: 'namedType'; name: string }
  | { kind: 'builtIn'; builtIn: BuiltInType };

export function determineJsiiType(typeChecker: ts.TypeChecker, type: ts.Type): JsiiType {
  // this means the snippet didn't have enough info for the TypeScript compiler to figure out the type -
  // so, just render the fallback
  if ((type as any).intrinsicName === 'error') {
    return { kind: 'unknown' };
  }

  type = type.getNonNullableType();

  const mapValuesType = mapElementType(type, typeChecker);
  if (mapValuesType.result === 'map') {
    return {
      kind: 'map',
      elementType: mapValuesType.elementType
        ? determineJsiiType(typeChecker, mapValuesType.elementType)
        : { kind: 'builtIn', builtIn: 'any' },
    };
  }

  // User-defined or aliased type
  if (type.aliasSymbol) {
    return { kind: 'namedType', name: type.aliasSymbol.name };
  }
  if (type.symbol) {
    return { kind: 'namedType', name: type.symbol.name };
  }

  const typeScriptBuiltInType = builtInTypeName(type);
  if (typeScriptBuiltInType) {
    return { kind: 'builtIn', builtIn: typeScriptBuiltInType };
  }

<<<<<<< HEAD
  return { kind: 'builtIn', builtIn: typeScriptBuiltInType };
}

export type ObjectLiteralAnalysis =
  | { readonly kind: 'struct'; readonly type: ts.Type }
  | { readonly kind: 'local-struct'; readonly type: ts.Type }
  | { readonly kind: 'map' }
  | { readonly kind: 'unknown' };

export function analyzeObjectLiteral(
  typeChecker: ts.TypeChecker,
  node: ts.ObjectLiteralExpression,
): ObjectLiteralAnalysis {
  const type = inferredTypeOfExpression(typeChecker, node);
  if (!type) {
    return { kind: 'unknown' };
  }

  const call = findEnclosingCallExpression(node);
  const isDeclaredCall = !!(call && typeChecker.getResolvedSignature(call)?.declaration);

  if (hasAnyFlag(type.flags, ts.TypeFlags.Any)) {
    // The type checker by itself won't tell us the difference between an `any` that
    // was literally declared as a type in the code, vs an `any` it assumes because it
    // can't find a function's type declaration.
    //
    // Search for the function's declaration and only if we can't find it,
    // the type is actually unknown (otherwise it's a literal 'any').
    return isDeclaredCall ? { kind: 'map' } : { kind: 'unknown' };
  }

  const structType = analyzeStructType(type);
  if (structType) {
    return { kind: structType, type };
  }
  return { kind: 'map' };
}

function findEnclosingCallExpression(node?: ts.Node): ts.CallLikeExpression | undefined {
  while (node) {
    if (ts.isCallLikeExpression(node)) {
      return node;
    }
    node = node.parent;
  }

  return undefined;
=======
  if (type.isUnion() || type.isIntersection()) {
    return { kind: 'error', message: 'Type unions or intersections are not supported in examples' };
  }
  return { kind: 'unknown' };
>>>>>>> c783ab70
}<|MERGE_RESOLUTION|>--- conflicted
+++ resolved
@@ -44,8 +44,10 @@
     return { kind: 'builtIn', builtIn: typeScriptBuiltInType };
   }
 
-<<<<<<< HEAD
-  return { kind: 'builtIn', builtIn: typeScriptBuiltInType };
+  if (type.isUnion() || type.isIntersection()) {
+    return { kind: 'error', message: 'Type unions or intersections are not supported in examples' };
+  }
+  return { kind: 'unknown' };
 }
 
 export type ObjectLiteralAnalysis =
@@ -92,10 +94,4 @@
   }
 
   return undefined;
-=======
-  if (type.isUnion() || type.isIntersection()) {
-    return { kind: 'error', message: 'Type unions or intersections are not supported in examples' };
-  }
-  return { kind: 'unknown' };
->>>>>>> c783ab70
 }