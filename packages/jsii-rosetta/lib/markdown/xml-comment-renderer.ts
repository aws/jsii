import * as cm from 'commonmark';

import { makeXmlEscaper } from './escapes';
import { prefixLines, RendererContext } from './markdown';
import { MarkdownRenderer, para, stripPara } from './markdown-renderer';

const ESCAPE = makeXmlEscaper();

// The types for 'xmldom' are not complete.
/* eslint-disable-next-line @typescript-eslint/no-var-requires,@typescript-eslint/no-require-imports */
const { DOMParser, XMLSerializer } = require('xmldom');

/**
 * A renderer that will render a CommonMark tree to .NET XML comments
 *
 * Mostly concerns itself with code annotations and escaping; tags that the
 * XML formatter doesn't have equivalents for will be rendered back to MarkDown.
 */
export class CSharpXmlCommentRenderer extends MarkdownRenderer {
  public block_quote(_node: cm.Node, context: RendererContext) {
    return para(prefixLines('    ', stripPara(context.content())));
  }

  public code(node: cm.Node, _context: RendererContext) {
    return `<c>${ESCAPE.text(node.literal)}</c>`;
  }

  public code_block(node: cm.Node, _context: RendererContext) {
    return para(`<code><![CDATA[\n${node.literal}]]></code>`);
  }

  public text(node: cm.Node, _context: RendererContext) {
    return ESCAPE.text(node.literal) ?? '';
  }

  public link(node: cm.Node, context: RendererContext) {
    return `<a href="${
      ESCAPE.attribute(node.destination) ?? ''
    }">${context.content()}</a>`;
  }

  public image(node: cm.Node, context: RendererContext) {
    return `<img alt="${ESCAPE.text2attr(context.content())}" src="${
      ESCAPE.attribute(node.destination) ?? ''
    }" />`;
  }

  public emph(_node: cm.Node, context: RendererContext) {
    return `<em>${context.content()}</em>`;
  }

  public strong(_node: cm.Node, context: RendererContext) {
    return `<strong>${context.content()}</strong>`;
  }

  public heading(node: cm.Node, context: RendererContext) {
    return para(`<h${node.level}>${context.content()}</h${node.level}>`);
  }

  public list(node: cm.Node, context: RendererContext) {
    const listType = node.listType === 'bullet' ? 'bullet' : 'number';

    return para(`<list type="${listType}">\n${context.content()}</list>`);
  }

  public item(_node: cm.Node, context: RendererContext) {
    return `<description>${stripPara(context.content())}</description>\n`;
  }

  public thematic_break(_node: cm.Node, _context: RendererContext) {
    return para('<hr />');
  }

  /**
   * HTML needs to be converted to XML
   *
   * If we don't do this, the parser will reject the whole XML block once it seens an unclosed
   * <img> tag.
   */
  public html_inline(node: cm.Node, _context: RendererContext) {
    const html = node.literal ?? '';
    try {
      const doc = new DOMParser().parseFromString(html, 'text/html');
      return new XMLSerializer().serializeToString(doc);
<<<<<<< HEAD
    } catch (e) {
      // There may be errors in parsing HTML. Don't let that stop us!
      console.error(e.message);
      return ESCAPE.text(html);
=======
    } catch {
      // Could not parse - we'll escape unsafe XML entities here...
      return html.replace(/[<>&]/g, (char: string) => {
        switch (char) {
          case '&':
            return '&amp;';
          case '<':
            return '&lt;';
          case '>':
            return '&gt;';
          default:
            return char;
        }
      });
>>>>>>> 01ab9128
    }
  }

  /**
   * HTML needs to be converted to XML
   *
   * If we don't do this, the parser will reject the whole XML block once it seens an unclosed
   * <img> tag.
   */
<<<<<<< HEAD
  public html_block(node: cm.Node, _context: RendererContext) {
    const html = node.literal ?? '';
    try {
      const doc = new DOMParser().parseFromString(html, 'text/html');
      return new XMLSerializer().serializeToString(doc);
    } catch (e) {
      // There may be errors in parsing HTML. Don't let that stop us!
      console.error(e.message);
      return ESCAPE.text(html);
    }
=======
  public html_block(node: cm.Node, context: RendererContext) {
    return this.html_inline(node, context);
>>>>>>> 01ab9128
  }
}<|MERGE_RESOLUTION|>--- conflicted
+++ resolved
@@ -82,12 +82,6 @@
     try {
       const doc = new DOMParser().parseFromString(html, 'text/html');
       return new XMLSerializer().serializeToString(doc);
-<<<<<<< HEAD
-    } catch (e) {
-      // There may be errors in parsing HTML. Don't let that stop us!
-      console.error(e.message);
-      return ESCAPE.text(html);
-=======
     } catch {
       // Could not parse - we'll escape unsafe XML entities here...
       return html.replace(/[<>&]/g, (char: string) => {
@@ -102,7 +96,6 @@
             return char;
         }
       });
->>>>>>> 01ab9128
     }
   }
 
@@ -112,20 +105,7 @@
    * If we don't do this, the parser will reject the whole XML block once it seens an unclosed
    * <img> tag.
    */
-<<<<<<< HEAD
-  public html_block(node: cm.Node, _context: RendererContext) {
-    const html = node.literal ?? '';
-    try {
-      const doc = new DOMParser().parseFromString(html, 'text/html');
-      return new XMLSerializer().serializeToString(doc);
-    } catch (e) {
-      // There may be errors in parsing HTML. Don't let that stop us!
-      console.error(e.message);
-      return ESCAPE.text(html);
-    }
-=======
   public html_block(node: cm.Node, context: RendererContext) {
     return this.html_inline(node, context);
->>>>>>> 01ab9128
   }
 }