import * as ts from 'typescript';

<<<<<<< HEAD
=======
import { determineJsiiType, JsiiType } from '../jsii/jsii-types';
>>>>>>> a35bbfa7
import { isStructType, propertiesOfStruct, StructProperty, structPropertyAcceptsUndefined } from '../jsii/jsii-utils';
import { jsiiTargetParam } from '../jsii/packages';
import { TargetLanguage } from '../languages/target-language';
import { NO_SYNTAX, OTree, renderTree } from '../o-tree';
import { AstRenderer, nimpl, CommentSyntax } from '../renderer';
import {
  matchAst,
  nodeOfType,
  stripCommentMarkers,
  voidExpressionString,
  quoteStringLiteral,
} from '../typescript/ast-utils';
import { ImportStatement } from '../typescript/imports';
import { parameterAcceptsUndefined } from '../typescript/types';
import { startsWithUppercase, flat } from '../util';
import { DefaultVisitor } from './default';

interface StructVar {
  variableName: string;
  type: ts.Type | undefined;
}

type ReturnFromTree<A> = { value?: A };

interface PythonLanguageContext {
  /**
   * Whether we're currently rendering a parameter in tail position
   *
   * If so, and the parameter is of type struct, explode it to keyword args
   * and return its information in `returnExplodedParameter`.
   */
  readonly tailPositionParameter?: boolean;

  /**
   * Used to return details about any exploded parameter
   */
  readonly returnExplodedParameter?: ReturnFromTree<StructVar>;

  /**
   * Whether we're currently rendering a value/expression in tail position
   *
   * If so, and the expression seems to be of a struct type, explode it
   * to keyword args.
   */
  readonly tailPositionArgument?: boolean;

  /**
   * Whether object literal members should render themselves as dict
   * members or keyword args
   */
  readonly renderObjectLiteralAsKeywords?: boolean;

  /**
   * In a code block, if any parameter is exploded, information about the parameter here
   */
  readonly explodedParameter?: StructVar;

  /**
   * Whether we're rendering a method or property inside a class
   */
  readonly inClass?: boolean;

  /**
   * If we're in a method, what is it's name
   *
   * (Used to render super() call.);
   */
  readonly currentMethodName?: string;

  /**
   * If we're rendering a variadic argument value
   */
  readonly variadicArgument?: boolean;
}

type PythonVisitorContext = AstRenderer<PythonLanguageContext>;

export interface PythonVisitorOptions {
  disclaimer?: string;
}

export class PythonVisitor extends DefaultVisitor<PythonLanguageContext> {
  public readonly language = TargetLanguage.PYTHON;
  public readonly defaultContext = {};

  public constructor(private readonly options: PythonVisitorOptions = {}) {
    super();
  }

  public mergeContext(old: PythonLanguageContext, update: Partial<PythonLanguageContext>) {
    return Object.assign({}, old, update);
  }

  public commentRange(comment: CommentSyntax, _context: PythonVisitorContext): OTree {
    const commentText = stripCommentMarkers(comment.text, comment.kind === ts.SyntaxKind.MultiLineCommentTrivia);
    const hashLines = commentText
      .split('\n')
      .map((l) => `# ${l}`)
      .join('\n');
    const needsAdditionalTrailer = comment.hasTrailingNewLine;

    return new OTree([hashLines, needsAdditionalTrailer ? '\n' : ''], [], {
      // Make sure comment is rendered exactly once in the output tree, no
      // matter how many source nodes it is attached to.
      renderOnce: `comment-${comment.pos}`,
    });
  }

  public sourceFile(node: ts.SourceFile, context: PythonVisitorContext): OTree {
    const rendered = super.sourceFile(node, context);
    if (this.options.disclaimer) {
      return new OTree([`# ${this.options.disclaimer}\n`, rendered]);
    }
    return rendered;
  }

  public importStatement(node: ImportStatement, context: PythonVisitorContext): OTree {
    const moduleName = this.convertModuleReference(node.packageName);
    if (node.imports.import === 'full') {
      return new OTree([`import ${moduleName} as ${mangleIdentifier(node.imports.alias)}`], [], {
        canBreakLine: true,
      });
    }
    if (node.imports.import === 'selective') {
      const imports = node.imports.elements.map((im) =>
        im.alias
          ? `${mangleIdentifier(im.sourceName)} as ${mangleIdentifier(im.alias)}`
          : mangleIdentifier(im.sourceName),
      );

      return new OTree([`from ${moduleName} import ${imports.join(', ')}`], [], {
        canBreakLine: true,
      });
    }

    return nimpl(node.node, context);
  }

  public token<A extends ts.SyntaxKind>(node: ts.Token<A>, context: PythonVisitorContext): OTree {
    const text = context.textOf(node);
    const mapped = TOKEN_REWRITES[text];
    if (mapped) {
      return new OTree([mapped]);
    }
    return super.token(node, context);
  }

  public identifier(node: ts.Identifier, context: PythonVisitorContext) {
    const originalIdentifier = node.text;

    const explodedParameter = context.currentContext.explodedParameter;
    if (
      context.currentContext.tailPositionArgument &&
      explodedParameter &&
      explodedParameter.type &&
      explodedParameter.variableName === originalIdentifier
    ) {
      return new OTree(
        [],
        propertiesOfStruct(explodedParameter.type, context).map((prop) => new OTree([prop.name, '=', prop.name])),
        { separator: ', ' },
      );
    }

    return new OTree([mangleIdentifier(originalIdentifier)]);
  }

  public functionDeclaration(node: ts.FunctionDeclaration, context: PythonVisitorContext): OTree {
    return this.functionLike(node, context);
  }

  public constructorDeclaration(node: ts.ConstructorDeclaration, context: PythonVisitorContext): OTree {
    return this.functionLike(node, context, { isConstructor: true });
  }

  public methodDeclaration(node: ts.MethodDeclaration, context: PythonVisitorContext): OTree {
    return this.functionLike(node, context);
  }

  public expressionStatement(node: ts.ExpressionStatement, context: PythonVisitorContext): OTree {
    const text = context.textOf(node);
    if (text === 'true') {
      return new OTree(['True']);
    }
    if (text === 'false') {
      return new OTree(['False']);
    }

    return super.expressionStatement(node, context);
  }

  // tslint:disable-next-line:max-line-length
  public functionLike(
    node: ts.FunctionLikeDeclarationBase,
    context: PythonVisitorContext,
    opts: { isConstructor?: boolean } = {},
  ): OTree {
    const methodName = opts.isConstructor ? '__init__' : renderTree(context.convert(node.name));

    const [paramDecls, explodedParameter] = this.convertFunctionCallParameters(node.parameters, context);

    const ret = new OTree(
      [
        'def ',
        methodName,
        '(',
        new OTree([], [context.currentContext.inClass ? 'self' : undefined, ...paramDecls], {
          separator: ', ',
        }),
        '): ',
      ],
      [context.updateContext({ explodedParameter, currentMethodName: methodName }).convert(node.body)],
      {
        canBreakLine: true,
      },
    );

    return ret;
  }

  public block(node: ts.Block, context: PythonVisitorContext): OTree {
    if (node.statements.length === 0) {
      return new OTree([], ['\npass'], { indent: 4, canBreakLine: true });
    }

    return new OTree([], context.convertAll(node.statements), {
      separator: '',
      indent: 4,
      canBreakLine: true,
    });
  }

  public regularCallExpression(node: ts.CallExpression, context: PythonVisitorContext): OTree {
    let expressionText: OTree | string = context.convert(node.expression);

    if (matchAst(node.expression, nodeOfType(ts.SyntaxKind.SuperKeyword)) && context.currentContext.currentMethodName) {
      expressionText = `super().${context.currentContext.currentMethodName}`;
    }

    const signature = context.typeChecker.getResolvedSignature(node);

    return new OTree(
      [
        expressionText,
        '(',
        this.convertFunctionCallArguments(
          node.arguments,
          context,
          signature?.parameters?.map((p) => p.valueDeclaration as ts.ParameterDeclaration),
        ),
        ')',
      ],
      [],
      { canBreakLine: true },
    );
  }

  public propertyAccessExpression(node: ts.PropertyAccessExpression, context: PythonVisitorContext) {
    const fullText = context.textOf(node);
    if (fullText in BUILTIN_FUNCTIONS) {
      return new OTree([BUILTIN_FUNCTIONS[fullText]]);
    }

    const explodedParameter = context.currentContext.explodedParameter;

    // We might be in a context where we've exploded this struct into arguments,
    // in which case we will return just the accessed variable.
    if (explodedParameter && context.textOf(node.expression) === explodedParameter.variableName) {
      return context.convert(node.name);
    }

    return super.propertyAccessExpression(node, context);
  }

  public parameterDeclaration(node: ts.ParameterDeclaration, context: PythonVisitorContext): OTree {
    const type = node.type && context.typeOfType(node.type);

    if (context.currentContext.tailPositionParameter && type && isStructType(type)) {
      // Return the parameter that we exploded so that we can use this information
      // while translating the body.
      if (context.currentContext.returnExplodedParameter) {
        context.currentContext.returnExplodedParameter.value = {
          variableName: context.textOf(node.name),
          type,
        };
      }

      // Explode to fields
      return new OTree([], ['*', ...propertiesOfStruct(type, context).map(renderStructProperty)], { separator: ', ' });
    }

    const suffix = parameterAcceptsUndefined(node, type) ? '=None' : '';

    return new OTree([context.convert(node.name), suffix]);

    function renderStructProperty(prop: StructProperty): string {
      const sfx = structPropertyAcceptsUndefined(prop) ? '=None' : '';
      return prop.name + sfx;
    }
  }

  public ifStatement(node: ts.IfStatement, context: PythonVisitorContext): OTree {
    const ifStmt = new OTree(['if ', context.convert(node.expression), ': '], [context.convert(node.thenStatement)], {
      canBreakLine: true,
    });
    const elseStmt = node.elseStatement
      ? new OTree(['else: '], [context.convert(node.elseStatement)], {
          canBreakLine: true,
        })
      : undefined;

    return elseStmt
      ? new OTree([], [ifStmt, elseStmt], {
          separator: '\n',
          canBreakLine: true,
        })
      : ifStmt;
  }

  public unknownTypeObjectLiteralExpression(node: ts.ObjectLiteralExpression, context: PythonVisitorContext): OTree {
    // Neutralize local modifiers if any for transforming further down.
    const downContext = context.updateContext({
      tailPositionArgument: false,
      variadicArgument: false,
    });

    if (context.currentContext.tailPositionArgument && !context.currentContext.variadicArgument) {
      // Guess that it's a struct we can probably inline the kwargs for
      return this.renderObjectLiteralExpression('', '', true, node, downContext);
    }
    return this.renderObjectLiteralExpression('{', '}', false, node, downContext);
  }

  public knownStructObjectLiteralExpression(
    node: ts.ObjectLiteralExpression,
    structType: ts.Type,
    context: PythonVisitorContext,
  ): OTree {
    if (context.currentContext.tailPositionArgument) {
      // We know it's a struct we can DEFINITELY inline the args for
      return this.renderObjectLiteralExpression('', '', true, node, context);
    }
    return this.renderObjectLiteralExpression(`${structType.symbol.name}(`, ')', true, node, context);
  }

  public keyValueObjectLiteralExpression(node: ts.ObjectLiteralExpression, context: PythonVisitorContext): OTree {
    return this.renderObjectLiteralExpression('{', '}', false, node, context);
  }

  public translateUnaryOperator(operator: ts.PrefixUnaryOperator) {
    if (operator === ts.SyntaxKind.ExclamationToken) {
      return 'not ';
    }
    return super.translateUnaryOperator(operator);
  }

  public renderObjectLiteralExpression(
    prefix: string,
    suffix: string,
    renderObjectLiteralAsKeywords: boolean,
    node: ts.ObjectLiteralExpression,
    context: PythonVisitorContext,
  ): OTree {
    return new OTree([prefix], context.updateContext({ renderObjectLiteralAsKeywords }).convertAll(node.properties), {
      suffix: context.mirrorNewlineBefore(node.properties[0], suffix),
      separator: ', ',
      indent: 4,
    });
  }

  public arrayLiteralExpression(node: ts.ArrayLiteralExpression, context: PythonVisitorContext): OTree {
    return new OTree(['['], context.convertAll(node.elements), {
      suffix: context.mirrorNewlineBefore(node.elements[0], ']'),
      separator: ', ',
      indent: 4,
    });
  }

  public propertyAssignment(node: ts.PropertyAssignment, context: PythonVisitorContext): OTree {
    const mid = context.currentContext.renderObjectLiteralAsKeywords ? '=' : ': ';

    // node.name is either an identifier or a string literal. The string literal
    // needs to be converted differently.
    let name = context.convert(node.name);
    matchAst(node.name, nodeOfType('stringLiteral', ts.SyntaxKind.StringLiteral), (captured) => {
      name = new OTree([mangleIdentifier(captured.stringLiteral.text)]);
    });

    // If this isn't a computed property, we must quote the key (unless it's rendered as a keyword)
    if (!context.currentContext.renderObjectLiteralAsKeywords && !ts.isComputedPropertyName(node.name)) {
      name = new OTree(['"', name, '"']);
    }

    return new OTree(
      [name, mid, context.updateContext({ tailPositionArgument: false }).convert(node.initializer)],
      [],
      { canBreakLine: true },
    );
  }

  public shorthandPropertyAssignment(node: ts.ShorthandPropertyAssignment, context: PythonVisitorContext): OTree {
    let before = '"';
    let mid = '": ';

    if (context.currentContext.renderObjectLiteralAsKeywords) {
      before = '';
      mid = '=';
    }

    return new OTree([before, context.convert(node.name), mid, context.convert(node.name)], [], { canBreakLine: true });
  }

  public newExpression(node: ts.NewExpression, context: PythonVisitorContext): OTree {
    return new OTree(
      [context.convert(node.expression), '(', this.convertFunctionCallArguments(node.arguments, context), ')'],
      [],
      { canBreakLine: true },
    );
  }

  public variableDeclaration(node: ts.VariableDeclaration, context: PythonVisitorContext): OTree {
<<<<<<< HEAD
=======
    let fallback = 'object';
    if (node.type) {
      fallback = node.type.getText();
    }

    if (!node.initializer) {
      const type =
        (node.type && context.typeOfType(node.type)) ||
        (node.initializer && context.typeOfExpression(node.initializer));

      const renderedType = type ? this.renderType(node, type, context, fallback) : fallback;
      return new OTree(['# ', context.convert(node.name), ' is of type ', renderedType], []);
    }

>>>>>>> a35bbfa7
    return new OTree([context.convert(node.name), ' = ', context.convert(node.initializer)], [], {
      canBreakLine: true,
    });
  }

  public thisKeyword() {
    return new OTree(['self']);
  }

  public forOfStatement(node: ts.ForOfStatement, context: PythonVisitorContext): OTree {
    // This is what a "for (const x of ...)" looks like in the AST
    let variableName = '???';

    matchAst(
      node.initializer,
      nodeOfType(ts.SyntaxKind.VariableDeclarationList, nodeOfType('var', ts.SyntaxKind.VariableDeclaration)),
      (bindings) => {
        variableName = mangleIdentifier(context.textOf(bindings.var.name));
      },
    );

    return new OTree(
      ['for ', variableName, ' in ', context.convert(node.expression), ': '],
      [context.convert(node.statement)],
      { canBreakLine: true },
    );
  }

  public classDeclaration(node: ts.ClassDeclaration, context: PythonVisitorContext): OTree {
    const heritage = flat(Array.from(node.heritageClauses ?? []).map((h) => Array.from(h.types))).map((t) =>
      context.convert(t.expression),
    );
    const hasHeritage = heritage.length > 0;

    const members = context.updateContext({ inClass: true }).convertAll(node.members);
    if (members.length === 0) {
      members.push(new OTree(['\npass'], []));
    }

    const ret = new OTree(
      [
        'class ',
        node.name ? context.textOf(node.name) : '???',
        hasHeritage ? '(' : '',
        ...heritage,
        hasHeritage ? ')' : '',
        ': ',
      ],
      members,
      {
        indent: 4,
        canBreakLine: true,
      },
    );

    return ret;
  }

  public printStatement(args: ts.NodeArray<ts.Expression>, context: PythonVisitorContext) {
    return new OTree(['print', '(', new OTree([], context.convertAll(args), { separator: ', ' }), ')']);
  }

  public propertyDeclaration(_node: ts.PropertyDeclaration, _context: PythonVisitorContext): OTree {
    return new OTree([]);
  }

  /**
   * We have to do something special here
   *
   * Best-effort, we remember the fields of struct interfaces and keep track of
   * them. Fortunately we can determine from the name whether what to do.
   */
  public interfaceDeclaration(_node: ts.InterfaceDeclaration, _context: PythonVisitorContext): OTree {
    // Whatever we do, nothing here will have a representation
    return NO_SYNTAX;
  }

  public propertySignature(_node: ts.PropertySignature, _context: PythonVisitorContext): OTree {
    // Does not represent in Python
    return NO_SYNTAX;
  }

  public methodSignature(_node: ts.MethodSignature, _context: PythonVisitorContext): OTree {
    // Does not represent in Python
    return NO_SYNTAX;
  }

  public asExpression(node: ts.AsExpression, context: PythonVisitorContext): OTree {
    return context.convert(node.expression);
  }

  public stringLiteral(
    node: ts.StringLiteral | ts.NoSubstitutionTemplateLiteral,
    _context: PythonVisitorContext,
  ): OTree {
    const rawText = node.text;
    if (rawText.includes('\n')) {
      return new OTree([
        '"""',
        rawText
          // Escape all occurrences of back-slash once more
          .replace(/\\/g, '\\\\')
          // Escape only the first one in triple-quotes
          .replace(/"""/g, '\\"""'),
        '"""',
      ]);
    }
    return new OTree([JSON.stringify(rawText)]);
  }

  public templateExpression(node: ts.TemplateExpression, context: PythonVisitorContext): OTree {
    const parts = new Array<string>();
    if (node.head.rawText) {
      parts.push(quoteStringLiteral(node.head.rawText));
    }
    for (const span of node.templateSpans) {
      parts.push(`{${context.textOf(span.expression)}}`);
      if (span.literal.rawText) {
        parts.push(quoteStringLiteral(span.literal.rawText));
      }
    }

    const quote = parts.some((part) => part.includes('\n')) ? '"""' : '"';

    return new OTree([`f${quote}`, ...parts, quote]);
  }

  public maskingVoidExpression(node: ts.VoidExpression, _context: PythonVisitorContext): OTree {
    const arg = voidExpressionString(node);
    if (arg === 'block') {
      return new OTree(['# ...'], [], { canBreakLine: true });
    }
    if (arg === '...') {
      return new OTree(['...']);
    }
    return NO_SYNTAX;
  }

  protected convertModuleReference(ref: string) {
    // Get the Python target name from the referenced package (if available)
    const resolvedPackage = jsiiTargetParam(ref, 'python.module');

    // Return that or some default-derived module name representation

    return resolvedPackage || ref.replace(/^@/, '').replace(/\//g, '.').replace(/-/g, '_');
  }

  /**
   * Convert parameters
   *
   * If the last one has the type of a known struct, explode to keyword-only arguments.
   *
   * Returns a pair of [decls, excploded-var-name].
   */
  // tslint:disable-next-line:max-line-length
  private convertFunctionCallParameters(
    params: ts.NodeArray<ts.ParameterDeclaration> | undefined,
    context: PythonVisitorContext,
  ): [Array<string | OTree>, StructVar | undefined] {
    if (!params || params.length === 0) {
      return [[], undefined];
    }

    const returnExplodedParameter: ReturnFromTree<StructVar> = {};

    // Convert the last element differently
    const converted: Array<string | OTree> =
      params.length > 0
        ? [
            ...context.convertAll(params.slice(0, params.length - 1)),
            context
              .updateContext({
                tailPositionParameter: true,
                returnExplodedParameter,
              })
              .convert(last(params)),
          ]
        : [];

    return [converted, returnExplodedParameter.value];
  }

  /**
   * Convert arguments.
   *
   * If the last argument:
   *
   * - is an object literal, explode it.
   * - is itself an exploded argument in our call signature, explode the fields
   */
  private convertFunctionCallArguments(
    args: ts.NodeArray<ts.Expression> | undefined,
    context: PythonVisitorContext,
    parameterDeclarations?: readonly ts.ParameterDeclaration[],
  ) {
    if (!args) {
      return NO_SYNTAX;
    }

    const converted = context.convertWithModifier(args, (ctx, _arg, index) => {
      const decl = parameterDeclarations?.[Math.min(index, parameterDeclarations.length - 1)];
      const variadicArgument = decl?.dotDotDotToken != null;
      const tailPositionArgument = index >= args.length - 1;

      return ctx.updateContext({ variadicArgument, tailPositionArgument });
    });

    return new OTree([], converted, { separator: ', ', indent: 4 });
  }

  /**
   * Render a type.
   *
   * Not usually a thing in Python, but useful for declared variables.
   */
  private renderType(owningNode: ts.Node, type: ts.Type, renderer: PythonVisitorContext, fallback: string): string {
    return doRender(determineJsiiType(renderer.typeChecker, type));

    // eslint-disable-next-line consistent-return
    function doRender(jsiiType: JsiiType): string {
      switch (jsiiType.kind) {
        case 'unknown':
          return fallback;
        case 'error':
          renderer.report(owningNode, jsiiType.message);
          return fallback;
        case 'map':
          return `dictionary of string to ${doRender(jsiiType.elementType)}`;
        case 'list':
          return `list of ${doRender(jsiiType.elementType)}`;
        case 'namedType':
          return jsiiType.name;
        case 'builtIn':
          switch (jsiiType.builtIn) {
            case 'boolean':
              return 'boolean';
            case 'number':
              return 'number';
            case 'string':
              return 'string';
            case 'any':
              return 'object';
            default:
              return jsiiType.builtIn;
          }
      }
    }
  }
}

function mangleIdentifier(originalIdentifier: string) {
  if (startsWithUppercase(originalIdentifier)) {
    // Probably a class, leave as-is
    return originalIdentifier;
  }
  // Turn into snake-case
  const cased = originalIdentifier.replace(/[^A-Z][A-Z]/g, (m) => `${m[0].substr(0, 1)}_${m.substr(1).toLowerCase()}`);
  return IDENTIFIER_KEYWORDS.includes(cased) ? `${cased}_` : cased;
}

const BUILTIN_FUNCTIONS: { [key: string]: string } = {
  'console.log': 'print',
  'console.error': 'sys.stderr.write',
  'Math.random': 'random.random',
};

const TOKEN_REWRITES: { [key: string]: string } = {
  this: 'self',
  true: 'True',
  false: 'False',
};

const IDENTIFIER_KEYWORDS: string[] = ['lambda'];

function last<A>(xs: readonly A[]): A {
  return xs[xs.length - 1];
}<|MERGE_RESOLUTION|>--- conflicted
+++ resolved
@@ -1,9 +1,6 @@
 import * as ts from 'typescript';
 
-<<<<<<< HEAD
-=======
 import { determineJsiiType, JsiiType } from '../jsii/jsii-types';
->>>>>>> a35bbfa7
 import { isStructType, propertiesOfStruct, StructProperty, structPropertyAcceptsUndefined } from '../jsii/jsii-utils';
 import { jsiiTargetParam } from '../jsii/packages';
 import { TargetLanguage } from '../languages/target-language';
@@ -425,8 +422,6 @@
   }
 
   public variableDeclaration(node: ts.VariableDeclaration, context: PythonVisitorContext): OTree {
-<<<<<<< HEAD
-=======
     let fallback = 'object';
     if (node.type) {
       fallback = node.type.getText();
@@ -441,7 +436,6 @@
       return new OTree(['# ', context.convert(node.name), ' is of type ', renderedType], []);
     }
 
->>>>>>> a35bbfa7
     return new OTree([context.convert(node.name), ' = ', context.convert(node.initializer)], [], {
       canBreakLine: true,
     });
