--- conflicted
+++ resolved
@@ -15,18 +15,7 @@
   findEnclosingClassDeclaration,
 } from '../typescript/ast-utils';
 import { ImportStatement } from '../typescript/imports';
-<<<<<<< HEAD
-import {
-  builtInTypeName,
-  typeContainsUndefined,
-  parameterAcceptsUndefined,
-  mapElementType,
-  inferMapElementType,
-  firstTypeInUnion,
-} from '../typescript/types';
-=======
 import { typeContainsUndefined, parameterAcceptsUndefined, inferMapElementType } from '../typescript/types';
->>>>>>> a35bbfa7
 import { flat, partition, setExtend } from '../util';
 import { DefaultVisitor } from './default';
 import { TargetLanguage } from './target-language';
@@ -536,14 +525,11 @@
   }
 
   public variableDeclaration(node: ts.VariableDeclaration, renderer: CSharpRenderer): OTree {
-<<<<<<< HEAD
-=======
     let fallback = 'var';
     if (node.type) {
       fallback = node.type.getText();
     }
 
->>>>>>> a35bbfa7
     const type =
       (node.type && renderer.typeOfType(node.type)) ||
       (node.initializer && renderer.typeOfExpression(node.initializer));
@@ -630,20 +616,6 @@
       return fallback;
     }
 
-<<<<<<< HEAD
-    const nonUnionType = firstTypeInUnion(renderer.typeChecker, type);
-    if (!nonUnionType) {
-      renderer.report(typeNode, 'Type unions in examples are not supported for csharp');
-      return '...';
-    }
-
-    const mappedTo = mapElementType(nonUnionType, renderer);
-    if (mappedTo) {
-      return `IDictionary<string, ${this.renderType(typeNode, mappedTo, questionMark, 'object', renderer)}>`;
-    }
-
-    return typeNameFromType(nonUnionType, fallback) + (typeContainsUndefined(type) || questionMark ? '?' : '');
-=======
     const renderedType = doRender(determineJsiiType(renderer.typeChecker, type));
 
     const suffix = questionMark || typeContainsUndefined(type) ? '?' : '';
@@ -677,38 +649,12 @@
           }
       }
     }
->>>>>>> a35bbfa7
   }
 
   private classHeritage(node: ts.ClassDeclaration | ts.InterfaceDeclaration, renderer: CSharpRenderer) {
     const heritage = flat(Array.from(node.heritageClauses ?? []).map((h) => Array.from(h.types))).map((t) =>
       renderer.convert(t.expression),
     );
-<<<<<<< HEAD
-
-    return heritage.length > 0 ? [' : ', new OTree([], heritage, { separator: ', ' })] : [];
-  }
-}
-
-function typeNameFromType(type: ts.Type, fallback: string): string {
-  // User-defined or aliased type
-  if (type.aliasSymbol) {
-    return type.aliasSymbol.name;
-  }
-  if (type.symbol) {
-    return type.symbol.name;
-  }
-
-  const builtIn = builtInTypeName(type);
-  // *really* any OR we don't know what type it is
-  if (builtIn === 'any') {
-    return fallback;
-  }
-
-  return csharpTypeName(builtIn);
-}
-=======
->>>>>>> a35bbfa7
 
     return heritage.length > 0 ? [' : ', new OTree([], heritage, { separator: ', ' })] : [];
   }
