--- conflicted
+++ resolved
@@ -1,10 +1,5 @@
-<<<<<<< HEAD
-import ts = require('typescript');
+import * as ts from 'typescript';
 import { AstRenderer, AstHandler, nimpl, CommentSyntax } from '../renderer';
-=======
-import * as ts from 'typescript';
-import { AstRenderer, AstHandler, nimpl } from '../renderer';
->>>>>>> a0a6971e
 import { OTree } from '../o-tree';
 import { ImportStatement } from '../typescript/imports';
 
