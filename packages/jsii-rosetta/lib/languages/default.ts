import * as ts from 'typescript';

import { isStructInterface, isStructType } from '../jsii/jsii-utils';
import { OTree, NO_SYNTAX } from '../o-tree';
import { AstRenderer, AstHandler, nimpl, CommentSyntax } from '../renderer';
import { voidExpressionString } from '../typescript/ast-utils';
import { ImportStatement } from '../typescript/imports';
import { mapElementType } from '../typescript/types';

import { TargetLanguage } from '.';

/**
 * A basic visitor that applies for most curly-braces-based languages
 */
export abstract class DefaultVisitor<C> implements AstHandler<C> {
  public abstract readonly defaultContext: C;
  public abstract readonly language: TargetLanguage;

  public abstract mergeContext(old: C, update: C): C;

  public commentRange(comment: CommentSyntax, _context: AstRenderer<C>): OTree {
    return new OTree([comment.text, comment.hasTrailingNewLine ? '\n' : '']);
  }

  public sourceFile(node: ts.SourceFile, context: AstRenderer<C>): OTree {
    return new OTree(context.convertAll(node.statements));
  }

  public jsDoc(_node: ts.JSDoc, _context: AstRenderer<C>): OTree {
    // Already handled by other doc handlers
    return new OTree([]);
  }

  public importStatement(node: ImportStatement, context: AstRenderer<C>): OTree {
    return this.notImplemented(node.node, context);
  }

  public functionDeclaration(node: ts.FunctionDeclaration, children: AstRenderer<C>): OTree {
    return this.notImplemented(node, children);
  }

  public stringLiteral(node: ts.StringLiteral | ts.NoSubstitutionTemplateLiteral, _renderer: AstRenderer<C>): OTree {
    return new OTree([JSON.stringify(node.text)]);
  }

  public identifier(node: ts.Identifier, _children: AstRenderer<C>): OTree {
    return new OTree([node.text]);
  }

  public block(node: ts.Block, children: AstRenderer<C>): OTree {
    return new OTree(['{'], ['\n', ...children.convertAll(node.statements)], {
      indent: 4,
      suffix: '}',
    });
  }

  public parameterDeclaration(node: ts.ParameterDeclaration, children: AstRenderer<C>): OTree {
    return this.notImplemented(node, children);
  }

  public returnStatement(node: ts.ReturnStatement, children: AstRenderer<C>): OTree {
    return new OTree(['return ', children.convert(node.expression)]);
  }

  public binaryExpression(node: ts.BinaryExpression, context: AstRenderer<C>): OTree {
    return new OTree([
      context.convert(node.left),
      ' ',
      context.textOf(node.operatorToken),
      ' ',
      context.convert(node.right),
    ]);
  }

  public prefixUnaryExpression(node: ts.PrefixUnaryExpression, context: AstRenderer<C>): OTree {
    return new OTree([UNARY_OPS[node.operator], context.convert(node.operand)]);
  }

  public ifStatement(node: ts.IfStatement, context: AstRenderer<C>): OTree {
    return this.notImplemented(node, context);
  }

  public propertyAccessExpression(node: ts.PropertyAccessExpression, context: AstRenderer<C>): OTree {
    return new OTree([context.convert(node.expression), '.', context.convert(node.name)]);
  }

  /**
   * Do some work on property accesses to translate common JavaScript-isms to language-specific idioms
   */
  public callExpression(node: ts.CallExpression, context: AstRenderer<C>): OTree {
    const functionText = context.textOf(node.expression);
    if (functionText === 'console.log' || functionText === 'console.error') {
      return this.printStatement(node.arguments, context);
    }
    if (functionText === 'super') {
      return this.superCallExpression(node, context);
    }

    return this.regularCallExpression(node, context);
  }

  public regularCallExpression(node: ts.CallExpression, context: AstRenderer<C>): OTree {
    return new OTree([context.convert(node.expression), '(', this.argumentList(node.arguments, context), ')']);
  }

  public superCallExpression(node: ts.CallExpression, context: AstRenderer<C>): OTree {
    return this.regularCallExpression(node, context);
  }

  public printStatement(args: ts.NodeArray<ts.Expression>, context: AstRenderer<C>) {
    return new OTree(['<PRINT>', '(', this.argumentList(args, context), ')']);
  }

  public expressionStatement(node: ts.ExpressionStatement, context: AstRenderer<C>): OTree {
    return new OTree([context.convert(node.expression)], [], {
      canBreakLine: true,
    });
  }

  public token<A extends ts.SyntaxKind>(node: ts.Token<A>, context: AstRenderer<C>): OTree {
    return new OTree([context.textOf(node)]);
  }

  /**
   * An object literal can render as one of three things:
   *
   * - Don't know the type (render as an unknown struct)
   * - Know the type:
   *     - It's a struct (render as known struct)
   *     - It's not a struct (render as key-value map)
   */
  public objectLiteralExpression(node: ts.ObjectLiteralExpression, context: AstRenderer<C>): OTree {
<<<<<<< HEAD
    const type = context.inferredTypeOfExpression(node);
=======
    const type = typeWithoutUndefinedUnion(context.inferredTypeOfExpression(node));
>>>>>>> b329670b

    const isUnknownType = !type || !type.symbol;
    const isKnownStruct = type && isStructType(type);

    if (isUnknownType) {
      return this.unknownTypeObjectLiteralExpression(node, context);
    }
    if (isKnownStruct) {
      return this.knownStructObjectLiteralExpression(node, type!, context);
    }
<<<<<<< HEAD

=======
>>>>>>> b329670b
    return this.keyValueObjectLiteralExpression(node, type && mapElementType(type, context), context);
  }

  public unknownTypeObjectLiteralExpression(node: ts.ObjectLiteralExpression, context: AstRenderer<C>): OTree {
    return this.notImplemented(node, context);
  }

  public knownStructObjectLiteralExpression(
    node: ts.ObjectLiteralExpression,
    _structType: ts.Type,
    context: AstRenderer<C>,
  ): OTree {
    return this.notImplemented(node, context);
  }

  public keyValueObjectLiteralExpression(
    node: ts.ObjectLiteralExpression,
    _valueType: ts.Type | undefined,
    context: AstRenderer<C>,
  ): OTree {
    return this.notImplemented(node, context);
  }

  public newExpression(node: ts.NewExpression, context: AstRenderer<C>): OTree {
    return new OTree(
      ['new ', context.convert(node.expression), '(', this.argumentList(node.arguments, context), ')'],
      [],
      { canBreakLine: true },
    );
  }

  public propertyAssignment(node: ts.PropertyAssignment, context: AstRenderer<C>): OTree {
    return this.notImplemented(node, context);
  }

  public variableStatement(node: ts.VariableStatement, context: AstRenderer<C>): OTree {
    return new OTree([context.convert(node.declarationList)], [], {
      canBreakLine: true,
    });
  }

  public variableDeclarationList(node: ts.VariableDeclarationList, context: AstRenderer<C>): OTree {
    return new OTree([], context.convertAll(node.declarations));
  }

  public variableDeclaration(node: ts.VariableDeclaration, context: AstRenderer<C>): OTree {
    return this.notImplemented(node, context);
  }

  public arrayLiteralExpression(node: ts.ArrayLiteralExpression, context: AstRenderer<C>): OTree {
    return new OTree(['['], context.convertAll(node.elements), {
      separator: ', ',
      suffix: ']',
    });
  }

  public shorthandPropertyAssignment(node: ts.ShorthandPropertyAssignment, context: AstRenderer<C>): OTree {
    return this.notImplemented(node, context);
  }

  public forOfStatement(node: ts.ForOfStatement, context: AstRenderer<C>): OTree {
    return this.notImplemented(node, context);
  }

  public classDeclaration(node: ts.ClassDeclaration, context: AstRenderer<C>): OTree {
    return this.notImplemented(node, context);
  }

  public constructorDeclaration(node: ts.ConstructorDeclaration, context: AstRenderer<C>): OTree {
    return this.notImplemented(node, context);
  }

  public propertyDeclaration(node: ts.PropertyDeclaration, context: AstRenderer<C>): OTree {
    return this.notImplemented(node, context);
  }

  public computedPropertyName(node: ts.Expression, context: AstRenderer<C>): OTree {
    return context.convert(node);
  }

  public methodDeclaration(node: ts.MethodDeclaration, context: AstRenderer<C>): OTree {
    return this.notImplemented(node, context);
  }

  public interfaceDeclaration(node: ts.InterfaceDeclaration, context: AstRenderer<C>): OTree {
    if (isStructInterface(context.textOf(node.name))) {
      return this.structInterfaceDeclaration(node, context);
    }
    return this.regularInterfaceDeclaration(node, context);
  }

  public structInterfaceDeclaration(node: ts.InterfaceDeclaration, context: AstRenderer<C>): OTree {
    return this.notImplemented(node, context);
  }

  public regularInterfaceDeclaration(node: ts.InterfaceDeclaration, context: AstRenderer<C>): OTree {
    return this.notImplemented(node, context);
  }

  public propertySignature(node: ts.PropertySignature, context: AstRenderer<C>): OTree {
    return this.notImplemented(node, context);
  }

  public methodSignature(node: ts.MethodSignature, context: AstRenderer<C>): OTree {
    return this.notImplemented(node, context);
  }

  public asExpression(node: ts.AsExpression, context: AstRenderer<C>): OTree {
    return this.notImplemented(node, context);
  }

  public spreadElement(node: ts.SpreadElement, context: AstRenderer<C>): OTree {
    return this.notImplemented(node, context);
  }

  public spreadAssignment(node: ts.SpreadAssignment, context: AstRenderer<C>): OTree {
    return this.notImplemented(node, context);
  }

  public ellipsis(_node: ts.SpreadElement | ts.SpreadAssignment, _context: AstRenderer<C>): OTree {
    return new OTree(['...']);
  }

  public templateExpression(node: ts.TemplateExpression, context: AstRenderer<C>): OTree {
    return this.notImplemented(node, context);
  }

  public nonNullExpression(node: ts.NonNullExpression, context: AstRenderer<C>): OTree {
    // We default we drop the non-null assertion
    return context.convert(node.expression);
  }

  public parenthesizedExpression(node: ts.ParenthesizedExpression, context: AstRenderer<C>): OTree {
    return new OTree(['(', context.convert(node.expression), ')']);
  }

  public maskingVoidExpression(node: ts.VoidExpression, context: AstRenderer<C>): OTree {
    // Don't render anything by default when nodes are masked
    const arg = voidExpressionString(node);
    if (arg === 'block') {
      return this.commentRange(
        {
          pos: context.getPosition(node).start,
          text: '\n// ...',
          kind: ts.SyntaxKind.SingleLineCommentTrivia,
          hasTrailingNewLine: false,
        },
        context,
      );
    }
    if (arg === '...') {
      return new OTree(['...']);
    }
    return NO_SYNTAX;
  }

  protected argumentList(args: readonly ts.Node[] | undefined, context: AstRenderer<C>): OTree {
    return new OTree([], args ? context.convertAll(args) : [], {
      separator: ', ',
    });
  }

  private notImplemented(node: ts.Node, context: AstRenderer<C>) {
    context.reportUnsupported(node, this.language);
    return nimpl(node, context);
  }
}

const UNARY_OPS: { [op in ts.PrefixUnaryOperator]: string } = {
  [ts.SyntaxKind.PlusPlusToken]: '++',
  [ts.SyntaxKind.MinusMinusToken]: '--',
  [ts.SyntaxKind.PlusToken]: '+',
  [ts.SyntaxKind.MinusToken]: '-',
  [ts.SyntaxKind.TildeToken]: '~',
  [ts.SyntaxKind.ExclamationToken]: '~',
};<|MERGE_RESOLUTION|>--- conflicted
+++ resolved
@@ -130,11 +130,7 @@
    *     - It's not a struct (render as key-value map)
    */
   public objectLiteralExpression(node: ts.ObjectLiteralExpression, context: AstRenderer<C>): OTree {
-<<<<<<< HEAD
     const type = context.inferredTypeOfExpression(node);
-=======
-    const type = typeWithoutUndefinedUnion(context.inferredTypeOfExpression(node));
->>>>>>> b329670b
 
     const isUnknownType = !type || !type.symbol;
     const isKnownStruct = type && isStructType(type);
@@ -145,10 +141,6 @@
     if (isKnownStruct) {
       return this.knownStructObjectLiteralExpression(node, type!, context);
     }
-<<<<<<< HEAD
-
-=======
->>>>>>> b329670b
     return this.keyValueObjectLiteralExpression(node, type && mapElementType(type, context), context);
   }
 
