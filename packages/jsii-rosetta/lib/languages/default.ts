import * as ts from 'typescript';

import { isStructInterface, isStructType, hasAllFlags } from '../jsii/jsii-utils';
import { OTree, NO_SYNTAX } from '../o-tree';
import { AstRenderer, AstHandler, nimpl, CommentSyntax } from '../renderer';
import { voidExpressionString } from '../typescript/ast-utils';
import { ImportStatement } from '../typescript/imports';
<<<<<<< HEAD
import { typeWithoutUndefinedUnion } from '../typescript/types';
=======
import { mapElementType } from '../typescript/types';
>>>>>>> 84e4ca35

import { TargetLanguage } from '.';

/**
 * A basic visitor that applies for most curly-braces-based languages
 */
export abstract class DefaultVisitor<C> implements AstHandler<C> {
  public abstract readonly defaultContext: C;
  public abstract readonly language: TargetLanguage;

  public abstract mergeContext(old: C, update: C): C;

  public commentRange(comment: CommentSyntax, _context: AstRenderer<C>): OTree {
    return new OTree([comment.text, comment.hasTrailingNewLine ? '\n' : '']);
  }

  public sourceFile(node: ts.SourceFile, context: AstRenderer<C>): OTree {
    return new OTree(context.convertAll(node.statements));
  }

  public jsDoc(_node: ts.JSDoc, _context: AstRenderer<C>): OTree {
    // Already handled by other doc handlers
    return new OTree([]);
  }

  public importStatement(node: ImportStatement, context: AstRenderer<C>): OTree {
    return this.notImplemented(node.node, context);
  }

  public functionDeclaration(node: ts.FunctionDeclaration, children: AstRenderer<C>): OTree {
    return this.notImplemented(node, children);
  }

  public stringLiteral(node: ts.StringLiteral | ts.NoSubstitutionTemplateLiteral, _renderer: AstRenderer<C>): OTree {
    return new OTree([JSON.stringify(node.text)]);
  }

  public identifier(node: ts.Identifier, _children: AstRenderer<C>): OTree {
    return new OTree([node.text]);
  }

  public block(node: ts.Block, children: AstRenderer<C>): OTree {
    return new OTree(['{'], ['\n', ...children.convertAll(node.statements)], {
      indent: 4,
      suffix: '}',
    });
  }

  public parameterDeclaration(node: ts.ParameterDeclaration, children: AstRenderer<C>): OTree {
    return this.notImplemented(node, children);
  }

  public returnStatement(node: ts.ReturnStatement, children: AstRenderer<C>): OTree {
    return new OTree(['return ', children.convert(node.expression)]);
  }

  public binaryExpression(node: ts.BinaryExpression, context: AstRenderer<C>): OTree {
    return new OTree([
      context.convert(node.left),
      ' ',
      context.textOf(node.operatorToken),
      ' ',
      context.convert(node.right),
    ]);
  }

  public prefixUnaryExpression(node: ts.PrefixUnaryExpression, context: AstRenderer<C>): OTree {
    return new OTree([UNARY_OPS[node.operator], context.convert(node.operand)]);
  }

  public ifStatement(node: ts.IfStatement, context: AstRenderer<C>): OTree {
    return this.notImplemented(node, context);
  }

  public propertyAccessExpression(node: ts.PropertyAccessExpression, context: AstRenderer<C>): OTree {
    return new OTree([context.convert(node.expression), '.', context.convert(node.name)]);
  }

  /**
   * Do some work on property accesses to translate common JavaScript-isms to language-specific idioms
   */
  public callExpression(node: ts.CallExpression, context: AstRenderer<C>): OTree {
    const functionText = context.textOf(node.expression);
    if (functionText === 'console.log' || functionText === 'console.error') {
      return this.printStatement(node.arguments, context);
    }
    if (functionText === 'super') {
      return this.superCallExpression(node, context);
    }

    return this.regularCallExpression(node, context);
  }

  public regularCallExpression(node: ts.CallExpression, context: AstRenderer<C>): OTree {
    return new OTree([context.convert(node.expression), '(', this.argumentList(node.arguments, context), ')']);
  }

  public superCallExpression(node: ts.CallExpression, context: AstRenderer<C>): OTree {
    return this.regularCallExpression(node, context);
  }

  public printStatement(args: ts.NodeArray<ts.Expression>, context: AstRenderer<C>) {
    return new OTree(['<PRINT>', '(', this.argumentList(args, context), ')']);
  }

  public expressionStatement(node: ts.ExpressionStatement, context: AstRenderer<C>): OTree {
    return new OTree([context.convert(node.expression)], [], {
      canBreakLine: true,
    });
  }

  public token<A extends ts.SyntaxKind>(node: ts.Token<A>, context: AstRenderer<C>): OTree {
    return new OTree([context.textOf(node)]);
  }

  /**
   * An object literal can render as one of three things:
   *
   * - Don't know the type (render as an unknown struct)
   * - Know the type:
   *     - It's a struct (render as known struct)
   *     - It's not a struct (render as key-value map)
   */
  public objectLiteralExpression(node: ts.ObjectLiteralExpression, context: AstRenderer<C>): OTree {
    const type = context.inferredTypeOfExpression(node);

    let isUnknownType = !type;
    if (type && hasAllFlags(type.flags, ts.TypeFlags.Any)) {
      // The type checker by itself won't tell us the difference between an `any` that
      // was literally declared as a type in the code, vs an `any` it assumes because it
      // can't find a function's type declaration.
      //
      // Search for the function's declaration and only if we can't find it,
      // the type is actually unknown (otherwise it's a literal 'any').
      const call = findEnclosingCallExpression(node);
      const signature = call ? context.typeChecker.getResolvedSignature(call) : undefined;
      if (!signature?.declaration) {
        isUnknownType = true;
      }
    }

    const isKnownStruct = type && isStructType(type);

    if (isUnknownType) {
      return this.unknownTypeObjectLiteralExpression(node, context);
    }
    if (isKnownStruct) {
      return this.knownStructObjectLiteralExpression(node, type!, context);
    }
    return this.keyValueObjectLiteralExpression(node, context);
  }

  public unknownTypeObjectLiteralExpression(node: ts.ObjectLiteralExpression, context: AstRenderer<C>): OTree {
    return this.notImplemented(node, context);
  }

  public knownStructObjectLiteralExpression(
    node: ts.ObjectLiteralExpression,
    _structType: ts.Type,
    context: AstRenderer<C>,
  ): OTree {
    return this.notImplemented(node, context);
  }

  public keyValueObjectLiteralExpression(node: ts.ObjectLiteralExpression, context: AstRenderer<C>): OTree {
    return this.notImplemented(node, context);
  }

  public newExpression(node: ts.NewExpression, context: AstRenderer<C>): OTree {
    return new OTree(
      ['new ', context.convert(node.expression), '(', this.argumentList(node.arguments, context), ')'],
      [],
      { canBreakLine: true },
    );
  }

  public propertyAssignment(node: ts.PropertyAssignment, context: AstRenderer<C>): OTree {
    return this.notImplemented(node, context);
  }

  public variableStatement(node: ts.VariableStatement, context: AstRenderer<C>): OTree {
    return new OTree([context.convert(node.declarationList)], [], {
      canBreakLine: true,
    });
  }

  public variableDeclarationList(node: ts.VariableDeclarationList, context: AstRenderer<C>): OTree {
    return new OTree([], context.convertAll(node.declarations));
  }

  public variableDeclaration(node: ts.VariableDeclaration, context: AstRenderer<C>): OTree {
    return this.notImplemented(node, context);
  }

  public arrayLiteralExpression(node: ts.ArrayLiteralExpression, context: AstRenderer<C>): OTree {
    return new OTree(['['], context.convertAll(node.elements), {
      separator: ', ',
      suffix: ']',
    });
  }

  public shorthandPropertyAssignment(node: ts.ShorthandPropertyAssignment, context: AstRenderer<C>): OTree {
    return this.notImplemented(node, context);
  }

  public forOfStatement(node: ts.ForOfStatement, context: AstRenderer<C>): OTree {
    return this.notImplemented(node, context);
  }

  public classDeclaration(node: ts.ClassDeclaration, context: AstRenderer<C>): OTree {
    return this.notImplemented(node, context);
  }

  public constructorDeclaration(node: ts.ConstructorDeclaration, context: AstRenderer<C>): OTree {
    return this.notImplemented(node, context);
  }

  public propertyDeclaration(node: ts.PropertyDeclaration, context: AstRenderer<C>): OTree {
    return this.notImplemented(node, context);
  }

  public computedPropertyName(node: ts.Expression, context: AstRenderer<C>): OTree {
    return context.convert(node);
  }

  public methodDeclaration(node: ts.MethodDeclaration, context: AstRenderer<C>): OTree {
    return this.notImplemented(node, context);
  }

  public interfaceDeclaration(node: ts.InterfaceDeclaration, context: AstRenderer<C>): OTree {
    if (isStructInterface(context.textOf(node.name))) {
      return this.structInterfaceDeclaration(node, context);
    }
    return this.regularInterfaceDeclaration(node, context);
  }

  public structInterfaceDeclaration(node: ts.InterfaceDeclaration, context: AstRenderer<C>): OTree {
    return this.notImplemented(node, context);
  }

  public regularInterfaceDeclaration(node: ts.InterfaceDeclaration, context: AstRenderer<C>): OTree {
    return this.notImplemented(node, context);
  }

  public propertySignature(node: ts.PropertySignature, context: AstRenderer<C>): OTree {
    return this.notImplemented(node, context);
  }

  public methodSignature(node: ts.MethodSignature, context: AstRenderer<C>): OTree {
    return this.notImplemented(node, context);
  }

  public asExpression(node: ts.AsExpression, context: AstRenderer<C>): OTree {
    return this.notImplemented(node, context);
  }

  public spreadElement(node: ts.SpreadElement, context: AstRenderer<C>): OTree {
    return this.notImplemented(node, context);
  }

  public spreadAssignment(node: ts.SpreadAssignment, context: AstRenderer<C>): OTree {
    return this.notImplemented(node, context);
  }

  public ellipsis(_node: ts.SpreadElement | ts.SpreadAssignment, _context: AstRenderer<C>): OTree {
    return new OTree(['...']);
  }

  public templateExpression(node: ts.TemplateExpression, context: AstRenderer<C>): OTree {
    return this.notImplemented(node, context);
  }

  public nonNullExpression(node: ts.NonNullExpression, context: AstRenderer<C>): OTree {
    // We default we drop the non-null assertion
    return context.convert(node.expression);
  }

  public parenthesizedExpression(node: ts.ParenthesizedExpression, context: AstRenderer<C>): OTree {
    return new OTree(['(', context.convert(node.expression), ')']);
  }

  public maskingVoidExpression(node: ts.VoidExpression, context: AstRenderer<C>): OTree {
    // Don't render anything by default when nodes are masked
    const arg = voidExpressionString(node);
    if (arg === 'block') {
      return this.commentRange(
        {
          pos: context.getPosition(node).start,
          text: '\n// ...',
          kind: ts.SyntaxKind.SingleLineCommentTrivia,
          hasTrailingNewLine: false,
        },
        context,
      );
    }
    if (arg === '...') {
      return new OTree(['...']);
    }
    return NO_SYNTAX;
  }

  protected argumentList(args: readonly ts.Node[] | undefined, context: AstRenderer<C>): OTree {
    return new OTree([], args ? context.convertAll(args) : [], {
      separator: ', ',
    });
  }

  private notImplemented(node: ts.Node, context: AstRenderer<C>) {
    context.reportUnsupported(node, this.language);
    return nimpl(node, context);
  }
}

const UNARY_OPS: { [op in ts.PrefixUnaryOperator]: string } = {
  [ts.SyntaxKind.PlusPlusToken]: '++',
  [ts.SyntaxKind.MinusMinusToken]: '--',
  [ts.SyntaxKind.PlusToken]: '+',
  [ts.SyntaxKind.MinusToken]: '-',
  [ts.SyntaxKind.TildeToken]: '~',
  [ts.SyntaxKind.ExclamationToken]: '~',
};

function findEnclosingCallExpression(node?: ts.Node): ts.CallLikeExpression | undefined {
  while (node) {
    if (ts.isCallLikeExpression(node)) {
      return node;
    }
    node = node.parent;
  }

  return undefined;
}<|MERGE_RESOLUTION|>--- conflicted
+++ resolved
@@ -5,11 +5,6 @@
 import { AstRenderer, AstHandler, nimpl, CommentSyntax } from '../renderer';
 import { voidExpressionString } from '../typescript/ast-utils';
 import { ImportStatement } from '../typescript/imports';
-<<<<<<< HEAD
-import { typeWithoutUndefinedUnion } from '../typescript/types';
-=======
-import { mapElementType } from '../typescript/types';
->>>>>>> 84e4ca35
 
 import { TargetLanguage } from '.';
 
@@ -157,6 +152,7 @@
       return this.unknownTypeObjectLiteralExpression(node, context);
     }
     if (isKnownStruct) {
+      // eslint-disable-next-line @typescript-eslint/no-unnecessary-type-assertion
       return this.knownStructObjectLiteralExpression(node, type!, context);
     }
     return this.keyValueObjectLiteralExpression(node, context);
