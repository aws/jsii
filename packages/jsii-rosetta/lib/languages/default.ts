--- conflicted
+++ resolved
@@ -5,10 +5,6 @@
 import { AstRenderer, AstHandler, nimpl, CommentSyntax } from '../renderer';
 import { voidExpressionString } from '../typescript/ast-utils';
 import { ImportStatement } from '../typescript/imports';
-<<<<<<< HEAD
-import { mapElementType } from '../typescript/types';
-=======
->>>>>>> a35bbfa7
 
 import { TargetLanguage } from '.';
 
@@ -66,19 +62,6 @@
   }
 
   public binaryExpression(node: ts.BinaryExpression, context: AstRenderer<C>): OTree {
-<<<<<<< HEAD
-    return new OTree([
-      context.convert(node.left),
-      ' ',
-      context.textOf(node.operatorToken),
-      ' ',
-      context.convert(node.right),
-    ]);
-  }
-
-  public prefixUnaryExpression(node: ts.PrefixUnaryExpression, context: AstRenderer<C>): OTree {
-    return new OTree([UNARY_OPS[node.operator], context.convert(node.operand)]);
-=======
     const operator = context.textOf(node.operatorToken);
     if (operator === '??') {
       context.reportUnsupported(node.operatorToken, undefined);
@@ -100,7 +83,6 @@
       return '==';
     }
     return operator;
->>>>>>> a35bbfa7
   }
 
   public ifStatement(node: ts.IfStatement, context: AstRenderer<C>): OTree {
@@ -158,8 +140,6 @@
    */
   public objectLiteralExpression(node: ts.ObjectLiteralExpression, context: AstRenderer<C>): OTree {
     const type = context.inferredTypeOfExpression(node);
-<<<<<<< HEAD
-=======
 
     let isUnknownType = !type;
     if (type && hasAllFlags(type.flags, ts.TypeFlags.Any)) {
@@ -175,7 +155,6 @@
         isUnknownType = true;
       }
     }
->>>>>>> a35bbfa7
 
     const isKnownStruct = type && isStructType(type);
 
@@ -186,12 +165,7 @@
       // eslint-disable-next-line @typescript-eslint/no-unnecessary-type-assertion
       return this.knownStructObjectLiteralExpression(node, type!, context);
     }
-<<<<<<< HEAD
-
-    return this.keyValueObjectLiteralExpression(node, type && mapElementType(type, context), context);
-=======
     return this.keyValueObjectLiteralExpression(node, context);
->>>>>>> a35bbfa7
   }
 
   public unknownTypeObjectLiteralExpression(node: ts.ObjectLiteralExpression, context: AstRenderer<C>): OTree {
