--- conflicted
+++ resolved
@@ -8,17 +8,7 @@
 import { AstRenderer } from '../renderer';
 import { isReadOnly, matchAst, nodeOfType, quoteStringLiteral, visibility } from '../typescript/ast-utils';
 import { ImportStatement } from '../typescript/imports';
-<<<<<<< HEAD
-import { typeWithoutUndefinedUnion } from '../typescript/types';
-=======
-import {
-  builtInTypeName,
-  mapElementType,
-  isEnumAccess,
-  isStaticReadonlyAccess,
-  firstTypeInUnion,
-} from '../typescript/types';
->>>>>>> 84e4ca35
+import { isEnumAccess, isStaticReadonlyAccess } from '../typescript/types';
 import { DefaultVisitor } from './default';
 
 interface JavaContext {
@@ -671,7 +661,6 @@
   }
 
   private renderType(owningNode: ts.Node, type: ts.Type, renderer: JavaRenderer, fallback: string): string {
-<<<<<<< HEAD
     return doRender(determineJsiiType(renderer.typeChecker, type), false);
 
     // eslint-disable-next-line consistent-return
@@ -702,54 +691,6 @@
               return jsiiType.builtIn;
           }
       }
-=======
-    // this means the snippet didn't have enough info for the TypeScript compiler to figure out the type -
-    // so, just render the fallback
-    if ((type as any).intrinsicName === 'error') {
-      return fallback;
-    }
-
-    const nonUnionType = firstTypeInUnion(renderer.typeChecker, type);
-    if (!nonUnionType) {
-      renderer.report(owningNode, 'Type unions in examples are not supported for java');
-      return fallback;
-    }
-
-    const mapValuesType = mapElementType(nonUnionType, renderer);
-    if (mapValuesType) {
-      return `Map<String, ${this.renderType(
-        owningNode,
-        mapValuesType,
-        renderer.updateContext({ requiresReferenceType: true }),
-        'Object',
-      )}>`;
-    }
-
-    // User-defined or aliased type
-    if (type.aliasSymbol) {
-      return type.aliasSymbol.name;
-    }
-    if (type.symbol) {
-      return type.symbol.name;
-    }
-
-    const typeScriptBuiltInType = builtInTypeName(nonUnionType);
-    if (!typeScriptBuiltInType) {
-      return fallback;
-    }
-
-    switch (typeScriptBuiltInType) {
-      case 'boolean':
-        return renderer.currentContext.requiresReferenceType ? 'Boolean' : 'boolean';
-      case 'number':
-        return 'Number';
-      case 'string':
-        return 'String';
-      case 'any':
-        return 'Object';
-      default:
-        return typeScriptBuiltInType;
->>>>>>> 84e4ca35
     }
   }
 
