--- conflicted
+++ resolved
@@ -8,11 +8,7 @@
 import { AstRenderer } from '../renderer';
 import { isReadOnly, matchAst, nodeOfType, quoteStringLiteral, visibility } from '../typescript/ast-utils';
 import { ImportStatement } from '../typescript/imports';
-<<<<<<< HEAD
-import { builtInTypeName, firstTypeInUnion, mapElementType } from '../typescript/types';
-=======
 import { isEnumAccess, isStaticReadonlyAccess } from '../typescript/types';
->>>>>>> a35bbfa7
 import { DefaultVisitor } from './default';
 
 interface JavaContext {
@@ -273,26 +269,19 @@
   }
 
   public variableDeclaration(node: ts.VariableDeclaration, renderer: JavaRenderer): OTree {
-<<<<<<< HEAD
-=======
     let fallback = 'Object';
     if (node.type) {
       fallback = node.type.getText();
     }
->>>>>>> a35bbfa7
     const type =
       (node.type && renderer.typeOfType(node.type)) ||
       (node.initializer && renderer.typeOfExpression(node.initializer));
 
-<<<<<<< HEAD
-    const renderedType = type ? this.renderType(node, type, renderer, 'Object') : 'Object';
-=======
     const renderedType = type ? this.renderType(node, type, renderer, fallback) : fallback;
 
     if (!node.initializer) {
       return new OTree([renderedType, ' ', renderer.convert(node.name), ';'], []);
     }
->>>>>>> a35bbfa7
 
     return new OTree(
       [
@@ -407,11 +396,7 @@
   }
 
   public arrayLiteralExpression(node: ts.ArrayLiteralExpression, renderer: JavaRenderer): OTree {
-<<<<<<< HEAD
-    return new OTree(['asList('], renderer.convertAll(node.elements), {
-=======
     return new OTree(['List.of('], renderer.convertAll(node.elements), {
->>>>>>> a35bbfa7
       separator: ', ',
       suffix: ')',
       indent: 4,
@@ -470,15 +455,7 @@
       : this.keyValueObjectLiteralExpression(node, renderer);
   }
 
-<<<<<<< HEAD
-  public keyValueObjectLiteralExpression(
-    node: ts.ObjectLiteralExpression,
-    _valueType: ts.Type | undefined,
-    renderer: JavaRenderer,
-  ): OTree {
-=======
   public keyValueObjectLiteralExpression(node: ts.ObjectLiteralExpression, renderer: JavaRenderer): OTree {
->>>>>>> a35bbfa7
     return new OTree(['Map.of('], renderer.updateContext({ inKeyValueList: true }).convertAll(node.properties), {
       suffix: ')',
       separator: ', ',
@@ -684,54 +661,6 @@
   }
 
   private renderType(owningNode: ts.Node, type: ts.Type, renderer: JavaRenderer, fallback: string): string {
-<<<<<<< HEAD
-    // this means the snippet didn't have enough info for the TypeScript compiler to figure out the type -
-    // so, just render the fallback
-    if ((type as any).intrinsicName === 'error') {
-      return fallback;
-    }
-
-    const nonUnionType = firstTypeInUnion(renderer.typeChecker, type);
-    if (!nonUnionType) {
-      renderer.report(owningNode, 'Type unions in examples are not supported for java');
-      return fallback;
-    }
-
-    const mapValuesType = mapElementType(nonUnionType, renderer);
-    if (mapValuesType) {
-      return `Map<String, ${this.renderType(
-        owningNode,
-        mapValuesType,
-        renderer.updateContext({ requiresReferenceType: true }),
-        'Object',
-      )}>`;
-    }
-
-    // User-defined or aliased type
-    if (type.aliasSymbol) {
-      return type.aliasSymbol.name;
-    }
-    if (type.symbol) {
-      return type.symbol.name;
-    }
-
-    const typeScriptBuiltInType = builtInTypeName(nonUnionType);
-    if (!typeScriptBuiltInType) {
-      return fallback;
-    }
-
-    switch (typeScriptBuiltInType) {
-      case 'boolean':
-        return renderer.currentContext.requiresReferenceType ? 'Boolean' : 'boolean';
-      case 'number':
-        return 'Number';
-      case 'string':
-        return 'String';
-      case 'any':
-        return 'Object';
-      default:
-        return typeScriptBuiltInType;
-=======
     return doRender(determineJsiiType(renderer.typeChecker, type), false);
 
     // eslint-disable-next-line consistent-return
@@ -762,7 +691,6 @@
               return jsiiType.builtIn;
           }
       }
->>>>>>> a35bbfa7
     }
   }
 
