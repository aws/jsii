--- conflicted
+++ resolved
@@ -11,11 +11,7 @@
   scanText,
 } from './typescript/ast-utils';
 import { analyzeImportDeclaration, analyzeImportEquals, ImportStatement } from './typescript/imports';
-<<<<<<< HEAD
-import { inferredTypeOfExpression } from './typescript/types';
-=======
-import { typeOfExpression } from './typescript/types';
->>>>>>> 4ccacd14
+import { typeOfExpression, inferredTypeOfExpression } from './typescript/types';
 
 /**
  * Render a TypeScript AST to some other representation (encoded in OTrees)
