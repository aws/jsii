import * as ts from 'typescript';

import { TargetLanguage } from './languages';
import { NO_SYNTAX, OTree, UnknownSyntax, Span } from './o-tree';
import {
  commentRangeFromTextRange,
  extractMaskingVoidExpression,
  extractShowingVoidExpression,
  nodeChildren,
  repeatNewlines,
  scanText,
} from './typescript/ast-utils';
import { analyzeImportDeclaration, analyzeImportEquals, ImportStatement } from './typescript/imports';
<<<<<<< HEAD
=======
import { typeOfExpression } from './typescript/types';
>>>>>>> a35bbfa7

/**
 * Render a TypeScript AST to some other representation (encoded in OTrees)
 *
 * Dispatch the actual conversion to a specific handler which will get the
 * appropriate method called for particular AST nodes. The handler may use
 * context to modify its own operations when traversing the tree hierarchy,
 * the type of which should be expressed via the C parameter.
 */
export class AstRenderer<C> {
  public readonly diagnostics = new Array<ts.Diagnostic>();
  public readonly currentContext: C;

  public constructor(
    private readonly sourceFile: ts.SourceFile,
    public readonly typeChecker: ts.TypeChecker,
    private readonly handler: AstHandler<C>,
    private readonly options: AstRendererOptions = {},
  ) {
    this.currentContext = handler.defaultContext;
  }

  /**
   * Merge the new context with the current context and create a new Converter from it
   */
  public updateContext(contextUpdate: Partial<C>): AstRenderer<C> {
    const newContext = this.handler.mergeContext(this.currentContext, contextUpdate);

    // Use prototypal inheritance to create a version of 'this' in which only
    // 'currentContext' is updated.
    return Object.assign(Object.create(this), {
      currentContext: newContext,
    });
  }

  /**
   * Convert a single node to an OTree
   */
  public convert(node: ts.Node | undefined): OTree {
    if (node === undefined) {
      return NO_SYNTAX;
    }

    // Basic transform of node
    const transformed = this.dispatch(node);
    transformed.setSpan(node.getStart(this.sourceFile), node.getEnd());
    if (!transformed.attachComment) {
      return transformed;
    }

    const withTrivia = this.attachLeadingTrivia(node, transformed);
    withTrivia.setSpan(node.getStart(this.sourceFile), node.getEnd());
    return withTrivia;
  }

  /**
   * Convert a set of nodes, filtering out hidden nodes
   */
  public convertAll(nodes: readonly ts.Node[]): OTree[] {
    return filterVisible(nodes).map(this.convert.bind(this));
  }

  public convertWithModifier(
    nodes: readonly ts.Node[],
    makeContext: (context: this, node: ts.Node, index: number) => AstRenderer<C>,
  ): OTree[] {
    const vis = assignVisibility(nodes);
    const result = new Array<OTree>();
    for (const [idx, { node, visible, maskingVoid }] of vis.entries()) {
      const renderedNode = visible ? node : maskingVoid;
      if (renderedNode) {
        const context = makeContext(this, renderedNode, idx);
        result.push(context.convert(renderedNode));
      }
    }
    return result;
  }

  /**
   * Convert a set of nodes, but update the context for the last one.
   *
   * Takes visibility into account.
   */
  public convertLastDifferently(nodes: readonly ts.Node[], lastContext: C): OTree[] {
    const lastConverter = this.updateContext(lastContext);

    const convert = this.convert.bind(this);
    const lastConvert = lastConverter.convert.bind(lastConverter);

    const ret: OTree[] = [];

    const vis = assignVisibility(nodes);
    for (let i = 0; i < vis.length; i++) {
      const whichConvert = i === vis.length - 1 ? lastConvert : convert;

      const node = vis[i].visible ? vis[i].node : vis[i].maskingVoid;
      if (node) {
        ret.push(whichConvert(node));
      }
    }

    return ret;
  }

  public getPosition(node: ts.Node): Span {
    return {
      start: node.getStart(this.sourceFile),
      end: node.getEnd(),
    };
  }

  public textOf(node: ts.Node): string {
    return node.getText(this.sourceFile);
  }

  public textAt(pos: number, end: number): string {
    return this.sourceFile.text.substring(pos, end);
  }

  /**
   * Infer type of expression by the argument it is assigned to
   *
   * If the type of the expression can include undefined (if the value is
   * optional), `undefined` will be removed from the union.
   *
   * (Will return undefined for object literals not unified with a declared type)
   */
  public inferredTypeOfExpression(node: ts.Expression) {
    const type = this.typeChecker.getContextualType(node);
    return type ? this.typeChecker.getNonNullableType(type) : undefined;
  }

  /**
   * Type of expression from the text of the expression
   *
   * (Will return a map type for object literals)
   *
   * @deprecated Use `typeOfExpression` directly
   */
  public typeOfExpression(node: ts.Expression): ts.Type {
<<<<<<< HEAD
    return this.typeChecker.getContextualType(node) ?? this.typeChecker.getTypeAtLocation(node);
=======
    return typeOfExpression(this.typeChecker, node);
>>>>>>> a35bbfa7
  }

  public typeOfType(node: ts.TypeNode): ts.Type {
    return this.typeChecker.getTypeFromTypeNode(node);
  }

  public typeToString(type: ts.Type) {
    return this.typeChecker.typeToString(type);
  }

  public report(node: ts.Node, messageText: string, category: ts.DiagnosticCategory = ts.DiagnosticCategory.Error) {
    this.diagnostics.push({
      category,
      code: 0,
      source: 'rosetta',
      messageText,
      file: this.sourceFile,
      start: node.getStart(this.sourceFile),
      length: node.getWidth(this.sourceFile),
    });
  }

  public reportUnsupported(node: ts.Node, language: TargetLanguage | undefined): void {
    const nodeKind = ts.SyntaxKind[node.kind];
    // tslint:disable-next-line:max-line-length
    if (language) {
      this.report(
        node,
        `This TypeScript feature (${nodeKind}) is not supported in examples because we cannot translate it to ${language}. Please rewrite this example.`,
      );
    } else {
      this.report(
        node,
        `This TypeScript feature (${nodeKind}) is not supported in examples. Please rewrite this example.`,
      );
    }
  }

  /**
   * Return a newline if the given node is preceded by at least one newline
   *
   * Used to mirror newline use between matchin brackets (such as { ... } and [ ... ]).
   */
  public mirrorNewlineBefore(viz?: ts.Node, suffix = '', otherwise = ''): string {
    if (viz === undefined) {
      return suffix;
    }

    // Return a newline if the given node is preceded by newlines
    const leadingRanges = scanText(this.sourceFile.text, viz.getFullStart(), viz.getStart(this.sourceFile));
    const newlines = [];

    for (const range of leadingRanges) {
      if (range.type === 'other') {
        newlines.push(repeatNewlines(this.sourceFile.text.substring(range.pos, range.end)));
      }
    }

    return (newlines.join('').length > 0 ? '\n' : otherwise) + suffix;
  }

  /**
   * Dispatch node to handler
   */
  private dispatch(tree: ts.Node): OTree {
    // Special nodes
    if (ts.isEmptyStatement(tree)) {
      // Additional semicolon where it doesn't belong.
      return NO_SYNTAX;
    }

    const visitor = this.handler;

    // Nodes with meaning
    if (ts.isSourceFile(tree)) {
      return visitor.sourceFile(tree, this);
    }
    if (ts.isImportEqualsDeclaration(tree)) {
      return visitor.importStatement(analyzeImportEquals(tree, this), this);
    }
    if (ts.isImportDeclaration(tree)) {
      return visitor.importStatement(analyzeImportDeclaration(tree, this), this);
    }
    if (ts.isStringLiteral(tree) || ts.isNoSubstitutionTemplateLiteral(tree)) {
      return visitor.stringLiteral(tree, this);
    }
    if (ts.isFunctionDeclaration(tree)) {
      return visitor.functionDeclaration(tree, this);
    }
    if (ts.isIdentifier(tree)) {
      return visitor.identifier(tree, this);
    }
    if (ts.isBlock(tree)) {
      return visitor.block(tree, this);
    }
    if (ts.isParameter(tree)) {
      return visitor.parameterDeclaration(tree, this);
    }
    if (ts.isReturnStatement(tree)) {
      return visitor.returnStatement(tree, this);
    }
    if (ts.isBinaryExpression(tree)) {
      return visitor.binaryExpression(tree, this);
    }
    if (ts.isIfStatement(tree)) {
      return visitor.ifStatement(tree, this);
    }
    if (ts.isPropertyAccessExpression(tree)) {
      return visitor.propertyAccessExpression(tree, this);
    }
    if (ts.isCallExpression(tree)) {
      return visitor.callExpression(tree, this);
    }
    if (ts.isExpressionStatement(tree)) {
      return visitor.expressionStatement(tree, this);
    }
    if (ts.isToken(tree)) {
      return visitor.token(tree, this);
    }
    if (ts.isObjectLiteralExpression(tree)) {
      return visitor.objectLiteralExpression(tree, this);
    }
    if (ts.isNewExpression(tree)) {
      return visitor.newExpression(tree, this);
    }
    if (ts.isPropertyAssignment(tree)) {
      return visitor.propertyAssignment(tree, this);
    }
    if (ts.isVariableStatement(tree)) {
      return visitor.variableStatement(tree, this);
    }
    if (ts.isVariableDeclarationList(tree)) {
      return visitor.variableDeclarationList(tree, this);
    }
    if (ts.isVariableDeclaration(tree)) {
      return visitor.variableDeclaration(tree, this);
    }
    if (ts.isJSDoc(tree)) {
      return visitor.jsDoc(tree, this);
    }
    if (ts.isArrayLiteralExpression(tree)) {
      return visitor.arrayLiteralExpression(tree, this);
    }
    if (ts.isShorthandPropertyAssignment(tree)) {
      return visitor.shorthandPropertyAssignment(tree, this);
    }
    if (ts.isForOfStatement(tree)) {
      return visitor.forOfStatement(tree, this);
    }
    if (ts.isClassDeclaration(tree)) {
      return visitor.classDeclaration(tree, this);
    }
    if (ts.isConstructorDeclaration(tree)) {
      return visitor.constructorDeclaration(tree, this);
    }
    if (ts.isPropertyDeclaration(tree)) {
      return visitor.propertyDeclaration(tree, this);
    }
    if (ts.isComputedPropertyName(tree)) {
      return visitor.computedPropertyName(tree.expression, this);
    }
    if (ts.isMethodDeclaration(tree)) {
      return visitor.methodDeclaration(tree, this);
    }
    if (ts.isInterfaceDeclaration(tree)) {
      return visitor.interfaceDeclaration(tree, this);
    }
    if (ts.isPropertySignature(tree)) {
      return visitor.propertySignature(tree, this);
    }
    if (ts.isMethodSignature(tree)) {
      return visitor.methodSignature(tree, this);
    }
    if (ts.isAsExpression(tree)) {
      return visitor.asExpression(tree, this);
    }
    if (ts.isPrefixUnaryExpression(tree)) {
      return visitor.prefixUnaryExpression(tree, this);
    }
    if (ts.isSpreadAssignment(tree)) {
      if (this.textOf(tree) === '...') {
        return visitor.ellipsis(tree, this);
      }
      return visitor.spreadAssignment(tree, this);
    }
    if (ts.isSpreadElement(tree)) {
      if (this.textOf(tree) === '...') {
        return visitor.ellipsis(tree, this);
      }
      return visitor.spreadElement(tree, this);
    }
    if (ts.isTemplateExpression(tree)) {
      return visitor.templateExpression(tree, this);
    }
    if (ts.isNonNullExpression(tree)) {
      return visitor.nonNullExpression(tree, this);
    }
    if (ts.isParenthesizedExpression(tree)) {
      return visitor.parenthesizedExpression(tree, this);
    }
    if (ts.isVoidExpression(tree)) {
      return visitor.maskingVoidExpression(tree, this);
    }

    this.reportUnsupported(tree, undefined);

    if (this.options.bestEffort !== false) {
      // When doing best-effort conversion and we don't understand the node type, just return the complete text of it as-is
      return new OTree([this.textOf(tree)]);
    }
    // Otherwise, show a placeholder indicating we don't recognize the type
    const nodeKind = ts.SyntaxKind[tree.kind];
    return new UnknownSyntax(
      [`<${nodeKind} ${this.textOf(tree)}>`],
      ['\n', ...nodeChildren(tree).map(this.convert.bind(this))],
      {
        indent: 2,
      },
    );
  }

  /**
   * Attach any leading whitespace and comments to the given output tree
   *
   * Regardless of whether it's declared to be able to accept such or not.
   */
  private attachLeadingTrivia(node: ts.Node, transformed: OTree): OTree {
    // Add comments and leading whitespace
    const leadingRanges = scanText(this.sourceFile.text, node.getFullStart(), node.getStart(this.sourceFile));

    const precede: OTree[] = [];
    for (const range of leadingRanges) {
      let trivia: OTree | undefined = undefined;
      switch (range.type) {
        case 'other':
          trivia = new OTree([repeatNewlines(this.sourceFile.text.substring(range.pos, range.end))], [], {
            renderOnce: `ws-${range.pos}`,
          });
          break;
        case 'linecomment':
        case 'blockcomment':
          trivia = this.handler.commentRange(
            commentSyntaxFromCommentRange(commentRangeFromTextRange(range), this),
            this,
          );
          break;

        case 'directive':
          break;
      }
      if (trivia != null) {
        // Set spans on comments to make sure their visibility is toggled correctly.
        trivia.setSpan(range.pos, range.end);
        precede.push(trivia);
      }
    }

    // FIXME: No trailing comments for now, they're too tricky

    if (precede.length > 0 && !transformed.isEmpty) {
      return new OTree([...precede, transformed], [], { canBreakLine: true });
    }
    return transformed;
  }
}

/**
 * Interface for AST handlers
 *
 * C is the type of hierarchical context the handler uses. Context
 * needs 2 operations: a constructor for a default context, and a
 * merge operation to combine 2 contexts to yield a new one.
 *
 * Otherwise, the handler should return an OTree for every type
 * of AST node.
 */
export interface AstHandler<C> {
  readonly defaultContext: C;
  mergeContext(old: C, update: Partial<C>): C;

  sourceFile(node: ts.SourceFile, context: AstRenderer<C>): OTree;
  commentRange(node: CommentSyntax, context: AstRenderer<C>): OTree;
  importStatement(node: ImportStatement, context: AstRenderer<C>): OTree;
  stringLiteral(node: ts.StringLiteral | ts.NoSubstitutionTemplateLiteral, children: AstRenderer<C>): OTree;
  functionDeclaration(node: ts.FunctionDeclaration, children: AstRenderer<C>): OTree;
  identifier(node: ts.Identifier, children: AstRenderer<C>): OTree;
  block(node: ts.Block, children: AstRenderer<C>): OTree;
  parameterDeclaration(node: ts.ParameterDeclaration, children: AstRenderer<C>): OTree;
  returnStatement(node: ts.ReturnStatement, context: AstRenderer<C>): OTree;
  binaryExpression(node: ts.BinaryExpression, context: AstRenderer<C>): OTree;
  ifStatement(node: ts.IfStatement, context: AstRenderer<C>): OTree;
  propertyAccessExpression(node: ts.PropertyAccessExpression, context: AstRenderer<C>): OTree;
  callExpression(node: ts.CallExpression, context: AstRenderer<C>): OTree;
  expressionStatement(node: ts.ExpressionStatement, context: AstRenderer<C>): OTree;
  token<A extends ts.SyntaxKind>(node: ts.Token<A>, context: AstRenderer<C>): OTree;
  objectLiteralExpression(node: ts.ObjectLiteralExpression, context: AstRenderer<C>): OTree;
  newExpression(node: ts.NewExpression, context: AstRenderer<C>): OTree;
  propertyAssignment(node: ts.PropertyAssignment, context: AstRenderer<C>): OTree;
  variableStatement(node: ts.VariableStatement, context: AstRenderer<C>): OTree;
  variableDeclarationList(node: ts.VariableDeclarationList, context: AstRenderer<C>): OTree;
  variableDeclaration(node: ts.VariableDeclaration, context: AstRenderer<C>): OTree;
  jsDoc(node: ts.JSDoc, context: AstRenderer<C>): OTree;
  arrayLiteralExpression(node: ts.ArrayLiteralExpression, context: AstRenderer<C>): OTree;
  shorthandPropertyAssignment(node: ts.ShorthandPropertyAssignment, context: AstRenderer<C>): OTree;
  forOfStatement(node: ts.ForOfStatement, context: AstRenderer<C>): OTree;
  classDeclaration(node: ts.ClassDeclaration, context: AstRenderer<C>): OTree;
  constructorDeclaration(node: ts.ConstructorDeclaration, context: AstRenderer<C>): OTree;
  propertyDeclaration(node: ts.PropertyDeclaration, context: AstRenderer<C>): OTree;
  computedPropertyName(node: ts.Expression, context: AstRenderer<C>): OTree;
  methodDeclaration(node: ts.MethodDeclaration, context: AstRenderer<C>): OTree;
  interfaceDeclaration(node: ts.InterfaceDeclaration, context: AstRenderer<C>): OTree;
  propertySignature(node: ts.PropertySignature, context: AstRenderer<C>): OTree;
  methodSignature(node: ts.MethodSignature, context: AstRenderer<C>): OTree;
  asExpression(node: ts.AsExpression, context: AstRenderer<C>): OTree;
  prefixUnaryExpression(node: ts.PrefixUnaryExpression, context: AstRenderer<C>): OTree;
  spreadElement(node: ts.SpreadElement, context: AstRenderer<C>): OTree;
  spreadAssignment(node: ts.SpreadAssignment, context: AstRenderer<C>): OTree;
  templateExpression(node: ts.TemplateExpression, context: AstRenderer<C>): OTree;
  nonNullExpression(node: ts.NonNullExpression, context: AstRenderer<C>): OTree;
  parenthesizedExpression(node: ts.ParenthesizedExpression, context: AstRenderer<C>): OTree;
  maskingVoidExpression(node: ts.VoidExpression, context: AstRenderer<C>): OTree;

  // Not a node, called when we recognize a spread element/assignment that is only
  // '...' and nothing else.
  ellipsis(node: ts.SpreadElement | ts.SpreadAssignment, context: AstRenderer<C>): OTree;
}

export function nimpl<C>(node: ts.Node, context: AstRenderer<C>, options: { additionalInfo?: string } = {}) {
  const children = nodeChildren(node).map((c) => context.convert(c));

  let syntaxKind = ts.SyntaxKind[node.kind];
  if (syntaxKind === 'FirstPunctuation') {
    // These have the same identifier but this name is more descriptive
    syntaxKind = 'OpenBraceToken';
  }

  const parts = [`(${syntaxKind}`];
  if (options.additionalInfo) {
    parts.push(`{${options.additionalInfo}}`);
  }
  parts.push(context.textOf(node));

  return new UnknownSyntax([parts.join(' ')], children.length > 0 ? ['\n', ...children] : [], {
    indent: 2,
    suffix: ')',
    separator: '\n',
    canBreakLine: true,
  });
}

export interface AstRendererOptions {
  /**
   * If enabled, don't translate the text of unknown nodes
   *
   * @default true
   */
  bestEffort?: boolean;
}

interface ClassifiedNode {
  node: ts.Node;
  visible: boolean;
  maskingVoid?: ts.VoidExpression;
}

function filterVisible(nodes: readonly ts.Node[]): ts.Node[] {
  return assignVisibility(nodes)
    .map((c) => (c.visible ? c.node : c.maskingVoid))
    .filter(notUndefined);
}

function assignVisibility(nodes: readonly ts.Node[]): ClassifiedNode[] {
  const ret: ClassifiedNode[] = [];

  let visible = true;
  for (const node of nodes) {
    const maskingVoid = extractMaskingVoidExpression(node);
    if (visible && maskingVoid) {
      visible = false;
    }

    ret.push({ node, maskingVoid, visible });

    if (!visible) {
      const showing = extractShowingVoidExpression(node);
      if (showing) {
        visible = true;
      }
    }
  }

  return ret;
}

function notUndefined<A>(x: A | undefined): x is A {
  return x !== undefined;
}

/**
 * Our own representation of comments
 *
 * (So we can synthesize 'em
 */
export interface CommentSyntax {
  pos: number;
  text: string;
  hasTrailingNewLine?: boolean;
  kind: ts.CommentKind;
}

function commentSyntaxFromCommentRange(rng: ts.CommentRange, renderer: AstRenderer<any>): CommentSyntax {
  return {
    hasTrailingNewLine: rng.hasTrailingNewLine,
    kind: rng.kind,
    pos: rng.pos,
    text: renderer.textAt(rng.pos, rng.end),
  };
}<|MERGE_RESOLUTION|>--- conflicted
+++ resolved
@@ -11,10 +11,7 @@
   scanText,
 } from './typescript/ast-utils';
 import { analyzeImportDeclaration, analyzeImportEquals, ImportStatement } from './typescript/imports';
-<<<<<<< HEAD
-=======
 import { typeOfExpression } from './typescript/types';
->>>>>>> a35bbfa7
 
 /**
  * Render a TypeScript AST to some other representation (encoded in OTrees)
@@ -155,11 +152,7 @@
    * @deprecated Use `typeOfExpression` directly
    */
   public typeOfExpression(node: ts.Expression): ts.Type {
-<<<<<<< HEAD
-    return this.typeChecker.getContextualType(node) ?? this.typeChecker.getTypeAtLocation(node);
-=======
     return typeOfExpression(this.typeChecker, node);
->>>>>>> a35bbfa7
   }
 
   public typeOfType(node: ts.TypeNode): ts.Type {
