--- conflicted
+++ resolved
@@ -1,11 +1,6 @@
 import * as ts from 'typescript';
 
-<<<<<<< HEAD
-import { hasFlag } from '../jsii/jsii-utils';
-=======
 import { hasAllFlags, hasAnyFlag } from '../jsii/jsii-utils';
-import { AstRenderer } from '../renderer';
->>>>>>> 84e4ca35
 
 /**
  * Return the first non-undefined type from a union
@@ -16,16 +11,8 @@
   if (!type.isUnion()) {
     return type;
   }
-<<<<<<< HEAD
-  const remaining = type.types.filter((t) => !hasFlag(t.flags, ts.TypeFlags.Undefined));
-  if (remaining.length > 1) {
-    return undefined;
-  }
-  return remaining[0];
-=======
 
   return type.types[0];
->>>>>>> 84e4ca35
 }
 
 export type BuiltInType = 'any' | 'boolean' | 'number' | 'string';
@@ -80,19 +67,17 @@
   return false;
 }
 
-<<<<<<< HEAD
-export type MapAnalysis = { result: 'nonMap' } | { result: 'map'; elementType: ts.Type | undefined };
-=======
 export function renderTypeFlags(type: ts.Type): string {
   return renderFlags(type.flags, ts.TypeFlags);
 }
->>>>>>> 84e4ca35
+
+export type MapAnalysis = { result: 'nonMap' } | { result: 'map'; elementType: ts.Type | undefined };
 
 /**
  * If this is a map type, return the type mapped *to* (key must always be `string` anyway).
  */
 export function mapElementType(type: ts.Type, typeChecker: ts.TypeChecker): MapAnalysis {
-  if (hasFlag(type.flags, ts.TypeFlags.Object) && type.symbol) {
+  if (hasAnyFlag(type.flags, ts.TypeFlags.Object) && type.symbol) {
     if (type.symbol.name === '__type') {
       // Declared map type: {[k: string]: A}
       return { result: 'map', elementType: type.getStringIndexType() };
