--- conflicted
+++ resolved
@@ -113,14 +113,6 @@
   const nodes = elements.map(elementValueNode).filter(isDefined);
   const types = nodes.map((x) => renderer.typeOfExpression(x));
 
-<<<<<<< HEAD
-  console.log(
-    'inferMapElementtType',
-    nodes.map((x) => renderer.typeOfExpression(x)).map((x) => renderer.typeToString(x)),
-  );
-
-=======
->>>>>>> 3d2ba15e
   return types.every((t) => isSameType(types[0], t)) ? types[0] : undefined;
 
   function elementValueNode(el: ts.ObjectLiteralElementLike): ts.Expression | undefined {
