import * as ts from 'typescript';

<<<<<<< HEAD
import { hasFlag } from '../jsii/jsii-utils';
=======
import { hasAllFlags, hasAnyFlag } from '../jsii/jsii-utils';
>>>>>>> 84e4ca35
import { AstRenderer } from '../renderer';

/**
 * Return the first non-undefined type from a union
 */
export function firstTypeInUnion(typeChecker: ts.TypeChecker, type: ts.Type): ts.Type {
  type = typeChecker.getNonNullableType(type);

  if (!type.isUnion()) {
    return type;
  }
<<<<<<< HEAD
  const remaining = type.types.filter((t) => !hasFlag(t.flags, ts.TypeFlags.Undefined));
  if (remaining.length > 1) {
    return undefined;
  }
  return remaining[0];
=======

  return type.types[0];
>>>>>>> 84e4ca35
}

export type BuiltInType = 'any' | 'boolean' | 'number' | 'string';
export function builtInTypeName(type: ts.Type): BuiltInType | undefined {
  const map: { readonly [k: number]: BuiltInType } = {
    [ts.TypeFlags.Any]: 'any',
    [ts.TypeFlags.Unknown]: 'any',
    [ts.TypeFlags.Boolean]: 'boolean',
    [ts.TypeFlags.Number]: 'number',
    [ts.TypeFlags.String]: 'string',
    [ts.TypeFlags.StringLiteral]: 'string',
    [ts.TypeFlags.NumberLiteral]: 'number',
    [ts.TypeFlags.BooleanLiteral]: 'boolean',
  };
  return map[type.flags];
}

export function renderType(type: ts.Type): string {
  if (type.isClassOrInterface()) {
    return type.symbol.name;
  }
  if (type.isLiteral()) {
    // eslint-disable-next-line @typescript-eslint/restrict-template-expressions
    return `${type.value}`;
  }
  return renderTypeFlags(type);
}

export function parameterAcceptsUndefined(param: ts.ParameterDeclaration, type?: ts.Type): boolean {
  if (param.initializer !== undefined) {
    return true;
  }
  if (param.questionToken !== undefined) {
    return true;
  }
  if (type) {
    return typeContainsUndefined(type);
  }
  return false;
}

/**
 * This is a simplified check that should be good enough for most purposes
 */
export function typeContainsUndefined(type: ts.Type): boolean {
  if (type.getFlags() & ts.TypeFlags.Undefined) {
    return true;
  }
  if (type.isUnion()) {
    return type.types.some(typeContainsUndefined);
  }
  return false;
}

export function renderTypeFlags(type: ts.Type): string {
  return renderFlags(type.flags, ts.TypeFlags);
}

/**
 * If this is a map type, return the type mapped *to* (key must always be `string` anyway).
 */
export function mapElementType(type: ts.Type, typeChecker: ts.TypeChecker): ts.Type | undefined {
  if (type.flags & ts.TypeFlags.Object && type.symbol) {
    if (type.symbol.name === '__type') {
      // Declared map type: {[k: string]: A}
      return type.getStringIndexType();
    }

    if (type.symbol.name === '__object') {
      // Derived map type from object literal: typeof({ k: "value" })
      // For every property, get the node that created it (PropertyAssignment), and get the type of the initializer of that node
      const initializerTypes = type.getProperties().map((p) => {
        if (ts.isPropertyAssignment(p.valueDeclaration)) {
          return typeOfExpression(typeChecker, p.valueDeclaration.initializer);
        }
        return undefined;
      });
      return typeIfSame([...initializerTypes, type.getStringIndexType()]);
    }
  }

  return undefined;
}

/**
 * Try to infer the map element type from the properties if they're all the same
 */
export function inferMapElementType(
  elements: ts.NodeArray<ts.ObjectLiteralElementLike>,
  renderer: AstRenderer<any>,
): ts.Type | undefined {
  const nodes = elements.map(elementValueNode).filter(isDefined);
  const types = nodes.map((x) => renderer.typeOfExpression(x));

  return types.every((t) => isSameType(types[0], t)) ? types[0] : undefined;

  function elementValueNode(el: ts.ObjectLiteralElementLike): ts.Expression | undefined {
    if (ts.isPropertyAssignment(el)) {
      return el.initializer;
    }
    if (ts.isShorthandPropertyAssignment(el)) {
      return el.name;
    }
    return undefined;
  }
}

function isSameType(a: ts.Type, b: ts.Type) {
  return a.flags === b.flags && a.symbol?.name === b.symbol?.name;
}

function typeIfSame(types: Array<ts.Type | undefined>): ts.Type | undefined {
  const ttypes = types.filter(isDefined);
  if (types.length === 0) {
    return undefined;
  }

  return ttypes.every((t) => isSameType(ttypes[0], t)) ? ttypes[0] : undefined;
}

/**
 * If this is an array type, return the element type of the array
 */
export function arrayElementType(type: ts.Type): ts.Type | undefined {
  if (type.symbol && type.symbol.name === 'Array') {
    const tr = type as ts.TypeReference;
    return tr.aliasTypeArguments && tr.aliasTypeArguments[0];
  }
  return undefined;
}

export function typeOfExpression(typeChecker: ts.TypeChecker, node: ts.Expression) {
  return typeChecker.getContextualType(node) ?? typeChecker.getTypeAtLocation(node);
}

function isDefined<A>(x: A): x is NonNullable<A> {
  return x !== undefined;
}

export function isNumber(x: any): x is number {
  return typeof x === 'number';
}

export function isEnumAccess(typeChecker: ts.TypeChecker, access: ts.PropertyAccessExpression) {
  const symbol = typeChecker.getSymbolAtLocation(access.expression);
  return symbol ? hasAnyFlag(symbol.flags, ts.SymbolFlags.Enum) : false;
}

export function isStaticReadonlyAccess(typeChecker: ts.TypeChecker, access: ts.PropertyAccessExpression) {
  const symbol = typeChecker.getSymbolAtLocation(access);
  const decl = symbol?.getDeclarations();
  if (decl && decl[0] && ts.isPropertyDeclaration(decl[0])) {
    const flags = ts.getCombinedModifierFlags(decl[0]);
    return hasAllFlags(flags, ts.ModifierFlags.Readonly | ts.ModifierFlags.Static);
  }
  return false;
}

export function renderFlags(flags: number | undefined, flagObject: Record<string, number | string>) {
  if (flags === undefined) {
    return '';
  }

  return Object.values(flagObject)
    .filter(isNumber)
    .filter((f) => hasAllFlags(flags, f))
    .map((f) => flagObject[f])
    .join(',');
}<|MERGE_RESOLUTION|>--- conflicted
+++ resolved
@@ -1,10 +1,6 @@
 import * as ts from 'typescript';
 
-<<<<<<< HEAD
-import { hasFlag } from '../jsii/jsii-utils';
-=======
 import { hasAllFlags, hasAnyFlag } from '../jsii/jsii-utils';
->>>>>>> 84e4ca35
 import { AstRenderer } from '../renderer';
 
 /**
@@ -16,16 +12,8 @@
   if (!type.isUnion()) {
     return type;
   }
-<<<<<<< HEAD
-  const remaining = type.types.filter((t) => !hasFlag(t.flags, ts.TypeFlags.Undefined));
-  if (remaining.length > 1) {
-    return undefined;
-  }
-  return remaining[0];
-=======
 
   return type.types[0];
->>>>>>> 84e4ca35
 }
 
 export type BuiltInType = 'any' | 'boolean' | 'number' | 'string';
