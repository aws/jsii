import * as ts from 'typescript';

import { hasAllFlags, hasAnyFlag } from '../jsii/jsii-utils';
import { AstRenderer } from '../renderer';

/**
 * Return the first non-undefined type from a union
 */
export function firstTypeInUnion(typeChecker: ts.TypeChecker, type: ts.Type): ts.Type {
  type = typeChecker.getNonNullableType(type);

  if (!type.isUnion()) {
    return type;
  }

  return type.types[0];
}

export type BuiltInType = 'any' | 'boolean' | 'number' | 'string';
export function builtInTypeName(type: ts.Type): BuiltInType | undefined {
  const map: { readonly [k: number]: BuiltInType } = {
    [ts.TypeFlags.Any]: 'any',
    [ts.TypeFlags.Unknown]: 'any',
    [ts.TypeFlags.Boolean]: 'boolean',
    [ts.TypeFlags.Number]: 'number',
    [ts.TypeFlags.String]: 'string',
    [ts.TypeFlags.StringLiteral]: 'string',
    [ts.TypeFlags.NumberLiteral]: 'number',
    [ts.TypeFlags.BooleanLiteral]: 'boolean',
  };
  return map[type.flags];
}

export function renderType(type: ts.Type): string {
  if (type.isClassOrInterface()) {
    return type.symbol.name;
  }
  if (type.isLiteral()) {
    // eslint-disable-next-line @typescript-eslint/restrict-template-expressions
    return `${type.value}`;
  }
  return renderTypeFlags(type);
}

export function parameterAcceptsUndefined(param: ts.ParameterDeclaration, type?: ts.Type): boolean {
  if (param.initializer !== undefined) {
    return true;
  }
  if (param.questionToken !== undefined) {
    return true;
  }
  if (type) {
    return typeContainsUndefined(type);
  }
  return false;
}

/**
 * This is a simplified check that should be good enough for most purposes
 */
export function typeContainsUndefined(type: ts.Type): boolean {
  if (type.getFlags() & ts.TypeFlags.Undefined) {
    return true;
  }
  if (type.isUnion()) {
    return type.types.some(typeContainsUndefined);
  }
  return false;
}

export function renderTypeFlags(type: ts.Type): string {
  return renderFlags(type.flags, ts.TypeFlags);
}

/**
 * If this is a map type, return the type mapped *to* (key must always be `string` anyway).
 */
export function mapElementType(type: ts.Type, typeChecker: ts.TypeChecker): ts.Type | undefined {
  if (type.flags & ts.TypeFlags.Object && type.symbol) {
    if (type.symbol.name === '__type') {
      // Declared map type: {[k: string]: A}
      return type.getStringIndexType();
    }

    if (type.symbol.name === '__object') {
      // Derived map type from object literal: typeof({ k: "value" })
      // For every property, get the node that created it (PropertyAssignment), and get the type of the initializer of that node
      const initializerTypes = type.getProperties().map((p) => {
        if (ts.isPropertyAssignment(p.valueDeclaration)) {
          return typeOfExpression(typeChecker, p.valueDeclaration.initializer);
        }
        return undefined;
      });
      return typeIfSame([...initializerTypes, type.getStringIndexType()]);
    }
  }

  return undefined;
}

/**
 * Try to infer the map element type from the properties if they're all the same
 */
export function inferMapElementType(
  elements: ts.NodeArray<ts.ObjectLiteralElementLike>,
  renderer: AstRenderer<any>,
): ts.Type | undefined {
  const nodes = elements.map(elementValueNode).filter(isDefined);
  const types = nodes.map((x) => renderer.typeOfExpression(x));

  return types.every((t) => isSameType(types[0], t)) ? types[0] : undefined;

  function elementValueNode(el: ts.ObjectLiteralElementLike): ts.Expression | undefined {
    if (ts.isPropertyAssignment(el)) {
      return el.initializer;
    }
    if (ts.isShorthandPropertyAssignment(el)) {
      return el.name;
    }
    return undefined;
  }
}

function isSameType(a: ts.Type, b: ts.Type) {
  return a.flags === b.flags && a.symbol?.name === b.symbol?.name;
}

function typeIfSame(types: Array<ts.Type | undefined>): ts.Type | undefined {
  const ttypes = types.filter(isDefined);
  if (types.length === 0) {
    return undefined;
  }

  return ttypes.every((t) => isSameType(ttypes[0], t)) ? ttypes[0] : undefined;
}

/**
 * If this is an array type, return the element type of the array
 */
export function arrayElementType(type: ts.Type): ts.Type | undefined {
  if (type.symbol && type.symbol.name === 'Array') {
    const tr = type as ts.TypeReference;
    return tr.aliasTypeArguments && tr.aliasTypeArguments[0];
  }
  return undefined;
}

export function typeOfExpression(typeChecker: ts.TypeChecker, node: ts.Expression) {
  return typeChecker.getContextualType(node) ?? typeChecker.getTypeAtLocation(node);
}

function isDefined<A>(x: A): x is NonNullable<A> {
  return x !== undefined;
}

<<<<<<< HEAD
/**
 * Infer type of expression by the argument it is assigned to
 *
 * If the type of the expression can include undefined (if the value is
 * optional), `undefined` will be removed from the union.
 *
 * (Will return undefined for object literals not unified with a declared type)
 */
export function inferredTypeOfExpression(typeChecker: ts.TypeChecker, node: ts.Expression) {
  const type = typeChecker.getContextualType(node);
  return type ? typeChecker.getNonNullableType(type) : undefined;
=======
export function isNumber(x: any): x is number {
  return typeof x === 'number';
}

export function isEnumAccess(typeChecker: ts.TypeChecker, access: ts.PropertyAccessExpression) {
  const symbol = typeChecker.getSymbolAtLocation(access.expression);
  return symbol ? hasAnyFlag(symbol.flags, ts.SymbolFlags.Enum) : false;
}

export function isStaticReadonlyAccess(typeChecker: ts.TypeChecker, access: ts.PropertyAccessExpression) {
  const symbol = typeChecker.getSymbolAtLocation(access);
  const decl = symbol?.getDeclarations();
  if (decl && decl[0] && ts.isPropertyDeclaration(decl[0])) {
    const flags = ts.getCombinedModifierFlags(decl[0]);
    return hasAllFlags(flags, ts.ModifierFlags.Readonly | ts.ModifierFlags.Static);
  }
  return false;
}

export function renderFlags(flags: number | undefined, flagObject: Record<string, number | string>) {
  if (flags === undefined) {
    return '';
  }

  return Object.values(flagObject)
    .filter(isNumber)
    .filter((f) => hasAllFlags(flags, f))
    .map((f) => flagObject[f])
    .join(',');
>>>>>>> 4ccacd14
}<|MERGE_RESOLUTION|>--- conflicted
+++ resolved
@@ -153,7 +153,6 @@
   return x !== undefined;
 }
 
-<<<<<<< HEAD
 /**
  * Infer type of expression by the argument it is assigned to
  *
@@ -165,7 +164,8 @@
 export function inferredTypeOfExpression(typeChecker: ts.TypeChecker, node: ts.Expression) {
   const type = typeChecker.getContextualType(node);
   return type ? typeChecker.getNonNullableType(type) : undefined;
-=======
+}
+
 export function isNumber(x: any): x is number {
   return typeof x === 'number';
 }
@@ -195,5 +195,4 @@
     .filter((f) => hasAllFlags(flags, f))
     .map((f) => flagObject[f])
     .join(',');
->>>>>>> 4ccacd14
 }