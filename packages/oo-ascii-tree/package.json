{
  "name": "oo-ascii-tree",
  "version": "0.0.0",
  "description": "object-oriented ascii tree renderer",
  "license": "Apache-2.0",
  "author": {
    "name": "Amazon Web Services",
    "url": "https://aws.amazon.com"
  },
  "homepage": "https://github.com/aws/jsii",
  "bugs": {
    "url": "https://github.com/aws/jsii/issues"
  },
  "repository": {
    "type": "git",
    "url": "https://github.com/aws/jsii.git",
    "directory": "packages/oo-ascii-tree"
  },
  "engines": {
    "node": ">= 12.7.0"
  },
  "main": "lib/index.js",
  "types": "lib/index.d.ts",
  "scripts": {
    "build": "tsc --build && npm run lint",
    "watch": "tsc --build -w",
    "lint": "eslint . --ext .js,.ts --ignore-path=.gitignore",
    "lint:fix": "yarn lint --fix",
    "test": "jest",
    "test:update": "jest -u",
    "package": "package-js"
  },
  "devDependencies": {
<<<<<<< HEAD
    "@types/jest": "^26.0.23",
    "@types/node": "^12.20.19",
    "eslint": "^7.26.0",
    "jest": "^26.6.3",
=======
    "@types/jest": "^27.0.1",
    "@types/node": "^10.17.60",
    "eslint": "^7.32.0",
    "jest": "^27.0.6",
>>>>>>> 52123f77
    "jsii-build-tools": "^0.0.0",
    "prettier": "^2.3.2",
    "typescript": "~3.9.10"
  }
}<|MERGE_RESOLUTION|>--- conflicted
+++ resolved
@@ -31,17 +31,10 @@
     "package": "package-js"
   },
   "devDependencies": {
-<<<<<<< HEAD
-    "@types/jest": "^26.0.23",
+    "@types/jest": "^27.0.1",
     "@types/node": "^12.20.19",
-    "eslint": "^7.26.0",
-    "jest": "^26.6.3",
-=======
-    "@types/jest": "^27.0.1",
-    "@types/node": "^10.17.60",
     "eslint": "^7.32.0",
     "jest": "^27.0.6",
->>>>>>> 52123f77
     "jsii-build-tools": "^0.0.0",
     "prettier": "^2.3.2",
     "typescript": "~3.9.10"
