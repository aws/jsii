{
  "name": "oo-ascii-tree",
<<<<<<< HEAD
  "version": "0.20.3",
=======
  "version": "0.20.4",
>>>>>>> 96d89e1c
  "description": "object-oriented ascii tree renderer",
  "license": "Apache-2.0",
  "author": {
    "name": "Amazon Web Services",
    "url": "https://aws.amazon.com"
  },
  "homepage": "https://github.com/aws/jsii",
  "bugs": {
    "url": "https://github.com/aws/jsii/issues"
  },
  "repository": {
    "type": "git",
    "url": "https://github.com/aws/jsii.git",
    "directory": "packages/oo-ascii-tree"
  },
  "engines": {
    "node": ">= 10.3.0"
  },
  "main": "lib/index.js",
  "types": "lib/index.d.ts",
  "scripts": {
    "build": "tsc --build && npm run lint",
    "watch": "tsc --build -w",
    "lint": "eslint . --ext .js,.ts --ignore-path=.gitignore",
    "test": "jest",
    "test:update": "jest -u",
    "package": "package-js"
  },
  "devDependencies": {
    "@types/jest": "^24.0.22",
    "@typescript-eslint/eslint-plugin": "^2.7.0",
    "@typescript-eslint/parser": "^2.7.0",
    "eslint": "^6.6.0",
    "jest": "^24.9.0",
<<<<<<< HEAD
    "jsii-build-tools": "^0.20.3",
=======
    "jsii-build-tools": "^0.20.4",
>>>>>>> 96d89e1c
    "typescript": "~3.6.4"
  },
  "jest": {
    "collectCoverage": true,
    "collectCoverageFrom": [
      "**/bin/**/*.js",
      "**/lib/**/*.js"
    ],
    "coverageReporters": [
      "lcov",
      "text"
    ],
    "coverageThreshold": {
      "global": {
        "branches": 85,
        "statements": 85
      }
    },
    "errorOnDeprecated": true,
    "testEnvironment": "node",
    "testMatch": [
      "**/?(*.)+(spec|test).js"
    ]
  }
}<|MERGE_RESOLUTION|>--- conflicted
+++ resolved
@@ -1,10 +1,6 @@
 {
   "name": "oo-ascii-tree",
-<<<<<<< HEAD
-  "version": "0.20.3",
-=======
   "version": "0.20.4",
->>>>>>> 96d89e1c
   "description": "object-oriented ascii tree renderer",
   "license": "Apache-2.0",
   "author": {
@@ -35,15 +31,11 @@
   },
   "devDependencies": {
     "@types/jest": "^24.0.22",
-    "@typescript-eslint/eslint-plugin": "^2.7.0",
-    "@typescript-eslint/parser": "^2.7.0",
+    "@typescript-eslint/eslint-plugin": "^2.6.1",
+    "@typescript-eslint/parser": "^2.6.1",
     "eslint": "^6.6.0",
     "jest": "^24.9.0",
-<<<<<<< HEAD
-    "jsii-build-tools": "^0.20.3",
-=======
     "jsii-build-tools": "^0.20.4",
->>>>>>> 96d89e1c
     "typescript": "~3.6.4"
   },
   "jest": {
