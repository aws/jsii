--- conflicted
+++ resolved
@@ -31,16 +31,6 @@
     "package": "package-js"
   },
   "devDependencies": {
-<<<<<<< HEAD
-    "@types/jest": "^27.5.0",
-    "@types/node": "^14.18.18",
-    "eslint": "^8.15.0",
-    "jest": "^27.5.1",
-    "jsii-build-tools": "^0.0.0",
-    "prettier": "^2.6.2",
-    "typescript": "~3.9.10"
-=======
     "jsii-build-tools": "^0.0.0"
->>>>>>> f034e2c7
   }
 }