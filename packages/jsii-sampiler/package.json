{
  "name": "jsii-sampiler",
  "version": "0.19.0",
  "description": "Translate TypeScript code snippets to other languages",
  "main": "lib/index.js",
  "bin": {
    "jsii-sampiler": "bin/jsii-sampiler"
  },
  "scripts": {
    "build": "tsc --build",
    "watch": "tsc --build -w",
    "test": "jest",
    "package": "package-js"
  },
  "devDependencies": {
    "@types/commonmark": "^0.27.4",
    "@types/fs-extra": "^8.0.1",
<<<<<<< HEAD
    "@types/jest": "^24.0.20",
    "@types/node": "^10.14.22",
=======
    "@types/jest": "^24.0.19",
    "@types/node": "^10.17.0",
>>>>>>> 6ab75cff
    "@types/yargs": "^13.0.3",
    "jest": "^24.9.0",
    "jsii-build-tools": "^0.19.0",
    "memory-streams": "^0.1.3"
  },
  "dependencies": {
    "commonmark": "^0.29.0",
    "fs-extra": "^8.1.0",
    "typescript": "~3.6.4",
    "yargs": "^14.2.0"
  },
  "jest": {
    "moduleFileExtensions": [
      "js"
    ],
    "collectCoverageFrom": [
      "lib/**/*.js"
    ],
    "collectCoverage": true,
    "coverageThreshold": {
      "global": {
        "branches": 70,
        "statements": 75
      }
    }
  },
  "license": "Apache-2.0",
  "author": {
    "name": "Amazon Web Services",
    "url": "https://aws.amazon.com",
    "organization": true
  },
  "homepage": "https://github.com/aws/jsii",
  "repository": {
    "type": "git",
    "url": "https://github.com/aws/jsii.git",
    "directory": "packages/jsii-sampiler"
  },
  "engines": {
    "node": ">= 10.3.0"
  }
}<|MERGE_RESOLUTION|>--- conflicted
+++ resolved
@@ -15,13 +15,8 @@
   "devDependencies": {
     "@types/commonmark": "^0.27.4",
     "@types/fs-extra": "^8.0.1",
-<<<<<<< HEAD
     "@types/jest": "^24.0.20",
-    "@types/node": "^10.14.22",
-=======
-    "@types/jest": "^24.0.19",
     "@types/node": "^10.17.0",
->>>>>>> 6ab75cff
     "@types/yargs": "^13.0.3",
     "jest": "^24.9.0",
     "jsii-build-tools": "^0.19.0",
