--- conflicted
+++ resolved
@@ -29,11 +29,7 @@
           "module": "scope.jsii_calc_base"
         }
       },
-<<<<<<< HEAD
-      "version": "0.20.3"
-=======
       "version": "0.20.4"
->>>>>>> 96d89e1c
     }
   },
   "dependencyClosure": {
@@ -58,11 +54,7 @@
           "module": "scope.jsii_calc_base"
         }
       },
-<<<<<<< HEAD
-      "version": "0.20.3"
-=======
       "version": "0.20.4"
->>>>>>> 96d89e1c
     },
     "@scope/jsii-calc-base-of-base": {
       "targets": {
@@ -85,11 +77,7 @@
           "module": "scope.jsii_calc_base_of_base"
         }
       },
-<<<<<<< HEAD
-      "version": "0.20.3"
-=======
       "version": "0.20.4"
->>>>>>> 96d89e1c
     }
   },
   "description": "A simple calcuator library built on JSII.",
@@ -98,11 +86,7 @@
     "stability": "deprecated"
   },
   "homepage": "https://github.com/aws/jsii",
-<<<<<<< HEAD
-  "jsiiVersion": "0.20.3",
-=======
   "jsiiVersion": "0.20.4",
->>>>>>> 96d89e1c
   "license": "Apache-2.0",
   "name": "@scope/jsii-calc-lib",
   "repository": {
@@ -554,11 +538,6 @@
       ]
     }
   },
-<<<<<<< HEAD
-  "version": "0.20.3",
-  "fingerprint": "ui/3zA+Ppo35hXyXMm3f+YynqNBsOq2i44VaPZh0/hY="
-=======
   "version": "0.20.4",
   "fingerprint": "cgTc9JCOUBd+KkYayX1pTHgJDYQiMTSS/tdj48cUUn0="
->>>>>>> 96d89e1c
 }