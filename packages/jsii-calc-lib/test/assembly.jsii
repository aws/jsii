--- conflicted
+++ resolved
@@ -88,13 +88,8 @@
     "deprecated": "Really just deprecated for shows...",
     "stability": "deprecated"
   },
-<<<<<<< HEAD
   "homepage": "https://github.com/aws/jsii",
-  "jsiiVersion": "0.16.0",
-=======
-  "homepage": "https://github.com/aws/jsii.git",
   "jsiiVersion": "0.17.0",
->>>>>>> 7d5d104d
   "license": "Apache-2.0",
   "name": "@scope/jsii-calc-lib",
   "repository": {
@@ -547,11 +542,6 @@
       ]
     }
   },
-<<<<<<< HEAD
-  "version": "0.16.0",
-  "fingerprint": "jVAN5yrP4moR2krAbWosYhfXZ5PZ+wjfbn7Ulo6L+4c="
-=======
   "version": "0.17.0",
-  "fingerprint": "05E0Q7otRKgmYEG+F2YRZZHjoMP0mbBvpcOTBp2gOns="
->>>>>>> 7d5d104d
+  "fingerprint": "5XSeaeJUQsOHIVXooytmEP/xclmYgWXdx4CpkUg53cU="
 }