{
  "name": "@scope/jsii-calc-lib",
  "version": "0.20.3",
  "private": true,
  "description": "A simple calcuator library built on JSII.",
  "deprecated": "Really just deprecated for shows...",
  "stability": "deprecated",
  "license": "Apache-2.0",
  "author": {
    "name": "Amazon Web Services",
    "url": "https://aws.amazon.com",
    "organization": true
  },
  "homepage": "https://github.com/aws/jsii",
  "bugs": {
    "url": "https://github.com/aws/jsii/issues"
  },
  "repository": {
    "type": "git",
    "url": "https://github.com/aws/jsii.git",
    "directory": "packages/jsii-calc-lib"
  },
  "engines": {
    "node": ">= 10.3.0"
  },
  "main": "lib/index.js",
  "types": "lib/index.d.ts",
  "scripts": {
    "build": "jsii && jsii-rosetta",
    "test": "diff-test test/assembly.jsii .jsii",
    "test:update": "npm run build && UPDATE_DIFF=1 npm run test"
  },
  "dependencies": {
    "@scope/jsii-calc-base": "^0.20.3"
  },
  "peerDependencies": {
    "@scope/jsii-calc-base": "^0.20.3"
  },
  "devDependencies": {
<<<<<<< HEAD
    "jsii": "^0.20.2",
    "jsii-rosetta": "^0.20.2",
    "jsii-build-tools": "^0.20.2"
=======
    "jsii": "^0.20.3",
    "jsii-build-tools": "^0.20.3"
>>>>>>> 948000d7
  },
  "jsii": {
    "outdir": "dist",
    "targets": {
      "java": {
        "package": "software.amazon.jsii.tests.calculator.lib",
        "maven": {
          "groupId": "software.amazon.jsii.tests",
          "artifactId": "calculator-lib",
          "versionSuffix": ".DEVPREVIEW"
        }
      },
      "dotnet": {
        "namespace": "Amazon.JSII.Tests.CalculatorNamespace.LibNamespace",
        "packageId": "Amazon.JSII.Tests.CalculatorPackageId.LibPackageId",
        "versionSuffix": "-devpreview"
      },
      "python": {
        "distName": "scope.jsii-calc-lib",
        "module": "scope.jsii_calc_lib"
      }
    },
    "versionFormat": "short"
  }
}<|MERGE_RESOLUTION|>--- conflicted
+++ resolved
@@ -37,14 +37,9 @@
     "@scope/jsii-calc-base": "^0.20.3"
   },
   "devDependencies": {
-<<<<<<< HEAD
-    "jsii": "^0.20.2",
-    "jsii-rosetta": "^0.20.2",
-    "jsii-build-tools": "^0.20.2"
-=======
     "jsii": "^0.20.3",
+    "jsii-rosetta": "^0.20.3",
     "jsii-build-tools": "^0.20.3"
->>>>>>> 948000d7
   },
   "jsii": {
     "outdir": "dist",
