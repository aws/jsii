{
  "name": "@scope/jsii-calc-lib",
  "version": "0.5.0-beta",
  "main": "lib/index.js",
  "types": "lib/index.d.ts",
  "private": true,
  "jsii": {
    "outdir": "dist",
    "names": {
      "java": "org.jsii.tests.calculator.lib",
      "dotnet": "AWS.Jsii.Tests.Calculator.Lib"
    }
  },
  "scripts": {
<<<<<<< HEAD
    "prepare": "jsii",
    "test": "diff-test test/assembly.jsii .jsii"
=======
    "build": "jsii",
    "test": "diff-test test/assembly.jsii dist/assembly.jsii"
>>>>>>> a5a92701
  },
  "devDependencies": {
    "jsii": "^0.5.0-beta",
    "jsii-build-tools": "^0.5.0-beta",
    "typescript": "^2.8.3"
  },
  "author": {
    "name": "Amazon Web Services",
    "url": "https://aws.amazon.com"
  },
  "license": "LicenseRef-LICENSE",
  "repository": {
    "type": "git",
    "url": "git://github.com/awslabs/jsii"
  }
}<|MERGE_RESOLUTION|>--- conflicted
+++ resolved
@@ -12,13 +12,8 @@
     }
   },
   "scripts": {
-<<<<<<< HEAD
-    "prepare": "jsii",
+    "build": "jsii",
     "test": "diff-test test/assembly.jsii .jsii"
-=======
-    "build": "jsii",
-    "test": "diff-test test/assembly.jsii dist/assembly.jsii"
->>>>>>> a5a92701
   },
   "devDependencies": {
     "jsii": "^0.5.0-beta",
