--- conflicted
+++ resolved
@@ -1,11 +1,7 @@
 {
   "name": "@scope/jsii-calc-lib",
-<<<<<<< HEAD
-  "version": "0.16.0",
+  "version": "0.17.0",
   "private": true,
-=======
-  "version": "0.17.0",
->>>>>>> 7d5d104d
   "description": "A simple calcuator library built on JSII.",
   "deprecated": "Really just deprecated for shows...",
   "stability": "deprecated",
@@ -25,7 +21,7 @@
     "directory": "packages/jsii-calc-lib"
   },
   "engines": {
-    "node": ">=10.3.0"
+    "node": ">= 10.3.0"
   },
   "main": "lib/index.js",
   "types": "lib/index.d.ts",
@@ -40,7 +36,7 @@
     "@scope/jsii-calc-base": "file:../jsii-calc-base"
   },
   "devDependencies": {
-    "jsii": "^0.16.0",
+    "jsii": "^0.17.0",
     "jsii-build-tools": "file:../jsii-build-tools"
   },
   "jsii": {
@@ -66,32 +62,5 @@
       "sphinx": {}
     },
     "versionFormat": "short"
-<<<<<<< HEAD
-=======
-  },
-  "scripts": {
-    "build": "jsii",
-    "test": "diff-test test/assembly.jsii .jsii"
-  },
-  "devDependencies": {
-    "jsii": "^0.17.0",
-    "jsii-build-tools": "file:../jsii-build-tools"
-  },
-  "dependencies": {
-    "@scope/jsii-calc-base": "file:../jsii-calc-base"
-  },
-  "peerDependencies": {
-    "@scope/jsii-calc-base": "file:../jsii-calc-base"
-  },
-  "author": {
-    "name": "Amazon Web Services",
-    "url": "https://aws.amazon.com",
-    "organization": true
-  },
-  "license": "Apache-2.0",
-  "repository": {
-    "type": "git",
-    "url": "https://github.com/aws/jsii.git"
->>>>>>> 7d5d104d
   }
 }