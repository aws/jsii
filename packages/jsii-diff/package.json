--- conflicted
+++ resolved
@@ -30,19 +30,11 @@
         "nyc": "^13.3.0"
     },
     "dependencies": {
-<<<<<<< HEAD
-        "jsii-reflect": "^0.8.0",
-        "jsii-spec": "^0.8.0",
-        "typescript": "^3.4.1",
-        "yargs": "^13.2.2",
-        "log4js": "^4.1.0"
-=======
         "jsii-reflect": "^0.9.0",
         "jsii-spec": "^0.9.0",
         "log4js": "^4.1.0",
-        "typescript": "^3.3.3333",
+        "typescript": "^3.4.1",
         "yargs": "^13.2.2"
->>>>>>> 23babed7
     },
     "nyc": {
         "reporter": [
