{
  "name": "jsii-diff",
  "version": "0.0.0",
  "description": "Assembly comparison for jsii",
  "license": "Apache-2.0",
  "author": {
    "name": "Amazon Web Services",
    "url": "https://aws.amazon.com"
  },
  "homepage": "https://github.com/aws/jsii",
  "bugs": {
    "url": "https://github.com/aws/jsii/issues"
  },
  "repository": {
    "type": "git",
    "url": "https://github.com/aws/jsii.git",
    "directory": "packages/jsii-diff"
  },
  "engines": {
    "node": ">= 10.3.0"
  },
  "main": "lib/index.js",
  "bin": {
    "jsii-diff": "bin/jsii-diff"
  },
  "scripts": {
    "build": "bash ./generate.sh && tsc --build && npm run lint",
    "watch": "bash ./generate.sh && tsc --build -w",
    "lint": "eslint . --ext .js,.ts --ignore-path=.gitignore",
    "lint:fix": "yarn lint --fix",
    "test": "jest",
    "test:update": "jest -u",
    "package": "package-js"
  },
  "dependencies": {
    "@jsii/spec": "^0.0.0",
    "fs-extra": "^9.0.1",
    "jsii-reflect": "^0.0.0",
    "log4js": "^6.3.0",
<<<<<<< HEAD
    "typescript": "~4.0.2",
    "yargs": "^15.4.1"
=======
    "typescript": "~3.9.7",
    "yargs": "^16.0.3"
>>>>>>> 81637f51
  },
  "devDependencies": {
    "@types/fs-extra": "^8.1.1",
    "@types/jest": "^26.0.13",
    "@types/jest-expect-message": "^1.0.2",
    "@types/node": "^10.17.32",
    "@types/tar-fs": "^2.0.0",
    "@types/yargs": "^15.0.5",
    "eslint": "^7.9.0",
    "jest": "^26.4.2",
    "jest-expect-message": "^1.0.2",
    "jsii": "^0.0.0",
    "jsii-build-tools": "^0.0.0",
    "prettier": "^2.1.1"
  },
  "jest": {
    "collectCoverage": true,
    "collectCoverageFrom": [
      "**/bin/**/*.js",
      "**/lib/**/*.js"
    ],
    "coverageReporters": [
      "lcov",
      "text"
    ],
    "coverageThreshold": {
      "global": {
        "branches": 60,
        "statements": 60
      }
    },
    "errorOnDeprecated": true,
    "setupFilesAfterEnv": [
      "jest-expect-message"
    ],
    "testEnvironment": "node",
    "testMatch": [
      "**/?(*.)+(spec|test).js"
    ]
  }
}<|MERGE_RESOLUTION|>--- conflicted
+++ resolved
@@ -37,13 +37,8 @@
     "fs-extra": "^9.0.1",
     "jsii-reflect": "^0.0.0",
     "log4js": "^6.3.0",
-<<<<<<< HEAD
     "typescript": "~4.0.2",
-    "yargs": "^15.4.1"
-=======
-    "typescript": "~3.9.7",
     "yargs": "^16.0.3"
->>>>>>> 81637f51
   },
   "devDependencies": {
     "@types/fs-extra": "^8.1.1",
