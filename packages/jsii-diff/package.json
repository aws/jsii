--- conflicted
+++ resolved
@@ -44,19 +44,11 @@
   "devDependencies": {
     "@types/fs-extra": "^9.0.13",
     "@types/jest": "^27.0.2",
-<<<<<<< HEAD
-    "@types/node": "^12.20.27",
-    "@types/tar-fs": "^2.0.1",
-    "eslint": "^7.32.0",
-    "jest": "^27.2.3",
-=======
-    "@types/jest-expect-message": "^1.0.3",
     "@types/node": "^12.20.28",
     "@types/tar-fs": "^2.0.1",
     "eslint": "^7.32.0",
     "jest": "^27.2.4",
     "jest-expect-message": "^1.0.2",
->>>>>>> b329670b
     "jsii": "^0.0.0",
     "jsii-build-tools": "^0.0.0",
     "prettier": "^2.4.1"
