{
  "name": "jsii-diff",
  "version": "0.20.6",
  "description": "Assembly comparison for jsii",
  "license": "Apache-2.0",
  "author": {
    "name": "Amazon Web Services",
    "url": "https://aws.amazon.com"
  },
  "homepage": "https://github.com/aws/jsii",
  "bugs": {
    "url": "https://github.com/aws/jsii/issues"
  },
  "repository": {
    "type": "git",
    "url": "https://github.com/aws/jsii.git",
    "directory": "packages/jsii-diff"
  },
  "engines": {
    "node": ">= 10.3.0"
  },
  "main": "lib/index.js",
  "bin": {
    "jsii-diff": "bin/jsii-diff"
  },
  "scripts": {
    "build": "bash ./generate.sh && tsc --build && npm run lint",
    "watch": "bash ./generate.sh && tsc --build -w",
    "lint": "eslint . --ext .js,.ts --ignore-path=.gitignore",
    "test": "jest",
    "test:update": "jest -u",
    "package": "package-js"
  },
  "dependencies": {
<<<<<<< HEAD
    "jsii-reflect": "^0.20.5",
    "jsii-spec": "^0.20.5",
    "log4js": "^6.0.0",
=======
    "jsii-reflect": "^0.20.6",
    "jsii-spec": "^0.20.6",
    "log4js": "^5.3.0",
>>>>>>> 17f281e5
    "typescript": "~3.6.4",
    "yargs": "^14.2.0"
  },
  "devDependencies": {
    "@types/fs-extra": "^8.0.1",
    "@types/jest": "^24.0.23",
    "@types/jest-expect-message": "^1.0.1",
    "@types/tar-fs": "^1.16.1",
    "@types/yargs": "^13.0.3",
    "@typescript-eslint/eslint-plugin": "^2.6.1",
    "@typescript-eslint/parser": "^2.6.1",
    "eslint": "^6.6.0",
    "jest": "^24.9.0",
    "jest-expect-message": "^1.0.2",
    "jsii": "^0.20.6",
    "jsii-build-tools": "^0.20.6"
  },
  "jest": {
    "collectCoverage": true,
    "collectCoverageFrom": [
      "**/bin/**/*.js",
      "**/lib/**/*.js"
    ],
    "coverageReporters": [
      "lcov",
      "text"
    ],
    "coverageThreshold": {
      "global": {
        "branches": 60,
        "statements": 60
      }
    },
    "errorOnDeprecated": true,
    "setupFilesAfterEnv": [
      "jest-expect-message"
    ],
    "testEnvironment": "node",
    "testMatch": [
      "**/?(*.)+(spec|test).js"
    ]
  }
}<|MERGE_RESOLUTION|>--- conflicted
+++ resolved
@@ -32,15 +32,9 @@
     "package": "package-js"
   },
   "dependencies": {
-<<<<<<< HEAD
-    "jsii-reflect": "^0.20.5",
-    "jsii-spec": "^0.20.5",
-    "log4js": "^6.0.0",
-=======
     "jsii-reflect": "^0.20.6",
     "jsii-spec": "^0.20.6",
-    "log4js": "^5.3.0",
->>>>>>> 17f281e5
+    "log4js": "^6.0.0",
     "typescript": "~3.6.4",
     "yargs": "^14.2.0"
   },
