--- conflicted
+++ resolved
@@ -52,7 +52,6 @@
         "statements": 60
       }
     },
-<<<<<<< HEAD
     "errorOnDeprecated": true,
     "setupFilesAfterEnv": [
       "jest-expect-message"
@@ -66,51 +65,5 @@
     "type": "git",
     "url": "https://github.com/aws/jsii.git",
     "directory": "packages/jsii-diff"
-  },
-  "nyc": {
-    "reporter": [
-      "lcov",
-      "text"
-    ]
   }
-=======
-    "bin": {
-        "jsii-diff": "bin/jsii-diff"
-    },
-    "scripts": {
-        "build": "bash ./generate.sh && tsc --build",
-        "watch": "bash ./generate.sh && tsc --build -w",
-        "test": "nyc nodeunit test/test.*.js",
-        "package": "package-js"
-    },
-    "devDependencies": {
-        "@types/fs-extra": "^8.0.0",
-        "@types/log4js": "^2.3.5",
-        "@types/nodeunit": "^0.0.30",
-        "@types/tar-fs": "^1.16.1",
-        "@types/yargs": "^13.0.2",
-        "jsii": "^0.16.0",
-        "jsii-build-tools": "file:../jsii-build-tools",
-        "nodeunit": "^0.11.3",
-        "nyc": "^14.1.1"
-    },
-    "dependencies": {
-        "jsii-reflect": "^0.16.0",
-        "jsii-spec": "^0.16.0",
-        "log4js": "^5.1.0",
-        "typescript": "~3.6.3",
-        "yargs": "^14.0.0"
-    },
-    "repository": {
-        "type": "git",
-        "url": "https://github.com/aws/jsii.git",
-        "directory": "packages/jsii-diff"
-    },
-    "nyc": {
-        "reporter": [
-            "lcov",
-            "text"
-        ]
-    }
->>>>>>> a1cc84bc
 }