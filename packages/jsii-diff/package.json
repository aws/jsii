{
  "name": "jsii-diff",
  "version": "0.17.0",
  "description": "Assembly comparison for jsii",
  "license": "Apache-2.0",
  "author": {
    "name": "Amazon Web Services",
    "url": "https://aws.amazon.com"
  },
  "homepage": "https://github.com/aws/jsii",
  "bugs": {
    "url": "https://github.com/aws/jsii/issues"
  },
  "repository": {
    "type": "git",
    "url": "https://github.com/aws/jsii.git",
    "directory": "packages/jsii-diff"
  },
  "engines": {
    "node": ">=10.3.0"
  },
  "bin": {
    "jsii-diff": "bin/jsii-diff"
  },
  "scripts": {
    "build": "bash ./generate.sh && tsc --build && npm run lint",
    "watch": "bash ./generate.sh && tsc --build -w",
    "lint": "eslint . --ext .js,.ts --ignore-path=.gitignore",
    "test": "jest",
    "package": "package-js"
  },
  "dependencies": {
    "jsii-reflect": "^0.16.0",
    "jsii-spec": "^0.16.0",
    "log4js": "^5.1.0",
    "typescript": "~3.6.2",
    "yargs": "^14.0.0"
  },
  "devDependencies": {
    "@types/fs-extra": "^8.0.0",
    "@types/jest": "^24.0.18",
    "@types/jest-expect-message": "^1.0.0",
    "@types/log4js": "^2.3.5",
    "@types/tar-fs": "^1.16.1",
    "@types/yargs": "^13.0.2",
    "@typescript-eslint/eslint-plugin": "^2.3.0",
    "@typescript-eslint/parser": "^2.3.0",
    "eslint": "^6.4.0",
    "jest": "^24.9.0",
    "jest-expect-message": "^1.0.2",
    "jsii": "^0.17.0",
    "jsii-build-tools": "file:../jsii-build-tools"
  },
<<<<<<< HEAD
=======
  "dependencies": {
    "jsii-reflect": "^0.17.0",
    "jsii-spec": "^0.17.0",
    "log4js": "^5.1.0",
    "typescript": "~3.6.2",
    "yargs": "^14.0.0"
  },
>>>>>>> 7d5d104d
  "jest": {
    "collectCoverage": true,
    "collectCoverageFrom": [
      "**/bin/**/*.js",
      "**/lib/**/*.js"
    ],
    "coverageReporters": [
      "lcov",
      "text"
    ],
    "coverageThreshold": {
      "global": {
        "branches": 60,
        "statements": 60
      }
    },
    "errorOnDeprecated": true,
    "setupFilesAfterEnv": [
      "jest-expect-message"
    ],
    "testEnvironment": "node",
    "testMatch": [
      "**/?(*.)+(spec|test).js"
    ]
  }
}<|MERGE_RESOLUTION|>--- conflicted
+++ resolved
@@ -17,7 +17,7 @@
     "directory": "packages/jsii-diff"
   },
   "engines": {
-    "node": ">=10.3.0"
+    "node": ">= 10.3.0"
   },
   "bin": {
     "jsii-diff": "bin/jsii-diff"
@@ -30,8 +30,8 @@
     "package": "package-js"
   },
   "dependencies": {
-    "jsii-reflect": "^0.16.0",
-    "jsii-spec": "^0.16.0",
+    "jsii-reflect": "^0.17.0",
+    "jsii-spec": "^0.17.0",
     "log4js": "^5.1.0",
     "typescript": "~3.6.2",
     "yargs": "^14.0.0"
@@ -51,16 +51,6 @@
     "jsii": "^0.17.0",
     "jsii-build-tools": "file:../jsii-build-tools"
   },
-<<<<<<< HEAD
-=======
-  "dependencies": {
-    "jsii-reflect": "^0.17.0",
-    "jsii-spec": "^0.17.0",
-    "log4js": "^5.1.0",
-    "typescript": "~3.6.2",
-    "yargs": "^14.0.0"
-  },
->>>>>>> 7d5d104d
   "jest": {
     "collectCoverage": true,
     "collectCoverageFrom": [
