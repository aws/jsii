--- conflicted
+++ resolved
@@ -22,13 +22,8 @@
         "@types/log4js": "^2.3.5",
         "@types/nodeunit": "^0.0.30",
         "@types/tar-fs": "^1.16.1",
-<<<<<<< HEAD
-        "@types/yargs": "^13.0.1",
+        "@types/yargs": "^13.0.2",
         "jsii": "^0.14.3",
-=======
-        "@types/yargs": "^13.0.2",
-        "jsii": "^0.14.2",
->>>>>>> 6908dc1f
         "jsii-build-tools": "file:../jsii-build-tools",
         "nodeunit": "^0.11.3",
         "nyc": "^14.1.1"
