--- conflicted
+++ resolved
@@ -127,15 +127,11 @@
 /**
  * Find types A and B in the updated type system, and check whether they have a supertype relationship in the type system
  */
-<<<<<<< HEAD
-function isNominalSuperType(
+export function isNominalSuperType(
   a: reflect.TypeReference,
   b: reflect.TypeReference,
   updatedSystem: reflect.TypeSystem,
 ): Analysis {
-=======
-export function isNominalSuperType(a: reflect.TypeReference, b: reflect.TypeReference, updatedSystem: reflect.TypeSystem): Analysis {
->>>>>>> 52e73b51
   if (a.fqn === undefined) {
     throw new Error(`I was expecting a named type, got '${a}'`);
   }
