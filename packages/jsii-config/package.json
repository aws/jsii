--- conflicted
+++ resolved
@@ -29,12 +29,8 @@
     "eslint-plugin-prettier": "^3.1.2",
     "jest": "^26.0.1",
     "jest-expect-message": "^1.0.2",
-<<<<<<< HEAD
+    "prettier": "^2.0.5",
     "typescript": "~3.9.3"
-=======
-    "prettier": "^2.0.5",
-    "typescript": "~3.8.3"
->>>>>>> 367c79d6
   },
   "dependencies": {
     "@jsii/spec": "^0.0.0",
