{
  "name": "jsii-config",
  "version": "0.0.0",
  "description": "CLI tool for configuring jsii module configuration in package.json",
  "main": "lib/index.js",
  "repository": "https://github.com/aws/jsii",
  "author": "Amazon Web Services",
  "license": "Apache-2.0",
  "scripts": {
    "build": "tsc --build && npm run lint",
    "watch": "tsc --build -w",
    "lint": "eslint . --ext .js,.ts --ignore-path=.gitignore --ignore-pattern=test/negatives/*",
    "lint:fix": "yarn lint --fix",
    "test": "jest",
    "package": "package-js",
    "exec": "npm run build && node bin/jsii-config.js"
  },
  "bin": {
    "jsii-config": "bin/jsii-config"
  },
  "devDependencies": {
    "@types/inquirer": "^6.5.0",
<<<<<<< HEAD
    "@types/jest": "^25.1.2",
    "@types/jest-expect-message": "^1.0.1",
    "@types/node": "^10.17.15",
    "@types/yargs": "^15.0.3",
    "eslint": "^6.8.0",
    "eslint-config-prettier": "^6.10.0",
    "eslint-plugin-prettier": "^3.1.2",
    "jest": "^25.1.0",
    "jest-expect-message": "^1.0.2",
    "prettier": "^1.19.1",
    "typescript": "~3.7.5"
=======
    "@types/jest": "^25.2.1",
    "@types/jest-expect-message": "^1.0.2",
    "@types/node": "^10.17.21",
    "@types/yargs": "^15.0.4",
    "eslint": "^7.0.0",
    "jest": "^26.0.1",
    "jest-expect-message": "^1.0.2",
    "typescript": "~3.8.3"
>>>>>>> 52e73b51
  },
  "dependencies": {
    "@jsii/spec": "^0.0.0",
    "inquirer": "^7.1.0",
    "yargs": "^15.3.1"
  },
  "jest": {
    "collectCoverage": true,
    "collectCoverageFrom": [
      "**/bin/**/*.js",
      "**/lib/**/*.js"
    ],
    "coverageReporters": [
      "lcov",
      "text"
    ],
    "coverageThreshold": {
      "global": {
        "branches": 60,
        "statements": 60
      }
    },
    "errorOnDeprecated": true,
    "setupFilesAfterEnv": [
      "jest-expect-message"
    ],
    "testEnvironment": "node",
    "testMatch": [
      "**/?(*.)+(spec|test).js"
    ]
  }
}<|MERGE_RESOLUTION|>--- conflicted
+++ resolved
@@ -20,28 +20,17 @@
   },
   "devDependencies": {
     "@types/inquirer": "^6.5.0",
-<<<<<<< HEAD
-    "@types/jest": "^25.1.2",
-    "@types/jest-expect-message": "^1.0.1",
-    "@types/node": "^10.17.15",
-    "@types/yargs": "^15.0.3",
-    "eslint": "^6.8.0",
-    "eslint-config-prettier": "^6.10.0",
-    "eslint-plugin-prettier": "^3.1.2",
-    "jest": "^25.1.0",
-    "jest-expect-message": "^1.0.2",
-    "prettier": "^1.19.1",
-    "typescript": "~3.7.5"
-=======
     "@types/jest": "^25.2.1",
     "@types/jest-expect-message": "^1.0.2",
     "@types/node": "^10.17.21",
     "@types/yargs": "^15.0.4",
     "eslint": "^7.0.0",
+    "eslint-config-prettier": "^6.10.0",
+    "eslint-plugin-prettier": "^3.1.2",
     "jest": "^26.0.1",
     "jest-expect-message": "^1.0.2",
+    "prettier": "^1.19.1",
     "typescript": "~3.8.3"
->>>>>>> 52e73b51
   },
   "dependencies": {
     "@jsii/spec": "^0.0.0",
