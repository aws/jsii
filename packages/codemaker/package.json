--- conflicted
+++ resolved
@@ -36,16 +36,6 @@
     "fs-extra": "^10.1.0"
   },
   "devDependencies": {
-<<<<<<< HEAD
-    "@types/fs-extra": "^9.0.13",
-    "@types/jest": "^27.5.0",
-    "@types/node": "^14.18.18",
-    "eslint": "^8.15.0",
-    "jest": "^27.5.1",
-    "prettier": "^2.6.2",
-    "typescript": "~3.9.10"
-=======
     "@types/fs-extra": "^9.0.13"
->>>>>>> f034e2c7
   }
 }