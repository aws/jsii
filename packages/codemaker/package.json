{
  "name": "codemaker",
  "version": "0.0.0",
  "description": "A tiny utility for generating source code",
  "license": "Apache-2.0",
  "author": {
    "name": "Amazon Web Services",
    "url": "https://aws.amazon.com"
  },
  "homepage": "https://github.com/aws/jsii",
  "bugs": {
    "url": "https://github.com/aws/jsii/issues"
  },
  "repository": {
    "type": "git",
    "url": "https://github.com/aws/jsii.git",
    "directory": "packages/codemaker"
  },
  "engines": {
    "node": ">= 12.7.0"
  },
  "main": "lib/index.js",
  "types": "lib/index.d.ts",
  "scripts": {
    "build": "tsc --build && npm run lint",
    "watch": "tsc --build -w",
    "lint": "eslint . --ext .js,.ts --ignore-path=.gitignore",
    "lint:fix": "yarn lint --fix",
    "test": "jest",
    "test:update": "jest -u",
    "package": "rm -fr dist/js && mkdir -p dist/js && mv $(npm pack) dist/js"
  },
  "dependencies": {
    "camelcase": "^6.2.0",
    "decamelize": "^5.0.0",
    "fs-extra": "^9.1.0"
  },
  "devDependencies": {
<<<<<<< HEAD
    "@types/fs-extra": "^8.1.1",
    "@types/jest": "^26.0.23",
    "@types/node": "^12.20.19",
    "eslint": "^7.26.0",
    "jest": "^26.6.3",
    "prettier": "^2.3.0",
    "typescript": "~3.9.9"
=======
    "@types/fs-extra": "^8.1.2",
    "@types/jest": "^27.0.1",
    "@types/node": "^10.17.60",
    "eslint": "^7.32.0",
    "jest": "^27.0.6",
    "prettier": "^2.3.2",
    "typescript": "~3.9.10"
>>>>>>> 52123f77
  }
}<|MERGE_RESOLUTION|>--- conflicted
+++ resolved
@@ -36,22 +36,12 @@
     "fs-extra": "^9.1.0"
   },
   "devDependencies": {
-<<<<<<< HEAD
-    "@types/fs-extra": "^8.1.1",
-    "@types/jest": "^26.0.23",
-    "@types/node": "^12.20.19",
-    "eslint": "^7.26.0",
-    "jest": "^26.6.3",
-    "prettier": "^2.3.0",
-    "typescript": "~3.9.9"
-=======
     "@types/fs-extra": "^8.1.2",
     "@types/jest": "^27.0.1",
-    "@types/node": "^10.17.60",
+    "@types/node": "^12.20.19",
     "eslint": "^7.32.0",
     "jest": "^27.0.6",
     "prettier": "^2.3.2",
     "typescript": "~3.9.10"
->>>>>>> 52123f77
   }
 }