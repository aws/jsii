--- conflicted
+++ resolved
@@ -3,8 +3,6 @@
 All notable changes to this project will be documented in this file.
 See [Conventional Commits](https://conventionalcommits.org) for commit guidelines.
 
-<<<<<<< HEAD
-=======
 ## [0.20.4](https://github.com/aws/jsii/compare/v0.20.3...v0.20.4) (2019-11-12)
 
 **Note:** Version bump only for package jsii-runtime
@@ -13,7 +11,6 @@
 
 
 
->>>>>>> 96d89e1c
 ## [0.20.3](https://github.com/aws/jsii/compare/v0.20.2...v0.20.3) (2019-11-11)
 
 **Note:** Version bump only for package jsii-runtime
