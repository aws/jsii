--- conflicted
+++ resolved
@@ -30,56 +30,10 @@
     "package": "package-js"
   },
   "dependencies": {
-<<<<<<< HEAD
-    "jsii-kernel": "^0.20.8",
-    "jsii-spec": "^0.20.8"
-  },
-  "devDependencies": {
-    "@scope/jsii-calc-base": "^0.20.8",
-    "@scope/jsii-calc-lib": "^0.20.8",
-    "@types/jest": "^24.0.23",
-    "@types/node": "^10.17.6",
-    "eslint": "^6.7.1",
-    "jest": "^24.9.0",
-    "jsii-build-tools": "^0.20.8",
-    "jsii-calc": "^0.20.8",
-    "source-map": "^0.7.3",
-    "source-map-loader": "^0.2.4",
-    "typescript": "~3.7.2",
-    "wasm-loader": "^1.3.0",
-    "webpack": "^4.41.2",
-    "webpack-cli": "^3.3.10"
-  },
-  "jest": {
-    "collectCoverage": true,
-    "collectCoverageFrom": [
-      "**/bin/**/*.js",
-      "**/lib/**/*.js"
-    ],
-    "coverageReporters": [
-      "lcov",
-      "text"
-    ],
-    "coverageThreshold": {
-      "global": {
-        "branches": 44,
-        "statements": 57
-      }
-    },
-    "errorOnDeprecated": true,
-    "setupFilesAfterEnv": [
-      "jest-expect-message"
-    ],
-    "testEnvironment": "node",
-    "testMatch": [
-      "**/?(*.)+(spec|test).js"
-    ]
-=======
     "@jsii/runtime": "^0.20.8"
   },
   "devDependencies": {
     "jsii-build-tools": "^0.20.8",
     "typescript": "~3.7.2"
->>>>>>> 958fbab4
   }
 }