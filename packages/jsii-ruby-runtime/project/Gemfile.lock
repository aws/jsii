PATH
  remote: .
  specs:
<<<<<<< HEAD
    jsii_runtime (0.20.3)
=======
    jsii_runtime (0.20.4)
>>>>>>> 96d89e1c

GEM
  remote: https://rubygems.org/
  specs:
    ast (2.4.0)
    jaro_winkler (1.5.3)
    parallel (1.18.0)
    parser (2.6.5.0)
      ast (~> 2.4.0)
    power_assert (1.1.5)
    rainbow (3.0.0)
    rubocop (0.76.0)
      jaro_winkler (~> 1.5.1)
      parallel (~> 1.10)
      parser (>= 2.6)
      rainbow (>= 2.2.2, < 4.0)
      ruby-progressbar (~> 1.7)
      unicode-display_width (>= 1.4.0, < 1.7)
    ruby-progressbar (1.10.1)
    test-unit (3.3.4)
      power_assert
    unicode-display_width (1.6.0)

PLATFORMS
  ruby

DEPENDENCIES
  jsii_runtime!
  rubocop (~> 0.76.0)
  test-unit (~> 3.3.3)

BUNDLED WITH
   2.0.2<|MERGE_RESOLUTION|>--- conflicted
+++ resolved
@@ -1,11 +1,7 @@
 PATH
   remote: .
   specs:
-<<<<<<< HEAD
-    jsii_runtime (0.20.3)
-=======
     jsii_runtime (0.20.4)
->>>>>>> 96d89e1c
 
 GEM
   remote: https://rubygems.org/
