--- conflicted
+++ resolved
@@ -204,11 +204,10 @@
  * The difference between a top-level module (the assembly) and a submodule is
  * that the submodule is annotated with its location in the repository.
  */
-<<<<<<< HEAD
-export type Submodule = SourceLocatable & Targetable & TypeScriptLocatable;
-=======
-export type Submodule = ReadMeContainer & SourceLocatable & Targetable;
->>>>>>> 0f5f349d
+export type Submodule = ReadMeContainer &
+  SourceLocatable &
+  Targetable &
+  TypeScriptLocatable;
 
 /**
  * Versions of the JSII Assembly Specification.
