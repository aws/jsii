{
  "name": "@jsii/spec",
  "version": "0.0.0",
  "description": "Specification for jsii assemblies",
  "license": "Apache-2.0",
  "author": {
    "name": "Amazon Web Services",
    "url": "https://aws.amazon.com"
  },
  "homepage": "https://github.com/aws/jsii",
  "bugs": {
    "url": "https://github.com/aws/jsii/issues"
  },
  "repository": {
    "type": "git",
    "url": "https://github.com/aws/jsii.git",
    "directory": "packages/@jsii/spec"
  },
  "engines": {
    "node": ">= 10.3.0"
  },
  "main": "lib/index.js",
  "types": "lib/index.d.ts",
  "scripts": {
    "build": "tsc --build && bash generate-json-schema.sh && npm run lint",
    "watch": "tsc --build -w",
    "lint": "eslint . --ext .js,.ts --ignore-path=.gitignore",
    "lint:fix": "yarn lint --fix",
    "test": "jest",
    "test:update": "jest -u",
    "package": "package-js"
  },
  "dependencies": {
    "jsonschema": "^1.2.6"
  },
  "devDependencies": {
    "@types/jest": "^25.2.3",
    "@types/node": "^10.17.24",
    "eslint": "^7.0.0",
    "eslint-config-prettier": "^6.11.0",
    "eslint-plugin-prettier": "^3.1.2",
    "jest": "^26.0.1",
    "jsii-build-tools": "^0.0.0",
<<<<<<< HEAD
    "typescript": "~3.9.3",
=======
    "prettier": "^1.19.1",
    "typescript": "~3.8.3",
>>>>>>> 367c79d6
    "typescript-json-schema": "^0.42.0"
  },
  "jest": {
    "collectCoverage": true,
    "collectCoverageFrom": [
      "**/bin/**/*.js",
      "**/lib/**/*.js"
    ],
    "coverageReporters": [
      "lcov",
      "text"
    ],
    "coverageThreshold": {
      "global": {
        "branches": 25,
        "statements": 60
      }
    },
    "errorOnDeprecated": true,
    "testEnvironment": "node",
    "testMatch": [
      "**/?(*.)+(spec|test).js"
    ]
  }
}<|MERGE_RESOLUTION|>--- conflicted
+++ resolved
@@ -41,12 +41,8 @@
     "eslint-plugin-prettier": "^3.1.2",
     "jest": "^26.0.1",
     "jsii-build-tools": "^0.0.0",
-<<<<<<< HEAD
+    "prettier": "^1.19.1",
     "typescript": "~3.9.3",
-=======
-    "prettier": "^1.19.1",
-    "typescript": "~3.8.3",
->>>>>>> 367c79d6
     "typescript-json-schema": "^0.42.0"
   },
   "jest": {
