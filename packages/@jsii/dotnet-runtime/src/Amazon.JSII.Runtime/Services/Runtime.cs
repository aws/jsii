--- conflicted
+++ resolved
@@ -37,21 +37,5 @@
             _nodeProcess.StandardInput.WriteLine(request);
             _nodeProcess.StandardInput.Flush();
         }
-<<<<<<< HEAD
-
-        private void RedirectStandardError()
-        {
-            while (true)
-            {
-                var line = _nodeProcess.StandardError.ReadLine();
-                if (line == null)
-                {
-                    return;
-                }
-                Console.Error.WriteLine(line);
-            }
-        }
-=======
->>>>>>> 70ce1531
     }
 }