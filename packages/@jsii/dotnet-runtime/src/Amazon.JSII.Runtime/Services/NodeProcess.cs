--- conflicted
+++ resolved
@@ -55,17 +55,12 @@
             _logger.LogDebug("Starting jsii runtime...");
             _logger.LogDebug($"{startInfo.FileName} {startInfo.Arguments}");
 
-<<<<<<< HEAD
-            _process = Process.Start(startInfo);
-=======
             // Registering shutdown hook to have JS process gracefully terminate.
             AppDomain.CurrentDomain.ProcessExit += (snd, evt) => {
                 ((IDisposable)this).Dispose();
             };
 
-            _process.Start();
-        }
->>>>>>> 5af73843
+            _process = Process.Start(startInfo);
 
             StandardInput = _process.StandardInput;
             StandardOutput = _process.StandardOutput;
@@ -112,15 +107,6 @@
             }
         }
 
-        private T AssertNotDisposed<T>(T value)
-        {
-            if (Disposed)
-            {
-                throw new ObjectDisposedException($"Cannot access a disposed {nameof(NodeProcess)}");
-            }
-            return value;
-        }
-
         /// <summary>
         /// Gets the target framework attribute value and
         /// the assembly file version for the current .NET assembly
