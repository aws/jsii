--- conflicted
+++ resolved
@@ -39,13 +39,8 @@
   },
   "devDependencies": {
     "@jsii/runtime": "^0.0.0",
-<<<<<<< HEAD
     "@types/node": "^12.20.19",
-    "@types/semver": "^7.3.5",
-=======
-    "@types/node": "^10.17.60",
     "@types/semver": "^7.3.8",
->>>>>>> 52123f77
     "jsii-build-tools": "^0.0.0",
     "semver": "^7.3.5",
     "typescript": "~3.9.10"
