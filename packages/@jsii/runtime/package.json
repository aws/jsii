--- conflicted
+++ resolved
@@ -41,13 +41,6 @@
   "devDependencies": {
     "@scope/jsii-calc-base": "^0.0.0",
     "@scope/jsii-calc-lib": "^0.0.0",
-<<<<<<< HEAD
-    "@types/jest": "^27.5.0",
-    "@types/node": "^14.18.18",
-    "eslint": "^8.15.0",
-    "jest": "^27.5.1",
-=======
->>>>>>> f034e2c7
     "jsii-build-tools": "^0.0.0",
     "jsii-calc": "^3.20.120",
     "source-map-loader": "^3.0.1",
