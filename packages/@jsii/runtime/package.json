--- conflicted
+++ resolved
@@ -49,12 +49,8 @@
     "prettier": "^2.0.5",
     "source-map": "^0.7.3",
     "source-map-loader": "^1.0.2",
-<<<<<<< HEAD
+    "ts-jest": "^26.2.0",
     "typescript": "~4.0.2",
-=======
-    "ts-jest": "^26.2.0",
-    "typescript": "~3.9.7",
->>>>>>> bc711541
     "wasm-loader": "^1.3.0",
     "webpack": "^4.44.1",
     "webpack-cli": "^3.3.12"
