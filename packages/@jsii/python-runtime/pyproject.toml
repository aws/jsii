--- conflicted
+++ resolved
@@ -2,12 +2,8 @@
 requires = [
   "importlib_resources~=3.0; python_version < '3.7'",
   "pip~=20.2",
-  "setuptools~=46.1",
-<<<<<<< HEAD
+  "setuptools~=49.6",
   "wheel~=0.35",
-=======
-  "wheel~=0.34",
->>>>>>> e6d1bc16
 ]
 build-backend = "setuptools.build_meta"
 
