black~=19.10b0
pytest~=6.0
pytest-mypy~=0.6
pip~=20.2
setuptools~=49.3
<<<<<<< HEAD
wheel~=0.34
=======
wheel~=0.35
>>>>>>> 8a4ae0b8

-e .<|MERGE_RESOLUTION|>--- conflicted
+++ resolved
@@ -3,10 +3,6 @@
 pytest-mypy~=0.6
 pip~=20.2
 setuptools~=49.3
-<<<<<<< HEAD
-wheel~=0.34
-=======
 wheel~=0.35
->>>>>>> 8a4ae0b8
 
 -e .