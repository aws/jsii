--- conflicted
+++ resolved
@@ -3,11 +3,7 @@
 import itertools
 from types import FunctionType, MethodType, BuiltinFunctionType, LambdaType
 
-<<<<<<< HEAD
 from typing import cast, Any, List, Optional, Sequence, Type
-=======
-from typing import cast, Any, List, Optional, Type
->>>>>>> bcffb4bb
 
 import functools
 
