package typeregistry

import (
	"fmt"
	"reflect"

	"github.com/aws/jsii-runtime-go/api"
)

<<<<<<< HEAD
type typeKind uint8

const (
	_                      = iota
	classType     typeKind = iota
	enumType      typeKind = iota
	interfaceType typeKind = iota
	structType    typeKind = iota
)

type registeredType struct {
	Type reflect.Type
	Kind typeKind
}

// TypeRegisterer exposes the methods to register types with the jsii runtime
// for go.
type TypeRegisterer interface {
	// RegisterClass maps the given FQN to the provided class interface, list of
	// overrides, and proxy maker function. This returns an error if the class
	// type is not a go interface.
	RegisterClass(fqn api.FQN, class reflect.Type, overrides []api.Override, maker func() interface{}) error

	// RegisterEnum maps the given FQN to the provided enum type, and records the
	// provided members map (jsii member name => go value). This returns an error
	// if the provided enum is not a string derivative, or of any of the provided
	// member values has a type other than enm.
	RegisterEnum(fqn api.FQN, enm reflect.Type, members map[string]interface{}) error

	// RegisterInterface maps the given FQN to the provided interface type, list of
	// overrides, and proxy maker function. Returns an error if the provided interface
	// is not a go interface.
	RegisterInterface(fqn api.FQN, iface reflect.Type, overrides []api.Override, maker func() interface{}) error

	// RegisterStruct maps the given FQN to the provided struct type, and struct
	// interface. Returns an error if the provided struct type is not a go struct.
	RegisterStruct(fqn api.FQN, strct reflect.Type) error
}

// RegisterClass maps the given FQN to the provided class interface, list of
// overrides, and proxy maker function. This returns an error if the class
// type is not a go interface.
func (t *TypeRegistry) RegisterClass(fqn api.FQN, class reflect.Type, overrides []api.Override, maker func() interface{}) error {
=======

// RegisterClass maps the given FQN to the provided class interface, and proxy
// maker function. This returns an error if the class type is not a go interface.
func (t *TypeRegistry) RegisterClass(fqn api.FQN, class reflect.Type, maker func() interface{}) error {
>>>>>>> 9bbbd239
	if class.Kind() != reflect.Interface {
		return fmt.Errorf("the provided class is not an interface: %v", class)
	}

	if existing, exists := t.fqnToType[fqn]; exists && existing.Type != class {
		return fmt.Errorf("another type was already registered with %s: %v", fqn, existing)
	}

	t.fqnToType[fqn] = registeredType{class, classType}
	t.proxyMakers[class] = maker

	// Skipping registration if there are no members, as this would have no use.
	if len(overrides) > 0 {
		t.typeMembers[fqn] = append([]api.Override{}, overrides...)
	}

	return nil
}

// RegisterEnum maps the given FQN to the provided enum type, and records the
// provided members map (jsii member name => go value). This returns an error
// if the provided enum is not a string derivative, or of any of the provided
// member values has a type other than enm.
func (t *TypeRegistry) RegisterEnum(fqn api.FQN, enm reflect.Type, members map[string]interface{}) error {
	if enm.Kind() != reflect.String {
		return fmt.Errorf("the provided enum is not a string derivative: %v", enm)
	}
	if existing, exists := t.fqnToType[fqn]; exists && existing.Type != enm {
		return fmt.Errorf("another type was already registered with %s: %v", fqn, existing)
	}
	for memberName, memberVal := range members {
		vt := reflect.ValueOf(memberVal).Type()
		if vt != enm {
			return fmt.Errorf("the enum entry for key %s has incorrect type %v", memberName, vt)
		}
		// Not setting in t.fqnToEnumMember here so we don't cause any side-effects
		// if the pre-condition fails at any point. This is done in a second loop.
	}

	t.fqnToType[fqn] = registeredType{enm, enumType}
	t.typeToEnumFQN[enm] = fqn
	for memberName, memberVal := range members {
		memberFQN := fmt.Sprintf("%s/%s", fqn, memberName)
		t.fqnToEnumMember[memberFQN] = memberVal
	}

	return nil
}

<<<<<<< HEAD
// RegisterInterface maps the given FQN to the provided interface type, list of
// overrides, and proxy maker function. Returns an error if the provided interface
// is not a go interface.
func (t *TypeRegistry) RegisterInterface(fqn api.FQN, iface reflect.Type, overrides []api.Override, maker func() interface{}) error {
=======
// RegisterInterface maps the given FQN to the provided interface type, and
// proxy maker function. Returns an error if the provided interface is not a go
// interface.
func (t *TypeRegistry) RegisterInterface(fqn api.FQN, iface reflect.Type, maker func() interface{}) error {
>>>>>>> 9bbbd239
	if iface.Kind() != reflect.Interface {
		return fmt.Errorf("the provided interface is not an interface: %v", iface)
	}

	if existing, exists := t.fqnToType[fqn]; exists && existing.Type != iface {
		return fmt.Errorf("another type was already registered with %s: %v", fqn, existing)
	}

	t.fqnToType[fqn] = registeredType{iface, interfaceType}
	t.proxyMakers[iface] = maker

	// Skipping registration if there are no members, as this would have no use.
	if len(overrides) > 0 {
		t.typeMembers[fqn] = append([]api.Override{}, overrides...)
	}

	return nil
}

// RegisterStruct maps the given FQN to the provided struct type, and struct
// interface. Returns an error if the provided struct type is not a go struct,
// or the provided iface not a go interface.
func (t *TypeRegistry) RegisterStruct(fqn api.FQN, strct reflect.Type) error {
	if strct.Kind() != reflect.Struct {
		return fmt.Errorf("the provided struct is not a struct: %v", strct)
	}

	if existing, exists := t.fqnToType[fqn]; exists && existing.Type != strct {
		return fmt.Errorf("another type was already registered with %s: %v", fqn, existing)
	}

	fields := []reflect.StructField{}
	numField := strct.NumField()
	for i := 0; i < numField; i++ {
		field := strct.Field(i)
		if field.Anonymous {
			return fmt.Errorf("unexpected anonymous field %v in struct %s (%v)", field, fqn, strct)
		}
		if field.PkgPath != "" {
			return fmt.Errorf("unexpected un-exported field %v in struct %s (%v)", field, fqn, strct)
		}
		if field.Tag.Get("json") == "" {
			return fmt.Errorf("missing json tag on struct field %v of %s (%v)", field, fqn, strct)
		}
		fields = append(fields, field)
	}

	t.fqnToType[fqn] = registeredType{strct, structType}
	t.structFields[strct] = fields

	return nil
}<|MERGE_RESOLUTION|>--- conflicted
+++ resolved
@@ -7,7 +7,6 @@
 	"github.com/aws/jsii-runtime-go/api"
 )
 
-<<<<<<< HEAD
 type typeKind uint8
 
 const (
@@ -23,40 +22,10 @@
 	Kind typeKind
 }
 
-// TypeRegisterer exposes the methods to register types with the jsii runtime
-// for go.
-type TypeRegisterer interface {
-	// RegisterClass maps the given FQN to the provided class interface, list of
-	// overrides, and proxy maker function. This returns an error if the class
-	// type is not a go interface.
-	RegisterClass(fqn api.FQN, class reflect.Type, overrides []api.Override, maker func() interface{}) error
-
-	// RegisterEnum maps the given FQN to the provided enum type, and records the
-	// provided members map (jsii member name => go value). This returns an error
-	// if the provided enum is not a string derivative, or of any of the provided
-	// member values has a type other than enm.
-	RegisterEnum(fqn api.FQN, enm reflect.Type, members map[string]interface{}) error
-
-	// RegisterInterface maps the given FQN to the provided interface type, list of
-	// overrides, and proxy maker function. Returns an error if the provided interface
-	// is not a go interface.
-	RegisterInterface(fqn api.FQN, iface reflect.Type, overrides []api.Override, maker func() interface{}) error
-
-	// RegisterStruct maps the given FQN to the provided struct type, and struct
-	// interface. Returns an error if the provided struct type is not a go struct.
-	RegisterStruct(fqn api.FQN, strct reflect.Type) error
-}
-
 // RegisterClass maps the given FQN to the provided class interface, list of
 // overrides, and proxy maker function. This returns an error if the class
 // type is not a go interface.
 func (t *TypeRegistry) RegisterClass(fqn api.FQN, class reflect.Type, overrides []api.Override, maker func() interface{}) error {
-=======
-
-// RegisterClass maps the given FQN to the provided class interface, and proxy
-// maker function. This returns an error if the class type is not a go interface.
-func (t *TypeRegistry) RegisterClass(fqn api.FQN, class reflect.Type, maker func() interface{}) error {
->>>>>>> 9bbbd239
 	if class.Kind() != reflect.Interface {
 		return fmt.Errorf("the provided class is not an interface: %v", class)
 	}
@@ -106,17 +75,10 @@
 	return nil
 }
 
-<<<<<<< HEAD
 // RegisterInterface maps the given FQN to the provided interface type, list of
 // overrides, and proxy maker function. Returns an error if the provided interface
 // is not a go interface.
 func (t *TypeRegistry) RegisterInterface(fqn api.FQN, iface reflect.Type, overrides []api.Override, maker func() interface{}) error {
-=======
-// RegisterInterface maps the given FQN to the provided interface type, and
-// proxy maker function. Returns an error if the provided interface is not a go
-// interface.
-func (t *TypeRegistry) RegisterInterface(fqn api.FQN, iface reflect.Type, maker func() interface{}) error {
->>>>>>> 9bbbd239
 	if iface.Kind() != reflect.Interface {
 		return fmt.Errorf("the provided interface is not an interface: %v", iface)
 	}
