package typeregistry

import (
	"fmt"
	"reflect"

	"github.com/aws/jsii-runtime-go/api"
)

// typeRegistry is used to record runtime type information about the loaded
// modules, which is later used to correctly convert objects received from the
// JavaScript process into native go values.
type TypeRegistry struct {
	// fqnToType is used to obtain the native go type for a given jsii fully
	// qualified type name. The kind of type being returned depends on what the
	// FQN represents... This will be the second argument of provided to a
	// register* function.
	// enums are not included
	fqnToType map[api.FQN]registeredType

	// map enum member FQNs (e.g. "jsii-calc.StringEnum/A") to the corresponding
	// go const for this member.
	fqnToEnumMember map[string]interface{}

	// maps Go enum type ("StringEnum") to the corresponding jsii enum FQN (e.g.
	// "jsii-calc.StringEnum")
	typeToEnumFQN map[reflect.Type]api.FQN

	// maps registered struct types to all their fields.
	structFields map[reflect.Type][]reflect.StructField

	// map registered interface types to a proxy maker function
	proxyMakers map[reflect.Type]func() interface{}

	// typeMembers maps each class or interface FQN to the set of members it implements
	// in the form of api.Override values.
	typeMembers map[api.FQN][]api.Override
}

// NewTypeRegistry creates a new type registry.
func NewTypeRegistry() *TypeRegistry {
	return &TypeRegistry{
<<<<<<< HEAD
		fqnToType:       make(map[api.FQN]registeredType),
=======
		fqnToType:       make(map[api.FQN]reflect.Type),
>>>>>>> 9bbbd239
		fqnToEnumMember: make(map[string]interface{}),
		typeToEnumFQN:   make(map[reflect.Type]api.FQN),
		structFields:    make(map[reflect.Type][]reflect.StructField),
		proxyMakers:     make(map[reflect.Type]func() interface{}),
		typeMembers:     make(map[api.FQN][]api.Override),
	}
}

// IsStruct returns true if the provided type is a registered jsii struct.
func (t *TypeRegistry) StructFields(typ reflect.Type) (fields []reflect.StructField, ok bool) {
	var found []reflect.StructField
	found, ok = t.structFields[typ]
	if ok {
		// Returning a copy, to ensure our storage does not get mutated.
		fields = append(fields, found...)
	}
	return
}

// InitJsiiProxy initializes a jsii proxy value at the provided pointer. It
// returns an error if the pointer does not have a value of a registered
// proxyable type (that is, a class or interface type).
func (t *TypeRegistry) InitJsiiProxy(val reflect.Value) error {
	valType := val.Type()

	switch valType.Kind() {
	case reflect.Interface:
		if maker, ok := t.proxyMakers[valType]; ok {
			made := maker()
			val.Set(reflect.ValueOf(made))
			return nil
		}
		return fmt.Errorf("unable to make an instance of unregistered interface %v", valType)

	case reflect.Struct:
		if !val.IsZero() {
			return fmt.Errorf("refusing to initialize non-zero-value struct %v", val)
		}
		numField := valType.NumField()
		for i := 0; i < numField; i++ {
			field := valType.Field(i)
			if field.Name == "_" {
				// Ignore any padding
				continue
			}
			if !field.Anonymous {
				return fmt.Errorf("refusing to initialize non-anonymous field %s of %v", field.Name, val)
			}
			if err := t.InitJsiiProxy(val.Field(i)); err != nil {
				return err
			}
		}
		return nil

	default:
		return fmt.Errorf("unable to make an instance of %v (neither a struct nor interface)", valType)
	}
}

// EnumMemberForEnumRef returns the go enum member corresponding to a jsii fully
// qualified enum member name (e.g: "jsii-calc.StringEnum/A"). If no enum member
// was registered (via registerEnum) for the provided enumref, an error is
// returned.
func (t *TypeRegistry) EnumMemberForEnumRef(ref api.EnumRef) (interface{}, error) {
	if member, ok := t.fqnToEnumMember[ref.MemberFQN]; ok {
		return member, nil
	}
	return nil, fmt.Errorf("no enum member registered for %s", ref.MemberFQN)
}

// TryRenderEnumRef returns an enumref if the provided value corresponds to a
// registered enum type. The returned enumref is nil if the provided enum value
// is a zero-value (i.e: "").
func (t *TypeRegistry) TryRenderEnumRef(value reflect.Value) (ref *api.EnumRef, isEnumRef bool) {
	if value.Kind() != reflect.String {
		isEnumRef = false
		return
	}

	if enumFQN, ok := t.typeToEnumFQN[value.Type()]; ok {
		isEnumRef = true
		if memberName := value.String(); memberName != "" {
			ref = &api.EnumRef{MemberFQN: fmt.Sprintf("%s/%s", enumFQN, memberName)}
		} else {
			ref = nil
		}
	} else {
		isEnumRef = false
	}

	return
}<|MERGE_RESOLUTION|>--- conflicted
+++ resolved
@@ -7,7 +7,7 @@
 	"github.com/aws/jsii-runtime-go/api"
 )
 
-// typeRegistry is used to record runtime type information about the loaded
+// TypeRegistry is used to record runtime type information about the loaded
 // modules, which is later used to correctly convert objects received from the
 // JavaScript process into native go values.
 type TypeRegistry struct {
@@ -40,11 +40,7 @@
 // NewTypeRegistry creates a new type registry.
 func NewTypeRegistry() *TypeRegistry {
 	return &TypeRegistry{
-<<<<<<< HEAD
 		fqnToType:       make(map[api.FQN]registeredType),
-=======
-		fqnToType:       make(map[api.FQN]reflect.Type),
->>>>>>> 9bbbd239
 		fqnToEnumMember: make(map[string]interface{}),
 		typeToEnumFQN:   make(map[reflect.Type]api.FQN),
 		structFields:    make(map[reflect.Type][]reflect.StructField),
