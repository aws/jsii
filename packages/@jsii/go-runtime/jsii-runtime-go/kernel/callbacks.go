--- conflicted
+++ resolved
@@ -1,7 +1,6 @@
 package kernel
 
 import (
-<<<<<<< HEAD
 	"fmt"
 	"reflect"
 
@@ -16,7 +15,7 @@
 	Set        *setCallback    `json:"set"`
 }
 
-func (c *callback) handle(result kernelResponse) error {
+func (c *callback) handle(result kernelResponder) error {
 	var (
 		retval reflect.Value
 		err    error
@@ -143,17 +142,5 @@
 	default:
 		err = fmt.Errorf("too many return values: %v", result)
 	}
-=======
-	"github.com/aws/jsii-runtime-go/api"
-)
-
-type CallbacksResponse struct {
-	kernelResponse
-	Callbacks []api.Callback `json:"callbacks"`
-}
-
-func (c *client) Callbacks() (response CallbacksResponse, err error) {
-	err = c.request(kernelRequest{"callbacks"}, &response)
->>>>>>> 9bbbd239
 	return
 }