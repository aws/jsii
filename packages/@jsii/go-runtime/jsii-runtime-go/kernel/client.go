--- conflicted
+++ resolved
@@ -2,19 +2,11 @@
 
 import (
 	"fmt"
-<<<<<<< HEAD
-	"github.com/aws/jsii-runtime-go/kernel/process"
-=======
-	"io"
-	"io/ioutil"
-	"os"
-	"os/exec"
 	"reflect"
->>>>>>> be77eaab
 	"runtime"
 	"sync"
 
-	"github.com/aws/jsii-runtime-go/embedded"
+	"github.com/aws/jsii-runtime-go/kernel/process"
 	"github.com/aws/jsii-runtime-go/typeregistry"
 )
 
@@ -77,61 +69,12 @@
 // newClient starts the kernel child process and verifies the "hello" message
 // was correct.
 func newClient() (*client, error) {
-<<<<<<< HEAD
 	if process, err := process.NewProcess(fmt.Sprintf("^%s", version)); err != nil {
-=======
-	clientinstance := &client{
-		objects: make(map[reflect.Value]string),
-		types:   typeregistry.NewTypeRegistry(),
-	}
-
-	// Register a finalizer to call Close()
-	runtime.SetFinalizer(clientinstance, func(c *client) {
-		c.close()
-	})
-
-	customruntime := os.Getenv("JSII_RUNTIME")
-	if customruntime != "" {
-		// The user has provided a custom JSII_RUNTIME, so we'll just honor that. This feature can
-		// greatly help during development iterations or when trying to diagnose a user-discovered bug
-		// that resists reproduction. The "built-in" runtime is webpack'd, and this can degrade the
-		// debugger experience with certain debuggers (so far, only Chrome's was found to give the right
-		// experience)
-		clientinstance.process = exec.Command(customruntime)
-	} else {
-		// The user hasn't provided a custom JSII_RUNTIME, so we'll unpack the built-in one
-		tmpdir, err := ioutil.TempDir("", "jsii-runtime.*")
-		if err != nil {
-			return nil, err
-		}
-		clientinstance.tmpdir = tmpdir
-
-		entrypoint, err := embedded.ExtractRuntime(tmpdir)
-		if err != nil {
-			panic(err)
-		}
-
-		// --max-old-space-size is recommended to be set because `jsii` currently does not quite do
-		// garbage collection (the kernel API only allows the host library to report object deleting,
-		// but in order to be effective, the jsii kernel needs to also have a way to signal objects it
-		// no longer has a reference to).
-		clientinstance.process = exec.Command("node", "--max-old-space-size=4069", entrypoint)
-	}
-
-	clientinstance.process.Env = append(
-		os.Environ(),
-		fmt.Sprintf("JSII_AGENT=%s/%s/%s", runtime.Version(), runtime.GOOS, runtime.GOARCH),
-	)
-
-	// Pipe child process STDIN from a JSON encoder
-	in, err := clientinstance.process.StdinPipe()
-	if err != nil {
->>>>>>> be77eaab
 		return nil, err
 	} else {
 		result := &client{
 			process: process,
-			objects: make(map[interface{}]string),
+			objects: make(map[reflect.Value]string),
 			types:   typeregistry.NewTypeRegistry(),
 		}
 
@@ -198,27 +141,8 @@
 	return nil
 }
 
-<<<<<<< HEAD
-func (c *client) request(req kernelRequest, res kernelResponse) error {
+func (c *client) request(req kernelRequester, res kernelResponder) error {
 	return c.process.Request(req, res)
-=======
-func (c *client) request(req kernelRequester, res kernelResponder) error {
-	err := c.writer.Encode(req)
-	if err != nil {
-		return err
-	}
-
-	return c.response(res)
-}
-
-func (c *client) response(res kernelResponder) error {
-	if c.reader.More() {
-		return c.reader.Decode(res)
-	}
-
-	return errors.New("No Response from runtime")
-
->>>>>>> be77eaab
 }
 
 func (c *client) FindObjectRef(obj reflect.Value) (refid string, ok bool) {
