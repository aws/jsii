--- conflicted
+++ resolved
@@ -6,13 +6,9 @@
 	"runtime"
 	"sync"
 
-<<<<<<< HEAD
 	"github.com/aws/jsii-runtime-go/api"
-	"github.com/aws/jsii-runtime-go/embedded"
+	"github.com/aws/jsii-runtime-go/kernel/process"
 	"github.com/aws/jsii-runtime-go/objectstore"
-=======
-	"github.com/aws/jsii-runtime-go/kernel/process"
->>>>>>> 9bbbd239
 	"github.com/aws/jsii-runtime-go/typeregistry"
 )
 
@@ -27,23 +23,9 @@
 // to call methods and access properties on objects passed by the runtime
 // process by reference.
 type client struct {
-<<<<<<< HEAD
-	process        *exec.Cmd
-	RuntimeVersion string
-	writer         *json.Encoder
-	reader         *json.Decoder
-
-	// Keeping track of state that'll need cleaning up in close()
-	stdin  io.WriteCloser
-	tmpdir string
-
+	process *process.Process
 	types   *typeregistry.TypeRegistry
 	objects *objectstore.ObjectStore
-=======
-	process *process.Process
-	types   *typeregistry.TypeRegistry
-	objects map[reflect.Value]string
->>>>>>> 9bbbd239
 }
 
 // GetClient returns a singleton client instance, initializing one the first
@@ -89,75 +71,12 @@
 // newClient starts the kernel child process and verifies the "hello" message
 // was correct.
 func newClient() (*client, error) {
-<<<<<<< HEAD
-	clientinstance := &client{
-		objects: objectstore.NewObjectStore(),
-		types:   typeregistry.NewTypeRegistry(),
-	}
-
-	// Register a finalizer to call Close()
-	runtime.SetFinalizer(clientinstance, func(c *client) {
-		c.close()
-	})
-
-	customruntime := os.Getenv("JSII_RUNTIME")
-	if customruntime != "" {
-		// The user has provided a custom JSII_RUNTIME, so we'll just honor that. This feature can
-		// greatly help during development iterations or when trying to diagnose a user-discovered bug
-		// that resists reproduction. The "built-in" runtime is webpack'd, and this can degrade the
-		// debugger experience with certain debuggers (so far, only Chrome's was found to give the right
-		// experience)
-		clientinstance.process = exec.Command(customruntime)
-	} else {
-		// The user hasn't provided a custom JSII_RUNTIME, so we'll unpack the built-in one
-		tmpdir, err := ioutil.TempDir("", "jsii-runtime.*")
-		if err != nil {
-			return nil, err
-		}
-		clientinstance.tmpdir = tmpdir
-
-		entrypoint, err := embedded.ExtractRuntime(tmpdir)
-		if err != nil {
-			panic(err)
-		}
-
-		// --max-old-space-size is recommended to be set because `jsii` currently does not quite do
-		// garbage collection (the kernel API only allows the host library to report object deleting,
-		// but in order to be effective, the jsii kernel needs to also have a way to signal objects it
-		// no longer has a reference to).
-		clientinstance.process = exec.Command("node", "--max-old-space-size=4069", entrypoint)
-	}
-
-	clientinstance.process.Env = append(
-		os.Environ(),
-		fmt.Sprintf("JSII_AGENT=%s/%s/%s", runtime.Version(), runtime.GOOS, runtime.GOARCH),
-	)
-
-	// Pipe child process STDIN from a JSON encoder
-	in, err := clientinstance.process.StdinPipe()
-	if err != nil {
-		return nil, err
-	}
-	clientinstance.stdin = in
-	clientinstance.writer = json.NewEncoder(in)
-
-	// Pipe child process STDOUT to a JSON decoder
-	out, err := clientinstance.process.StdoutPipe()
-	if err != nil {
-		return nil, err
-	}
-	clientinstance.reader = json.NewDecoder(out)
-
-	stderr, err := clientinstance.process.StderrPipe()
-	if err != nil {
-=======
 	if process, err := process.NewProcess(fmt.Sprintf("^%s", version)); err != nil {
->>>>>>> 9bbbd239
 		return nil, err
 	} else {
 		result := &client{
 			process: process,
-			objects: make(map[reflect.Value]string),
+			objects: objectstore.NewObjectStore(),
 			types:   typeregistry.NewTypeRegistry(),
 		}
 
