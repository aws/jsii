package typeregistry

import (
	"fmt"
	"reflect"

	"github.com/aws/jsii-runtime-go/internal/api"
)

type typeKind uint8

const (
	_                      = iota
	classType     typeKind = iota
	enumType      typeKind = iota
	interfaceType typeKind = iota
	structType    typeKind = iota
)

type registeredType struct {
	Type reflect.Type
	Kind typeKind
}

type registeredStruct struct {
	FQN    api.FQN
	Fields []reflect.StructField
}

// RegisterClass maps the given FQN to the provided class interface, list of
// overrides, and proxy maker function. This returns an error if the class
// type is not a go interface.
func (t *TypeRegistry) RegisterClass(fqn api.FQN, class reflect.Type, overrides []api.Override, maker func() interface{}) error {
	if class.Kind() != reflect.Interface {
		return fmt.Errorf("the provided class is not an interface: %v", class)
	}

	if existing, exists := t.fqnToType[fqn]; exists && existing.Type != class {
		return fmt.Errorf("another type was already registered with %s: %v", fqn, existing)
	}

	t.fqnToType[fqn] = registeredType{class, classType}
	t.proxyMakers[class] = maker

	// Skipping registration if there are no members, as this would have no use.
	if len(overrides) > 0 {
		t.typeMembers[fqn] = make([]api.Override, len(overrides))
		copy(t.typeMembers[fqn], overrides)
	}

	return nil
}

// RegisterEnum maps the given FQN to the provided enum type, and records the
// provided members map (jsii member name => go value). This returns an error
// if the provided enum is not a string derivative, or of any of the provided
// member values has a type other than enm.
func (t *TypeRegistry) RegisterEnum(fqn api.FQN, enm reflect.Type, members map[string]interface{}) error {
	if enm.Kind() != reflect.String {
		return fmt.Errorf("the provided enum is not a string derivative: %v", enm)
	}
	if existing, exists := t.fqnToType[fqn]; exists && existing.Type != enm {
		return fmt.Errorf("another type was already registered with %s: %v", fqn, existing)
	}
	if existing, exists := t.typeToEnumFQN[enm]; exists && existing != fqn {
		return fmt.Errorf("attempted to re-register %v as %s, but it was registered as %s", enm, fqn, existing)
	}
	for memberName, memberVal := range members {
		vt := reflect.ValueOf(memberVal).Type()
		if vt != enm {
			return fmt.Errorf("the enum entry for key %s has incorrect type %v", memberName, vt)
		}
		// Not setting in t.fqnToEnumMember here so we don't cause any side-effects
		// if the pre-condition fails at any point. This is done in a second loop.
	}

	t.fqnToType[fqn] = registeredType{enm, enumType}
	t.typeToEnumFQN[enm] = fqn
	for memberName, memberVal := range members {
		memberFQN := fmt.Sprintf("%s/%s", fqn, memberName)
		t.fqnToEnumMember[memberFQN] = memberVal
	}

	return nil
}

// RegisterInterface maps the given FQN to the provided interface type, list of
// overrides, and proxy maker function. Returns an error if the provided interface
// is not a go interface.
func (t *TypeRegistry) RegisterInterface(fqn api.FQN, iface reflect.Type, overrides []api.Override, maker func() interface{}) error {
	if iface.Kind() != reflect.Interface {
		return fmt.Errorf("the provided interface is not an interface: %v", iface)
	}

	if existing, exists := t.fqnToType[fqn]; exists && existing.Type != iface {
		return fmt.Errorf("another type was already registered with %s: %v", fqn, existing)
	}

	t.fqnToType[fqn] = registeredType{iface, interfaceType}
	t.proxyMakers[iface] = maker

	// Skipping registration if there are no members, as this would have no use.
	if len(overrides) > 0 {
		t.typeMembers[fqn] = make([]api.Override, len(overrides))
		copy(t.typeMembers[fqn], overrides)
	}

	return nil
}

// RegisterStruct maps the given FQN to the provided struct type, and struct
// interface. Returns an error if the provided struct type is not a go struct,
// or the provided iface not a go interface.
func (t *TypeRegistry) RegisterStruct(fqn api.FQN, strct reflect.Type) error {
	if strct.Kind() != reflect.Struct {
		return fmt.Errorf("the provided struct is not a struct: %v", strct)
	}

	if existing, exists := t.fqnToType[fqn]; exists && existing.Type != strct {
		return fmt.Errorf("another type was already registered with %s: %v", fqn, existing)
	}

	if existing, exists := t.structInfo[strct]; exists && existing.FQN != fqn {
<<<<<<< HEAD
		return fmt.Errorf("attempting to register type %s as %s, but it was already registered as: %s", strct.String(), fqn, existing)
=======
		return fmt.Errorf("attempting to register type %s as %s, but it was already registered as: %s", strct.String(), fqn, existing.FQN)
>>>>>>> 232141e8
	}

	numField := strct.NumField()
	fields := make([]reflect.StructField, 0, numField)
	for i := 0; i < numField; i++ {
		field := strct.Field(i)
		if field.Anonymous {
			return fmt.Errorf("unexpected anonymous field %v in struct %s (%v)", field, fqn, strct)
		}
		if field.PkgPath != "" {
			return fmt.Errorf("unexpected un-exported field %v in struct %s (%v)", field, fqn, strct)
		}
		if field.Tag.Get("json") == "" {
			return fmt.Errorf("missing json tag on struct field %v of %s (%v)", field, fqn, strct)
		}
		fields = append(fields, field)
	}

	t.fqnToType[fqn] = registeredType{strct, structType}
	t.structInfo[strct] = registeredStruct{FQN: fqn, Fields: fields}

	return nil
}<|MERGE_RESOLUTION|>--- conflicted
+++ resolved
@@ -121,11 +121,7 @@
 	}
 
 	if existing, exists := t.structInfo[strct]; exists && existing.FQN != fqn {
-<<<<<<< HEAD
-		return fmt.Errorf("attempting to register type %s as %s, but it was already registered as: %s", strct.String(), fqn, existing)
-=======
 		return fmt.Errorf("attempting to register type %s as %s, but it was already registered as: %s", strct.String(), fqn, existing.FQN)
->>>>>>> 232141e8
 	}
 
 	numField := strct.NumField()
