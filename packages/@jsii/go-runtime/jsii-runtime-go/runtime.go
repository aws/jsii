--- conflicted
+++ resolved
@@ -3,11 +3,7 @@
 import (
 	"fmt"
 	"reflect"
-<<<<<<< HEAD
-	"regexp"
 	"strings"
-=======
->>>>>>> 2dbe84df
 
 	"github.com/aws/jsii-runtime-go/internal/api"
 	"github.com/aws/jsii-runtime-go/internal/kernel"
