--- conflicted
+++ resolved
@@ -261,123 +261,21 @@
 	}
 }
 
-<<<<<<< HEAD
-=======
-func castValToRef(data interface{}) (objectRef, bool) {
-	ref := objectRef{}
-	ok := false
-	dataVal := reflect.ValueOf(data)
-
-	if dataVal.Kind() == reflect.Map {
-		for _, k := range dataVal.MapKeys() {
-			// Finding values type requires extracting from reflect.Value
-			// otherwise .Kind() returns `interface{}`
-			v := reflect.ValueOf(dataVal.MapIndex(k).Interface())
-
-			if k.Kind() == reflect.String && k.String() == "$jsii.byref" && v.Kind() == reflect.String {
-				ref.InstanceID = v.String()
-				ok = true
-			}
-
-		}
-	}
-
-	return ref, ok
-}
-
-func castValToEnumRef(data reflect.Value) (enum enumRef, ok bool) {
-	ok = false
-
-	if data.Kind() == reflect.Map {
-		for _, k := range data.MapKeys() {
-			// Finding values type requires extracting from reflect.Value
-			// otherwise .Kind() returns `interface{}`
-			v := reflect.ValueOf(data.MapIndex(k).Interface())
-
-			if k.Kind() == reflect.String && k.String() == "$jsii.enum" && v.Kind() == reflect.String {
-				enum.MemberFQN = v.String()
-				ok = true
-				return
-			}
-		}
-	}
-
-	return
-}
-
-// castValToMap attempts converting the provided jsii wire value to a
-// go map. This recognizes the "$jsii.map" object and does the necessary
-// recursive value conversion.
-func (c *client) castValToMap(data reflect.Value, mapType reflect.Type) (m reflect.Value, ok bool) {
-	ok = false
-
-	if data.Kind() != reflect.Map || data.Type().Key().Kind() != reflect.String {
-		return
-	}
-
-	if mapType.Kind() == reflect.Map && mapType.Key().Kind() != reflect.String {
-		return
-	}
-	anyType := reflect.TypeOf((*interface{})(nil)).Elem()
-	if mapType == anyType {
-		mapType = reflect.TypeOf((map[string]interface{})(nil))
-	}
-
-	dataIter := data.MapRange()
-	for dataIter.Next() {
-		key := dataIter.Key().String()
-		if key != "$jsii.map" {
-			continue
-		}
-
-		// Finding value type requries extracting from reflect.Value
-		// otherwise .Kind() returns `interface{}`
-		val := reflect.ValueOf(dataIter.Value().Interface())
-		if val.Kind() != reflect.Map {
-			return
-		}
-
-		ok = true
-
-		m = reflect.MakeMap(mapType)
-
-		iter := val.MapRange()
-		for iter.Next() {
-			val := iter.Value().Interface()
-			// Note: reflect.New(t) returns a pointer to a newly allocated t
-			convertedVal := reflect.New(mapType.Elem())
-			c.castAndSetToPtr(convertedVal.Interface(), val)
-
-			m.SetMapIndex(iter.Key(), convertedVal.Elem())
-		}
-		return
-	}
-	return
-}
-
->>>>>>> 03599288
 // Accepts pointers to structs that implement interfaces and searches for an
 // existing object reference in the kernel. If it exists, it casts it to an
 // objref for the runtime. Recursively casts types that may contain nested
 // object references.
 func castPtrToRef(data interface{}) interface{} {
-<<<<<<< HEAD
-	client := kernel.GetClient()
-	dataVal := reflect.ValueOf(data)
-
-	if dataVal.Kind() == reflect.Ptr {
-		valref, valHasRef := client.FindObjectRef(data)
-=======
 	if data == nil {
 		return data
 	}
 
-	client := getClient()
+	client := kernel.GetClient()
 	dataVal := reflect.ValueOf(data)
 
 	switch dataVal.Kind() {
 	case reflect.Map:
-		result := wireMap{MapData: make(map[string]interface{})}
+		result := api.WireMap{MapData: make(map[string]interface{})}
 
 		iter := dataVal.MapRange()
 		for iter.Next() {
@@ -389,21 +287,12 @@
 		return result
 
 	case reflect.Ptr:
-		valref, valHasRef := client.findObjectRef(data)
->>>>>>> 03599288
+		valref, valHasRef := client.FindObjectRef(data)
 		if valHasRef {
 			return api.ObjectRef{InstanceID: valref}
 		}
-<<<<<<< HEAD
-	} else if dataVal.Kind() == reflect.String {
-		if enumRef, isEnumRef := client.Types().TryRenderEnumRef(dataVal); isEnumRef {
-			return enumRef
-		}
-	} else if dataVal.Kind() == reflect.Slice {
-=======
 
 	case reflect.Slice:
->>>>>>> 03599288
 		refs := make([]interface{}, dataVal.Len())
 		for i := 0; i < dataVal.Len(); i++ {
 			refs[i] = dataVal.Index(i).Interface()
@@ -411,7 +300,7 @@
 		return refs
 
 	case reflect.String:
-		if enumRef, isEnumRef := client.types.tryRenderEnumRef(dataVal); isEnumRef {
+		if enumRef, isEnumRef := client.Types().TryRenderEnumRef(dataVal); isEnumRef {
 			return enumRef
 		}
 	}
@@ -431,66 +320,6 @@
 	return argRefs
 }
 
-<<<<<<< HEAD
-=======
-// castAndSetToPtr accepts a pointer to any type and attempts to cast the value
-// argument to be the same type. Then it sets the value of the pointer element
-// to be the newly cast data. This is used to cast payloads from JSII to
-// expected return types for Get and Invoke functions.
-func (c *client) castAndSetToPtr(ptr interface{}, data interface{}) {
-	ptrVal := reflect.ValueOf(ptr).Elem()
-	dataVal := reflect.ValueOf(data)
-
-	// object refs
-	if ref, isRef := castValToRef(data); isRef {
-		// If return data is JSII object references, add to objects table.
-		if concreteType, err := c.types.concreteTypeFor(ptrVal.Type()); err == nil {
-			ptrVal.Set(reflect.New(concreteType))
-			c.objects[ptrVal.Interface()] = ref.InstanceID
-		} else {
-			panic(err)
-		}
-		return
-	}
-
-	// enums
-	if enumref, isEnum := castValToEnumRef(dataVal); isEnum {
-		member, err := c.types.enumMemberForEnumRef(enumref)
-		if err != nil {
-			panic(err)
-		}
-
-		ptrVal.Set(reflect.ValueOf(member))
-		return
-	}
-
-	// maps
-	if m, isMap := c.castValToMap(dataVal, ptrVal.Type()); isMap {
-		ptrVal.Set(m)
-		return
-	}
-
-	// arrays
-	if ptrVal.Kind() == reflect.Slice && dataVal.Kind() == reflect.Slice {
-		// If return type is a slice, recursively cast elements
-		for i := 0; i < dataVal.Len(); i++ {
-			innerType := ptrVal.Type().Elem()
-			inner := reflect.New(innerType)
-
-			c.castAndSetToPtr(inner.Interface(), dataVal.Index(i).Interface())
-			ptrVal.Set(reflect.Append(ptrVal, inner.Elem()))
-		}
-
-		return
-	}
-
-	if data != nil {
-		val := reflect.ValueOf(data)
-		ptrVal.Set(val)
-	}
-}
-
->>>>>>> 03599288
 // Close finalizes the runtime process, signalling the end of the execution to
 // the jsii kernel process, and waiting for graceful termination. The best
 // practice is to defer call thins at the beginning of the "main" function.
