package jsii

import (
	"fmt"
	"io/ioutil"
	"os"
	"reflect"
	"regexp"

	"github.com/aws/jsii-runtime-go/api"
	"github.com/aws/jsii-runtime-go/kernel"
)

<<<<<<< HEAD
=======
// FQN represents a fully-qualified type name in the jsii type system.
type FQN api.FQN

type Override api.Override
type MethodOverride api.MethodOverride
type PropertyOverride api.PropertyOverride

>>>>>>> be935668
// Load ensures a npm package is loaded in the jsii kernel.
func Load(name string, version string, tarball []byte) {
	c := kernel.GetClient()

	tmpfile, err := ioutil.TempFile("", fmt.Sprintf(
		"%s-%s.*.tgz",
		regexp.MustCompile("[^a-zA-Z0-9_-]").ReplaceAllString(name, "-"),
		version,
	))
	if err != nil {
		panic(err)
	}
	defer os.Remove(tmpfile.Name())
	if _, err := tmpfile.Write(tarball); err != nil {
		panic(err)
	}
	tmpfile.Close()

	_, err = c.Load(kernel.LoadRequest{
		API:     "load",
		Name:    name,
		Version: version,
		Tarball: tmpfile.Name(),
	})
	if err != nil {
		panic(err)
	}
}

// RegisterClass associates a class fully qualified name to the specified struct
// type, and class interface. Panics if class is not a struct, iface is not an
// interface, or if the provided fqn was already used to register a different
// type.
func RegisterClass(fqn FQN, class reflect.Type, iface reflect.Type) {
<<<<<<< HEAD
	client := getClient()
	if err := client.types.registerClass(fqn, class, iface); err != nil {
=======
	client := kernel.GetClient()
	if err := client.Types().RegisterClass(api.FQN(fqn), class, iface); err != nil {
>>>>>>> be935668
		panic(err)
	}
}

// RegisterEnum associates an enum's fully qualified name to the specified enum
// type, and members. Panics if enum is not a reflect.String type, any value in
// the provided members map is of a type ofther than enum, or if the provided
// fqn was already used to register a different type.
func RegisterEnum(fqn FQN, enum reflect.Type, members map[string]interface{}) {
<<<<<<< HEAD
	client := getClient()
	if err := client.types.registerEnum(fqn, enum, members); err != nil {
=======
	client := kernel.GetClient()
	if err := client.Types().RegisterEnum(api.FQN(fqn), enum, members); err != nil {
>>>>>>> be935668
		panic(err)
	}
}

// RegisterInterface associates an interface's fully qualified name to the
// specified interface type, and proxy struct. Panics if iface is not an
// interface, proxy is not a struct, or if the provided fqn was already used to
// register a different type.
func RegisterInterface(fqn FQN, iface reflect.Type, proxy reflect.Type) {
<<<<<<< HEAD
	client := getClient()
	if err := client.types.registerInterface(fqn, iface, proxy); err != nil {
=======
	client := kernel.GetClient()
	if err := client.Types().RegisterInterface(api.FQN(fqn), iface, proxy); err != nil {
>>>>>>> be935668
		panic(err)
	}
}

// RegisterStruct associates a struct's fully qualified name to the specified
// struct type, and struct interface. Panics if strct is not a struct, iface is
// not an interface, or if the provided fqn was already used to register a
// different type.
func RegisterStruct(fqn FQN, strct reflect.Type, iface reflect.Type) {
<<<<<<< HEAD
	client := getClient()
	if err := client.types.registerStruct(fqn, strct, iface); err != nil {
=======
	client := kernel.GetClient()
	if err := client.Types().RegisterStruct(api.FQN(fqn), strct, iface); err != nil {
>>>>>>> be935668
		panic(err)
	}
}

// Create will construct a new JSII object within the kernel runtime. This is
// called by jsii object constructors.
func Create(fqn FQN, args []interface{}, interfaces []FQN, overrides []Override, ret interface{}) {
	client := kernel.GetClient()

	var interfaceFQNs []api.FQN
	for _, iface := range interfaces {
		interfaceFQNs = append(interfaceFQNs, api.FQN(iface))
	}
	var apiOverrides []api.Override
	for _, override := range overrides {
		apiOverrides = append(apiOverrides, override)
	}

	res, err := client.Create(kernel.CreateRequest{
		API:        "create",
		FQN:        api.FQN(fqn),
		Arguments:  castPtrsToRef(args),
		Interfaces: interfaceFQNs,
		Overrides:  apiOverrides,
	})

	if err != nil {
		panic(err)
	}

	if err = client.RegisterInstance(ret, res.InstanceID); err != nil {
		panic(err)
	}
}

// Invoke will call a method on a jsii class instance. The response should be
// decoded into the expected return type for the method being called.
func Invoke(obj interface{}, method string, args []interface{}, hasReturn bool, ret interface{}) {
<<<<<<< HEAD
	client := getClient()
=======
	client := kernel.GetClient()
>>>>>>> be935668

	// Find reference to class instance in client
	refid, found := client.FindObjectRef(obj)

	if !found {
		panic("No Object Found")
	}

	res, err := client.Invoke(kernel.InvokeRequest{
		API:       "invoke",
		Method:    method,
		Arguments: castPtrsToRef(args),
<<<<<<< HEAD
		ObjRef: objectRef{
=======
		ObjRef: api.ObjectRef{
>>>>>>> be935668
			InstanceID: refid,
		},
	})

	if err != nil {
		panic(err)
	}

	if hasReturn {
<<<<<<< HEAD
		client.castAndSetToPtr(ret, res.Result)
=======
		client.CastAndSetToPtr(ret, res.Result)
>>>>>>> be935668
	}
}

// StaticInvoke will call a static method on a given jsii class. The response
// should be decoded into the expected return type for the method being called.
func StaticInvoke(fqn FQN, method string, args []interface{}, hasReturn bool, ret interface{}) {
<<<<<<< HEAD
	client := getClient()
=======
	client := kernel.GetClient()
>>>>>>> be935668

	res, err := client.SInvoke(kernel.StaticInvokeRequest{
		API:       "sinvoke",
		FQN:       api.FQN(fqn),
		Method:    method,
		Arguments: castPtrsToRef(args),
	})

	if err != nil {
		panic(err)
	}

	if hasReturn {
<<<<<<< HEAD
		client.castAndSetToPtr(ret, res.Result)
=======
		client.CastAndSetToPtr(ret, res.Result)
>>>>>>> be935668
	}
}

// Get reads a property value on a given jsii class instance. The response
// should be decoded into the expected type of the property being read.
func Get(obj interface{}, property string, ret interface{}) {
<<<<<<< HEAD
	client := getClient()
=======
	client := kernel.GetClient()
>>>>>>> be935668

	// Find reference to class instance in client
	refid, found := client.FindObjectRef(obj)

	if !found {
		panic("No Object Found")
	}

	res, err := client.Get(kernel.GetRequest{
		API:      "get",
		Property: property,
<<<<<<< HEAD
		ObjRef: objectRef{
=======
		ObjRef: api.ObjectRef{
>>>>>>> be935668
			InstanceID: refid,
		},
	})

	if err != nil {
		panic(err)
	}

<<<<<<< HEAD
	client.castAndSetToPtr(ret, res.Value)
=======
	client.CastAndSetToPtr(ret, res.Value)
>>>>>>> be935668
}

// StaticGet reads a static property value on a given jsii class. The response
// should be decoded into the expected type of the property being read.
func StaticGet(fqn FQN, property string, ret interface{}) {
<<<<<<< HEAD
	client := getClient()
=======
	client := kernel.GetClient()
>>>>>>> be935668

	res, err := client.SGet(kernel.StaticGetRequest{
		API:      "sget",
		FQN:      api.FQN(fqn),
		Property: property,
	})

	if err != nil {
		panic(err)
	}

<<<<<<< HEAD
	client.castAndSetToPtr(ret, res.Value)
=======
	client.CastAndSetToPtr(ret, res.Value)
>>>>>>> be935668
}

// Set writes a property on a given jsii class instance. The value should match
// the type of the property being written, or the jsii kernel will crash.
func Set(obj interface{}, property string, value interface{}) {
	client := kernel.GetClient()

	// Find reference to class instance in client
	refid, found := client.FindObjectRef(obj)

	if !found {
		panic("No Object Found")
	}

	_, err := client.Set(kernel.SetRequest{
		API:      "set",
		Property: property,
		Value:    castPtrToRef(value),
<<<<<<< HEAD
		ObjRef: objectRef{
=======
		ObjRef: api.ObjectRef{
>>>>>>> be935668
			InstanceID: refid,
		},
	})

	if err != nil {
		panic(err)
	}
}

// StaticSet writes a static property on a given jsii class. The value should
// match the type of the property being written, or the jsii kernel will crash.
func StaticSet(fqn FQN, property string, value interface{}) {
	client := kernel.GetClient()

	_, err := client.SSet(kernel.StaticSetRequest{
		API:      "sset",
		FQN:      api.FQN(fqn),
		Property: property,
		Value:    value,
	})

	if err != nil {
		panic(err)
	}
}

<<<<<<< HEAD
func castValToRef(data interface{}) (objectRef, bool) {
	ref := objectRef{}
	ok := false
	dataVal := reflect.ValueOf(data)

	if dataVal.Kind() == reflect.Map {
		for _, k := range dataVal.MapKeys() {
			// Finding values type requires extracting from reflect.Value
			// otherwise .Kind() returns `interface{}`
			v := reflect.ValueOf(dataVal.MapIndex(k).Interface())

			if k.Kind() == reflect.String && k.String() == "$jsii.byref" && v.Kind() == reflect.String {
				ref.InstanceID = v.String()
				ok = true
			}

		}
	}

	return ref, ok
}

func castValToEnumRef(data reflect.Value) (enum enumRef, ok bool) {
	ok = false

	if data.Kind() == reflect.Map {
		for _, k := range data.MapKeys() {
			// Finding values type requires extracting from reflect.Value
			// otherwise .Kind() returns `interface{}`
			v := reflect.ValueOf(data.MapIndex(k).Interface())

			if k.Kind() == reflect.String && k.String() == "$jsii.enum" && v.Kind() == reflect.String {
				enum.MemberFQN = v.String()
				ok = true
				return
			}
		}
	}

	return
}

// castValToMap attempts converting the provided jsii wire value to a
// go map. This recognizes the "$jsii.map" object and does the necessary
// recursive value conversion.
func (c *client) castValToMap(data reflect.Value, mapType reflect.Type) (m reflect.Value, ok bool) {
	ok = false

	if data.Kind() != reflect.Map || data.Type().Key().Kind() != reflect.String {
		return
	}

	if mapType.Kind() == reflect.Map && mapType.Key().Kind() != reflect.String {
		return
	}
	anyType := reflect.TypeOf((*interface{})(nil)).Elem()
	if mapType == anyType {
		mapType = reflect.TypeOf((map[string]interface{})(nil))
	}

	dataIter := data.MapRange()
	for dataIter.Next() {
		key := dataIter.Key().String()
		if key != "$jsii.map" {
			continue
		}

		// Finding value type requries extracting from reflect.Value
		// otherwise .Kind() returns `interface{}`
		val := reflect.ValueOf(dataIter.Value().Interface())
		if val.Kind() != reflect.Map {
			return
		}

		ok = true

		m = reflect.MakeMap(mapType)

		iter := val.MapRange()
		for iter.Next() {
			val := iter.Value().Interface()
			// Note: reflect.New(t) returns a pointer to a newly allocated t
			convertedVal := reflect.New(mapType.Elem())
			c.castAndSetToPtr(convertedVal.Interface(), val)

			m.SetMapIndex(iter.Key(), convertedVal.Elem())
		}
		return
	}
	return
}

=======
>>>>>>> be935668
// Accepts pointers to structs that implement interfaces and searches for an
// existing object reference in the kernel. If it exists, it casts it to an
// objref for the runtime. Recursively casts types that may contain nested
// object references.
func castPtrToRef(data interface{}) interface{} {
	if data == nil {
		return data
	}

<<<<<<< HEAD
	client := getClient()
=======
	client := kernel.GetClient()
>>>>>>> be935668
	dataVal := reflect.ValueOf(data)

	switch dataVal.Kind() {
	case reflect.Map:
<<<<<<< HEAD
		result := wireMap{MapData: make(map[string]interface{})}
=======
		result := api.WireMap{MapData: make(map[string]interface{})}
>>>>>>> be935668

		iter := dataVal.MapRange()
		for iter.Next() {
			key := iter.Key().String()
			val := iter.Value().Interface()
			result.MapData[key] = castPtrToRef(val)
		}

		return result

	case reflect.Ptr:
<<<<<<< HEAD
		valref, valHasRef := client.findObjectRef(data)
		if valHasRef {
			return objectRef{InstanceID: valref}
=======
		valref, valHasRef := client.FindObjectRef(data)
		if valHasRef {
			return api.ObjectRef{InstanceID: valref}
>>>>>>> be935668
		}

	case reflect.Slice:
		refs := make([]interface{}, dataVal.Len())
		for i := 0; i < dataVal.Len(); i++ {
			refs[i] = dataVal.Index(i).Interface()
		}
		return refs

	case reflect.String:
<<<<<<< HEAD
		if enumRef, isEnumRef := client.types.tryRenderEnumRef(dataVal); isEnumRef {
=======
		if enumRef, isEnumRef := client.Types().TryRenderEnumRef(dataVal); isEnumRef {
>>>>>>> be935668
			return enumRef
		}
	}
	return data
}

// Casts slice of data into new slice of data with pointers to interfaces
// converted to objrefs. This is useful for casting arguments to methods and
// constructors to data that can be serialized before being passed over the
// wire.
func castPtrsToRef(args []interface{}) []interface{} {
	argRefs := make([]interface{}, len(args))
	for i, arg := range args {
		argRefs[i] = castPtrToRef(arg)
	}

	return argRefs
}

<<<<<<< HEAD
// castAndSetToPtr accepts a pointer to any type and attempts to cast the value
// argument to be the same type. Then it sets the value of the pointer element
// to be the newly cast data. This is used to cast payloads from JSII to
// expected return types for Get and Invoke functions.
func (c *client) castAndSetToPtr(ptr interface{}, data interface{}) {
	ptrVal := reflect.ValueOf(ptr).Elem()
	dataVal := reflect.ValueOf(data)

	// object refs
	if ref, isRef := castValToRef(data); isRef {
		// If return data is JSII object references, add to objects table.
		if concreteType, err := c.types.concreteTypeFor(ptrVal.Type()); err == nil {
			ptrVal.Set(reflect.New(concreteType))
			c.objects[ptrVal.Interface()] = ref.InstanceID
		} else {
			panic(err)
		}
		return
	}

	// enums
	if enumref, isEnum := castValToEnumRef(dataVal); isEnum {
		member, err := c.types.enumMemberForEnumRef(enumref)
		if err != nil {
			panic(err)
		}

		ptrVal.Set(reflect.ValueOf(member))
		return
	}

	// maps
	if m, isMap := c.castValToMap(dataVal, ptrVal.Type()); isMap {
		ptrVal.Set(m)
		return
	}

	// arrays
	if ptrVal.Kind() == reflect.Slice && dataVal.Kind() == reflect.Slice {
		// If return type is a slice, recursively cast elements
		for i := 0; i < dataVal.Len(); i++ {
			innerType := ptrVal.Type().Elem()
			inner := reflect.New(innerType)

			c.castAndSetToPtr(inner.Interface(), dataVal.Index(i).Interface())
			ptrVal.Set(reflect.Append(ptrVal, inner.Elem()))
		}

		return
	}

	if data != nil {
		val := reflect.ValueOf(data)
		ptrVal.Set(val)
	}
}

=======
>>>>>>> be935668
// Close finalizes the runtime process, signalling the end of the execution to
// the jsii kernel process, and waiting for graceful termination. The best
// practice is to defer call thins at the beginning of the "main" function.
//
// If a jsii client is used *after* Close was called, a new jsii kernel process
// will be initialized, and Close should be called again to correctly finalize
// that, too. This behavior is intended for use in unit/integration tests.
func Close() {
	kernel.CloseClient()
}<|MERGE_RESOLUTION|>--- conflicted
+++ resolved
@@ -11,8 +11,6 @@
 	"github.com/aws/jsii-runtime-go/kernel"
 )
 
-<<<<<<< HEAD
-=======
 // FQN represents a fully-qualified type name in the jsii type system.
 type FQN api.FQN
 
@@ -20,7 +18,6 @@
 type MethodOverride api.MethodOverride
 type PropertyOverride api.PropertyOverride
 
->>>>>>> be935668
 // Load ensures a npm package is loaded in the jsii kernel.
 func Load(name string, version string, tarball []byte) {
 	c := kernel.GetClient()
@@ -55,13 +52,8 @@
 // interface, or if the provided fqn was already used to register a different
 // type.
 func RegisterClass(fqn FQN, class reflect.Type, iface reflect.Type) {
-<<<<<<< HEAD
-	client := getClient()
-	if err := client.types.registerClass(fqn, class, iface); err != nil {
-=======
 	client := kernel.GetClient()
 	if err := client.Types().RegisterClass(api.FQN(fqn), class, iface); err != nil {
->>>>>>> be935668
 		panic(err)
 	}
 }
@@ -71,13 +63,8 @@
 // the provided members map is of a type ofther than enum, or if the provided
 // fqn was already used to register a different type.
 func RegisterEnum(fqn FQN, enum reflect.Type, members map[string]interface{}) {
-<<<<<<< HEAD
-	client := getClient()
-	if err := client.types.registerEnum(fqn, enum, members); err != nil {
-=======
 	client := kernel.GetClient()
 	if err := client.Types().RegisterEnum(api.FQN(fqn), enum, members); err != nil {
->>>>>>> be935668
 		panic(err)
 	}
 }
@@ -87,13 +74,8 @@
 // interface, proxy is not a struct, or if the provided fqn was already used to
 // register a different type.
 func RegisterInterface(fqn FQN, iface reflect.Type, proxy reflect.Type) {
-<<<<<<< HEAD
-	client := getClient()
-	if err := client.types.registerInterface(fqn, iface, proxy); err != nil {
-=======
 	client := kernel.GetClient()
 	if err := client.Types().RegisterInterface(api.FQN(fqn), iface, proxy); err != nil {
->>>>>>> be935668
 		panic(err)
 	}
 }
@@ -103,13 +85,8 @@
 // not an interface, or if the provided fqn was already used to register a
 // different type.
 func RegisterStruct(fqn FQN, strct reflect.Type, iface reflect.Type) {
-<<<<<<< HEAD
-	client := getClient()
-	if err := client.types.registerStruct(fqn, strct, iface); err != nil {
-=======
 	client := kernel.GetClient()
 	if err := client.Types().RegisterStruct(api.FQN(fqn), strct, iface); err != nil {
->>>>>>> be935668
 		panic(err)
 	}
 }
@@ -148,11 +125,7 @@
 // Invoke will call a method on a jsii class instance. The response should be
 // decoded into the expected return type for the method being called.
 func Invoke(obj interface{}, method string, args []interface{}, hasReturn bool, ret interface{}) {
-<<<<<<< HEAD
-	client := getClient()
-=======
-	client := kernel.GetClient()
->>>>>>> be935668
+	client := kernel.GetClient()
 
 	// Find reference to class instance in client
 	refid, found := client.FindObjectRef(obj)
@@ -165,11 +138,7 @@
 		API:       "invoke",
 		Method:    method,
 		Arguments: castPtrsToRef(args),
-<<<<<<< HEAD
-		ObjRef: objectRef{
-=======
 		ObjRef: api.ObjectRef{
->>>>>>> be935668
 			InstanceID: refid,
 		},
 	})
@@ -179,22 +148,14 @@
 	}
 
 	if hasReturn {
-<<<<<<< HEAD
-		client.castAndSetToPtr(ret, res.Result)
-=======
 		client.CastAndSetToPtr(ret, res.Result)
->>>>>>> be935668
 	}
 }
 
 // StaticInvoke will call a static method on a given jsii class. The response
 // should be decoded into the expected return type for the method being called.
 func StaticInvoke(fqn FQN, method string, args []interface{}, hasReturn bool, ret interface{}) {
-<<<<<<< HEAD
-	client := getClient()
-=======
-	client := kernel.GetClient()
->>>>>>> be935668
+	client := kernel.GetClient()
 
 	res, err := client.SInvoke(kernel.StaticInvokeRequest{
 		API:       "sinvoke",
@@ -208,22 +169,14 @@
 	}
 
 	if hasReturn {
-<<<<<<< HEAD
-		client.castAndSetToPtr(ret, res.Result)
-=======
 		client.CastAndSetToPtr(ret, res.Result)
->>>>>>> be935668
 	}
 }
 
 // Get reads a property value on a given jsii class instance. The response
 // should be decoded into the expected type of the property being read.
 func Get(obj interface{}, property string, ret interface{}) {
-<<<<<<< HEAD
-	client := getClient()
-=======
-	client := kernel.GetClient()
->>>>>>> be935668
+	client := kernel.GetClient()
 
 	// Find reference to class instance in client
 	refid, found := client.FindObjectRef(obj)
@@ -235,11 +188,7 @@
 	res, err := client.Get(kernel.GetRequest{
 		API:      "get",
 		Property: property,
-<<<<<<< HEAD
-		ObjRef: objectRef{
-=======
 		ObjRef: api.ObjectRef{
->>>>>>> be935668
 			InstanceID: refid,
 		},
 	})
@@ -248,21 +197,13 @@
 		panic(err)
 	}
 
-<<<<<<< HEAD
-	client.castAndSetToPtr(ret, res.Value)
-=======
 	client.CastAndSetToPtr(ret, res.Value)
->>>>>>> be935668
 }
 
 // StaticGet reads a static property value on a given jsii class. The response
 // should be decoded into the expected type of the property being read.
 func StaticGet(fqn FQN, property string, ret interface{}) {
-<<<<<<< HEAD
-	client := getClient()
-=======
-	client := kernel.GetClient()
->>>>>>> be935668
+	client := kernel.GetClient()
 
 	res, err := client.SGet(kernel.StaticGetRequest{
 		API:      "sget",
@@ -274,11 +215,7 @@
 		panic(err)
 	}
 
-<<<<<<< HEAD
-	client.castAndSetToPtr(ret, res.Value)
-=======
 	client.CastAndSetToPtr(ret, res.Value)
->>>>>>> be935668
 }
 
 // Set writes a property on a given jsii class instance. The value should match
@@ -297,11 +234,7 @@
 		API:      "set",
 		Property: property,
 		Value:    castPtrToRef(value),
-<<<<<<< HEAD
-		ObjRef: objectRef{
-=======
 		ObjRef: api.ObjectRef{
->>>>>>> be935668
 			InstanceID: refid,
 		},
 	})
@@ -328,101 +261,6 @@
 	}
 }
 
-<<<<<<< HEAD
-func castValToRef(data interface{}) (objectRef, bool) {
-	ref := objectRef{}
-	ok := false
-	dataVal := reflect.ValueOf(data)
-
-	if dataVal.Kind() == reflect.Map {
-		for _, k := range dataVal.MapKeys() {
-			// Finding values type requires extracting from reflect.Value
-			// otherwise .Kind() returns `interface{}`
-			v := reflect.ValueOf(dataVal.MapIndex(k).Interface())
-
-			if k.Kind() == reflect.String && k.String() == "$jsii.byref" && v.Kind() == reflect.String {
-				ref.InstanceID = v.String()
-				ok = true
-			}
-
-		}
-	}
-
-	return ref, ok
-}
-
-func castValToEnumRef(data reflect.Value) (enum enumRef, ok bool) {
-	ok = false
-
-	if data.Kind() == reflect.Map {
-		for _, k := range data.MapKeys() {
-			// Finding values type requires extracting from reflect.Value
-			// otherwise .Kind() returns `interface{}`
-			v := reflect.ValueOf(data.MapIndex(k).Interface())
-
-			if k.Kind() == reflect.String && k.String() == "$jsii.enum" && v.Kind() == reflect.String {
-				enum.MemberFQN = v.String()
-				ok = true
-				return
-			}
-		}
-	}
-
-	return
-}
-
-// castValToMap attempts converting the provided jsii wire value to a
-// go map. This recognizes the "$jsii.map" object and does the necessary
-// recursive value conversion.
-func (c *client) castValToMap(data reflect.Value, mapType reflect.Type) (m reflect.Value, ok bool) {
-	ok = false
-
-	if data.Kind() != reflect.Map || data.Type().Key().Kind() != reflect.String {
-		return
-	}
-
-	if mapType.Kind() == reflect.Map && mapType.Key().Kind() != reflect.String {
-		return
-	}
-	anyType := reflect.TypeOf((*interface{})(nil)).Elem()
-	if mapType == anyType {
-		mapType = reflect.TypeOf((map[string]interface{})(nil))
-	}
-
-	dataIter := data.MapRange()
-	for dataIter.Next() {
-		key := dataIter.Key().String()
-		if key != "$jsii.map" {
-			continue
-		}
-
-		// Finding value type requries extracting from reflect.Value
-		// otherwise .Kind() returns `interface{}`
-		val := reflect.ValueOf(dataIter.Value().Interface())
-		if val.Kind() != reflect.Map {
-			return
-		}
-
-		ok = true
-
-		m = reflect.MakeMap(mapType)
-
-		iter := val.MapRange()
-		for iter.Next() {
-			val := iter.Value().Interface()
-			// Note: reflect.New(t) returns a pointer to a newly allocated t
-			convertedVal := reflect.New(mapType.Elem())
-			c.castAndSetToPtr(convertedVal.Interface(), val)
-
-			m.SetMapIndex(iter.Key(), convertedVal.Elem())
-		}
-		return
-	}
-	return
-}
-
-=======
->>>>>>> be935668
 // Accepts pointers to structs that implement interfaces and searches for an
 // existing object reference in the kernel. If it exists, it casts it to an
 // objref for the runtime. Recursively casts types that may contain nested
@@ -432,20 +270,12 @@
 		return data
 	}
 
-<<<<<<< HEAD
-	client := getClient()
-=======
-	client := kernel.GetClient()
->>>>>>> be935668
+	client := kernel.GetClient()
 	dataVal := reflect.ValueOf(data)
 
 	switch dataVal.Kind() {
 	case reflect.Map:
-<<<<<<< HEAD
-		result := wireMap{MapData: make(map[string]interface{})}
-=======
 		result := api.WireMap{MapData: make(map[string]interface{})}
->>>>>>> be935668
 
 		iter := dataVal.MapRange()
 		for iter.Next() {
@@ -457,15 +287,9 @@
 		return result
 
 	case reflect.Ptr:
-<<<<<<< HEAD
-		valref, valHasRef := client.findObjectRef(data)
-		if valHasRef {
-			return objectRef{InstanceID: valref}
-=======
 		valref, valHasRef := client.FindObjectRef(data)
 		if valHasRef {
 			return api.ObjectRef{InstanceID: valref}
->>>>>>> be935668
 		}
 
 	case reflect.Slice:
@@ -476,11 +300,7 @@
 		return refs
 
 	case reflect.String:
-<<<<<<< HEAD
-		if enumRef, isEnumRef := client.types.tryRenderEnumRef(dataVal); isEnumRef {
-=======
 		if enumRef, isEnumRef := client.Types().TryRenderEnumRef(dataVal); isEnumRef {
->>>>>>> be935668
 			return enumRef
 		}
 	}
@@ -500,66 +320,6 @@
 	return argRefs
 }
 
-<<<<<<< HEAD
-// castAndSetToPtr accepts a pointer to any type and attempts to cast the value
-// argument to be the same type. Then it sets the value of the pointer element
-// to be the newly cast data. This is used to cast payloads from JSII to
-// expected return types for Get and Invoke functions.
-func (c *client) castAndSetToPtr(ptr interface{}, data interface{}) {
-	ptrVal := reflect.ValueOf(ptr).Elem()
-	dataVal := reflect.ValueOf(data)
-
-	// object refs
-	if ref, isRef := castValToRef(data); isRef {
-		// If return data is JSII object references, add to objects table.
-		if concreteType, err := c.types.concreteTypeFor(ptrVal.Type()); err == nil {
-			ptrVal.Set(reflect.New(concreteType))
-			c.objects[ptrVal.Interface()] = ref.InstanceID
-		} else {
-			panic(err)
-		}
-		return
-	}
-
-	// enums
-	if enumref, isEnum := castValToEnumRef(dataVal); isEnum {
-		member, err := c.types.enumMemberForEnumRef(enumref)
-		if err != nil {
-			panic(err)
-		}
-
-		ptrVal.Set(reflect.ValueOf(member))
-		return
-	}
-
-	// maps
-	if m, isMap := c.castValToMap(dataVal, ptrVal.Type()); isMap {
-		ptrVal.Set(m)
-		return
-	}
-
-	// arrays
-	if ptrVal.Kind() == reflect.Slice && dataVal.Kind() == reflect.Slice {
-		// If return type is a slice, recursively cast elements
-		for i := 0; i < dataVal.Len(); i++ {
-			innerType := ptrVal.Type().Elem()
-			inner := reflect.New(innerType)
-
-			c.castAndSetToPtr(inner.Interface(), dataVal.Index(i).Interface())
-			ptrVal.Set(reflect.Append(ptrVal, inner.Elem()))
-		}
-
-		return
-	}
-
-	if data != nil {
-		val := reflect.ValueOf(data)
-		ptrVal.Set(val)
-	}
-}
-
-=======
->>>>>>> be935668
 // Close finalizes the runtime process, signalling the end of the execution to
 // the jsii kernel process, and waiting for graceful termination. The best
 // practice is to defer call thins at the beginning of the "main" function.
