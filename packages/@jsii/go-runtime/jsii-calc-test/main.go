package main

import (
<<<<<<< HEAD
	"fmt"
	calc "github.com/aws-cdk/jsii/jsii-calc/golang/jsiicalc"
	baseofbase "github.com/aws-cdk/jsii/jsii-calc/golang/scopejsiicalcbaseofbase"
	jsii "github.com/aws-cdk/jsii/jsii-experimental"
=======
	// "fmt"
	calc "github.com/aws-cdk/jsii/jsii-calc/golang/jsiicalc"
	"github.com/aws-cdk/jsii/jsii-experimental"
	"math"
>>>>>>> eb261ec3
)

func main() {
	defer jsii.Close()

<<<<<<< HEAD
	fmt.Println("Hello, JSII")
	fmt.Printf("JSII_AGENT=%s\n", calc.NewJsiiAgent().GetValue())

	// Class Creation
	number := baseofbase.NewVery()
	// Method invocation
	number.Hey()
=======
	calculator := calc.NewCalculator(calc.CalculatorProps{InitialValue: 0, MaximumValue: math.MaxFloat64})
	calculator.Add(1337)
	calculator.Mul(42)

	if calculator.GetValue() != 1337.*42. {
		// TODO: right now implementations are just NOOP.
		// panic(fmt.Sprintf("Unexpected calculator value: expected %f, but received %f", 1337.*42., calculator.GetValue()))
	}
>>>>>>> eb261ec3
}<|MERGE_RESOLUTION|>--- conflicted
+++ resolved
@@ -1,31 +1,15 @@
 package main
 
 import (
-<<<<<<< HEAD
-	"fmt"
-	calc "github.com/aws-cdk/jsii/jsii-calc/golang/jsiicalc"
-	baseofbase "github.com/aws-cdk/jsii/jsii-calc/golang/scopejsiicalcbaseofbase"
-	jsii "github.com/aws-cdk/jsii/jsii-experimental"
-=======
 	// "fmt"
 	calc "github.com/aws-cdk/jsii/jsii-calc/golang/jsiicalc"
 	"github.com/aws-cdk/jsii/jsii-experimental"
 	"math"
->>>>>>> eb261ec3
 )
 
 func main() {
 	defer jsii.Close()
 
-<<<<<<< HEAD
-	fmt.Println("Hello, JSII")
-	fmt.Printf("JSII_AGENT=%s\n", calc.NewJsiiAgent().GetValue())
-
-	// Class Creation
-	number := baseofbase.NewVery()
-	// Method invocation
-	number.Hey()
-=======
 	calculator := calc.NewCalculator(calc.CalculatorProps{InitialValue: 0, MaximumValue: math.MaxFloat64})
 	calculator.Add(1337)
 	calculator.Mul(42)
@@ -34,5 +18,4 @@
 		// TODO: right now implementations are just NOOP.
 		// panic(fmt.Sprintf("Unexpected calculator value: expected %f, but received %f", 1337.*42., calculator.GetValue()))
 	}
->>>>>>> eb261ec3
 }