{
  "name": "@jsii/go-runtime",
  "version": "0.0.0",
  "private": true,
  "description": "",
  "main": "lib/index.js",
  "scripts": {
<<<<<<< HEAD
    "build": "tsc --build && npm run gen:rt && (cd ./jsii-runtime-go && go build)",
    "fmt": "go fmt ./... && (cd ./jsii-runtime-go && go fmt)",
    "gen:rt": "node build-tools/gen.js",
    "generate": "npm run gen:rt",
    "lint": "go vet ./... && (cd ./jsii-runtime-go && go vet)",
    "lint:fix": "yarn lint --fix",
    "test": "(cd ./jsii-runtime-go && go test)"
=======
    "build": "tsc --build && npm run gen:rt",
    "fmt": "node build-tools/all-go.js fmt ./...",
    "gen:calc": "node build-tools/gen-calc.js",
    "gen:rt": "node build-tools/gen.js",
    "generate": "npm run gen:rt && npm run gen:calc",
    "package": "build-tools/package.sh",
    "lint": "node build-tools/all-go.js vet ./...",
    "test": "npm run gen:calc && node build-tools/all-go.js test ./..."
>>>>>>> 6e74bf9d
  },
  "keywords": [],
  "author": "",
  "license": "Apache-2.0",
  "dependencies": {
    "@jsii/runtime": "^0.0.0"
  },
  "devDependencies": {
    "@types/fs-extra": "^8.1.1",
    "@types/node": "^10.17.54",
    "codemaker": "^0.0.0",
    "eslint": "^7.20.0",
    "fs-extra": "^9.1.0",
    "jsii-calc": "^3.20.120",
    "prettier": "^2.2.1",
    "ts-node": "^9.1.1",
    "typescript": "~3.9.9"
  }
}<|MERGE_RESOLUTION|>--- conflicted
+++ resolved
@@ -5,24 +5,13 @@
   "description": "",
   "main": "lib/index.js",
   "scripts": {
-<<<<<<< HEAD
-    "build": "tsc --build && npm run gen:rt && (cd ./jsii-runtime-go && go build)",
-    "fmt": "go fmt ./... && (cd ./jsii-runtime-go && go fmt)",
+    "build": "tsc --build && npm run gen:rt",
+    "fmt": "node build-tools/all-go.js fmt ./...",
     "gen:rt": "node build-tools/gen.js",
     "generate": "npm run gen:rt",
-    "lint": "go vet ./... && (cd ./jsii-runtime-go && go vet)",
-    "lint:fix": "yarn lint --fix",
-    "test": "(cd ./jsii-runtime-go && go test)"
-=======
-    "build": "tsc --build && npm run gen:rt",
-    "fmt": "node build-tools/all-go.js fmt ./...",
-    "gen:calc": "node build-tools/gen-calc.js",
-    "gen:rt": "node build-tools/gen.js",
-    "generate": "npm run gen:rt && npm run gen:calc",
     "package": "build-tools/package.sh",
     "lint": "node build-tools/all-go.js vet ./...",
-    "test": "npm run gen:calc && node build-tools/all-go.js test ./..."
->>>>>>> 6e74bf9d
+    "test": "node build-tools/all-go.js test ./..."
   },
   "keywords": [],
   "author": "",
