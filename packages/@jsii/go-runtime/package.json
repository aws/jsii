{
  "name": "@jsii/go-runtime",
  "version": "0.0.0",
  "private": true,
  "description": "",
  "main": "lib/index.js",
  "scripts": {
    "build": "tsc --build && npm run gen:rt",
<<<<<<< HEAD
    "doc": "yarn --silent go:run godoc",
    "fmt": "yarn --silent go:all yarn --silent go:run goimports .",
    "gen:rt": "node build-tools/gen.js",
    "generate": "npm run gen:rt",
    "go:all": "node build-tools/all-go.js",
    "go:run": "go mod download && node build-tools/go-run.js",
    "package": "build-tools/package.sh",
    "lint": "yarn --silent go:all go vet ./... && yarn --silent go:all yarn --silent go:run golint ./...",
    "test": "yarn --silent go:all go test ./..."
=======
    "gen:rt": "node build-tools/gen.js",
    "generate": "npm run gen:rt",
    "go:run": "go mod download && node build-tools/go-run.js",
    "package": "build-tools/package.sh",
    "doc": "(cd jsii-runtime-go && yarn --silent go:run godoc)",
    "fmt": "(cd jsii-runtime-go && yarn --silent go:all yarn --silent go:run goimports .)",
    "lint": "(cd jsii-runtime-go && go vet ./... && yarn --silent go:run golint ./...)",
    "test": "(cd jsii-runtime-go && go test ./...)"
>>>>>>> 0dab8a4c
  },
  "keywords": [],
  "author": "",
  "license": "Apache-2.0",
  "dependencies": {
    "@jsii/runtime": "^0.0.0"
  },
  "devDependencies": {
    "@types/fs-extra": "^8.1.1",
    "@types/node": "^10.17.54",
    "codemaker": "^0.0.0",
    "eslint": "^7.20.0",
    "fs-extra": "^9.1.0",
    "jsii-calc": "^3.20.120",
    "prettier": "^2.2.1",
    "ts-node": "^9.1.1",
    "typescript": "~3.9.9"
  }
}<|MERGE_RESOLUTION|>--- conflicted
+++ resolved
@@ -6,17 +6,6 @@
   "main": "lib/index.js",
   "scripts": {
     "build": "tsc --build && npm run gen:rt",
-<<<<<<< HEAD
-    "doc": "yarn --silent go:run godoc",
-    "fmt": "yarn --silent go:all yarn --silent go:run goimports .",
-    "gen:rt": "node build-tools/gen.js",
-    "generate": "npm run gen:rt",
-    "go:all": "node build-tools/all-go.js",
-    "go:run": "go mod download && node build-tools/go-run.js",
-    "package": "build-tools/package.sh",
-    "lint": "yarn --silent go:all go vet ./... && yarn --silent go:all yarn --silent go:run golint ./...",
-    "test": "yarn --silent go:all go test ./..."
-=======
     "gen:rt": "node build-tools/gen.js",
     "generate": "npm run gen:rt",
     "go:run": "go mod download && node build-tools/go-run.js",
@@ -25,7 +14,6 @@
     "fmt": "(cd jsii-runtime-go && yarn --silent go:all yarn --silent go:run goimports .)",
     "lint": "(cd jsii-runtime-go && go vet ./... && yarn --silent go:run golint ./...)",
     "test": "(cd jsii-runtime-go && go test ./...)"
->>>>>>> 0dab8a4c
   },
   "keywords": [],
   "author": "",
