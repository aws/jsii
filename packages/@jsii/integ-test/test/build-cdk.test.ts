--- conflicted
+++ resolved
@@ -60,95 +60,45 @@
         cwd: srcDir,
       });
 
-<<<<<<< HEAD
-      // build cdk build tools
+      // install local version of jsii
       await processes.spawn(
-        'npx',
-        // prettier-ignore
-        [
-          'lerna',
-          '--stream',
-          '--scope', 'cdk-build-tools',
-          '--scope', 'pkglint',
-          '--scope', 'awslint',
-          'run', 'build'
-        ],
-        { cwd: srcDir },
+        'yarn',
+        ['workspace', 'cdk-build-tools', 'add', JSII_DIR, JSII_PACMAK_DIR],
+        {
+          cwd: srcDir,
+        },
+      );
+      await processes.spawn(
+        'yarn',
+        ['add', '-W', JSII_DIR, JSII_ROSETTA_DIR, JSII_PACMAK_DIR],
+        {
+          cwd: srcDir,
+        },
       );
 
-      // build jsii modules
-      await processes.spawn(
-        'npx',
-        // prettier-ignore
-        [
-          'lerna',
-          '--stream',
-          '--scope', '@aws-cdk/*',
-          '--scope', 'aws-cdk',
-          'run', 'build',
-          '--', '--jsii',
-          path.join(JSII_DIR, 'bin', 'jsii')
-        ],
-        { cwd: srcDir },
+      // align versions for packaging
+      await processes.spawn('./scripts/align-version.sh', [], {
+        cwd: srcDir,
+      });
+
+      // build cdk modules
+      await processes.spawn('npx', ['lerna', 'run', 'build'], {
+        cwd: srcDir,
+      });
+
+      // package modules with pacmak
+      await processes.spawn('yarn', ['run', 'pack'], {
+        cwd: srcDir,
+      });
+
+      // assert against cdk dist dir
+      await Promise.all(
+        ['js', 'dotnet', 'python', 'java'].map(async distDir => {
+          const items = await readdir(path.join(srcDir, 'dist', distDir));
+          expect(items.length).toBeGreaterThanOrEqual(1);
+        }),
       );
-
-      // build the rest
-      await processes.spawn(
-        'npx',
-        // prettier-ignore
-        [
-          'lerna',
-          '--stream',
-          '--ignore', '@aws-cdk/*',
-          '--ignore', 'aws-cdk',
-          '--ignore', 'cdk-build-tools',
-          '--ignore', 'pkglint',
-          '--ignore', 'awslint',
-          'run', 'build'
-        ],
-        { cwd: srcDir },
-      );
-
-      // package modules
-      await processes.spawn('./pack.sh', [], {
-        cwd: srcDir,
-        env: {
-          PACMAK: path.join(JSII_PACMAK_DIR, 'bin', 'jsii-pacmak'),
-          ROSETTA: path.join(JSII_ROSETTA_DIR, 'bin', 'jsii-rosetta'),
-        },
-      });
     },
     minutes(60),
   );
-=======
-    // install local version of jsii
-    await processes.spawn('yarn', ['workspace', 'cdk-build-tools', 'add', JSII_DIR, JSII_PACMAK_DIR], {
-      cwd: srcDir
-    });
-    await processes.spawn('yarn', ['add', '-W', JSII_DIR, JSII_ROSETTA_DIR, JSII_PACMAK_DIR], {
-      cwd: srcDir
-    });
-
-    // align versions for packaging
-    await processes.spawn('./scripts/align-version.sh', [], {
-      cwd: srcDir
-    });
-
-    // build cdk modules
-    await processes.spawn('npx', ['lerna', 'run', 'build'], {
-      cwd: srcDir
-    });
-
-    // package modules with pacmak
-    await processes.spawn('yarn', ['run', 'pack'], {
-      cwd: srcDir
-    });
-
-    // assert against cdk dist dir
-    await Promise.all(['js', 'dotnet', 'python', 'java'].map(async (distDir) => {
-      const items = await readdir(path.join(srcDir, 'dist', distDir));
-      expect(items.length).toBeGreaterThanOrEqual(1);
-    }));
-  }, minutes(60));
->>>>>>> 52e73b51
 });