--- conflicted
+++ resolved
@@ -33,14 +33,10 @@
     "@types/node": "^10.17.24",
     "@types/tar": "^4.0.3",
     "eslint": "^7.0.0",
-<<<<<<< HEAD
-    "typescript": "~3.9.3"
-=======
     "eslint-config-prettier": "^6.11.0",
     "eslint-plugin-prettier": "^3.1.2",
     "prettier": "^1.19.1",
-    "typescript": "~3.8.3"
->>>>>>> 367c79d6
+    "typescript": "~3.9.3"
   },
   "jest": {
     "errorOnDeprecated": true,
