/**
 * Handling of types in JSII
 *
 * Types will be serialized according to the following table:
 *
 *                         ┬───────────────────────────────────────────────────────────────────────────────────────────────┐
 *                         │ JAVASCRIPT TYPE                                                                               │
 *                         ┼────────────────┬───────────┬────────────┬───────────────┬───────────────────┬─────────────────┤
 *                         │ undefined/null │   date    │ scalar (*) │     array     │ JSII-class object │ literal object  │
 * ├──────────┼────────────┼────────────────┼───────────┼────────────┼───────────────┼───────────────────┼─────────────────┤
 * │ DECLARED │ void       │ undefined      │ undefined │ undefined  │ undefined     │ undefined         │ undefined       │
 * │ TYPE     │ date       │ undefined(†)   │ { date }  │ -          │ -             │ -                 │ -               │
 * │          │ scalar (*) │ undefined(†)   │ -         │ value      │ -             │ -                 │ -               │
 * │          │ json       │ undefined      │ string    │ value      │ array/R(json) │ -                 │ byvalue/R(json) │
 * │          │ enum       │ undefined(†)   │ -         │ { enum }   │ -             │ -                 │ -               │
 * │          │ array of T │ undefined(†)   │ -         │ -          │ array/R(T)    │ -                 │ -               │
 * │          │ map of T   │ undefined(†)   │ -         │ -          │ -             │ -                 │ byvalue/R(T)    │
 * │          │ interface  │ undefined(†)   │ -         │ -          │ -             │ { ref }           │ { ref: proxy }  │
 * │          │ struct     │ undefined(†)   │ -         │ -          │ -             │ -                 │ byvalue/R(T[k]) │
 * │          │ class      │ undefined(†)   │ -         │ -          │ -             │ { ref }           │ { ref: proxy }  │
 * │          │ any        │ undefined      │ { date }  │ value      │ array/R(any)  │ { ref }           │ byvalue/R(any)  │
 * └──────────┴────────────┴────────────────┴───────────┴────────────┴───────────────┴───────────────────┴─────────────────┘
 *
 *  - (*) scalar means 'string | number | boolean'
 *  - (†) throw if not nullable
 *  - /R(t) recurse with declared type t
 */

import * as spec from '@jsii/spec';
import {
  isObjRef,
  isWireDate,
  isWireEnum,
  isWireMap,
  ObjRef,
  TOKEN_DATE,
  TOKEN_ENUM,
  TOKEN_MAP,
  WireDate,
  WireEnum,
  isWireStruct,
  TOKEN_STRUCT,
} from './api';
import { jsiiTypeFqn, objectReference, ObjectTable } from './objects';
import { api } from '.';

/**
 * A specific singleton type to be explicit about a Void type
 *
 * In the spec, 'void' is represented as 'undefined'(*), but allowing the
 * value 'undefined' in function calls has lead to consumers failing to pass
 * type information that they had, just because they didn't "have to" (the
 * parameter was optional).
 *
 * (*) As in, declaration of a method looks like { returns?: TypeReference }
 * and the absence of a type means it returns 'void'.
 */
export type Void = 'void';

/**
 * A type instance, or Void
 */
export type OptionalValueOrVoid = spec.OptionalValue | Void;

/**
 * A special FQN that can be used to create empty javascript objects.
 */
export const EMPTY_OBJECT_FQN = 'Object';

export const SYMBOL_WIRE_TYPE = Symbol.for('$jsii$wireType$');

/**
 * The type kind, that controls how it will be serialized according to the above table
 */
export const enum SerializationClass {
  Void = 'Void',
  Date = 'Date',
  Scalar = 'Scalar',
  Json = 'Json',
  Enum = 'Enum',
  Array = 'Array',
  Map = 'Map',
  Struct = 'Struct',
  ReferenceType = 'RefType',
  Any = 'Any',
}

type TypeLookup = (fqn: spec.FQN) => spec.Type;
type SymbolLookup = (fqn: spec.FQN) => any;

export interface SerializerHost {
  readonly objects: ObjectTable;
  debug(...args: any[]): void;
  lookupType(fqn: string): spec.Type;
  recurse(x: any, type: OptionalValueOrVoid): any;
  findSymbol(fqn: spec.FQN): any;
}

interface Serializer {
  serialize(
    value: unknown,
    type: OptionalValueOrVoid,
    host: SerializerHost,
  ): any;
  deserialize(
    value: unknown,
    type: OptionalValueOrVoid,
    host: SerializerHost,
  ): any;
}

export const SERIALIZERS: { [k: string]: Serializer } = {
  // ----------------------------------------------------------------------
  [SerializationClass.Void]: {
    serialize(value, _type, host) {
      if (value != null) {
        host.debug('Expected void, got', value);
      }
      return undefined;
    },

    deserialize(value, _type, host) {
      if (value != null) {
        host.debug('Expected void, got', value);
      }
      return undefined;
    },
  },

  // ----------------------------------------------------------------------
  [SerializationClass.Date]: {
    serialize(value, optionalValue): WireDate | undefined {
      if (nullAndOk(value, optionalValue)) {
        return undefined;
      }
      if (optionalValue === 'void') {
        throw new Error('Encountered unexpected `void` type');
      }

      if (!isDate(value)) {
        throw new Error(`Expected Date, got ${JSON.stringify(value)}`);
      }
      return serializeDate(value);
    },

    deserialize(value, optionalValue) {
      if (nullAndOk(value, optionalValue)) {
        return undefined;
      }

      if (!isWireDate(value)) {
        throw new Error(`Expected Date, got ${JSON.stringify(value)}`);
      }
      return deserializeDate(value);
    },
  },

  // ----------------------------------------------------------------------
  [SerializationClass.Scalar]: {
    serialize(value, optionalValue) {
      if (nullAndOk(value, optionalValue)) {
        return undefined;
      }
      if (optionalValue === 'void') {
        throw new Error('Encountered unexpected `void` type');
      }

      const primitiveType = optionalValue.type as spec.PrimitiveTypeReference;

      if (!isScalar(value)) {
        throw new Error(
          `Expected ${spec.describeTypeReference(
            optionalValue.type,
          )}, got ${JSON.stringify(value)}`,
        );
      }
      if (typeof value !== primitiveType.primitive) {
        throw new Error(
          `Expected a ${spec.describeTypeReference(
            optionalValue.type,
          )}, got ${JSON.stringify(value)} (${typeof value})`,
        );
      }
      return value;
    },

    deserialize(value, optionalValue) {
      if (nullAndOk(value, optionalValue)) {
        return undefined;
      }
      if (optionalValue === 'void') {
        throw new Error('Encountered unexpected `void` type');
      }

      const primitiveType = optionalValue.type as spec.PrimitiveTypeReference;

      if (!isScalar(value)) {
        throw new Error(
          `Expected a ${spec.describeTypeReference(
            optionalValue.type,
          )}, got ${JSON.stringify(value)}`,
        );
      }
      if (typeof value !== primitiveType.primitive) {
        throw new Error(
          `Expected a ${spec.describeTypeReference(
            optionalValue.type,
          )}, got ${JSON.stringify(value)} (${typeof value})`,
        );
      }

      return value;
    },
  },

  // ----------------------------------------------------------------------
  [SerializationClass.Json]: {
    serialize(value) {
      // Just whatever. Dates will automatically serialize themselves to strings.
      return value;
    },
    deserialize(value, optionalValue, host) {
      // /!\ Top-level "null" will turn to undefined, but any null nested in the value is valid JSON, so it'll stay!
      if (nullAndOk(value, optionalValue)) {
        return undefined;
      }

      // A mapping object can arrive though here. This would be the case if anything that is valid into a Map<string, ?>
      // is passed into a JSON transfer point. Indeed, those are also valid JSON! For example, Python "dicts" will be
      // serialized (by the Python runtime) as a $jsii.map (the mapping object). We need to de-serialize that as a
      // Map<string, JSON> in order to obtain the correct output behavior here!
      if (isWireMap(value)) {
        return SERIALIZERS[SerializationClass.Map].deserialize(
          value,
          {
            optional: false,
            type: {
              collection: {
                kind: spec.CollectionKind.Map,
                elementtype: { primitive: spec.PrimitiveType.Json },
              },
            },
          },
          host,
        );
      }

      if (typeof value !== 'object') {
        return value;
      }

      if (Array.isArray(value)) {
        return value.map(mapJsonValue);
      }

      return mapValues(value, mapJsonValue);

      function mapJsonValue(toMap: any) {
        if (toMap == null) {
          return toMap;
        }
        return host.recurse(toMap, {
          type: { primitive: spec.PrimitiveType.Json },
        });
      }
    },
  },

  // ----------------------------------------------------------------------
  [SerializationClass.Enum]: {
    serialize(value, optionalValue, host): WireEnum | undefined {
      if (nullAndOk(value, optionalValue)) {
        return undefined;
      }
      if (optionalValue === 'void') {
        throw new Error('Encountered unexpected `void` type');
      }

      if (typeof value !== 'string' && typeof value !== 'number') {
        throw new Error(`Expected enum value, got ${JSON.stringify(value)}`);
      }

      host.debug('Serializing enum');

      const enumType = optionalValue.type as spec.NamedTypeReference;
      const enumMap = host.findSymbol(enumType.fqn);
      const enumEntry = Object.entries(enumMap).find(([, v]) => v === value);
      if (!enumEntry) {
        throw new Error(`No entry in ${enumType.fqn} has value ${value}`);
      }
      return { [TOKEN_ENUM]: `${enumType.fqn}/${enumEntry[0]}` };
    },
    deserialize(value, optionalValue, host) {
      if (nullAndOk(value, optionalValue)) {
        return undefined;
      }

      if (!isWireEnum(value)) {
        throw new Error(`Expected enum value, got ${JSON.stringify(value)}`);
      }

      return deserializeEnum(value, host.findSymbol);
    },
  },

  // ----------------------------------------------------------------------
  [SerializationClass.Array]: {
    serialize(value, optionalValue, host) {
      if (nullAndOk(value, optionalValue)) {
        return undefined;
      }
      if (optionalValue === 'void') {
        throw new Error('Encountered unexpected `void` type');
      }

      if (!Array.isArray(value)) {
        throw new Error(`Expected array type, got ${JSON.stringify(value)}`);
      }

      const arrayType = optionalValue.type as spec.CollectionTypeReference;

      return value.map(x =>
        host.recurse(x, { type: arrayType.collection.elementtype }),
      );
    },
    deserialize(value, optionalValue, host) {
      if (nullAndOk(value, optionalValue)) {
        return undefined;
      }
      if (optionalValue === 'void') {
        throw new Error('Encountered unexpected `void` type');
      }

      if (!Array.isArray(value)) {
        throw new Error(`Expected array type, got ${JSON.stringify(value)}`);
      }

      const arrayType = optionalValue.type as spec.CollectionTypeReference;

      return value.map(x =>
        host.recurse(x, { type: arrayType.collection.elementtype }),
      );
    },
  },

  // ----------------------------------------------------------------------
  [SerializationClass.Map]: {
    serialize(value, optionalValue, host) {
      if (nullAndOk(value, optionalValue)) {
        return undefined;
      }
      if (optionalValue === 'void') {
        throw new Error('Encountered unexpected `void` type');
      }

      const mapType = optionalValue.type as spec.CollectionTypeReference;
      return {
        [TOKEN_MAP]: mapValues(value, v =>
          host.recurse(v, { type: mapType.collection.elementtype }),
        ),
      };
    },
    deserialize(value, optionalValue, host) {
      if (nullAndOk(value, optionalValue)) {
        return undefined;
      }
      if (optionalValue === 'void') {
        throw new Error('Encountered unexpected `void` type');
      }

      const mapType = optionalValue.type as spec.CollectionTypeReference;
      if (!isWireMap(value)) {
        // Compatibility mode with older versions that didn't wrap in [TOKEN_MAP]
        return mapValues(value, v =>
          host.recurse(v, { type: mapType.collection.elementtype }),
        );
      }
      const result = mapValues(value[TOKEN_MAP], v =>
        host.recurse(v, { type: mapType.collection.elementtype }),
      );
      Object.defineProperty(result, SYMBOL_WIRE_TYPE, {
        configurable: false,
        enumerable: false,
        value: TOKEN_MAP,
        writable: false,
      });
      return result;
    },
  },

  // ----------------------------------------------------------------------
  [SerializationClass.Struct]: {
    serialize(value, optionalValue, host) {
      if (nullAndOk(value, optionalValue)) {
        return undefined;
      }
      if (optionalValue === 'void') {
        throw new Error('Encountered unexpected `void` type');
      }

      if (typeof value !== 'object' || value == null) {
        throw new Error(`Expected object, got ${JSON.stringify(value)}`);
      }

      /*
        This is what we'd like to do, but we can't because at least the Java client
        does not understand by-value serialized interface types, so we'll have to
        serialize by-reference. Additionally, serializing known properties would
        cause problems when the return type of a method is a UNION of structs.
        See: https://github.com/aws/jsii/issues/400

      const props = propertiesOf(namedType);

      return mapValues(value, (v, key) => {
        if (!props[key]) { return undefined; } // Don't map if unknown property
        return host.recurse(v, props[key].type);
      });
      */

      host.debug('Returning value type by reference');
      return host.objects.registerObject(value, 'Object', [
        (optionalValue.type as spec.NamedTypeReference).fqn,
      ]);
    },
    deserialize(value, optionalValue, host) {
      if (typeof value === 'object' && Object.keys(value ?? {}).length === 0) {
        // Treat empty structs as `undefined` (see https://github.com/aws/jsii/issues/411)
        value = undefined;
      }
      if (nullAndOk(value, optionalValue)) {
        return undefined;
      }
      if (optionalValue === 'void') {
        throw new Error('Encountered unexpected `void` type');
      }

      if (typeof value !== 'object' || value == null) {
        throw new Error(
          `Expected object reference, got ${JSON.stringify(value)}`,
        );
      }

      const namedType = host.lookupType(
        (optionalValue.type as spec.NamedTypeReference).fqn,
      );
      const props = propertiesOf(namedType, host.lookupType);

      if (Array.isArray(value)) {
        throw new Error(
          `Got an array where a ${namedType.fqn} was expected. Did you mean to pass a variable number of arguments?`,
        );
      }

      // Similarly to serialization, we might be getting a reference type where we're
      // expecting a value type. Accept this for now (but also validate that object
      // for presence of the right properties).
      if (isObjRef(value)) {
        host.debug(
          'Expected value type but got reference type, accepting for now (awslabs/jsii#400)',
        );

        // Return same INSTANCE (shouldn't matter but we don't know for sure that it doesn't)
        return validateRequiredProps(
          host.objects.findObject(value).instance,
          namedType.fqn,
          props,
        );
      }

      if (api.isWireStruct(value)) {
        const { fqn, data } = value[api.TOKEN_STRUCT];
        if (!isAssignable(fqn, namedType, host.lookupType)) {
          throw new Error(
            `Wire struct type '${fqn}' does not match expected '${namedType.fqn}'`,
          );
        }
        value = data;
      }

      // Python, for example, allows using plain mapping objects instead of Structs (dyanmic typing, YOLO!)
      if (api.isWireMap(value)) {
        value = value[api.TOKEN_MAP];
      }

      value = validateRequiredProps(value as any, namedType.fqn, props);

      // Return a dict COPY, we have by-value semantics anyway.
      return mapValues(value, (v, key) => {
        if (!props[key]) {
          return undefined;
        } // Don't map if unknown property
        return host.recurse(v, props[key]);
      });
    },
  },

  // ----------------------------------------------------------------------
  [SerializationClass.ReferenceType]: {
    serialize(value, optionalValue, host): ObjRef | undefined {
      if (nullAndOk(value, optionalValue)) {
        return undefined;
      }
      if (optionalValue === 'void') {
        throw new Error('Encountered unexpected `void` type');
      }

      if (typeof value !== 'object' || value == null) {
        throw new Error(
          `Expected object reference, got ${JSON.stringify(value)}`,
        );
      }

      const expectedType = host.lookupType(
        (optionalValue.type as spec.NamedTypeReference).fqn,
      );
      const interfaces = spec.isInterfaceType(expectedType)
        ? [expectedType.fqn]
        : undefined;
      const jsiiType =
        jsiiTypeFqn(value) ||
        (spec.isClassType(expectedType) ? expectedType.fqn : 'Object');

      return host.objects.registerObject(value, jsiiType, interfaces);
    },
    deserialize(value, optionalValue, host) {
      if (nullAndOk(value, optionalValue)) {
        return undefined;
      }
      if (optionalValue === 'void') {
        throw new Error('Encountered unexpected `void` type');
      }

      // The only way to pass a by-ref object is to have created it
      // previously inside JSII kernel, so it must have an objref already.

      if (!isObjRef(value)) {
        throw new Error(
          `Expected object reference, got ${JSON.stringify(value)}`,
        );
      }

      const { instance, fqn } = host.objects.findObject(value);

      const namedTypeRef = optionalValue.type as spec.NamedTypeReference;
      if (namedTypeRef.fqn !== EMPTY_OBJECT_FQN) {
        const namedType = host.lookupType(namedTypeRef.fqn);

        // Check that the object we got is of the right type
        // We only do this for classes, not interfaces, since Java might pass us objects that
        // privately implement some interface and we can't prove they don't.
        // https://github.com/aws/jsii/issues/399
        const declaredType = optionalValue.type as spec.NamedTypeReference;
        if (
          spec.isClassType(namedType) &&
          !isAssignable(fqn, declaredType, host.lookupType)
        ) {
          throw new Error(
            `Object of type ${fqn} is not convertible to ${declaredType.fqn}`,
          );
        }
      }

      return instance;
    },
  },

  // ----------------------------------------------------------------------
  [SerializationClass.Any]: {
    serialize(value, _type, host) {
      if (value == null) {
        return undefined;
      }

      if (isDate(value)) {
        return serializeDate(value);
      }
      if (isScalar(value)) {
        return value;
      }
      if (Array.isArray(value)) {
        return value.map(e => host.recurse(e, { type: spec.CANONICAL_ANY }));
      }

      // Note: no case for "ENUM" here, without type declaration we can't tell the difference
      // between an enum member and a scalar.

      if (typeof value === 'function') {
        throw new Error(
          'JSII Kernel is unable to serialize `function`. An instance with methods might have been returned by an `any` method?',
        );
      }

      if (typeof value !== 'object' || value == null) {
        throw new Error(
          `JSII kernel assumption violated, ${JSON.stringify(
            value,
          )} is not an object`,
        );
      }

      if (
        SYMBOL_WIRE_TYPE in value &&
        (value as any)[SYMBOL_WIRE_TYPE] === TOKEN_MAP
      ) {
        return SERIALIZERS[SerializationClass.Map].serialize(
          value,
          {
            type: {
              collection: {
                kind: spec.CollectionKind.Map,
                elementtype: spec.CANONICAL_ANY,
              },
            },
          },
          host,
        );
      }

      // To make sure people aren't going to try and return Map<> or Set<> out, test for
      // those and throw a descriptive error message. We can't detect these cases any other
      // way, and the by-value serialized object will be quite useless.
      if (value instanceof Set || value instanceof Map) {
        throw new Error("Can't return objects of type Set or Map");
      }

      // Use a previous reference to maintain object identity. NOTE: this may cause us to return
      // a different type than requested! This is just how it is right now.
      // https://github.com/aws/jsii/issues/399
      const prevRef = objectReference(value);
      if (prevRef) {
        return prevRef;
      }

      // If this is or should be a reference type, pass or make the reference
      // (Like regular reftype serialization, but without the type derivation to an interface)
<<<<<<< HEAD
      const jsiiType = jsiiTypeFqn(value);
      if (jsiiType) {
        return host.objects.registerObject(value, jsiiType);
      }
=======
      const jsiiType = jsiiTypeFqn(value) ?? (isByReferenceOnly(value) ? EMPTY_OBJECT_FQN : undefined);
      if (jsiiType) { return host.objects.registerObject(value, jsiiType); }
>>>>>>> 52e73b51

      // At this point we have an object that is not of an exported type. Either an object
      // literal, or an instance of a fully private class (cannot distinguish those cases).

      // We will serialize by-value, but recurse for serialization so that if
      // the object contains reference objects, they will be serialized appropriately.
      // (Basically, serialize anything else as a map of 'any').
      return mapValues(value, v =>
        host.recurse(v, { type: spec.CANONICAL_ANY }),
      );
    },

    deserialize(value, _type, host) {
      if (value == null) {
        return undefined;
      }

      if (isWireDate(value)) {
        host.debug('ANY is a Date');
        return deserializeDate(value);
      }
      if (isScalar(value)) {
        host.debug('ANY is a Scalar');
        return value;
      }
      if (Array.isArray(value)) {
        host.debug('ANY is an Array');
        return value.map(e => host.recurse(e, { type: spec.CANONICAL_ANY }));
      }

      if (isWireEnum(value)) {
        host.debug('ANY is an Enum');
        return deserializeEnum(value, host.findSymbol);
      }
      if (isWireMap(value)) {
        host.debug('ANY is a Map');
        const mapOfAny: spec.CollectionTypeReference = {
          collection: {
            kind: spec.CollectionKind.Map,
            elementtype: spec.CANONICAL_ANY,
          },
        };
        return SERIALIZERS[SerializationClass.Map].deserialize(
          value,
          { type: mapOfAny },
          host,
        );
      }
      if (isObjRef(value)) {
        host.debug('ANY is a Ref');
        return host.objects.findObject(value).instance;
      }

      // if the value has a struct token, it was serialized by a typed jsii
      // struct, but since the deserialization target is ANY, all we can do is
      // strip the data from $jsii.struct and continue to deserialize as ANY.
      if (isWireStruct(value)) {
        const { fqn, data } = value[TOKEN_STRUCT];
        host.debug(`ANY is a struct of type ${fqn}`);
        return SERIALIZERS[SerializationClass.Struct].deserialize(
          data,
          { type: { fqn } },
          host,
        );
      }

      // At this point again, deserialize by-value.
      host.debug('ANY is a Map');
      return mapValues(value, v =>
        host.recurse(v, { type: spec.CANONICAL_ANY }),
      );
    },
  },
};

function serializeDate(value: Date): WireDate {
  return { [TOKEN_DATE]: value.toISOString() };
}

function deserializeDate(value: WireDate): Date {
  return new Date(value[TOKEN_DATE]);
}

function deserializeEnum(value: WireEnum, lookup: SymbolLookup) {
  const enumLocator = value[TOKEN_ENUM];
  const sep = enumLocator.lastIndexOf('/');
  if (sep === -1) {
    throw new Error(`Malformed enum value: ${JSON.stringify(value)}`);
  }

  const typeName = enumLocator.substr(0, sep);
  const valueName = enumLocator.substr(sep + 1);

  const enumValue = lookup(typeName)[valueName];
  if (enumValue === undefined) {
    throw new Error(`No enum member named ${valueName} in ${typeName}`);
  }
  return enumValue;
}

export interface TypeSerialization {
  serializationClass: SerializationClass;
  typeRef: OptionalValueOrVoid;
}

/**
 * From a type reference, return the possible serialization types
 *
 * There can be multiple, because the type can be a type union.
 */
export function serializationType(
  typeRef: OptionalValueOrVoid,
  lookup: TypeLookup,
): TypeSerialization[] {
  if (typeRef == null) {
    throw new Error("Kernel error: expected type information, got 'undefined'");
  }
  if (typeRef === 'void') {
    return [{ serializationClass: SerializationClass.Void, typeRef }];
  }
  if (spec.isPrimitiveTypeReference(typeRef.type)) {
    switch (typeRef.type.primitive) {
      case spec.PrimitiveType.Any:
        return [{ serializationClass: SerializationClass.Any, typeRef }];
      case spec.PrimitiveType.Date:
        return [{ serializationClass: SerializationClass.Date, typeRef }];
      case spec.PrimitiveType.Json:
        return [{ serializationClass: SerializationClass.Json, typeRef }];
      case spec.PrimitiveType.Boolean:
      case spec.PrimitiveType.Number:
      case spec.PrimitiveType.String:
        return [{ serializationClass: SerializationClass.Scalar, typeRef }];
    }

    throw new Error('Unknown primitive type');
  }
  if (spec.isCollectionTypeReference(typeRef.type)) {
    return [
      {
        serializationClass:
          typeRef.type.collection.kind === spec.CollectionKind.Array
            ? SerializationClass.Array
            : SerializationClass.Map,
        typeRef,
      },
    ];
  }
  if (spec.isUnionTypeReference(typeRef.type)) {
    const compoundTypes = flatMap(typeRef.type.union.types, t =>
      serializationType({ type: t }, lookup),
    );
    // Propagate the top-level 'optional' field to each individual subtype
    for (const t of compoundTypes) {
      if (t.typeRef !== 'void') {
        t.typeRef.optional = typeRef.optional;
      }
    }
    return compoundTypes.sort((l, r) =>
      compareSerializationClasses(l.serializationClass, r.serializationClass),
    );
  }

  // The next part of the conversion is lookup-dependent
  const type = lookup(typeRef.type.fqn);

  if (spec.isEnumType(type)) {
    return [{ serializationClass: SerializationClass.Enum, typeRef }];
  }

  if (spec.isInterfaceType(type) && type.datatype) {
    return [{ serializationClass: SerializationClass.Struct, typeRef }];
  }

  return [{ serializationClass: SerializationClass.ReferenceType, typeRef }];
}

function nullAndOk(x: unknown, type: OptionalValueOrVoid): boolean {
  if (x != null) {
    return false;
  }

  if (type !== 'void' && !type.optional) {
    throw new Error(
      `Got 'undefined' for non-optional instance of ${JSON.stringify(type)}`,
    );
  }

  return true;
}

function isDate(x: unknown): x is Date {
  return (
    typeof x === 'object' &&
    Object.prototype.toString.call(x) === '[object Date]'
  );
}

function isScalar(x: unknown): x is string | number | boolean {
  return (
    typeof x === 'string' || typeof x === 'number' || typeof x === 'boolean'
  );
}

function flatMap<T, U>(xs: T[], fn: (x: T) => U[]): U[] {
  const ret = new Array<U>();
  for (const x of xs) {
    ret.push(...fn(x));
  }
  return ret;
}

/**
 * Map an object's values, skipping 'undefined' values'
 */
function mapValues(
  value: unknown,
  fn: (value: any, field: string) => any,
): { [key: string]: any } {
  if (typeof value !== 'object' || value == null) {
    throw new Error(`Expected object type, got ${JSON.stringify(value)}`);
  }

  const out: { [key: string]: any } = {};
  for (const [k, v] of Object.entries(value)) {
    const wireValue = fn(v, k);
    if (wireValue === undefined) {
      continue;
    }
    out[k] = wireValue;
  }
  return out;
}

function propertiesOf(
  t: spec.Type,
  lookup: TypeLookup,
): { [name: string]: spec.Property } {
  if (!spec.isClassOrInterfaceType(t)) {
    return {};
  }

  let ret: { [name: string]: spec.Property } = {};

  if (t.interfaces) {
    for (const iface of t.interfaces) {
      ret = { ...ret, ...propertiesOf(lookup(iface), lookup) };
    }
  }
  if (spec.isClassType(t) && t.base) {
    ret = { ...ret, ...propertiesOf(lookup(t.base), lookup) };
  }

  for (const prop of t.properties ?? []) {
    ret[prop.name] = prop;
  }

  return ret;
}

/**
 * Tests whether a given type (by it's FQN) can be assigned to a named type reference.
 *
 * @param actualTypeFqn the FQN of the type that is being tested.
 * @param requiredType  the required reference type.
 *
 * @returns true if ``requiredType`` is a super-type (base class or implemented interface) of the type designated by
 *          ``actualTypeFqn``.
 */
function isAssignable(
  actualTypeFqn: string,
  requiredType: spec.NamedTypeReference,
  lookup: TypeLookup,
): boolean {
  // The empty object is assignable to everything
  if (actualTypeFqn === EMPTY_OBJECT_FQN) {
    return true;
  }

  if (requiredType.fqn === actualTypeFqn) {
    return true;
  }
  const actualType = lookup(actualTypeFqn);
  if (spec.isClassType(actualType)) {
    if (
      actualType.base &&
      isAssignable(actualType.base, requiredType, lookup)
    ) {
      return true;
    }
  }
  if (spec.isClassOrInterfaceType(actualType) && actualType.interfaces) {
    return (
      actualType.interfaces.find(iface =>
        isAssignable(iface, requiredType, lookup),
      ) != null
    );
  }
  return false;
}

function validateRequiredProps(
  actualProps: { [key: string]: any },
  typeName: string,
  specProps: { [key: string]: spec.Property },
) {
  // Check for required properties
  const missingRequiredProps = Object.keys(specProps)
    .filter(name => !specProps[name].optional)
    .filter(name => !(name in actualProps));

  if (missingRequiredProps.length > 0) {
    throw new Error(
      `Missing required properties for ${typeName}: ${missingRequiredProps}`,
    );
  }

  return actualProps;
}

function compareSerializationClasses(
  l: SerializationClass,
  r: SerializationClass,
): number {
  const order = [
    SerializationClass.Void,
    SerializationClass.Date,
    SerializationClass.Scalar,
    SerializationClass.Json,
    SerializationClass.Enum,
    SerializationClass.Array,
    SerializationClass.Map,
    SerializationClass.Struct,
    SerializationClass.ReferenceType,
    SerializationClass.Any,
  ];
  return order.indexOf(l) - order.indexOf(r);
}

/**
 * Determines whether `obj` must be passed by-reference or if by-value is acceptable. For example,
 * objects with methods, or dynamic getters (or setters) should be passed by-reference as a matter
 * of security. The behavior in non-JS runtimes could otherwise differ from that in pure JS (if
 * getters are not stable, etc...).
 *
 * @param obj the object to be tested.
 *
 * @returns true if `obj` must be passed by-reference.
 */
function isByReferenceOnly(obj: any): boolean {
  if (Array.isArray(obj)) { return false; }

  let curr = obj;
  // Crawl up the prototype chain to look for dynamic properties or methods.
  do {
    for (const prop of Object.getOwnPropertyNames(curr)) {
      const descr = Object.getOwnPropertyDescriptor(curr, prop);
      if (descr?.get != null || descr?.set != null || typeof descr?.value === 'function') {
        // Property has a dynamic getter, setter or is a constructor/method, so by-ref required!
        return true;
      }
    }
    // End when the parent proto is `Object`, which has no parent proto itself.
  } while (Object.getPrototypeOf(curr = Object.getPrototypeOf(curr)) != null);

  return false;
}<|MERGE_RESOLUTION|>--- conflicted
+++ resolved
@@ -633,15 +633,12 @@
 
       // If this is or should be a reference type, pass or make the reference
       // (Like regular reftype serialization, but without the type derivation to an interface)
-<<<<<<< HEAD
-      const jsiiType = jsiiTypeFqn(value);
+      const jsiiType =
+        jsiiTypeFqn(value) ??
+        (isByReferenceOnly(value) ? EMPTY_OBJECT_FQN : undefined);
       if (jsiiType) {
         return host.objects.registerObject(value, jsiiType);
       }
-=======
-      const jsiiType = jsiiTypeFqn(value) ?? (isByReferenceOnly(value) ? EMPTY_OBJECT_FQN : undefined);
-      if (jsiiType) { return host.objects.registerObject(value, jsiiType); }
->>>>>>> 52e73b51
 
       // At this point we have an object that is not of an exported type. Either an object
       // literal, or an instance of a fully private class (cannot distinguish those cases).
@@ -991,20 +988,26 @@
  * @returns true if `obj` must be passed by-reference.
  */
 function isByReferenceOnly(obj: any): boolean {
-  if (Array.isArray(obj)) { return false; }
+  if (Array.isArray(obj)) {
+    return false;
+  }
 
   let curr = obj;
   // Crawl up the prototype chain to look for dynamic properties or methods.
   do {
     for (const prop of Object.getOwnPropertyNames(curr)) {
       const descr = Object.getOwnPropertyDescriptor(curr, prop);
-      if (descr?.get != null || descr?.set != null || typeof descr?.value === 'function') {
+      if (
+        descr?.get != null ||
+        descr?.set != null ||
+        typeof descr?.value === 'function'
+      ) {
         // Property has a dynamic getter, setter or is a constructor/method, so by-ref required!
         return true;
       }
     }
     // End when the parent proto is `Object`, which has no parent proto itself.
-  } while (Object.getPrototypeOf(curr = Object.getPrototypeOf(curr)) != null);
+  } while (Object.getPrototypeOf((curr = Object.getPrototypeOf(curr))) != null);
 
   return false;
 }