--- conflicted
+++ resolved
@@ -41,17 +41,10 @@
     "@types/fs-extra": "^8.1.2",
     "@types/jest": "^27.0.1",
     "@types/jest-expect-message": "^1.0.3",
-<<<<<<< HEAD
     "@types/node": "^12.20.19",
-    "@types/tar": "^4.0.4",
-    "eslint": "^7.26.0",
-    "jest": "^26.6.3",
-=======
-    "@types/node": "^10.17.60",
     "@types/tar": "^4.0.5",
     "eslint": "^7.32.0",
     "jest": "^27.0.6",
->>>>>>> 52123f77
     "jest-expect-message": "^1.0.2",
     "jsii-build-tools": "^0.0.0",
     "jsii-calc": "^3.20.120",
