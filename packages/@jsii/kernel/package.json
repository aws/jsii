{
  "name": "@jsii/kernel",
  "version": "0.0.0",
  "description": "kernel for jsii execution environment",
  "license": "Apache-2.0",
  "author": {
    "name": "Amazon Web Services",
    "url": "https://aws.amazon.com"
  },
  "homepage": "https://github.com/aws/jsii",
  "bugs": {
    "url": "https://github.com/aws/jsii/issues"
  },
  "repository": {
    "type": "git",
    "url": "https://github.com/aws/jsii.git",
    "directory": "packages/@jsii/kernel"
  },
  "engines": {
    "node": ">= 10.3.0"
  },
  "main": "lib/index.js",
  "types": "lib/index.d.ts",
  "scripts": {
    "build": "tsc --build && npm run lint",
    "watch": "tsc --build -w",
    "lint": "eslint . --ext .js,.ts --ignore-path=.gitignore",
    "lint:fix": "yarn lint --fix",
    "test": "jest",
    "test:update": "jest -u",
    "package": "package-js"
  },
  "dependencies": {
    "@jsii/spec": "^0.0.0",
    "fs-extra": "^9.0.1",
    "source-map": "^0.7.3",
    "tar": "^6.0.5"
  },
  "devDependencies": {
    "@scope/jsii-calc-base": "^0.0.0",
    "@scope/jsii-calc-lib": "^0.0.0",
    "@types/fs-extra": "^8.1.1",
    "@types/jest": "^26.0.13",
    "@types/jest-expect-message": "^1.0.2",
    "@types/node": "^10.17.32",
    "@types/tar": "^4.0.3",
    "eslint": "^7.9.0",
    "jest": "^26.4.2",
    "jest-expect-message": "^1.0.2",
    "jsii-build-tools": "^0.0.0",
    "jsii-calc": "^0.0.0",
<<<<<<< HEAD
    "prettier": "^2.0.5",
    "ts-jest": "^26.2.0",
    "typescript": "~4.0.2"
=======
    "prettier": "^2.1.1",
    "ts-jest": "^26.3.0",
    "typescript": "~3.9.7"
>>>>>>> 81637f51
  },
  "jest": {
    "collectCoverage": true,
    "collectCoverageFrom": [
      "**/lib/**/*.js"
    ],
    "coverageReporters": [
      "lcov",
      "text"
    ],
    "coverageThreshold": {
      "global": {
        "branches": 60,
        "statements": 60
      }
    },
    "errorOnDeprecated": true,
    "setupFilesAfterEnv": [
      "jest-expect-message"
    ],
    "testEnvironment": "node",
    "testMatch": [
      "**/?(*.)+(spec|test).ts"
    ],
    "transform": {
      "\\.tsx?$": "ts-jest"
    }
  }
}<|MERGE_RESOLUTION|>--- conflicted
+++ resolved
@@ -49,15 +49,9 @@
     "jest-expect-message": "^1.0.2",
     "jsii-build-tools": "^0.0.0",
     "jsii-calc": "^0.0.0",
-<<<<<<< HEAD
-    "prettier": "^2.0.5",
-    "ts-jest": "^26.2.0",
-    "typescript": "~4.0.2"
-=======
     "prettier": "^2.1.1",
     "ts-jest": "^26.3.0",
-    "typescript": "~3.9.7"
->>>>>>> 81637f51
+    "typescript": "~4.0.2"
   },
   "jest": {
     "collectCoverage": true,
