import { CANONICAL_ANY, OptionalValue, PrimitiveType } from '@jsii/spec';
import { TOKEN_REF } from '../lib/api';
import { ObjectTable } from '../lib/objects';
import {
  SerializationClass,
  SerializerHost,
  SERIALIZERS,
} from '../lib/serialization';

<<<<<<< HEAD
const TYPE_BOOLEAN: OptionalValue = {
  type: { primitive: PrimitiveType.Boolean },
};
const TYPE_NUMBER: OptionalValue = {
  type: { primitive: PrimitiveType.Number },
};
const TYPE_STRING: OptionalValue = {
  type: { primitive: PrimitiveType.String },
};
=======
const TYPE_ANY: OptionalValue = { type: CANONICAL_ANY };
const TYPE_BOOLEAN: OptionalValue = { type: { primitive: PrimitiveType.Boolean } };
const TYPE_NUMBER: OptionalValue = { type: { primitive: PrimitiveType.Number } };
const TYPE_STRING: OptionalValue = { type: { primitive: PrimitiveType.String } };
>>>>>>> 52e73b51
const TYPE_VOID = 'void';

const lookupType: SerializerHost['lookupType'] = jest.fn().mockName('host.lookupType');
const host: SerializerHost = {
  debug: jest.fn().mockName('host.debug'),
  findSymbol: jest.fn().mockName('host.findSymbol'),
  lookupType,
  objects: new ObjectTable(lookupType),
  recurse: jest.fn().mockName('host.recurse'),
};

describe(SerializationClass.Any, () => {
  const anySerializer = SERIALIZERS[SerializationClass.Any];
  class PrivateType {
    private readonly randomValue = Math.random();

    public random() {
      return this.randomValue;
    }
  }

  beforeEach(done => {
    (host.recurse as jest.Mock<any, any>).mockImplementation((x: any, type: OptionalValue) => {
      expect(type).toEqual(TYPE_ANY);
      return anySerializer.serialize(x, type, host);
    });
    done();
  });

  describe(anySerializer.serialize, () => {
    test('by-value object literal', () => {
      expect(anySerializer.serialize({ literal: { integer: 1337 } }, TYPE_ANY, host))
        .toEqual({ literal: { integer: 1337 } });
    });

    test('non-exported type instance', () => {
      expect(anySerializer.serialize(new PrivateType, TYPE_ANY, host))
        .toEqual({ [TOKEN_REF]: 'Object@10000' });
    });

    test('arrays', () => {
      expect(anySerializer.serialize([{ literal: { integer: 1337 } }], TYPE_ANY, host))
        .toEqual([{ literal: { integer: 1337 } }]);
    });
  });
});

describe(SerializationClass.Scalar, () => {
  const scalarSerializer = SERIALIZERS[SerializationClass.Scalar];
<<<<<<< HEAD
  const lookupType: SerializerHost['lookupType'] = jest
    .fn()
    .mockName('host.lookupType');
  const host: SerializerHost = {
    debug: jest.fn().mockName('host.debug'),
    findSymbol: jest.fn().mockName('host.findSymbol'),
    lookupType,
    objects: new ObjectTable(lookupType),
    recurse: jest.fn().mockName('host.recurse'),
  };
=======
>>>>>>> 52e73b51

  describe(scalarSerializer.deserialize, () => {
    describe('void', () => {
      test('accepts undefined', () =>
        expect(
          scalarSerializer.deserialize(undefined, TYPE_VOID, host),
        ).toBeUndefined());

      test('accepts null', () =>
        expect(
          scalarSerializer.deserialize(null, TYPE_VOID, host),
        ).toBeUndefined());

      test('rejects any value', () =>
        expect(() =>
          scalarSerializer.deserialize('nothing!', TYPE_VOID, host),
        ).toThrow(/Encountered unexpected `void` type/));
    });

    const scalarTypes = [
      { name: 'string', type: TYPE_STRING, validValues: ['This is a string!'] },
      {
        name: 'number',
        type: TYPE_NUMBER,
        validValues: [-1337, 0, Number.EPSILON],
      },
      { name: 'boolean', type: TYPE_BOOLEAN, validValues: [true, false] },
    ];
    for (const example of scalarTypes) {
      describe(example.name, () => {
        test('fails when provided an object', () => {
          expect(() =>
            scalarSerializer.deserialize(
              { 'this is not': `a ${example.name}` },
              example.type,
              host,
            ),
          ).toThrow(`Expected a ${example.name}, got {`);
        });

        for (const validValue of example.validValues) {
          test(`accepts: ${validValue}`, () =>
            expect(
              scalarSerializer.deserialize(validValue, example.type, host),
            ).toBe(validValue));
        }

        const invalidValues = scalarTypes
          .filter(t => t.name !== example.name)
          .map(t => t.validValues)
          .reduce((acc, elt) => [...acc, ...elt], new Array<any>());
        for (const invalidValue of invalidValues) {
          test(`rejects: ${invalidValue}`, () =>
            expect(() =>
              scalarSerializer.deserialize(invalidValue, example.type, host),
            ).toThrow(
              `Expected a ${example.name}, got ${JSON.stringify(
                invalidValue,
              )} (${typeof invalidValue})`,
            ));
        }
      });
    }
  });
});<|MERGE_RESOLUTION|>--- conflicted
+++ resolved
@@ -7,7 +7,7 @@
   SERIALIZERS,
 } from '../lib/serialization';
 
-<<<<<<< HEAD
+const TYPE_ANY: OptionalValue = { type: CANONICAL_ANY };
 const TYPE_BOOLEAN: OptionalValue = {
   type: { primitive: PrimitiveType.Boolean },
 };
@@ -17,15 +17,11 @@
 const TYPE_STRING: OptionalValue = {
   type: { primitive: PrimitiveType.String },
 };
-=======
-const TYPE_ANY: OptionalValue = { type: CANONICAL_ANY };
-const TYPE_BOOLEAN: OptionalValue = { type: { primitive: PrimitiveType.Boolean } };
-const TYPE_NUMBER: OptionalValue = { type: { primitive: PrimitiveType.Number } };
-const TYPE_STRING: OptionalValue = { type: { primitive: PrimitiveType.String } };
->>>>>>> 52e73b51
 const TYPE_VOID = 'void';
 
-const lookupType: SerializerHost['lookupType'] = jest.fn().mockName('host.lookupType');
+const lookupType: SerializerHost['lookupType'] = jest
+  .fn()
+  .mockName('host.lookupType');
 const host: SerializerHost = {
   debug: jest.fn().mockName('host.debug'),
   findSymbol: jest.fn().mockName('host.findSymbol'),
@@ -45,46 +41,42 @@
   }
 
   beforeEach(done => {
-    (host.recurse as jest.Mock<any, any>).mockImplementation((x: any, type: OptionalValue) => {
-      expect(type).toEqual(TYPE_ANY);
-      return anySerializer.serialize(x, type, host);
-    });
+    (host.recurse as jest.Mock<any, any>).mockImplementation(
+      (x: any, type: OptionalValue) => {
+        expect(type).toEqual(TYPE_ANY);
+        return anySerializer.serialize(x, type, host);
+      },
+    );
     done();
   });
 
   describe(anySerializer.serialize, () => {
     test('by-value object literal', () => {
-      expect(anySerializer.serialize({ literal: { integer: 1337 } }, TYPE_ANY, host))
-        .toEqual({ literal: { integer: 1337 } });
+      expect(
+        anySerializer.serialize({ literal: { integer: 1337 } }, TYPE_ANY, host),
+      ).toEqual({ literal: { integer: 1337 } });
     });
 
     test('non-exported type instance', () => {
-      expect(anySerializer.serialize(new PrivateType, TYPE_ANY, host))
-        .toEqual({ [TOKEN_REF]: 'Object@10000' });
+      expect(
+        anySerializer.serialize(new PrivateType(), TYPE_ANY, host),
+      ).toEqual({ [TOKEN_REF]: 'Object@10000' });
     });
 
     test('arrays', () => {
-      expect(anySerializer.serialize([{ literal: { integer: 1337 } }], TYPE_ANY, host))
-        .toEqual([{ literal: { integer: 1337 } }]);
+      expect(
+        anySerializer.serialize(
+          [{ literal: { integer: 1337 } }],
+          TYPE_ANY,
+          host,
+        ),
+      ).toEqual([{ literal: { integer: 1337 } }]);
     });
   });
 });
 
 describe(SerializationClass.Scalar, () => {
   const scalarSerializer = SERIALIZERS[SerializationClass.Scalar];
-<<<<<<< HEAD
-  const lookupType: SerializerHost['lookupType'] = jest
-    .fn()
-    .mockName('host.lookupType');
-  const host: SerializerHost = {
-    debug: jest.fn().mockName('host.debug'),
-    findSymbol: jest.fn().mockName('host.findSymbol'),
-    lookupType,
-    objects: new ObjectTable(lookupType),
-    recurse: jest.fn().mockName('host.recurse'),
-  };
-=======
->>>>>>> 52e73b51
 
   describe(scalarSerializer.deserialize, () => {
     describe('void', () => {
