--- conflicted
+++ resolved
@@ -33,12 +33,6 @@
   },
   "devDependencies": {
     "@jsii/runtime": "^0.0.0",
-<<<<<<< HEAD
-    "@types/node": "^14.18.18",
-    "jsii-build-tools": "^0.0.0",
-    "typescript": "~3.9.10"
-=======
     "jsii-build-tools": "^0.0.0"
->>>>>>> f034e2c7
   }
 }