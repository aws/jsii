{
  "name": "@jsii/dotnet-runtime-test",
  "version": "0.0.0",
  "private": true,
  "description": "Tests for the .NET client for jsii runtime",
  "license": "Apache-2.0",
  "author": {
    "name": "Amazon Web Services",
    "url": "https://aws.amazon.com",
    "email": "aws-jsii@amazon.com"
  },
  "homepage": "https://github.com/aws/jsii",
  "bugs": {
    "url": "https://github.com/aws/jsii/issues"
  },
  "repository": {
    "type": "git",
    "url": "https://github.com/aws/jsii.git",
    "directory": "packages/@jsii/dotnet-runtime-test"
  },
  "engines": {
    "node": ">= 14.5.0"
  },
  "main": "lib/index.js",
  "types": "lib/index.d.ts",
  "scripts": {
    "gen": "bash ./generate.sh",
    "build": "npm run gen && tsc --build && bash ./build.sh",
    "test": "bash ./test.sh",
    "test:update": "UPDATE_DIFF=1 npm run test"
  },
  "devDependencies": {
    "@jsii/dotnet-runtime": "^0.0.0",
<<<<<<< HEAD
    "@types/node": "^14.18.18",
=======
>>>>>>> f034e2c7
    "jsii-calc": "^3.20.120",
    "jsii-pacmak": "^0.0.0"
  }
}<|MERGE_RESOLUTION|>--- conflicted
+++ resolved
@@ -31,10 +31,6 @@
   },
   "devDependencies": {
     "@jsii/dotnet-runtime": "^0.0.0",
-<<<<<<< HEAD
-    "@types/node": "^14.18.18",
-=======
->>>>>>> f034e2c7
     "jsii-calc": "^3.20.120",
     "jsii-pacmak": "^0.0.0"
   }
