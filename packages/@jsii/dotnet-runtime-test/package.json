{
  "name": "@jsii/dotnet-runtime-test",
  "version": "0.0.0",
  "private": true,
  "description": "Tests for the .NET client for jsii runtime",
  "license": "Apache-2.0",
  "author": {
    "name": "Amazon Web Services",
    "url": "https://aws.amazon.com",
    "email": "aws-jsii@amazon.com"
  },
  "homepage": "https://github.com/aws/jsii",
  "bugs": {
    "url": "https://github.com/aws/jsii/issues"
  },
  "repository": {
    "type": "git",
    "url": "https://github.com/aws/jsii.git",
    "directory": "packages/@jsii/dotnet-runtime-test"
  },
  "engines": {
    "node": ">= 12.7.0"
  },
  "main": "lib/index.js",
  "types": "lib/index.d.ts",
  "scripts": {
    "gen": "bash ./generate.sh",
    "build": "npm run gen && tsc --build && bash ./build.sh",
    "test": "bash ./test.sh",
    "test:update": "UPDATE_DIFF=1 npm run test"
  },
  "devDependencies": {
    "@jsii/dotnet-runtime": "^0.0.0",
<<<<<<< HEAD
    "@types/node": "^12.20.19",
=======
    "@types/node": "^10.17.60",
>>>>>>> 52123f77
    "jsii-calc": "^3.20.120",
    "jsii-pacmak": "^0.0.0",
    "typescript": "~3.9.10"
  }
}<|MERGE_RESOLUTION|>--- conflicted
+++ resolved
@@ -31,11 +31,7 @@
   },
   "devDependencies": {
     "@jsii/dotnet-runtime": "^0.0.0",
-<<<<<<< HEAD
     "@types/node": "^12.20.19",
-=======
-    "@types/node": "^10.17.60",
->>>>>>> 52123f77
     "jsii-calc": "^3.20.120",
     "jsii-pacmak": "^0.0.0",
     "typescript": "~3.9.10"
