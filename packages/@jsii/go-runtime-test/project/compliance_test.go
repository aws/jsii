package tests

import (
<<<<<<< HEAD
=======
	"encoding/json"
	"io/ioutil"
	"math"
	"strings"
	"testing"

>>>>>>> d6140ce2
	calc "github.com/aws/jsii/jsii-calc/go/jsiicalc/v3"
	calclib "github.com/aws/jsii/jsii-calc/go/scopejsiicalclib"
	"github.com/stretchr/testify/assert"
	"github.com/stretchr/testify/suite"
	"testing"
)

func (suite *ComplianceSuite) TestMaps() {
	t := suite.T()

	allTypes := calc.NewAllTypes()
	actual := allTypes.MapProperty()
	if len(actual) != 0 {
		t.Errorf("Expected length of empty map to be 0. Got: %d", len(actual))
	}

	question := "The answer to the ultimate question of life, the universe, and everything"
	answer := calclib.NewNumber(42)
	allTypes.SetMapProperty(map[string]calclib.Number{
		question: answer,
	})
	actual = allTypes.MapProperty()
	if len(actual) != 1 {
		t.Errorf("Expected length of empty map to be 1. Got: %d", len(actual))
	}
	if actual[question].Value() != answer.Value() {
		t.Errorf("Expected to have the value %v in there, got: %v", answer, actual[question])
	}
}

func (suite *ComplianceSuite) TestStatics() {

	t := suite.T()

	assert.Equal(t, "hello ,Yoyo!", calc.Statics_StaticMethod("Yoyo"))
	assert.Equal(t, "default", calc.Statics_Instance().Value())

	newStatics := calc.NewStatics("new value")
	calc.Statics_SetInstance(newStatics)
	assert.Same(t, newStatics, calc.Statics_Instance())
	assert.Equal(t, "new value", calc.Statics_Instance().Value())

	// the float64 conversion is a bit annoying - can we do something about it?
	assert.Equal(t, float64(100), calc.Statics_NonConstStatic())

}

func (suite *ComplianceSuite) TestPrimitiveTypes() {

	t := suite.T()

	t.Skip("Dates are currently treated as strings and fail going through the wire. See https://github.com/aws/jsii/issues/2659")

	types := calc.NewAllTypes()

	// boolean
	types.SetBooleanProperty(true)
	assert.Equal(t, true, types.BooleanProperty())

	// string
	types.SetStringProperty("foo")
	assert.Equal(t, "foo", types.StringProperty())

	// number
	types.SetNumberProperty(1234)
	assert.Equal(t, float64(1234), types.NumberProperty())

	// whoops - should accept time.Time, not string.
	// date
	types.SetDateProperty("12345")
	assert.Equal(t, "12345", types.DateProperty())

	// // json
	types.SetJsonProperty(map[string]interface{}{"Foo": map[string]interface{}{"Bar": 123}})
	assert.Equal(t, float64(123), types.JsonProperty()["Foo"].(map[string]interface{})["Bar"])

}

func (suite *ComplianceSuite) TestArrayReturnedByMethodCanBeRead() {

	t := suite.T()

	arr := calc.ClassWithCollections_CreateAList()

	assert.Contains(t, arr, "one")
	assert.Contains(t, arr, "two")

}

func (suite *ComplianceSuite) TestUnionProperties() {

	t := suite.T()

	calc3 := calc.NewCalculator(calc.CalculatorProps{
		InitialValue: 0,
		MaximumValue: math.MaxFloat64,
	})
	calc3.SetUnionProperty(calc.NewMultiply(calclib.NewNumber(9), calclib.NewNumber(3)))

	_, ok := calc3.UnionProperty().(calc.Multiply)
	assert.True(t, ok)

	assert.Equal(t, float64(9*3), calc3.ReadUnionValue())
	calc3.SetUnionProperty(calc.NewPower(calclib.NewNumber(10), calclib.NewNumber(3)))

	_, ok = calc3.UnionProperty().(calc.Power)
	assert.True(t, ok)
}

func (suite *ComplianceSuite) TestUseEnumFromScopedModule() {

	t := suite.T()

	obj := calc.NewReferenceEnumFromScopedPackage()
	assert.Equal(t, calclib.EnumFromScopedModule_VALUE2, obj.Foo())
	obj.SetFoo(calclib.EnumFromScopedModule_VALUE1)
	assert.Equal(t, calclib.EnumFromScopedModule_VALUE1, obj.LoadFoo())
	obj.SaveFoo(calclib.EnumFromScopedModule_VALUE2)
	assert.Equal(t, calclib.EnumFromScopedModule_VALUE2, obj.Foo())
}

// required to make `go test` recognize the suite.
func TestComplianceSuite(t *testing.T) {
	suite.Run(t, new(ComplianceSuite))
}<|MERGE_RESOLUTION|>--- conflicted
+++ resolved
@@ -1,20 +1,13 @@
 package tests
 
 import (
-<<<<<<< HEAD
-=======
-	"encoding/json"
-	"io/ioutil"
 	"math"
-	"strings"
 	"testing"
 
->>>>>>> d6140ce2
 	calc "github.com/aws/jsii/jsii-calc/go/jsiicalc/v3"
 	calclib "github.com/aws/jsii/jsii-calc/go/scopejsiicalclib"
 	"github.com/stretchr/testify/assert"
 	"github.com/stretchr/testify/suite"
-	"testing"
 )
 
 func (suite *ComplianceSuite) TestMaps() {
@@ -58,10 +51,7 @@
 }
 
 func (suite *ComplianceSuite) TestPrimitiveTypes() {
-
 	t := suite.T()
-
-	t.Skip("Dates are currently treated as strings and fail going through the wire. See https://github.com/aws/jsii/issues/2659")
 
 	types := calc.NewAllTypes()
 
@@ -77,15 +67,16 @@
 	types.SetNumberProperty(1234)
 	assert.Equal(t, float64(1234), types.NumberProperty())
 
+	// // json
+	types.SetJsonProperty(map[string]interface{}{"Foo": map[string]interface{}{"Bar": 123}})
+	assert.Equal(t, float64(123), types.JsonProperty()["Foo"].(map[string]interface{})["Bar"])
+
+	suite.FailTest("Dates are currently treated as strings and fail going through the wire", "https://github.com/aws/jsii/issues/2659")
+
 	// whoops - should accept time.Time, not string.
 	// date
 	types.SetDateProperty("12345")
 	assert.Equal(t, "12345", types.DateProperty())
-
-	// // json
-	types.SetJsonProperty(map[string]interface{}{"Foo": map[string]interface{}{"Bar": 123}})
-	assert.Equal(t, float64(123), types.JsonProperty()["Foo"].(map[string]interface{})["Bar"])
-
 }
 
 func (suite *ComplianceSuite) TestArrayReturnedByMethodCanBeRead() {
