--- conflicted
+++ resolved
@@ -13,13 +13,8 @@
   },
   "devDependencies": {
     "@types/node": "^8.10.43",
-<<<<<<< HEAD
-    "jsii-build-tools": "^0.8.2",
+    "jsii-build-tools": "^0.9.0",
     "typescript": "^3.4.1"
-=======
-    "jsii-build-tools": "^0.9.0",
-    "typescript": "^3.3.3333"
->>>>>>> 23babed7
   },
   "author": {
     "name": "Amazon Web Services",
