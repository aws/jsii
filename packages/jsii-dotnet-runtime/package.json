{
  "name": "jsii-dotnet-runtime",
<<<<<<< HEAD
  "version": "0.20.3",
=======
  "version": "0.20.4",
>>>>>>> 96d89e1c
  "private": true,
  "description": ".NET client for jsii runtime",
  "license": "Apache-2.0",
  "author": {
    "name": "Amazon Web Services",
    "url": "https://aws.amazon.com",
    "email": "aws-jsii@amazon.com"
  },
  "homepage": "https://github.com/aws/jsii",
  "bugs": {
    "url": "https://github.com/aws/jsii/issues"
  },
  "repository": {
    "type": "git",
    "url": "https://github.com/aws/jsii.git",
    "directory": "packages/jsii-dotnet-runtime"
  },
  "engines": {
    "node": ">= 10.3.0"
  },
  "main": "lib/index.js",
  "types": "lib/index.d.ts",
  "scripts": {
    "gen": "/bin/bash ./generate.sh",
    "build": "npm run gen && tsc --build && /bin/bash ./build.sh",
    "test": "/bin/bash ./test.sh",
    "test:update": "UPDATE_DIFF=1 npm run test",
    "package": "package-dotnet"
  },
  "devDependencies": {
<<<<<<< HEAD
    "jsii-build-tools": "^0.20.3",
    "jsii-dotnet-jsonmodel": "^0.20.3",
    "jsii-runtime": "^0.20.3",
=======
    "jsii-build-tools": "^0.20.4",
    "jsii-dotnet-jsonmodel": "^0.20.4",
    "jsii-runtime": "^0.20.4",
>>>>>>> 96d89e1c
    "semver": "^6.3.0",
    "typescript": "~3.6.4"
  }
}<|MERGE_RESOLUTION|>--- conflicted
+++ resolved
@@ -1,10 +1,6 @@
 {
   "name": "jsii-dotnet-runtime",
-<<<<<<< HEAD
-  "version": "0.20.3",
-=======
   "version": "0.20.4",
->>>>>>> 96d89e1c
   "private": true,
   "description": ".NET client for jsii runtime",
   "license": "Apache-2.0",
@@ -35,15 +31,9 @@
     "package": "package-dotnet"
   },
   "devDependencies": {
-<<<<<<< HEAD
-    "jsii-build-tools": "^0.20.3",
-    "jsii-dotnet-jsonmodel": "^0.20.3",
-    "jsii-runtime": "^0.20.3",
-=======
     "jsii-build-tools": "^0.20.4",
     "jsii-dotnet-jsonmodel": "^0.20.4",
     "jsii-runtime": "^0.20.4",
->>>>>>> 96d89e1c
     "semver": "^6.3.0",
     "typescript": "~3.6.4"
   }
