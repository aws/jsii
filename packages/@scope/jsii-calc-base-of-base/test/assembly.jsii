--- conflicted
+++ resolved
@@ -165,9 +165,5 @@
     }
   },
   "version": "0.0.0",
-<<<<<<< HEAD
-  "fingerprint": "R2kxJvPJiO63xB06U5xnDjeDjRhvIxm/SYkl+09q7fI="
-=======
-  "fingerprint": "H0L/Q7pfbzoFXVHjPI0s/2zMY6j5iRkcX/UqNq6iVIU="
->>>>>>> 8585d692
+  "fingerprint": "rnmUkrnG72GI9lHMY3m09Nv6GqU/96i6qluskKtdB04="
 }