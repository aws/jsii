--- conflicted
+++ resolved
@@ -142,9 +142,5 @@
     }
   },
   "version": "0.0.0",
-<<<<<<< HEAD
-  "fingerprint": "QA35s5WeGGn1u/fckcbOi4pFcmI9m9oTSYs2cq+ewpw="
-=======
-  "fingerprint": "DziQGJ8nlNWkjkg4nENQT5/9Gl+eeFGRp1b+csGazr8="
->>>>>>> d0b9ffd8
+  "fingerprint": "9nL4armG/GJRAhHMWxkKO9B6+nyGD108qvPMtTPljTw="
 }