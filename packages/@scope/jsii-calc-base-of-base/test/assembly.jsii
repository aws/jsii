{
  "author": {
    "name": "Amazon Web Services",
    "organization": true,
    "roles": [
      "author"
    ],
    "url": "https://aws.amazon.com"
  },
  "description": "An example transitive dependency for jsii-calc.",
  "homepage": "https://github.com/aws/jsii",
  "jsiiVersion": "0.0.0",
  "license": "Apache-2.0",
  "name": "@scope/jsii-calc-base-of-base",
  "repository": {
    "directory": "packages/@scope/jsii-calc-base-of-base",
    "type": "git",
    "url": "https://github.com/aws/jsii.git"
  },
  "schema": "jsii/0.10.0",
  "targets": {
    "dotnet": {
      "namespace": "Amazon.JSII.Tests.CalculatorNamespace.BaseOfBaseNamespace",
      "packageId": "Amazon.JSII.Tests.CalculatorPackageId.BaseOfBasePackageId"
    },
    "go": {},
    "java": {
      "maven": {
        "artifactId": "calculator-base-of-base",
        "groupId": "software.amazon.jsii.tests"
      },
      "package": "software.amazon.jsii.tests.calculator.baseofbase"
    },
    "js": {
      "npm": "@scope/jsii-calc-base-of-base"
    },
    "python": {
      "distName": "scope.jsii-calc-base-of-base",
      "module": "scope.jsii_calc_base_of_base"
    }
  },
  "types": {
    "@scope/jsii-calc-base-of-base.IVeryBaseInterface": {
      "assembly": "@scope/jsii-calc-base-of-base",
      "fqn": "@scope/jsii-calc-base-of-base.IVeryBaseInterface",
      "kind": "interface",
      "locationInModule": {
        "filename": "lib/index.ts",
        "line": 1
      },
      "methods": [
        {
          "abstract": true,
          "locationInModule": {
            "filename": "lib/index.ts",
            "line": 2
          },
          "name": "foo"
        }
      ],
      "name": "IVeryBaseInterface"
    },
    "@scope/jsii-calc-base-of-base.StaticConsumer": {
      "assembly": "@scope/jsii-calc-base-of-base",
      "fqn": "@scope/jsii-calc-base-of-base.StaticConsumer",
      "kind": "class",
      "locationInModule": {
        "filename": "lib/index.ts",
        "line": 15
      },
      "methods": [
        {
          "locationInModule": {
            "filename": "lib/index.ts",
            "line": 18
          },
          "name": "consume",
          "parameters": [
            {
              "name": "_args",
              "type": {
                "primitive": "any"
              },
              "variadic": true
            }
          ],
          "static": true,
          "variadic": true
        }
      ],
      "name": "StaticConsumer"
    },
    "@scope/jsii-calc-base-of-base.Very": {
      "assembly": "@scope/jsii-calc-base-of-base",
      "docs": {
        "stability": "experimental",
        "summary": "Something here. (experimental)"
      },
      "fqn": "@scope/jsii-calc-base-of-base.Very",
      "initializer": {},
      "kind": "class",
      "locationInModule": {
        "filename": "lib/index.ts",
        "line": 13
      },
      "methods": [
        {
          "docs": {
            "stability": "experimental",
            "summary": "(experimental)"
          },
          "locationInModule": {
            "filename": "lib/index.ts",
            "line": 14
          },
          "name": "hey",
          "returns": {
            "type": {
              "primitive": "number"
            }
          }
        }
      ],
      "name": "Very"
    },
    "@scope/jsii-calc-base-of-base.VeryBaseProps": {
      "assembly": "@scope/jsii-calc-base-of-base",
      "datatype": true,
      "fqn": "@scope/jsii-calc-base-of-base.VeryBaseProps",
      "kind": "interface",
      "locationInModule": {
        "filename": "lib/index.ts",
        "line": 5
      },
      "name": "VeryBaseProps",
      "properties": [
        {
          "abstract": true,
          "immutable": true,
          "locationInModule": {
            "filename": "lib/index.ts",
            "line": 6
          },
          "name": "foo",
          "type": {
            "fqn": "@scope/jsii-calc-base-of-base.Very"
          }
        }
      ]
    }
  },
  "version": "0.0.0",
<<<<<<< HEAD
  "fingerprint": "vRce/15bb+I622ZOvhCsYYCSwyq5uPnYe7WtSusJfPw="
=======
  "fingerprint": "9nL4armG/GJRAhHMWxkKO9B6+nyGD108qvPMtTPljTw="
>>>>>>> f847e8f7
}<|MERGE_RESOLUTION|>--- conflicted
+++ resolved
@@ -92,26 +92,18 @@
     },
     "@scope/jsii-calc-base-of-base.Very": {
       "assembly": "@scope/jsii-calc-base-of-base",
-      "docs": {
-        "stability": "experimental",
-        "summary": "Something here. (experimental)"
-      },
       "fqn": "@scope/jsii-calc-base-of-base.Very",
       "initializer": {},
       "kind": "class",
       "locationInModule": {
         "filename": "lib/index.ts",
-        "line": 13
+        "line": 9
       },
       "methods": [
         {
-          "docs": {
-            "stability": "experimental",
-            "summary": "(experimental)"
-          },
           "locationInModule": {
             "filename": "lib/index.ts",
-            "line": 14
+            "line": 10
           },
           "name": "hey",
           "returns": {
@@ -150,9 +142,5 @@
     }
   },
   "version": "0.0.0",
-<<<<<<< HEAD
-  "fingerprint": "vRce/15bb+I622ZOvhCsYYCSwyq5uPnYe7WtSusJfPw="
-=======
   "fingerprint": "9nL4armG/GJRAhHMWxkKO9B6+nyGD108qvPMtTPljTw="
->>>>>>> f847e8f7
 }