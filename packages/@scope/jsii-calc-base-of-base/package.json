{
  "name": "@scope/jsii-calc-base-of-base",
  "version": "2.1.1",
  "private": true,
  "description": "An example transitive dependency for jsii-calc.",
  "license": "Apache-2.0",
  "author": {
    "name": "Amazon Web Services",
    "url": "https://aws.amazon.com",
    "organization": true
  },
  "homepage": "https://github.com/aws/jsii",
  "bugs": {
    "url": "https://github.com/aws/jsii/issues"
  },
  "repository": {
    "type": "git",
    "url": "https://github.com/aws/jsii.git",
    "directory": "packages/@scope/jsii-calc-base-of-base"
  },
  "engines": {
    "node": ">= 14.5.0"
  },
  "main": "build/lib/index.js",
  "types": "build/lib/index.d.ts",
  "scripts": {
    "build": "jsii --project-references && jsii-rosetta",
    "pacmak": "jsii-pacmak",
    "test": "diff-test test/assembly.jsii .jsii",
    "test:update": "npm run build && UPDATE_DIFF=1 npm run test"
  },
  "devDependencies": {
<<<<<<< HEAD
    "@types/node": "^14.18.18",
=======
>>>>>>> f034e2c7
    "jsii": "^0.0.0",
    "jsii-build-tools": "^0.0.0",
    "jsii-rosetta": "^0.0.0"
  },
  "jsii": {
    "outdir": "dist",
    "targets": {
      "go": {
        "moduleName": "github.com/aws/jsii/jsii-calc/go"
      },
      "java": {
        "package": "software.amazon.jsii.tests.calculator.baseofbase",
        "maven": {
          "groupId": "software.amazon.jsii.tests",
          "artifactId": "calculator-base-of-base"
        }
      },
      "dotnet": {
        "namespace": "Amazon.JSII.Tests.CalculatorNamespace.BaseOfBaseNamespace",
        "packageId": "Amazon.JSII.Tests.CalculatorPackageId.BaseOfBasePackageId"
      },
      "python": {
        "distName": "scope.jsii-calc-base-of-base",
        "module": "scope.jsii_calc_base_of_base"
      }
    },
    "tsc": {
      "outDir": "./build",
      "rootDir": "."
    },
    "versionFormat": "short",
    "metadata": {
      "jsii": {
        "rosetta": {
          "strict": true
        }
      }
    }
  }
}<|MERGE_RESOLUTION|>--- conflicted
+++ resolved
@@ -30,10 +30,6 @@
     "test:update": "npm run build && UPDATE_DIFF=1 npm run test"
   },
   "devDependencies": {
-<<<<<<< HEAD
-    "@types/node": "^14.18.18",
-=======
->>>>>>> f034e2c7
     "jsii": "^0.0.0",
     "jsii-build-tools": "^0.0.0",
     "jsii-rosetta": "^0.0.0"
