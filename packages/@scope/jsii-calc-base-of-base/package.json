{
  "name": "@scope/jsii-calc-base-of-base",
  "version": "0.0.0",
  "private": true,
  "description": "An example transitive dependency for jsii-calc.",
  "license": "Apache-2.0",
  "author": {
    "name": "Amazon Web Services",
    "url": "https://aws.amazon.com",
    "organization": true
  },
  "homepage": "https://github.com/aws/jsii",
  "bugs": {
    "url": "https://github.com/aws/jsii/issues"
  },
  "repository": {
    "type": "git",
    "url": "https://github.com/aws/jsii.git",
    "directory": "packages/@scope/jsii-calc-base-of-base"
  },
  "engines": {
    "node": ">= 10.3.0"
  },
  "main": "lib/index.js",
  "types": "lib/index.d.ts",
  "scripts": {
    "build": "jsii && jsii-rosetta",
    "test": "diff-test test/assembly.jsii .jsii",
    "test:update": "npm run build && UPDATE_DIFF=1 npm run test"
  },
  "devDependencies": {
<<<<<<< HEAD
    "@types/node": "^10.17.15",
    "eslint-config-prettier": "^6.10.0",
    "eslint-plugin-prettier": "^3.1.2",
    "jsii": "^0.22.0",
    "jsii-build-tools": "^0.22.0",
    "jsii-rosetta": "^0.22.0",
    "prettier": "^1.19.1"
=======
    "@types/node": "^10.17.21",
    "jsii": "^0.0.0",
    "jsii-build-tools": "^0.0.0",
    "jsii-rosetta": "^0.0.0"
>>>>>>> 52e73b51
  },
  "jsii": {
    "outdir": "dist",
    "targets": {
      "java": {
        "package": "software.amazon.jsii.tests.calculator.baseofbase",
        "maven": {
          "groupId": "software.amazon.jsii.tests",
          "artifactId": "calculator-base-of-base"
        }
      },
      "dotnet": {
        "namespace": "Amazon.JSII.Tests.CalculatorNamespace.BaseOfBaseNamespace",
        "packageId": "Amazon.JSII.Tests.CalculatorPackageId.BaseOfBasePackageId"
      },
      "python": {
        "distName": "scope.jsii-calc-base-of-base",
        "module": "scope.jsii_calc_base_of_base"
      }
    },
    "versionFormat": "short"
  }
}<|MERGE_RESOLUTION|>--- conflicted
+++ resolved
@@ -29,20 +29,13 @@
     "test:update": "npm run build && UPDATE_DIFF=1 npm run test"
   },
   "devDependencies": {
-<<<<<<< HEAD
-    "@types/node": "^10.17.15",
+    "@types/node": "^10.17.21",
     "eslint-config-prettier": "^6.10.0",
     "eslint-plugin-prettier": "^3.1.2",
-    "jsii": "^0.22.0",
-    "jsii-build-tools": "^0.22.0",
-    "jsii-rosetta": "^0.22.0",
-    "prettier": "^1.19.1"
-=======
-    "@types/node": "^10.17.21",
     "jsii": "^0.0.0",
     "jsii-build-tools": "^0.0.0",
-    "jsii-rosetta": "^0.0.0"
->>>>>>> 52e73b51
+    "jsii-rosetta": "^0.0.0",
+    "prettier": "^1.19.1"
   },
   "jsii": {
     "outdir": "dist",
