{
  "author": {
    "name": "Amazon Web Services",
    "organization": true,
    "roles": [
      "author"
    ],
    "url": "https://aws.amazon.com"
  },
  "dependencies": {
    "@scope/jsii-calc-base-of-base": "^0.0.0"
  },
  "dependencyClosure": {
    "@scope/jsii-calc-base-of-base": {
      "targets": {
        "dotnet": {
          "namespace": "Amazon.JSII.Tests.CalculatorNamespace.BaseOfBaseNamespace",
          "packageId": "Amazon.JSII.Tests.CalculatorPackageId.BaseOfBasePackageId"
        },
        "go": {
          "moduleName": "github.com/aws-cdk/jsii/jsii-calc/go"
        },
        "java": {
          "maven": {
            "artifactId": "calculator-base-of-base",
            "groupId": "software.amazon.jsii.tests"
          },
          "package": "software.amazon.jsii.tests.calculator.baseofbase"
        },
        "js": {
          "npm": "@scope/jsii-calc-base-of-base"
        },
        "kotlin": {
          "maven": {
            "artifactId": "calculator-base-of-base",
            "groupId": "software.amazon.jsii.tests.kotlin"
          },
          "package": "software.amazon.jsii.tests.kotlin.calculator.baseofbase"
        },
        "python": {
          "distName": "scope.jsii-calc-base-of-base",
          "module": "scope.jsii_calc_base_of_base"
        }
      }
    }
  },
  "description": "An example direct dependency for jsii-calc.",
  "homepage": "https://github.com/aws/jsii",
  "jsiiVersion": "0.0.0",
  "license": "Apache-2.0",
  "metadata": {
    "jsii": {
      "pacmak": {
        "hasDefaultInterfaces": false
      }
    }
  },
  "name": "@scope/jsii-calc-base",
  "repository": {
    "directory": "packages/@scope/jsii-calc-base",
    "type": "git",
    "url": "https://github.com/aws/jsii.git"
  },
  "schema": "jsii/0.10.0",
  "targets": {
    "dotnet": {
      "namespace": "Amazon.JSII.Tests.CalculatorNamespace.BaseNamespace",
      "packageId": "Amazon.JSII.Tests.CalculatorPackageId.BasePackageId"
    },
    "go": {
      "moduleName": "github.com/aws-cdk/jsii/jsii-calc/go"
    },
    "java": {
      "maven": {
        "artifactId": "calculator-base",
        "groupId": "software.amazon.jsii.tests"
      },
      "package": "software.amazon.jsii.tests.calculator.base"
    },
    "js": {
      "npm": "@scope/jsii-calc-base"
    },
    "kotlin": {
      "maven": {
        "artifactId": "calculator-base",
        "groupId": "software.amazon.jsii.tests.kotlin"
      },
      "package": "software.amazon.jsii.tests.kotlin.calculator.base"
    },
    "python": {
      "distName": "scope.jsii-calc-base",
      "module": "scope.jsii_calc_base"
    }
  },
  "types": {
    "@scope/jsii-calc-base.Base": {
      "abstract": true,
      "assembly": "@scope/jsii-calc-base",
      "docs": {
        "summary": "A base class."
      },
      "fqn": "@scope/jsii-calc-base.Base",
      "initializer": {},
      "kind": "class",
      "locationInModule": {
        "filename": "lib/index.ts",
        "line": 6
      },
      "methods": [
        {
          "docs": {
            "returns": "the name of the class (to verify native type names are created for derived classes)."
          },
          "locationInModule": {
            "filename": "lib/index.ts",
            "line": 10
          },
          "name": "typeName",
          "returns": {
            "type": {
              "primitive": "any"
            }
          }
        }
      ],
      "name": "Base"
    },
    "@scope/jsii-calc-base.BaseProps": {
      "assembly": "@scope/jsii-calc-base",
      "datatype": true,
      "fqn": "@scope/jsii-calc-base.BaseProps",
      "interfaces": [
        "@scope/jsii-calc-base-of-base.VeryBaseProps"
      ],
      "kind": "interface",
      "locationInModule": {
        "filename": "lib/index.ts",
        "line": 15
      },
      "name": "BaseProps",
      "properties": [
        {
          "abstract": true,
          "immutable": true,
          "locationInModule": {
            "filename": "lib/index.ts",
            "line": 16
          },
          "name": "bar",
          "type": {
            "primitive": "string"
          }
        }
      ]
    },
    "@scope/jsii-calc-base.IBaseInterface": {
      "assembly": "@scope/jsii-calc-base",
      "fqn": "@scope/jsii-calc-base.IBaseInterface",
      "interfaces": [
        "@scope/jsii-calc-base-of-base.IVeryBaseInterface"
      ],
      "kind": "interface",
      "locationInModule": {
        "filename": "lib/index.ts",
        "line": 19
      },
      "methods": [
        {
          "abstract": true,
          "locationInModule": {
            "filename": "lib/index.ts",
            "line": 20
          },
          "name": "bar"
        }
      ],
      "name": "IBaseInterface"
    }
  },
  "version": "0.0.0",
<<<<<<< HEAD
  "fingerprint": "gUjuhh60WsF3rrs+n32bVCZ+IQybrwlgsNenzJE9gHM="
=======
  "fingerprint": "5eEZgTecKzEaeEs7p70e7+fyVMKVp/Qt5h9Hk0yvWAE="
>>>>>>> 8585d692
}<|MERGE_RESOLUTION|>--- conflicted
+++ resolved
@@ -178,9 +178,5 @@
     }
   },
   "version": "0.0.0",
-<<<<<<< HEAD
-  "fingerprint": "gUjuhh60WsF3rrs+n32bVCZ+IQybrwlgsNenzJE9gHM="
-=======
-  "fingerprint": "5eEZgTecKzEaeEs7p70e7+fyVMKVp/Qt5h9Hk0yvWAE="
->>>>>>> 8585d692
+  "fingerprint": "FPKq+aBjlKWBwaYrRGGi3uI+tTXCExuqlhNa6PN3Ip4="
 }