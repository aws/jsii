--- conflicted
+++ resolved
@@ -201,9 +201,5 @@
     }
   },
   "version": "0.0.0",
-<<<<<<< HEAD
   "fingerprint": "Jk+WyNj98MirpxLLe7qtaIkCV+iZuqJwdnNP2g0/HNQ="
-=======
-  "fingerprint": "Ajk3MslkfbYCrArr+xpk4fCqUsDaJMcCWIRdaVGDWDo="
->>>>>>> bce814d0
 }