{
  "author": {
    "name": "Amazon Web Services",
    "organization": true,
    "roles": [
      "author"
    ],
    "url": "https://aws.amazon.com"
  },
  "dependencies": {
    "@scope/jsii-calc-base": "^0.0.0",
    "@scope/jsii-calc-base-of-base": "^2.1.1"
  },
  "dependencyClosure": {
    "@scope/jsii-calc-base": {
      "targets": {
        "dotnet": {
          "namespace": "Amazon.JSII.Tests.CalculatorNamespace.BaseNamespace",
          "packageId": "Amazon.JSII.Tests.CalculatorPackageId.BasePackageId"
        },
        "go": {
          "moduleName": "github.com/aws/jsii/jsii-calc/go",
          "packageName": "jcb"
        },
        "java": {
          "maven": {
            "artifactId": "calculator-base",
            "groupId": "software.amazon.jsii.tests"
          },
          "package": "software.amazon.jsii.tests.calculator.base"
        },
        "js": {
          "npm": "@scope/jsii-calc-base"
        },
        "python": {
          "distName": "scope.jsii-calc-base",
          "module": "scope.jsii_calc_base"
        }
      }
    },
    "@scope/jsii-calc-base-of-base": {
      "targets": {
        "dotnet": {
          "namespace": "Amazon.JSII.Tests.CalculatorNamespace.BaseOfBaseNamespace",
          "packageId": "Amazon.JSII.Tests.CalculatorPackageId.BaseOfBasePackageId"
        },
        "go": {
          "moduleName": "github.com/aws/jsii/jsii-calc/go"
        },
        "java": {
          "maven": {
            "artifactId": "calculator-base-of-base",
            "groupId": "software.amazon.jsii.tests"
          },
          "package": "software.amazon.jsii.tests.calculator.baseofbase"
        },
        "js": {
          "npm": "@scope/jsii-calc-base-of-base"
        },
        "python": {
          "distName": "scope.jsii-calc-base-of-base",
          "module": "scope.jsii_calc_base_of_base"
        }
      }
    }
  },
  "description": "A simple calcuator library built on JSII.",
  "docs": {
    "deprecated": "Really just deprecated for shows...",
    "stability": "deprecated"
  },
  "homepage": "https://github.com/aws/jsii",
  "jsiiVersion": "0.0.0",
  "license": "Apache-2.0",
  "metadata": {
    "jsii": {
      "pacmak": {
        "hasDefaultInterfaces": true
      },
      "rosetta": {
        "strict": true
      }
    }
  },
  "name": "@scope/jsii-calc-lib",
  "repository": {
    "directory": "packages/@scope/jsii-calc-lib",
    "type": "git",
    "url": "https://github.com/aws/jsii.git"
  },
  "schema": "jsii/0.10.0",
  "submodules": {
    "@scope/jsii-calc-lib.submodule": {
      "locationInModule": {
        "filename": "lib/index.ts",
        "line": 130
      },
<<<<<<< HEAD
      "symbolId": "lib/submodule/index:",
=======
      "readme": {
        "markdown": "# Submodule Readme\n\nThis is a submodule readme.\n"
      },
>>>>>>> 0f5f349d
      "targets": {
        "dotnet": {
          "namespace": "Amazon.JSII.Tests.CustomSubmoduleName"
        },
        "go": {
          "packageName": "customsubmodulename"
        },
        "java": {
          "package": "software.amazon.jsii.tests.calculator.custom_submodule_name"
        },
        "python": {
          "module": "scope.jsii_calc_lib.custom_submodule_name"
        }
      }
    }
  },
  "targets": {
    "dotnet": {
      "namespace": "Amazon.JSII.Tests.CalculatorNamespace.LibNamespace",
      "packageId": "Amazon.JSII.Tests.CalculatorPackageId.LibPackageId",
      "versionSuffix": "-devpreview"
    },
    "go": {
      "moduleName": "github.com/aws/jsii/jsii-calc/go",
      "versionSuffix": "-devpreview"
    },
    "java": {
      "maven": {
        "artifactId": "calculator-lib",
        "groupId": "software.amazon.jsii.tests",
        "versionSuffix": ".DEVPREVIEW"
      },
      "package": "software.amazon.jsii.tests.calculator.lib"
    },
    "js": {
      "npm": "@scope/jsii-calc-lib"
    },
    "python": {
      "distName": "scope.jsii-calc-lib",
      "module": "scope.jsii_calc_lib"
    }
  },
  "types": {
    "@scope/jsii-calc-lib.BaseFor2647": {
      "assembly": "@scope/jsii-calc-lib",
      "docs": {
        "remarks": "The method `foo` has a parameter that uses a type\nfrom a dependent module. Since Go \"reimplments\" this method, it will also need\nto include an \"import\" statement for the calc-base module.",
        "see": "https://github.com/aws/jsii/issues/2647",
        "stability": "deprecated",
        "summary": "A base class for testing #2647."
      },
      "fqn": "@scope/jsii-calc-lib.BaseFor2647",
      "initializer": {
        "docs": {
          "stability": "deprecated"
        },
        "locationInModule": {
          "filename": "lib/index.ts",
          "line": 121
        },
        "parameters": [
          {
            "name": "very",
            "type": {
              "fqn": "@scope/jsii-calc-base-of-base.Very"
            }
          }
        ]
      },
      "kind": "class",
      "locationInModule": {
        "filename": "lib/index.ts",
        "line": 120
      },
      "methods": [
        {
          "docs": {
            "stability": "deprecated"
          },
          "locationInModule": {
            "filename": "lib/index.ts",
            "line": 125
          },
          "name": "foo",
          "parameters": [
            {
              "name": "obj",
              "type": {
                "fqn": "@scope/jsii-calc-base.IBaseInterface"
              }
            }
          ]
        }
      ],
      "name": "BaseFor2647",
      "symbolId": "lib/index:BaseFor2647"
    },
    "@scope/jsii-calc-lib.DiamondLeft": {
      "assembly": "@scope/jsii-calc-lib",
      "datatype": true,
      "docs": {
        "stability": "deprecated"
      },
      "fqn": "@scope/jsii-calc-lib.DiamondLeft",
      "kind": "interface",
      "locationInModule": {
        "filename": "lib/duplicate-inherited-prop.ts",
        "line": 13
      },
      "name": "DiamondLeft",
      "properties": [
        {
          "abstract": true,
          "docs": {
            "stability": "deprecated"
          },
          "immutable": true,
          "locationInModule": {
            "filename": "lib/duplicate-inherited-prop.ts",
            "line": 10
          },
          "name": "hoistedTop",
          "optional": true,
          "type": {
            "primitive": "string"
          }
        },
        {
          "abstract": true,
          "docs": {
            "stability": "deprecated"
          },
          "immutable": true,
          "locationInModule": {
            "filename": "lib/duplicate-inherited-prop.ts",
            "line": 14
          },
          "name": "left",
          "optional": true,
          "type": {
            "primitive": "number"
          }
        }
      ],
      "symbolId": "lib/duplicate-inherited-prop:DiamondLeft"
    },
    "@scope/jsii-calc-lib.DiamondRight": {
      "assembly": "@scope/jsii-calc-lib",
      "datatype": true,
      "docs": {
        "stability": "deprecated"
      },
      "fqn": "@scope/jsii-calc-lib.DiamondRight",
      "kind": "interface",
      "locationInModule": {
        "filename": "lib/duplicate-inherited-prop.ts",
        "line": 17
      },
      "name": "DiamondRight",
      "properties": [
        {
          "abstract": true,
          "docs": {
            "stability": "deprecated"
          },
          "immutable": true,
          "locationInModule": {
            "filename": "lib/duplicate-inherited-prop.ts",
            "line": 10
          },
          "name": "hoistedTop",
          "optional": true,
          "type": {
            "primitive": "string"
          }
        },
        {
          "abstract": true,
          "docs": {
            "stability": "deprecated"
          },
          "immutable": true,
          "locationInModule": {
            "filename": "lib/duplicate-inherited-prop.ts",
            "line": 18
          },
          "name": "right",
          "optional": true,
          "type": {
            "primitive": "boolean"
          }
        }
      ],
      "symbolId": "lib/duplicate-inherited-prop:DiamondRight"
    },
    "@scope/jsii-calc-lib.EnumFromScopedModule": {
      "assembly": "@scope/jsii-calc-lib",
      "docs": {
        "remarks": "See awslabs/jsii#138",
        "stability": "deprecated",
        "summary": "Check that enums from \\@scoped packages can be references."
      },
      "fqn": "@scope/jsii-calc-lib.EnumFromScopedModule",
      "kind": "enum",
      "locationInModule": {
        "filename": "lib/index.ts",
        "line": 98
      },
      "members": [
        {
          "docs": {
            "stability": "deprecated"
          },
          "name": "VALUE1"
        },
        {
          "docs": {
            "stability": "deprecated"
          },
          "name": "VALUE2"
        }
      ],
      "name": "EnumFromScopedModule",
      "symbolId": "lib/index:EnumFromScopedModule"
    },
    "@scope/jsii-calc-lib.IDoublable": {
      "assembly": "@scope/jsii-calc-lib",
      "docs": {
        "stability": "deprecated",
        "summary": "The general contract for a concrete number."
      },
      "fqn": "@scope/jsii-calc-lib.IDoublable",
      "kind": "interface",
      "locationInModule": {
        "filename": "lib/index.ts",
        "line": 24
      },
      "name": "IDoublable",
      "properties": [
        {
          "abstract": true,
          "docs": {
            "stability": "deprecated"
          },
          "immutable": true,
          "locationInModule": {
            "filename": "lib/index.ts",
            "line": 25
          },
          "name": "doubleValue",
          "type": {
            "primitive": "number"
          }
        }
      ],
      "symbolId": "lib/index:IDoublable"
    },
    "@scope/jsii-calc-lib.IFriendly": {
      "assembly": "@scope/jsii-calc-lib",
      "docs": {
        "remarks": "These classes can be greeted with\na \"hello\" or \"goodbye\" blessing and they will respond back in a fun and friendly manner.",
        "stability": "deprecated",
        "summary": "Applies to classes that are considered friendly."
      },
      "fqn": "@scope/jsii-calc-lib.IFriendly",
      "kind": "interface",
      "locationInModule": {
        "filename": "lib/index.ts",
        "line": 59
      },
      "methods": [
        {
          "abstract": true,
          "docs": {
            "stability": "deprecated",
            "summary": "Say hello!"
          },
          "locationInModule": {
            "filename": "lib/index.ts",
            "line": 63
          },
          "name": "hello",
          "returns": {
            "type": {
              "primitive": "string"
            }
          }
        }
      ],
      "name": "IFriendly",
      "symbolId": "lib/index:IFriendly"
    },
    "@scope/jsii-calc-lib.IThreeLevelsInterface": {
      "assembly": "@scope/jsii-calc-lib",
      "docs": {
        "remarks": "Their presence validates that .NET/Java/jsii-reflect can track all fields\nfar enough up the tree.",
        "stability": "deprecated",
        "summary": "Interface that inherits from packages 2 levels up the tree."
      },
      "fqn": "@scope/jsii-calc-lib.IThreeLevelsInterface",
      "interfaces": [
        "@scope/jsii-calc-base.IBaseInterface"
      ],
      "kind": "interface",
      "locationInModule": {
        "filename": "lib/index.ts",
        "line": 109
      },
      "methods": [
        {
          "abstract": true,
          "docs": {
            "stability": "deprecated"
          },
          "locationInModule": {
            "filename": "lib/index.ts",
            "line": 110
          },
          "name": "baz"
        }
      ],
      "name": "IThreeLevelsInterface",
      "symbolId": "lib/index:IThreeLevelsInterface"
    },
    "@scope/jsii-calc-lib.MyFirstStruct": {
      "assembly": "@scope/jsii-calc-lib",
      "datatype": true,
      "docs": {
        "stability": "deprecated",
        "summary": "This is the first struct we have created in jsii."
      },
      "fqn": "@scope/jsii-calc-lib.MyFirstStruct",
      "kind": "interface",
      "locationInModule": {
        "filename": "lib/index.ts",
        "line": 69
      },
      "name": "MyFirstStruct",
      "properties": [
        {
          "abstract": true,
          "docs": {
            "stability": "deprecated",
            "summary": "An awesome number value."
          },
          "immutable": true,
          "locationInModule": {
            "filename": "lib/index.ts",
            "line": 78
          },
          "name": "anumber",
          "type": {
            "primitive": "number"
          }
        },
        {
          "abstract": true,
          "docs": {
            "stability": "deprecated",
            "summary": "A string value."
          },
          "immutable": true,
          "locationInModule": {
            "filename": "lib/index.ts",
            "line": 73
          },
          "name": "astring",
          "type": {
            "primitive": "string"
          }
        },
        {
          "abstract": true,
          "docs": {
            "stability": "deprecated"
          },
          "immutable": true,
          "locationInModule": {
            "filename": "lib/index.ts",
            "line": 79
          },
          "name": "firstOptional",
          "optional": true,
          "type": {
            "collection": {
              "elementtype": {
                "primitive": "string"
              },
              "kind": "array"
            }
          }
        }
      ],
      "symbolId": "lib/index:MyFirstStruct"
    },
    "@scope/jsii-calc-lib.Number": {
      "assembly": "@scope/jsii-calc-lib",
      "base": "@scope/jsii-calc-lib.NumericValue",
      "docs": {
        "stability": "deprecated",
        "summary": "Represents a concrete number."
      },
      "fqn": "@scope/jsii-calc-lib.Number",
      "initializer": {
        "docs": {
          "stability": "deprecated",
          "summary": "Creates a Number object."
        },
        "locationInModule": {
          "filename": "lib/index.ts",
          "line": 36
        },
        "parameters": [
          {
            "docs": {
              "summary": "The number."
            },
            "name": "value",
            "type": {
              "primitive": "number"
            }
          }
        ]
      },
      "interfaces": [
        "@scope/jsii-calc-lib.IDoublable"
      ],
      "kind": "class",
      "locationInModule": {
        "filename": "lib/index.ts",
        "line": 31
      },
      "name": "Number",
      "properties": [
        {
          "docs": {
            "stability": "deprecated",
            "summary": "The number multiplied by 2."
          },
          "immutable": true,
          "locationInModule": {
            "filename": "lib/index.ts",
            "line": 43
          },
          "name": "doubleValue",
          "overrides": "@scope/jsii-calc-lib.IDoublable",
          "type": {
            "primitive": "number"
          }
        },
        {
          "docs": {
            "stability": "deprecated",
            "summary": "The number."
          },
          "immutable": true,
          "locationInModule": {
            "filename": "lib/index.ts",
            "line": 36
          },
          "name": "value",
          "overrides": "@scope/jsii-calc-lib.NumericValue",
          "type": {
            "primitive": "number"
          }
        }
      ],
      "symbolId": "lib/index:Number"
    },
    "@scope/jsii-calc-lib.NumericValue": {
      "abstract": true,
      "assembly": "@scope/jsii-calc-lib",
      "base": "@scope/jsii-calc-base.Base",
      "docs": {
        "stability": "deprecated",
        "summary": "Abstract class which represents a numeric value."
      },
      "fqn": "@scope/jsii-calc-lib.NumericValue",
      "initializer": {},
      "kind": "class",
      "locationInModule": {
        "filename": "lib/index.ts",
        "line": 7
      },
      "methods": [
        {
          "docs": {
            "stability": "deprecated",
            "summary": "String representation of the value."
          },
          "locationInModule": {
            "filename": "lib/index.ts",
            "line": 16
          },
          "name": "toString",
          "returns": {
            "type": {
              "primitive": "string"
            }
          }
        }
      ],
      "name": "NumericValue",
      "properties": [
        {
          "abstract": true,
          "docs": {
            "stability": "deprecated",
            "summary": "The value."
          },
          "immutable": true,
          "locationInModule": {
            "filename": "lib/index.ts",
            "line": 11
          },
          "name": "value",
          "type": {
            "primitive": "number"
          }
        }
      ],
      "symbolId": "lib/index:NumericValue"
    },
    "@scope/jsii-calc-lib.Operation": {
      "abstract": true,
      "assembly": "@scope/jsii-calc-lib",
      "base": "@scope/jsii-calc-lib.NumericValue",
      "docs": {
        "stability": "deprecated",
        "summary": "Represents an operation on values."
      },
      "fqn": "@scope/jsii-calc-lib.Operation",
      "initializer": {},
      "kind": "class",
      "locationInModule": {
        "filename": "lib/index.ts",
        "line": 51
      },
      "methods": [
        {
          "abstract": true,
          "docs": {
            "stability": "deprecated",
            "summary": "String representation of the value."
          },
          "locationInModule": {
            "filename": "lib/index.ts",
            "line": 52
          },
          "name": "toString",
          "overrides": "@scope/jsii-calc-lib.NumericValue",
          "returns": {
            "type": {
              "primitive": "string"
            }
          }
        }
      ],
      "name": "Operation",
      "symbolId": "lib/index:Operation"
    },
    "@scope/jsii-calc-lib.StructWithOnlyOptionals": {
      "assembly": "@scope/jsii-calc-lib",
      "datatype": true,
      "docs": {
        "stability": "deprecated",
        "summary": "This is a struct with only optional properties."
      },
      "fqn": "@scope/jsii-calc-lib.StructWithOnlyOptionals",
      "kind": "interface",
      "locationInModule": {
        "filename": "lib/index.ts",
        "line": 85
      },
      "name": "StructWithOnlyOptionals",
      "properties": [
        {
          "abstract": true,
          "docs": {
            "stability": "deprecated",
            "summary": "The first optional!"
          },
          "immutable": true,
          "locationInModule": {
            "filename": "lib/index.ts",
            "line": 89
          },
          "name": "optional1",
          "optional": true,
          "type": {
            "primitive": "string"
          }
        },
        {
          "abstract": true,
          "docs": {
            "stability": "deprecated"
          },
          "immutable": true,
          "locationInModule": {
            "filename": "lib/index.ts",
            "line": 90
          },
          "name": "optional2",
          "optional": true,
          "type": {
            "primitive": "number"
          }
        },
        {
          "abstract": true,
          "docs": {
            "stability": "deprecated"
          },
          "immutable": true,
          "locationInModule": {
            "filename": "lib/index.ts",
            "line": 91
          },
          "name": "optional3",
          "optional": true,
          "type": {
            "primitive": "boolean"
          }
        }
      ],
      "symbolId": "lib/index:StructWithOnlyOptionals"
    },
    "@scope/jsii-calc-lib.submodule.IReflectable": {
      "assembly": "@scope/jsii-calc-lib",
      "docs": {
        "stability": "deprecated"
      },
      "fqn": "@scope/jsii-calc-lib.submodule.IReflectable",
      "kind": "interface",
      "locationInModule": {
        "filename": "lib/submodule/index.ts",
        "line": 1
      },
      "name": "IReflectable",
      "namespace": "submodule",
      "properties": [
        {
          "abstract": true,
          "docs": {
            "stability": "deprecated"
          },
          "immutable": true,
          "locationInModule": {
            "filename": "lib/submodule/index.ts",
            "line": 2
          },
          "name": "entries",
          "type": {
            "collection": {
              "elementtype": {
                "fqn": "@scope/jsii-calc-lib.submodule.ReflectableEntry"
              },
              "kind": "array"
            }
          }
        }
      ],
      "symbolId": "lib/submodule/index:IReflectable"
    },
    "@scope/jsii-calc-lib.submodule.NestingClass": {
      "assembly": "@scope/jsii-calc-lib",
      "docs": {
        "stability": "deprecated",
        "summary": "This class is here to show we can use nested classes across module boundaries."
      },
      "fqn": "@scope/jsii-calc-lib.submodule.NestingClass",
      "kind": "class",
      "locationInModule": {
        "filename": "lib/submodule/index.ts",
        "line": 22
      },
      "name": "NestingClass",
      "namespace": "submodule",
      "symbolId": "lib/submodule/index:NestingClass"
    },
    "@scope/jsii-calc-lib.submodule.NestingClass.NestedClass": {
      "assembly": "@scope/jsii-calc-lib",
      "docs": {
        "stability": "deprecated",
        "summary": "This class is here to show we can use nested classes across module boundaries."
      },
      "fqn": "@scope/jsii-calc-lib.submodule.NestingClass.NestedClass",
      "initializer": {
        "docs": {
          "stability": "deprecated"
        }
      },
      "kind": "class",
      "locationInModule": {
        "filename": "lib/submodule/index.ts",
        "line": 30
      },
      "name": "NestedClass",
      "namespace": "submodule.NestingClass",
      "properties": [
        {
          "docs": {
            "stability": "deprecated"
          },
          "immutable": true,
          "locationInModule": {
            "filename": "lib/submodule/index.ts",
            "line": 31
          },
          "name": "property",
          "type": {
            "primitive": "string"
          }
        }
      ],
      "symbolId": "lib/submodule/index:NestingClass.NestedClass"
    },
    "@scope/jsii-calc-lib.submodule.NestingClass.NestedStruct": {
      "assembly": "@scope/jsii-calc-lib",
      "datatype": true,
      "docs": {
        "remarks": "Normal.",
        "stability": "deprecated",
        "summary": "This is a struct, nested within a class."
      },
      "fqn": "@scope/jsii-calc-lib.submodule.NestingClass.NestedStruct",
      "kind": "interface",
      "locationInModule": {
        "filename": "lib/submodule/index.ts",
        "line": 37
      },
      "name": "NestedStruct",
      "namespace": "submodule.NestingClass",
      "properties": [
        {
          "abstract": true,
          "docs": {
            "stability": "deprecated"
          },
          "immutable": true,
          "locationInModule": {
            "filename": "lib/submodule/index.ts",
            "line": 38
          },
          "name": "name",
          "type": {
            "primitive": "string"
          }
        }
      ],
      "symbolId": "lib/submodule/index:NestingClass.NestedStruct"
    },
    "@scope/jsii-calc-lib.submodule.ReflectableEntry": {
      "assembly": "@scope/jsii-calc-lib",
      "datatype": true,
      "docs": {
        "stability": "deprecated"
      },
      "fqn": "@scope/jsii-calc-lib.submodule.ReflectableEntry",
      "kind": "interface",
      "locationInModule": {
        "filename": "lib/submodule/index.ts",
        "line": 5
      },
      "name": "ReflectableEntry",
      "namespace": "submodule",
      "properties": [
        {
          "abstract": true,
          "docs": {
            "stability": "deprecated"
          },
          "immutable": true,
          "locationInModule": {
            "filename": "lib/submodule/index.ts",
            "line": 6
          },
          "name": "key",
          "type": {
            "primitive": "string"
          }
        },
        {
          "abstract": true,
          "docs": {
            "stability": "deprecated"
          },
          "immutable": true,
          "locationInModule": {
            "filename": "lib/submodule/index.ts",
            "line": 7
          },
          "name": "value",
          "type": {
            "primitive": "any"
          }
        }
      ],
      "symbolId": "lib/submodule/index:ReflectableEntry"
    },
    "@scope/jsii-calc-lib.submodule.Reflector": {
      "assembly": "@scope/jsii-calc-lib",
      "docs": {
        "stability": "deprecated"
      },
      "fqn": "@scope/jsii-calc-lib.submodule.Reflector",
      "initializer": {
        "docs": {
          "stability": "deprecated"
        }
      },
      "kind": "class",
      "locationInModule": {
        "filename": "lib/submodule/index.ts",
        "line": 10
      },
      "methods": [
        {
          "docs": {
            "stability": "deprecated"
          },
          "locationInModule": {
            "filename": "lib/submodule/index.ts",
            "line": 11
          },
          "name": "asMap",
          "parameters": [
            {
              "name": "reflectable",
              "type": {
                "fqn": "@scope/jsii-calc-lib.submodule.IReflectable"
              }
            }
          ],
          "returns": {
            "type": {
              "collection": {
                "elementtype": {
                  "primitive": "any"
                },
                "kind": "map"
              }
            }
          }
        }
      ],
      "name": "Reflector",
      "namespace": "submodule",
      "symbolId": "lib/submodule/index:Reflector"
    }
  },
  "version": "0.0.0",
<<<<<<< HEAD
  "fingerprint": "JgX4YJ8W1DfgIIOzHvT0dErUeskq/BI5oZctzlqE9z4="
=======
  "fingerprint": "fCLOsQQLslSg+W8rn7XDZ1RSenH5QeaoTna+j7o+URc="
>>>>>>> 0f5f349d
}<|MERGE_RESOLUTION|>--- conflicted
+++ resolved
@@ -95,13 +95,10 @@
         "filename": "lib/index.ts",
         "line": 130
       },
-<<<<<<< HEAD
-      "symbolId": "lib/submodule/index:",
-=======
       "readme": {
         "markdown": "# Submodule Readme\n\nThis is a submodule readme.\n"
       },
->>>>>>> 0f5f349d
+      "symbolId": "lib/submodule/index:",
       "targets": {
         "dotnet": {
           "namespace": "Amazon.JSII.Tests.CustomSubmoduleName"
@@ -955,9 +952,5 @@
     }
   },
   "version": "0.0.0",
-<<<<<<< HEAD
-  "fingerprint": "JgX4YJ8W1DfgIIOzHvT0dErUeskq/BI5oZctzlqE9z4="
-=======
-  "fingerprint": "fCLOsQQLslSg+W8rn7XDZ1RSenH5QeaoTna+j7o+URc="
->>>>>>> 0f5f349d
+  "fingerprint": "BJ528BPiptJdqvxyoh4Ax2l2Knaz2KcuNYBYhVpyTw8="
 }