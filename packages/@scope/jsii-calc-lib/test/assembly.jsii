{
  "author": {
    "name": "Amazon Web Services",
    "organization": true,
    "roles": [
      "author"
    ],
    "url": "https://aws.amazon.com"
  },
  "dependencies": {
    "@scope/jsii-calc-base": "^0.0.0",
    "@scope/jsii-calc-base-of-base": "^0.0.0"
  },
  "dependencyClosure": {
    "@scope/jsii-calc-base": {
      "targets": {
        "dotnet": {
          "namespace": "Amazon.JSII.Tests.CalculatorNamespace.BaseNamespace",
          "packageId": "Amazon.JSII.Tests.CalculatorPackageId.BasePackageId"
        },
        "java": {
          "maven": {
            "artifactId": "calculator-base",
            "groupId": "software.amazon.jsii.tests"
          },
          "package": "software.amazon.jsii.tests.calculator.base"
        },
        "js": {
          "npm": "@scope/jsii-calc-base"
        },
        "python": {
          "distName": "scope.jsii-calc-base",
          "module": "scope.jsii_calc_base"
        }
      }
    },
    "@scope/jsii-calc-base-of-base": {
      "targets": {
        "dotnet": {
          "namespace": "Amazon.JSII.Tests.CalculatorNamespace.BaseOfBaseNamespace",
          "packageId": "Amazon.JSII.Tests.CalculatorPackageId.BaseOfBasePackageId"
        },
        "java": {
          "maven": {
            "artifactId": "calculator-base-of-base",
            "groupId": "software.amazon.jsii.tests"
          },
          "package": "software.amazon.jsii.tests.calculator.baseofbase"
        },
        "js": {
          "npm": "@scope/jsii-calc-base-of-base"
        },
        "python": {
          "distName": "scope.jsii-calc-base-of-base",
          "module": "scope.jsii_calc_base_of_base"
        }
      }
    }
  },
  "description": "A simple calcuator library built on JSII.",
  "docs": {
    "deprecated": "Really just deprecated for shows...",
    "stability": "deprecated"
  },
  "homepage": "https://github.com/aws/jsii",
  "jsiiVersion": "0.0.0",
  "license": "Apache-2.0",
  "name": "@scope/jsii-calc-lib",
  "repository": {
    "directory": "packages/@scope/jsii-calc-lib",
    "type": "git",
    "url": "https://github.com/aws/jsii.git"
  },
  "schema": "jsii/0.10.0",
  "submodules": {
<<<<<<< HEAD
    "@scope/jsii-calc-lib.submodule": {}
=======
    "@scope/jsii-calc-lib.submodule": {
      "locationInModule": {
        "filename": "lib/index.ts",
        "line": 112
      }
    }
>>>>>>> 55489ac3
  },
  "targets": {
    "dotnet": {
      "namespace": "Amazon.JSII.Tests.CalculatorNamespace.LibNamespace",
      "packageId": "Amazon.JSII.Tests.CalculatorPackageId.LibPackageId",
      "versionSuffix": "-devpreview"
    },
    "java": {
      "maven": {
        "artifactId": "calculator-lib",
        "groupId": "software.amazon.jsii.tests",
        "versionSuffix": ".DEVPREVIEW"
      },
      "package": "software.amazon.jsii.tests.calculator.lib"
    },
    "js": {
      "npm": "@scope/jsii-calc-lib"
    },
    "python": {
      "distName": "scope.jsii-calc-lib",
      "module": "scope.jsii_calc_lib"
    }
  },
  "types": {
    "@scope/jsii-calc-lib.EnumFromScopedModule": {
      "assembly": "@scope/jsii-calc-lib",
      "docs": {
        "remarks": "See awslabs/jsii#138",
        "stability": "deprecated",
        "summary": "Check that enums from \\@scoped packages can be references."
      },
      "fqn": "@scope/jsii-calc-lib.EnumFromScopedModule",
      "kind": "enum",
      "locationInModule": {
        "filename": "lib/index.ts",
        "line": 99
      },
      "members": [
        {
          "docs": {
            "stability": "deprecated"
          },
          "name": "VALUE1"
        },
        {
          "docs": {
            "stability": "deprecated"
          },
          "name": "VALUE2"
        }
      ],
      "name": "EnumFromScopedModule"
    },
    "@scope/jsii-calc-lib.IDoublable": {
      "assembly": "@scope/jsii-calc-lib",
      "docs": {
        "stability": "deprecated",
        "summary": "The general contract for a concrete number."
      },
      "fqn": "@scope/jsii-calc-lib.IDoublable",
      "kind": "interface",
      "locationInModule": {
        "filename": "lib/index.ts",
        "line": 25
      },
      "name": "IDoublable",
      "properties": [
        {
          "abstract": true,
          "docs": {
            "stability": "deprecated"
          },
          "immutable": true,
          "locationInModule": {
            "filename": "lib/index.ts",
            "line": 26
          },
          "name": "doubleValue",
          "type": {
            "primitive": "number"
          }
        }
      ]
    },
    "@scope/jsii-calc-lib.IFriendly": {
      "assembly": "@scope/jsii-calc-lib",
      "docs": {
        "remarks": "These classes can be greeted with\na \"hello\" or \"goodbye\" blessing and they will respond back in a fun and friendly manner.",
        "stability": "deprecated",
        "summary": "Applies to classes that are considered friendly."
      },
      "fqn": "@scope/jsii-calc-lib.IFriendly",
      "kind": "interface",
      "locationInModule": {
        "filename": "lib/index.ts",
        "line": 60
      },
      "methods": [
        {
          "abstract": true,
          "docs": {
            "stability": "deprecated",
            "summary": "Say hello!"
          },
          "locationInModule": {
            "filename": "lib/index.ts",
            "line": 64
          },
          "name": "hello",
          "returns": {
            "type": {
              "primitive": "string"
            }
          }
        }
      ],
      "name": "IFriendly"
    },
    "@scope/jsii-calc-lib.IThreeLevelsInterface": {
      "assembly": "@scope/jsii-calc-lib",
      "docs": {
        "remarks": "Their presence validates that .NET/Java/jsii-reflect can track all fields\nfar enough up the tree.",
        "stability": "deprecated",
        "summary": "Interface that inherits from packages 2 levels up the tree."
      },
      "fqn": "@scope/jsii-calc-lib.IThreeLevelsInterface",
      "interfaces": [
        "@scope/jsii-calc-base.IBaseInterface"
      ],
      "kind": "interface",
      "locationInModule": {
        "filename": "lib/index.ts",
        "line": 110
      },
      "methods": [
        {
          "abstract": true,
          "docs": {
            "stability": "deprecated"
          },
          "locationInModule": {
            "filename": "lib/index.ts",
            "line": 111
          },
          "name": "baz"
        }
      ],
      "name": "IThreeLevelsInterface"
    },
    "@scope/jsii-calc-lib.MyFirstStruct": {
      "assembly": "@scope/jsii-calc-lib",
      "datatype": true,
      "docs": {
        "stability": "deprecated",
        "summary": "This is the first struct we have created in jsii."
      },
      "fqn": "@scope/jsii-calc-lib.MyFirstStruct",
      "kind": "interface",
      "locationInModule": {
        "filename": "lib/index.ts",
        "line": 70
      },
      "name": "MyFirstStruct",
      "properties": [
        {
          "abstract": true,
          "docs": {
            "stability": "deprecated",
            "summary": "An awesome number value."
          },
          "immutable": true,
          "locationInModule": {
            "filename": "lib/index.ts",
            "line": 79
          },
          "name": "anumber",
          "type": {
            "primitive": "number"
          }
        },
        {
          "abstract": true,
          "docs": {
            "stability": "deprecated",
            "summary": "A string value."
          },
          "immutable": true,
          "locationInModule": {
            "filename": "lib/index.ts",
            "line": 74
          },
          "name": "astring",
          "type": {
            "primitive": "string"
          }
        },
        {
          "abstract": true,
          "docs": {
            "stability": "deprecated"
          },
          "immutable": true,
          "locationInModule": {
            "filename": "lib/index.ts",
            "line": 80
          },
          "name": "firstOptional",
          "optional": true,
          "type": {
            "collection": {
              "elementtype": {
                "primitive": "string"
              },
              "kind": "array"
            }
          }
        }
      ]
    },
    "@scope/jsii-calc-lib.Number": {
      "assembly": "@scope/jsii-calc-lib",
      "base": "@scope/jsii-calc-lib.Value",
      "docs": {
        "stability": "deprecated",
        "summary": "Represents a concrete number."
      },
      "fqn": "@scope/jsii-calc-lib.Number",
      "initializer": {
        "docs": {
          "stability": "deprecated",
          "summary": "Creates a Number object."
        },
        "parameters": [
          {
            "docs": {
              "summary": "The number."
            },
            "name": "value",
            "type": {
              "primitive": "number"
            }
          }
        ]
      },
      "interfaces": [
        "@scope/jsii-calc-lib.IDoublable"
      ],
      "kind": "class",
      "locationInModule": {
        "filename": "lib/index.ts",
        "line": 32
      },
      "name": "Number",
      "properties": [
        {
          "docs": {
            "stability": "deprecated",
            "summary": "The number multiplied by 2."
          },
          "immutable": true,
          "locationInModule": {
            "filename": "lib/index.ts",
            "line": 44
          },
          "name": "doubleValue",
          "overrides": "@scope/jsii-calc-lib.IDoublable",
          "type": {
            "primitive": "number"
          }
        },
        {
          "docs": {
            "stability": "deprecated",
            "summary": "The number."
          },
          "immutable": true,
          "locationInModule": {
            "filename": "lib/index.ts",
            "line": 37
          },
          "name": "value",
          "overrides": "@scope/jsii-calc-lib.Value",
          "type": {
            "primitive": "number"
          }
        }
      ]
    },
    "@scope/jsii-calc-lib.Operation": {
      "abstract": true,
      "assembly": "@scope/jsii-calc-lib",
      "base": "@scope/jsii-calc-lib.Value",
      "docs": {
        "stability": "deprecated",
        "summary": "Represents an operation on values."
      },
      "fqn": "@scope/jsii-calc-lib.Operation",
      "initializer": {},
      "kind": "class",
      "locationInModule": {
        "filename": "lib/index.ts",
        "line": 52
      },
      "methods": [
        {
          "abstract": true,
          "docs": {
            "stability": "deprecated",
            "summary": "String representation of the value."
          },
          "locationInModule": {
            "filename": "lib/index.ts",
            "line": 53
          },
          "name": "toString",
          "overrides": "@scope/jsii-calc-lib.Value",
          "returns": {
            "type": {
              "primitive": "string"
            }
          }
        }
      ],
      "name": "Operation"
    },
    "@scope/jsii-calc-lib.StructWithOnlyOptionals": {
      "assembly": "@scope/jsii-calc-lib",
      "datatype": true,
      "docs": {
        "stability": "deprecated",
        "summary": "This is a struct with only optional properties."
      },
      "fqn": "@scope/jsii-calc-lib.StructWithOnlyOptionals",
      "kind": "interface",
      "locationInModule": {
        "filename": "lib/index.ts",
        "line": 86
      },
      "name": "StructWithOnlyOptionals",
      "properties": [
        {
          "abstract": true,
          "docs": {
            "stability": "deprecated",
            "summary": "The first optional!"
          },
          "immutable": true,
          "locationInModule": {
            "filename": "lib/index.ts",
            "line": 90
          },
          "name": "optional1",
          "optional": true,
          "type": {
            "primitive": "string"
          }
        },
        {
          "abstract": true,
          "docs": {
            "stability": "deprecated"
          },
          "immutable": true,
          "locationInModule": {
            "filename": "lib/index.ts",
            "line": 91
          },
          "name": "optional2",
          "optional": true,
          "type": {
            "primitive": "number"
          }
        },
        {
          "abstract": true,
          "docs": {
            "stability": "deprecated"
          },
          "immutable": true,
          "locationInModule": {
            "filename": "lib/index.ts",
            "line": 92
          },
          "name": "optional3",
          "optional": true,
          "type": {
            "primitive": "boolean"
          }
        }
      ]
    },
    "@scope/jsii-calc-lib.Value": {
      "abstract": true,
      "assembly": "@scope/jsii-calc-lib",
      "base": "@scope/jsii-calc-base.Base",
      "docs": {
        "stability": "deprecated",
        "summary": "Abstract class which represents a numeric value."
      },
      "fqn": "@scope/jsii-calc-lib.Value",
      "initializer": {},
      "kind": "class",
      "locationInModule": {
        "filename": "lib/index.ts",
        "line": 8
      },
      "methods": [
        {
          "docs": {
            "stability": "deprecated",
            "summary": "String representation of the value."
          },
          "locationInModule": {
            "filename": "lib/index.ts",
            "line": 17
          },
          "name": "toString",
          "returns": {
            "type": {
              "primitive": "string"
            }
          }
        }
      ],
      "name": "Value",
      "properties": [
        {
          "abstract": true,
          "docs": {
            "stability": "deprecated",
            "summary": "The value."
          },
          "immutable": true,
          "locationInModule": {
            "filename": "lib/index.ts",
            "line": 12
          },
          "name": "value",
          "type": {
            "primitive": "number"
          }
        }
      ]
    },
    "@scope/jsii-calc-lib.submodule.IReflectable": {
      "assembly": "@scope/jsii-calc-lib",
      "docs": {
        "stability": "deprecated"
      },
      "fqn": "@scope/jsii-calc-lib.submodule.IReflectable",
      "kind": "interface",
      "locationInModule": {
        "filename": "lib/submodule/index.ts",
        "line": 1
      },
      "name": "IReflectable",
      "namespace": "submodule",
      "properties": [
        {
          "abstract": true,
          "docs": {
            "stability": "deprecated"
          },
          "immutable": true,
          "locationInModule": {
            "filename": "lib/submodule/index.ts",
            "line": 2
          },
          "name": "entries",
          "type": {
            "collection": {
              "elementtype": {
                "fqn": "@scope/jsii-calc-lib.submodule.ReflectableEntry"
              },
              "kind": "array"
            }
          }
        }
      ]
    },
    "@scope/jsii-calc-lib.submodule.ReflectableEntry": {
      "assembly": "@scope/jsii-calc-lib",
      "datatype": true,
      "docs": {
        "stability": "deprecated"
      },
      "fqn": "@scope/jsii-calc-lib.submodule.ReflectableEntry",
      "kind": "interface",
      "locationInModule": {
        "filename": "lib/submodule/index.ts",
        "line": 5
      },
      "name": "ReflectableEntry",
      "namespace": "submodule",
      "properties": [
        {
          "abstract": true,
          "docs": {
            "stability": "deprecated"
          },
          "immutable": true,
          "locationInModule": {
            "filename": "lib/submodule/index.ts",
            "line": 6
          },
          "name": "key",
          "type": {
            "primitive": "string"
          }
        },
        {
          "abstract": true,
          "docs": {
            "stability": "deprecated"
          },
          "immutable": true,
          "locationInModule": {
            "filename": "lib/submodule/index.ts",
            "line": 7
          },
          "name": "value",
          "type": {
            "primitive": "any"
          }
        }
      ]
    },
    "@scope/jsii-calc-lib.submodule.Reflector": {
      "assembly": "@scope/jsii-calc-lib",
      "docs": {
        "stability": "deprecated"
      },
      "fqn": "@scope/jsii-calc-lib.submodule.Reflector",
      "initializer": {
        "docs": {
          "stability": "deprecated"
        }
      },
      "kind": "class",
      "locationInModule": {
        "filename": "lib/submodule/index.ts",
        "line": 10
      },
      "methods": [
        {
          "docs": {
            "stability": "deprecated"
          },
          "locationInModule": {
            "filename": "lib/submodule/index.ts",
            "line": 13
          },
          "name": "asMap",
          "parameters": [
            {
              "name": "reflectable",
              "type": {
                "fqn": "@scope/jsii-calc-lib.submodule.IReflectable"
              }
            }
          ],
          "returns": {
            "type": {
              "collection": {
                "elementtype": {
                  "primitive": "any"
                },
                "kind": "map"
              }
            }
          }
        }
      ],
      "name": "Reflector",
      "namespace": "submodule"
    }
  },
  "version": "0.0.0",
<<<<<<< HEAD
  "fingerprint": "EqldReVswlOarSBwfdEDSoiQOpkIgZR1zWYDHWTRIBk="
=======
  "fingerprint": "+7cEXNA9wAn/mht3AcwDtIFLvsfZoQhQGBQ4J1pPCO4="
>>>>>>> 55489ac3
}<|MERGE_RESOLUTION|>--- conflicted
+++ resolved
@@ -73,16 +73,12 @@
   },
   "schema": "jsii/0.10.0",
   "submodules": {
-<<<<<<< HEAD
-    "@scope/jsii-calc-lib.submodule": {}
-=======
     "@scope/jsii-calc-lib.submodule": {
       "locationInModule": {
         "filename": "lib/index.ts",
         "line": 112
       }
     }
->>>>>>> 55489ac3
   },
   "targets": {
     "dotnet": {
@@ -118,7 +114,7 @@
       "kind": "enum",
       "locationInModule": {
         "filename": "lib/index.ts",
-        "line": 99
+        "line": 97
       },
       "members": [
         {
@@ -146,7 +142,7 @@
       "kind": "interface",
       "locationInModule": {
         "filename": "lib/index.ts",
-        "line": 25
+        "line": 23
       },
       "name": "IDoublable",
       "properties": [
@@ -158,7 +154,7 @@
           "immutable": true,
           "locationInModule": {
             "filename": "lib/index.ts",
-            "line": 26
+            "line": 24
           },
           "name": "doubleValue",
           "type": {
@@ -178,7 +174,7 @@
       "kind": "interface",
       "locationInModule": {
         "filename": "lib/index.ts",
-        "line": 60
+        "line": 58
       },
       "methods": [
         {
@@ -189,7 +185,7 @@
           },
           "locationInModule": {
             "filename": "lib/index.ts",
-            "line": 64
+            "line": 62
           },
           "name": "hello",
           "returns": {
@@ -215,7 +211,7 @@
       "kind": "interface",
       "locationInModule": {
         "filename": "lib/index.ts",
-        "line": 110
+        "line": 108
       },
       "methods": [
         {
@@ -225,7 +221,7 @@
           },
           "locationInModule": {
             "filename": "lib/index.ts",
-            "line": 111
+            "line": 109
           },
           "name": "baz"
         }
@@ -243,7 +239,7 @@
       "kind": "interface",
       "locationInModule": {
         "filename": "lib/index.ts",
-        "line": 70
+        "line": 68
       },
       "name": "MyFirstStruct",
       "properties": [
@@ -256,7 +252,7 @@
           "immutable": true,
           "locationInModule": {
             "filename": "lib/index.ts",
-            "line": 79
+            "line": 77
           },
           "name": "anumber",
           "type": {
@@ -272,7 +268,7 @@
           "immutable": true,
           "locationInModule": {
             "filename": "lib/index.ts",
-            "line": 74
+            "line": 72
           },
           "name": "astring",
           "type": {
@@ -287,7 +283,7 @@
           "immutable": true,
           "locationInModule": {
             "filename": "lib/index.ts",
-            "line": 80
+            "line": 78
           },
           "name": "firstOptional",
           "optional": true,
@@ -333,7 +329,7 @@
       "kind": "class",
       "locationInModule": {
         "filename": "lib/index.ts",
-        "line": 32
+        "line": 30
       },
       "name": "Number",
       "properties": [
@@ -345,7 +341,7 @@
           "immutable": true,
           "locationInModule": {
             "filename": "lib/index.ts",
-            "line": 44
+            "line": 42
           },
           "name": "doubleValue",
           "overrides": "@scope/jsii-calc-lib.IDoublable",
@@ -361,7 +357,7 @@
           "immutable": true,
           "locationInModule": {
             "filename": "lib/index.ts",
-            "line": 37
+            "line": 35
           },
           "name": "value",
           "overrides": "@scope/jsii-calc-lib.Value",
@@ -384,7 +380,7 @@
       "kind": "class",
       "locationInModule": {
         "filename": "lib/index.ts",
-        "line": 52
+        "line": 50
       },
       "methods": [
         {
@@ -395,7 +391,7 @@
           },
           "locationInModule": {
             "filename": "lib/index.ts",
-            "line": 53
+            "line": 51
           },
           "name": "toString",
           "overrides": "@scope/jsii-calc-lib.Value",
@@ -419,7 +415,7 @@
       "kind": "interface",
       "locationInModule": {
         "filename": "lib/index.ts",
-        "line": 86
+        "line": 84
       },
       "name": "StructWithOnlyOptionals",
       "properties": [
@@ -432,7 +428,7 @@
           "immutable": true,
           "locationInModule": {
             "filename": "lib/index.ts",
-            "line": 90
+            "line": 88
           },
           "name": "optional1",
           "optional": true,
@@ -448,7 +444,7 @@
           "immutable": true,
           "locationInModule": {
             "filename": "lib/index.ts",
-            "line": 91
+            "line": 89
           },
           "name": "optional2",
           "optional": true,
@@ -464,7 +460,7 @@
           "immutable": true,
           "locationInModule": {
             "filename": "lib/index.ts",
-            "line": 92
+            "line": 90
           },
           "name": "optional3",
           "optional": true,
@@ -487,7 +483,7 @@
       "kind": "class",
       "locationInModule": {
         "filename": "lib/index.ts",
-        "line": 8
+        "line": 6
       },
       "methods": [
         {
@@ -497,7 +493,7 @@
           },
           "locationInModule": {
             "filename": "lib/index.ts",
-            "line": 17
+            "line": 15
           },
           "name": "toString",
           "returns": {
@@ -518,7 +514,7 @@
           "immutable": true,
           "locationInModule": {
             "filename": "lib/index.ts",
-            "line": 12
+            "line": 10
           },
           "name": "value",
           "type": {
@@ -661,9 +657,5 @@
     }
   },
   "version": "0.0.0",
-<<<<<<< HEAD
-  "fingerprint": "EqldReVswlOarSBwfdEDSoiQOpkIgZR1zWYDHWTRIBk="
-=======
   "fingerprint": "+7cEXNA9wAn/mht3AcwDtIFLvsfZoQhQGBQ4J1pPCO4="
->>>>>>> 55489ac3
 }