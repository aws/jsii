--- conflicted
+++ resolved
@@ -795,9 +795,5 @@
     }
   },
   "version": "0.0.0",
-<<<<<<< HEAD
-  "fingerprint": "iYOJK+rN3fzG/bBptO2+JIGHWOkVqu3atDjlAdI9/po="
-=======
-  "fingerprint": "0+Y2eY4oyVq/6diq5quE3o8A12dzxh2WP0FJUmz6Y1o="
->>>>>>> 8585d692
+  "fingerprint": "8TrRFpoqvwCecbUXM2uf3vDWLBznFp9B1aepfaSsPkk="
 }