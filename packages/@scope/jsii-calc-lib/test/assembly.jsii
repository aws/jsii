--- conflicted
+++ resolved
@@ -122,7 +122,7 @@
       "docs": {
         "remarks": "See awslabs/jsii#138",
         "stability": "deprecated",
-        "summary": "Check that enums from \\@scoped packages can be references. (deprecated)"
+        "summary": "Check that enums from \\@scoped packages can be references."
       },
       "fqn": "@scope/jsii-calc-lib.EnumFromScopedModule",
       "kind": "enum",
@@ -133,15 +133,13 @@
       "members": [
         {
           "docs": {
-            "stability": "deprecated",
-            "summary": "(deprecated)"
+            "stability": "deprecated"
           },
           "name": "VALUE1"
         },
         {
           "docs": {
-            "stability": "deprecated",
-            "summary": "(deprecated)"
+            "stability": "deprecated"
           },
           "name": "VALUE2"
         }
@@ -152,7 +150,7 @@
       "assembly": "@scope/jsii-calc-lib",
       "docs": {
         "stability": "deprecated",
-        "summary": "The general contract for a concrete number. (deprecated)"
+        "summary": "The general contract for a concrete number."
       },
       "fqn": "@scope/jsii-calc-lib.IDoublable",
       "kind": "interface",
@@ -165,8 +163,7 @@
         {
           "abstract": true,
           "docs": {
-            "stability": "deprecated",
-            "summary": "(deprecated)"
+            "stability": "deprecated"
           },
           "immutable": true,
           "locationInModule": {
@@ -185,7 +182,7 @@
       "docs": {
         "remarks": "These classes can be greeted with\na \"hello\" or \"goodbye\" blessing and they will respond back in a fun and friendly manner.",
         "stability": "deprecated",
-        "summary": "Applies to classes that are considered friendly. (deprecated)"
+        "summary": "Applies to classes that are considered friendly."
       },
       "fqn": "@scope/jsii-calc-lib.IFriendly",
       "kind": "interface",
@@ -198,7 +195,7 @@
           "abstract": true,
           "docs": {
             "stability": "deprecated",
-            "summary": "Say hello! (deprecated)"
+            "summary": "Say hello!"
           },
           "locationInModule": {
             "filename": "lib/index.ts",
@@ -219,7 +216,7 @@
       "docs": {
         "remarks": "Their presence validates that .NET/Java/jsii-reflect can track all fields\nfar enough up the tree.",
         "stability": "deprecated",
-        "summary": "Interface that inherits from packages 2 levels up the tree. (deprecated)"
+        "summary": "Interface that inherits from packages 2 levels up the tree."
       },
       "fqn": "@scope/jsii-calc-lib.IThreeLevelsInterface",
       "interfaces": [
@@ -234,8 +231,7 @@
         {
           "abstract": true,
           "docs": {
-            "stability": "deprecated",
-            "summary": "(deprecated)"
+            "stability": "deprecated"
           },
           "locationInModule": {
             "filename": "lib/index.ts",
@@ -251,7 +247,7 @@
       "datatype": true,
       "docs": {
         "stability": "deprecated",
-        "summary": "This is the first struct we have created in jsii. (deprecated)"
+        "summary": "This is the first struct we have created in jsii."
       },
       "fqn": "@scope/jsii-calc-lib.MyFirstStruct",
       "kind": "interface",
@@ -265,7 +261,7 @@
           "abstract": true,
           "docs": {
             "stability": "deprecated",
-            "summary": "An awesome number value. (deprecated)"
+            "summary": "An awesome number value."
           },
           "immutable": true,
           "locationInModule": {
@@ -281,7 +277,7 @@
           "abstract": true,
           "docs": {
             "stability": "deprecated",
-            "summary": "A string value. (deprecated)"
+            "summary": "A string value."
           },
           "immutable": true,
           "locationInModule": {
@@ -296,8 +292,7 @@
         {
           "abstract": true,
           "docs": {
-            "stability": "deprecated",
-            "summary": "(deprecated)"
+            "stability": "deprecated"
           },
           "immutable": true,
           "locationInModule": {
@@ -322,13 +317,13 @@
       "base": "@scope/jsii-calc-lib.NumericValue",
       "docs": {
         "stability": "deprecated",
-        "summary": "Represents a concrete number. (deprecated)"
+        "summary": "Represents a concrete number."
       },
       "fqn": "@scope/jsii-calc-lib.Number",
       "initializer": {
         "docs": {
           "stability": "deprecated",
-          "summary": "Creates a Number object. (deprecated)"
+          "summary": "Creates a Number object."
         },
         "locationInModule": {
           "filename": "lib/index.ts",
@@ -359,7 +354,7 @@
         {
           "docs": {
             "stability": "deprecated",
-            "summary": "The number multiplied by 2. (deprecated)"
+            "summary": "The number multiplied by 2."
           },
           "immutable": true,
           "locationInModule": {
@@ -375,7 +370,7 @@
         {
           "docs": {
             "stability": "deprecated",
-            "summary": "The number. (deprecated)"
+            "summary": "The number."
           },
           "immutable": true,
           "locationInModule": {
@@ -449,7 +444,7 @@
       "base": "@scope/jsii-calc-lib.NumericValue",
       "docs": {
         "stability": "deprecated",
-        "summary": "Represents an operation on values. (deprecated)"
+        "summary": "Represents an operation on values."
       },
       "fqn": "@scope/jsii-calc-lib.Operation",
       "initializer": {},
@@ -463,7 +458,7 @@
           "abstract": true,
           "docs": {
             "stability": "deprecated",
-            "summary": "String representation of the value. (deprecated)"
+            "summary": "String representation of the value."
           },
           "locationInModule": {
             "filename": "lib/index.ts",
@@ -485,7 +480,7 @@
       "datatype": true,
       "docs": {
         "stability": "deprecated",
-        "summary": "This is a struct with only optional properties. (deprecated)"
+        "summary": "This is a struct with only optional properties."
       },
       "fqn": "@scope/jsii-calc-lib.StructWithOnlyOptionals",
       "kind": "interface",
@@ -499,7 +494,7 @@
           "abstract": true,
           "docs": {
             "stability": "deprecated",
-            "summary": "The first optional! (deprecated)"
+            "summary": "The first optional!"
           },
           "immutable": true,
           "locationInModule": {
@@ -515,8 +510,7 @@
         {
           "abstract": true,
           "docs": {
-            "stability": "deprecated",
-            "summary": "(deprecated)"
+            "stability": "deprecated"
           },
           "immutable": true,
           "locationInModule": {
@@ -532,8 +526,7 @@
         {
           "abstract": true,
           "docs": {
-            "stability": "deprecated",
-            "summary": "(deprecated)"
+            "stability": "deprecated"
           },
           "immutable": true,
           "locationInModule": {
@@ -551,12 +544,7 @@
     "@scope/jsii-calc-lib.submodule.IReflectable": {
       "assembly": "@scope/jsii-calc-lib",
       "docs": {
-<<<<<<< HEAD
-        "stability": "deprecated",
-        "summary": "Abstract class which represents a numeric value. (deprecated)"
-=======
         "stability": "deprecated"
->>>>>>> f847e8f7
       },
       "fqn": "@scope/jsii-calc-lib.submodule.IReflectable",
       "kind": "interface",
@@ -570,12 +558,7 @@
         {
           "abstract": true,
           "docs": {
-<<<<<<< HEAD
-            "stability": "deprecated",
-            "summary": "String representation of the value. (deprecated)"
-=======
-            "stability": "deprecated"
->>>>>>> f847e8f7
+            "stability": "deprecated"
           },
           "immutable": true,
           "locationInModule": {
@@ -631,12 +614,7 @@
       "properties": [
         {
           "docs": {
-<<<<<<< HEAD
-            "stability": "deprecated",
-            "summary": "The value. (deprecated)"
-=======
-            "stability": "deprecated"
->>>>>>> f847e8f7
+            "stability": "deprecated"
           },
           "immutable": true,
           "locationInModule": {
@@ -654,14 +632,9 @@
       "assembly": "@scope/jsii-calc-lib",
       "datatype": true,
       "docs": {
-<<<<<<< HEAD
-        "stability": "deprecated",
-        "summary": "(deprecated)"
-=======
         "remarks": "Normal.",
         "stability": "deprecated",
         "summary": "This is a struct, nested within a class."
->>>>>>> f847e8f7
       },
       "fqn": "@scope/jsii-calc-lib.submodule.NestingClass.NestedStruct",
       "kind": "interface",
@@ -675,8 +648,7 @@
         {
           "abstract": true,
           "docs": {
-            "stability": "deprecated",
-            "summary": "(deprecated)"
+            "stability": "deprecated"
           },
           "immutable": true,
           "locationInModule": {
@@ -694,8 +666,7 @@
       "assembly": "@scope/jsii-calc-lib",
       "datatype": true,
       "docs": {
-        "stability": "deprecated",
-        "summary": "(deprecated)"
+        "stability": "deprecated"
       },
       "fqn": "@scope/jsii-calc-lib.submodule.ReflectableEntry",
       "kind": "interface",
@@ -709,8 +680,7 @@
         {
           "abstract": true,
           "docs": {
-            "stability": "deprecated",
-            "summary": "(deprecated)"
+            "stability": "deprecated"
           },
           "immutable": true,
           "locationInModule": {
@@ -725,8 +695,7 @@
         {
           "abstract": true,
           "docs": {
-            "stability": "deprecated",
-            "summary": "(deprecated)"
+            "stability": "deprecated"
           },
           "immutable": true,
           "locationInModule": {
@@ -743,22 +712,12 @@
     "@scope/jsii-calc-lib.submodule.Reflector": {
       "assembly": "@scope/jsii-calc-lib",
       "docs": {
-        "stability": "deprecated",
-        "summary": "(deprecated)"
+        "stability": "deprecated"
       },
       "fqn": "@scope/jsii-calc-lib.submodule.Reflector",
       "initializer": {
         "docs": {
-<<<<<<< HEAD
-          "stability": "deprecated",
-          "summary": "(deprecated)"
-        },
-        "locationInModule": {
-          "filename": "lib/submodule/index.ts",
-          "line": 11
-=======
           "stability": "deprecated"
->>>>>>> f847e8f7
         }
       },
       "kind": "class",
@@ -769,8 +728,7 @@
       "methods": [
         {
           "docs": {
-            "stability": "deprecated",
-            "summary": "(deprecated)"
+            "stability": "deprecated"
           },
           "locationInModule": {
             "filename": "lib/submodule/index.ts",
@@ -802,9 +760,5 @@
     }
   },
   "version": "0.0.0",
-<<<<<<< HEAD
-  "fingerprint": "va5yXezzzzdXhiJ+7gjkmRBorPYXanTNDfcZDKLSyiQ="
-=======
   "fingerprint": "kLS1ei6Uc31/IKA//k3OZp65Lxz+2tLyQOO/qSYpvSE="
->>>>>>> f847e8f7
 }