{
  "author": {
    "name": "Amazon Web Services",
    "organization": true,
    "roles": [
      "author"
    ],
    "url": "https://aws.amazon.com"
  },
  "dependencies": {
    "@scope/jsii-calc-base": "^0.0.0",
    "@scope/jsii-calc-base-of-base": "^2.1.1"
  },
  "dependencyClosure": {
    "@scope/jsii-calc-base": {
      "targets": {
        "dotnet": {
          "namespace": "Amazon.JSII.Tests.CalculatorNamespace.BaseNamespace",
          "packageId": "Amazon.JSII.Tests.CalculatorPackageId.BasePackageId"
        },
        "go": {
          "moduleName": "github.com/aws/jsii/jsii-calc/go",
          "packageName": "jcb"
        },
        "java": {
          "maven": {
            "artifactId": "calculator-base",
            "groupId": "software.amazon.jsii.tests"
          },
          "package": "software.amazon.jsii.tests.calculator.base"
        },
        "js": {
          "npm": "@scope/jsii-calc-base"
        },
        "python": {
          "distName": "scope.jsii-calc-base",
          "module": "scope.jsii_calc_base"
        }
      }
    },
    "@scope/jsii-calc-base-of-base": {
      "targets": {
        "dotnet": {
          "namespace": "Amazon.JSII.Tests.CalculatorNamespace.BaseOfBaseNamespace",
          "packageId": "Amazon.JSII.Tests.CalculatorPackageId.BaseOfBasePackageId"
        },
        "go": {
          "moduleName": "github.com/aws/jsii/jsii-calc/go"
        },
        "java": {
          "maven": {
            "artifactId": "calculator-base-of-base",
            "groupId": "software.amazon.jsii.tests"
          },
          "package": "software.amazon.jsii.tests.calculator.baseofbase"
        },
        "js": {
          "npm": "@scope/jsii-calc-base-of-base"
        },
        "python": {
          "distName": "scope.jsii-calc-base-of-base",
          "module": "scope.jsii_calc_base_of_base"
        }
      }
    }
  },
  "description": "A simple calcuator library built on JSII.",
  "docs": {
    "deprecated": "Really just deprecated for shows...",
    "stability": "deprecated"
  },
  "homepage": "https://github.com/aws/jsii",
  "jsiiVersion": "0.0.0",
  "license": "Apache-2.0",
  "metadata": {
    "jsii": {
      "pacmak": {
        "hasDefaultInterfaces": true
      },
      "rosetta": {
        "strict": true
      }
    }
  },
  "name": "@scope/jsii-calc-lib",
  "repository": {
    "directory": "packages/@scope/jsii-calc-lib",
    "type": "git",
    "url": "https://github.com/aws/jsii.git"
  },
  "schema": "jsii/0.10.0",
  "submodules": {
    "@scope/jsii-calc-lib.submodule": {
      "locationInModule": {
        "filename": "lib/index.ts",
        "line": 125
      },
      "targets": {
        "dotnet": {
          "namespace": "Amazon.JSII.Tests.CustomSubmoduleName"
        },
        "go": {
          "packageName": "customsubmodulename"
        },
        "java": {
          "package": "software.amazon.jsii.tests.calculator.custom_submodule_name"
        },
        "python": {
          "module": "scope.jsii_calc_lib.custom_submodule_name"
        }
      }
    }
  },
  "targets": {
    "dotnet": {
      "namespace": "Amazon.JSII.Tests.CalculatorNamespace.LibNamespace",
      "packageId": "Amazon.JSII.Tests.CalculatorPackageId.LibPackageId",
      "versionSuffix": "-devpreview"
    },
    "go": {
      "moduleName": "github.com/aws/jsii/jsii-calc/go",
      "versionSuffix": "-devpreview"
    },
    "java": {
      "maven": {
        "artifactId": "calculator-lib",
        "groupId": "software.amazon.jsii.tests",
        "versionSuffix": ".DEVPREVIEW"
      },
      "package": "software.amazon.jsii.tests.calculator.lib"
    },
    "js": {
      "npm": "@scope/jsii-calc-lib"
    },
    "python": {
      "distName": "scope.jsii-calc-lib",
      "module": "scope.jsii_calc_lib"
    }
  },
  "types": {
    "@scope/jsii-calc-lib.BaseFor2647": {
      "assembly": "@scope/jsii-calc-lib",
      "docs": {
        "remarks": "The method `foo` has a parameter that uses a type\nfrom a dependent module. Since Go \"reimplments\" this method, it will also need\nto include an \"import\" statement for the calc-base module.",
        "see": "https://github.com/aws/jsii/issues/2647",
        "stability": "deprecated",
        "summary": "A base class for testing #2647."
      },
      "fqn": "@scope/jsii-calc-lib.BaseFor2647",
      "initializer": {
        "docs": {
          "stability": "deprecated"
        }
      },
      "kind": "class",
      "locationInModule": {
        "filename": "lib/index.ts",
        "line": 119
      },
      "methods": [
        {
          "docs": {
            "stability": "deprecated"
          },
          "locationInModule": {
            "filename": "lib/index.ts",
            "line": 120
          },
          "name": "foo",
          "parameters": [
            {
              "name": "obj",
              "type": {
                "fqn": "@scope/jsii-calc-base.IBaseInterface"
              }
            }
          ]
        }
      ],
      "name": "BaseFor2647"
    },
    "@scope/jsii-calc-lib.DiamondLeft": {
      "assembly": "@scope/jsii-calc-lib",
      "datatype": true,
      "docs": {
        "stability": "deprecated"
      },
      "fqn": "@scope/jsii-calc-lib.DiamondLeft",
      "kind": "interface",
      "locationInModule": {
        "filename": "lib/duplicate-inherited-prop.ts",
        "line": 13
      },
      "name": "DiamondLeft",
      "properties": [
        {
          "abstract": true,
          "docs": {
            "stability": "deprecated"
          },
          "immutable": true,
          "locationInModule": {
            "filename": "lib/duplicate-inherited-prop.ts",
            "line": 10
          },
          "name": "hoistedTop",
          "optional": true,
          "type": {
            "primitive": "string"
          }
        },
        {
          "abstract": true,
          "docs": {
            "stability": "deprecated"
          },
          "immutable": true,
          "locationInModule": {
            "filename": "lib/duplicate-inherited-prop.ts",
            "line": 14
          },
          "name": "left",
          "optional": true,
          "type": {
            "primitive": "number"
          }
        }
      ]
    },
    "@scope/jsii-calc-lib.DiamondRight": {
      "assembly": "@scope/jsii-calc-lib",
      "datatype": true,
      "docs": {
        "stability": "deprecated"
      },
      "fqn": "@scope/jsii-calc-lib.DiamondRight",
      "kind": "interface",
      "locationInModule": {
        "filename": "lib/duplicate-inherited-prop.ts",
        "line": 17
      },
      "name": "DiamondRight",
      "properties": [
        {
          "abstract": true,
          "docs": {
            "stability": "deprecated"
          },
          "immutable": true,
          "locationInModule": {
            "filename": "lib/duplicate-inherited-prop.ts",
            "line": 10
          },
          "name": "hoistedTop",
          "optional": true,
          "type": {
            "primitive": "string"
          }
        },
        {
          "abstract": true,
          "docs": {
            "stability": "deprecated"
          },
          "immutable": true,
          "locationInModule": {
            "filename": "lib/duplicate-inherited-prop.ts",
            "line": 18
          },
          "name": "right",
          "optional": true,
          "type": {
            "primitive": "boolean"
          }
        }
      ]
    },
    "@scope/jsii-calc-lib.EnumFromScopedModule": {
      "assembly": "@scope/jsii-calc-lib",
      "docs": {
        "remarks": "See awslabs/jsii#138",
        "stability": "deprecated",
        "summary": "Check that enums from \\@scoped packages can be references."
      },
      "fqn": "@scope/jsii-calc-lib.EnumFromScopedModule",
      "kind": "enum",
      "locationInModule": {
        "filename": "lib/index.ts",
        "line": 97
      },
      "members": [
        {
          "docs": {
            "stability": "deprecated"
          },
          "name": "VALUE1"
        },
        {
          "docs": {
            "stability": "deprecated"
          },
          "name": "VALUE2"
        }
      ],
      "name": "EnumFromScopedModule"
    },
    "@scope/jsii-calc-lib.IDoublable": {
      "assembly": "@scope/jsii-calc-lib",
      "docs": {
        "stability": "deprecated",
        "summary": "The general contract for a concrete number."
      },
      "fqn": "@scope/jsii-calc-lib.IDoublable",
      "kind": "interface",
      "locationInModule": {
        "filename": "lib/index.ts",
        "line": 23
      },
      "name": "IDoublable",
      "properties": [
        {
          "abstract": true,
          "docs": {
            "stability": "deprecated"
          },
          "immutable": true,
          "locationInModule": {
            "filename": "lib/index.ts",
            "line": 24
          },
          "name": "doubleValue",
          "type": {
            "primitive": "number"
          }
        }
      ]
    },
    "@scope/jsii-calc-lib.IFriendly": {
      "assembly": "@scope/jsii-calc-lib",
      "docs": {
        "remarks": "These classes can be greeted with\na \"hello\" or \"goodbye\" blessing and they will respond back in a fun and friendly manner.",
        "stability": "deprecated",
        "summary": "Applies to classes that are considered friendly."
      },
      "fqn": "@scope/jsii-calc-lib.IFriendly",
      "kind": "interface",
      "locationInModule": {
        "filename": "lib/index.ts",
        "line": 58
      },
      "methods": [
        {
          "abstract": true,
          "docs": {
            "stability": "deprecated",
            "summary": "Say hello!"
          },
          "locationInModule": {
            "filename": "lib/index.ts",
            "line": 62
          },
          "name": "hello",
          "returns": {
            "type": {
              "primitive": "string"
            }
          }
        }
      ],
      "name": "IFriendly"
    },
    "@scope/jsii-calc-lib.IThreeLevelsInterface": {
      "assembly": "@scope/jsii-calc-lib",
      "docs": {
        "remarks": "Their presence validates that .NET/Java/jsii-reflect can track all fields\nfar enough up the tree.",
        "stability": "deprecated",
        "summary": "Interface that inherits from packages 2 levels up the tree."
      },
      "fqn": "@scope/jsii-calc-lib.IThreeLevelsInterface",
      "interfaces": [
        "@scope/jsii-calc-base.IBaseInterface"
      ],
      "kind": "interface",
      "locationInModule": {
        "filename": "lib/index.ts",
        "line": 108
      },
      "methods": [
        {
          "abstract": true,
          "docs": {
            "stability": "deprecated"
          },
          "locationInModule": {
            "filename": "lib/index.ts",
            "line": 109
          },
          "name": "baz"
        }
      ],
      "name": "IThreeLevelsInterface"
    },
    "@scope/jsii-calc-lib.MyFirstStruct": {
      "assembly": "@scope/jsii-calc-lib",
      "datatype": true,
      "docs": {
        "stability": "deprecated",
        "summary": "This is the first struct we have created in jsii."
      },
      "fqn": "@scope/jsii-calc-lib.MyFirstStruct",
      "kind": "interface",
      "locationInModule": {
        "filename": "lib/index.ts",
        "line": 68
      },
      "name": "MyFirstStruct",
      "properties": [
        {
          "abstract": true,
          "docs": {
            "stability": "deprecated",
            "summary": "An awesome number value."
          },
          "immutable": true,
          "locationInModule": {
            "filename": "lib/index.ts",
            "line": 77
          },
          "name": "anumber",
          "type": {
            "primitive": "number"
          }
        },
        {
          "abstract": true,
          "docs": {
            "stability": "deprecated",
            "summary": "A string value."
          },
          "immutable": true,
          "locationInModule": {
            "filename": "lib/index.ts",
            "line": 72
          },
          "name": "astring",
          "type": {
            "primitive": "string"
          }
        },
        {
          "abstract": true,
          "docs": {
            "stability": "deprecated"
          },
          "immutable": true,
          "locationInModule": {
            "filename": "lib/index.ts",
            "line": 78
          },
          "name": "firstOptional",
          "optional": true,
          "type": {
            "collection": {
              "elementtype": {
                "primitive": "string"
              },
              "kind": "array"
            }
          }
        }
      ]
    },
    "@scope/jsii-calc-lib.Number": {
      "assembly": "@scope/jsii-calc-lib",
      "base": "@scope/jsii-calc-lib.NumericValue",
      "docs": {
        "stability": "deprecated",
        "summary": "Represents a concrete number."
      },
      "fqn": "@scope/jsii-calc-lib.Number",
      "initializer": {
        "docs": {
          "stability": "deprecated",
          "summary": "Creates a Number object."
        },
        "locationInModule": {
          "filename": "lib/index.ts",
          "line": 35
        },
        "parameters": [
          {
            "docs": {
              "summary": "The number."
            },
            "name": "value",
            "type": {
              "primitive": "number"
            }
          }
        ]
      },
      "interfaces": [
        "@scope/jsii-calc-lib.IDoublable"
      ],
      "kind": "class",
      "locationInModule": {
        "filename": "lib/index.ts",
        "line": 30
      },
      "name": "Number",
      "properties": [
        {
          "docs": {
            "stability": "deprecated",
            "summary": "The number multiplied by 2."
          },
          "immutable": true,
          "locationInModule": {
            "filename": "lib/index.ts",
            "line": 42
          },
          "name": "doubleValue",
          "overrides": "@scope/jsii-calc-lib.IDoublable",
          "type": {
            "primitive": "number"
          }
        },
        {
          "docs": {
            "stability": "deprecated",
            "summary": "The number."
          },
          "immutable": true,
          "locationInModule": {
            "filename": "lib/index.ts",
            "line": 35
          },
          "name": "value",
          "overrides": "@scope/jsii-calc-lib.NumericValue",
          "type": {
            "primitive": "number"
          }
        }
      ]
    },
    "@scope/jsii-calc-lib.NumericValue": {
      "abstract": true,
      "assembly": "@scope/jsii-calc-lib",
      "base": "@scope/jsii-calc-base.Base",
      "docs": {
        "stability": "deprecated",
        "summary": "Abstract class which represents a numeric value."
      },
      "fqn": "@scope/jsii-calc-lib.NumericValue",
      "initializer": {},
      "kind": "class",
      "locationInModule": {
        "filename": "lib/index.ts",
        "line": 6
      },
      "methods": [
        {
          "docs": {
            "stability": "deprecated",
            "summary": "String representation of the value."
          },
          "locationInModule": {
            "filename": "lib/index.ts",
            "line": 15
          },
          "name": "toString",
          "returns": {
            "type": {
              "primitive": "string"
            }
          }
        }
      ],
      "name": "NumericValue",
      "properties": [
        {
          "abstract": true,
          "docs": {
            "stability": "deprecated",
            "summary": "The value."
          },
          "immutable": true,
          "locationInModule": {
            "filename": "lib/index.ts",
            "line": 10
          },
          "name": "value",
          "type": {
            "primitive": "number"
          }
        }
      ]
    },
    "@scope/jsii-calc-lib.Operation": {
      "abstract": true,
      "assembly": "@scope/jsii-calc-lib",
      "base": "@scope/jsii-calc-lib.NumericValue",
      "docs": {
        "stability": "deprecated",
        "summary": "Represents an operation on values."
      },
      "fqn": "@scope/jsii-calc-lib.Operation",
      "initializer": {},
      "kind": "class",
      "locationInModule": {
        "filename": "lib/index.ts",
        "line": 50
      },
      "methods": [
        {
          "abstract": true,
          "docs": {
            "stability": "deprecated",
            "summary": "String representation of the value."
          },
          "locationInModule": {
            "filename": "lib/index.ts",
            "line": 51
          },
          "name": "toString",
          "overrides": "@scope/jsii-calc-lib.NumericValue",
          "returns": {
            "type": {
              "primitive": "string"
            }
          }
        }
      ],
      "name": "Operation"
    },
    "@scope/jsii-calc-lib.StructWithOnlyOptionals": {
      "assembly": "@scope/jsii-calc-lib",
      "datatype": true,
      "docs": {
        "stability": "deprecated",
        "summary": "This is a struct with only optional properties."
      },
      "fqn": "@scope/jsii-calc-lib.StructWithOnlyOptionals",
      "kind": "interface",
      "locationInModule": {
        "filename": "lib/index.ts",
        "line": 84
      },
      "name": "StructWithOnlyOptionals",
      "properties": [
        {
          "abstract": true,
          "docs": {
            "stability": "deprecated",
            "summary": "The first optional!"
          },
          "immutable": true,
          "locationInModule": {
            "filename": "lib/index.ts",
            "line": 88
          },
          "name": "optional1",
          "optional": true,
          "type": {
            "primitive": "string"
          }
        },
        {
          "abstract": true,
          "docs": {
            "stability": "deprecated"
          },
          "immutable": true,
          "locationInModule": {
            "filename": "lib/index.ts",
            "line": 89
          },
          "name": "optional2",
          "optional": true,
          "type": {
            "primitive": "number"
          }
        },
        {
          "abstract": true,
          "docs": {
            "stability": "deprecated"
          },
          "immutable": true,
          "locationInModule": {
            "filename": "lib/index.ts",
            "line": 90
          },
          "name": "optional3",
          "optional": true,
          "type": {
            "primitive": "boolean"
          }
        }
      ]
    },
    "@scope/jsii-calc-lib.submodule.IReflectable": {
      "assembly": "@scope/jsii-calc-lib",
      "docs": {
        "stability": "deprecated"
      },
      "fqn": "@scope/jsii-calc-lib.submodule.IReflectable",
      "kind": "interface",
      "locationInModule": {
        "filename": "lib/submodule/index.ts",
        "line": 1
      },
      "name": "IReflectable",
      "namespace": "submodule",
      "properties": [
        {
          "abstract": true,
          "docs": {
            "stability": "deprecated"
          },
          "immutable": true,
          "locationInModule": {
            "filename": "lib/submodule/index.ts",
            "line": 2
          },
          "name": "entries",
          "type": {
            "collection": {
              "elementtype": {
                "fqn": "@scope/jsii-calc-lib.submodule.ReflectableEntry"
              },
              "kind": "array"
            }
          }
        }
      ]
    },
    "@scope/jsii-calc-lib.submodule.NestingClass": {
      "assembly": "@scope/jsii-calc-lib",
      "docs": {
        "stability": "deprecated",
        "summary": "This class is here to show we can use nested classes across module boundaries."
      },
      "fqn": "@scope/jsii-calc-lib.submodule.NestingClass",
      "kind": "class",
      "locationInModule": {
        "filename": "lib/submodule/index.ts",
        "line": 22
      },
      "name": "NestingClass",
      "namespace": "submodule"
    },
    "@scope/jsii-calc-lib.submodule.NestingClass.NestedClass": {
      "assembly": "@scope/jsii-calc-lib",
      "docs": {
        "stability": "deprecated",
        "summary": "This class is here to show we can use nested classes across module boundaries."
      },
      "fqn": "@scope/jsii-calc-lib.submodule.NestingClass.NestedClass",
      "initializer": {
        "docs": {
          "stability": "deprecated"
        }
      },
      "kind": "class",
      "locationInModule": {
        "filename": "lib/submodule/index.ts",
        "line": 30
      },
      "name": "NestedClass",
      "namespace": "submodule.NestingClass",
      "properties": [
        {
          "docs": {
            "stability": "deprecated"
          },
          "immutable": true,
          "locationInModule": {
            "filename": "lib/submodule/index.ts",
            "line": 31
          },
          "name": "property",
          "type": {
            "primitive": "string"
          }
        }
      ]
    },
    "@scope/jsii-calc-lib.submodule.NestingClass.NestedStruct": {
      "assembly": "@scope/jsii-calc-lib",
      "datatype": true,
      "docs": {
        "remarks": "Normal.",
        "stability": "deprecated",
        "summary": "This is a struct, nested within a class."
      },
      "fqn": "@scope/jsii-calc-lib.submodule.NestingClass.NestedStruct",
      "kind": "interface",
      "locationInModule": {
        "filename": "lib/submodule/index.ts",
        "line": 37
      },
      "name": "NestedStruct",
      "namespace": "submodule.NestingClass",
      "properties": [
        {
          "abstract": true,
          "docs": {
            "stability": "deprecated"
          },
          "immutable": true,
          "locationInModule": {
            "filename": "lib/submodule/index.ts",
            "line": 38
          },
          "name": "name",
          "type": {
            "primitive": "string"
          }
        }
      ]
    },
    "@scope/jsii-calc-lib.submodule.ReflectableEntry": {
      "assembly": "@scope/jsii-calc-lib",
      "datatype": true,
      "docs": {
        "stability": "deprecated"
      },
      "fqn": "@scope/jsii-calc-lib.submodule.ReflectableEntry",
      "kind": "interface",
      "locationInModule": {
        "filename": "lib/submodule/index.ts",
        "line": 5
      },
      "name": "ReflectableEntry",
      "namespace": "submodule",
      "properties": [
        {
          "abstract": true,
          "docs": {
            "stability": "deprecated"
          },
          "immutable": true,
          "locationInModule": {
            "filename": "lib/submodule/index.ts",
            "line": 6
          },
          "name": "key",
          "type": {
            "primitive": "string"
          }
        },
        {
          "abstract": true,
          "docs": {
            "stability": "deprecated"
          },
          "immutable": true,
          "locationInModule": {
            "filename": "lib/submodule/index.ts",
            "line": 7
          },
          "name": "value",
          "type": {
            "primitive": "any"
          }
        }
      ]
    },
    "@scope/jsii-calc-lib.submodule.Reflector": {
      "assembly": "@scope/jsii-calc-lib",
      "docs": {
        "stability": "deprecated"
      },
      "fqn": "@scope/jsii-calc-lib.submodule.Reflector",
      "initializer": {
        "docs": {
          "stability": "deprecated"
        }
      },
      "kind": "class",
      "locationInModule": {
        "filename": "lib/submodule/index.ts",
        "line": 10
      },
      "methods": [
        {
          "docs": {
            "stability": "deprecated"
          },
          "locationInModule": {
            "filename": "lib/submodule/index.ts",
            "line": 11
          },
          "name": "asMap",
          "parameters": [
            {
              "name": "reflectable",
              "type": {
                "fqn": "@scope/jsii-calc-lib.submodule.IReflectable"
              }
            }
          ],
          "returns": {
            "type": {
              "collection": {
                "elementtype": {
                  "primitive": "any"
                },
                "kind": "map"
              }
            }
          }
        }
      ],
      "name": "Reflector",
      "namespace": "submodule"
    }
  },
  "version": "0.0.0",
<<<<<<< HEAD
  "fingerprint": "pW043fHp8icTWympphJfAKrI/5PT2F1nZyyNNyEmTjM="
=======
  "fingerprint": "6We+OU9YxfTRfwXErreAyzcH2dVH29FgV8eiBRjowAY="
>>>>>>> 95621082
}<|MERGE_RESOLUTION|>--- conflicted
+++ resolved
@@ -918,9 +918,5 @@
     }
   },
   "version": "0.0.0",
-<<<<<<< HEAD
   "fingerprint": "pW043fHp8icTWympphJfAKrI/5PT2F1nZyyNNyEmTjM="
-=======
-  "fingerprint": "6We+OU9YxfTRfwXErreAyzcH2dVH29FgV8eiBRjowAY="
->>>>>>> 95621082
 }