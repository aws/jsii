--- conflicted
+++ resolved
@@ -39,11 +39,7 @@
     "@scope/jsii-calc-base-of-base": "^2.1.1"
   },
   "devDependencies": {
-<<<<<<< HEAD
     "@types/node": "^12.20.19",
-=======
-    "@types/node": "^10.17.60",
->>>>>>> 52123f77
     "jsii": "^0.0.0",
     "jsii-build-tools": "^0.0.0",
     "jsii-rosetta": "^0.0.0",
