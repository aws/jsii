{
  "name": "jsii-build-tools",
<<<<<<< HEAD
  "version": "0.16.0",
=======
  "version": "0.17.0",
  "description": "Internal repository-level tools",
>>>>>>> 7d5d104d
  "private": true,
  "description": "Internal repository-level tools",
  "license": "Apache-2.0",
  "author": {
    "name": "Amazon Web Services",
    "url": "https://aws.amazon.com"
  },
  "homepage": "https://github.com/aws/jsii",
  "bugs": {
    "url": "https://github.com/aws/jsii/issues"
  },
  "repository": {
    "type": "git",
    "url": "https://github.com/aws/jsii.git",
    "directory": "packages/jsii-build-tools"
  },
  "engines": {
    "node": ">=10.3.0"
  },
  "bin": {
    "diff-test": "bin/diff-test",
    "package-js": "bin/package-js",
    "package-java": "bin/package-java",
    "package-dotnet": "bin/package-dotnet",
    "package-ruby": "bin/package-ruby",
    "package-python": "bin/package-python"
  },
  "scripts": {
    "build": "chmod +x bin/*"
  }
}<|MERGE_RESOLUTION|>--- conflicted
+++ resolved
@@ -1,11 +1,6 @@
 {
   "name": "jsii-build-tools",
-<<<<<<< HEAD
-  "version": "0.16.0",
-=======
   "version": "0.17.0",
-  "description": "Internal repository-level tools",
->>>>>>> 7d5d104d
   "private": true,
   "description": "Internal repository-level tools",
   "license": "Apache-2.0",
@@ -23,7 +18,7 @@
     "directory": "packages/jsii-build-tools"
   },
   "engines": {
-    "node": ">=10.3.0"
+    "node": ">= 10.3.0"
   },
   "bin": {
     "diff-test": "bin/diff-test",
