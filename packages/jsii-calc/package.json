{
  "name": "jsii-calc",
  "version": "0.20.8",
  "private": true,
  "description": "A simple calcuator built on JSII.",
  "stability": "experimental",
  "license": "Apache-2.0",
  "author": {
    "name": "Amazon Web Services",
    "url": "https://aws.amazon.com",
    "organization": true
  },
  "homepage": "https://github.com/aws/jsii",
  "bugs": {
    "url": "https://github.com/aws/jsii/issues"
  },
  "repository": {
    "type": "git",
    "url": "https://github.com/aws/jsii.git",
    "directory": "packages/jsii-calc"
  },
  "engines": {
    "node": ">= 10.3.0"
  },
  "main": "lib/index.js",
  "types": "lib/index.d.ts",
  "scripts": {
    "build": "jsii && jsii-rosetta --compile",
    "watch": "jsii -w",
    "test": "node test/test.calc.js && diff-test test/assembly.jsii .jsii",
    "test:update": "npm run build && UPDATE_DIFF=1 npm run test"
  },
  "dependencies": {
<<<<<<< HEAD
    "@scope/jsii-calc-base": "^0.20.8",
    "@scope/jsii-calc-base-of-base": "^0.20.8",
    "@scope/jsii-calc-lib": "^0.20.8",
    "jsii-calc-bundled": "file:../@fixtures/jsii-calc-bundled"
=======
    "@fixtures/jsii-calc-bundled": "file:../@fixtures/jsii-calc-bundled",
    "@scope/jsii-calc-base": "^0.20.8",
    "@scope/jsii-calc-base-of-base": "^0.20.8",
    "@scope/jsii-calc-lib": "^0.20.8"
>>>>>>> 958fbab4
  },
  "peerDependencies": {
    "@scope/jsii-calc-base": "^0.20.8",
    "@scope/jsii-calc-base-of-base": "^0.20.8",
    "@scope/jsii-calc-lib": "^0.20.8"
  },
  "devDependencies": {
    "@types/node": "^10.17.6",
    "jsii": "^0.20.8",
    "jsii-build-tools": "^0.20.8",
    "jsii-rosetta": "^0.20.8"
  },
  "jsii": {
    "outdir": "dist",
    "targets": {
      "java": {
        "package": "software.amazon.jsii.tests.calculator",
        "maven": {
          "groupId": "software.amazon.jsii.tests",
          "artifactId": "calculator"
        }
      },
      "dotnet": {
        "namespace": "Amazon.JSII.Tests.CalculatorNamespace",
        "packageId": "Amazon.JSII.Tests.CalculatorPackageId",
        "iconUrl": "https://sdk-for-net.amazonwebservices.com/images/AWSLogo128x128.png"
      },
      "python": {
        "distName": "jsii-calc",
        "module": "jsii_calc"
      }
    },
    "metadata": {
      "jsii:boolean": true,
      "jsii:number": 1337,
      "jsii:object": {
        "string": "yes!"
      }
    },
    "versionFormat": "short"
  },
  "bundledDependencies": [
    "@fixtures/jsii-calc-bundled"
  ],
  "contributors": [
    {
      "name": "Elad Ben-Israel",
      "url": "https://github.com/eladb",
      "roles": [
        "maintainer"
      ]
    },
    {
      "name": "Rico Huijbers",
      "url": "https://github.com/rix0rrr",
      "roles": [
        "maintainer"
      ]
    },
    {
      "name": "Romain Marcadier-Muller",
      "url": "https://github.com/RomainMuller",
      "roles": [
        "maintainer"
      ]
    }
  ]
}<|MERGE_RESOLUTION|>--- conflicted
+++ resolved
@@ -31,17 +31,10 @@
     "test:update": "npm run build && UPDATE_DIFF=1 npm run test"
   },
   "dependencies": {
-<<<<<<< HEAD
-    "@scope/jsii-calc-base": "^0.20.8",
-    "@scope/jsii-calc-base-of-base": "^0.20.8",
-    "@scope/jsii-calc-lib": "^0.20.8",
-    "jsii-calc-bundled": "file:../@fixtures/jsii-calc-bundled"
-=======
     "@fixtures/jsii-calc-bundled": "file:../@fixtures/jsii-calc-bundled",
     "@scope/jsii-calc-base": "^0.20.8",
     "@scope/jsii-calc-base-of-base": "^0.20.8",
     "@scope/jsii-calc-lib": "^0.20.8"
->>>>>>> 958fbab4
   },
   "peerDependencies": {
     "@scope/jsii-calc-base": "^0.20.8",
