{
  "name": "jsii-calc",
  "version": "3.20.120",
  "private": true,
  "description": "A simple calcuator built on JSII.",
  "stability": "stable",
  "license": "Apache-2.0",
  "author": {
    "name": "Amazon Web Services",
    "url": "https://aws.amazon.com",
    "organization": true
  },
  "homepage": "https://github.com/aws/jsii",
  "bugs": {
    "url": "https://github.com/aws/jsii/issues"
  },
  "bin": {
    "calc": "bin/run"
  },
  "repository": {
    "type": "git",
    "url": "https://github.com/aws/jsii.git",
    "directory": "packages/jsii-calc"
  },
  "keywords": [
    "aws",
    "jsii",
    "test"
  ],
  "engines": {
    "node": ">= 12.7.0"
  },
  "main": "lib/index.js",
  "types": "lib/index.d.ts",
  "scripts": {
    "build": "jsii --project-references --silence-warnings reserved-word && npm run lint && jsii-rosetta --compile",
    "watch": "jsii --project-references -w",
    "lint": "eslint . --ext .js,.ts --ignore-path=.gitignore",
    "lint:fix": "yarn lint --fix",
    "test": "(ls test/test.*.js | xargs -n1 node) && diff-test test/assembly.jsii .jsii",
    "test:update": "npm run build && UPDATE_DIFF=1 npm run test",
    "update": "./update-all.sh"
  },
  "dependencies": {
    "@fixtures/jsii-calc-bundled": "file:../@fixtures/jsii-calc-bundled",
    "@scope/jsii-calc-base": "^0.0.0",
    "@scope/jsii-calc-lib": "^0.0.0"
  },
  "peerDependencies": {
    "@scope/jsii-calc-base": "^0.0.0",
    "@scope/jsii-calc-lib": "^0.0.0"
  },
  "devDependencies": {
<<<<<<< HEAD
    "@types/node": "^12.20.19",
    "eslint": "^7.26.0",
=======
    "@types/node": "^10.17.60",
    "eslint": "^7.32.0",
>>>>>>> 52123f77
    "jsii": "^0.0.0",
    "jsii-build-tools": "^0.0.0",
    "jsii-rosetta": "^0.0.0",
    "prettier": "^2.3.2"
  },
  "jsii": {
    "outdir": "dist",
    "targets": {
      "go": {
        "moduleName": "github.com/aws/jsii/jsii-calc/go"
      },
      "java": {
        "package": "software.amazon.jsii.tests.calculator",
        "maven": {
          "groupId": "software.amazon.jsii.tests",
          "artifactId": "calculator"
        }
      },
      "dotnet": {
        "namespace": "Amazon.JSII.Tests.CalculatorNamespace",
        "packageId": "Amazon.JSII.Tests.CalculatorPackageId",
        "iconUrl": "https://sdk-for-net.amazonwebservices.com/images/AWSLogo128x128.png"
      },
      "python": {
        "distName": "jsii-calc",
        "module": "jsii_calc",
        "classifiers": [
          "Test :: Classifier :: Is Dummy"
        ]
      }
    },
    "metadata": {
      "jsii:boolean": true,
      "jsii:number": 1337,
      "jsii:object": {
        "string": "yes!"
      },
      "jsii": {
        "rosetta": {
          "strict": true
        }
      }
    },
    "versionFormat": "short"
  },
  "bundledDependencies": [
    "@fixtures/jsii-calc-bundled"
  ],
  "contributors": [
    {
      "name": "Elad Ben-Israel",
      "url": "https://github.com/eladb",
      "roles": [
        "maintainer"
      ]
    },
    {
      "name": "Rico Huijbers",
      "url": "https://github.com/rix0rrr",
      "roles": [
        "maintainer"
      ]
    },
    {
      "name": "Romain Marcadier-Muller",
      "url": "https://github.com/RomainMuller",
      "roles": [
        "maintainer"
      ]
    }
  ]
}<|MERGE_RESOLUTION|>--- conflicted
+++ resolved
@@ -51,13 +51,8 @@
     "@scope/jsii-calc-lib": "^0.0.0"
   },
   "devDependencies": {
-<<<<<<< HEAD
     "@types/node": "^12.20.19",
-    "eslint": "^7.26.0",
-=======
-    "@types/node": "^10.17.60",
     "eslint": "^7.32.0",
->>>>>>> 52123f77
     "jsii": "^0.0.0",
     "jsii-build-tools": "^0.0.0",
     "jsii-rosetta": "^0.0.0",
