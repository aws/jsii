--- conflicted
+++ resolved
@@ -33,15 +33,9 @@
     "jsii-calc-bundled"
   ],
   "dependencies": {
-<<<<<<< HEAD
-    "@scope/jsii-calc-base": "^0.7.0",
-    "jsii-calc-bundled": "^0.7.0",
-    "@scope/jsii-calc-lib": "^0.7.0"
-=======
     "@scope/jsii-calc-base": "^0.7.1",
     "@scope/jsii-calc-lib": "^0.7.1",
     "jsii-calc-bundled": "^0.7.1"
->>>>>>> 8b7682c2
   },
   "devDependencies": {
     "@types/node": "^9.6.18",
