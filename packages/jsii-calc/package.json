--- conflicted
+++ resolved
@@ -1,10 +1,6 @@
 {
   "name": "jsii-calc",
-<<<<<<< HEAD
-  "version": "0.20.3",
-=======
   "version": "0.20.4",
->>>>>>> 96d89e1c
   "private": true,
   "description": "A simple calcuator built on JSII.",
   "stability": "experimental",
@@ -35,21 +31,6 @@
     "test:update": "npm run build && UPDATE_DIFF=1 npm run test"
   },
   "dependencies": {
-<<<<<<< HEAD
-    "@scope/jsii-calc-base": "^0.20.3",
-    "@scope/jsii-calc-base-of-base": "^0.20.3",
-    "@scope/jsii-calc-lib": "^0.20.3",
-    "jsii-calc-bundled": "file:../@fixtures/jsii-calc-bundled"
-  },
-  "peerDependencies": {
-    "@scope/jsii-calc-base": "^0.20.3",
-    "@scope/jsii-calc-base-of-base": "^0.20.3",
-    "@scope/jsii-calc-lib": "^0.20.3"
-  },
-  "devDependencies": {
-    "jsii": "^0.20.3",
-    "jsii-build-tools": "^0.20.3"
-=======
     "@scope/jsii-calc-base": "^0.20.4",
     "@scope/jsii-calc-base-of-base": "^0.20.4",
     "@scope/jsii-calc-lib": "^0.20.4",
@@ -63,7 +44,6 @@
   "devDependencies": {
     "jsii": "^0.20.4",
     "jsii-build-tools": "^0.20.4"
->>>>>>> 96d89e1c
   },
   "jsii": {
     "outdir": "dist",
