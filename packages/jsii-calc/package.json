--- conflicted
+++ resolved
@@ -12,13 +12,8 @@
     }
   },
   "scripts": {
-<<<<<<< HEAD
-    "prepare": "jsii",
+    "build": "jsii",
     "test": "node test/test.calc.js && diff-test test/assembly.jsii .jsii"
-=======
-    "build": "jsii",
-    "test": "node test/test.calc.js && diff-test test/assembly.jsii dist/assembly.jsii"
->>>>>>> a5a92701
   },
   "bundledDependencies": [
     "jsii-calc-bundled"
