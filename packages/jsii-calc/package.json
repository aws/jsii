{
  "name": "jsii-calc",
  "version": "0.20.2",
  "private": true,
  "description": "A simple calcuator built on JSII.",
  "stability": "experimental",
  "license": "Apache-2.0",
  "author": {
    "name": "Amazon Web Services",
    "url": "https://aws.amazon.com",
    "organization": true
  },
  "homepage": "https://github.com/aws/jsii",
  "bugs": {
    "url": "https://github.com/aws/jsii/issues"
  },
  "repository": {
    "type": "git",
    "url": "https://github.com/aws/jsii.git",
    "directory": "packages/jsii-calc"
  },
  "engines": {
    "node": ">= 10.3.0"
  },
  "main": "lib/index.js",
  "types": "lib/index.d.ts",
  "scripts": {
    "build": "jsii && jsii-rosetta --compile",
    "watch": "jsii -w",
    "test": "node test/test.calc.js && diff-test test/assembly.jsii .jsii",
    "test:update": "npm run build && UPDATE_DIFF=1 npm run test"
  },
  "dependencies": {
    "@scope/jsii-calc-base": "^0.20.2",
    "@scope/jsii-calc-base-of-base": "^0.20.2",
    "@scope/jsii-calc-lib": "^0.20.2",
    "jsii-calc-bundled": "file:../@fixtures/jsii-calc-bundled"
  },
  "peerDependencies": {
    "@scope/jsii-calc-base": "^0.20.2",
    "@scope/jsii-calc-base-of-base": "^0.20.2",
    "@scope/jsii-calc-lib": "^0.20.2"
  },
  "devDependencies": {
<<<<<<< HEAD
    "jsii": "^0.20.0",
    "jsii-rosetta": "^0.20.0",
    "jsii-build-tools": "^0.20.0"
=======
    "jsii": "^0.20.2",
    "jsii-build-tools": "^0.20.2"
>>>>>>> 84fd8bbc
  },
  "jsii": {
    "outdir": "dist",
    "targets": {
      "java": {
        "package": "software.amazon.jsii.tests.calculator",
        "maven": {
          "groupId": "software.amazon.jsii.tests",
          "artifactId": "calculator"
        }
      },
      "dotnet": {
        "namespace": "Amazon.JSII.Tests.CalculatorNamespace",
        "packageId": "Amazon.JSII.Tests.CalculatorPackageId",
        "iconUrl": "https://sdk-for-net.amazonwebservices.com/images/AWSLogo128x128.png"
      },
      "python": {
        "distName": "jsii-calc",
        "module": "jsii_calc"
      }
    },
    "metadata": {
      "jsii:boolean": true,
      "jsii:number": 1337,
      "jsii:object": {
        "string": "yes!"
      }
    },
    "versionFormat": "short"
  },
  "bundledDependencies": [
    "jsii-calc-bundled"
  ],
  "contributors": [
    {
      "name": "Elad Ben-Israel",
      "url": "https://github.com/eladb",
      "roles": [
        "maintainer"
      ]
    },
    {
      "name": "Rico Huijbers",
      "url": "https://github.com/rix0rrr",
      "roles": [
        "maintainer"
      ]
    },
    {
      "name": "Romain Marcadier-Muller",
      "url": "https://github.com/RomainMuller",
      "roles": [
        "maintainer"
      ]
    }
  ]
}<|MERGE_RESOLUTION|>--- conflicted
+++ resolved
@@ -42,14 +42,9 @@
     "@scope/jsii-calc-lib": "^0.20.2"
   },
   "devDependencies": {
-<<<<<<< HEAD
-    "jsii": "^0.20.0",
-    "jsii-rosetta": "^0.20.0",
-    "jsii-build-tools": "^0.20.0"
-=======
     "jsii": "^0.20.2",
+    "jsii-rosetta": "^0.20.2",
     "jsii-build-tools": "^0.20.2"
->>>>>>> 84fd8bbc
   },
   "jsii": {
     "outdir": "dist",
