{
  "author": {
    "name": "Amazon Web Services",
    "organization": true,
    "roles": [
      "author"
    ],
    "url": "https://aws.amazon.com"
  },
  "bundled": {
    "@fixtures/jsii-calc-bundled": "^0.19.0"
  },
  "contributors": [
    {
      "name": "Elad Ben-Israel",
      "roles": [
        "maintainer"
      ],
      "url": "https://github.com/eladb"
    },
    {
      "name": "Rico Huijbers",
      "roles": [
        "maintainer"
      ],
      "url": "https://github.com/rix0rrr"
    },
    {
      "name": "Romain Marcadier-Muller",
      "roles": [
        "maintainer"
      ],
      "url": "https://github.com/RomainMuller"
    }
  ],
  "dependencies": {
    "@scope/jsii-calc-base": "^0.0.0",
    "@scope/jsii-calc-base-of-base": "^0.0.0",
    "@scope/jsii-calc-lib": "^0.0.0"
  },
  "dependencyClosure": {
    "@scope/jsii-calc-base": {
      "targets": {
        "dotnet": {
          "namespace": "Amazon.JSII.Tests.CalculatorNamespace.BaseNamespace",
          "packageId": "Amazon.JSII.Tests.CalculatorPackageId.BasePackageId"
        },
        "java": {
          "maven": {
            "artifactId": "calculator-base",
            "groupId": "software.amazon.jsii.tests"
          },
          "package": "software.amazon.jsii.tests.calculator.base"
        },
        "js": {
          "npm": "@scope/jsii-calc-base"
        },
        "python": {
          "distName": "scope.jsii-calc-base",
          "module": "scope.jsii_calc_base"
        }
      }
    },
    "@scope/jsii-calc-base-of-base": {
      "targets": {
        "dotnet": {
          "namespace": "Amazon.JSII.Tests.CalculatorNamespace.BaseOfBaseNamespace",
          "packageId": "Amazon.JSII.Tests.CalculatorPackageId.BaseOfBasePackageId"
        },
        "java": {
          "maven": {
            "artifactId": "calculator-base-of-base",
            "groupId": "software.amazon.jsii.tests"
          },
          "package": "software.amazon.jsii.tests.calculator.baseofbase"
        },
        "js": {
          "npm": "@scope/jsii-calc-base-of-base"
        },
        "python": {
          "distName": "scope.jsii-calc-base-of-base",
          "module": "scope.jsii_calc_base_of_base"
        }
      }
    },
    "@scope/jsii-calc-lib": {
      "submodules": {
<<<<<<< HEAD
        "@scope/jsii-calc-lib.submodule": {}
=======
        "@scope/jsii-calc-lib.submodule": {
          "locationInModule": {
            "filename": "lib/index.ts",
            "line": 112
          }
        }
>>>>>>> 55489ac3
      },
      "targets": {
        "dotnet": {
          "namespace": "Amazon.JSII.Tests.CalculatorNamespace.LibNamespace",
          "packageId": "Amazon.JSII.Tests.CalculatorPackageId.LibPackageId",
          "versionSuffix": "-devpreview"
        },
        "java": {
          "maven": {
            "artifactId": "calculator-lib",
            "groupId": "software.amazon.jsii.tests",
            "versionSuffix": ".DEVPREVIEW"
          },
          "package": "software.amazon.jsii.tests.calculator.lib"
        },
        "js": {
          "npm": "@scope/jsii-calc-lib"
        },
        "python": {
          "distName": "scope.jsii-calc-lib",
          "module": "scope.jsii_calc_lib"
        }
      }
    }
  },
  "description": "A simple calcuator built on JSII.",
  "docs": {
    "stability": "experimental"
  },
  "homepage": "https://github.com/aws/jsii",
  "jsiiVersion": "0.0.0",
  "keywords": [
    "aws",
    "jsii",
    "test"
  ],
  "license": "Apache-2.0",
  "metadata": {
    "jsii:boolean": true,
    "jsii:number": 1337,
    "jsii:object": {
      "string": "yes!"
    }
  },
  "name": "jsii-calc",
  "readme": {
    "markdown": "# jsii Calculator\n\nThis library is used to demonstrate and test the features of JSII\n\n## How to use running sum API:\n\nFirst, create a calculator:\n\n```ts\nconst calculator = new calc.Calculator();\n```\n\nThen call some operations:\n\n\n```ts fixture=with-calculator\ncalculator.add(10);\n```\n\n## Code Samples\n\n```ts\n/* This is totes a magic comment in here, just you wait! */\nconst foo = 'bar';\n```\n"
  },
  "repository": {
    "directory": "packages/jsii-calc",
    "type": "git",
    "url": "https://github.com/aws/jsii.git"
  },
  "schema": "jsii/0.10.0",
  "submodules": {
<<<<<<< HEAD
    "jsii-calc.DerivedClassHasNoProperties": {},
    "jsii-calc.InterfaceInNamespaceIncludesClasses": {},
    "jsii-calc.InterfaceInNamespaceOnlyInterface": {},
    "jsii-calc.composition": {},
    "jsii-calc.submodule": {},
    "jsii-calc.submodule.back_references": {},
    "jsii-calc.submodule.child": {},
    "jsii-calc.submodule.deeplyNested": {},
    "jsii-calc.submodule.nested_submodule": {}
=======
    "@scope/jsii-calc-lib.submodule": {
      "locationInModule": {
        "filename": "../@scope/jsii-calc-lib/build/index.d.ts",
        "line": 94
      }
    },
    "jsii-calc.DerivedClassHasNoProperties": {
      "locationInModule": {
        "filename": "lib/compliance.ts",
        "line": 309
      }
    },
    "jsii-calc.InterfaceInNamespaceIncludesClasses": {
      "locationInModule": {
        "filename": "lib/compliance.ts",
        "line": 1057
      }
    },
    "jsii-calc.InterfaceInNamespaceOnlyInterface": {
      "locationInModule": {
        "filename": "lib/compliance.ts",
        "line": 1048
      }
    },
    "jsii-calc.composition": {
      "locationInModule": {
        "filename": "lib/calculator.ts",
        "line": 127
      }
    },
    "jsii-calc.submodule": {
      "locationInModule": {
        "filename": "lib/index.ts",
        "line": 8
      }
    },
    "jsii-calc.submodule.back_references": {
      "locationInModule": {
        "filename": "lib/submodule/index.ts",
        "line": 4
      }
    },
    "jsii-calc.submodule.child": {
      "locationInModule": {
        "filename": "lib/submodule/index.ts",
        "line": 1
      }
    },
    "jsii-calc.submodule.nested_submodule": {
      "locationInModule": {
        "filename": "lib/submodule/nested_submodule.ts",
        "line": 3
      }
    },
    "jsii-calc.submodule.nested_submodule.deeplyNested": {
      "locationInModule": {
        "filename": "lib/submodule/nested_submodule.ts",
        "line": 4
      }
    }
>>>>>>> 55489ac3
  },
  "targets": {
    "dotnet": {
      "iconUrl": "https://sdk-for-net.amazonwebservices.com/images/AWSLogo128x128.png",
      "namespace": "Amazon.JSII.Tests.CalculatorNamespace",
      "packageId": "Amazon.JSII.Tests.CalculatorPackageId"
    },
    "java": {
      "maven": {
        "artifactId": "calculator",
        "groupId": "software.amazon.jsii.tests"
      },
      "package": "software.amazon.jsii.tests.calculator"
    },
    "js": {
      "npm": "jsii-calc"
    },
    "python": {
      "distName": "jsii-calc",
      "module": "jsii_calc"
    }
  },
  "types": {
    "jsii-calc.AbstractClass": {
      "abstract": true,
      "assembly": "jsii-calc",
      "base": "jsii-calc.AbstractClassBase",
      "docs": {
        "stability": "experimental"
      },
      "fqn": "jsii-calc.AbstractClass",
      "initializer": {},
      "interfaces": [
        "jsii-calc.IInterfaceImplementedByAbstractClass"
      ],
      "kind": "class",
      "locationInModule": {
        "filename": "lib/compliance.ts",
        "line": 1101
      },
      "methods": [
        {
          "abstract": true,
          "docs": {
            "stability": "experimental"
          },
          "locationInModule": {
            "filename": "lib/compliance.ts",
            "line": 1106
          },
          "name": "abstractMethod",
          "parameters": [
            {
              "name": "name",
              "type": {
                "primitive": "string"
              }
            }
          ],
          "returns": {
            "type": {
              "primitive": "string"
            }
          }
        },
        {
          "docs": {
            "stability": "experimental"
          },
          "locationInModule": {
            "filename": "lib/compliance.ts",
            "line": 1102
          },
          "name": "nonAbstractMethod",
          "returns": {
            "type": {
              "primitive": "number"
            }
          }
        }
      ],
      "name": "AbstractClass",
      "properties": [
        {
          "docs": {
            "stability": "experimental"
          },
          "immutable": true,
          "locationInModule": {
            "filename": "lib/compliance.ts",
            "line": 1108
          },
          "name": "propFromInterface",
          "overrides": "jsii-calc.IInterfaceImplementedByAbstractClass",
          "type": {
            "primitive": "string"
          }
        }
      ]
    },
    "jsii-calc.AbstractClassBase": {
      "abstract": true,
      "assembly": "jsii-calc",
      "docs": {
        "stability": "experimental"
      },
      "fqn": "jsii-calc.AbstractClassBase",
      "initializer": {},
      "kind": "class",
      "locationInModule": {
        "filename": "lib/compliance.ts",
        "line": 1097
      },
      "name": "AbstractClassBase",
      "properties": [
        {
          "abstract": true,
          "docs": {
            "stability": "experimental"
          },
          "immutable": true,
          "locationInModule": {
            "filename": "lib/compliance.ts",
            "line": 1098
          },
          "name": "abstractProperty",
          "type": {
            "primitive": "string"
          }
        }
      ]
    },
    "jsii-calc.AbstractClassReturner": {
      "assembly": "jsii-calc",
      "docs": {
        "stability": "experimental"
      },
      "fqn": "jsii-calc.AbstractClassReturner",
      "initializer": {},
      "kind": "class",
      "locationInModule": {
        "filename": "lib/compliance.ts",
        "line": 1123
      },
      "methods": [
        {
          "docs": {
            "stability": "experimental"
          },
          "locationInModule": {
            "filename": "lib/compliance.ts",
            "line": 1124
          },
          "name": "giveMeAbstract",
          "returns": {
            "type": {
              "fqn": "jsii-calc.AbstractClass"
            }
          }
        },
        {
          "docs": {
            "stability": "experimental"
          },
          "locationInModule": {
            "filename": "lib/compliance.ts",
            "line": 1128
          },
          "name": "giveMeInterface",
          "returns": {
            "type": {
              "fqn": "jsii-calc.IInterfaceImplementedByAbstractClass"
            }
          }
        }
      ],
      "name": "AbstractClassReturner",
      "properties": [
        {
          "docs": {
            "stability": "experimental"
          },
          "immutable": true,
          "locationInModule": {
            "filename": "lib/compliance.ts",
            "line": 1132
          },
          "name": "returnAbstractFromProperty",
          "type": {
            "fqn": "jsii-calc.AbstractClassBase"
          }
        }
      ]
    },
    "jsii-calc.AbstractSuite": {
      "abstract": true,
      "assembly": "jsii-calc",
      "docs": {
        "stability": "experimental",
        "summary": "Ensures abstract members implementations correctly register overrides in various languages."
      },
      "fqn": "jsii-calc.AbstractSuite",
      "initializer": {},
      "kind": "class",
      "locationInModule": {
        "filename": "lib/calculator.ts",
        "line": 401
      },
      "methods": [
        {
          "abstract": true,
          "docs": {
            "stability": "experimental"
          },
          "locationInModule": {
            "filename": "lib/calculator.ts",
            "line": 403
          },
          "name": "someMethod",
          "parameters": [
            {
              "name": "str",
              "type": {
                "primitive": "string"
              }
            }
          ],
          "protected": true,
          "returns": {
            "type": {
              "primitive": "string"
            }
          }
        },
        {
          "docs": {
            "stability": "experimental",
            "summary": "Sets `seed` to `this.property`, then calls `someMethod` with `this.property` and returns the result."
          },
          "locationInModule": {
            "filename": "lib/calculator.ts",
            "line": 409
          },
          "name": "workItAll",
          "parameters": [
            {
              "docs": {
                "summary": "a `string`."
              },
              "name": "seed",
              "type": {
                "primitive": "string"
              }
            }
          ],
          "returns": {
            "type": {
              "primitive": "string"
            }
          }
        }
      ],
      "name": "AbstractSuite",
      "properties": [
        {
          "abstract": true,
          "docs": {
            "stability": "experimental"
          },
          "locationInModule": {
            "filename": "lib/calculator.ts",
            "line": 402
          },
          "name": "property",
          "protected": true,
          "type": {
            "primitive": "string"
          }
        }
      ]
    },
    "jsii-calc.Add": {
      "assembly": "jsii-calc",
      "base": "jsii-calc.BinaryOperation",
      "docs": {
        "stability": "experimental",
        "summary": "The \"+\" binary operation."
      },
      "fqn": "jsii-calc.Add",
      "initializer": {
        "docs": {
          "stability": "experimental",
          "summary": "Creates a BinaryOperation."
        },
        "parameters": [
          {
            "docs": {
              "summary": "Left-hand side operand."
            },
            "name": "lhs",
            "type": {
              "fqn": "@scope/jsii-calc-lib.Value"
            }
          },
          {
            "docs": {
              "summary": "Right-hand side operand."
            },
            "name": "rhs",
            "type": {
              "fqn": "@scope/jsii-calc-lib.Value"
            }
          }
        ]
      },
      "kind": "class",
      "locationInModule": {
        "filename": "lib/calculator.ts",
        "line": 55
      },
      "methods": [
        {
          "docs": {
            "stability": "experimental",
            "summary": "String representation of the value."
          },
          "locationInModule": {
            "filename": "lib/calculator.ts",
            "line": 60
          },
          "name": "toString",
          "overrides": "@scope/jsii-calc-lib.Operation",
          "returns": {
            "type": {
              "primitive": "string"
            }
          }
        }
      ],
      "name": "Add",
      "properties": [
        {
          "docs": {
            "stability": "experimental",
            "summary": "The value."
          },
          "immutable": true,
          "locationInModule": {
            "filename": "lib/calculator.ts",
            "line": 56
          },
          "name": "value",
          "overrides": "@scope/jsii-calc-lib.Value",
          "type": {
            "primitive": "number"
          }
        }
      ]
    },
    "jsii-calc.AllTypes": {
      "assembly": "jsii-calc",
      "docs": {
        "remarks": "The setters will validate\nthat the value set is of the expected type and throw otherwise.",
        "stability": "experimental",
        "summary": "This class includes property for all types supported by jsii."
      },
      "fqn": "jsii-calc.AllTypes",
      "initializer": {},
      "kind": "class",
      "locationInModule": {
        "filename": "lib/compliance.ts",
        "line": 53
      },
      "methods": [
        {
          "docs": {
            "stability": "experimental"
          },
          "locationInModule": {
            "filename": "lib/compliance.ts",
            "line": 221
          },
          "name": "anyIn",
          "parameters": [
            {
              "name": "inp",
              "type": {
                "primitive": "any"
              }
            }
          ]
        },
        {
          "docs": {
            "stability": "experimental"
          },
          "locationInModule": {
            "filename": "lib/compliance.ts",
            "line": 213
          },
          "name": "anyOut",
          "returns": {
            "type": {
              "primitive": "any"
            }
          }
        },
        {
          "docs": {
            "stability": "experimental"
          },
          "locationInModule": {
            "filename": "lib/compliance.ts",
            "line": 208
          },
          "name": "enumMethod",
          "parameters": [
            {
              "name": "value",
              "type": {
                "fqn": "jsii-calc.StringEnum"
              }
            }
          ],
          "returns": {
            "type": {
              "fqn": "jsii-calc.StringEnum"
            }
          }
        }
      ],
      "name": "AllTypes",
      "properties": [
        {
          "docs": {
            "stability": "experimental"
          },
          "immutable": true,
          "locationInModule": {
            "filename": "lib/compliance.ts",
            "line": 204
          },
          "name": "enumPropertyValue",
          "type": {
            "primitive": "number"
          }
        },
        {
          "docs": {
            "stability": "experimental"
          },
          "locationInModule": {
            "filename": "lib/compliance.ts",
            "line": 168
          },
          "name": "anyArrayProperty",
          "type": {
            "collection": {
              "elementtype": {
                "primitive": "any"
              },
              "kind": "array"
            }
          }
        },
        {
          "docs": {
            "stability": "experimental"
          },
          "locationInModule": {
            "filename": "lib/compliance.ts",
            "line": 169
          },
          "name": "anyMapProperty",
          "type": {
            "collection": {
              "elementtype": {
                "primitive": "any"
              },
              "kind": "map"
            }
          }
        },
        {
          "docs": {
            "stability": "experimental"
          },
          "locationInModule": {
            "filename": "lib/compliance.ts",
            "line": 167
          },
          "name": "anyProperty",
          "type": {
            "primitive": "any"
          }
        },
        {
          "docs": {
            "stability": "experimental"
          },
          "locationInModule": {
            "filename": "lib/compliance.ts",
            "line": 153
          },
          "name": "arrayProperty",
          "type": {
            "collection": {
              "elementtype": {
                "primitive": "string"
              },
              "kind": "array"
            }
          }
        },
        {
          "docs": {
            "stability": "experimental"
          },
          "locationInModule": {
            "filename": "lib/compliance.ts",
            "line": 59
          },
          "name": "booleanProperty",
          "type": {
            "primitive": "boolean"
          }
        },
        {
          "docs": {
            "stability": "experimental"
          },
          "locationInModule": {
            "filename": "lib/compliance.ts",
            "line": 105
          },
          "name": "dateProperty",
          "type": {
            "primitive": "date"
          }
        },
        {
          "docs": {
            "stability": "experimental"
          },
          "locationInModule": {
            "filename": "lib/compliance.ts",
            "line": 188
          },
          "name": "enumProperty",
          "type": {
            "fqn": "jsii-calc.AllTypesEnum"
          }
        },
        {
          "docs": {
            "stability": "experimental"
          },
          "locationInModule": {
            "filename": "lib/compliance.ts",
            "line": 122
          },
          "name": "jsonProperty",
          "type": {
            "primitive": "json"
          }
        },
        {
          "docs": {
            "stability": "experimental"
          },
          "locationInModule": {
            "filename": "lib/compliance.ts",
            "line": 138
          },
          "name": "mapProperty",
          "type": {
            "collection": {
              "elementtype": {
                "fqn": "@scope/jsii-calc-lib.Number"
              },
              "kind": "map"
            }
          }
        },
        {
          "docs": {
            "stability": "experimental"
          },
          "locationInModule": {
            "filename": "lib/compliance.ts",
            "line": 90
          },
          "name": "numberProperty",
          "type": {
            "primitive": "number"
          }
        },
        {
          "docs": {
            "stability": "experimental"
          },
          "locationInModule": {
            "filename": "lib/compliance.ts",
            "line": 74
          },
          "name": "stringProperty",
          "type": {
            "primitive": "string"
          }
        },
        {
          "docs": {
            "stability": "experimental"
          },
          "locationInModule": {
            "filename": "lib/compliance.ts",
            "line": 180
          },
          "name": "unionArrayProperty",
          "type": {
            "collection": {
              "elementtype": {
                "union": {
                  "types": [
                    {
                      "primitive": "number"
                    },
                    {
                      "fqn": "@scope/jsii-calc-lib.Value"
                    }
                  ]
                }
              },
              "kind": "array"
            }
          }
        },
        {
          "docs": {
            "stability": "experimental"
          },
          "locationInModule": {
            "filename": "lib/compliance.ts",
            "line": 181
          },
          "name": "unionMapProperty",
          "type": {
            "collection": {
              "elementtype": {
                "union": {
                  "types": [
                    {
                      "primitive": "string"
                    },
                    {
                      "primitive": "number"
                    },
                    {
                      "fqn": "@scope/jsii-calc-lib.Number"
                    }
                  ]
                }
              },
              "kind": "map"
            }
          }
        },
        {
          "docs": {
            "stability": "experimental"
          },
          "locationInModule": {
            "filename": "lib/compliance.ts",
            "line": 179
          },
          "name": "unionProperty",
          "type": {
            "union": {
              "types": [
                {
                  "primitive": "string"
                },
                {
                  "primitive": "number"
                },
                {
                  "fqn": "jsii-calc.Multiply"
                },
                {
                  "fqn": "@scope/jsii-calc-lib.Number"
                }
              ]
            }
          }
        },
        {
          "docs": {
            "stability": "experimental"
          },
          "locationInModule": {
            "filename": "lib/compliance.ts",
            "line": 174
          },
          "name": "unknownArrayProperty",
          "type": {
            "collection": {
              "elementtype": {
                "primitive": "any"
              },
              "kind": "array"
            }
          }
        },
        {
          "docs": {
            "stability": "experimental"
          },
          "locationInModule": {
            "filename": "lib/compliance.ts",
            "line": 175
          },
          "name": "unknownMapProperty",
          "type": {
            "collection": {
              "elementtype": {
                "primitive": "any"
              },
              "kind": "map"
            }
          }
        },
        {
          "docs": {
            "stability": "experimental"
          },
          "locationInModule": {
            "filename": "lib/compliance.ts",
            "line": 173
          },
          "name": "unknownProperty",
          "type": {
            "primitive": "any"
          }
        },
        {
          "docs": {
            "stability": "experimental"
          },
          "locationInModule": {
            "filename": "lib/compliance.ts",
            "line": 185
          },
          "name": "optionalEnumValue",
          "optional": true,
          "type": {
            "fqn": "jsii-calc.StringEnum"
          }
        }
      ]
    },
    "jsii-calc.AllTypesEnum": {
      "assembly": "jsii-calc",
      "docs": {
        "stability": "experimental"
      },
      "fqn": "jsii-calc.AllTypesEnum",
      "kind": "enum",
      "locationInModule": {
        "filename": "lib/compliance.ts",
        "line": 23
      },
      "members": [
        {
          "docs": {
            "stability": "experimental"
          },
          "name": "MY_ENUM_VALUE"
        },
        {
          "docs": {
            "stability": "experimental"
          },
          "name": "YOUR_ENUM_VALUE"
        },
        {
          "docs": {
            "stability": "experimental"
          },
          "name": "THIS_IS_GREAT"
        }
      ],
      "name": "AllTypesEnum"
    },
    "jsii-calc.AllowedMethodNames": {
      "assembly": "jsii-calc",
      "docs": {
        "stability": "experimental"
      },
      "fqn": "jsii-calc.AllowedMethodNames",
      "initializer": {},
      "kind": "class",
      "locationInModule": {
        "filename": "lib/compliance.ts",
        "line": 607
      },
      "methods": [
        {
          "docs": {
            "stability": "experimental"
          },
          "locationInModule": {
            "filename": "lib/compliance.ts",
            "line": 616
          },
          "name": "getBar",
          "parameters": [
            {
              "name": "_p1",
              "type": {
                "primitive": "string"
              }
            },
            {
              "name": "_p2",
              "type": {
                "primitive": "number"
              }
            }
          ]
        },
        {
          "docs": {
            "stability": "experimental",
            "summary": "getXxx() is not allowed (see negatives), but getXxx(a, ...) is okay."
          },
          "locationInModule": {
            "filename": "lib/compliance.ts",
            "line": 612
          },
          "name": "getFoo",
          "parameters": [
            {
              "name": "withParam",
              "type": {
                "primitive": "string"
              }
            }
          ],
          "returns": {
            "type": {
              "primitive": "string"
            }
          }
        },
        {
          "docs": {
            "stability": "experimental"
          },
          "locationInModule": {
            "filename": "lib/compliance.ts",
            "line": 627
          },
          "name": "setBar",
          "parameters": [
            {
              "name": "_x",
              "type": {
                "primitive": "string"
              }
            },
            {
              "name": "_y",
              "type": {
                "primitive": "number"
              }
            },
            {
              "name": "_z",
              "type": {
                "primitive": "boolean"
              }
            }
          ]
        },
        {
          "docs": {
            "stability": "experimental",
            "summary": "setFoo(x) is not allowed (see negatives), but setXxx(a, b, ...) is okay."
          },
          "locationInModule": {
            "filename": "lib/compliance.ts",
            "line": 623
          },
          "name": "setFoo",
          "parameters": [
            {
              "name": "_x",
              "type": {
                "primitive": "string"
              }
            },
            {
              "name": "_y",
              "type": {
                "primitive": "number"
              }
            }
          ]
        }
      ],
      "name": "AllowedMethodNames"
    },
    "jsii-calc.AmbiguousParameters": {
      "assembly": "jsii-calc",
      "docs": {
        "stability": "experimental"
      },
      "fqn": "jsii-calc.AmbiguousParameters",
      "initializer": {
        "docs": {
          "stability": "experimental"
        },
        "parameters": [
          {
            "name": "scope",
            "type": {
              "fqn": "jsii-calc.Bell"
            }
          },
          {
            "name": "props",
            "type": {
              "fqn": "jsii-calc.StructParameterType"
            }
          }
        ]
      },
      "kind": "class",
      "locationInModule": {
        "filename": "lib/compliance.ts",
        "line": 2426
      },
      "name": "AmbiguousParameters",
      "properties": [
        {
          "docs": {
            "stability": "experimental"
          },
          "immutable": true,
          "locationInModule": {
            "filename": "lib/compliance.ts",
            "line": 2427
          },
          "name": "props",
          "type": {
            "fqn": "jsii-calc.StructParameterType"
          }
        },
        {
          "docs": {
            "stability": "experimental"
          },
          "immutable": true,
          "locationInModule": {
            "filename": "lib/compliance.ts",
            "line": 2427
          },
          "name": "scope",
          "type": {
            "fqn": "jsii-calc.Bell"
          }
        }
      ]
    },
    "jsii-calc.AnonymousImplementationProvider": {
      "assembly": "jsii-calc",
      "docs": {
        "stability": "experimental"
      },
      "fqn": "jsii-calc.AnonymousImplementationProvider",
      "initializer": {},
      "interfaces": [
        "jsii-calc.IAnonymousImplementationProvider"
      ],
      "kind": "class",
      "locationInModule": {
        "filename": "lib/compliance.ts",
        "line": 1977
      },
      "methods": [
        {
          "docs": {
            "stability": "experimental"
          },
          "locationInModule": {
            "filename": "lib/compliance.ts",
            "line": 1980
          },
          "name": "provideAsClass",
          "overrides": "jsii-calc.IAnonymousImplementationProvider",
          "returns": {
            "type": {
              "fqn": "jsii-calc.Implementation"
            }
          }
        },
        {
          "docs": {
            "stability": "experimental"
          },
          "locationInModule": {
            "filename": "lib/compliance.ts",
            "line": 1984
          },
          "name": "provideAsInterface",
          "overrides": "jsii-calc.IAnonymousImplementationProvider",
          "returns": {
            "type": {
              "fqn": "jsii-calc.IAnonymouslyImplementMe"
            }
          }
        }
      ],
      "name": "AnonymousImplementationProvider"
    },
    "jsii-calc.AsyncVirtualMethods": {
      "assembly": "jsii-calc",
      "docs": {
        "stability": "experimental"
      },
      "fqn": "jsii-calc.AsyncVirtualMethods",
      "initializer": {},
      "kind": "class",
      "locationInModule": {
        "filename": "lib/compliance.ts",
        "line": 322
      },
      "methods": [
        {
          "async": true,
          "docs": {
            "stability": "experimental"
          },
          "locationInModule": {
            "filename": "lib/compliance.ts",
            "line": 323
          },
          "name": "callMe",
          "returns": {
            "type": {
              "primitive": "number"
            }
          }
        },
        {
          "async": true,
          "docs": {
            "stability": "experimental",
            "summary": "Just calls \"overrideMeToo\"."
          },
          "locationInModule": {
            "filename": "lib/compliance.ts",
            "line": 338
          },
          "name": "callMe2",
          "returns": {
            "type": {
              "primitive": "number"
            }
          }
        },
        {
          "async": true,
          "docs": {
            "remarks": "This is a \"double promise\" situation, which\nmeans that callbacks are not going to be available immediate, but only\nafter an \"immediates\" cycle.",
            "stability": "experimental",
            "summary": "This method calls the \"callMe\" async method indirectly, which will then invoke a virtual method."
          },
          "locationInModule": {
            "filename": "lib/compliance.ts",
            "line": 348
          },
          "name": "callMeDoublePromise",
          "returns": {
            "type": {
              "primitive": "number"
            }
          }
        },
        {
          "docs": {
            "stability": "experimental"
          },
          "locationInModule": {
            "filename": "lib/compliance.ts",
            "line": 356
          },
          "name": "dontOverrideMe",
          "returns": {
            "type": {
              "primitive": "number"
            }
          }
        },
        {
          "async": true,
          "docs": {
            "stability": "experimental"
          },
          "locationInModule": {
            "filename": "lib/compliance.ts",
            "line": 327
          },
          "name": "overrideMe",
          "parameters": [
            {
              "name": "mult",
              "type": {
                "primitive": "number"
              }
            }
          ],
          "returns": {
            "type": {
              "primitive": "number"
            }
          }
        },
        {
          "async": true,
          "docs": {
            "stability": "experimental"
          },
          "locationInModule": {
            "filename": "lib/compliance.ts",
            "line": 331
          },
          "name": "overrideMeToo",
          "returns": {
            "type": {
              "primitive": "number"
            }
          }
        }
      ],
      "name": "AsyncVirtualMethods"
    },
    "jsii-calc.AugmentableClass": {
      "assembly": "jsii-calc",
      "docs": {
        "stability": "experimental"
      },
      "fqn": "jsii-calc.AugmentableClass",
      "initializer": {},
      "kind": "class",
      "locationInModule": {
        "filename": "lib/compliance.ts",
        "line": 1355
      },
      "methods": [
        {
          "docs": {
            "stability": "experimental"
          },
          "locationInModule": {
            "filename": "lib/compliance.ts",
            "line": 1356
          },
          "name": "methodOne"
        },
        {
          "docs": {
            "stability": "experimental"
          },
          "locationInModule": {
            "filename": "lib/compliance.ts",
            "line": 1362
          },
          "name": "methodTwo"
        }
      ],
      "name": "AugmentableClass"
    },
    "jsii-calc.BaseJsii976": {
      "assembly": "jsii-calc",
      "docs": {
        "stability": "experimental"
      },
      "fqn": "jsii-calc.BaseJsii976",
      "initializer": {},
      "kind": "class",
      "locationInModule": {
        "filename": "lib/compliance.ts",
        "line": 2220
      },
      "name": "BaseJsii976"
    },
    "jsii-calc.Bell": {
      "assembly": "jsii-calc",
      "docs": {
        "stability": "experimental"
      },
      "fqn": "jsii-calc.Bell",
      "initializer": {},
      "interfaces": [
        "jsii-calc.IBell"
      ],
      "kind": "class",
      "locationInModule": {
        "filename": "lib/compliance.ts",
        "line": 2164
      },
      "methods": [
        {
          "docs": {
            "stability": "experimental"
          },
          "locationInModule": {
            "filename": "lib/compliance.ts",
            "line": 2167
          },
          "name": "ring",
          "overrides": "jsii-calc.IBell"
        }
      ],
      "name": "Bell",
      "properties": [
        {
          "docs": {
            "stability": "experimental"
          },
          "locationInModule": {
            "filename": "lib/compliance.ts",
            "line": 2165
          },
          "name": "rung",
          "type": {
            "primitive": "boolean"
          }
        }
      ]
    },
    "jsii-calc.BinaryOperation": {
      "abstract": true,
      "assembly": "jsii-calc",
      "base": "@scope/jsii-calc-lib.Operation",
      "docs": {
        "stability": "experimental",
        "summary": "Represents an operation with two operands."
      },
      "fqn": "jsii-calc.BinaryOperation",
      "initializer": {
        "docs": {
          "stability": "experimental",
          "summary": "Creates a BinaryOperation."
        },
        "parameters": [
          {
            "docs": {
              "summary": "Left-hand side operand."
            },
            "name": "lhs",
            "type": {
              "fqn": "@scope/jsii-calc-lib.Value"
            }
          },
          {
            "docs": {
              "summary": "Right-hand side operand."
            },
            "name": "rhs",
            "type": {
              "fqn": "@scope/jsii-calc-lib.Value"
            }
          }
        ]
      },
      "interfaces": [
        "@scope/jsii-calc-lib.IFriendly"
      ],
      "kind": "class",
      "locationInModule": {
        "filename": "lib/calculator.ts",
        "line": 37
      },
      "methods": [
        {
          "docs": {
            "stability": "experimental",
            "summary": "Say hello!"
          },
          "locationInModule": {
            "filename": "lib/calculator.ts",
            "line": 47
          },
          "name": "hello",
          "overrides": "@scope/jsii-calc-lib.IFriendly",
          "returns": {
            "type": {
              "primitive": "string"
            }
          }
        }
      ],
      "name": "BinaryOperation",
      "properties": [
        {
          "docs": {
            "stability": "experimental",
            "summary": "Left-hand side operand."
          },
          "immutable": true,
          "locationInModule": {
            "filename": "lib/calculator.ts",
            "line": 43
          },
          "name": "lhs",
          "type": {
            "fqn": "@scope/jsii-calc-lib.Value"
          }
        },
        {
          "docs": {
            "stability": "experimental",
            "summary": "Right-hand side operand."
          },
          "immutable": true,
          "locationInModule": {
            "filename": "lib/calculator.ts",
            "line": 43
          },
          "name": "rhs",
          "type": {
            "fqn": "@scope/jsii-calc-lib.Value"
          }
        }
      ]
    },
    "jsii-calc.Calculator": {
      "assembly": "jsii-calc",
      "base": "jsii-calc.composition.CompositeOperation",
      "docs": {
        "example": "const calculator = new calc.Calculator();\ncalculator.add(5);\ncalculator.mul(3);\nconsole.log(calculator.expression.value);",
        "remarks": "Here's how you use it:\n\n```ts\nconst calculator = new calc.Calculator();\ncalculator.add(5);\ncalculator.mul(3);\nconsole.log(calculator.expression.value);\n```\n\nI will repeat this example again, but in an @example tag.",
        "stability": "experimental",
        "summary": "A calculator which maintains a current value and allows adding operations."
      },
      "fqn": "jsii-calc.Calculator",
      "initializer": {
        "docs": {
          "stability": "experimental",
          "summary": "Creates a Calculator object."
        },
        "parameters": [
          {
            "docs": {
              "summary": "Initialization properties."
            },
            "name": "props",
            "optional": true,
            "type": {
              "fqn": "jsii-calc.CalculatorProps"
            }
          }
        ]
      },
      "kind": "class",
      "locationInModule": {
        "filename": "lib/calculator.ts",
        "line": 273
      },
      "methods": [
        {
          "docs": {
            "stability": "experimental",
            "summary": "Adds a number to the current value."
          },
          "locationInModule": {
            "filename": "lib/calculator.ts",
            "line": 312
          },
          "name": "add",
          "parameters": [
            {
              "name": "value",
              "type": {
                "primitive": "number"
              }
            }
          ]
        },
        {
          "docs": {
            "stability": "experimental",
            "summary": "Multiplies the current value by a number."
          },
          "locationInModule": {
            "filename": "lib/calculator.ts",
            "line": 319
          },
          "name": "mul",
          "parameters": [
            {
              "name": "value",
              "type": {
                "primitive": "number"
              }
            }
          ]
        },
        {
          "docs": {
            "stability": "experimental",
            "summary": "Negates the current value."
          },
          "locationInModule": {
            "filename": "lib/calculator.ts",
            "line": 333
          },
          "name": "neg"
        },
        {
          "docs": {
            "stability": "experimental",
            "summary": "Raises the current value by a power."
          },
          "locationInModule": {
            "filename": "lib/calculator.ts",
            "line": 326
          },
          "name": "pow",
          "parameters": [
            {
              "name": "value",
              "type": {
                "primitive": "number"
              }
            }
          ]
        },
        {
          "docs": {
            "stability": "experimental",
            "summary": "Returns teh value of the union property (if defined)."
          },
          "locationInModule": {
            "filename": "lib/calculator.ts",
            "line": 352
          },
          "name": "readUnionValue",
          "returns": {
            "type": {
              "primitive": "number"
            }
          }
        }
      ],
      "name": "Calculator",
      "properties": [
        {
          "docs": {
            "stability": "experimental",
            "summary": "Returns the expression."
          },
          "immutable": true,
          "locationInModule": {
            "filename": "lib/calculator.ts",
            "line": 340
          },
          "name": "expression",
          "overrides": "jsii-calc.composition.CompositeOperation",
          "type": {
            "fqn": "@scope/jsii-calc-lib.Value"
          }
        },
        {
          "docs": {
            "stability": "experimental",
            "summary": "A log of all operations."
          },
          "immutable": true,
          "locationInModule": {
            "filename": "lib/calculator.ts",
            "line": 302
          },
          "name": "operationsLog",
          "type": {
            "collection": {
              "elementtype": {
                "fqn": "@scope/jsii-calc-lib.Value"
              },
              "kind": "array"
            }
          }
        },
        {
          "docs": {
            "stability": "experimental",
            "summary": "A map of per operation name of all operations performed."
          },
          "immutable": true,
          "locationInModule": {
            "filename": "lib/calculator.ts",
            "line": 297
          },
          "name": "operationsMap",
          "type": {
            "collection": {
              "elementtype": {
                "collection": {
                  "elementtype": {
                    "fqn": "@scope/jsii-calc-lib.Value"
                  },
                  "kind": "array"
                }
              },
              "kind": "map"
            }
          }
        },
        {
          "docs": {
            "stability": "experimental",
            "summary": "The current value."
          },
          "locationInModule": {
            "filename": "lib/calculator.ts",
            "line": 292
          },
          "name": "curr",
          "type": {
            "fqn": "@scope/jsii-calc-lib.Value"
          }
        },
        {
          "docs": {
            "stability": "experimental",
            "summary": "The maximum value allows in this calculator."
          },
          "locationInModule": {
            "filename": "lib/calculator.ts",
            "line": 307
          },
          "name": "maxValue",
          "optional": true,
          "type": {
            "primitive": "number"
          }
        },
        {
          "docs": {
            "stability": "experimental",
            "summary": "Example of a property that accepts a union of types."
          },
          "locationInModule": {
            "filename": "lib/calculator.ts",
            "line": 347
          },
          "name": "unionProperty",
          "optional": true,
          "type": {
            "union": {
              "types": [
                {
                  "fqn": "jsii-calc.Add"
                },
                {
                  "fqn": "jsii-calc.Multiply"
                },
                {
                  "fqn": "jsii-calc.Power"
                }
              ]
            }
          }
        }
      ]
    },
    "jsii-calc.CalculatorProps": {
      "assembly": "jsii-calc",
      "datatype": true,
      "docs": {
        "stability": "experimental",
        "summary": "Properties for Calculator."
      },
      "fqn": "jsii-calc.CalculatorProps",
      "kind": "interface",
      "locationInModule": {
        "filename": "lib/calculator.ts",
        "line": 234
      },
      "name": "CalculatorProps",
      "properties": [
        {
          "abstract": true,
          "docs": {
            "default": "0",
            "remarks": "NOTE: Any number works here, it's fine.",
            "stability": "experimental",
            "summary": "The initial value of the calculator."
          },
          "immutable": true,
          "locationInModule": {
            "filename": "lib/calculator.ts",
            "line": 242
          },
          "name": "initialValue",
          "optional": true,
          "type": {
            "primitive": "number"
          }
        },
        {
          "abstract": true,
          "docs": {
            "default": "none",
            "stability": "experimental",
            "summary": "The maximum value the calculator can store."
          },
          "immutable": true,
          "locationInModule": {
            "filename": "lib/calculator.ts",
            "line": 249
          },
          "name": "maximumValue",
          "optional": true,
          "type": {
            "primitive": "number"
          }
        }
      ]
    },
    "jsii-calc.ChildStruct982": {
      "assembly": "jsii-calc",
      "datatype": true,
      "docs": {
        "stability": "experimental"
      },
      "fqn": "jsii-calc.ChildStruct982",
      "interfaces": [
        "jsii-calc.ParentStruct982"
      ],
      "kind": "interface",
      "locationInModule": {
        "filename": "lib/compliance.ts",
        "line": 2245
      },
      "name": "ChildStruct982",
      "properties": [
        {
          "abstract": true,
          "docs": {
            "stability": "experimental"
          },
          "immutable": true,
          "locationInModule": {
            "filename": "lib/compliance.ts",
            "line": 2246
          },
          "name": "bar",
          "type": {
            "primitive": "number"
          }
        }
      ]
    },
    "jsii-calc.ClassThatImplementsTheInternalInterface": {
      "assembly": "jsii-calc",
      "docs": {
        "stability": "experimental"
      },
      "fqn": "jsii-calc.ClassThatImplementsTheInternalInterface",
      "initializer": {},
      "interfaces": [
        "jsii-calc.INonInternalInterface"
      ],
      "kind": "class",
      "locationInModule": {
        "filename": "lib/compliance.ts",
        "line": 1597
      },
      "name": "ClassThatImplementsTheInternalInterface",
      "properties": [
        {
          "docs": {
            "stability": "experimental"
          },
          "locationInModule": {
            "filename": "lib/compliance.ts",
            "line": 1598
          },
          "name": "a",
          "overrides": "jsii-calc.IAnotherPublicInterface",
          "type": {
            "primitive": "string"
          }
        },
        {
          "docs": {
            "stability": "experimental"
          },
          "locationInModule": {
            "filename": "lib/compliance.ts",
            "line": 1599
          },
          "name": "b",
          "overrides": "jsii-calc.INonInternalInterface",
          "type": {
            "primitive": "string"
          }
        },
        {
          "docs": {
            "stability": "experimental"
          },
          "locationInModule": {
            "filename": "lib/compliance.ts",
            "line": 1600
          },
          "name": "c",
          "overrides": "jsii-calc.INonInternalInterface",
          "type": {
            "primitive": "string"
          }
        },
        {
          "docs": {
            "stability": "experimental"
          },
          "locationInModule": {
            "filename": "lib/compliance.ts",
            "line": 1601
          },
          "name": "d",
          "type": {
            "primitive": "string"
          }
        }
      ]
    },
    "jsii-calc.ClassThatImplementsThePrivateInterface": {
      "assembly": "jsii-calc",
      "docs": {
        "stability": "experimental"
      },
      "fqn": "jsii-calc.ClassThatImplementsThePrivateInterface",
      "initializer": {},
      "interfaces": [
        "jsii-calc.INonInternalInterface"
      ],
      "kind": "class",
      "locationInModule": {
        "filename": "lib/compliance.ts",
        "line": 1604
      },
      "name": "ClassThatImplementsThePrivateInterface",
      "properties": [
        {
          "docs": {
            "stability": "experimental"
          },
          "locationInModule": {
            "filename": "lib/compliance.ts",
            "line": 1605
          },
          "name": "a",
          "overrides": "jsii-calc.IAnotherPublicInterface",
          "type": {
            "primitive": "string"
          }
        },
        {
          "docs": {
            "stability": "experimental"
          },
          "locationInModule": {
            "filename": "lib/compliance.ts",
            "line": 1606
          },
          "name": "b",
          "overrides": "jsii-calc.INonInternalInterface",
          "type": {
            "primitive": "string"
          }
        },
        {
          "docs": {
            "stability": "experimental"
          },
          "locationInModule": {
            "filename": "lib/compliance.ts",
            "line": 1607
          },
          "name": "c",
          "overrides": "jsii-calc.INonInternalInterface",
          "type": {
            "primitive": "string"
          }
        },
        {
          "docs": {
            "stability": "experimental"
          },
          "locationInModule": {
            "filename": "lib/compliance.ts",
            "line": 1608
          },
          "name": "e",
          "type": {
            "primitive": "string"
          }
        }
      ]
    },
    "jsii-calc.ClassWithCollections": {
      "assembly": "jsii-calc",
      "docs": {
        "stability": "experimental"
      },
      "fqn": "jsii-calc.ClassWithCollections",
      "initializer": {
        "docs": {
          "stability": "experimental"
        },
        "parameters": [
          {
            "name": "map",
            "type": {
              "collection": {
                "elementtype": {
                  "primitive": "string"
                },
                "kind": "map"
              }
            }
          },
          {
            "name": "array",
            "type": {
              "collection": {
                "elementtype": {
                  "primitive": "string"
                },
                "kind": "array"
              }
            }
          }
        ]
      },
      "kind": "class",
      "locationInModule": {
        "filename": "lib/compliance.ts",
        "line": 1884
      },
      "methods": [
        {
          "docs": {
            "stability": "experimental"
          },
          "locationInModule": {
            "filename": "lib/compliance.ts",
            "line": 1896
          },
          "name": "createAList",
          "returns": {
            "type": {
              "collection": {
                "elementtype": {
                  "primitive": "string"
                },
                "kind": "array"
              }
            }
          },
          "static": true
        },
        {
          "docs": {
            "stability": "experimental"
          },
          "locationInModule": {
            "filename": "lib/compliance.ts",
            "line": 1900
          },
          "name": "createAMap",
          "returns": {
            "type": {
              "collection": {
                "elementtype": {
                  "primitive": "string"
                },
                "kind": "map"
              }
            }
          },
          "static": true
        }
      ],
      "name": "ClassWithCollections",
      "properties": [
        {
          "docs": {
            "stability": "experimental"
          },
          "locationInModule": {
            "filename": "lib/compliance.ts",
            "line": 1889
          },
          "name": "staticArray",
          "static": true,
          "type": {
            "collection": {
              "elementtype": {
                "primitive": "string"
              },
              "kind": "array"
            }
          }
        },
        {
          "docs": {
            "stability": "experimental"
          },
          "locationInModule": {
            "filename": "lib/compliance.ts",
            "line": 1888
          },
          "name": "staticMap",
          "static": true,
          "type": {
            "collection": {
              "elementtype": {
                "primitive": "string"
              },
              "kind": "map"
            }
          }
        },
        {
          "docs": {
            "stability": "experimental"
          },
          "locationInModule": {
            "filename": "lib/compliance.ts",
            "line": 1886
          },
          "name": "array",
          "type": {
            "collection": {
              "elementtype": {
                "primitive": "string"
              },
              "kind": "array"
            }
          }
        },
        {
          "docs": {
            "stability": "experimental"
          },
          "locationInModule": {
            "filename": "lib/compliance.ts",
            "line": 1885
          },
          "name": "map",
          "type": {
            "collection": {
              "elementtype": {
                "primitive": "string"
              },
              "kind": "map"
            }
          }
        }
      ]
    },
    "jsii-calc.ClassWithDocs": {
      "assembly": "jsii-calc",
      "docs": {
        "custom": {
          "customAttribute": "hasAValue"
        },
        "example": "function anExample() {\n}",
        "remarks": "The docs are great. They're a bunch of tags.",
        "see": "https://aws.amazon.com/",
        "stability": "stable",
        "summary": "This class has docs."
      },
      "fqn": "jsii-calc.ClassWithDocs",
      "initializer": {},
      "kind": "class",
      "locationInModule": {
        "filename": "lib/compliance.ts",
        "line": 1670
      },
      "name": "ClassWithDocs"
    },
    "jsii-calc.ClassWithJavaReservedWords": {
      "assembly": "jsii-calc",
      "docs": {
        "stability": "experimental"
      },
      "fqn": "jsii-calc.ClassWithJavaReservedWords",
      "initializer": {
        "docs": {
          "stability": "experimental"
        },
        "parameters": [
          {
            "name": "int",
            "type": {
              "primitive": "string"
            }
          }
        ]
      },
      "kind": "class",
      "locationInModule": {
        "filename": "lib/compliance.ts",
        "line": 1837
      },
      "methods": [
        {
          "docs": {
            "stability": "experimental"
          },
          "locationInModule": {
            "filename": "lib/compliance.ts",
            "line": 1844
          },
          "name": "import",
          "parameters": [
            {
              "name": "assert",
              "type": {
                "primitive": "string"
              }
            }
          ],
          "returns": {
            "type": {
              "primitive": "string"
            }
          }
        }
      ],
      "name": "ClassWithJavaReservedWords",
      "properties": [
        {
          "docs": {
            "stability": "experimental"
          },
          "immutable": true,
          "locationInModule": {
            "filename": "lib/compliance.ts",
            "line": 1838
          },
          "name": "int",
          "type": {
            "primitive": "string"
          }
        }
      ]
    },
    "jsii-calc.ClassWithMutableObjectLiteralProperty": {
      "assembly": "jsii-calc",
      "docs": {
        "stability": "experimental"
      },
      "fqn": "jsii-calc.ClassWithMutableObjectLiteralProperty",
      "initializer": {},
      "kind": "class",
      "locationInModule": {
        "filename": "lib/compliance.ts",
        "line": 1143
      },
      "name": "ClassWithMutableObjectLiteralProperty",
      "properties": [
        {
          "docs": {
            "stability": "experimental"
          },
          "locationInModule": {
            "filename": "lib/compliance.ts",
            "line": 1144
          },
          "name": "mutableObject",
          "type": {
            "fqn": "jsii-calc.IMutableObjectLiteral"
          }
        }
      ]
    },
    "jsii-calc.ClassWithPrivateConstructorAndAutomaticProperties": {
      "assembly": "jsii-calc",
      "docs": {
        "stability": "experimental",
        "summary": "Class that implements interface properties automatically, but using a private constructor."
      },
      "fqn": "jsii-calc.ClassWithPrivateConstructorAndAutomaticProperties",
      "interfaces": [
        "jsii-calc.IInterfaceWithProperties"
      ],
      "kind": "class",
      "locationInModule": {
        "filename": "lib/compliance.ts",
        "line": 1170
      },
      "methods": [
        {
          "docs": {
            "stability": "experimental"
          },
          "locationInModule": {
            "filename": "lib/compliance.ts",
            "line": 1171
          },
          "name": "create",
          "parameters": [
            {
              "name": "readOnlyString",
              "type": {
                "primitive": "string"
              }
            },
            {
              "name": "readWriteString",
              "type": {
                "primitive": "string"
              }
            }
          ],
          "returns": {
            "type": {
              "fqn": "jsii-calc.ClassWithPrivateConstructorAndAutomaticProperties"
            }
          },
          "static": true
        }
      ],
      "name": "ClassWithPrivateConstructorAndAutomaticProperties",
      "properties": [
        {
          "docs": {
            "stability": "experimental"
          },
          "immutable": true,
          "locationInModule": {
            "filename": "lib/compliance.ts",
            "line": 1175
          },
          "name": "readOnlyString",
          "overrides": "jsii-calc.IInterfaceWithProperties",
          "type": {
            "primitive": "string"
          }
        },
        {
          "docs": {
            "stability": "experimental"
          },
          "locationInModule": {
            "filename": "lib/compliance.ts",
            "line": 1175
          },
          "name": "readWriteString",
          "overrides": "jsii-calc.IInterfaceWithProperties",
          "type": {
            "primitive": "string"
          }
        }
      ]
    },
    "jsii-calc.ConfusingToJackson": {
      "assembly": "jsii-calc",
      "docs": {
        "see": "https://github.com/aws/aws-cdk/issues/4080",
        "stability": "experimental",
        "summary": "This tries to confuse Jackson by having overloaded property setters."
      },
      "fqn": "jsii-calc.ConfusingToJackson",
      "kind": "class",
      "locationInModule": {
        "filename": "lib/compliance.ts",
        "line": 2384
      },
      "methods": [
        {
          "docs": {
            "stability": "experimental"
          },
          "locationInModule": {
            "filename": "lib/compliance.ts",
            "line": 2385
          },
          "name": "makeInstance",
          "returns": {
            "type": {
              "fqn": "jsii-calc.ConfusingToJackson"
            }
          },
          "static": true
        },
        {
          "docs": {
            "stability": "experimental"
          },
          "locationInModule": {
            "filename": "lib/compliance.ts",
            "line": 2389
          },
          "name": "makeStructInstance",
          "returns": {
            "type": {
              "fqn": "jsii-calc.ConfusingToJacksonStruct"
            }
          },
          "static": true
        }
      ],
      "name": "ConfusingToJackson",
      "properties": [
        {
          "docs": {
            "stability": "experimental"
          },
          "locationInModule": {
            "filename": "lib/compliance.ts",
            "line": 2393
          },
          "name": "unionProperty",
          "optional": true,
          "type": {
            "union": {
              "types": [
                {
                  "fqn": "@scope/jsii-calc-lib.IFriendly"
                },
                {
                  "collection": {
                    "elementtype": {
                      "union": {
                        "types": [
                          {
                            "fqn": "@scope/jsii-calc-lib.IFriendly"
                          },
                          {
                            "fqn": "jsii-calc.AbstractClass"
                          }
                        ]
                      }
                    },
                    "kind": "array"
                  }
                }
              ]
            }
          }
        }
      ]
    },
    "jsii-calc.ConfusingToJacksonStruct": {
      "assembly": "jsii-calc",
      "datatype": true,
      "docs": {
        "stability": "experimental"
      },
      "fqn": "jsii-calc.ConfusingToJacksonStruct",
      "kind": "interface",
      "locationInModule": {
        "filename": "lib/compliance.ts",
        "line": 2397
      },
      "name": "ConfusingToJacksonStruct",
      "properties": [
        {
          "abstract": true,
          "docs": {
            "stability": "experimental"
          },
          "immutable": true,
          "locationInModule": {
            "filename": "lib/compliance.ts",
            "line": 2398
          },
          "name": "unionProperty",
          "optional": true,
          "type": {
            "union": {
              "types": [
                {
                  "fqn": "@scope/jsii-calc-lib.IFriendly"
                },
                {
                  "collection": {
                    "elementtype": {
                      "union": {
                        "types": [
                          {
                            "fqn": "@scope/jsii-calc-lib.IFriendly"
                          },
                          {
                            "fqn": "jsii-calc.AbstractClass"
                          }
                        ]
                      }
                    },
                    "kind": "array"
                  }
                }
              ]
            }
          }
        }
      ]
    },
    "jsii-calc.ConstructorPassesThisOut": {
      "assembly": "jsii-calc",
      "docs": {
        "stability": "experimental"
      },
      "fqn": "jsii-calc.ConstructorPassesThisOut",
      "initializer": {
        "docs": {
          "stability": "experimental"
        },
        "parameters": [
          {
            "name": "consumer",
            "type": {
              "fqn": "jsii-calc.PartiallyInitializedThisConsumer"
            }
          }
        ]
      },
      "kind": "class",
      "locationInModule": {
        "filename": "lib/compliance.ts",
        "line": 1629
      },
      "name": "ConstructorPassesThisOut"
    },
    "jsii-calc.Constructors": {
      "assembly": "jsii-calc",
      "docs": {
        "stability": "experimental"
      },
      "fqn": "jsii-calc.Constructors",
      "initializer": {},
      "kind": "class",
      "locationInModule": {
        "filename": "lib/compliance.ts",
        "line": 1394
      },
      "methods": [
        {
          "docs": {
            "stability": "experimental"
          },
          "locationInModule": {
            "filename": "lib/compliance.ts",
            "line": 1411
          },
          "name": "hiddenInterface",
          "returns": {
            "type": {
              "fqn": "jsii-calc.IPublicInterface"
            }
          },
          "static": true
        },
        {
          "docs": {
            "stability": "experimental"
          },
          "locationInModule": {
            "filename": "lib/compliance.ts",
            "line": 1415
          },
          "name": "hiddenInterfaces",
          "returns": {
            "type": {
              "collection": {
                "elementtype": {
                  "fqn": "jsii-calc.IPublicInterface"
                },
                "kind": "array"
              }
            }
          },
          "static": true
        },
        {
          "docs": {
            "stability": "experimental"
          },
          "locationInModule": {
            "filename": "lib/compliance.ts",
            "line": 1419
          },
          "name": "hiddenSubInterfaces",
          "returns": {
            "type": {
              "collection": {
                "elementtype": {
                  "fqn": "jsii-calc.IPublicInterface"
                },
                "kind": "array"
              }
            }
          },
          "static": true
        },
        {
          "docs": {
            "stability": "experimental"
          },
          "locationInModule": {
            "filename": "lib/compliance.ts",
            "line": 1395
          },
          "name": "makeClass",
          "returns": {
            "type": {
              "fqn": "jsii-calc.PublicClass"
            }
          },
          "static": true
        },
        {
          "docs": {
            "stability": "experimental"
          },
          "locationInModule": {
            "filename": "lib/compliance.ts",
            "line": 1399
          },
          "name": "makeInterface",
          "returns": {
            "type": {
              "fqn": "jsii-calc.IPublicInterface"
            }
          },
          "static": true
        },
        {
          "docs": {
            "stability": "experimental"
          },
          "locationInModule": {
            "filename": "lib/compliance.ts",
            "line": 1403
          },
          "name": "makeInterface2",
          "returns": {
            "type": {
              "fqn": "jsii-calc.IPublicInterface2"
            }
          },
          "static": true
        },
        {
          "docs": {
            "stability": "experimental"
          },
          "locationInModule": {
            "filename": "lib/compliance.ts",
            "line": 1407
          },
          "name": "makeInterfaces",
          "returns": {
            "type": {
              "collection": {
                "elementtype": {
                  "fqn": "jsii-calc.IPublicInterface"
                },
                "kind": "array"
              }
            }
          },
          "static": true
        }
      ],
      "name": "Constructors"
    },
    "jsii-calc.ConsumePureInterface": {
      "assembly": "jsii-calc",
      "docs": {
        "stability": "experimental"
      },
      "fqn": "jsii-calc.ConsumePureInterface",
      "initializer": {
        "docs": {
          "stability": "experimental"
        },
        "parameters": [
          {
            "name": "delegate",
            "type": {
              "fqn": "jsii-calc.IStructReturningDelegate"
            }
          }
        ]
      },
      "kind": "class",
      "locationInModule": {
        "filename": "lib/compliance.ts",
        "line": 2407
      },
      "methods": [
        {
          "docs": {
            "stability": "experimental"
          },
          "locationInModule": {
            "filename": "lib/compliance.ts",
            "line": 2410
          },
          "name": "workItBaby",
          "returns": {
            "type": {
              "fqn": "jsii-calc.StructB"
            }
          }
        }
      ],
      "name": "ConsumePureInterface"
    },
    "jsii-calc.ConsumerCanRingBell": {
      "assembly": "jsii-calc",
      "docs": {
        "remarks": "Check that if a JSII consumer implements IConsumerWithInterfaceParam, they can call\nthe method on the argument that they're passed...",
        "stability": "experimental",
        "summary": "Test calling back to consumers that implement interfaces."
      },
      "fqn": "jsii-calc.ConsumerCanRingBell",
      "initializer": {},
      "kind": "class",
      "locationInModule": {
        "filename": "lib/compliance.ts",
        "line": 2049
      },
      "methods": [
        {
          "docs": {
            "remarks": "Returns whether the bell was rung.",
            "stability": "experimental",
            "summary": "...if the interface is implemented using an object literal."
          },
          "locationInModule": {
            "filename": "lib/compliance.ts",
            "line": 2055
          },
          "name": "staticImplementedByObjectLiteral",
          "parameters": [
            {
              "name": "ringer",
              "type": {
                "fqn": "jsii-calc.IBellRinger"
              }
            }
          ],
          "returns": {
            "type": {
              "primitive": "boolean"
            }
          },
          "static": true
        },
        {
          "docs": {
            "remarks": "Return whether the bell was rung.",
            "stability": "experimental",
            "summary": "...if the interface is implemented using a private class."
          },
          "locationInModule": {
            "filename": "lib/compliance.ts",
            "line": 2081
          },
          "name": "staticImplementedByPrivateClass",
          "parameters": [
            {
              "name": "ringer",
              "type": {
                "fqn": "jsii-calc.IBellRinger"
              }
            }
          ],
          "returns": {
            "type": {
              "primitive": "boolean"
            }
          },
          "static": true
        },
        {
          "docs": {
            "remarks": "Return whether the bell was rung.",
            "stability": "experimental",
            "summary": "...if the interface is implemented using a public class."
          },
          "locationInModule": {
            "filename": "lib/compliance.ts",
            "line": 2070
          },
          "name": "staticImplementedByPublicClass",
          "parameters": [
            {
              "name": "ringer",
              "type": {
                "fqn": "jsii-calc.IBellRinger"
              }
            }
          ],
          "returns": {
            "type": {
              "primitive": "boolean"
            }
          },
          "static": true
        },
        {
          "docs": {
            "remarks": "Return whether the bell was rung.",
            "stability": "experimental",
            "summary": "If the parameter is a concrete class instead of an interface."
          },
          "locationInModule": {
            "filename": "lib/compliance.ts",
            "line": 2092
          },
          "name": "staticWhenTypedAsClass",
          "parameters": [
            {
              "name": "ringer",
              "type": {
                "fqn": "jsii-calc.IConcreteBellRinger"
              }
            }
          ],
          "returns": {
            "type": {
              "primitive": "boolean"
            }
          },
          "static": true
        },
        {
          "docs": {
            "remarks": "Returns whether the bell was rung.",
            "stability": "experimental",
            "summary": "...if the interface is implemented using an object literal."
          },
          "locationInModule": {
            "filename": "lib/compliance.ts",
            "line": 2102
          },
          "name": "implementedByObjectLiteral",
          "parameters": [
            {
              "name": "ringer",
              "type": {
                "fqn": "jsii-calc.IBellRinger"
              }
            }
          ],
          "returns": {
            "type": {
              "primitive": "boolean"
            }
          }
        },
        {
          "docs": {
            "remarks": "Return whether the bell was rung.",
            "stability": "experimental",
            "summary": "...if the interface is implemented using a private class."
          },
          "locationInModule": {
            "filename": "lib/compliance.ts",
            "line": 2128
          },
          "name": "implementedByPrivateClass",
          "parameters": [
            {
              "name": "ringer",
              "type": {
                "fqn": "jsii-calc.IBellRinger"
              }
            }
          ],
          "returns": {
            "type": {
              "primitive": "boolean"
            }
          }
        },
        {
          "docs": {
            "remarks": "Return whether the bell was rung.",
            "stability": "experimental",
            "summary": "...if the interface is implemented using a public class."
          },
          "locationInModule": {
            "filename": "lib/compliance.ts",
            "line": 2117
          },
          "name": "implementedByPublicClass",
          "parameters": [
            {
              "name": "ringer",
              "type": {
                "fqn": "jsii-calc.IBellRinger"
              }
            }
          ],
          "returns": {
            "type": {
              "primitive": "boolean"
            }
          }
        },
        {
          "docs": {
            "remarks": "Return whether the bell was rung.",
            "stability": "experimental",
            "summary": "If the parameter is a concrete class instead of an interface."
          },
          "locationInModule": {
            "filename": "lib/compliance.ts",
            "line": 2139
          },
          "name": "whenTypedAsClass",
          "parameters": [
            {
              "name": "ringer",
              "type": {
                "fqn": "jsii-calc.IConcreteBellRinger"
              }
            }
          ],
          "returns": {
            "type": {
              "primitive": "boolean"
            }
          }
        }
      ],
      "name": "ConsumerCanRingBell"
    },
    "jsii-calc.ConsumersOfThisCrazyTypeSystem": {
      "assembly": "jsii-calc",
      "docs": {
        "stability": "experimental"
      },
      "fqn": "jsii-calc.ConsumersOfThisCrazyTypeSystem",
      "initializer": {},
      "kind": "class",
      "locationInModule": {
        "filename": "lib/compliance.ts",
        "line": 1611
      },
      "methods": [
        {
          "docs": {
            "stability": "experimental"
          },
          "locationInModule": {
            "filename": "lib/compliance.ts",
            "line": 1612
          },
          "name": "consumeAnotherPublicInterface",
          "parameters": [
            {
              "name": "obj",
              "type": {
                "fqn": "jsii-calc.IAnotherPublicInterface"
              }
            }
          ],
          "returns": {
            "type": {
              "primitive": "string"
            }
          }
        },
        {
          "docs": {
            "stability": "experimental"
          },
          "locationInModule": {
            "filename": "lib/compliance.ts",
            "line": 1616
          },
          "name": "consumeNonInternalInterface",
          "parameters": [
            {
              "name": "obj",
              "type": {
                "fqn": "jsii-calc.INonInternalInterface"
              }
            }
          ],
          "returns": {
            "type": {
              "primitive": "any"
            }
          }
        }
      ],
      "name": "ConsumersOfThisCrazyTypeSystem"
    },
    "jsii-calc.DataRenderer": {
      "assembly": "jsii-calc",
      "docs": {
        "stability": "experimental",
        "summary": "Verifies proper type handling through dynamic overrides."
      },
      "fqn": "jsii-calc.DataRenderer",
      "initializer": {
        "docs": {
          "stability": "experimental"
        }
      },
      "kind": "class",
      "locationInModule": {
        "filename": "lib/compliance.ts",
        "line": 1767
      },
      "methods": [
        {
          "docs": {
            "stability": "experimental"
          },
          "locationInModule": {
            "filename": "lib/compliance.ts",
            "line": 1770
          },
          "name": "render",
          "parameters": [
            {
              "name": "data",
              "optional": true,
              "type": {
                "fqn": "@scope/jsii-calc-lib.MyFirstStruct"
              }
            }
          ],
          "returns": {
            "type": {
              "primitive": "string"
            }
          }
        },
        {
          "docs": {
            "stability": "experimental"
          },
          "locationInModule": {
            "filename": "lib/compliance.ts",
            "line": 1774
          },
          "name": "renderArbitrary",
          "parameters": [
            {
              "name": "data",
              "type": {
                "collection": {
                  "elementtype": {
                    "primitive": "any"
                  },
                  "kind": "map"
                }
              }
            }
          ],
          "returns": {
            "type": {
              "primitive": "string"
            }
          }
        },
        {
          "docs": {
            "stability": "experimental"
          },
          "locationInModule": {
            "filename": "lib/compliance.ts",
            "line": 1778
          },
          "name": "renderMap",
          "parameters": [
            {
              "name": "map",
              "type": {
                "collection": {
                  "elementtype": {
                    "primitive": "any"
                  },
                  "kind": "map"
                }
              }
            }
          ],
          "returns": {
            "type": {
              "primitive": "string"
            }
          }
        }
      ],
      "name": "DataRenderer"
    },
    "jsii-calc.DefaultedConstructorArgument": {
      "assembly": "jsii-calc",
      "docs": {
        "stability": "experimental"
      },
      "fqn": "jsii-calc.DefaultedConstructorArgument",
      "initializer": {
        "docs": {
          "stability": "experimental"
        },
        "parameters": [
          {
            "name": "arg1",
            "optional": true,
            "type": {
              "primitive": "number"
            }
          },
          {
            "name": "arg2",
            "optional": true,
            "type": {
              "primitive": "string"
            }
          },
          {
            "name": "arg3",
            "optional": true,
            "type": {
              "primitive": "date"
            }
          }
        ]
      },
      "kind": "class",
      "locationInModule": {
        "filename": "lib/compliance.ts",
        "line": 303
      },
      "name": "DefaultedConstructorArgument",
      "properties": [
        {
          "docs": {
            "stability": "experimental"
          },
          "immutable": true,
          "locationInModule": {
            "filename": "lib/compliance.ts",
            "line": 304
          },
          "name": "arg1",
          "type": {
            "primitive": "number"
          }
        },
        {
          "docs": {
            "stability": "experimental"
          },
          "immutable": true,
          "locationInModule": {
            "filename": "lib/compliance.ts",
            "line": 306
          },
          "name": "arg3",
          "type": {
            "primitive": "date"
          }
        },
        {
          "docs": {
            "stability": "experimental"
          },
          "immutable": true,
          "locationInModule": {
            "filename": "lib/compliance.ts",
            "line": 305
          },
          "name": "arg2",
          "optional": true,
          "type": {
            "primitive": "string"
          }
        }
      ]
    },
    "jsii-calc.Demonstrate982": {
      "assembly": "jsii-calc",
      "docs": {
        "remarks": "call #takeThis() -> An ObjectRef will be provisioned for the value (it'll be re-used!)\n2. call #takeThisToo() -> The ObjectRef from before will need to be down-cased to the ParentStruct982 type",
        "stability": "experimental",
        "summary": "1."
      },
      "fqn": "jsii-calc.Demonstrate982",
      "initializer": {
        "docs": {
          "stability": "experimental"
        }
      },
      "kind": "class",
      "locationInModule": {
        "filename": "lib/compliance.ts",
        "line": 2252
      },
      "methods": [
        {
          "docs": {
            "stability": "experimental",
            "summary": "It's dangerous to go alone!"
          },
          "locationInModule": {
            "filename": "lib/compliance.ts",
            "line": 2259
          },
          "name": "takeThis",
          "returns": {
            "type": {
              "fqn": "jsii-calc.ChildStruct982"
            }
          },
          "static": true
        },
        {
          "docs": {
            "stability": "experimental",
            "summary": "It's dangerous to go alone!"
          },
          "locationInModule": {
            "filename": "lib/compliance.ts",
            "line": 2264
          },
          "name": "takeThisToo",
          "returns": {
            "type": {
              "fqn": "jsii-calc.ParentStruct982"
            }
          },
          "static": true
        }
      ],
      "name": "Demonstrate982"
    },
    "jsii-calc.DeprecatedClass": {
      "assembly": "jsii-calc",
      "docs": {
        "deprecated": "a pretty boring class",
        "stability": "deprecated"
      },
      "fqn": "jsii-calc.DeprecatedClass",
      "initializer": {
        "docs": {
          "deprecated": "this constructor is \"just\" okay",
          "stability": "deprecated"
        },
        "parameters": [
          {
            "name": "readonlyString",
            "type": {
              "primitive": "string"
            }
          },
          {
            "name": "mutableNumber",
            "optional": true,
            "type": {
              "primitive": "number"
            }
          }
        ]
      },
      "kind": "class",
      "locationInModule": {
        "filename": "lib/stability.ts",
        "line": 85
      },
      "methods": [
        {
          "docs": {
            "deprecated": "it was a bad idea",
            "stability": "deprecated"
          },
          "locationInModule": {
            "filename": "lib/stability.ts",
            "line": 96
          },
          "name": "method"
        }
      ],
      "name": "DeprecatedClass",
      "properties": [
        {
          "docs": {
            "deprecated": "this is not always \"wazoo\", be ready to be disappointed",
            "stability": "deprecated"
          },
          "immutable": true,
          "locationInModule": {
            "filename": "lib/stability.ts",
            "line": 87
          },
          "name": "readonlyProperty",
          "type": {
            "primitive": "string"
          }
        },
        {
          "docs": {
            "deprecated": "shouldn't have been mutable",
            "stability": "deprecated"
          },
          "locationInModule": {
            "filename": "lib/stability.ts",
            "line": 89
          },
          "name": "mutableProperty",
          "optional": true,
          "type": {
            "primitive": "number"
          }
        }
      ]
    },
    "jsii-calc.DeprecatedEnum": {
      "assembly": "jsii-calc",
      "docs": {
        "deprecated": "your deprecated selection of bad options",
        "stability": "deprecated"
      },
      "fqn": "jsii-calc.DeprecatedEnum",
      "kind": "enum",
      "locationInModule": {
        "filename": "lib/stability.ts",
        "line": 99
      },
      "members": [
        {
          "docs": {
            "deprecated": "option A is not great",
            "stability": "deprecated"
          },
          "name": "OPTION_A"
        },
        {
          "docs": {
            "deprecated": "option B is kinda bad, too",
            "stability": "deprecated"
          },
          "name": "OPTION_B"
        }
      ],
      "name": "DeprecatedEnum"
    },
    "jsii-calc.DeprecatedStruct": {
      "assembly": "jsii-calc",
      "datatype": true,
      "docs": {
        "deprecated": "it just wraps a string",
        "stability": "deprecated"
      },
      "fqn": "jsii-calc.DeprecatedStruct",
      "kind": "interface",
      "locationInModule": {
        "filename": "lib/stability.ts",
        "line": 73
      },
      "name": "DeprecatedStruct",
      "properties": [
        {
          "abstract": true,
          "docs": {
            "deprecated": "well, yeah",
            "stability": "deprecated"
          },
          "immutable": true,
          "locationInModule": {
            "filename": "lib/stability.ts",
            "line": 75
          },
          "name": "readonlyProperty",
          "type": {
            "primitive": "string"
          }
        }
      ]
    },
    "jsii-calc.DerivedClassHasNoProperties.Base": {
      "assembly": "jsii-calc",
      "docs": {
        "stability": "experimental"
      },
      "fqn": "jsii-calc.DerivedClassHasNoProperties.Base",
      "initializer": {},
      "kind": "class",
      "locationInModule": {
        "filename": "lib/compliance.ts",
        "line": 312
      },
      "name": "Base",
      "namespace": "DerivedClassHasNoProperties",
      "properties": [
        {
          "docs": {
            "stability": "experimental"
          },
          "locationInModule": {
            "filename": "lib/compliance.ts",
            "line": 313
          },
          "name": "prop",
          "type": {
            "primitive": "string"
          }
        }
      ]
    },
    "jsii-calc.DerivedClassHasNoProperties.Derived": {
      "assembly": "jsii-calc",
      "base": "jsii-calc.DerivedClassHasNoProperties.Base",
      "docs": {
        "stability": "experimental"
      },
      "fqn": "jsii-calc.DerivedClassHasNoProperties.Derived",
      "initializer": {},
      "kind": "class",
      "locationInModule": {
        "filename": "lib/compliance.ts",
        "line": 316
      },
      "name": "Derived",
      "namespace": "DerivedClassHasNoProperties"
    },
    "jsii-calc.DerivedStruct": {
      "assembly": "jsii-calc",
      "datatype": true,
      "docs": {
        "stability": "experimental",
        "summary": "A struct which derives from another struct."
      },
      "fqn": "jsii-calc.DerivedStruct",
      "interfaces": [
        "@scope/jsii-calc-lib.MyFirstStruct"
      ],
      "kind": "interface",
      "locationInModule": {
        "filename": "lib/compliance.ts",
        "line": 534
      },
      "name": "DerivedStruct",
      "properties": [
        {
          "abstract": true,
          "docs": {
            "stability": "experimental"
          },
          "immutable": true,
          "locationInModule": {
            "filename": "lib/compliance.ts",
            "line": 540
          },
          "name": "anotherRequired",
          "type": {
            "primitive": "date"
          }
        },
        {
          "abstract": true,
          "docs": {
            "stability": "experimental"
          },
          "immutable": true,
          "locationInModule": {
            "filename": "lib/compliance.ts",
            "line": 539
          },
          "name": "bool",
          "type": {
            "primitive": "boolean"
          }
        },
        {
          "abstract": true,
          "docs": {
            "stability": "experimental",
            "summary": "An example of a non primitive property."
          },
          "immutable": true,
          "locationInModule": {
            "filename": "lib/compliance.ts",
            "line": 538
          },
          "name": "nonPrimitive",
          "type": {
            "fqn": "jsii-calc.DoubleTrouble"
          }
        },
        {
          "abstract": true,
          "docs": {
            "stability": "experimental",
            "summary": "This is optional."
          },
          "immutable": true,
          "locationInModule": {
            "filename": "lib/compliance.ts",
            "line": 546
          },
          "name": "anotherOptional",
          "optional": true,
          "type": {
            "collection": {
              "elementtype": {
                "fqn": "@scope/jsii-calc-lib.Value"
              },
              "kind": "map"
            }
          }
        },
        {
          "abstract": true,
          "docs": {
            "stability": "experimental"
          },
          "immutable": true,
          "locationInModule": {
            "filename": "lib/compliance.ts",
            "line": 542
          },
          "name": "optionalAny",
          "optional": true,
          "type": {
            "primitive": "any"
          }
        },
        {
          "abstract": true,
          "docs": {
            "stability": "experimental"
          },
          "immutable": true,
          "locationInModule": {
            "filename": "lib/compliance.ts",
            "line": 541
          },
          "name": "optionalArray",
          "optional": true,
          "type": {
            "collection": {
              "elementtype": {
                "primitive": "string"
              },
              "kind": "array"
            }
          }
        }
      ]
    },
    "jsii-calc.DiamondInheritanceBaseLevelStruct": {
      "assembly": "jsii-calc",
      "datatype": true,
      "docs": {
        "stability": "experimental"
      },
      "fqn": "jsii-calc.DiamondInheritanceBaseLevelStruct",
      "kind": "interface",
      "locationInModule": {
        "filename": "lib/compliance.ts",
        "line": 1812
      },
      "name": "DiamondInheritanceBaseLevelStruct",
      "properties": [
        {
          "abstract": true,
          "docs": {
            "stability": "experimental"
          },
          "immutable": true,
          "locationInModule": {
            "filename": "lib/compliance.ts",
            "line": 1813
          },
          "name": "baseLevelProperty",
          "type": {
            "primitive": "string"
          }
        }
      ]
    },
    "jsii-calc.DiamondInheritanceFirstMidLevelStruct": {
      "assembly": "jsii-calc",
      "datatype": true,
      "docs": {
        "stability": "experimental"
      },
      "fqn": "jsii-calc.DiamondInheritanceFirstMidLevelStruct",
      "interfaces": [
        "jsii-calc.DiamondInheritanceBaseLevelStruct"
      ],
      "kind": "interface",
      "locationInModule": {
        "filename": "lib/compliance.ts",
        "line": 1816
      },
      "name": "DiamondInheritanceFirstMidLevelStruct",
      "properties": [
        {
          "abstract": true,
          "docs": {
            "stability": "experimental"
          },
          "immutable": true,
          "locationInModule": {
            "filename": "lib/compliance.ts",
            "line": 1817
          },
          "name": "firstMidLevelProperty",
          "type": {
            "primitive": "string"
          }
        }
      ]
    },
    "jsii-calc.DiamondInheritanceSecondMidLevelStruct": {
      "assembly": "jsii-calc",
      "datatype": true,
      "docs": {
        "stability": "experimental"
      },
      "fqn": "jsii-calc.DiamondInheritanceSecondMidLevelStruct",
      "interfaces": [
        "jsii-calc.DiamondInheritanceBaseLevelStruct"
      ],
      "kind": "interface",
      "locationInModule": {
        "filename": "lib/compliance.ts",
        "line": 1820
      },
      "name": "DiamondInheritanceSecondMidLevelStruct",
      "properties": [
        {
          "abstract": true,
          "docs": {
            "stability": "experimental"
          },
          "immutable": true,
          "locationInModule": {
            "filename": "lib/compliance.ts",
            "line": 1821
          },
          "name": "secondMidLevelProperty",
          "type": {
            "primitive": "string"
          }
        }
      ]
    },
    "jsii-calc.DiamondInheritanceTopLevelStruct": {
      "assembly": "jsii-calc",
      "datatype": true,
      "docs": {
        "stability": "experimental"
      },
      "fqn": "jsii-calc.DiamondInheritanceTopLevelStruct",
      "interfaces": [
        "jsii-calc.DiamondInheritanceFirstMidLevelStruct",
        "jsii-calc.DiamondInheritanceSecondMidLevelStruct"
      ],
      "kind": "interface",
      "locationInModule": {
        "filename": "lib/compliance.ts",
        "line": 1824
      },
      "name": "DiamondInheritanceTopLevelStruct",
      "properties": [
        {
          "abstract": true,
          "docs": {
            "stability": "experimental"
          },
          "immutable": true,
          "locationInModule": {
            "filename": "lib/compliance.ts",
            "line": 1825
          },
          "name": "topLevelProperty",
          "type": {
            "primitive": "string"
          }
        }
      ]
    },
    "jsii-calc.DisappointingCollectionSource": {
      "assembly": "jsii-calc",
      "docs": {
        "remarks": "This source of collections is disappointing - it'll always give you nothing :(",
        "stability": "experimental",
        "summary": "Verifies that null/undefined can be returned for optional collections."
      },
      "fqn": "jsii-calc.DisappointingCollectionSource",
      "kind": "class",
      "locationInModule": {
        "filename": "lib/compliance.ts",
        "line": 2276
      },
      "name": "DisappointingCollectionSource",
      "properties": [
        {
          "const": true,
          "docs": {
            "remarks": "(Nah, just a billion dollars mistake!)",
            "stability": "experimental",
            "summary": "Some List of strings, maybe?"
          },
          "immutable": true,
          "locationInModule": {
            "filename": "lib/compliance.ts",
            "line": 2278
          },
          "name": "maybeList",
          "optional": true,
          "static": true,
          "type": {
            "collection": {
              "elementtype": {
                "primitive": "string"
              },
              "kind": "array"
            }
          }
        },
        {
          "const": true,
          "docs": {
            "remarks": "(Nah, just a billion dollars mistake!)",
            "stability": "experimental",
            "summary": "Some Map of strings to numbers, maybe?"
          },
          "immutable": true,
          "locationInModule": {
            "filename": "lib/compliance.ts",
            "line": 2280
          },
          "name": "maybeMap",
          "optional": true,
          "static": true,
          "type": {
            "collection": {
              "elementtype": {
                "primitive": "number"
              },
              "kind": "map"
            }
          }
        }
      ]
    },
    "jsii-calc.DoNotOverridePrivates": {
      "assembly": "jsii-calc",
      "docs": {
        "stability": "experimental"
      },
      "fqn": "jsii-calc.DoNotOverridePrivates",
      "initializer": {},
      "kind": "class",
      "locationInModule": {
        "filename": "lib/compliance.ts",
        "line": 1147
      },
      "methods": [
        {
          "docs": {
            "stability": "experimental"
          },
          "locationInModule": {
            "filename": "lib/compliance.ts",
            "line": 1162
          },
          "name": "changePrivatePropertyValue",
          "parameters": [
            {
              "name": "newValue",
              "type": {
                "primitive": "string"
              }
            }
          ]
        },
        {
          "docs": {
            "stability": "experimental"
          },
          "locationInModule": {
            "filename": "lib/compliance.ts",
            "line": 1154
          },
          "name": "privateMethodValue",
          "returns": {
            "type": {
              "primitive": "string"
            }
          }
        },
        {
          "docs": {
            "stability": "experimental"
          },
          "locationInModule": {
            "filename": "lib/compliance.ts",
            "line": 1158
          },
          "name": "privatePropertyValue",
          "returns": {
            "type": {
              "primitive": "string"
            }
          }
        }
      ],
      "name": "DoNotOverridePrivates"
    },
    "jsii-calc.DoNotRecognizeAnyAsOptional": {
      "assembly": "jsii-calc",
      "docs": {
        "stability": "experimental",
        "summary": "jsii#284: do not recognize \"any\" as an optional argument."
      },
      "fqn": "jsii-calc.DoNotRecognizeAnyAsOptional",
      "initializer": {},
      "kind": "class",
      "locationInModule": {
        "filename": "lib/compliance.ts",
        "line": 1196
      },
      "methods": [
        {
          "docs": {
            "stability": "experimental"
          },
          "locationInModule": {
            "filename": "lib/compliance.ts",
            "line": 1197
          },
          "name": "method",
          "parameters": [
            {
              "name": "_requiredAny",
              "type": {
                "primitive": "any"
              }
            },
            {
              "name": "_optionalAny",
              "optional": true,
              "type": {
                "primitive": "any"
              }
            },
            {
              "name": "_optionalString",
              "optional": true,
              "type": {
                "primitive": "string"
              }
            }
          ]
        }
      ],
      "name": "DoNotRecognizeAnyAsOptional"
    },
    "jsii-calc.DocumentedClass": {
      "assembly": "jsii-calc",
      "docs": {
        "remarks": "This is the meat of the TSDoc comment. It may contain\nmultiple lines and multiple paragraphs.\n\nMultiple paragraphs are separated by an empty line.",
        "stability": "stable",
        "summary": "Here's the first line of the TSDoc comment."
      },
      "fqn": "jsii-calc.DocumentedClass",
      "initializer": {},
      "kind": "class",
      "locationInModule": {
        "filename": "lib/documented.ts",
        "line": 11
      },
      "methods": [
        {
          "docs": {
            "remarks": "This will print out a friendly greeting intended for\nthe indicated person.",
            "returns": "A number that everyone knows very well",
            "stability": "stable",
            "summary": "Greet the indicated person."
          },
          "locationInModule": {
            "filename": "lib/documented.ts",
            "line": 22
          },
          "name": "greet",
          "parameters": [
            {
              "docs": {
                "summary": "The person to be greeted."
              },
              "name": "greetee",
              "optional": true,
              "type": {
                "fqn": "jsii-calc.Greetee"
              }
            }
          ],
          "returns": {
            "type": {
              "primitive": "number"
            }
          }
        },
        {
          "docs": {
            "stability": "experimental",
            "summary": "Say ¡Hola!"
          },
          "locationInModule": {
            "filename": "lib/documented.ts",
            "line": 32
          },
          "name": "hola"
        }
      ],
      "name": "DocumentedClass"
    },
    "jsii-calc.DontComplainAboutVariadicAfterOptional": {
      "assembly": "jsii-calc",
      "docs": {
        "stability": "experimental"
      },
      "fqn": "jsii-calc.DontComplainAboutVariadicAfterOptional",
      "initializer": {},
      "kind": "class",
      "locationInModule": {
        "filename": "lib/compliance.ts",
        "line": 1247
      },
      "methods": [
        {
          "docs": {
            "stability": "experimental"
          },
          "locationInModule": {
            "filename": "lib/compliance.ts",
            "line": 1248
          },
          "name": "optionalAndVariadic",
          "parameters": [
            {
              "name": "optional",
              "optional": true,
              "type": {
                "primitive": "string"
              }
            },
            {
              "name": "things",
              "type": {
                "primitive": "string"
              },
              "variadic": true
            }
          ],
          "returns": {
            "type": {
              "primitive": "string"
            }
          },
          "variadic": true
        }
      ],
      "name": "DontComplainAboutVariadicAfterOptional"
    },
    "jsii-calc.DoubleTrouble": {
      "assembly": "jsii-calc",
      "docs": {
        "stability": "experimental"
      },
      "fqn": "jsii-calc.DoubleTrouble",
      "initializer": {},
      "interfaces": [
        "jsii-calc.IFriendlyRandomGenerator"
      ],
      "kind": "class",
      "locationInModule": {
        "filename": "lib/compliance.ts",
        "line": 474
      },
      "methods": [
        {
          "docs": {
            "stability": "experimental",
            "summary": "Say hello!"
          },
          "locationInModule": {
            "filename": "lib/compliance.ts",
            "line": 479
          },
          "name": "hello",
          "overrides": "@scope/jsii-calc-lib.IFriendly",
          "returns": {
            "type": {
              "primitive": "string"
            }
          }
        },
        {
          "docs": {
            "stability": "experimental",
            "summary": "Returns another random number."
          },
          "locationInModule": {
            "filename": "lib/compliance.ts",
            "line": 475
          },
          "name": "next",
          "overrides": "jsii-calc.IRandomNumberGenerator",
          "returns": {
            "type": {
              "primitive": "number"
            }
          }
        }
      ],
      "name": "DoubleTrouble"
    },
    "jsii-calc.EnumDispenser": {
      "assembly": "jsii-calc",
      "docs": {
        "stability": "experimental"
      },
      "fqn": "jsii-calc.EnumDispenser",
      "kind": "class",
      "locationInModule": {
        "filename": "lib/compliance.ts",
        "line": 35
      },
      "methods": [
        {
          "docs": {
            "stability": "experimental"
          },
          "locationInModule": {
            "filename": "lib/compliance.ts",
            "line": 41
          },
          "name": "randomIntegerLikeEnum",
          "returns": {
            "type": {
              "fqn": "jsii-calc.AllTypesEnum"
            }
          },
          "static": true
        },
        {
          "docs": {
            "stability": "experimental"
          },
          "locationInModule": {
            "filename": "lib/compliance.ts",
            "line": 36
          },
          "name": "randomStringLikeEnum",
          "returns": {
            "type": {
              "fqn": "jsii-calc.StringEnum"
            }
          },
          "static": true
        }
      ],
      "name": "EnumDispenser"
    },
    "jsii-calc.EraseUndefinedHashValues": {
      "assembly": "jsii-calc",
      "docs": {
        "stability": "experimental"
      },
      "fqn": "jsii-calc.EraseUndefinedHashValues",
      "initializer": {},
      "kind": "class",
      "locationInModule": {
        "filename": "lib/compliance.ts",
        "line": 1450
      },
      "methods": [
        {
          "docs": {
            "remarks": "Used to check that undefined/null hash values\nare being erased when sending values from native code to JS.",
            "stability": "experimental",
            "summary": "Returns `true` if `key` is defined in `opts`."
          },
          "locationInModule": {
            "filename": "lib/compliance.ts",
            "line": 1455
          },
          "name": "doesKeyExist",
          "parameters": [
            {
              "name": "opts",
              "type": {
                "fqn": "jsii-calc.EraseUndefinedHashValuesOptions"
              }
            },
            {
              "name": "key",
              "type": {
                "primitive": "string"
              }
            }
          ],
          "returns": {
            "type": {
              "primitive": "boolean"
            }
          },
          "static": true
        },
        {
          "docs": {
            "stability": "experimental",
            "summary": "We expect \"prop1\" to be erased."
          },
          "locationInModule": {
            "filename": "lib/compliance.ts",
            "line": 1472
          },
          "name": "prop1IsNull",
          "returns": {
            "type": {
              "collection": {
                "elementtype": {
                  "primitive": "any"
                },
                "kind": "map"
              }
            }
          },
          "static": true
        },
        {
          "docs": {
            "stability": "experimental",
            "summary": "We expect \"prop2\" to be erased."
          },
          "locationInModule": {
            "filename": "lib/compliance.ts",
            "line": 1462
          },
          "name": "prop2IsUndefined",
          "returns": {
            "type": {
              "collection": {
                "elementtype": {
                  "primitive": "any"
                },
                "kind": "map"
              }
            }
          },
          "static": true
        }
      ],
      "name": "EraseUndefinedHashValues"
    },
    "jsii-calc.EraseUndefinedHashValuesOptions": {
      "assembly": "jsii-calc",
      "datatype": true,
      "docs": {
        "stability": "experimental"
      },
      "fqn": "jsii-calc.EraseUndefinedHashValuesOptions",
      "kind": "interface",
      "locationInModule": {
        "filename": "lib/compliance.ts",
        "line": 1445
      },
      "name": "EraseUndefinedHashValuesOptions",
      "properties": [
        {
          "abstract": true,
          "docs": {
            "stability": "experimental"
          },
          "immutable": true,
          "locationInModule": {
            "filename": "lib/compliance.ts",
            "line": 1446
          },
          "name": "option1",
          "optional": true,
          "type": {
            "primitive": "string"
          }
        },
        {
          "abstract": true,
          "docs": {
            "stability": "experimental"
          },
          "immutable": true,
          "locationInModule": {
            "filename": "lib/compliance.ts",
            "line": 1447
          },
          "name": "option2",
          "optional": true,
          "type": {
            "primitive": "string"
          }
        }
      ]
    },
    "jsii-calc.ExperimentalClass": {
      "assembly": "jsii-calc",
      "docs": {
        "stability": "experimental"
      },
      "fqn": "jsii-calc.ExperimentalClass",
      "initializer": {
        "docs": {
          "stability": "experimental"
        },
        "parameters": [
          {
            "name": "readonlyString",
            "type": {
              "primitive": "string"
            }
          },
          {
            "name": "mutableNumber",
            "optional": true,
            "type": {
              "primitive": "number"
            }
          }
        ]
      },
      "kind": "class",
      "locationInModule": {
        "filename": "lib/stability.ts",
        "line": 16
      },
      "methods": [
        {
          "docs": {
            "stability": "experimental"
          },
          "locationInModule": {
            "filename": "lib/stability.ts",
            "line": 28
          },
          "name": "method"
        }
      ],
      "name": "ExperimentalClass",
      "properties": [
        {
          "docs": {
            "stability": "experimental"
          },
          "immutable": true,
          "locationInModule": {
            "filename": "lib/stability.ts",
            "line": 18
          },
          "name": "readonlyProperty",
          "type": {
            "primitive": "string"
          }
        },
        {
          "docs": {
            "stability": "experimental"
          },
          "locationInModule": {
            "filename": "lib/stability.ts",
            "line": 20
          },
          "name": "mutableProperty",
          "optional": true,
          "type": {
            "primitive": "number"
          }
        }
      ]
    },
    "jsii-calc.ExperimentalEnum": {
      "assembly": "jsii-calc",
      "docs": {
        "stability": "experimental"
      },
      "fqn": "jsii-calc.ExperimentalEnum",
      "kind": "enum",
      "locationInModule": {
        "filename": "lib/stability.ts",
        "line": 31
      },
      "members": [
        {
          "docs": {
            "stability": "experimental"
          },
          "name": "OPTION_A"
        },
        {
          "docs": {
            "stability": "experimental"
          },
          "name": "OPTION_B"
        }
      ],
      "name": "ExperimentalEnum"
    },
    "jsii-calc.ExperimentalStruct": {
      "assembly": "jsii-calc",
      "datatype": true,
      "docs": {
        "stability": "experimental"
      },
      "fqn": "jsii-calc.ExperimentalStruct",
      "kind": "interface",
      "locationInModule": {
        "filename": "lib/stability.ts",
        "line": 4
      },
      "name": "ExperimentalStruct",
      "properties": [
        {
          "abstract": true,
          "docs": {
            "stability": "experimental"
          },
          "immutable": true,
          "locationInModule": {
            "filename": "lib/stability.ts",
            "line": 6
          },
          "name": "readonlyProperty",
          "type": {
            "primitive": "string"
          }
        }
      ]
    },
    "jsii-calc.ExportedBaseClass": {
      "assembly": "jsii-calc",
      "docs": {
        "stability": "experimental"
      },
      "fqn": "jsii-calc.ExportedBaseClass",
      "initializer": {
        "docs": {
          "stability": "experimental"
        },
        "parameters": [
          {
            "name": "success",
            "type": {
              "primitive": "boolean"
            }
          }
        ]
      },
      "kind": "class",
      "locationInModule": {
        "filename": "lib/compliance.ts",
        "line": 1332
      },
      "name": "ExportedBaseClass",
      "properties": [
        {
          "docs": {
            "stability": "experimental"
          },
          "immutable": true,
          "locationInModule": {
            "filename": "lib/compliance.ts",
            "line": 1333
          },
          "name": "success",
          "type": {
            "primitive": "boolean"
          }
        }
      ]
    },
    "jsii-calc.ExtendsInternalInterface": {
      "assembly": "jsii-calc",
      "datatype": true,
      "docs": {
        "stability": "experimental"
      },
      "fqn": "jsii-calc.ExtendsInternalInterface",
      "kind": "interface",
      "locationInModule": {
        "filename": "lib/compliance.ts",
        "line": 1553
      },
      "name": "ExtendsInternalInterface",
      "properties": [
        {
          "abstract": true,
          "docs": {
            "stability": "experimental"
          },
          "immutable": true,
          "locationInModule": {
            "filename": "lib/compliance.ts",
            "line": 1554
          },
          "name": "boom",
          "type": {
            "primitive": "boolean"
          }
        },
        {
          "abstract": true,
          "docs": {
            "stability": "experimental"
          },
          "immutable": true,
          "locationInModule": {
            "filename": "lib/compliance.ts",
            "line": 1502
          },
          "name": "prop",
          "type": {
            "primitive": "string"
          }
        }
      ]
    },
    "jsii-calc.GiveMeStructs": {
      "assembly": "jsii-calc",
      "docs": {
        "stability": "experimental"
      },
      "fqn": "jsii-calc.GiveMeStructs",
      "initializer": {},
      "kind": "class",
      "locationInModule": {
        "filename": "lib/compliance.ts",
        "line": 549
      },
      "methods": [
        {
          "docs": {
            "stability": "experimental",
            "summary": "Accepts a struct of type DerivedStruct and returns a struct of type FirstStruct."
          },
          "locationInModule": {
            "filename": "lib/compliance.ts",
            "line": 567
          },
          "name": "derivedToFirst",
          "parameters": [
            {
              "name": "derived",
              "type": {
                "fqn": "jsii-calc.DerivedStruct"
              }
            }
          ],
          "returns": {
            "type": {
              "fqn": "@scope/jsii-calc-lib.MyFirstStruct"
            }
          }
        },
        {
          "docs": {
            "stability": "experimental",
            "summary": "Returns the boolean from a DerivedStruct struct."
          },
          "locationInModule": {
            "filename": "lib/compliance.ts",
            "line": 560
          },
          "name": "readDerivedNonPrimitive",
          "parameters": [
            {
              "name": "derived",
              "type": {
                "fqn": "jsii-calc.DerivedStruct"
              }
            }
          ],
          "returns": {
            "type": {
              "fqn": "jsii-calc.DoubleTrouble"
            }
          }
        },
        {
          "docs": {
            "stability": "experimental",
            "summary": "Returns the \"anumber\" from a MyFirstStruct struct;"
          },
          "locationInModule": {
            "filename": "lib/compliance.ts",
            "line": 553
          },
          "name": "readFirstNumber",
          "parameters": [
            {
              "name": "first",
              "type": {
                "fqn": "@scope/jsii-calc-lib.MyFirstStruct"
              }
            }
          ],
          "returns": {
            "type": {
              "primitive": "number"
            }
          }
        }
      ],
      "name": "GiveMeStructs",
      "properties": [
        {
          "docs": {
            "stability": "experimental"
          },
          "immutable": true,
          "locationInModule": {
            "filename": "lib/compliance.ts",
            "line": 571
          },
          "name": "structLiteral",
          "type": {
            "fqn": "@scope/jsii-calc-lib.StructWithOnlyOptionals"
          }
        }
      ]
    },
    "jsii-calc.Greetee": {
      "assembly": "jsii-calc",
      "datatype": true,
      "docs": {
        "stability": "experimental",
        "summary": "These are some arguments you can pass to a method."
      },
      "fqn": "jsii-calc.Greetee",
      "kind": "interface",
      "locationInModule": {
        "filename": "lib/documented.ts",
        "line": 40
      },
      "name": "Greetee",
      "properties": [
        {
          "abstract": true,
          "docs": {
            "default": "world",
            "stability": "experimental",
            "summary": "The name of the greetee."
          },
          "immutable": true,
          "locationInModule": {
            "filename": "lib/documented.ts",
            "line": 46
          },
          "name": "name",
          "optional": true,
          "type": {
            "primitive": "string"
          }
        }
      ]
    },
    "jsii-calc.GreetingAugmenter": {
      "assembly": "jsii-calc",
      "docs": {
        "stability": "experimental"
      },
      "fqn": "jsii-calc.GreetingAugmenter",
      "initializer": {},
      "kind": "class",
      "locationInModule": {
        "filename": "lib/compliance.ts",
        "line": 525
      },
      "methods": [
        {
          "docs": {
            "stability": "experimental"
          },
          "locationInModule": {
            "filename": "lib/compliance.ts",
            "line": 526
          },
          "name": "betterGreeting",
          "parameters": [
            {
              "name": "friendly",
              "type": {
                "fqn": "@scope/jsii-calc-lib.IFriendly"
              }
            }
          ],
          "returns": {
            "type": {
              "primitive": "string"
            }
          }
        }
      ],
      "name": "GreetingAugmenter"
    },
    "jsii-calc.IAnonymousImplementationProvider": {
      "assembly": "jsii-calc",
      "docs": {
        "stability": "experimental",
        "summary": "We can return an anonymous interface implementation from an override without losing the interface declarations."
      },
      "fqn": "jsii-calc.IAnonymousImplementationProvider",
      "kind": "interface",
      "locationInModule": {
        "filename": "lib/compliance.ts",
        "line": 1973
      },
      "methods": [
        {
          "abstract": true,
          "docs": {
            "stability": "experimental"
          },
          "locationInModule": {
            "filename": "lib/compliance.ts",
            "line": 1975
          },
          "name": "provideAsClass",
          "returns": {
            "type": {
              "fqn": "jsii-calc.Implementation"
            }
          }
        },
        {
          "abstract": true,
          "docs": {
            "stability": "experimental"
          },
          "locationInModule": {
            "filename": "lib/compliance.ts",
            "line": 1974
          },
          "name": "provideAsInterface",
          "returns": {
            "type": {
              "fqn": "jsii-calc.IAnonymouslyImplementMe"
            }
          }
        }
      ],
      "name": "IAnonymousImplementationProvider"
    },
    "jsii-calc.IAnonymouslyImplementMe": {
      "assembly": "jsii-calc",
      "docs": {
        "stability": "experimental"
      },
      "fqn": "jsii-calc.IAnonymouslyImplementMe",
      "kind": "interface",
      "locationInModule": {
        "filename": "lib/compliance.ts",
        "line": 1991
      },
      "methods": [
        {
          "abstract": true,
          "docs": {
            "stability": "experimental"
          },
          "locationInModule": {
            "filename": "lib/compliance.ts",
            "line": 1993
          },
          "name": "verb",
          "returns": {
            "type": {
              "primitive": "string"
            }
          }
        }
      ],
      "name": "IAnonymouslyImplementMe",
      "properties": [
        {
          "abstract": true,
          "docs": {
            "stability": "experimental"
          },
          "immutable": true,
          "locationInModule": {
            "filename": "lib/compliance.ts",
            "line": 1992
          },
          "name": "value",
          "type": {
            "primitive": "number"
          }
        }
      ]
    },
    "jsii-calc.IAnotherPublicInterface": {
      "assembly": "jsii-calc",
      "docs": {
        "stability": "experimental"
      },
      "fqn": "jsii-calc.IAnotherPublicInterface",
      "kind": "interface",
      "locationInModule": {
        "filename": "lib/compliance.ts",
        "line": 1574
      },
      "name": "IAnotherPublicInterface",
      "properties": [
        {
          "abstract": true,
          "docs": {
            "stability": "experimental"
          },
          "locationInModule": {
            "filename": "lib/compliance.ts",
            "line": 1575
          },
          "name": "a",
          "type": {
            "primitive": "string"
          }
        }
      ]
    },
    "jsii-calc.IBell": {
      "assembly": "jsii-calc",
      "docs": {
        "stability": "experimental"
      },
      "fqn": "jsii-calc.IBell",
      "kind": "interface",
      "locationInModule": {
        "filename": "lib/compliance.ts",
        "line": 2160
      },
      "methods": [
        {
          "abstract": true,
          "docs": {
            "stability": "experimental"
          },
          "locationInModule": {
            "filename": "lib/compliance.ts",
            "line": 2161
          },
          "name": "ring"
        }
      ],
      "name": "IBell"
    },
    "jsii-calc.IBellRinger": {
      "assembly": "jsii-calc",
      "docs": {
        "stability": "experimental",
        "summary": "Takes the object parameter as an interface."
      },
      "fqn": "jsii-calc.IBellRinger",
      "kind": "interface",
      "locationInModule": {
        "filename": "lib/compliance.ts",
        "line": 2149
      },
      "methods": [
        {
          "abstract": true,
          "docs": {
            "stability": "experimental"
          },
          "locationInModule": {
            "filename": "lib/compliance.ts",
            "line": 2150
          },
          "name": "yourTurn",
          "parameters": [
            {
              "name": "bell",
              "type": {
                "fqn": "jsii-calc.IBell"
              }
            }
          ]
        }
      ],
      "name": "IBellRinger"
    },
    "jsii-calc.IConcreteBellRinger": {
      "assembly": "jsii-calc",
      "docs": {
        "stability": "experimental",
        "summary": "Takes the object parameter as a calss."
      },
      "fqn": "jsii-calc.IConcreteBellRinger",
      "kind": "interface",
      "locationInModule": {
        "filename": "lib/compliance.ts",
        "line": 2156
      },
      "methods": [
        {
          "abstract": true,
          "docs": {
            "stability": "experimental"
          },
          "locationInModule": {
            "filename": "lib/compliance.ts",
            "line": 2157
          },
          "name": "yourTurn",
          "parameters": [
            {
              "name": "bell",
              "type": {
                "fqn": "jsii-calc.Bell"
              }
            }
          ]
        }
      ],
      "name": "IConcreteBellRinger"
    },
    "jsii-calc.IDeprecatedInterface": {
      "assembly": "jsii-calc",
      "docs": {
        "deprecated": "useless interface",
        "stability": "deprecated"
      },
      "fqn": "jsii-calc.IDeprecatedInterface",
      "kind": "interface",
      "locationInModule": {
        "filename": "lib/stability.ts",
        "line": 78
      },
      "methods": [
        {
          "abstract": true,
          "docs": {
            "deprecated": "services no purpose",
            "stability": "deprecated"
          },
          "locationInModule": {
            "filename": "lib/stability.ts",
            "line": 82
          },
          "name": "method"
        }
      ],
      "name": "IDeprecatedInterface",
      "properties": [
        {
          "abstract": true,
          "docs": {
            "deprecated": "could be better",
            "stability": "deprecated"
          },
          "locationInModule": {
            "filename": "lib/stability.ts",
            "line": 80
          },
          "name": "mutableProperty",
          "optional": true,
          "type": {
            "primitive": "number"
          }
        }
      ]
    },
    "jsii-calc.IExperimentalInterface": {
      "assembly": "jsii-calc",
      "docs": {
        "stability": "experimental"
      },
      "fqn": "jsii-calc.IExperimentalInterface",
      "kind": "interface",
      "locationInModule": {
        "filename": "lib/stability.ts",
        "line": 9
      },
      "methods": [
        {
          "abstract": true,
          "docs": {
            "stability": "experimental"
          },
          "locationInModule": {
            "filename": "lib/stability.ts",
            "line": 13
          },
          "name": "method"
        }
      ],
      "name": "IExperimentalInterface",
      "properties": [
        {
          "abstract": true,
          "docs": {
            "stability": "experimental"
          },
          "locationInModule": {
            "filename": "lib/stability.ts",
            "line": 11
          },
          "name": "mutableProperty",
          "optional": true,
          "type": {
            "primitive": "number"
          }
        }
      ]
    },
    "jsii-calc.IExtendsPrivateInterface": {
      "assembly": "jsii-calc",
      "docs": {
        "stability": "experimental"
      },
      "fqn": "jsii-calc.IExtendsPrivateInterface",
      "kind": "interface",
      "locationInModule": {
        "filename": "lib/compliance.ts",
        "line": 1565
      },
      "name": "IExtendsPrivateInterface",
      "properties": [
        {
          "abstract": true,
          "docs": {
            "stability": "experimental"
          },
          "immutable": true,
          "locationInModule": {
            "filename": "lib/compliance.ts",
            "line": 1566
          },
          "name": "moreThings",
          "type": {
            "collection": {
              "elementtype": {
                "primitive": "string"
              },
              "kind": "array"
            }
          }
        },
        {
          "abstract": true,
          "docs": {
            "stability": "experimental"
          },
          "locationInModule": {
            "filename": "lib/compliance.ts",
            "line": 1550
          },
          "name": "private",
          "type": {
            "primitive": "string"
          }
        }
      ]
    },
    "jsii-calc.IFriendlier": {
      "assembly": "jsii-calc",
      "docs": {
        "stability": "experimental",
        "summary": "Even friendlier classes can implement this interface."
      },
      "fqn": "jsii-calc.IFriendlier",
      "interfaces": [
        "@scope/jsii-calc-lib.IFriendly"
      ],
      "kind": "interface",
      "locationInModule": {
        "filename": "lib/calculator.ts",
        "line": 6
      },
      "methods": [
        {
          "abstract": true,
          "docs": {
            "stability": "experimental",
            "summary": "Say farewell."
          },
          "locationInModule": {
            "filename": "lib/calculator.ts",
            "line": 16
          },
          "name": "farewell",
          "returns": {
            "type": {
              "primitive": "string"
            }
          }
        },
        {
          "abstract": true,
          "docs": {
            "returns": "A goodbye blessing.",
            "stability": "experimental",
            "summary": "Say goodbye."
          },
          "locationInModule": {
            "filename": "lib/calculator.ts",
            "line": 11
          },
          "name": "goodbye",
          "returns": {
            "type": {
              "primitive": "string"
            }
          }
        }
      ],
      "name": "IFriendlier"
    },
    "jsii-calc.IFriendlyRandomGenerator": {
      "assembly": "jsii-calc",
      "docs": {
        "stability": "experimental"
      },
      "fqn": "jsii-calc.IFriendlyRandomGenerator",
      "interfaces": [
        "jsii-calc.IRandomNumberGenerator",
        "@scope/jsii-calc-lib.IFriendly"
      ],
      "kind": "interface",
      "locationInModule": {
        "filename": "lib/calculator.ts",
        "line": 30
      },
      "name": "IFriendlyRandomGenerator"
    },
    "jsii-calc.IInterfaceImplementedByAbstractClass": {
      "assembly": "jsii-calc",
      "docs": {
        "stability": "experimental",
        "summary": "awslabs/jsii#220 Abstract return type."
      },
      "fqn": "jsii-calc.IInterfaceImplementedByAbstractClass",
      "kind": "interface",
      "locationInModule": {
        "filename": "lib/compliance.ts",
        "line": 1093
      },
      "name": "IInterfaceImplementedByAbstractClass",
      "properties": [
        {
          "abstract": true,
          "docs": {
            "stability": "experimental"
          },
          "immutable": true,
          "locationInModule": {
            "filename": "lib/compliance.ts",
            "line": 1094
          },
          "name": "propFromInterface",
          "type": {
            "primitive": "string"
          }
        }
      ]
    },
    "jsii-calc.IInterfaceThatShouldNotBeADataType": {
      "assembly": "jsii-calc",
      "docs": {
        "stability": "experimental",
        "summary": "Even though this interface has only properties, it is disqualified from being a datatype because it inherits from an interface that is not a datatype."
      },
      "fqn": "jsii-calc.IInterfaceThatShouldNotBeADataType",
      "interfaces": [
        "jsii-calc.IInterfaceWithMethods"
      ],
      "kind": "interface",
      "locationInModule": {
        "filename": "lib/compliance.ts",
        "line": 1189
      },
      "name": "IInterfaceThatShouldNotBeADataType",
      "properties": [
        {
          "abstract": true,
          "docs": {
            "stability": "experimental"
          },
          "immutable": true,
          "locationInModule": {
            "filename": "lib/compliance.ts",
            "line": 1190
          },
          "name": "otherValue",
          "type": {
            "primitive": "string"
          }
        }
      ]
    },
    "jsii-calc.IInterfaceWithInternal": {
      "assembly": "jsii-calc",
      "docs": {
        "stability": "experimental"
      },
      "fqn": "jsii-calc.IInterfaceWithInternal",
      "kind": "interface",
      "locationInModule": {
        "filename": "lib/compliance.ts",
        "line": 1513
      },
      "methods": [
        {
          "abstract": true,
          "docs": {
            "stability": "experimental"
          },
          "locationInModule": {
            "filename": "lib/compliance.ts",
            "line": 1514
          },
          "name": "visible"
        }
      ],
      "name": "IInterfaceWithInternal"
    },
    "jsii-calc.IInterfaceWithMethods": {
      "assembly": "jsii-calc",
      "docs": {
        "stability": "experimental"
      },
      "fqn": "jsii-calc.IInterfaceWithMethods",
      "kind": "interface",
      "locationInModule": {
        "filename": "lib/compliance.ts",
        "line": 1179
      },
      "methods": [
        {
          "abstract": true,
          "docs": {
            "stability": "experimental"
          },
          "locationInModule": {
            "filename": "lib/compliance.ts",
            "line": 1182
          },
          "name": "doThings"
        }
      ],
      "name": "IInterfaceWithMethods",
      "properties": [
        {
          "abstract": true,
          "docs": {
            "stability": "experimental"
          },
          "immutable": true,
          "locationInModule": {
            "filename": "lib/compliance.ts",
            "line": 1180
          },
          "name": "value",
          "type": {
            "primitive": "string"
          }
        }
      ]
    },
    "jsii-calc.IInterfaceWithOptionalMethodArguments": {
      "assembly": "jsii-calc",
      "docs": {
        "stability": "experimental",
        "summary": "awslabs/jsii#175 Interface proxies (and builders) do not respect optional arguments in methods."
      },
      "fqn": "jsii-calc.IInterfaceWithOptionalMethodArguments",
      "kind": "interface",
      "locationInModule": {
        "filename": "lib/compliance.ts",
        "line": 1073
      },
      "methods": [
        {
          "abstract": true,
          "docs": {
            "stability": "experimental"
          },
          "locationInModule": {
            "filename": "lib/compliance.ts",
            "line": 1074
          },
          "name": "hello",
          "parameters": [
            {
              "name": "arg1",
              "type": {
                "primitive": "string"
              }
            },
            {
              "name": "arg2",
              "optional": true,
              "type": {
                "primitive": "number"
              }
            }
          ]
        }
      ],
      "name": "IInterfaceWithOptionalMethodArguments"
    },
    "jsii-calc.IInterfaceWithProperties": {
      "assembly": "jsii-calc",
      "docs": {
        "stability": "experimental"
      },
      "fqn": "jsii-calc.IInterfaceWithProperties",
      "kind": "interface",
      "locationInModule": {
        "filename": "lib/compliance.ts",
        "line": 579
      },
      "name": "IInterfaceWithProperties",
      "properties": [
        {
          "abstract": true,
          "docs": {
            "stability": "experimental"
          },
          "immutable": true,
          "locationInModule": {
            "filename": "lib/compliance.ts",
            "line": 580
          },
          "name": "readOnlyString",
          "type": {
            "primitive": "string"
          }
        },
        {
          "abstract": true,
          "docs": {
            "stability": "experimental"
          },
          "locationInModule": {
            "filename": "lib/compliance.ts",
            "line": 581
          },
          "name": "readWriteString",
          "type": {
            "primitive": "string"
          }
        }
      ]
    },
    "jsii-calc.IInterfaceWithPropertiesExtension": {
      "assembly": "jsii-calc",
      "docs": {
        "stability": "experimental"
      },
      "fqn": "jsii-calc.IInterfaceWithPropertiesExtension",
      "interfaces": [
        "jsii-calc.IInterfaceWithProperties"
      ],
      "kind": "interface",
      "locationInModule": {
        "filename": "lib/compliance.ts",
        "line": 584
      },
      "name": "IInterfaceWithPropertiesExtension",
      "properties": [
        {
          "abstract": true,
          "docs": {
            "stability": "experimental"
          },
          "locationInModule": {
            "filename": "lib/compliance.ts",
            "line": 585
          },
          "name": "foo",
          "type": {
            "primitive": "number"
          }
        }
      ]
    },
    "jsii-calc.IJSII417Derived": {
      "assembly": "jsii-calc",
      "docs": {
        "stability": "experimental"
      },
      "fqn": "jsii-calc.IJSII417Derived",
      "interfaces": [
        "jsii-calc.IJSII417PublicBaseOfBase"
      ],
      "kind": "interface",
      "locationInModule": {
        "filename": "lib/erasures.ts",
        "line": 37
      },
      "methods": [
        {
          "abstract": true,
          "docs": {
            "stability": "experimental"
          },
          "locationInModule": {
            "filename": "lib/erasures.ts",
            "line": 35
          },
          "name": "bar"
        },
        {
          "abstract": true,
          "docs": {
            "stability": "experimental"
          },
          "locationInModule": {
            "filename": "lib/erasures.ts",
            "line": 38
          },
          "name": "baz"
        }
      ],
      "name": "IJSII417Derived",
      "properties": [
        {
          "abstract": true,
          "docs": {
            "stability": "experimental"
          },
          "immutable": true,
          "locationInModule": {
            "filename": "lib/erasures.ts",
            "line": 34
          },
          "name": "property",
          "type": {
            "primitive": "string"
          }
        }
      ]
    },
    "jsii-calc.IJSII417PublicBaseOfBase": {
      "assembly": "jsii-calc",
      "docs": {
        "stability": "experimental"
      },
      "fqn": "jsii-calc.IJSII417PublicBaseOfBase",
      "kind": "interface",
      "locationInModule": {
        "filename": "lib/erasures.ts",
        "line": 30
      },
      "methods": [
        {
          "abstract": true,
          "docs": {
            "stability": "experimental"
          },
          "locationInModule": {
            "filename": "lib/erasures.ts",
            "line": 31
          },
          "name": "foo"
        }
      ],
      "name": "IJSII417PublicBaseOfBase",
      "properties": [
        {
          "abstract": true,
          "docs": {
            "stability": "experimental"
          },
          "immutable": true,
          "locationInModule": {
            "filename": "lib/erasures.ts",
            "line": 28
          },
          "name": "hasRoot",
          "type": {
            "primitive": "boolean"
          }
        }
      ]
    },
    "jsii-calc.IJsii487External": {
      "assembly": "jsii-calc",
      "docs": {
        "stability": "experimental"
      },
      "fqn": "jsii-calc.IJsii487External",
      "kind": "interface",
      "locationInModule": {
        "filename": "lib/erasures.ts",
        "line": 45
      },
      "name": "IJsii487External"
    },
    "jsii-calc.IJsii487External2": {
      "assembly": "jsii-calc",
      "docs": {
        "stability": "experimental"
      },
      "fqn": "jsii-calc.IJsii487External2",
      "kind": "interface",
      "locationInModule": {
        "filename": "lib/erasures.ts",
        "line": 46
      },
      "name": "IJsii487External2"
    },
    "jsii-calc.IJsii496": {
      "assembly": "jsii-calc",
      "docs": {
        "stability": "experimental"
      },
      "fqn": "jsii-calc.IJsii496",
      "kind": "interface",
      "locationInModule": {
        "filename": "lib/erasures.ts",
        "line": 54
      },
      "name": "IJsii496"
    },
    "jsii-calc.IMutableObjectLiteral": {
      "assembly": "jsii-calc",
      "docs": {
        "stability": "experimental"
      },
      "fqn": "jsii-calc.IMutableObjectLiteral",
      "kind": "interface",
      "locationInModule": {
        "filename": "lib/compliance.ts",
        "line": 1139
      },
      "name": "IMutableObjectLiteral",
      "properties": [
        {
          "abstract": true,
          "docs": {
            "stability": "experimental"
          },
          "locationInModule": {
            "filename": "lib/compliance.ts",
            "line": 1140
          },
          "name": "value",
          "type": {
            "primitive": "string"
          }
        }
      ]
    },
    "jsii-calc.INonInternalInterface": {
      "assembly": "jsii-calc",
      "docs": {
        "stability": "experimental"
      },
      "fqn": "jsii-calc.INonInternalInterface",
      "interfaces": [
        "jsii-calc.IAnotherPublicInterface"
      ],
      "kind": "interface",
      "locationInModule": {
        "filename": "lib/compliance.ts",
        "line": 1584
      },
      "name": "INonInternalInterface",
      "properties": [
        {
          "abstract": true,
          "docs": {
            "stability": "experimental"
          },
          "locationInModule": {
            "filename": "lib/compliance.ts",
            "line": 1581
          },
          "name": "b",
          "type": {
            "primitive": "string"
          }
        },
        {
          "abstract": true,
          "docs": {
            "stability": "experimental"
          },
          "locationInModule": {
            "filename": "lib/compliance.ts",
            "line": 1585
          },
          "name": "c",
          "type": {
            "primitive": "string"
          }
        }
      ]
    },
    "jsii-calc.IObjectWithProperty": {
      "assembly": "jsii-calc",
      "docs": {
        "stability": "experimental",
        "summary": "Make sure that setters are properly called on objects with interfaces."
      },
      "fqn": "jsii-calc.IObjectWithProperty",
      "kind": "interface",
      "locationInModule": {
        "filename": "lib/compliance.ts",
        "line": 2288
      },
      "methods": [
        {
          "abstract": true,
          "docs": {
            "stability": "experimental"
          },
          "locationInModule": {
            "filename": "lib/compliance.ts",
            "line": 2290
          },
          "name": "wasSet",
          "returns": {
            "type": {
              "primitive": "boolean"
            }
          }
        }
      ],
      "name": "IObjectWithProperty",
      "properties": [
        {
          "abstract": true,
          "docs": {
            "stability": "experimental"
          },
          "locationInModule": {
            "filename": "lib/compliance.ts",
            "line": 2289
          },
          "name": "property",
          "type": {
            "primitive": "string"
          }
        }
      ]
    },
    "jsii-calc.IOptionalMethod": {
      "assembly": "jsii-calc",
      "docs": {
        "stability": "experimental",
        "summary": "Checks that optional result from interface method code generates correctly."
      },
      "fqn": "jsii-calc.IOptionalMethod",
      "kind": "interface",
      "locationInModule": {
        "filename": "lib/compliance.ts",
        "line": 2466
      },
      "methods": [
        {
          "abstract": true,
          "docs": {
            "stability": "experimental"
          },
          "locationInModule": {
            "filename": "lib/compliance.ts",
            "line": 2467
          },
          "name": "optional",
          "returns": {
            "optional": true,
            "type": {
              "primitive": "string"
            }
          }
        }
      ],
      "name": "IOptionalMethod"
    },
    "jsii-calc.IPrivatelyImplemented": {
      "assembly": "jsii-calc",
      "docs": {
        "stability": "experimental"
      },
      "fqn": "jsii-calc.IPrivatelyImplemented",
      "kind": "interface",
      "locationInModule": {
        "filename": "lib/compliance.ts",
        "line": 1329
      },
      "name": "IPrivatelyImplemented",
      "properties": [
        {
          "abstract": true,
          "docs": {
            "stability": "experimental"
          },
          "immutable": true,
          "locationInModule": {
            "filename": "lib/compliance.ts",
            "line": 1330
          },
          "name": "success",
          "type": {
            "primitive": "boolean"
          }
        }
      ]
    },
    "jsii-calc.IPublicInterface": {
      "assembly": "jsii-calc",
      "docs": {
        "stability": "experimental"
      },
      "fqn": "jsii-calc.IPublicInterface",
      "kind": "interface",
      "locationInModule": {
        "filename": "lib/compliance.ts",
        "line": 1372
      },
      "methods": [
        {
          "abstract": true,
          "docs": {
            "stability": "experimental"
          },
          "locationInModule": {
            "filename": "lib/compliance.ts",
            "line": 1373
          },
          "name": "bye",
          "returns": {
            "type": {
              "primitive": "string"
            }
          }
        }
      ],
      "name": "IPublicInterface"
    },
    "jsii-calc.IPublicInterface2": {
      "assembly": "jsii-calc",
      "docs": {
        "stability": "experimental"
      },
      "fqn": "jsii-calc.IPublicInterface2",
      "kind": "interface",
      "locationInModule": {
        "filename": "lib/compliance.ts",
        "line": 1376
      },
      "methods": [
        {
          "abstract": true,
          "docs": {
            "stability": "experimental"
          },
          "locationInModule": {
            "filename": "lib/compliance.ts",
            "line": 1377
          },
          "name": "ciao",
          "returns": {
            "type": {
              "primitive": "string"
            }
          }
        }
      ],
      "name": "IPublicInterface2"
    },
    "jsii-calc.IRandomNumberGenerator": {
      "assembly": "jsii-calc",
      "docs": {
        "stability": "experimental",
        "summary": "Generates random numbers."
      },
      "fqn": "jsii-calc.IRandomNumberGenerator",
      "kind": "interface",
      "locationInModule": {
        "filename": "lib/calculator.ts",
        "line": 22
      },
      "methods": [
        {
          "abstract": true,
          "docs": {
            "returns": "A random number.",
            "stability": "experimental",
            "summary": "Returns another random number."
          },
          "locationInModule": {
            "filename": "lib/calculator.ts",
            "line": 27
          },
          "name": "next",
          "returns": {
            "type": {
              "primitive": "number"
            }
          }
        }
      ],
      "name": "IRandomNumberGenerator"
    },
    "jsii-calc.IReturnJsii976": {
      "assembly": "jsii-calc",
      "docs": {
        "stability": "experimental",
        "summary": "Returns a subclass of a known class which implements an interface."
      },
      "fqn": "jsii-calc.IReturnJsii976",
      "kind": "interface",
      "locationInModule": {
        "filename": "lib/compliance.ts",
        "line": 2216
      },
      "name": "IReturnJsii976",
      "properties": [
        {
          "abstract": true,
          "docs": {
            "stability": "experimental"
          },
          "immutable": true,
          "locationInModule": {
            "filename": "lib/compliance.ts",
            "line": 2217
          },
          "name": "foo",
          "type": {
            "primitive": "number"
          }
        }
      ]
    },
    "jsii-calc.IReturnsNumber": {
      "assembly": "jsii-calc",
      "docs": {
        "stability": "experimental"
      },
      "fqn": "jsii-calc.IReturnsNumber",
      "kind": "interface",
      "locationInModule": {
        "filename": "lib/compliance.ts",
        "line": 632
      },
      "methods": [
        {
          "abstract": true,
          "docs": {
            "stability": "experimental"
          },
          "locationInModule": {
            "filename": "lib/compliance.ts",
            "line": 633
          },
          "name": "obtainNumber",
          "returns": {
            "type": {
              "fqn": "@scope/jsii-calc-lib.IDoublable"
            }
          }
        }
      ],
      "name": "IReturnsNumber",
      "properties": [
        {
          "abstract": true,
          "docs": {
            "stability": "experimental"
          },
          "immutable": true,
          "locationInModule": {
            "filename": "lib/compliance.ts",
            "line": 635
          },
          "name": "numberProp",
          "type": {
            "fqn": "@scope/jsii-calc-lib.Number"
          }
        }
      ]
    },
    "jsii-calc.IStableInterface": {
      "assembly": "jsii-calc",
      "docs": {
        "stability": "stable"
      },
      "fqn": "jsii-calc.IStableInterface",
      "kind": "interface",
      "locationInModule": {
        "filename": "lib/stability.ts",
        "line": 44
      },
      "methods": [
        {
          "abstract": true,
          "docs": {
            "stability": "stable"
          },
          "locationInModule": {
            "filename": "lib/stability.ts",
            "line": 48
          },
          "name": "method"
        }
      ],
      "name": "IStableInterface",
      "properties": [
        {
          "abstract": true,
          "docs": {
            "stability": "stable"
          },
          "locationInModule": {
            "filename": "lib/stability.ts",
            "line": 46
          },
          "name": "mutableProperty",
          "optional": true,
          "type": {
            "primitive": "number"
          }
        }
      ]
    },
    "jsii-calc.IStructReturningDelegate": {
      "assembly": "jsii-calc",
      "docs": {
        "stability": "experimental",
        "summary": "Verifies that a \"pure\" implementation of an interface works correctly."
      },
      "fqn": "jsii-calc.IStructReturningDelegate",
      "kind": "interface",
      "locationInModule": {
        "filename": "lib/compliance.ts",
        "line": 2404
      },
      "methods": [
        {
          "abstract": true,
          "docs": {
            "stability": "experimental"
          },
          "locationInModule": {
            "filename": "lib/compliance.ts",
            "line": 2405
          },
          "name": "returnStruct",
          "returns": {
            "type": {
              "fqn": "jsii-calc.StructB"
            }
          }
        }
      ],
      "name": "IStructReturningDelegate"
    },
    "jsii-calc.ImplementInternalInterface": {
      "assembly": "jsii-calc",
      "docs": {
        "stability": "experimental"
      },
      "fqn": "jsii-calc.ImplementInternalInterface",
      "initializer": {},
      "kind": "class",
      "locationInModule": {
        "filename": "lib/compliance.ts",
        "line": 1557
      },
      "name": "ImplementInternalInterface",
      "properties": [
        {
          "docs": {
            "stability": "experimental"
          },
          "locationInModule": {
            "filename": "lib/compliance.ts",
            "line": 1558
          },
          "name": "prop",
          "type": {
            "primitive": "string"
          }
        }
      ]
    },
    "jsii-calc.Implementation": {
      "assembly": "jsii-calc",
      "docs": {
        "stability": "experimental"
      },
      "fqn": "jsii-calc.Implementation",
      "initializer": {},
      "kind": "class",
      "locationInModule": {
        "filename": "lib/compliance.ts",
        "line": 1988
      },
      "name": "Implementation",
      "properties": [
        {
          "docs": {
            "stability": "experimental"
          },
          "immutable": true,
          "locationInModule": {
            "filename": "lib/compliance.ts",
            "line": 1989
          },
          "name": "value",
          "type": {
            "primitive": "number"
          }
        }
      ]
    },
    "jsii-calc.ImplementsInterfaceWithInternal": {
      "assembly": "jsii-calc",
      "docs": {
        "stability": "experimental"
      },
      "fqn": "jsii-calc.ImplementsInterfaceWithInternal",
      "initializer": {},
      "interfaces": [
        "jsii-calc.IInterfaceWithInternal"
      ],
      "kind": "class",
      "locationInModule": {
        "filename": "lib/compliance.ts",
        "line": 1520
      },
      "methods": [
        {
          "docs": {
            "stability": "experimental"
          },
          "locationInModule": {
            "filename": "lib/compliance.ts",
            "line": 1521
          },
          "name": "visible",
          "overrides": "jsii-calc.IInterfaceWithInternal"
        }
      ],
      "name": "ImplementsInterfaceWithInternal"
    },
    "jsii-calc.ImplementsInterfaceWithInternalSubclass": {
      "assembly": "jsii-calc",
      "base": "jsii-calc.ImplementsInterfaceWithInternal",
      "docs": {
        "stability": "experimental"
      },
      "fqn": "jsii-calc.ImplementsInterfaceWithInternalSubclass",
      "initializer": {},
      "kind": "class",
      "locationInModule": {
        "filename": "lib/compliance.ts",
        "line": 1533
      },
      "name": "ImplementsInterfaceWithInternalSubclass"
    },
    "jsii-calc.ImplementsPrivateInterface": {
      "assembly": "jsii-calc",
      "docs": {
        "stability": "experimental"
      },
      "fqn": "jsii-calc.ImplementsPrivateInterface",
      "initializer": {},
      "kind": "class",
      "locationInModule": {
        "filename": "lib/compliance.ts",
        "line": 1561
      },
      "name": "ImplementsPrivateInterface",
      "properties": [
        {
          "docs": {
            "stability": "experimental"
          },
          "locationInModule": {
            "filename": "lib/compliance.ts",
            "line": 1562
          },
          "name": "private",
          "type": {
            "primitive": "string"
          }
        }
      ]
    },
    "jsii-calc.ImplictBaseOfBase": {
      "assembly": "jsii-calc",
      "datatype": true,
      "docs": {
        "stability": "experimental"
      },
      "fqn": "jsii-calc.ImplictBaseOfBase",
      "interfaces": [
        "@scope/jsii-calc-base.BaseProps"
      ],
      "kind": "interface",
      "locationInModule": {
        "filename": "lib/compliance.ts",
        "line": 1026
      },
      "name": "ImplictBaseOfBase",
      "properties": [
        {
          "abstract": true,
          "docs": {
            "stability": "experimental"
          },
          "immutable": true,
          "locationInModule": {
            "filename": "lib/compliance.ts",
            "line": 1027
          },
          "name": "goo",
          "type": {
            "primitive": "date"
          }
        }
      ]
    },
    "jsii-calc.InbetweenClass": {
      "assembly": "jsii-calc",
      "base": "jsii-calc.PublicClass",
      "docs": {
        "stability": "experimental"
      },
      "fqn": "jsii-calc.InbetweenClass",
      "initializer": {},
      "interfaces": [
        "jsii-calc.IPublicInterface2"
      ],
      "kind": "class",
      "locationInModule": {
        "filename": "lib/compliance.ts",
        "line": 1379
      },
      "methods": [
        {
          "docs": {
            "stability": "experimental"
          },
          "locationInModule": {
            "filename": "lib/compliance.ts",
            "line": 1380
          },
          "name": "ciao",
          "overrides": "jsii-calc.IPublicInterface2",
          "returns": {
            "type": {
              "primitive": "string"
            }
          }
        }
      ],
      "name": "InbetweenClass"
    },
    "jsii-calc.InterfaceCollections": {
      "assembly": "jsii-calc",
      "docs": {
        "remarks": "See: https://github.com/aws/jsii/issues/1196",
        "stability": "experimental",
        "summary": "Verifies that collections of interfaces or structs are correctly handled."
      },
      "fqn": "jsii-calc.InterfaceCollections",
      "kind": "class",
      "locationInModule": {
        "filename": "lib/compliance.ts",
        "line": 2435
      },
      "methods": [
        {
          "docs": {
            "stability": "experimental"
          },
          "locationInModule": {
            "filename": "lib/compliance.ts",
            "line": 2448
          },
          "name": "listOfInterfaces",
          "returns": {
            "type": {
              "collection": {
                "elementtype": {
                  "fqn": "jsii-calc.IBell"
                },
                "kind": "array"
              }
            }
          },
          "static": true
        },
        {
          "docs": {
            "stability": "experimental"
          },
          "locationInModule": {
            "filename": "lib/compliance.ts",
            "line": 2436
          },
          "name": "listOfStructs",
          "returns": {
            "type": {
              "collection": {
                "elementtype": {
                  "fqn": "jsii-calc.StructA"
                },
                "kind": "array"
              }
            }
          },
          "static": true
        },
        {
          "docs": {
            "stability": "experimental"
          },
          "locationInModule": {
            "filename": "lib/compliance.ts",
            "line": 2454
          },
          "name": "mapOfInterfaces",
          "returns": {
            "type": {
              "collection": {
                "elementtype": {
                  "fqn": "jsii-calc.IBell"
                },
                "kind": "map"
              }
            }
          },
          "static": true
        },
        {
          "docs": {
            "stability": "experimental"
          },
          "locationInModule": {
            "filename": "lib/compliance.ts",
            "line": 2442
          },
          "name": "mapOfStructs",
          "returns": {
            "type": {
              "collection": {
                "elementtype": {
                  "fqn": "jsii-calc.StructA"
                },
                "kind": "map"
              }
            }
          },
          "static": true
        }
      ],
      "name": "InterfaceCollections"
    },
    "jsii-calc.InterfaceInNamespaceIncludesClasses.Foo": {
      "assembly": "jsii-calc",
      "docs": {
        "stability": "experimental"
      },
      "fqn": "jsii-calc.InterfaceInNamespaceIncludesClasses.Foo",
      "initializer": {},
      "kind": "class",
      "locationInModule": {
        "filename": "lib/compliance.ts",
        "line": 1060
      },
      "name": "Foo",
      "namespace": "InterfaceInNamespaceIncludesClasses",
      "properties": [
        {
          "docs": {
            "stability": "experimental"
          },
          "locationInModule": {
            "filename": "lib/compliance.ts",
            "line": 1061
          },
          "name": "bar",
          "optional": true,
          "type": {
            "primitive": "string"
          }
        }
      ]
    },
    "jsii-calc.InterfaceInNamespaceIncludesClasses.Hello": {
      "assembly": "jsii-calc",
      "datatype": true,
      "docs": {
        "stability": "experimental"
      },
      "fqn": "jsii-calc.InterfaceInNamespaceIncludesClasses.Hello",
      "kind": "interface",
      "locationInModule": {
        "filename": "lib/compliance.ts",
        "line": 1064
      },
      "name": "Hello",
      "namespace": "InterfaceInNamespaceIncludesClasses",
      "properties": [
        {
          "abstract": true,
          "docs": {
            "stability": "experimental"
          },
          "immutable": true,
          "locationInModule": {
            "filename": "lib/compliance.ts",
            "line": 1065
          },
          "name": "foo",
          "type": {
            "primitive": "number"
          }
        }
      ]
    },
    "jsii-calc.InterfaceInNamespaceOnlyInterface.Hello": {
      "assembly": "jsii-calc",
      "datatype": true,
      "docs": {
        "stability": "experimental"
      },
      "fqn": "jsii-calc.InterfaceInNamespaceOnlyInterface.Hello",
      "kind": "interface",
      "locationInModule": {
        "filename": "lib/compliance.ts",
        "line": 1052
      },
      "name": "Hello",
      "namespace": "InterfaceInNamespaceOnlyInterface",
      "properties": [
        {
          "abstract": true,
          "docs": {
            "stability": "experimental"
          },
          "immutable": true,
          "locationInModule": {
            "filename": "lib/compliance.ts",
            "line": 1053
          },
          "name": "foo",
          "type": {
            "primitive": "number"
          }
        }
      ]
    },
    "jsii-calc.InterfacesMaker": {
      "assembly": "jsii-calc",
      "docs": {
        "stability": "experimental",
        "summary": "We can return arrays of interfaces See aws/aws-cdk#2362."
      },
      "fqn": "jsii-calc.InterfacesMaker",
      "kind": "class",
      "locationInModule": {
        "filename": "lib/compliance.ts",
        "line": 1872
      },
      "methods": [
        {
          "docs": {
            "stability": "experimental"
          },
          "locationInModule": {
            "filename": "lib/compliance.ts",
            "line": 1873
          },
          "name": "makeInterfaces",
          "parameters": [
            {
              "name": "count",
              "type": {
                "primitive": "number"
              }
            }
          ],
          "returns": {
            "type": {
              "collection": {
                "elementtype": {
                  "fqn": "@scope/jsii-calc-lib.IDoublable"
                },
                "kind": "array"
              }
            }
          },
          "static": true
        }
      ],
      "name": "InterfacesMaker"
    },
    "jsii-calc.JSII417Derived": {
      "assembly": "jsii-calc",
      "base": "jsii-calc.JSII417PublicBaseOfBase",
      "docs": {
        "stability": "experimental"
      },
      "fqn": "jsii-calc.JSII417Derived",
      "initializer": {
        "docs": {
          "stability": "experimental"
        },
        "parameters": [
          {
            "name": "property",
            "type": {
              "primitive": "string"
            }
          }
        ]
      },
      "kind": "class",
      "locationInModule": {
        "filename": "lib/erasures.ts",
        "line": 20
      },
      "methods": [
        {
          "docs": {
            "stability": "experimental"
          },
          "locationInModule": {
            "filename": "lib/erasures.ts",
            "line": 21
          },
          "name": "bar"
        },
        {
          "docs": {
            "stability": "experimental"
          },
          "locationInModule": {
            "filename": "lib/erasures.ts",
            "line": 24
          },
          "name": "baz"
        }
      ],
      "name": "JSII417Derived",
      "properties": [
        {
          "docs": {
            "stability": "experimental"
          },
          "immutable": true,
          "locationInModule": {
            "filename": "lib/erasures.ts",
            "line": 15
          },
          "name": "property",
          "protected": true,
          "type": {
            "primitive": "string"
          }
        }
      ]
    },
    "jsii-calc.JSII417PublicBaseOfBase": {
      "assembly": "jsii-calc",
      "docs": {
        "stability": "experimental"
      },
      "fqn": "jsii-calc.JSII417PublicBaseOfBase",
      "initializer": {},
      "kind": "class",
      "locationInModule": {
        "filename": "lib/erasures.ts",
        "line": 8
      },
      "methods": [
        {
          "docs": {
            "stability": "experimental"
          },
          "locationInModule": {
            "filename": "lib/erasures.ts",
            "line": 9
          },
          "name": "makeInstance",
          "returns": {
            "type": {
              "fqn": "jsii-calc.JSII417PublicBaseOfBase"
            }
          },
          "static": true
        },
        {
          "docs": {
            "stability": "experimental"
          },
          "locationInModule": {
            "filename": "lib/erasures.ts",
            "line": 12
          },
          "name": "foo"
        }
      ],
      "name": "JSII417PublicBaseOfBase",
      "properties": [
        {
          "docs": {
            "stability": "experimental"
          },
          "immutable": true,
          "locationInModule": {
            "filename": "lib/erasures.ts",
            "line": 6
          },
          "name": "hasRoot",
          "type": {
            "primitive": "boolean"
          }
        }
      ]
    },
    "jsii-calc.JSObjectLiteralForInterface": {
      "assembly": "jsii-calc",
      "docs": {
        "stability": "experimental"
      },
      "fqn": "jsii-calc.JSObjectLiteralForInterface",
      "initializer": {},
      "kind": "class",
      "locationInModule": {
        "filename": "lib/compliance.ts",
        "line": 508
      },
      "methods": [
        {
          "docs": {
            "stability": "experimental"
          },
          "locationInModule": {
            "filename": "lib/compliance.ts",
            "line": 510
          },
          "name": "giveMeFriendly",
          "returns": {
            "type": {
              "fqn": "@scope/jsii-calc-lib.IFriendly"
            }
          }
        },
        {
          "docs": {
            "stability": "experimental"
          },
          "locationInModule": {
            "filename": "lib/compliance.ts",
            "line": 516
          },
          "name": "giveMeFriendlyGenerator",
          "returns": {
            "type": {
              "fqn": "jsii-calc.IFriendlyRandomGenerator"
            }
          }
        }
      ],
      "name": "JSObjectLiteralForInterface"
    },
    "jsii-calc.JSObjectLiteralToNative": {
      "assembly": "jsii-calc",
      "docs": {
        "stability": "experimental"
      },
      "fqn": "jsii-calc.JSObjectLiteralToNative",
      "initializer": {},
      "kind": "class",
      "locationInModule": {
        "filename": "lib/compliance.ts",
        "line": 234
      },
      "methods": [
        {
          "docs": {
            "stability": "experimental"
          },
          "locationInModule": {
            "filename": "lib/compliance.ts",
            "line": 235
          },
          "name": "returnLiteral",
          "returns": {
            "type": {
              "fqn": "jsii-calc.JSObjectLiteralToNativeClass"
            }
          }
        }
      ],
      "name": "JSObjectLiteralToNative"
    },
    "jsii-calc.JSObjectLiteralToNativeClass": {
      "assembly": "jsii-calc",
      "docs": {
        "stability": "experimental"
      },
      "fqn": "jsii-calc.JSObjectLiteralToNativeClass",
      "initializer": {},
      "kind": "class",
      "locationInModule": {
        "filename": "lib/compliance.ts",
        "line": 243
      },
      "name": "JSObjectLiteralToNativeClass",
      "properties": [
        {
          "docs": {
            "stability": "experimental"
          },
          "locationInModule": {
            "filename": "lib/compliance.ts",
            "line": 244
          },
          "name": "propA",
          "type": {
            "primitive": "string"
          }
        },
        {
          "docs": {
            "stability": "experimental"
          },
          "locationInModule": {
            "filename": "lib/compliance.ts",
            "line": 245
          },
          "name": "propB",
          "type": {
            "primitive": "number"
          }
        }
      ]
    },
    "jsii-calc.JavaReservedWords": {
      "assembly": "jsii-calc",
      "docs": {
        "stability": "experimental"
      },
      "fqn": "jsii-calc.JavaReservedWords",
      "initializer": {},
      "kind": "class",
      "locationInModule": {
        "filename": "lib/compliance.ts",
        "line": 737
      },
      "methods": [
        {
          "docs": {
            "stability": "experimental"
          },
          "locationInModule": {
            "filename": "lib/compliance.ts",
            "line": 738
          },
          "name": "abstract"
        },
        {
          "docs": {
            "stability": "experimental"
          },
          "locationInModule": {
            "filename": "lib/compliance.ts",
            "line": 741
          },
          "name": "assert"
        },
        {
          "docs": {
            "stability": "experimental"
          },
          "locationInModule": {
            "filename": "lib/compliance.ts",
            "line": 744
          },
          "name": "boolean"
        },
        {
          "docs": {
            "stability": "experimental"
          },
          "locationInModule": {
            "filename": "lib/compliance.ts",
            "line": 747
          },
          "name": "break"
        },
        {
          "docs": {
            "stability": "experimental"
          },
          "locationInModule": {
            "filename": "lib/compliance.ts",
            "line": 750
          },
          "name": "byte"
        },
        {
          "docs": {
            "stability": "experimental"
          },
          "locationInModule": {
            "filename": "lib/compliance.ts",
            "line": 753
          },
          "name": "case"
        },
        {
          "docs": {
            "stability": "experimental"
          },
          "locationInModule": {
            "filename": "lib/compliance.ts",
            "line": 756
          },
          "name": "catch"
        },
        {
          "docs": {
            "stability": "experimental"
          },
          "locationInModule": {
            "filename": "lib/compliance.ts",
            "line": 759
          },
          "name": "char"
        },
        {
          "docs": {
            "stability": "experimental"
          },
          "locationInModule": {
            "filename": "lib/compliance.ts",
            "line": 762
          },
          "name": "class"
        },
        {
          "docs": {
            "stability": "experimental"
          },
          "locationInModule": {
            "filename": "lib/compliance.ts",
            "line": 765
          },
          "name": "const"
        },
        {
          "docs": {
            "stability": "experimental"
          },
          "locationInModule": {
            "filename": "lib/compliance.ts",
            "line": 768
          },
          "name": "continue"
        },
        {
          "docs": {
            "stability": "experimental"
          },
          "locationInModule": {
            "filename": "lib/compliance.ts",
            "line": 771
          },
          "name": "default"
        },
        {
          "docs": {
            "stability": "experimental"
          },
          "locationInModule": {
            "filename": "lib/compliance.ts",
            "line": 777
          },
          "name": "do"
        },
        {
          "docs": {
            "stability": "experimental"
          },
          "locationInModule": {
            "filename": "lib/compliance.ts",
            "line": 774
          },
          "name": "double"
        },
        {
          "docs": {
            "stability": "experimental"
          },
          "locationInModule": {
            "filename": "lib/compliance.ts",
            "line": 780
          },
          "name": "else"
        },
        {
          "docs": {
            "stability": "experimental"
          },
          "locationInModule": {
            "filename": "lib/compliance.ts",
            "line": 783
          },
          "name": "enum"
        },
        {
          "docs": {
            "stability": "experimental"
          },
          "locationInModule": {
            "filename": "lib/compliance.ts",
            "line": 786
          },
          "name": "extends"
        },
        {
          "docs": {
            "stability": "experimental"
          },
          "locationInModule": {
            "filename": "lib/compliance.ts",
            "line": 789
          },
          "name": "false"
        },
        {
          "docs": {
            "stability": "experimental"
          },
          "locationInModule": {
            "filename": "lib/compliance.ts",
            "line": 792
          },
          "name": "final"
        },
        {
          "docs": {
            "stability": "experimental"
          },
          "locationInModule": {
            "filename": "lib/compliance.ts",
            "line": 795
          },
          "name": "finally"
        },
        {
          "docs": {
            "stability": "experimental"
          },
          "locationInModule": {
            "filename": "lib/compliance.ts",
            "line": 798
          },
          "name": "float"
        },
        {
          "docs": {
            "stability": "experimental"
          },
          "locationInModule": {
            "filename": "lib/compliance.ts",
            "line": 801
          },
          "name": "for"
        },
        {
          "docs": {
            "stability": "experimental"
          },
          "locationInModule": {
            "filename": "lib/compliance.ts",
            "line": 804
          },
          "name": "goto"
        },
        {
          "docs": {
            "stability": "experimental"
          },
          "locationInModule": {
            "filename": "lib/compliance.ts",
            "line": 807
          },
          "name": "if"
        },
        {
          "docs": {
            "stability": "experimental"
          },
          "locationInModule": {
            "filename": "lib/compliance.ts",
            "line": 810
          },
          "name": "implements"
        },
        {
          "docs": {
            "stability": "experimental"
          },
          "locationInModule": {
            "filename": "lib/compliance.ts",
            "line": 813
          },
          "name": "import"
        },
        {
          "docs": {
            "stability": "experimental"
          },
          "locationInModule": {
            "filename": "lib/compliance.ts",
            "line": 816
          },
          "name": "instanceof"
        },
        {
          "docs": {
            "stability": "experimental"
          },
          "locationInModule": {
            "filename": "lib/compliance.ts",
            "line": 819
          },
          "name": "int"
        },
        {
          "docs": {
            "stability": "experimental"
          },
          "locationInModule": {
            "filename": "lib/compliance.ts",
            "line": 822
          },
          "name": "interface"
        },
        {
          "docs": {
            "stability": "experimental"
          },
          "locationInModule": {
            "filename": "lib/compliance.ts",
            "line": 825
          },
          "name": "long"
        },
        {
          "docs": {
            "stability": "experimental"
          },
          "locationInModule": {
            "filename": "lib/compliance.ts",
            "line": 828
          },
          "name": "native"
        },
        {
          "docs": {
            "stability": "experimental"
          },
          "locationInModule": {
            "filename": "lib/compliance.ts",
            "line": 831
          },
          "name": "new"
        },
        {
          "docs": {
            "stability": "experimental"
          },
          "locationInModule": {
            "filename": "lib/compliance.ts",
            "line": 834
          },
          "name": "null"
        },
        {
          "docs": {
            "stability": "experimental"
          },
          "locationInModule": {
            "filename": "lib/compliance.ts",
            "line": 837
          },
          "name": "package"
        },
        {
          "docs": {
            "stability": "experimental"
          },
          "locationInModule": {
            "filename": "lib/compliance.ts",
            "line": 840
          },
          "name": "private"
        },
        {
          "docs": {
            "stability": "experimental"
          },
          "locationInModule": {
            "filename": "lib/compliance.ts",
            "line": 843
          },
          "name": "protected"
        },
        {
          "docs": {
            "stability": "experimental"
          },
          "locationInModule": {
            "filename": "lib/compliance.ts",
            "line": 846
          },
          "name": "public"
        },
        {
          "docs": {
            "stability": "experimental"
          },
          "locationInModule": {
            "filename": "lib/compliance.ts",
            "line": 849
          },
          "name": "return"
        },
        {
          "docs": {
            "stability": "experimental"
          },
          "locationInModule": {
            "filename": "lib/compliance.ts",
            "line": 852
          },
          "name": "short"
        },
        {
          "docs": {
            "stability": "experimental"
          },
          "locationInModule": {
            "filename": "lib/compliance.ts",
            "line": 855
          },
          "name": "static"
        },
        {
          "docs": {
            "stability": "experimental"
          },
          "locationInModule": {
            "filename": "lib/compliance.ts",
            "line": 858
          },
          "name": "strictfp"
        },
        {
          "docs": {
            "stability": "experimental"
          },
          "locationInModule": {
            "filename": "lib/compliance.ts",
            "line": 861
          },
          "name": "super"
        },
        {
          "docs": {
            "stability": "experimental"
          },
          "locationInModule": {
            "filename": "lib/compliance.ts",
            "line": 864
          },
          "name": "switch"
        },
        {
          "docs": {
            "stability": "experimental"
          },
          "locationInModule": {
            "filename": "lib/compliance.ts",
            "line": 867
          },
          "name": "synchronized"
        },
        {
          "docs": {
            "stability": "experimental"
          },
          "locationInModule": {
            "filename": "lib/compliance.ts",
            "line": 870
          },
          "name": "this"
        },
        {
          "docs": {
            "stability": "experimental"
          },
          "locationInModule": {
            "filename": "lib/compliance.ts",
            "line": 873
          },
          "name": "throw"
        },
        {
          "docs": {
            "stability": "experimental"
          },
          "locationInModule": {
            "filename": "lib/compliance.ts",
            "line": 876
          },
          "name": "throws"
        },
        {
          "docs": {
            "stability": "experimental"
          },
          "locationInModule": {
            "filename": "lib/compliance.ts",
            "line": 879
          },
          "name": "transient"
        },
        {
          "docs": {
            "stability": "experimental"
          },
          "locationInModule": {
            "filename": "lib/compliance.ts",
            "line": 882
          },
          "name": "true"
        },
        {
          "docs": {
            "stability": "experimental"
          },
          "locationInModule": {
            "filename": "lib/compliance.ts",
            "line": 885
          },
          "name": "try"
        },
        {
          "docs": {
            "stability": "experimental"
          },
          "locationInModule": {
            "filename": "lib/compliance.ts",
            "line": 888
          },
          "name": "void"
        },
        {
          "docs": {
            "stability": "experimental"
          },
          "locationInModule": {
            "filename": "lib/compliance.ts",
            "line": 891
          },
          "name": "volatile"
        }
      ],
      "name": "JavaReservedWords",
      "properties": [
        {
          "docs": {
            "stability": "experimental"
          },
          "locationInModule": {
            "filename": "lib/compliance.ts",
            "line": 894
          },
          "name": "while",
          "type": {
            "primitive": "string"
          }
        }
      ]
    },
    "jsii-calc.Jsii487Derived": {
      "assembly": "jsii-calc",
      "docs": {
        "stability": "experimental"
      },
      "fqn": "jsii-calc.Jsii487Derived",
      "initializer": {},
      "interfaces": [
        "jsii-calc.IJsii487External2",
        "jsii-calc.IJsii487External"
      ],
      "kind": "class",
      "locationInModule": {
        "filename": "lib/erasures.ts",
        "line": 48
      },
      "name": "Jsii487Derived"
    },
    "jsii-calc.Jsii496Derived": {
      "assembly": "jsii-calc",
      "docs": {
        "stability": "experimental"
      },
      "fqn": "jsii-calc.Jsii496Derived",
      "initializer": {},
      "interfaces": [
        "jsii-calc.IJsii496"
      ],
      "kind": "class",
      "locationInModule": {
        "filename": "lib/erasures.ts",
        "line": 56
      },
      "name": "Jsii496Derived"
    },
    "jsii-calc.JsiiAgent": {
      "assembly": "jsii-calc",
      "docs": {
        "stability": "experimental",
        "summary": "Host runtime version should be set via JSII_AGENT."
      },
      "fqn": "jsii-calc.JsiiAgent",
      "initializer": {},
      "kind": "class",
      "locationInModule": {
        "filename": "lib/compliance.ts",
        "line": 1344
      },
      "name": "JsiiAgent",
      "properties": [
        {
          "docs": {
            "stability": "experimental",
            "summary": "Returns the value of the JSII_AGENT environment variable."
          },
          "immutable": true,
          "locationInModule": {
            "filename": "lib/compliance.ts",
            "line": 1348
          },
          "name": "jsiiAgent",
          "optional": true,
          "static": true,
          "type": {
            "primitive": "string"
          }
        }
      ]
    },
    "jsii-calc.JsonFormatter": {
      "assembly": "jsii-calc",
      "docs": {
        "see": "https://github.com/aws/aws-cdk/issues/5066",
        "stability": "experimental",
        "summary": "Make sure structs are un-decorated on the way in."
      },
      "fqn": "jsii-calc.JsonFormatter",
      "kind": "class",
      "locationInModule": {
        "filename": "lib/compliance.ts",
        "line": 2319
      },
      "methods": [
        {
          "docs": {
            "stability": "experimental"
          },
          "locationInModule": {
            "filename": "lib/compliance.ts",
            "line": 2364
          },
          "name": "anyArray",
          "returns": {
            "type": {
              "primitive": "any"
            }
          },
          "static": true
        },
        {
          "docs": {
            "stability": "experimental"
          },
          "locationInModule": {
            "filename": "lib/compliance.ts",
            "line": 2360
          },
          "name": "anyBooleanFalse",
          "returns": {
            "type": {
              "primitive": "any"
            }
          },
          "static": true
        },
        {
          "docs": {
            "stability": "experimental"
          },
          "locationInModule": {
            "filename": "lib/compliance.ts",
            "line": 2356
          },
          "name": "anyBooleanTrue",
          "returns": {
            "type": {
              "primitive": "any"
            }
          },
          "static": true
        },
        {
          "docs": {
            "stability": "experimental"
          },
          "locationInModule": {
            "filename": "lib/compliance.ts",
            "line": 2336
          },
          "name": "anyDate",
          "returns": {
            "type": {
              "primitive": "any"
            }
          },
          "static": true
        },
        {
          "docs": {
            "stability": "experimental"
          },
          "locationInModule": {
            "filename": "lib/compliance.ts",
            "line": 2352
          },
          "name": "anyEmptyString",
          "returns": {
            "type": {
              "primitive": "any"
            }
          },
          "static": true
        },
        {
          "docs": {
            "stability": "experimental"
          },
          "locationInModule": {
            "filename": "lib/compliance.ts",
            "line": 2332
          },
          "name": "anyFunction",
          "returns": {
            "type": {
              "primitive": "any"
            }
          },
          "static": true
        },
        {
          "docs": {
            "stability": "experimental"
          },
          "locationInModule": {
            "filename": "lib/compliance.ts",
            "line": 2368
          },
          "name": "anyHash",
          "returns": {
            "type": {
              "primitive": "any"
            }
          },
          "static": true
        },
        {
          "docs": {
            "stability": "experimental"
          },
          "locationInModule": {
            "filename": "lib/compliance.ts",
            "line": 2324
          },
          "name": "anyNull",
          "returns": {
            "type": {
              "primitive": "any"
            }
          },
          "static": true
        },
        {
          "docs": {
            "stability": "experimental"
          },
          "locationInModule": {
            "filename": "lib/compliance.ts",
            "line": 2340
          },
          "name": "anyNumber",
          "returns": {
            "type": {
              "primitive": "any"
            }
          },
          "static": true
        },
        {
          "docs": {
            "stability": "experimental"
          },
          "locationInModule": {
            "filename": "lib/compliance.ts",
            "line": 2372
          },
          "name": "anyRef",
          "returns": {
            "type": {
              "primitive": "any"
            }
          },
          "static": true
        },
        {
          "docs": {
            "stability": "experimental"
          },
          "locationInModule": {
            "filename": "lib/compliance.ts",
            "line": 2348
          },
          "name": "anyString",
          "returns": {
            "type": {
              "primitive": "any"
            }
          },
          "static": true
        },
        {
          "docs": {
            "stability": "experimental"
          },
          "locationInModule": {
            "filename": "lib/compliance.ts",
            "line": 2328
          },
          "name": "anyUndefined",
          "returns": {
            "type": {
              "primitive": "any"
            }
          },
          "static": true
        },
        {
          "docs": {
            "stability": "experimental"
          },
          "locationInModule": {
            "filename": "lib/compliance.ts",
            "line": 2344
          },
          "name": "anyZero",
          "returns": {
            "type": {
              "primitive": "any"
            }
          },
          "static": true
        },
        {
          "docs": {
            "stability": "experimental"
          },
          "locationInModule": {
            "filename": "lib/compliance.ts",
            "line": 2320
          },
          "name": "stringify",
          "parameters": [
            {
              "name": "value",
              "optional": true,
              "type": {
                "primitive": "any"
              }
            }
          ],
          "returns": {
            "optional": true,
            "type": {
              "primitive": "string"
            }
          },
          "static": true
        }
      ],
      "name": "JsonFormatter"
    },
    "jsii-calc.LoadBalancedFargateServiceProps": {
      "assembly": "jsii-calc",
      "datatype": true,
      "docs": {
        "stability": "experimental",
        "summary": "jsii#298: show default values in sphinx documentation, and respect newlines."
      },
      "fqn": "jsii-calc.LoadBalancedFargateServiceProps",
      "kind": "interface",
      "locationInModule": {
        "filename": "lib/compliance.ts",
        "line": 1256
      },
      "name": "LoadBalancedFargateServiceProps",
      "properties": [
        {
          "abstract": true,
          "docs": {
            "default": "80",
            "remarks": "Corresponds to container port mapping.",
            "stability": "experimental",
            "summary": "The container port of the application load balancer attached to your Fargate service."
          },
          "immutable": true,
          "locationInModule": {
            "filename": "lib/compliance.ts",
            "line": 1299
          },
          "name": "containerPort",
          "optional": true,
          "type": {
            "primitive": "number"
          }
        },
        {
          "abstract": true,
          "docs": {
            "default": "256",
            "remarks": "Valid values, which determines your range of valid values for the memory parameter:\n256 (.25 vCPU) - Available memory values: 0.5GB, 1GB, 2GB\n512 (.5 vCPU) - Available memory values: 1GB, 2GB, 3GB, 4GB\n1024 (1 vCPU) - Available memory values: 2GB, 3GB, 4GB, 5GB, 6GB, 7GB, 8GB\n2048 (2 vCPU) - Available memory values: Between 4GB and 16GB in 1GB increments\n4096 (4 vCPU) - Available memory values: Between 8GB and 30GB in 1GB increments\n\nThis default is set in the underlying FargateTaskDefinition construct.",
            "stability": "experimental",
            "summary": "The number of cpu units used by the task."
          },
          "immutable": true,
          "locationInModule": {
            "filename": "lib/compliance.ts",
            "line": 1270
          },
          "name": "cpu",
          "optional": true,
          "type": {
            "primitive": "string"
          }
        },
        {
          "abstract": true,
          "docs": {
            "default": "512",
            "remarks": "This field is required and you must use one of the following values, which determines your range of valid values\nfor the cpu parameter:\n\n0.5GB, 1GB, 2GB - Available cpu values: 256 (.25 vCPU)\n\n1GB, 2GB, 3GB, 4GB - Available cpu values: 512 (.5 vCPU)\n\n2GB, 3GB, 4GB, 5GB, 6GB, 7GB, 8GB - Available cpu values: 1024 (1 vCPU)\n\nBetween 4GB and 16GB in 1GB increments - Available cpu values: 2048 (2 vCPU)\n\nBetween 8GB and 30GB in 1GB increments - Available cpu values: 4096 (4 vCPU)\n\nThis default is set in the underlying FargateTaskDefinition construct.",
            "stability": "experimental",
            "summary": "The amount (in MiB) of memory used by the task."
          },
          "immutable": true,
          "locationInModule": {
            "filename": "lib/compliance.ts",
            "line": 1292
          },
          "name": "memoryMiB",
          "optional": true,
          "type": {
            "primitive": "string"
          }
        },
        {
          "abstract": true,
          "docs": {
            "default": "true",
            "stability": "experimental",
            "summary": "Determines whether the Application Load Balancer will be internet-facing."
          },
          "immutable": true,
          "locationInModule": {
            "filename": "lib/compliance.ts",
            "line": 1306
          },
          "name": "publicLoadBalancer",
          "optional": true,
          "type": {
            "primitive": "boolean"
          }
        },
        {
          "abstract": true,
          "docs": {
            "default": "false",
            "stability": "experimental",
            "summary": "Determines whether your Fargate Service will be assigned a public IP address."
          },
          "immutable": true,
          "locationInModule": {
            "filename": "lib/compliance.ts",
            "line": 1313
          },
          "name": "publicTasks",
          "optional": true,
          "type": {
            "primitive": "boolean"
          }
        }
      ]
    },
    "jsii-calc.MethodNamedProperty": {
      "assembly": "jsii-calc",
      "docs": {
        "stability": "experimental"
      },
      "fqn": "jsii-calc.MethodNamedProperty",
      "initializer": {},
      "kind": "class",
      "locationInModule": {
        "filename": "lib/calculator.ts",
        "line": 386
      },
      "methods": [
        {
          "docs": {
            "stability": "experimental"
          },
          "locationInModule": {
            "filename": "lib/calculator.ts",
            "line": 387
          },
          "name": "property",
          "returns": {
            "type": {
              "primitive": "string"
            }
          }
        }
      ],
      "name": "MethodNamedProperty",
      "properties": [
        {
          "docs": {
            "stability": "experimental"
          },
          "immutable": true,
          "locationInModule": {
            "filename": "lib/calculator.ts",
            "line": 391
          },
          "name": "elite",
          "type": {
            "primitive": "number"
          }
        }
      ]
    },
    "jsii-calc.Multiply": {
      "assembly": "jsii-calc",
      "base": "jsii-calc.BinaryOperation",
      "docs": {
        "stability": "experimental",
        "summary": "The \"*\" binary operation."
      },
      "fqn": "jsii-calc.Multiply",
      "initializer": {
        "docs": {
          "stability": "experimental",
          "summary": "Creates a BinaryOperation."
        },
        "parameters": [
          {
            "docs": {
              "summary": "Left-hand side operand."
            },
            "name": "lhs",
            "type": {
              "fqn": "@scope/jsii-calc-lib.Value"
            }
          },
          {
            "docs": {
              "summary": "Right-hand side operand."
            },
            "name": "rhs",
            "type": {
              "fqn": "@scope/jsii-calc-lib.Value"
            }
          }
        ]
      },
      "interfaces": [
        "jsii-calc.IFriendlier",
        "jsii-calc.IRandomNumberGenerator"
      ],
      "kind": "class",
      "locationInModule": {
        "filename": "lib/calculator.ts",
        "line": 68
      },
      "methods": [
        {
          "docs": {
            "stability": "experimental",
            "summary": "Say farewell."
          },
          "locationInModule": {
            "filename": "lib/calculator.ts",
            "line": 81
          },
          "name": "farewell",
          "overrides": "jsii-calc.IFriendlier",
          "returns": {
            "type": {
              "primitive": "string"
            }
          }
        },
        {
          "docs": {
            "stability": "experimental",
            "summary": "Say goodbye."
          },
          "locationInModule": {
            "filename": "lib/calculator.ts",
            "line": 77
          },
          "name": "goodbye",
          "overrides": "jsii-calc.IFriendlier",
          "returns": {
            "type": {
              "primitive": "string"
            }
          }
        },
        {
          "docs": {
            "stability": "experimental",
            "summary": "Returns another random number."
          },
          "locationInModule": {
            "filename": "lib/calculator.ts",
            "line": 85
          },
          "name": "next",
          "overrides": "jsii-calc.IRandomNumberGenerator",
          "returns": {
            "type": {
              "primitive": "number"
            }
          }
        },
        {
          "docs": {
            "stability": "experimental",
            "summary": "String representation of the value."
          },
          "locationInModule": {
            "filename": "lib/calculator.ts",
            "line": 73
          },
          "name": "toString",
          "overrides": "@scope/jsii-calc-lib.Operation",
          "returns": {
            "type": {
              "primitive": "string"
            }
          }
        }
      ],
      "name": "Multiply",
      "properties": [
        {
          "docs": {
            "stability": "experimental",
            "summary": "The value."
          },
          "immutable": true,
          "locationInModule": {
            "filename": "lib/calculator.ts",
            "line": 69
          },
          "name": "value",
          "overrides": "@scope/jsii-calc-lib.Value",
          "type": {
            "primitive": "number"
          }
        }
      ]
    },
    "jsii-calc.Negate": {
      "assembly": "jsii-calc",
      "base": "jsii-calc.UnaryOperation",
      "docs": {
        "stability": "experimental",
        "summary": "The negation operation (\"-value\")."
      },
      "fqn": "jsii-calc.Negate",
      "initializer": {
        "docs": {
          "stability": "experimental"
        },
        "parameters": [
          {
            "name": "operand",
            "type": {
              "fqn": "@scope/jsii-calc-lib.Value"
            }
          }
        ]
      },
      "interfaces": [
        "jsii-calc.IFriendlier"
      ],
      "kind": "class",
      "locationInModule": {
        "filename": "lib/calculator.ts",
        "line": 102
      },
      "methods": [
        {
          "docs": {
            "stability": "experimental",
            "summary": "Say farewell."
          },
          "locationInModule": {
            "filename": "lib/calculator.ts",
            "line": 119
          },
          "name": "farewell",
          "overrides": "jsii-calc.IFriendlier",
          "returns": {
            "type": {
              "primitive": "string"
            }
          }
        },
        {
          "docs": {
            "stability": "experimental",
            "summary": "Say goodbye."
          },
          "locationInModule": {
            "filename": "lib/calculator.ts",
            "line": 115
          },
          "name": "goodbye",
          "overrides": "jsii-calc.IFriendlier",
          "returns": {
            "type": {
              "primitive": "string"
            }
          }
        },
        {
          "docs": {
            "stability": "experimental",
            "summary": "Say hello!"
          },
          "locationInModule": {
            "filename": "lib/calculator.ts",
            "line": 111
          },
          "name": "hello",
          "overrides": "@scope/jsii-calc-lib.IFriendly",
          "returns": {
            "type": {
              "primitive": "string"
            }
          }
        },
        {
          "docs": {
            "stability": "experimental",
            "summary": "String representation of the value."
          },
          "locationInModule": {
            "filename": "lib/calculator.ts",
            "line": 107
          },
          "name": "toString",
          "overrides": "@scope/jsii-calc-lib.Operation",
          "returns": {
            "type": {
              "primitive": "string"
            }
          }
        }
      ],
      "name": "Negate",
      "properties": [
        {
          "docs": {
            "stability": "experimental",
            "summary": "The value."
          },
          "immutable": true,
          "locationInModule": {
            "filename": "lib/calculator.ts",
            "line": 103
          },
          "name": "value",
          "overrides": "@scope/jsii-calc-lib.Value",
          "type": {
            "primitive": "number"
          }
        }
      ]
    },
    "jsii-calc.NestedStruct": {
      "assembly": "jsii-calc",
      "datatype": true,
      "docs": {
        "stability": "experimental"
      },
      "fqn": "jsii-calc.NestedStruct",
      "kind": "interface",
      "locationInModule": {
        "filename": "lib/compliance.ts",
        "line": 2192
      },
      "name": "NestedStruct",
      "properties": [
        {
          "abstract": true,
          "docs": {
            "stability": "experimental",
            "summary": "When provided, must be > 0."
          },
          "immutable": true,
          "locationInModule": {
            "filename": "lib/compliance.ts",
            "line": 2196
          },
          "name": "numberProp",
          "type": {
            "primitive": "number"
          }
        }
      ]
    },
    "jsii-calc.NodeStandardLibrary": {
      "assembly": "jsii-calc",
      "docs": {
        "stability": "experimental",
        "summary": "Test fixture to verify that jsii modules can use the node standard library."
      },
      "fqn": "jsii-calc.NodeStandardLibrary",
      "initializer": {},
      "kind": "class",
      "locationInModule": {
        "filename": "lib/compliance.ts",
        "line": 978
      },
      "methods": [
        {
          "docs": {
            "returns": "\"6a2da20943931e9834fc12cfe5bb47bbd9ae43489a30726962b576f4e3993e50\"",
            "stability": "experimental",
            "summary": "Uses node.js \"crypto\" module to calculate sha256 of a string."
          },
          "locationInModule": {
            "filename": "lib/compliance.ts",
            "line": 1007
          },
          "name": "cryptoSha256",
          "returns": {
            "type": {
              "primitive": "string"
            }
          }
        },
        {
          "async": true,
          "docs": {
            "returns": "\"Hello, resource!\"",
            "stability": "experimental",
            "summary": "Reads a local resource file (resource.txt) asynchronously."
          },
          "locationInModule": {
            "filename": "lib/compliance.ts",
            "line": 983
          },
          "name": "fsReadFile",
          "returns": {
            "type": {
              "primitive": "string"
            }
          }
        },
        {
          "docs": {
            "returns": "\"Hello, resource! SYNC!\"",
            "stability": "experimental",
            "summary": "Sync version of fsReadFile."
          },
          "locationInModule": {
            "filename": "lib/compliance.ts",
            "line": 992
          },
          "name": "fsReadFileSync",
          "returns": {
            "type": {
              "primitive": "string"
            }
          }
        }
      ],
      "name": "NodeStandardLibrary",
      "properties": [
        {
          "docs": {
            "stability": "experimental",
            "summary": "Returns the current os.platform() from the \"os\" node module."
          },
          "immutable": true,
          "locationInModule": {
            "filename": "lib/compliance.ts",
            "line": 999
          },
          "name": "osPlatform",
          "type": {
            "primitive": "string"
          }
        }
      ]
    },
    "jsii-calc.NullShouldBeTreatedAsUndefined": {
      "assembly": "jsii-calc",
      "docs": {
        "stability": "experimental",
        "summary": "jsii#282, aws-cdk#157: null should be treated as \"undefined\"."
      },
      "fqn": "jsii-calc.NullShouldBeTreatedAsUndefined",
      "initializer": {
        "docs": {
          "stability": "experimental"
        },
        "parameters": [
          {
            "name": "_param1",
            "type": {
              "primitive": "string"
            }
          },
          {
            "name": "optional",
            "optional": true,
            "type": {
              "primitive": "any"
            }
          }
        ]
      },
      "kind": "class",
      "locationInModule": {
        "filename": "lib/compliance.ts",
        "line": 1205
      },
      "methods": [
        {
          "docs": {
            "stability": "experimental"
          },
          "locationInModule": {
            "filename": "lib/compliance.ts",
            "line": 1214
          },
          "name": "giveMeUndefined",
          "parameters": [
            {
              "name": "value",
              "optional": true,
              "type": {
                "primitive": "any"
              }
            }
          ]
        },
        {
          "docs": {
            "stability": "experimental"
          },
          "locationInModule": {
            "filename": "lib/compliance.ts",
            "line": 1220
          },
          "name": "giveMeUndefinedInsideAnObject",
          "parameters": [
            {
              "name": "input",
              "type": {
                "fqn": "jsii-calc.NullShouldBeTreatedAsUndefinedData"
              }
            }
          ]
        },
        {
          "docs": {
            "stability": "experimental"
          },
          "locationInModule": {
            "filename": "lib/compliance.ts",
            "line": 1235
          },
          "name": "verifyPropertyIsUndefined"
        }
      ],
      "name": "NullShouldBeTreatedAsUndefined",
      "properties": [
        {
          "docs": {
            "stability": "experimental"
          },
          "locationInModule": {
            "filename": "lib/compliance.ts",
            "line": 1206
          },
          "name": "changeMeToUndefined",
          "optional": true,
          "type": {
            "primitive": "string"
          }
        }
      ]
    },
    "jsii-calc.NullShouldBeTreatedAsUndefinedData": {
      "assembly": "jsii-calc",
      "datatype": true,
      "docs": {
        "stability": "experimental"
      },
      "fqn": "jsii-calc.NullShouldBeTreatedAsUndefinedData",
      "kind": "interface",
      "locationInModule": {
        "filename": "lib/compliance.ts",
        "line": 1242
      },
      "name": "NullShouldBeTreatedAsUndefinedData",
      "properties": [
        {
          "abstract": true,
          "docs": {
            "stability": "experimental"
          },
          "immutable": true,
          "locationInModule": {
            "filename": "lib/compliance.ts",
            "line": 1244
          },
          "name": "arrayWithThreeElementsAndUndefinedAsSecondArgument",
          "type": {
            "collection": {
              "elementtype": {
                "primitive": "any"
              },
              "kind": "array"
            }
          }
        },
        {
          "abstract": true,
          "docs": {
            "stability": "experimental"
          },
          "immutable": true,
          "locationInModule": {
            "filename": "lib/compliance.ts",
            "line": 1243
          },
          "name": "thisShouldBeUndefined",
          "optional": true,
          "type": {
            "primitive": "any"
          }
        }
      ]
    },
    "jsii-calc.NumberGenerator": {
      "assembly": "jsii-calc",
      "docs": {
        "stability": "experimental",
        "summary": "This allows us to test that a reference can be stored for objects that implement interfaces."
      },
      "fqn": "jsii-calc.NumberGenerator",
      "initializer": {
        "docs": {
          "stability": "experimental"
        },
        "parameters": [
          {
            "name": "generator",
            "type": {
              "fqn": "jsii-calc.IRandomNumberGenerator"
            }
          }
        ]
      },
      "kind": "class",
      "locationInModule": {
        "filename": "lib/compliance.ts",
        "line": 494
      },
      "methods": [
        {
          "docs": {
            "stability": "experimental"
          },
          "locationInModule": {
            "filename": "lib/compliance.ts",
            "line": 503
          },
          "name": "isSameGenerator",
          "parameters": [
            {
              "name": "gen",
              "type": {
                "fqn": "jsii-calc.IRandomNumberGenerator"
              }
            }
          ],
          "returns": {
            "type": {
              "primitive": "boolean"
            }
          }
        },
        {
          "docs": {
            "stability": "experimental"
          },
          "locationInModule": {
            "filename": "lib/compliance.ts",
            "line": 499
          },
          "name": "nextTimes100",
          "returns": {
            "type": {
              "primitive": "number"
            }
          }
        }
      ],
      "name": "NumberGenerator",
      "properties": [
        {
          "docs": {
            "stability": "experimental"
          },
          "locationInModule": {
            "filename": "lib/compliance.ts",
            "line": 495
          },
          "name": "generator",
          "type": {
            "fqn": "jsii-calc.IRandomNumberGenerator"
          }
        }
      ]
    },
    "jsii-calc.ObjectRefsInCollections": {
      "assembly": "jsii-calc",
      "docs": {
        "stability": "experimental",
        "summary": "Verify that object references can be passed inside collections."
      },
      "fqn": "jsii-calc.ObjectRefsInCollections",
      "initializer": {},
      "kind": "class",
      "locationInModule": {
        "filename": "lib/compliance.ts",
        "line": 251
      },
      "methods": [
        {
          "docs": {
            "stability": "experimental",
            "summary": "Returns the sum of all values."
          },
          "locationInModule": {
            "filename": "lib/compliance.ts",
            "line": 255
          },
          "name": "sumFromArray",
          "parameters": [
            {
              "name": "values",
              "type": {
                "collection": {
                  "elementtype": {
                    "fqn": "@scope/jsii-calc-lib.Value"
                  },
                  "kind": "array"
                }
              }
            }
          ],
          "returns": {
            "type": {
              "primitive": "number"
            }
          }
        },
        {
          "docs": {
            "stability": "experimental",
            "summary": "Returns the sum of all values in a map."
          },
          "locationInModule": {
            "filename": "lib/compliance.ts",
            "line": 266
          },
          "name": "sumFromMap",
          "parameters": [
            {
              "name": "values",
              "type": {
                "collection": {
                  "elementtype": {
                    "fqn": "@scope/jsii-calc-lib.Value"
                  },
                  "kind": "map"
                }
              }
            }
          ],
          "returns": {
            "type": {
              "primitive": "number"
            }
          }
        }
      ],
      "name": "ObjectRefsInCollections"
    },
    "jsii-calc.ObjectWithPropertyProvider": {
      "assembly": "jsii-calc",
      "docs": {
        "stability": "experimental"
      },
      "fqn": "jsii-calc.ObjectWithPropertyProvider",
      "kind": "class",
      "locationInModule": {
        "filename": "lib/compliance.ts",
        "line": 2292
      },
      "methods": [
        {
          "docs": {
            "stability": "experimental"
          },
          "locationInModule": {
            "filename": "lib/compliance.ts",
            "line": 2293
          },
          "name": "provide",
          "returns": {
            "type": {
              "fqn": "jsii-calc.IObjectWithProperty"
            }
          },
          "static": true
        }
      ],
      "name": "ObjectWithPropertyProvider"
    },
    "jsii-calc.Old": {
      "assembly": "jsii-calc",
      "docs": {
        "deprecated": "Use the new class",
        "stability": "deprecated",
        "summary": "Old class."
      },
      "fqn": "jsii-calc.Old",
      "initializer": {},
      "kind": "class",
      "locationInModule": {
        "filename": "lib/documented.ts",
        "line": 54
      },
      "methods": [
        {
          "docs": {
            "stability": "deprecated",
            "summary": "Doo wop that thing."
          },
          "locationInModule": {
            "filename": "lib/documented.ts",
            "line": 58
          },
          "name": "doAThing"
        }
      ],
      "name": "Old"
    },
    "jsii-calc.OptionalArgumentInvoker": {
      "assembly": "jsii-calc",
      "docs": {
        "stability": "experimental"
      },
      "fqn": "jsii-calc.OptionalArgumentInvoker",
      "initializer": {
        "docs": {
          "stability": "experimental"
        },
        "parameters": [
          {
            "name": "delegate",
            "type": {
              "fqn": "jsii-calc.IInterfaceWithOptionalMethodArguments"
            }
          }
        ]
      },
      "kind": "class",
      "locationInModule": {
        "filename": "lib/compliance.ts",
        "line": 1076
      },
      "methods": [
        {
          "docs": {
            "stability": "experimental"
          },
          "locationInModule": {
            "filename": "lib/compliance.ts",
            "line": 1083
          },
          "name": "invokeWithOptional"
        },
        {
          "docs": {
            "stability": "experimental"
          },
          "locationInModule": {
            "filename": "lib/compliance.ts",
            "line": 1079
          },
          "name": "invokeWithoutOptional"
        }
      ],
      "name": "OptionalArgumentInvoker"
    },
    "jsii-calc.OptionalConstructorArgument": {
      "assembly": "jsii-calc",
      "docs": {
        "stability": "experimental"
      },
      "fqn": "jsii-calc.OptionalConstructorArgument",
      "initializer": {
        "docs": {
          "stability": "experimental"
        },
        "parameters": [
          {
            "name": "arg1",
            "type": {
              "primitive": "number"
            }
          },
          {
            "name": "arg2",
            "type": {
              "primitive": "string"
            }
          },
          {
            "name": "arg3",
            "optional": true,
            "type": {
              "primitive": "date"
            }
          }
        ]
      },
      "kind": "class",
      "locationInModule": {
        "filename": "lib/compliance.ts",
        "line": 296
      },
      "name": "OptionalConstructorArgument",
      "properties": [
        {
          "docs": {
            "stability": "experimental"
          },
          "immutable": true,
          "locationInModule": {
            "filename": "lib/compliance.ts",
            "line": 297
          },
          "name": "arg1",
          "type": {
            "primitive": "number"
          }
        },
        {
          "docs": {
            "stability": "experimental"
          },
          "immutable": true,
          "locationInModule": {
            "filename": "lib/compliance.ts",
            "line": 298
          },
          "name": "arg2",
          "type": {
            "primitive": "string"
          }
        },
        {
          "docs": {
            "stability": "experimental"
          },
          "immutable": true,
          "locationInModule": {
            "filename": "lib/compliance.ts",
            "line": 299
          },
          "name": "arg3",
          "optional": true,
          "type": {
            "primitive": "date"
          }
        }
      ]
    },
    "jsii-calc.OptionalStruct": {
      "assembly": "jsii-calc",
      "datatype": true,
      "docs": {
        "stability": "experimental"
      },
      "fqn": "jsii-calc.OptionalStruct",
      "kind": "interface",
      "locationInModule": {
        "filename": "lib/compliance.ts",
        "line": 1651
      },
      "name": "OptionalStruct",
      "properties": [
        {
          "abstract": true,
          "docs": {
            "stability": "experimental"
          },
          "immutable": true,
          "locationInModule": {
            "filename": "lib/compliance.ts",
            "line": 1652
          },
          "name": "field",
          "optional": true,
          "type": {
            "primitive": "string"
          }
        }
      ]
    },
    "jsii-calc.OptionalStructConsumer": {
      "assembly": "jsii-calc",
      "docs": {
        "stability": "experimental"
      },
      "fqn": "jsii-calc.OptionalStructConsumer",
      "initializer": {
        "docs": {
          "stability": "experimental"
        },
        "parameters": [
          {
            "name": "optionalStruct",
            "optional": true,
            "type": {
              "fqn": "jsii-calc.OptionalStruct"
            }
          }
        ]
      },
      "kind": "class",
      "locationInModule": {
        "filename": "lib/compliance.ts",
        "line": 1642
      },
      "name": "OptionalStructConsumer",
      "properties": [
        {
          "docs": {
            "stability": "experimental"
          },
          "immutable": true,
          "locationInModule": {
            "filename": "lib/compliance.ts",
            "line": 1643
          },
          "name": "parameterWasUndefined",
          "type": {
            "primitive": "boolean"
          }
        },
        {
          "docs": {
            "stability": "experimental"
          },
          "immutable": true,
          "locationInModule": {
            "filename": "lib/compliance.ts",
            "line": 1644
          },
          "name": "fieldValue",
          "optional": true,
          "type": {
            "primitive": "string"
          }
        }
      ]
    },
    "jsii-calc.OverridableProtectedMember": {
      "assembly": "jsii-calc",
      "docs": {
        "see": "https://github.com/aws/jsii/issues/903",
        "stability": "experimental"
      },
      "fqn": "jsii-calc.OverridableProtectedMember",
      "initializer": {},
      "kind": "class",
      "locationInModule": {
        "filename": "lib/compliance.ts",
        "line": 1908
      },
      "methods": [
        {
          "docs": {
            "stability": "experimental"
          },
          "locationInModule": {
            "filename": "lib/compliance.ts",
            "line": 1920
          },
          "name": "overrideMe",
          "protected": true,
          "returns": {
            "type": {
              "primitive": "string"
            }
          }
        },
        {
          "docs": {
            "stability": "experimental"
          },
          "locationInModule": {
            "filename": "lib/compliance.ts",
            "line": 1916
          },
          "name": "switchModes"
        },
        {
          "docs": {
            "stability": "experimental"
          },
          "locationInModule": {
            "filename": "lib/compliance.ts",
            "line": 1912
          },
          "name": "valueFromProtected",
          "returns": {
            "type": {
              "primitive": "string"
            }
          }
        }
      ],
      "name": "OverridableProtectedMember",
      "properties": [
        {
          "docs": {
            "stability": "experimental"
          },
          "immutable": true,
          "locationInModule": {
            "filename": "lib/compliance.ts",
            "line": 1909
          },
          "name": "overrideReadOnly",
          "protected": true,
          "type": {
            "primitive": "string"
          }
        },
        {
          "docs": {
            "stability": "experimental"
          },
          "locationInModule": {
            "filename": "lib/compliance.ts",
            "line": 1910
          },
          "name": "overrideReadWrite",
          "protected": true,
          "type": {
            "primitive": "string"
          }
        }
      ]
    },
    "jsii-calc.OverrideReturnsObject": {
      "assembly": "jsii-calc",
      "docs": {
        "stability": "experimental"
      },
      "fqn": "jsii-calc.OverrideReturnsObject",
      "initializer": {},
      "kind": "class",
      "locationInModule": {
        "filename": "lib/compliance.ts",
        "line": 638
      },
      "methods": [
        {
          "docs": {
            "stability": "experimental"
          },
          "locationInModule": {
            "filename": "lib/compliance.ts",
            "line": 639
          },
          "name": "test",
          "parameters": [
            {
              "name": "obj",
              "type": {
                "fqn": "jsii-calc.IReturnsNumber"
              }
            }
          ],
          "returns": {
            "type": {
              "primitive": "number"
            }
          }
        }
      ],
      "name": "OverrideReturnsObject"
    },
    "jsii-calc.ParentStruct982": {
      "assembly": "jsii-calc",
      "datatype": true,
      "docs": {
        "stability": "experimental",
        "summary": "https://github.com/aws/jsii/issues/982."
      },
      "fqn": "jsii-calc.ParentStruct982",
      "kind": "interface",
      "locationInModule": {
        "filename": "lib/compliance.ts",
        "line": 2242
      },
      "name": "ParentStruct982",
      "properties": [
        {
          "abstract": true,
          "docs": {
            "stability": "experimental"
          },
          "immutable": true,
          "locationInModule": {
            "filename": "lib/compliance.ts",
            "line": 2243
          },
          "name": "foo",
          "type": {
            "primitive": "string"
          }
        }
      ]
    },
    "jsii-calc.PartiallyInitializedThisConsumer": {
      "abstract": true,
      "assembly": "jsii-calc",
      "docs": {
        "stability": "experimental"
      },
      "fqn": "jsii-calc.PartiallyInitializedThisConsumer",
      "initializer": {},
      "kind": "class",
      "locationInModule": {
        "filename": "lib/compliance.ts",
        "line": 1625
      },
      "methods": [
        {
          "abstract": true,
          "docs": {
            "stability": "experimental"
          },
          "locationInModule": {
            "filename": "lib/compliance.ts",
            "line": 1626
          },
          "name": "consumePartiallyInitializedThis",
          "parameters": [
            {
              "name": "obj",
              "type": {
                "fqn": "jsii-calc.ConstructorPassesThisOut"
              }
            },
            {
              "name": "dt",
              "type": {
                "primitive": "date"
              }
            },
            {
              "name": "ev",
              "type": {
                "fqn": "jsii-calc.AllTypesEnum"
              }
            }
          ],
          "returns": {
            "type": {
              "primitive": "string"
            }
          }
        }
      ],
      "name": "PartiallyInitializedThisConsumer"
    },
    "jsii-calc.Polymorphism": {
      "assembly": "jsii-calc",
      "docs": {
        "stability": "experimental"
      },
      "fqn": "jsii-calc.Polymorphism",
      "initializer": {},
      "kind": "class",
      "locationInModule": {
        "filename": "lib/compliance.ts",
        "line": 484
      },
      "methods": [
        {
          "docs": {
            "stability": "experimental"
          },
          "locationInModule": {
            "filename": "lib/compliance.ts",
            "line": 485
          },
          "name": "sayHello",
          "parameters": [
            {
              "name": "friendly",
              "type": {
                "fqn": "@scope/jsii-calc-lib.IFriendly"
              }
            }
          ],
          "returns": {
            "type": {
              "primitive": "string"
            }
          }
        }
      ],
      "name": "Polymorphism"
    },
    "jsii-calc.Power": {
      "assembly": "jsii-calc",
      "base": "jsii-calc.composition.CompositeOperation",
      "docs": {
        "stability": "experimental",
        "summary": "The power operation."
      },
      "fqn": "jsii-calc.Power",
      "initializer": {
        "docs": {
          "stability": "experimental",
          "summary": "Creates a Power operation."
        },
        "parameters": [
          {
            "docs": {
              "summary": "The base of the power."
            },
            "name": "base",
            "type": {
              "fqn": "@scope/jsii-calc-lib.Value"
            }
          },
          {
            "docs": {
              "summary": "The number of times to multiply."
            },
            "name": "pow",
            "type": {
              "fqn": "@scope/jsii-calc-lib.Value"
            }
          }
        ]
      },
      "kind": "class",
      "locationInModule": {
        "filename": "lib/calculator.ts",
        "line": 211
      },
      "name": "Power",
      "properties": [
        {
          "docs": {
            "stability": "experimental",
            "summary": "The base of the power."
          },
          "immutable": true,
          "locationInModule": {
            "filename": "lib/calculator.ts",
            "line": 218
          },
          "name": "base",
          "type": {
            "fqn": "@scope/jsii-calc-lib.Value"
          }
        },
        {
          "docs": {
            "remarks": "Must be implemented by derived classes.",
            "stability": "experimental",
            "summary": "The expression that this operation consists of."
          },
          "immutable": true,
          "locationInModule": {
            "filename": "lib/calculator.ts",
            "line": 222
          },
          "name": "expression",
          "overrides": "jsii-calc.composition.CompositeOperation",
          "type": {
            "fqn": "@scope/jsii-calc-lib.Value"
          }
        },
        {
          "docs": {
            "stability": "experimental",
            "summary": "The number of times to multiply."
          },
          "immutable": true,
          "locationInModule": {
            "filename": "lib/calculator.ts",
            "line": 218
          },
          "name": "pow",
          "type": {
            "fqn": "@scope/jsii-calc-lib.Value"
          }
        }
      ]
    },
    "jsii-calc.PropertyNamedProperty": {
      "assembly": "jsii-calc",
      "docs": {
        "stability": "experimental",
        "summary": "Reproduction for https://github.com/aws/jsii/issues/1113 Where a method or property named \"property\" would result in impossible to load Python code."
      },
      "fqn": "jsii-calc.PropertyNamedProperty",
      "initializer": {},
      "kind": "class",
      "locationInModule": {
        "filename": "lib/calculator.ts",
        "line": 382
      },
      "name": "PropertyNamedProperty",
      "properties": [
        {
          "docs": {
            "stability": "experimental"
          },
          "immutable": true,
          "locationInModule": {
            "filename": "lib/calculator.ts",
            "line": 383
          },
          "name": "property",
          "type": {
            "primitive": "string"
          }
        },
        {
          "docs": {
            "stability": "experimental"
          },
          "immutable": true,
          "locationInModule": {
            "filename": "lib/calculator.ts",
            "line": 384
          },
          "name": "yetAnoterOne",
          "type": {
            "primitive": "boolean"
          }
        }
      ]
    },
    "jsii-calc.PublicClass": {
      "assembly": "jsii-calc",
      "docs": {
        "stability": "experimental"
      },
      "fqn": "jsii-calc.PublicClass",
      "initializer": {},
      "kind": "class",
      "locationInModule": {
        "filename": "lib/compliance.ts",
        "line": 1369
      },
      "methods": [
        {
          "docs": {
            "stability": "experimental"
          },
          "locationInModule": {
            "filename": "lib/compliance.ts",
            "line": 1370
          },
          "name": "hello"
        }
      ],
      "name": "PublicClass"
    },
    "jsii-calc.PythonReservedWords": {
      "assembly": "jsii-calc",
      "docs": {
        "stability": "experimental"
      },
      "fqn": "jsii-calc.PythonReservedWords",
      "initializer": {},
      "kind": "class",
      "locationInModule": {
        "filename": "lib/compliance.ts",
        "line": 897
      },
      "methods": [
        {
          "docs": {
            "stability": "experimental"
          },
          "locationInModule": {
            "filename": "lib/compliance.ts",
            "line": 899
          },
          "name": "and"
        },
        {
          "docs": {
            "stability": "experimental"
          },
          "locationInModule": {
            "filename": "lib/compliance.ts",
            "line": 901
          },
          "name": "as"
        },
        {
          "docs": {
            "stability": "experimental"
          },
          "locationInModule": {
            "filename": "lib/compliance.ts",
            "line": 903
          },
          "name": "assert"
        },
        {
          "docs": {
            "stability": "experimental"
          },
          "locationInModule": {
            "filename": "lib/compliance.ts",
            "line": 905
          },
          "name": "async"
        },
        {
          "docs": {
            "stability": "experimental"
          },
          "locationInModule": {
            "filename": "lib/compliance.ts",
            "line": 907
          },
          "name": "await"
        },
        {
          "docs": {
            "stability": "experimental"
          },
          "locationInModule": {
            "filename": "lib/compliance.ts",
            "line": 909
          },
          "name": "break"
        },
        {
          "docs": {
            "stability": "experimental"
          },
          "locationInModule": {
            "filename": "lib/compliance.ts",
            "line": 911
          },
          "name": "class"
        },
        {
          "docs": {
            "stability": "experimental"
          },
          "locationInModule": {
            "filename": "lib/compliance.ts",
            "line": 913
          },
          "name": "continue"
        },
        {
          "docs": {
            "stability": "experimental"
          },
          "locationInModule": {
            "filename": "lib/compliance.ts",
            "line": 915
          },
          "name": "def"
        },
        {
          "docs": {
            "stability": "experimental"
          },
          "locationInModule": {
            "filename": "lib/compliance.ts",
            "line": 917
          },
          "name": "del"
        },
        {
          "docs": {
            "stability": "experimental"
          },
          "locationInModule": {
            "filename": "lib/compliance.ts",
            "line": 919
          },
          "name": "elif"
        },
        {
          "docs": {
            "stability": "experimental"
          },
          "locationInModule": {
            "filename": "lib/compliance.ts",
            "line": 921
          },
          "name": "else"
        },
        {
          "docs": {
            "stability": "experimental"
          },
          "locationInModule": {
            "filename": "lib/compliance.ts",
            "line": 923
          },
          "name": "except"
        },
        {
          "docs": {
            "stability": "experimental"
          },
          "locationInModule": {
            "filename": "lib/compliance.ts",
            "line": 925
          },
          "name": "finally"
        },
        {
          "docs": {
            "stability": "experimental"
          },
          "locationInModule": {
            "filename": "lib/compliance.ts",
            "line": 927
          },
          "name": "for"
        },
        {
          "docs": {
            "stability": "experimental"
          },
          "locationInModule": {
            "filename": "lib/compliance.ts",
            "line": 929
          },
          "name": "from"
        },
        {
          "docs": {
            "stability": "experimental"
          },
          "locationInModule": {
            "filename": "lib/compliance.ts",
            "line": 931
          },
          "name": "global"
        },
        {
          "docs": {
            "stability": "experimental"
          },
          "locationInModule": {
            "filename": "lib/compliance.ts",
            "line": 933
          },
          "name": "if"
        },
        {
          "docs": {
            "stability": "experimental"
          },
          "locationInModule": {
            "filename": "lib/compliance.ts",
            "line": 935
          },
          "name": "import"
        },
        {
          "docs": {
            "stability": "experimental"
          },
          "locationInModule": {
            "filename": "lib/compliance.ts",
            "line": 937
          },
          "name": "in"
        },
        {
          "docs": {
            "stability": "experimental"
          },
          "locationInModule": {
            "filename": "lib/compliance.ts",
            "line": 939
          },
          "name": "is"
        },
        {
          "docs": {
            "stability": "experimental"
          },
          "locationInModule": {
            "filename": "lib/compliance.ts",
            "line": 941
          },
          "name": "lambda"
        },
        {
          "docs": {
            "stability": "experimental"
          },
          "locationInModule": {
            "filename": "lib/compliance.ts",
            "line": 943
          },
          "name": "nonlocal"
        },
        {
          "docs": {
            "stability": "experimental"
          },
          "locationInModule": {
            "filename": "lib/compliance.ts",
            "line": 945
          },
          "name": "not"
        },
        {
          "docs": {
            "stability": "experimental"
          },
          "locationInModule": {
            "filename": "lib/compliance.ts",
            "line": 947
          },
          "name": "or"
        },
        {
          "docs": {
            "stability": "experimental"
          },
          "locationInModule": {
            "filename": "lib/compliance.ts",
            "line": 949
          },
          "name": "pass"
        },
        {
          "docs": {
            "stability": "experimental"
          },
          "locationInModule": {
            "filename": "lib/compliance.ts",
            "line": 951
          },
          "name": "raise"
        },
        {
          "docs": {
            "stability": "experimental"
          },
          "locationInModule": {
            "filename": "lib/compliance.ts",
            "line": 953
          },
          "name": "return"
        },
        {
          "docs": {
            "stability": "experimental"
          },
          "locationInModule": {
            "filename": "lib/compliance.ts",
            "line": 955
          },
          "name": "try"
        },
        {
          "docs": {
            "stability": "experimental"
          },
          "locationInModule": {
            "filename": "lib/compliance.ts",
            "line": 957
          },
          "name": "while"
        },
        {
          "docs": {
            "stability": "experimental"
          },
          "locationInModule": {
            "filename": "lib/compliance.ts",
            "line": 959
          },
          "name": "with"
        },
        {
          "docs": {
            "stability": "experimental"
          },
          "locationInModule": {
            "filename": "lib/compliance.ts",
            "line": 961
          },
          "name": "yield"
        }
      ],
      "name": "PythonReservedWords"
    },
    "jsii-calc.ReferenceEnumFromScopedPackage": {
      "assembly": "jsii-calc",
      "docs": {
        "stability": "experimental",
        "summary": "See awslabs/jsii#138."
      },
      "fqn": "jsii-calc.ReferenceEnumFromScopedPackage",
      "initializer": {},
      "kind": "class",
      "locationInModule": {
        "filename": "lib/compliance.ts",
        "line": 1033
      },
      "methods": [
        {
          "docs": {
            "stability": "experimental"
          },
          "locationInModule": {
            "filename": "lib/compliance.ts",
            "line": 1036
          },
          "name": "loadFoo",
          "returns": {
            "optional": true,
            "type": {
              "fqn": "@scope/jsii-calc-lib.EnumFromScopedModule"
            }
          }
        },
        {
          "docs": {
            "stability": "experimental"
          },
          "locationInModule": {
            "filename": "lib/compliance.ts",
            "line": 1040
          },
          "name": "saveFoo",
          "parameters": [
            {
              "name": "value",
              "type": {
                "fqn": "@scope/jsii-calc-lib.EnumFromScopedModule"
              }
            }
          ]
        }
      ],
      "name": "ReferenceEnumFromScopedPackage",
      "properties": [
        {
          "docs": {
            "stability": "experimental"
          },
          "locationInModule": {
            "filename": "lib/compliance.ts",
            "line": 1034
          },
          "name": "foo",
          "optional": true,
          "type": {
            "fqn": "@scope/jsii-calc-lib.EnumFromScopedModule"
          }
        }
      ]
    },
    "jsii-calc.ReturnsPrivateImplementationOfInterface": {
      "assembly": "jsii-calc",
      "docs": {
        "returns": "an instance of an un-exported class that extends `ExportedBaseClass`, declared as `IPrivatelyImplemented`.",
        "see": "https://github.com/aws/jsii/issues/320",
        "stability": "experimental",
        "summary": "Helps ensure the JSII kernel & runtime cooperate correctly when an un-exported instance of a class is returned with a declared type that is an exported interface, and the instance inherits from an exported class."
      },
      "fqn": "jsii-calc.ReturnsPrivateImplementationOfInterface",
      "initializer": {},
      "kind": "class",
      "locationInModule": {
        "filename": "lib/compliance.ts",
        "line": 1324
      },
      "name": "ReturnsPrivateImplementationOfInterface",
      "properties": [
        {
          "docs": {
            "stability": "experimental"
          },
          "immutable": true,
          "locationInModule": {
            "filename": "lib/compliance.ts",
            "line": 1325
          },
          "name": "privateImplementation",
          "type": {
            "fqn": "jsii-calc.IPrivatelyImplemented"
          }
        }
      ]
    },
    "jsii-calc.RootStruct": {
      "assembly": "jsii-calc",
      "datatype": true,
      "docs": {
        "remarks": "This is cheating with the (current) declared types, but this is the \"more\nidiomatic\" way for Pythonists.",
        "stability": "experimental",
        "summary": "This is here to check that we can pass a nested struct into a kwargs by specifying it as an in-line dictionary."
      },
      "fqn": "jsii-calc.RootStruct",
      "kind": "interface",
      "locationInModule": {
        "filename": "lib/compliance.ts",
        "line": 2185
      },
      "name": "RootStruct",
      "properties": [
        {
          "abstract": true,
          "docs": {
            "stability": "experimental",
            "summary": "May not be empty."
          },
          "immutable": true,
          "locationInModule": {
            "filename": "lib/compliance.ts",
            "line": 2189
          },
          "name": "stringProp",
          "type": {
            "primitive": "string"
          }
        },
        {
          "abstract": true,
          "docs": {
            "stability": "experimental"
          },
          "immutable": true,
          "locationInModule": {
            "filename": "lib/compliance.ts",
            "line": 2190
          },
          "name": "nestedStruct",
          "optional": true,
          "type": {
            "fqn": "jsii-calc.NestedStruct"
          }
        }
      ]
    },
    "jsii-calc.RootStructValidator": {
      "assembly": "jsii-calc",
      "docs": {
        "stability": "experimental"
      },
      "fqn": "jsii-calc.RootStructValidator",
      "kind": "class",
      "locationInModule": {
        "filename": "lib/compliance.ts",
        "line": 2198
      },
      "methods": [
        {
          "docs": {
            "stability": "experimental"
          },
          "locationInModule": {
            "filename": "lib/compliance.ts",
            "line": 2199
          },
          "name": "validate",
          "parameters": [
            {
              "name": "struct",
              "type": {
                "fqn": "jsii-calc.RootStruct"
              }
            }
          ],
          "static": true
        }
      ],
      "name": "RootStructValidator"
    },
    "jsii-calc.RuntimeTypeChecking": {
      "assembly": "jsii-calc",
      "docs": {
        "stability": "experimental"
      },
      "fqn": "jsii-calc.RuntimeTypeChecking",
      "initializer": {},
      "kind": "class",
      "locationInModule": {
        "filename": "lib/compliance.ts",
        "line": 275
      },
      "methods": [
        {
          "docs": {
            "stability": "experimental"
          },
          "locationInModule": {
            "filename": "lib/compliance.ts",
            "line": 285
          },
          "name": "methodWithDefaultedArguments",
          "parameters": [
            {
              "name": "arg1",
              "optional": true,
              "type": {
                "primitive": "number"
              }
            },
            {
              "name": "arg2",
              "optional": true,
              "type": {
                "primitive": "string"
              }
            },
            {
              "name": "arg3",
              "optional": true,
              "type": {
                "primitive": "date"
              }
            }
          ]
        },
        {
          "docs": {
            "stability": "experimental"
          },
          "locationInModule": {
            "filename": "lib/compliance.ts",
            "line": 291
          },
          "name": "methodWithOptionalAnyArgument",
          "parameters": [
            {
              "name": "arg",
              "optional": true,
              "type": {
                "primitive": "any"
              }
            }
          ]
        },
        {
          "docs": {
            "stability": "experimental",
            "summary": "Used to verify verification of number of method arguments."
          },
          "locationInModule": {
            "filename": "lib/compliance.ts",
            "line": 279
          },
          "name": "methodWithOptionalArguments",
          "parameters": [
            {
              "name": "arg1",
              "type": {
                "primitive": "number"
              }
            },
            {
              "name": "arg2",
              "type": {
                "primitive": "string"
              }
            },
            {
              "name": "arg3",
              "optional": true,
              "type": {
                "primitive": "date"
              }
            }
          ]
        }
      ],
      "name": "RuntimeTypeChecking"
    },
    "jsii-calc.SecondLevelStruct": {
      "assembly": "jsii-calc",
      "datatype": true,
      "docs": {
        "stability": "experimental"
      },
      "fqn": "jsii-calc.SecondLevelStruct",
      "kind": "interface",
      "locationInModule": {
        "filename": "lib/compliance.ts",
        "line": 1800
      },
      "name": "SecondLevelStruct",
      "properties": [
        {
          "abstract": true,
          "docs": {
            "stability": "experimental",
            "summary": "It's long and required."
          },
          "immutable": true,
          "locationInModule": {
            "filename": "lib/compliance.ts",
            "line": 1804
          },
          "name": "deeperRequiredProp",
          "type": {
            "primitive": "string"
          }
        },
        {
          "abstract": true,
          "docs": {
            "stability": "experimental",
            "summary": "It's long, but you'll almost never pass it."
          },
          "immutable": true,
          "locationInModule": {
            "filename": "lib/compliance.ts",
            "line": 1809
          },
          "name": "deeperOptionalProp",
          "optional": true,
          "type": {
            "primitive": "string"
          }
        }
      ]
    },
    "jsii-calc.SingleInstanceTwoTypes": {
      "assembly": "jsii-calc",
      "docs": {
        "remarks": "JSII clients can instantiate 2 different strongly-typed wrappers for the same\nobject. Unfortunately, this will break object equality, but if we didn't do\nthis it would break runtime type checks in the JVM or CLR.",
        "stability": "experimental",
        "summary": "Test that a single instance can be returned under two different FQNs."
      },
      "fqn": "jsii-calc.SingleInstanceTwoTypes",
      "initializer": {},
      "kind": "class",
      "locationInModule": {
        "filename": "lib/compliance.ts",
        "line": 1431
      },
      "methods": [
        {
          "docs": {
            "stability": "experimental"
          },
          "locationInModule": {
            "filename": "lib/compliance.ts",
            "line": 1434
          },
          "name": "interface1",
          "returns": {
            "type": {
              "fqn": "jsii-calc.InbetweenClass"
            }
          }
        },
        {
          "docs": {
            "stability": "experimental"
          },
          "locationInModule": {
            "filename": "lib/compliance.ts",
            "line": 1438
          },
          "name": "interface2",
          "returns": {
            "type": {
              "fqn": "jsii-calc.IPublicInterface"
            }
          }
        }
      ],
      "name": "SingleInstanceTwoTypes"
    },
    "jsii-calc.SingletonInt": {
      "assembly": "jsii-calc",
      "docs": {
        "remarks": "https://github.com/aws/jsii/issues/231",
        "stability": "experimental",
        "summary": "Verifies that singleton enums are handled correctly."
      },
      "fqn": "jsii-calc.SingletonInt",
      "kind": "class",
      "locationInModule": {
        "filename": "lib/compliance.ts",
        "line": 1752
      },
      "methods": [
        {
          "docs": {
            "stability": "experimental"
          },
          "locationInModule": {
            "filename": "lib/compliance.ts",
            "line": 1754
          },
          "name": "isSingletonInt",
          "parameters": [
            {
              "name": "value",
              "type": {
                "primitive": "number"
              }
            }
          ],
          "returns": {
            "type": {
              "primitive": "boolean"
            }
          }
        }
      ],
      "name": "SingletonInt"
    },
    "jsii-calc.SingletonIntEnum": {
      "assembly": "jsii-calc",
      "docs": {
        "stability": "experimental",
        "summary": "A singleton integer."
      },
      "fqn": "jsii-calc.SingletonIntEnum",
      "kind": "enum",
      "locationInModule": {
        "filename": "lib/compliance.ts",
        "line": 1759
      },
      "members": [
        {
          "docs": {
            "stability": "experimental",
            "summary": "Elite!"
          },
          "name": "SINGLETON_INT"
        }
      ],
      "name": "SingletonIntEnum"
    },
    "jsii-calc.SingletonString": {
      "assembly": "jsii-calc",
      "docs": {
        "remarks": "https://github.com/aws/jsii/issues/231",
        "stability": "experimental",
        "summary": "Verifies that singleton enums are handled correctly."
      },
      "fqn": "jsii-calc.SingletonString",
      "kind": "class",
      "locationInModule": {
        "filename": "lib/compliance.ts",
        "line": 1735
      },
      "methods": [
        {
          "docs": {
            "stability": "experimental"
          },
          "locationInModule": {
            "filename": "lib/compliance.ts",
            "line": 1738
          },
          "name": "isSingletonString",
          "parameters": [
            {
              "name": "value",
              "type": {
                "primitive": "string"
              }
            }
          ],
          "returns": {
            "type": {
              "primitive": "boolean"
            }
          }
        }
      ],
      "name": "SingletonString"
    },
    "jsii-calc.SingletonStringEnum": {
      "assembly": "jsii-calc",
      "docs": {
        "stability": "experimental",
        "summary": "A singleton string."
      },
      "fqn": "jsii-calc.SingletonStringEnum",
      "kind": "enum",
      "locationInModule": {
        "filename": "lib/compliance.ts",
        "line": 1743
      },
      "members": [
        {
          "docs": {
            "stability": "experimental",
            "summary": "1337."
          },
          "name": "SINGLETON_STRING"
        }
      ],
      "name": "SingletonStringEnum"
    },
    "jsii-calc.SmellyStruct": {
      "assembly": "jsii-calc",
      "datatype": true,
      "docs": {
        "stability": "experimental"
      },
      "fqn": "jsii-calc.SmellyStruct",
      "kind": "interface",
      "locationInModule": {
        "filename": "lib/calculator.ts",
        "line": 393
      },
      "name": "SmellyStruct",
      "properties": [
        {
          "abstract": true,
          "docs": {
            "stability": "experimental"
          },
          "immutable": true,
          "locationInModule": {
            "filename": "lib/calculator.ts",
            "line": 394
          },
          "name": "property",
          "type": {
            "primitive": "string"
          }
        },
        {
          "abstract": true,
          "docs": {
            "stability": "experimental"
          },
          "immutable": true,
          "locationInModule": {
            "filename": "lib/calculator.ts",
            "line": 395
          },
          "name": "yetAnoterOne",
          "type": {
            "primitive": "boolean"
          }
        }
      ]
    },
    "jsii-calc.SomeTypeJsii976": {
      "assembly": "jsii-calc",
      "docs": {
        "stability": "experimental"
      },
      "fqn": "jsii-calc.SomeTypeJsii976",
      "initializer": {},
      "kind": "class",
      "locationInModule": {
        "filename": "lib/compliance.ts",
        "line": 2222
      },
      "methods": [
        {
          "docs": {
            "stability": "experimental"
          },
          "locationInModule": {
            "filename": "lib/compliance.ts",
            "line": 2232
          },
          "name": "returnAnonymous",
          "returns": {
            "type": {
              "primitive": "any"
            }
          },
          "static": true
        },
        {
          "docs": {
            "stability": "experimental"
          },
          "locationInModule": {
            "filename": "lib/compliance.ts",
            "line": 2224
          },
          "name": "returnReturn",
          "returns": {
            "type": {
              "fqn": "jsii-calc.IReturnJsii976"
            }
          },
          "static": true
        }
      ],
      "name": "SomeTypeJsii976"
    },
    "jsii-calc.StableClass": {
      "assembly": "jsii-calc",
      "docs": {
        "stability": "stable"
      },
      "fqn": "jsii-calc.StableClass",
      "initializer": {
        "docs": {
          "stability": "stable"
        },
        "parameters": [
          {
            "name": "readonlyString",
            "type": {
              "primitive": "string"
            }
          },
          {
            "name": "mutableNumber",
            "optional": true,
            "type": {
              "primitive": "number"
            }
          }
        ]
      },
      "kind": "class",
      "locationInModule": {
        "filename": "lib/stability.ts",
        "line": 51
      },
      "methods": [
        {
          "docs": {
            "stability": "stable"
          },
          "locationInModule": {
            "filename": "lib/stability.ts",
            "line": 62
          },
          "name": "method"
        }
      ],
      "name": "StableClass",
      "properties": [
        {
          "docs": {
            "stability": "stable"
          },
          "immutable": true,
          "locationInModule": {
            "filename": "lib/stability.ts",
            "line": 53
          },
          "name": "readonlyProperty",
          "type": {
            "primitive": "string"
          }
        },
        {
          "docs": {
            "stability": "stable"
          },
          "locationInModule": {
            "filename": "lib/stability.ts",
            "line": 55
          },
          "name": "mutableProperty",
          "optional": true,
          "type": {
            "primitive": "number"
          }
        }
      ]
    },
    "jsii-calc.StableEnum": {
      "assembly": "jsii-calc",
      "docs": {
        "stability": "stable"
      },
      "fqn": "jsii-calc.StableEnum",
      "kind": "enum",
      "locationInModule": {
        "filename": "lib/stability.ts",
        "line": 65
      },
      "members": [
        {
          "docs": {
            "stability": "stable"
          },
          "name": "OPTION_A"
        },
        {
          "docs": {
            "stability": "stable"
          },
          "name": "OPTION_B"
        }
      ],
      "name": "StableEnum"
    },
    "jsii-calc.StableStruct": {
      "assembly": "jsii-calc",
      "datatype": true,
      "docs": {
        "stability": "stable"
      },
      "fqn": "jsii-calc.StableStruct",
      "kind": "interface",
      "locationInModule": {
        "filename": "lib/stability.ts",
        "line": 39
      },
      "name": "StableStruct",
      "properties": [
        {
          "abstract": true,
          "docs": {
            "stability": "stable"
          },
          "immutable": true,
          "locationInModule": {
            "filename": "lib/stability.ts",
            "line": 41
          },
          "name": "readonlyProperty",
          "type": {
            "primitive": "string"
          }
        }
      ]
    },
    "jsii-calc.StaticContext": {
      "assembly": "jsii-calc",
      "docs": {
        "remarks": "https://github.com/awslabs/aws-cdk/issues/2304",
        "stability": "experimental",
        "summary": "This is used to validate the ability to use `this` from within a static context."
      },
      "fqn": "jsii-calc.StaticContext",
      "kind": "class",
      "locationInModule": {
        "filename": "lib/compliance.ts",
        "line": 1678
      },
      "methods": [
        {
          "docs": {
            "stability": "experimental"
          },
          "locationInModule": {
            "filename": "lib/compliance.ts",
            "line": 1681
          },
          "name": "canAccessStaticContext",
          "returns": {
            "type": {
              "primitive": "boolean"
            }
          },
          "static": true
        }
      ],
      "name": "StaticContext",
      "properties": [
        {
          "docs": {
            "stability": "experimental"
          },
          "locationInModule": {
            "filename": "lib/compliance.ts",
            "line": 1689
          },
          "name": "staticVariable",
          "static": true,
          "type": {
            "primitive": "boolean"
          }
        }
      ]
    },
    "jsii-calc.Statics": {
      "assembly": "jsii-calc",
      "docs": {
        "stability": "experimental"
      },
      "fqn": "jsii-calc.Statics",
      "initializer": {
        "docs": {
          "stability": "experimental"
        },
        "parameters": [
          {
            "name": "value",
            "type": {
              "primitive": "string"
            }
          }
        ]
      },
      "kind": "class",
      "locationInModule": {
        "filename": "lib/compliance.ts",
        "line": 682
      },
      "methods": [
        {
          "docs": {
            "stability": "experimental",
            "summary": "Jsdocs for static method."
          },
          "locationInModule": {
            "filename": "lib/compliance.ts",
            "line": 690
          },
          "name": "staticMethod",
          "parameters": [
            {
              "docs": {
                "summary": "The name of the person to say hello to."
              },
              "name": "name",
              "type": {
                "primitive": "string"
              }
            }
          ],
          "returns": {
            "type": {
              "primitive": "string"
            }
          },
          "static": true
        },
        {
          "docs": {
            "stability": "experimental"
          },
          "locationInModule": {
            "filename": "lib/compliance.ts",
            "line": 694
          },
          "name": "justMethod",
          "returns": {
            "type": {
              "primitive": "string"
            }
          }
        }
      ],
      "name": "Statics",
      "properties": [
        {
          "const": true,
          "docs": {
            "stability": "experimental",
            "summary": "Constants may also use all-caps."
          },
          "immutable": true,
          "locationInModule": {
            "filename": "lib/compliance.ts",
            "line": 706
          },
          "name": "BAR",
          "static": true,
          "type": {
            "primitive": "number"
          }
        },
        {
          "const": true,
          "docs": {
            "stability": "experimental"
          },
          "immutable": true,
          "locationInModule": {
            "filename": "lib/compliance.ts",
            "line": 733
          },
          "name": "ConstObj",
          "static": true,
          "type": {
            "fqn": "jsii-calc.DoubleTrouble"
          }
        },
        {
          "const": true,
          "docs": {
            "stability": "experimental",
            "summary": "Jsdocs for static property."
          },
          "immutable": true,
          "locationInModule": {
            "filename": "lib/compliance.ts",
            "line": 701
          },
          "name": "Foo",
          "static": true,
          "type": {
            "primitive": "string"
          }
        },
        {
          "const": true,
          "docs": {
            "stability": "experimental",
            "summary": "Constants can also use camelCase."
          },
          "immutable": true,
          "locationInModule": {
            "filename": "lib/compliance.ts",
            "line": 711
          },
          "name": "zooBar",
          "static": true,
          "type": {
            "collection": {
              "elementtype": {
                "primitive": "string"
              },
              "kind": "map"
            }
          }
        },
        {
          "docs": {
            "remarks": "Jsdocs for static setter.",
            "stability": "experimental",
            "summary": "Jsdocs for static getter."
          },
          "locationInModule": {
            "filename": "lib/compliance.ts",
            "line": 718
          },
          "name": "instance",
          "static": true,
          "type": {
            "fqn": "jsii-calc.Statics"
          }
        },
        {
          "docs": {
            "stability": "experimental"
          },
          "locationInModule": {
            "filename": "lib/compliance.ts",
            "line": 732
          },
          "name": "nonConstStatic",
          "static": true,
          "type": {
            "primitive": "number"
          }
        },
        {
          "docs": {
            "stability": "experimental"
          },
          "immutable": true,
          "locationInModule": {
            "filename": "lib/compliance.ts",
            "line": 683
          },
          "name": "value",
          "type": {
            "primitive": "string"
          }
        }
      ]
    },
    "jsii-calc.StringEnum": {
      "assembly": "jsii-calc",
      "docs": {
        "stability": "experimental"
      },
      "fqn": "jsii-calc.StringEnum",
      "kind": "enum",
      "locationInModule": {
        "filename": "lib/compliance.ts",
        "line": 29
      },
      "members": [
        {
          "docs": {
            "stability": "experimental"
          },
          "name": "A"
        },
        {
          "docs": {
            "stability": "experimental"
          },
          "name": "B"
        },
        {
          "docs": {
            "stability": "experimental"
          },
          "name": "C"
        }
      ],
      "name": "StringEnum"
    },
    "jsii-calc.StripInternal": {
      "assembly": "jsii-calc",
      "docs": {
        "stability": "experimental"
      },
      "fqn": "jsii-calc.StripInternal",
      "initializer": {},
      "kind": "class",
      "locationInModule": {
        "filename": "lib/compliance.ts",
        "line": 1481
      },
      "name": "StripInternal",
      "properties": [
        {
          "docs": {
            "stability": "experimental"
          },
          "locationInModule": {
            "filename": "lib/compliance.ts",
            "line": 1482
          },
          "name": "youSeeMe",
          "type": {
            "primitive": "string"
          }
        }
      ]
    },
    "jsii-calc.StructA": {
      "assembly": "jsii-calc",
      "datatype": true,
      "docs": {
        "stability": "experimental",
        "summary": "We can serialize and deserialize structs without silently ignoring optional fields."
      },
      "fqn": "jsii-calc.StructA",
      "kind": "interface",
      "locationInModule": {
        "filename": "lib/compliance.ts",
        "line": 2004
      },
      "name": "StructA",
      "properties": [
        {
          "abstract": true,
          "docs": {
            "stability": "experimental"
          },
          "immutable": true,
          "locationInModule": {
            "filename": "lib/compliance.ts",
            "line": 2005
          },
          "name": "requiredString",
          "type": {
            "primitive": "string"
          }
        },
        {
          "abstract": true,
          "docs": {
            "stability": "experimental"
          },
          "immutable": true,
          "locationInModule": {
            "filename": "lib/compliance.ts",
            "line": 2007
          },
          "name": "optionalNumber",
          "optional": true,
          "type": {
            "primitive": "number"
          }
        },
        {
          "abstract": true,
          "docs": {
            "stability": "experimental"
          },
          "immutable": true,
          "locationInModule": {
            "filename": "lib/compliance.ts",
            "line": 2006
          },
          "name": "optionalString",
          "optional": true,
          "type": {
            "primitive": "string"
          }
        }
      ]
    },
    "jsii-calc.StructB": {
      "assembly": "jsii-calc",
      "datatype": true,
      "docs": {
        "stability": "experimental",
        "summary": "This intentionally overlaps with StructA (where only requiredString is provided) to test htat the kernel properly disambiguates those."
      },
      "fqn": "jsii-calc.StructB",
      "kind": "interface",
      "locationInModule": {
        "filename": "lib/compliance.ts",
        "line": 2013
      },
      "name": "StructB",
      "properties": [
        {
          "abstract": true,
          "docs": {
            "stability": "experimental"
          },
          "immutable": true,
          "locationInModule": {
            "filename": "lib/compliance.ts",
            "line": 2014
          },
          "name": "requiredString",
          "type": {
            "primitive": "string"
          }
        },
        {
          "abstract": true,
          "docs": {
            "stability": "experimental"
          },
          "immutable": true,
          "locationInModule": {
            "filename": "lib/compliance.ts",
            "line": 2015
          },
          "name": "optionalBoolean",
          "optional": true,
          "type": {
            "primitive": "boolean"
          }
        },
        {
          "abstract": true,
          "docs": {
            "stability": "experimental"
          },
          "immutable": true,
          "locationInModule": {
            "filename": "lib/compliance.ts",
            "line": 2016
          },
          "name": "optionalStructA",
          "optional": true,
          "type": {
            "fqn": "jsii-calc.StructA"
          }
        }
      ]
    },
    "jsii-calc.StructParameterType": {
      "assembly": "jsii-calc",
      "datatype": true,
      "docs": {
        "remarks": "See: https://github.com/aws/aws-cdk/issues/4302",
        "stability": "experimental",
        "summary": "Verifies that, in languages that do keyword lifting (e.g: Python), having a struct member with the same name as a positional parameter results in the correct code being emitted."
      },
      "fqn": "jsii-calc.StructParameterType",
      "kind": "interface",
      "locationInModule": {
        "filename": "lib/compliance.ts",
        "line": 2422
      },
      "name": "StructParameterType",
      "properties": [
        {
          "abstract": true,
          "docs": {
            "stability": "experimental"
          },
          "immutable": true,
          "locationInModule": {
            "filename": "lib/compliance.ts",
            "line": 2423
          },
          "name": "scope",
          "type": {
            "primitive": "string"
          }
        },
        {
          "abstract": true,
          "docs": {
            "stability": "experimental"
          },
          "immutable": true,
          "locationInModule": {
            "filename": "lib/compliance.ts",
            "line": 2424
          },
          "name": "props",
          "optional": true,
          "type": {
            "primitive": "boolean"
          }
        }
      ]
    },
    "jsii-calc.StructPassing": {
      "assembly": "jsii-calc",
      "docs": {
        "stability": "external",
        "summary": "Just because we can."
      },
      "fqn": "jsii-calc.StructPassing",
      "initializer": {},
      "kind": "class",
      "locationInModule": {
        "filename": "lib/compliance.ts",
        "line": 1854
      },
      "methods": [
        {
          "docs": {
            "stability": "external"
          },
          "locationInModule": {
            "filename": "lib/compliance.ts",
            "line": 1863
          },
          "name": "howManyVarArgsDidIPass",
          "parameters": [
            {
              "name": "_positional",
              "type": {
                "primitive": "number"
              }
            },
            {
              "name": "inputs",
              "type": {
                "fqn": "jsii-calc.TopLevelStruct"
              },
              "variadic": true
            }
          ],
          "returns": {
            "type": {
              "primitive": "number"
            }
          },
          "static": true,
          "variadic": true
        },
        {
          "docs": {
            "stability": "external"
          },
          "locationInModule": {
            "filename": "lib/compliance.ts",
            "line": 1855
          },
          "name": "roundTrip",
          "parameters": [
            {
              "name": "_positional",
              "type": {
                "primitive": "number"
              }
            },
            {
              "name": "input",
              "type": {
                "fqn": "jsii-calc.TopLevelStruct"
              }
            }
          ],
          "returns": {
            "type": {
              "fqn": "jsii-calc.TopLevelStruct"
            }
          },
          "static": true
        }
      ],
      "name": "StructPassing"
    },
    "jsii-calc.StructUnionConsumer": {
      "assembly": "jsii-calc",
      "docs": {
        "stability": "experimental"
      },
      "fqn": "jsii-calc.StructUnionConsumer",
      "kind": "class",
      "locationInModule": {
        "filename": "lib/compliance.ts",
        "line": 2018
      },
      "methods": [
        {
          "docs": {
            "stability": "experimental"
          },
          "locationInModule": {
            "filename": "lib/compliance.ts",
            "line": 2019
          },
          "name": "isStructA",
          "parameters": [
            {
              "name": "struct",
              "type": {
                "union": {
                  "types": [
                    {
                      "fqn": "jsii-calc.StructA"
                    },
                    {
                      "fqn": "jsii-calc.StructB"
                    }
                  ]
                }
              }
            }
          ],
          "returns": {
            "type": {
              "primitive": "boolean"
            }
          },
          "static": true
        },
        {
          "docs": {
            "stability": "experimental"
          },
          "locationInModule": {
            "filename": "lib/compliance.ts",
            "line": 2029
          },
          "name": "isStructB",
          "parameters": [
            {
              "name": "struct",
              "type": {
                "union": {
                  "types": [
                    {
                      "fqn": "jsii-calc.StructA"
                    },
                    {
                      "fqn": "jsii-calc.StructB"
                    }
                  ]
                }
              }
            }
          ],
          "returns": {
            "type": {
              "primitive": "boolean"
            }
          },
          "static": true
        }
      ],
      "name": "StructUnionConsumer"
    },
    "jsii-calc.StructWithJavaReservedWords": {
      "assembly": "jsii-calc",
      "datatype": true,
      "docs": {
        "stability": "experimental"
      },
      "fqn": "jsii-calc.StructWithJavaReservedWords",
      "kind": "interface",
      "locationInModule": {
        "filename": "lib/compliance.ts",
        "line": 1828
      },
      "name": "StructWithJavaReservedWords",
      "properties": [
        {
          "abstract": true,
          "docs": {
            "stability": "experimental"
          },
          "immutable": true,
          "locationInModule": {
            "filename": "lib/compliance.ts",
            "line": 1829
          },
          "name": "default",
          "type": {
            "primitive": "string"
          }
        },
        {
          "abstract": true,
          "docs": {
            "stability": "experimental"
          },
          "immutable": true,
          "locationInModule": {
            "filename": "lib/compliance.ts",
            "line": 1830
          },
          "name": "assert",
          "optional": true,
          "type": {
            "primitive": "string"
          }
        },
        {
          "abstract": true,
          "docs": {
            "stability": "experimental"
          },
          "immutable": true,
          "locationInModule": {
            "filename": "lib/compliance.ts",
            "line": 1833
          },
          "name": "result",
          "optional": true,
          "type": {
            "primitive": "string"
          }
        },
        {
          "abstract": true,
          "docs": {
            "stability": "experimental"
          },
          "immutable": true,
          "locationInModule": {
            "filename": "lib/compliance.ts",
            "line": 1834
          },
          "name": "that",
          "optional": true,
          "type": {
            "primitive": "string"
          }
        }
      ]
    },
    "jsii-calc.Sum": {
      "assembly": "jsii-calc",
      "base": "jsii-calc.composition.CompositeOperation",
      "docs": {
        "stability": "experimental",
        "summary": "An operation that sums multiple values."
      },
      "fqn": "jsii-calc.Sum",
      "initializer": {
        "docs": {
          "stability": "experimental"
        }
      },
      "kind": "class",
      "locationInModule": {
        "filename": "lib/calculator.ts",
        "line": 186
      },
      "name": "Sum",
      "properties": [
        {
          "docs": {
            "remarks": "Must be implemented by derived classes.",
            "stability": "experimental",
            "summary": "The expression that this operation consists of."
          },
          "immutable": true,
          "locationInModule": {
            "filename": "lib/calculator.ts",
            "line": 199
          },
          "name": "expression",
          "overrides": "jsii-calc.composition.CompositeOperation",
          "type": {
            "fqn": "@scope/jsii-calc-lib.Value"
          }
        },
        {
          "docs": {
            "stability": "experimental",
            "summary": "The parts to sum."
          },
          "locationInModule": {
            "filename": "lib/calculator.ts",
            "line": 191
          },
          "name": "parts",
          "type": {
            "collection": {
              "elementtype": {
                "fqn": "@scope/jsii-calc-lib.Value"
              },
              "kind": "array"
            }
          }
        }
      ]
    },
    "jsii-calc.SupportsNiceJavaBuilder": {
      "assembly": "jsii-calc",
      "base": "jsii-calc.SupportsNiceJavaBuilderWithRequiredProps",
      "docs": {
        "stability": "experimental"
      },
      "fqn": "jsii-calc.SupportsNiceJavaBuilder",
      "initializer": {
        "docs": {
          "stability": "experimental"
        },
        "parameters": [
          {
            "docs": {
              "summary": "some identifier."
            },
            "name": "id",
            "type": {
              "primitive": "number"
            }
          },
          {
            "docs": {
              "summary": "the default value of `bar`."
            },
            "name": "defaultBar",
            "optional": true,
            "type": {
              "primitive": "number"
            }
          },
          {
            "docs": {
              "summary": "some props once can provide."
            },
            "name": "props",
            "optional": true,
            "type": {
              "fqn": "jsii-calc.SupportsNiceJavaBuilderProps"
            }
          },
          {
            "docs": {
              "summary": "a variadic continuation."
            },
            "name": "rest",
            "type": {
              "primitive": "string"
            },
            "variadic": true
          }
        ],
        "variadic": true
      },
      "kind": "class",
      "locationInModule": {
        "filename": "lib/compliance.ts",
        "line": 1941
      },
      "name": "SupportsNiceJavaBuilder",
      "properties": [
        {
          "docs": {
            "stability": "experimental",
            "summary": "some identifier."
          },
          "immutable": true,
          "locationInModule": {
            "filename": "lib/compliance.ts",
            "line": 1951
          },
          "name": "id",
          "overrides": "jsii-calc.SupportsNiceJavaBuilderWithRequiredProps",
          "type": {
            "primitive": "number"
          }
        },
        {
          "docs": {
            "stability": "experimental"
          },
          "immutable": true,
          "locationInModule": {
            "filename": "lib/compliance.ts",
            "line": 1942
          },
          "name": "rest",
          "type": {
            "collection": {
              "elementtype": {
                "primitive": "string"
              },
              "kind": "array"
            }
          }
        }
      ]
    },
    "jsii-calc.SupportsNiceJavaBuilderProps": {
      "assembly": "jsii-calc",
      "datatype": true,
      "docs": {
        "stability": "experimental"
      },
      "fqn": "jsii-calc.SupportsNiceJavaBuilderProps",
      "kind": "interface",
      "locationInModule": {
        "filename": "lib/compliance.ts",
        "line": 1956
      },
      "name": "SupportsNiceJavaBuilderProps",
      "properties": [
        {
          "abstract": true,
          "docs": {
            "stability": "experimental",
            "summary": "Some number, like 42."
          },
          "immutable": true,
          "locationInModule": {
            "filename": "lib/compliance.ts",
            "line": 1966
          },
          "name": "bar",
          "type": {
            "primitive": "number"
          }
        },
        {
          "abstract": true,
          "docs": {
            "remarks": "But here we are, doing it like we didn't care.",
            "stability": "experimental",
            "summary": "An `id` field here is terrible API design, because the constructor of `SupportsNiceJavaBuilder` already has a parameter named `id`."
          },
          "immutable": true,
          "locationInModule": {
            "filename": "lib/compliance.ts",
            "line": 1961
          },
          "name": "id",
          "optional": true,
          "type": {
            "primitive": "string"
          }
        }
      ]
    },
    "jsii-calc.SupportsNiceJavaBuilderWithRequiredProps": {
      "assembly": "jsii-calc",
      "docs": {
        "stability": "experimental",
        "summary": "We can generate fancy builders in Java for classes which take a mix of positional & struct parameters."
      },
      "fqn": "jsii-calc.SupportsNiceJavaBuilderWithRequiredProps",
      "initializer": {
        "docs": {
          "stability": "experimental"
        },
        "parameters": [
          {
            "docs": {
              "summary": "some identifier of your choice."
            },
            "name": "id",
            "type": {
              "primitive": "number"
            }
          },
          {
            "docs": {
              "summary": "some properties."
            },
            "name": "props",
            "type": {
              "fqn": "jsii-calc.SupportsNiceJavaBuilderProps"
            }
          }
        ]
      },
      "kind": "class",
      "locationInModule": {
        "filename": "lib/compliance.ts",
        "line": 1928
      },
      "name": "SupportsNiceJavaBuilderWithRequiredProps",
      "properties": [
        {
          "docs": {
            "stability": "experimental"
          },
          "immutable": true,
          "locationInModule": {
            "filename": "lib/compliance.ts",
            "line": 1930
          },
          "name": "bar",
          "type": {
            "primitive": "number"
          }
        },
        {
          "docs": {
            "stability": "experimental",
            "summary": "some identifier of your choice."
          },
          "immutable": true,
          "locationInModule": {
            "filename": "lib/compliance.ts",
            "line": 1936
          },
          "name": "id",
          "type": {
            "primitive": "number"
          }
        },
        {
          "docs": {
            "stability": "experimental"
          },
          "immutable": true,
          "locationInModule": {
            "filename": "lib/compliance.ts",
            "line": 1929
          },
          "name": "propId",
          "optional": true,
          "type": {
            "primitive": "string"
          }
        }
      ]
    },
    "jsii-calc.SyncVirtualMethods": {
      "assembly": "jsii-calc",
      "docs": {
        "stability": "experimental"
      },
      "fqn": "jsii-calc.SyncVirtualMethods",
      "initializer": {},
      "kind": "class",
      "locationInModule": {
        "filename": "lib/compliance.ts",
        "line": 361
      },
      "methods": [
        {
          "async": true,
          "docs": {
            "stability": "experimental"
          },
          "locationInModule": {
            "filename": "lib/compliance.ts",
            "line": 374
          },
          "name": "callerIsAsync",
          "returns": {
            "type": {
              "primitive": "number"
            }
          }
        },
        {
          "docs": {
            "stability": "experimental"
          },
          "locationInModule": {
            "filename": "lib/compliance.ts",
            "line": 362
          },
          "name": "callerIsMethod",
          "returns": {
            "type": {
              "primitive": "number"
            }
          }
        },
        {
          "docs": {
            "stability": "experimental"
          },
          "locationInModule": {
            "filename": "lib/compliance.ts",
            "line": 414
          },
          "name": "modifyOtherProperty",
          "parameters": [
            {
              "name": "value",
              "type": {
                "primitive": "string"
              }
            }
          ]
        },
        {
          "docs": {
            "stability": "experimental"
          },
          "locationInModule": {
            "filename": "lib/compliance.ts",
            "line": 386
          },
          "name": "modifyValueOfTheProperty",
          "parameters": [
            {
              "name": "value",
              "type": {
                "primitive": "string"
              }
            }
          ]
        },
        {
          "docs": {
            "stability": "experimental"
          },
          "locationInModule": {
            "filename": "lib/compliance.ts",
            "line": 427
          },
          "name": "readA",
          "returns": {
            "type": {
              "primitive": "number"
            }
          }
        },
        {
          "docs": {
            "stability": "experimental"
          },
          "locationInModule": {
            "filename": "lib/compliance.ts",
            "line": 418
          },
          "name": "retrieveOtherProperty",
          "returns": {
            "type": {
              "primitive": "string"
            }
          }
        },
        {
          "docs": {
            "stability": "experimental"
          },
          "locationInModule": {
            "filename": "lib/compliance.ts",
            "line": 398
          },
          "name": "retrieveReadOnlyProperty",
          "returns": {
            "type": {
              "primitive": "string"
            }
          }
        },
        {
          "docs": {
            "stability": "experimental"
          },
          "locationInModule": {
            "filename": "lib/compliance.ts",
            "line": 390
          },
          "name": "retrieveValueOfTheProperty",
          "returns": {
            "type": {
              "primitive": "string"
            }
          }
        },
        {
          "docs": {
            "stability": "experimental"
          },
          "locationInModule": {
            "filename": "lib/compliance.ts",
            "line": 378
          },
          "name": "virtualMethod",
          "parameters": [
            {
              "name": "n",
              "type": {
                "primitive": "number"
              }
            }
          ],
          "returns": {
            "type": {
              "primitive": "number"
            }
          }
        },
        {
          "docs": {
            "stability": "experimental"
          },
          "locationInModule": {
            "filename": "lib/compliance.ts",
            "line": 431
          },
          "name": "writeA",
          "parameters": [
            {
              "name": "value",
              "type": {
                "primitive": "number"
              }
            }
          ]
        }
      ],
      "name": "SyncVirtualMethods",
      "properties": [
        {
          "docs": {
            "stability": "experimental"
          },
          "immutable": true,
          "locationInModule": {
            "filename": "lib/compliance.ts",
            "line": 396
          },
          "name": "readonlyProperty",
          "type": {
            "primitive": "string"
          }
        },
        {
          "docs": {
            "stability": "experimental"
          },
          "locationInModule": {
            "filename": "lib/compliance.ts",
            "line": 425
          },
          "name": "a",
          "type": {
            "primitive": "number"
          }
        },
        {
          "docs": {
            "stability": "experimental"
          },
          "locationInModule": {
            "filename": "lib/compliance.ts",
            "line": 366
          },
          "name": "callerIsProperty",
          "type": {
            "primitive": "number"
          }
        },
        {
          "docs": {
            "stability": "experimental"
          },
          "locationInModule": {
            "filename": "lib/compliance.ts",
            "line": 404
          },
          "name": "otherProperty",
          "type": {
            "primitive": "string"
          }
        },
        {
          "docs": {
            "stability": "experimental"
          },
          "locationInModule": {
            "filename": "lib/compliance.ts",
            "line": 384
          },
          "name": "theProperty",
          "type": {
            "primitive": "string"
          }
        },
        {
          "docs": {
            "stability": "experimental"
          },
          "locationInModule": {
            "filename": "lib/compliance.ts",
            "line": 412
          },
          "name": "valueOfOtherProperty",
          "type": {
            "primitive": "string"
          }
        }
      ]
    },
    "jsii-calc.Thrower": {
      "assembly": "jsii-calc",
      "docs": {
        "stability": "experimental"
      },
      "fqn": "jsii-calc.Thrower",
      "initializer": {},
      "kind": "class",
      "locationInModule": {
        "filename": "lib/compliance.ts",
        "line": 644
      },
      "methods": [
        {
          "docs": {
            "stability": "experimental"
          },
          "locationInModule": {
            "filename": "lib/compliance.ts",
            "line": 645
          },
          "name": "throwError"
        }
      ],
      "name": "Thrower"
    },
    "jsii-calc.TopLevelStruct": {
      "assembly": "jsii-calc",
      "datatype": true,
      "docs": {
        "stability": "experimental"
      },
      "fqn": "jsii-calc.TopLevelStruct",
      "kind": "interface",
      "locationInModule": {
        "filename": "lib/compliance.ts",
        "line": 1783
      },
      "name": "TopLevelStruct",
      "properties": [
        {
          "abstract": true,
          "docs": {
            "stability": "experimental",
            "summary": "This is a required field."
          },
          "immutable": true,
          "locationInModule": {
            "filename": "lib/compliance.ts",
            "line": 1787
          },
          "name": "required",
          "type": {
            "primitive": "string"
          }
        },
        {
          "abstract": true,
          "docs": {
            "stability": "experimental",
            "summary": "A union to really stress test our serialization."
          },
          "immutable": true,
          "locationInModule": {
            "filename": "lib/compliance.ts",
            "line": 1797
          },
          "name": "secondLevel",
          "type": {
            "union": {
              "types": [
                {
                  "primitive": "number"
                },
                {
                  "fqn": "jsii-calc.SecondLevelStruct"
                }
              ]
            }
          }
        },
        {
          "abstract": true,
          "docs": {
            "stability": "experimental",
            "summary": "You don't have to pass this."
          },
          "immutable": true,
          "locationInModule": {
            "filename": "lib/compliance.ts",
            "line": 1792
          },
          "name": "optional",
          "optional": true,
          "type": {
            "primitive": "string"
          }
        }
      ]
    },
    "jsii-calc.UnaryOperation": {
      "abstract": true,
      "assembly": "jsii-calc",
      "base": "@scope/jsii-calc-lib.Operation",
      "docs": {
        "stability": "experimental",
        "summary": "An operation on a single operand."
      },
      "fqn": "jsii-calc.UnaryOperation",
      "initializer": {
        "docs": {
          "stability": "experimental"
        },
        "parameters": [
          {
            "name": "operand",
            "type": {
              "fqn": "@scope/jsii-calc-lib.Value"
            }
          }
        ]
      },
      "kind": "class",
      "locationInModule": {
        "filename": "lib/calculator.ts",
        "line": 93
      },
      "name": "UnaryOperation",
      "properties": [
        {
          "docs": {
            "stability": "experimental"
          },
          "immutable": true,
          "locationInModule": {
            "filename": "lib/calculator.ts",
            "line": 94
          },
          "name": "operand",
          "type": {
            "fqn": "@scope/jsii-calc-lib.Value"
          }
        }
      ]
    },
    "jsii-calc.UnionProperties": {
      "assembly": "jsii-calc",
      "datatype": true,
      "docs": {
        "stability": "experimental"
      },
      "fqn": "jsii-calc.UnionProperties",
      "kind": "interface",
      "locationInModule": {
        "filename": "lib/compliance.ts",
        "line": 964
      },
      "name": "UnionProperties",
      "properties": [
        {
          "abstract": true,
          "docs": {
            "stability": "experimental"
          },
          "immutable": true,
          "locationInModule": {
            "filename": "lib/compliance.ts",
            "line": 966
          },
          "name": "bar",
          "type": {
            "union": {
              "types": [
                {
                  "primitive": "string"
                },
                {
                  "primitive": "number"
                },
                {
                  "fqn": "jsii-calc.AllTypes"
                }
              ]
            }
          }
        },
        {
          "abstract": true,
          "docs": {
            "stability": "experimental"
          },
          "immutable": true,
          "locationInModule": {
            "filename": "lib/compliance.ts",
            "line": 965
          },
          "name": "foo",
          "optional": true,
          "type": {
            "union": {
              "types": [
                {
                  "primitive": "string"
                },
                {
                  "primitive": "number"
                }
              ]
            }
          }
        }
      ]
    },
    "jsii-calc.UpcasingReflectable": {
      "assembly": "jsii-calc",
      "docs": {
        "stability": "experimental",
        "summary": "Ensures submodule-imported types from dependencies can be used correctly."
      },
      "fqn": "jsii-calc.UpcasingReflectable",
      "initializer": {
        "docs": {
          "stability": "experimental"
        },
        "parameters": [
          {
            "name": "delegate",
            "type": {
              "collection": {
                "elementtype": {
                  "primitive": "any"
                },
                "kind": "map"
              }
            }
          }
        ]
      },
      "interfaces": [
        "@scope/jsii-calc-lib.submodule.IReflectable"
      ],
      "kind": "class",
      "locationInModule": {
<<<<<<< HEAD
        "filename": "lib/compliance.ts",
        "line": 2473
=======
        "filename": "lib/submodules.ts",
        "line": 6
>>>>>>> 55489ac3
      },
      "name": "UpcasingReflectable",
      "properties": [
        {
          "const": true,
          "docs": {
            "stability": "experimental"
          },
          "immutable": true,
          "locationInModule": {
<<<<<<< HEAD
            "filename": "lib/compliance.ts",
            "line": 2474
=======
            "filename": "lib/submodules.ts",
            "line": 7
>>>>>>> 55489ac3
          },
          "name": "reflector",
          "static": true,
          "type": {
            "fqn": "@scope/jsii-calc-lib.submodule.Reflector"
          }
        },
        {
          "docs": {
            "stability": "experimental"
          },
          "immutable": true,
          "locationInModule": {
<<<<<<< HEAD
            "filename": "lib/compliance.ts",
            "line": 2478
=======
            "filename": "lib/submodules.ts",
            "line": 11
>>>>>>> 55489ac3
          },
          "name": "entries",
          "overrides": "@scope/jsii-calc-lib.submodule.IReflectable",
          "type": {
            "collection": {
              "elementtype": {
                "fqn": "@scope/jsii-calc-lib.submodule.ReflectableEntry"
              },
              "kind": "array"
            }
          }
        }
      ]
    },
    "jsii-calc.UseBundledDependency": {
      "assembly": "jsii-calc",
      "docs": {
        "stability": "experimental"
      },
      "fqn": "jsii-calc.UseBundledDependency",
      "initializer": {},
      "kind": "class",
      "locationInModule": {
        "filename": "lib/compliance.ts",
        "line": 969
      },
      "methods": [
        {
          "docs": {
            "stability": "experimental"
          },
          "locationInModule": {
            "filename": "lib/compliance.ts",
            "line": 970
          },
          "name": "value",
          "returns": {
            "type": {
              "primitive": "any"
            }
          }
        }
      ],
      "name": "UseBundledDependency"
    },
    "jsii-calc.UseCalcBase": {
      "assembly": "jsii-calc",
      "docs": {
        "stability": "experimental",
        "summary": "Depend on a type from jsii-calc-base as a test for awslabs/jsii#128."
      },
      "fqn": "jsii-calc.UseCalcBase",
      "initializer": {},
      "kind": "class",
      "locationInModule": {
        "filename": "lib/compliance.ts",
        "line": 1018
      },
      "methods": [
        {
          "docs": {
            "stability": "experimental"
          },
          "locationInModule": {
            "filename": "lib/compliance.ts",
            "line": 1019
          },
          "name": "hello",
          "returns": {
            "type": {
              "fqn": "@scope/jsii-calc-base.Base"
            }
          }
        }
      ],
      "name": "UseCalcBase"
    },
    "jsii-calc.UsesInterfaceWithProperties": {
      "assembly": "jsii-calc",
      "docs": {
        "stability": "experimental"
      },
      "fqn": "jsii-calc.UsesInterfaceWithProperties",
      "initializer": {
        "docs": {
          "stability": "experimental"
        },
        "parameters": [
          {
            "name": "obj",
            "type": {
              "fqn": "jsii-calc.IInterfaceWithProperties"
            }
          }
        ]
      },
      "kind": "class",
      "locationInModule": {
        "filename": "lib/compliance.ts",
        "line": 588
      },
      "methods": [
        {
          "docs": {
            "stability": "experimental"
          },
          "locationInModule": {
            "filename": "lib/compliance.ts",
            "line": 593
          },
          "name": "justRead",
          "returns": {
            "type": {
              "primitive": "string"
            }
          }
        },
        {
          "docs": {
            "stability": "experimental"
          },
          "locationInModule": {
            "filename": "lib/compliance.ts",
            "line": 602
          },
          "name": "readStringAndNumber",
          "parameters": [
            {
              "name": "ext",
              "type": {
                "fqn": "jsii-calc.IInterfaceWithPropertiesExtension"
              }
            }
          ],
          "returns": {
            "type": {
              "primitive": "string"
            }
          }
        },
        {
          "docs": {
            "stability": "experimental"
          },
          "locationInModule": {
            "filename": "lib/compliance.ts",
            "line": 597
          },
          "name": "writeAndRead",
          "parameters": [
            {
              "name": "value",
              "type": {
                "primitive": "string"
              }
            }
          ],
          "returns": {
            "type": {
              "primitive": "string"
            }
          }
        }
      ],
      "name": "UsesInterfaceWithProperties",
      "properties": [
        {
          "docs": {
            "stability": "experimental"
          },
          "immutable": true,
          "locationInModule": {
            "filename": "lib/compliance.ts",
            "line": 589
          },
          "name": "obj",
          "type": {
            "fqn": "jsii-calc.IInterfaceWithProperties"
          }
        }
      ]
    },
    "jsii-calc.VariadicInvoker": {
      "assembly": "jsii-calc",
      "docs": {
        "stability": "experimental"
      },
      "fqn": "jsii-calc.VariadicInvoker",
      "initializer": {
        "docs": {
          "stability": "experimental"
        },
        "parameters": [
          {
            "name": "method",
            "type": {
              "fqn": "jsii-calc.VariadicMethod"
            }
          }
        ]
      },
      "kind": "class",
      "locationInModule": {
        "filename": "lib/compliance.ts",
        "line": 673
      },
      "methods": [
        {
          "docs": {
            "stability": "experimental"
          },
          "locationInModule": {
            "filename": "lib/compliance.ts",
            "line": 676
          },
          "name": "asArray",
          "parameters": [
            {
              "name": "values",
              "type": {
                "primitive": "number"
              },
              "variadic": true
            }
          ],
          "returns": {
            "type": {
              "collection": {
                "elementtype": {
                  "primitive": "number"
                },
                "kind": "array"
              }
            }
          },
          "variadic": true
        }
      ],
      "name": "VariadicInvoker"
    },
    "jsii-calc.VariadicMethod": {
      "assembly": "jsii-calc",
      "docs": {
        "stability": "experimental"
      },
      "fqn": "jsii-calc.VariadicMethod",
      "initializer": {
        "docs": {
          "stability": "experimental"
        },
        "parameters": [
          {
            "docs": {
              "summary": "a prefix that will be use for all values returned by `#asArray`."
            },
            "name": "prefix",
            "type": {
              "primitive": "number"
            },
            "variadic": true
          }
        ],
        "variadic": true
      },
      "kind": "class",
      "locationInModule": {
        "filename": "lib/compliance.ts",
        "line": 654
      },
      "methods": [
        {
          "docs": {
            "stability": "experimental"
          },
          "locationInModule": {
            "filename": "lib/compliance.ts",
            "line": 668
          },
          "name": "asArray",
          "parameters": [
            {
              "docs": {
                "summary": "the first element of the array to be returned (after the `prefix` provided at construction time)."
              },
              "name": "first",
              "type": {
                "primitive": "number"
              }
            },
            {
              "docs": {
                "summary": "other elements to be included in the array."
              },
              "name": "others",
              "type": {
                "primitive": "number"
              },
              "variadic": true
            }
          ],
          "returns": {
            "type": {
              "collection": {
                "elementtype": {
                  "primitive": "number"
                },
                "kind": "array"
              }
            }
          },
          "variadic": true
        }
      ],
      "name": "VariadicMethod"
    },
    "jsii-calc.VirtualMethodPlayground": {
      "assembly": "jsii-calc",
      "docs": {
        "stability": "experimental"
      },
      "fqn": "jsii-calc.VirtualMethodPlayground",
      "initializer": {},
      "kind": "class",
      "locationInModule": {
        "filename": "lib/compliance.ts",
        "line": 437
      },
      "methods": [
        {
          "async": true,
          "docs": {
            "stability": "experimental"
          },
          "locationInModule": {
            "filename": "lib/compliance.ts",
            "line": 465
          },
          "name": "overrideMeAsync",
          "parameters": [
            {
              "name": "index",
              "type": {
                "primitive": "number"
              }
            }
          ],
          "returns": {
            "type": {
              "primitive": "number"
            }
          }
        },
        {
          "docs": {
            "stability": "experimental"
          },
          "locationInModule": {
            "filename": "lib/compliance.ts",
            "line": 469
          },
          "name": "overrideMeSync",
          "parameters": [
            {
              "name": "index",
              "type": {
                "primitive": "number"
              }
            }
          ],
          "returns": {
            "type": {
              "primitive": "number"
            }
          }
        },
        {
          "async": true,
          "docs": {
            "stability": "experimental"
          },
          "locationInModule": {
            "filename": "lib/compliance.ts",
            "line": 447
          },
          "name": "parallelSumAsync",
          "parameters": [
            {
              "name": "count",
              "type": {
                "primitive": "number"
              }
            }
          ],
          "returns": {
            "type": {
              "primitive": "number"
            }
          }
        },
        {
          "async": true,
          "docs": {
            "stability": "experimental"
          },
          "locationInModule": {
            "filename": "lib/compliance.ts",
            "line": 438
          },
          "name": "serialSumAsync",
          "parameters": [
            {
              "name": "count",
              "type": {
                "primitive": "number"
              }
            }
          ],
          "returns": {
            "type": {
              "primitive": "number"
            }
          }
        },
        {
          "docs": {
            "stability": "experimental"
          },
          "locationInModule": {
            "filename": "lib/compliance.ts",
            "line": 457
          },
          "name": "sumSync",
          "parameters": [
            {
              "name": "count",
              "type": {
                "primitive": "number"
              }
            }
          ],
          "returns": {
            "type": {
              "primitive": "number"
            }
          }
        }
      ],
      "name": "VirtualMethodPlayground"
    },
    "jsii-calc.VoidCallback": {
      "abstract": true,
      "assembly": "jsii-calc",
      "docs": {
        "remarks": "- Implement `overrideMe` (method does not have to do anything).\n- Invoke `callMe`\n- Verify that `methodWasCalled` is `true`.",
        "stability": "experimental",
        "summary": "This test is used to validate the runtimes can return correctly from a void callback."
      },
      "fqn": "jsii-calc.VoidCallback",
      "initializer": {},
      "kind": "class",
      "locationInModule": {
        "filename": "lib/compliance.ts",
        "line": 1707
      },
      "methods": [
        {
          "docs": {
            "stability": "experimental"
          },
          "locationInModule": {
            "filename": "lib/compliance.ts",
            "line": 1712
          },
          "name": "callMe"
        },
        {
          "abstract": true,
          "docs": {
            "stability": "experimental"
          },
          "locationInModule": {
            "filename": "lib/compliance.ts",
            "line": 1716
          },
          "name": "overrideMe",
          "protected": true
        }
      ],
      "name": "VoidCallback",
      "properties": [
        {
          "docs": {
            "stability": "experimental"
          },
          "immutable": true,
          "locationInModule": {
            "filename": "lib/compliance.ts",
            "line": 1709
          },
          "name": "methodWasCalled",
          "type": {
            "primitive": "boolean"
          }
        }
      ]
    },
    "jsii-calc.WithPrivatePropertyInConstructor": {
      "assembly": "jsii-calc",
      "docs": {
        "stability": "experimental",
        "summary": "Verifies that private property declarations in constructor arguments are hidden."
      },
      "fqn": "jsii-calc.WithPrivatePropertyInConstructor",
      "initializer": {
        "docs": {
          "stability": "experimental"
        },
        "parameters": [
          {
            "name": "privateField",
            "optional": true,
            "type": {
              "primitive": "string"
            }
          }
        ]
      },
      "kind": "class",
      "locationInModule": {
        "filename": "lib/compliance.ts",
        "line": 1722
      },
      "name": "WithPrivatePropertyInConstructor",
      "properties": [
        {
          "docs": {
            "stability": "experimental"
          },
          "immutable": true,
          "locationInModule": {
            "filename": "lib/compliance.ts",
            "line": 1725
          },
          "name": "success",
          "type": {
            "primitive": "boolean"
          }
        }
      ]
    },
    "jsii-calc.composition.CompositeOperation": {
      "abstract": true,
      "assembly": "jsii-calc",
      "base": "@scope/jsii-calc-lib.Operation",
      "docs": {
        "stability": "experimental",
        "summary": "Abstract operation composed from an expression of other operations."
      },
      "fqn": "jsii-calc.composition.CompositeOperation",
      "initializer": {},
      "kind": "class",
      "locationInModule": {
        "filename": "lib/calculator.ts",
        "line": 131
      },
      "methods": [
        {
          "docs": {
            "stability": "experimental",
            "summary": "String representation of the value."
          },
          "locationInModule": {
            "filename": "lib/calculator.ts",
            "line": 157
          },
          "name": "toString",
          "overrides": "@scope/jsii-calc-lib.Operation",
          "returns": {
            "type": {
              "primitive": "string"
            }
          }
        }
      ],
      "name": "CompositeOperation",
      "namespace": "composition",
      "properties": [
        {
          "abstract": true,
          "docs": {
            "remarks": "Must be implemented by derived classes.",
            "stability": "experimental",
            "summary": "The expression that this operation consists of."
          },
          "immutable": true,
          "locationInModule": {
            "filename": "lib/calculator.ts",
            "line": 155
          },
          "name": "expression",
          "type": {
            "fqn": "@scope/jsii-calc-lib.Value"
          }
        },
        {
          "docs": {
            "stability": "experimental",
            "summary": "The value."
          },
          "immutable": true,
          "locationInModule": {
            "filename": "lib/calculator.ts",
            "line": 147
          },
          "name": "value",
          "overrides": "@scope/jsii-calc-lib.Value",
          "type": {
            "primitive": "number"
          }
        },
        {
          "docs": {
            "stability": "experimental",
            "summary": "A set of postfixes to include in a decorated .toString()."
          },
          "locationInModule": {
            "filename": "lib/calculator.ts",
            "line": 145
          },
          "name": "decorationPostfixes",
          "type": {
            "collection": {
              "elementtype": {
                "primitive": "string"
              },
              "kind": "array"
            }
          }
        },
        {
          "docs": {
            "stability": "experimental",
            "summary": "A set of prefixes to include in a decorated .toString()."
          },
          "locationInModule": {
            "filename": "lib/calculator.ts",
            "line": 140
          },
          "name": "decorationPrefixes",
          "type": {
            "collection": {
              "elementtype": {
                "primitive": "string"
              },
              "kind": "array"
            }
          }
        },
        {
          "docs": {
            "stability": "experimental",
            "summary": "The .toString() style."
          },
          "locationInModule": {
            "filename": "lib/calculator.ts",
            "line": 135
          },
          "name": "stringStyle",
          "type": {
            "fqn": "jsii-calc.composition.CompositeOperation.CompositionStringStyle"
          }
        }
      ]
    },
    "jsii-calc.composition.CompositeOperation.CompositionStringStyle": {
      "assembly": "jsii-calc",
      "docs": {
        "stability": "experimental",
        "summary": "Style of .toString() output for CompositeOperation."
      },
      "fqn": "jsii-calc.composition.CompositeOperation.CompositionStringStyle",
      "kind": "enum",
      "locationInModule": {
        "filename": "lib/calculator.ts",
        "line": 173
      },
      "members": [
        {
          "docs": {
            "stability": "experimental",
            "summary": "Normal string expression."
          },
          "name": "NORMAL"
        },
        {
          "docs": {
            "stability": "experimental",
            "summary": "Decorated string expression."
          },
          "name": "DECORATED"
        }
      ],
      "name": "CompositionStringStyle",
      "namespace": "composition.CompositeOperation"
    },
    "jsii-calc.submodule.MyClass": {
      "assembly": "jsii-calc",
      "docs": {
        "stability": "experimental"
      },
      "fqn": "jsii-calc.submodule.MyClass",
      "initializer": {
        "docs": {
          "stability": "experimental"
        }
      },
      "interfaces": [
        "jsii-calc.submodule.nested_submodule.deeplyNested.INamespaced"
      ],
      "kind": "class",
      "locationInModule": {
        "filename": "lib/submodule/my-class.ts",
        "line": 5
      },
      "name": "MyClass",
      "namespace": "submodule",
      "properties": [
        {
          "docs": {
            "stability": "experimental"
          },
          "immutable": true,
          "locationInModule": {
            "filename": "lib/submodule/my-class.ts",
            "line": 8
          },
          "name": "awesomeness",
          "type": {
            "fqn": "jsii-calc.submodule.child.Awesomeness"
          }
        },
        {
          "docs": {
            "stability": "experimental"
          },
          "immutable": true,
          "locationInModule": {
            "filename": "lib/submodule/my-class.ts",
            "line": 6
          },
          "name": "definedAt",
          "overrides": "jsii-calc.submodule.nested_submodule.deeplyNested.INamespaced",
          "type": {
            "primitive": "string"
          }
        },
        {
          "docs": {
            "stability": "experimental"
          },
          "immutable": true,
          "locationInModule": {
            "filename": "lib/submodule/my-class.ts",
            "line": 7
          },
          "name": "goodness",
          "type": {
            "fqn": "jsii-calc.submodule.child.Goodness"
          }
        },
        {
          "docs": {
            "stability": "experimental"
          },
          "locationInModule": {
            "filename": "lib/submodule/my-class.ts",
            "line": 9
          },
          "name": "allTypes",
          "optional": true,
          "type": {
            "fqn": "jsii-calc.AllTypes"
          }
        }
      ]
    },
    "jsii-calc.submodule.back_references.MyClassReference": {
      "assembly": "jsii-calc",
      "datatype": true,
      "docs": {
        "stability": "experimental"
      },
      "fqn": "jsii-calc.submodule.back_references.MyClassReference",
      "kind": "interface",
      "locationInModule": {
        "filename": "lib/submodule/refers-to-parent/index.ts",
        "line": 3
      },
      "name": "MyClassReference",
      "namespace": "submodule.back_references",
      "properties": [
        {
          "abstract": true,
          "docs": {
            "stability": "experimental"
          },
          "immutable": true,
          "locationInModule": {
            "filename": "lib/submodule/refers-to-parent/index.ts",
            "line": 4
          },
          "name": "reference",
          "type": {
            "fqn": "jsii-calc.submodule.MyClass"
          }
        }
      ]
    },
    "jsii-calc.submodule.child.Awesomeness": {
      "assembly": "jsii-calc",
      "docs": {
        "stability": "experimental"
      },
      "fqn": "jsii-calc.submodule.child.Awesomeness",
      "kind": "enum",
      "locationInModule": {
        "filename": "lib/submodule/child/index.ts",
        "line": 15
      },
      "members": [
        {
          "docs": {
            "stability": "experimental",
            "summary": "It was awesome!"
          },
          "name": "AWESOME"
        }
      ],
      "name": "Awesomeness",
      "namespace": "submodule.child"
    },
    "jsii-calc.submodule.child.Goodness": {
      "assembly": "jsii-calc",
      "docs": {
        "stability": "experimental"
      },
      "fqn": "jsii-calc.submodule.child.Goodness",
      "kind": "enum",
      "locationInModule": {
        "filename": "lib/submodule/child/index.ts",
        "line": 5
      },
      "members": [
        {
          "docs": {
            "stability": "experimental",
            "summary": "It's pretty good."
          },
          "name": "PRETTY_GOOD"
        },
        {
          "docs": {
            "stability": "experimental",
            "summary": "It's really good."
          },
          "name": "REALLY_GOOD"
        },
        {
          "docs": {
            "stability": "experimental",
            "summary": "It's amazingly good."
          },
          "name": "AMAZINGLY_GOOD"
        }
      ],
      "name": "Goodness",
      "namespace": "submodule.child"
    },
    "jsii-calc.submodule.child.Structure": {
      "assembly": "jsii-calc",
      "datatype": true,
      "docs": {
        "stability": "experimental"
      },
      "fqn": "jsii-calc.submodule.child.Structure",
      "kind": "interface",
      "locationInModule": {
        "filename": "lib/submodule/child/index.ts",
        "line": 1
      },
      "name": "Structure",
      "namespace": "submodule.child",
      "properties": [
        {
          "abstract": true,
          "docs": {
            "stability": "experimental"
          },
          "immutable": true,
          "locationInModule": {
            "filename": "lib/submodule/child/index.ts",
            "line": 2
          },
          "name": "bool",
          "type": {
            "primitive": "boolean"
          }
        }
      ]
    },
    "jsii-calc.submodule.nested_submodule.Namespaced": {
      "abstract": true,
      "assembly": "jsii-calc",
      "docs": {
        "stability": "experimental"
      },
      "fqn": "jsii-calc.submodule.nested_submodule.Namespaced",
      "interfaces": [
        "jsii-calc.submodule.nested_submodule.deeplyNested.INamespaced"
      ],
      "kind": "class",
      "locationInModule": {
        "filename": "lib/submodule/nested_submodule.ts",
        "line": 10
      },
      "name": "Namespaced",
      "namespace": "submodule.nested_submodule",
      "properties": [
        {
          "docs": {
            "stability": "experimental"
          },
          "immutable": true,
          "locationInModule": {
            "filename": "lib/submodule/nested_submodule.ts",
            "line": 11
          },
          "name": "definedAt",
          "overrides": "jsii-calc.submodule.nested_submodule.deeplyNested.INamespaced",
          "type": {
            "primitive": "string"
          }
        },
        {
          "abstract": true,
          "docs": {
            "stability": "experimental"
          },
          "immutable": true,
          "locationInModule": {
            "filename": "lib/submodule/nested_submodule.ts",
            "line": 12
          },
          "name": "goodness",
          "type": {
            "fqn": "jsii-calc.submodule.child.Goodness"
          }
        }
      ]
    },
    "jsii-calc.submodule.nested_submodule.deeplyNested.INamespaced": {
      "assembly": "jsii-calc",
      "docs": {
        "stability": "experimental"
      },
      "fqn": "jsii-calc.submodule.nested_submodule.deeplyNested.INamespaced",
      "kind": "interface",
      "locationInModule": {
        "filename": "lib/submodule/nested_submodule.ts",
        "line": 5
      },
      "name": "INamespaced",
      "namespace": "submodule.nested_submodule.deeplyNested",
      "properties": [
        {
          "abstract": true,
          "docs": {
            "stability": "experimental"
          },
          "immutable": true,
          "locationInModule": {
            "filename": "lib/submodule/nested_submodule.ts",
            "line": 6
          },
          "name": "definedAt",
          "type": {
            "primitive": "string"
          }
        }
      ]
    }
  },
  "version": "0.0.0",
<<<<<<< HEAD
  "fingerprint": "iNJa3eF8Ghbe8b82ceEiS4X0KxQIMQeVjf3ds4YoGwQ="
=======
  "fingerprint": "DX1QMQgQSTuLzsXpnv5YcFSvPRw/30xHOP5U+5pQY0o="
>>>>>>> 55489ac3
}<|MERGE_RESOLUTION|>--- conflicted
+++ resolved
@@ -85,16 +85,12 @@
     },
     "@scope/jsii-calc-lib": {
       "submodules": {
-<<<<<<< HEAD
-        "@scope/jsii-calc-lib.submodule": {}
-=======
         "@scope/jsii-calc-lib.submodule": {
           "locationInModule": {
             "filename": "lib/index.ts",
             "line": 112
           }
         }
->>>>>>> 55489ac3
       },
       "targets": {
         "dotnet": {
@@ -150,17 +146,6 @@
   },
   "schema": "jsii/0.10.0",
   "submodules": {
-<<<<<<< HEAD
-    "jsii-calc.DerivedClassHasNoProperties": {},
-    "jsii-calc.InterfaceInNamespaceIncludesClasses": {},
-    "jsii-calc.InterfaceInNamespaceOnlyInterface": {},
-    "jsii-calc.composition": {},
-    "jsii-calc.submodule": {},
-    "jsii-calc.submodule.back_references": {},
-    "jsii-calc.submodule.child": {},
-    "jsii-calc.submodule.deeplyNested": {},
-    "jsii-calc.submodule.nested_submodule": {}
-=======
     "@scope/jsii-calc-lib.submodule": {
       "locationInModule": {
         "filename": "../@scope/jsii-calc-lib/build/index.d.ts",
@@ -170,19 +155,19 @@
     "jsii-calc.DerivedClassHasNoProperties": {
       "locationInModule": {
         "filename": "lib/compliance.ts",
-        "line": 309
+        "line": 310
       }
     },
     "jsii-calc.InterfaceInNamespaceIncludesClasses": {
       "locationInModule": {
         "filename": "lib/compliance.ts",
-        "line": 1057
+        "line": 1058
       }
     },
     "jsii-calc.InterfaceInNamespaceOnlyInterface": {
       "locationInModule": {
         "filename": "lib/compliance.ts",
-        "line": 1048
+        "line": 1049
       }
     },
     "jsii-calc.composition": {
@@ -194,7 +179,7 @@
     "jsii-calc.submodule": {
       "locationInModule": {
         "filename": "lib/index.ts",
-        "line": 8
+        "line": 7
       }
     },
     "jsii-calc.submodule.back_references": {
@@ -221,7 +206,6 @@
         "line": 4
       }
     }
->>>>>>> 55489ac3
   },
   "targets": {
     "dotnet": {
@@ -11579,13 +11563,8 @@
       ],
       "kind": "class",
       "locationInModule": {
-<<<<<<< HEAD
         "filename": "lib/compliance.ts",
         "line": 2473
-=======
-        "filename": "lib/submodules.ts",
-        "line": 6
->>>>>>> 55489ac3
       },
       "name": "UpcasingReflectable",
       "properties": [
@@ -11596,13 +11575,8 @@
           },
           "immutable": true,
           "locationInModule": {
-<<<<<<< HEAD
             "filename": "lib/compliance.ts",
             "line": 2474
-=======
-            "filename": "lib/submodules.ts",
-            "line": 7
->>>>>>> 55489ac3
           },
           "name": "reflector",
           "static": true,
@@ -11616,13 +11590,8 @@
           },
           "immutable": true,
           "locationInModule": {
-<<<<<<< HEAD
             "filename": "lib/compliance.ts",
             "line": 2478
-=======
-            "filename": "lib/submodules.ts",
-            "line": 11
->>>>>>> 55489ac3
           },
           "name": "entries",
           "overrides": "@scope/jsii-calc-lib.submodule.IReflectable",
@@ -12616,9 +12585,5 @@
     }
   },
   "version": "0.0.0",
-<<<<<<< HEAD
-  "fingerprint": "iNJa3eF8Ghbe8b82ceEiS4X0KxQIMQeVjf3ds4YoGwQ="
-=======
-  "fingerprint": "DX1QMQgQSTuLzsXpnv5YcFSvPRw/30xHOP5U+5pQY0o="
->>>>>>> 55489ac3
+  "fingerprint": "VVeWqPwADIdeQ1G3y+ndqdPwQuxVKPF0tEv+tx5RBYo="
 }