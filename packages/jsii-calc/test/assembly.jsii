{
  "author": {
    "name": "Amazon Web Services",
    "organization": true,
    "roles": [
      "author"
    ],
    "url": "https://aws.amazon.com"
  },
  "bundled": {
    "jsii-calc-bundled": "^0.8.0"
  },
  "contributors": [
    {
      "name": "Elad Ben-Israel",
      "roles": [
        "maintainer"
      ],
      "url": "https://github.com/eladb"
    },
    {
      "name": "Rico Huijbers",
      "roles": [
        "maintainer"
      ],
      "url": "https://github.com/rix0rrr"
    },
    {
      "name": "Romain Marcadier-Muller",
      "roles": [
        "maintainer"
      ],
      "url": "https://github.com/RomainMuller"
    }
  ],
  "dependencies": {
    "@scope/jsii-calc-base": {
      "dependencies": {
        "@scope/jsii-calc-base-of-base": {
          "peer": true,
          "targets": {
            "dotnet": {
              "namespace": "Amazon.JSII.Tests.CalculatorNamespace.BaseOfBaseNamespace",
              "packageId": "Amazon.JSII.Tests.CalculatorPackageId.BaseOfBasePackageId"
            },
            "java": {
              "maven": {
                "artifactId": "calculator-base-of-base",
                "groupId": "software.amazon.jsii.tests"
              },
              "package": "software.amazon.jsii.tests.calculator.baseofbase"
            },
            "js": {
              "npm": "@scope/jsii-calc-base-of-base"
            },
            "python": {
              "distName": "scope.jsii-calc-base-of-base",
              "module": "scope.jsii_calc_base_of_base"
            }
          },
          "version": "0.8.0"
        }
      },
      "peer": true,
      "targets": {
        "dotnet": {
          "namespace": "Amazon.JSII.Tests.CalculatorNamespace.BaseNamespace",
          "packageId": "Amazon.JSII.Tests.CalculatorPackageId.BasePackageId"
        },
        "java": {
          "maven": {
            "artifactId": "calculator-base",
            "groupId": "software.amazon.jsii.tests"
          },
          "package": "software.amazon.jsii.tests.calculator.base"
        },
        "js": {
          "npm": "@scope/jsii-calc-base"
        },
        "python": {
          "distName": "scope.jsii-calc-base",
          "module": "scope.jsii_calc_base"
        }
      },
      "version": "0.8.0"
    },
    "@scope/jsii-calc-lib": {
      "dependencies": {
        "@scope/jsii-calc-base": {
          "dependencies": {
            "@scope/jsii-calc-base-of-base": {
              "peer": true,
              "targets": {
                "dotnet": {
                  "namespace": "Amazon.JSII.Tests.CalculatorNamespace.BaseOfBaseNamespace",
                  "packageId": "Amazon.JSII.Tests.CalculatorPackageId.BaseOfBasePackageId"
                },
                "java": {
                  "maven": {
                    "artifactId": "calculator-base-of-base",
                    "groupId": "software.amazon.jsii.tests"
                  },
                  "package": "software.amazon.jsii.tests.calculator.baseofbase"
                },
                "js": {
                  "npm": "@scope/jsii-calc-base-of-base"
                },
                "python": {
                  "distName": "scope.jsii-calc-base-of-base",
                  "module": "scope.jsii_calc_base_of_base"
                }
              },
              "version": "0.8.0"
            }
          },
          "peer": true,
          "targets": {
            "dotnet": {
              "namespace": "Amazon.JSII.Tests.CalculatorNamespace.BaseNamespace",
              "packageId": "Amazon.JSII.Tests.CalculatorPackageId.BasePackageId"
            },
            "java": {
              "maven": {
                "artifactId": "calculator-base",
                "groupId": "software.amazon.jsii.tests"
              },
              "package": "software.amazon.jsii.tests.calculator.base"
            },
            "js": {
              "npm": "@scope/jsii-calc-base"
            },
            "python": {
              "distName": "scope.jsii-calc-base",
              "module": "scope.jsii_calc_base"
            }
          },
          "version": "0.8.0"
        }
      },
      "peer": true,
      "targets": {
        "dotnet": {
          "namespace": "Amazon.JSII.Tests.CalculatorNamespace.LibNamespace",
          "packageId": "Amazon.JSII.Tests.CalculatorPackageId.LibPackageId"
        },
        "java": {
          "maven": {
            "artifactId": "calculator-lib",
            "groupId": "software.amazon.jsii.tests"
          },
          "package": "software.amazon.jsii.tests.calculator.lib"
        },
        "js": {
          "npm": "@scope/jsii-calc-lib"
        },
        "python": {
          "distName": "scope.jsii-calc-lib",
          "module": "scope.jsii_calc_lib"
        }
      },
      "version": "0.8.0"
    }
  },
  "description": "A simple calcuator built on JSII.",
  "homepage": "https://github.com/awslabs/jsii.git",
  "license": "Apache-2.0",
  "name": "jsii-calc",
  "readme": {
    "markdown": "# jsii Calculator\n\nThis library is used to demonstrate and test the features of JSII\n\n## Sphinx\n\nThis file will be incorporated into the sphinx documentation.\n\nIf this file starts with an \"H1\" line (in our case `# jsii Calculator`), this\nheading will be used as the Sphinx topic name. Otherwise, the name of the module\n(`jsii-calc`) will be used instead.\n\n\n\n\n"
  },
  "repository": {
    "type": "git",
    "url": "https://github.com/awslabs/jsii.git"
  },
  "schema": "jsii/1.0",
  "targets": {
    "dotnet": {
      "namespace": "Amazon.JSII.Tests.CalculatorNamespace",
      "packageId": "Amazon.JSII.Tests.CalculatorPackageId"
    },
    "java": {
      "maven": {
        "artifactId": "calculator",
        "groupId": "software.amazon.jsii.tests"
      },
      "package": "software.amazon.jsii.tests.calculator"
    },
    "js": {
      "npm": "jsii-calc"
    },
    "python": {
      "distName": "jsii-calc",
      "module": "jsii_calc"
    }
  },
  "types": {
    "jsii-calc.AbstractClass": {
      "abstract": true,
      "assembly": "jsii-calc",
      "base": {
        "fqn": "jsii-calc.AbstractClassBase"
      },
      "fqn": "jsii-calc.AbstractClass",
      "initializer": {
        "initializer": true
      },
      "interfaces": [
        {
          "fqn": "jsii-calc.InterfaceImplementedByAbstractClass"
        }
      ],
      "kind": "class",
      "methods": [
        {
          "abstract": true,
          "name": "abstractMethod",
          "parameters": [
            {
              "name": "name",
              "type": {
                "primitive": "string"
              }
            }
          ],
          "returns": {
            "primitive": "string"
          }
        },
        {
          "name": "nonAbstractMethod",
          "returns": {
            "primitive": "number"
          }
        }
      ],
      "name": "AbstractClass",
      "properties": [
        {
          "immutable": true,
          "name": "propFromInterface",
          "overrides": {
            "fqn": "jsii-calc.InterfaceImplementedByAbstractClass"
          },
          "type": {
            "primitive": "string"
          }
        }
      ]
    },
    "jsii-calc.AbstractClassBase": {
      "abstract": true,
      "assembly": "jsii-calc",
      "fqn": "jsii-calc.AbstractClassBase",
      "initializer": {
        "initializer": true
      },
      "kind": "class",
      "name": "AbstractClassBase",
      "properties": [
        {
          "abstract": true,
          "immutable": true,
          "name": "abstractProperty",
          "type": {
            "primitive": "string"
          }
        }
      ]
    },
    "jsii-calc.AbstractClassReturner": {
      "assembly": "jsii-calc",
      "fqn": "jsii-calc.AbstractClassReturner",
      "initializer": {
        "initializer": true
      },
      "kind": "class",
      "methods": [
        {
          "name": "giveMeAbstract",
          "returns": {
            "fqn": "jsii-calc.AbstractClass"
          }
        },
        {
          "name": "giveMeInterface",
          "returns": {
            "fqn": "jsii-calc.InterfaceImplementedByAbstractClass"
          }
        }
      ],
      "name": "AbstractClassReturner",
      "properties": [
        {
          "immutable": true,
          "name": "returnAbstractFromProperty",
          "type": {
            "fqn": "jsii-calc.AbstractClassBase"
          }
        }
      ]
    },
    "jsii-calc.Add": {
      "assembly": "jsii-calc",
      "base": {
        "fqn": "jsii-calc.BinaryOperation"
      },
      "docs": {
        "comment": "The \"+\" binary operation."
      },
      "fqn": "jsii-calc.Add",
      "initializer": {
        "docs": {
          "comment": "Creates a BinaryOperation"
        },
        "initializer": true,
        "parameters": [
          {
            "docs": {
              "comment": "Left-hand side operand"
            },
            "name": "lhs",
            "type": {
              "fqn": "@scope/jsii-calc-lib.Value"
            }
          },
          {
            "docs": {
              "comment": "Right-hand side operand"
            },
            "name": "rhs",
            "type": {
              "fqn": "@scope/jsii-calc-lib.Value"
            }
          }
        ]
      },
      "kind": "class",
      "methods": [
        {
          "docs": {
            "comment": "String representation of the value."
          },
          "name": "toString",
          "overrides": {
            "fqn": "@scope/jsii-calc-lib.Operation"
          },
          "returns": {
            "primitive": "string"
          }
        }
      ],
      "name": "Add",
      "properties": [
        {
          "docs": {
            "comment": "The value."
          },
          "immutable": true,
          "name": "value",
          "overrides": {
            "fqn": "@scope/jsii-calc-lib.Value"
          },
          "type": {
            "primitive": "number"
          }
        }
      ]
    },
    "jsii-calc.AllTypes": {
      "assembly": "jsii-calc",
      "docs": {
        "comment": "This class includes property for all types supported by jsii. The setters will validate\nthat the value set is of the expected type and throw otherwise."
      },
      "fqn": "jsii-calc.AllTypes",
      "initializer": {
        "initializer": true
      },
      "kind": "class",
      "methods": [
        {
          "name": "anyIn",
          "parameters": [
            {
              "name": "inp",
              "type": {
                "primitive": "any"
              }
            }
          ]
        },
        {
          "name": "anyOut",
          "returns": {
            "primitive": "any"
          }
        },
        {
          "name": "enumMethod",
          "parameters": [
            {
              "name": "value",
              "type": {
                "fqn": "jsii-calc.StringEnum"
              }
            }
          ],
          "returns": {
            "fqn": "jsii-calc.StringEnum"
          }
        }
      ],
      "name": "AllTypes",
      "properties": [
        {
          "immutable": true,
          "name": "enumPropertyValue",
          "type": {
            "primitive": "number"
          }
        },
        {
          "name": "anyArrayProperty",
          "type": {
            "collection": {
              "elementtype": {
                "primitive": "any"
              },
              "kind": "array"
            }
          }
        },
        {
          "name": "anyMapProperty",
          "type": {
            "collection": {
              "elementtype": {
                "primitive": "any"
              },
              "kind": "map"
            }
          }
        },
        {
          "name": "anyProperty",
          "type": {
            "primitive": "any"
          }
        },
        {
          "name": "arrayProperty",
          "type": {
            "collection": {
              "elementtype": {
                "primitive": "string"
              },
              "kind": "array"
            }
          }
        },
        {
          "name": "booleanProperty",
          "type": {
            "primitive": "boolean"
          }
        },
        {
          "name": "dateProperty",
          "type": {
            "primitive": "date"
          }
        },
        {
          "name": "enumProperty",
          "type": {
            "fqn": "jsii-calc.AllTypesEnum"
          }
        },
        {
          "name": "jsonProperty",
          "type": {
            "primitive": "json"
          }
        },
        {
          "name": "mapProperty",
          "type": {
            "collection": {
              "elementtype": {
                "fqn": "@scope/jsii-calc-lib.Number"
              },
              "kind": "map"
            }
          }
        },
        {
          "name": "numberProperty",
          "type": {
            "primitive": "number"
          }
        },
        {
          "name": "stringProperty",
          "type": {
            "primitive": "string"
          }
        },
        {
          "name": "unionArrayProperty",
          "type": {
            "collection": {
              "elementtype": {
                "union": {
                  "types": [
                    {
                      "primitive": "number"
                    },
                    {
                      "fqn": "@scope/jsii-calc-lib.Value"
                    }
                  ]
                }
              },
              "kind": "array"
            }
          }
        },
        {
          "name": "unionMapProperty",
          "type": {
            "collection": {
              "elementtype": {
                "union": {
                  "types": [
                    {
                      "primitive": "string"
                    },
                    {
                      "primitive": "number"
                    },
                    {
                      "fqn": "@scope/jsii-calc-lib.Number"
                    }
                  ]
                }
              },
              "kind": "map"
            }
          }
        },
        {
          "name": "unionProperty",
          "type": {
            "union": {
              "types": [
                {
                  "primitive": "string"
                },
                {
                  "primitive": "number"
                },
                {
                  "fqn": "jsii-calc.Multiply"
                },
                {
                  "fqn": "@scope/jsii-calc-lib.Number"
                }
              ]
            }
          }
        },
        {
          "name": "unknownArrayProperty",
          "type": {
            "collection": {
              "elementtype": {
                "primitive": "any"
              },
              "kind": "array"
            }
          }
        },
        {
          "name": "unknownMapProperty",
          "type": {
            "collection": {
              "elementtype": {
                "primitive": "any"
              },
              "kind": "map"
            }
          }
        },
        {
          "name": "unknownProperty",
          "type": {
            "primitive": "any"
          }
        },
        {
          "name": "optionalEnumValue",
          "type": {
            "fqn": "jsii-calc.StringEnum",
            "optional": true
          }
        }
      ]
    },
    "jsii-calc.AllTypesEnum": {
      "assembly": "jsii-calc",
      "fqn": "jsii-calc.AllTypesEnum",
      "kind": "enum",
      "members": [
        {
          "name": "MyEnumValue"
        },
        {
          "name": "YourEnumValue"
        },
        {
          "name": "ThisIsGreat"
        }
      ],
      "name": "AllTypesEnum"
    },
    "jsii-calc.AllowedMethodNames": {
      "assembly": "jsii-calc",
      "fqn": "jsii-calc.AllowedMethodNames",
      "initializer": {
        "initializer": true
      },
      "kind": "class",
      "methods": [
        {
          "name": "getBar",
          "parameters": [
            {
              "name": "_p1",
              "type": {
                "primitive": "string"
              }
            },
            {
              "name": "_p2",
              "type": {
                "primitive": "number"
              }
            }
          ]
        },
        {
          "docs": {
            "comment": "getXxx() is not allowed (see negatives), but getXxx(a, ...) is okay."
          },
          "name": "getFoo",
          "parameters": [
            {
              "name": "withParam",
              "type": {
                "primitive": "string"
              }
            }
          ],
          "returns": {
            "primitive": "string"
          }
        },
        {
          "name": "setBar",
          "parameters": [
            {
              "name": "_x",
              "type": {
                "primitive": "string"
              }
            },
            {
              "name": "_y",
              "type": {
                "primitive": "number"
              }
            },
            {
              "name": "_z",
              "type": {
                "primitive": "boolean"
              }
            }
          ]
        },
        {
          "docs": {
            "comment": "setFoo(x) is not allowed (see negatives), but setXxx(a, b, ...) is okay."
          },
          "name": "setFoo",
          "parameters": [
            {
              "name": "_x",
              "type": {
                "primitive": "string"
              }
            },
            {
              "name": "_y",
              "type": {
                "primitive": "number"
              }
            }
          ]
        }
      ],
      "name": "AllowedMethodNames"
    },
    "jsii-calc.AsyncVirtualMethods": {
      "assembly": "jsii-calc",
      "fqn": "jsii-calc.AsyncVirtualMethods",
      "initializer": {
        "initializer": true
      },
      "kind": "class",
      "methods": [
        {
          "name": "callMe",
          "returns": {
            "primitive": "number",
            "promise": true
          }
        },
        {
          "docs": {
            "comment": "Just calls \"overrideMeToo\""
          },
          "name": "callMe2",
          "returns": {
            "primitive": "number",
            "promise": true
          }
        },
        {
          "docs": {
            "comment": "This method calls the \"callMe\" async method indirectly, which will then\ninvoke a virtual method. This is a \"double promise\" situation, which\nmeans that callbacks are not going to be available immediate, but only\nafter an \"immediates\" cycle."
          },
          "name": "callMeDoublePromise",
          "returns": {
            "primitive": "number",
            "promise": true
          }
        },
        {
          "name": "dontOverrideMe",
          "returns": {
            "primitive": "number"
          }
        },
        {
          "name": "overrideMe",
          "parameters": [
            {
              "name": "mult",
              "type": {
                "primitive": "number"
              }
            }
          ],
          "returns": {
            "primitive": "number",
            "promise": true
          }
        },
        {
          "name": "overrideMeToo",
          "returns": {
            "primitive": "number",
            "promise": true
          }
        }
      ],
      "name": "AsyncVirtualMethods"
    },
    "jsii-calc.AugmentableClass": {
      "assembly": "jsii-calc",
      "fqn": "jsii-calc.AugmentableClass",
      "initializer": {
        "initializer": true
      },
      "kind": "class",
      "methods": [
        {
          "name": "methodOne"
        },
        {
          "name": "methodTwo"
        }
      ],
      "name": "AugmentableClass"
    },
    "jsii-calc.BinaryOperation": {
      "abstract": true,
      "assembly": "jsii-calc",
      "base": {
        "fqn": "@scope/jsii-calc-lib.Operation"
      },
      "docs": {
        "comment": "Represents an operation with two operands."
      },
      "fqn": "jsii-calc.BinaryOperation",
      "initializer": {
        "docs": {
          "comment": "Creates a BinaryOperation"
        },
        "initializer": true,
        "parameters": [
          {
            "docs": {
              "comment": "Left-hand side operand"
            },
            "name": "lhs",
            "type": {
              "fqn": "@scope/jsii-calc-lib.Value"
            }
          },
          {
            "docs": {
              "comment": "Right-hand side operand"
            },
            "name": "rhs",
            "type": {
              "fqn": "@scope/jsii-calc-lib.Value"
            }
          }
        ]
      },
      "interfaces": [
        {
          "fqn": "@scope/jsii-calc-lib.IFriendly"
        }
      ],
      "kind": "class",
      "methods": [
        {
          "docs": {
            "comment": "Say hello!"
          },
          "name": "hello",
          "overrides": {
            "fqn": "@scope/jsii-calc-lib.IFriendly"
          },
          "returns": {
            "primitive": "string"
          }
        }
      ],
      "name": "BinaryOperation",
      "properties": [
        {
          "docs": {
            "comment": "Left-hand side operand"
          },
          "immutable": true,
          "name": "lhs",
          "type": {
            "fqn": "@scope/jsii-calc-lib.Value"
          }
        },
        {
          "docs": {
            "comment": "Right-hand side operand"
          },
          "immutable": true,
          "name": "rhs",
          "type": {
            "fqn": "@scope/jsii-calc-lib.Value"
          }
        }
      ]
    },
    "jsii-calc.Calculator": {
      "assembly": "jsii-calc",
      "base": {
        "fqn": "jsii-calc.composition.CompositeOperation"
      },
      "docs": {
        "comment": "A calculator which maintains a current value and allows adding operations."
      },
      "fqn": "jsii-calc.Calculator",
      "initializer": {
        "docs": {
          "comment": "Creates a Calculator object."
        },
        "initializer": true,
        "parameters": [
          {
            "docs": {
              "comment": "Initialization properties."
            },
            "name": "props",
            "type": {
              "fqn": "jsii-calc.CalculatorProps",
              "optional": true
            }
          }
        ]
      },
      "kind": "class",
      "methods": [
        {
          "docs": {
            "comment": "Adds a number to the current value."
          },
          "name": "add",
          "parameters": [
            {
              "name": "value",
              "type": {
                "primitive": "number"
              }
            }
          ]
        },
        {
          "docs": {
            "comment": "Multiplies the current value by a number."
          },
          "name": "mul",
          "parameters": [
            {
              "name": "value",
              "type": {
                "primitive": "number"
              }
            }
          ]
        },
        {
          "docs": {
            "comment": "Negates the current value."
          },
          "name": "neg"
        },
        {
          "docs": {
            "comment": "Raises the current value by a power."
          },
          "name": "pow",
          "parameters": [
            {
              "name": "value",
              "type": {
                "primitive": "number"
              }
            }
          ]
        },
        {
          "docs": {
            "comment": "Returns teh value of the union property (if defined)."
          },
          "name": "readUnionValue",
          "returns": {
            "primitive": "number"
          }
        }
      ],
      "name": "Calculator",
      "properties": [
        {
          "docs": {
            "comment": "Returns the expression."
          },
          "immutable": true,
          "name": "expression",
          "overrides": {
            "fqn": "jsii-calc.composition.CompositeOperation"
          },
          "type": {
            "fqn": "@scope/jsii-calc-lib.Value"
          }
        },
        {
          "docs": {
            "comment": "A log of all operations."
          },
          "immutable": true,
          "name": "operationsLog",
          "type": {
            "collection": {
              "elementtype": {
                "fqn": "@scope/jsii-calc-lib.Value"
              },
              "kind": "array"
            }
          }
        },
        {
          "docs": {
            "comment": "A map of per operation name of all operations performed."
          },
          "immutable": true,
          "name": "operationsMap",
          "type": {
            "collection": {
              "elementtype": {
                "collection": {
                  "elementtype": {
                    "fqn": "@scope/jsii-calc-lib.Value"
                  },
                  "kind": "array"
                }
              },
              "kind": "map"
            }
          }
        },
        {
          "docs": {
            "comment": "The current value."
          },
          "name": "curr",
          "type": {
            "fqn": "@scope/jsii-calc-lib.Value"
          }
        },
        {
          "docs": {
            "comment": "The maximum value allows in this calculator."
          },
          "name": "maxValue",
          "type": {
            "optional": true,
            "primitive": "number"
          }
        },
        {
          "docs": {
            "comment": "Example of a property that accepts a union of types."
          },
          "name": "unionProperty",
          "type": {
            "optional": true,
            "union": {
              "types": [
                {
                  "fqn": "jsii-calc.Add"
                },
                {
                  "fqn": "jsii-calc.Multiply"
                },
                {
                  "fqn": "jsii-calc.Power"
                }
              ]
            }
          }
        }
      ]
    },
    "jsii-calc.CalculatorProps": {
      "assembly": "jsii-calc",
      "datatype": true,
      "docs": {
        "comment": "Properties for Calculator."
      },
      "fqn": "jsii-calc.CalculatorProps",
      "kind": "interface",
      "name": "CalculatorProps",
      "properties": [
        {
          "abstract": true,
          "immutable": true,
          "name": "initialValue",
          "type": {
            "optional": true,
            "primitive": "number"
          }
        },
        {
          "abstract": true,
          "immutable": true,
          "name": "maximumValue",
          "type": {
            "optional": true,
            "primitive": "number"
          }
        }
      ]
    },
    "jsii-calc.ClassThatImplementsTheInternalInterface": {
      "assembly": "jsii-calc",
      "fqn": "jsii-calc.ClassThatImplementsTheInternalInterface",
      "initializer": {
        "initializer": true
      },
      "interfaces": [
        {
          "fqn": "jsii-calc.INonInternalInterface"
        }
      ],
      "kind": "class",
      "name": "ClassThatImplementsTheInternalInterface",
      "properties": [
        {
          "name": "a",
          "overrides": {
            "fqn": "jsii-calc.IAnotherPublicInterface"
          },
          "type": {
            "primitive": "string"
          }
        },
        {
          "name": "b",
          "type": {
            "primitive": "string"
          }
        },
        {
          "name": "c",
          "overrides": {
            "fqn": "jsii-calc.INonInternalInterface"
          },
          "type": {
            "primitive": "string"
          }
        },
        {
          "name": "d",
          "type": {
            "primitive": "string"
          }
        }
      ]
    },
    "jsii-calc.ClassThatImplementsThePrivateInterface": {
      "assembly": "jsii-calc",
      "fqn": "jsii-calc.ClassThatImplementsThePrivateInterface",
      "initializer": {
        "initializer": true
      },
      "interfaces": [
        {
          "fqn": "jsii-calc.INonInternalInterface"
        }
      ],
      "kind": "class",
      "name": "ClassThatImplementsThePrivateInterface",
      "properties": [
        {
          "name": "a",
          "overrides": {
            "fqn": "jsii-calc.IAnotherPublicInterface"
          },
          "type": {
            "primitive": "string"
          }
        },
        {
          "name": "b",
          "type": {
            "primitive": "string"
          }
        },
        {
          "name": "c",
          "overrides": {
            "fqn": "jsii-calc.INonInternalInterface"
          },
          "type": {
            "primitive": "string"
          }
        },
        {
          "name": "e",
          "type": {
            "primitive": "string"
          }
        }
      ]
    },
    "jsii-calc.ClassWithMutableObjectLiteralProperty": {
      "assembly": "jsii-calc",
      "fqn": "jsii-calc.ClassWithMutableObjectLiteralProperty",
      "initializer": {
        "initializer": true
      },
      "kind": "class",
      "name": "ClassWithMutableObjectLiteralProperty",
      "properties": [
        {
          "name": "mutableObject",
          "type": {
            "fqn": "jsii-calc.IMutableObjectLiteral"
          }
        }
      ]
    },
    "jsii-calc.ClassWithPrivateConstructorAndAutomaticProperties": {
      "assembly": "jsii-calc",
      "docs": {
        "comment": "Class that implements interface properties automatically, but using a private constructor"
      },
      "fqn": "jsii-calc.ClassWithPrivateConstructorAndAutomaticProperties",
      "interfaces": [
        {
          "fqn": "jsii-calc.IInterfaceWithProperties"
        }
      ],
      "kind": "class",
      "methods": [
        {
          "name": "create",
          "parameters": [
            {
              "name": "readOnlyString",
              "type": {
                "primitive": "string"
              }
            },
            {
              "name": "readWriteString",
              "type": {
                "primitive": "string"
              }
            }
          ],
          "returns": {
            "fqn": "jsii-calc.ClassWithPrivateConstructorAndAutomaticProperties"
          },
          "static": true
        }
      ],
      "name": "ClassWithPrivateConstructorAndAutomaticProperties",
      "properties": [
        {
          "immutable": true,
          "name": "readOnlyString",
          "overrides": {
            "fqn": "jsii-calc.IInterfaceWithProperties"
          },
          "type": {
            "primitive": "string"
          }
        },
        {
          "name": "readWriteString",
          "overrides": {
            "fqn": "jsii-calc.IInterfaceWithProperties"
          },
          "type": {
            "primitive": "string"
          }
        }
      ]
    },
    "jsii-calc.Constructors": {
      "assembly": "jsii-calc",
      "fqn": "jsii-calc.Constructors",
      "initializer": {
        "initializer": true
      },
      "kind": "class",
      "methods": [
        {
          "name": "hiddenInterface",
          "returns": {
            "fqn": "jsii-calc.IPublicInterface"
          },
          "static": true
        },
        {
          "name": "hiddenInterfaces",
          "returns": {
            "collection": {
              "elementtype": {
                "fqn": "jsii-calc.IPublicInterface"
              },
              "kind": "array"
            }
          },
          "static": true
        },
        {
          "name": "hiddenSubInterfaces",
          "returns": {
            "collection": {
              "elementtype": {
                "fqn": "jsii-calc.IPublicInterface"
              },
              "kind": "array"
            }
          },
          "static": true
        },
        {
          "name": "makeClass",
          "returns": {
            "fqn": "jsii-calc.PublicClass"
          },
          "static": true
        },
        {
          "name": "makeInterface",
          "returns": {
            "fqn": "jsii-calc.IPublicInterface"
          },
          "static": true
        },
        {
          "name": "makeInterface2",
          "returns": {
            "fqn": "jsii-calc.IPublicInterface2"
          },
          "static": true
        },
        {
          "name": "makeInterfaces",
          "returns": {
            "collection": {
              "elementtype": {
                "fqn": "jsii-calc.IPublicInterface"
              },
              "kind": "array"
            }
          },
          "static": true
        }
      ],
      "name": "Constructors"
    },
    "jsii-calc.ConsumersOfThisCrazyTypeSystem": {
      "assembly": "jsii-calc",
      "fqn": "jsii-calc.ConsumersOfThisCrazyTypeSystem",
      "initializer": {
        "initializer": true
      },
      "kind": "class",
      "methods": [
        {
          "name": "consumeAnotherPublicInterface",
          "parameters": [
            {
              "name": "obj",
              "type": {
                "fqn": "jsii-calc.IAnotherPublicInterface"
              }
            }
          ],
          "returns": {
            "primitive": "string"
          }
        },
        {
          "name": "consumeNonInternalInterface",
          "parameters": [
            {
              "name": "obj",
              "type": {
                "fqn": "jsii-calc.INonInternalInterface"
              }
            }
          ],
          "returns": {
            "primitive": "any"
          }
        }
      ],
      "name": "ConsumersOfThisCrazyTypeSystem"
    },
    "jsii-calc.DefaultedConstructorArgument": {
      "assembly": "jsii-calc",
      "fqn": "jsii-calc.DefaultedConstructorArgument",
      "initializer": {
        "initializer": true,
        "parameters": [
          {
            "name": "arg1",
            "type": {
              "optional": true,
              "primitive": "number"
            }
          },
          {
            "name": "arg2",
            "type": {
              "optional": true,
              "primitive": "string"
            }
          },
          {
            "name": "arg3",
            "type": {
              "optional": true,
              "primitive": "date"
            }
          }
        ]
      },
      "kind": "class",
      "name": "DefaultedConstructorArgument",
      "properties": [
        {
          "immutable": true,
          "name": "arg1",
          "type": {
            "primitive": "number"
          }
        },
        {
          "immutable": true,
          "name": "arg3",
          "type": {
            "primitive": "date"
          }
        },
        {
          "immutable": true,
          "name": "arg2",
          "type": {
            "optional": true,
            "primitive": "string"
          }
        }
      ]
    },
    "jsii-calc.DerivedClassHasNoProperties.Base": {
      "assembly": "jsii-calc",
      "fqn": "jsii-calc.DerivedClassHasNoProperties.Base",
      "initializer": {
        "initializer": true
      },
      "kind": "class",
      "name": "Base",
      "namespace": "DerivedClassHasNoProperties",
      "properties": [
        {
          "name": "prop",
          "type": {
            "primitive": "string"
          }
        }
      ]
    },
    "jsii-calc.DerivedClassHasNoProperties.Derived": {
      "assembly": "jsii-calc",
      "base": {
        "fqn": "jsii-calc.DerivedClassHasNoProperties.Base"
      },
      "fqn": "jsii-calc.DerivedClassHasNoProperties.Derived",
      "initializer": {
        "initializer": true
      },
      "kind": "class",
      "name": "Derived",
      "namespace": "DerivedClassHasNoProperties"
    },
    "jsii-calc.DerivedStruct": {
      "assembly": "jsii-calc",
      "datatype": true,
      "docs": {
        "comment": "A struct which derives from another struct."
      },
      "fqn": "jsii-calc.DerivedStruct",
      "interfaces": [
        {
          "fqn": "@scope/jsii-calc-lib.MyFirstStruct"
        }
      ],
      "kind": "interface",
      "name": "DerivedStruct",
      "properties": [
        {
          "abstract": true,
          "immutable": true,
          "name": "anotherRequired",
          "type": {
            "primitive": "date"
          }
        },
        {
          "abstract": true,
          "immutable": true,
          "name": "bool",
          "type": {
            "primitive": "boolean"
          }
        },
        {
          "abstract": true,
          "docs": {
            "comment": "An example of a non primitive property."
          },
          "immutable": true,
          "name": "nonPrimitive",
          "type": {
            "fqn": "jsii-calc.DoubleTrouble"
          }
        },
        {
          "abstract": true,
          "docs": {
            "comment": "This is optional."
          },
          "immutable": true,
          "name": "anotherOptional",
          "type": {
            "collection": {
              "elementtype": {
                "fqn": "@scope/jsii-calc-lib.Value"
              },
              "kind": "map"
            },
            "optional": true
          }
        },
        {
          "abstract": true,
          "immutable": true,
          "name": "optionalAny",
          "type": {
            "optional": true,
            "primitive": "any"
          }
        },
        {
          "abstract": true,
          "immutable": true,
          "name": "optionalArray",
          "type": {
            "collection": {
              "elementtype": {
                "primitive": "string"
              },
              "kind": "array"
            },
            "optional": true
          }
        }
      ]
    },
    "jsii-calc.DoNotOverridePrivates": {
      "assembly": "jsii-calc",
      "fqn": "jsii-calc.DoNotOverridePrivates",
      "initializer": {
        "initializer": true
      },
      "kind": "class",
      "methods": [
        {
          "name": "changePrivatePropertyValue",
          "parameters": [
            {
              "name": "newValue",
              "type": {
                "primitive": "string"
              }
            }
          ]
        },
        {
          "name": "privateMethodValue",
          "returns": {
            "primitive": "string"
          }
        },
        {
          "name": "privatePropertyValue",
          "returns": {
            "primitive": "string"
          }
        }
      ],
      "name": "DoNotOverridePrivates"
    },
    "jsii-calc.DoNotRecognizeAnyAsOptional": {
      "assembly": "jsii-calc",
      "docs": {
        "comment": "jsii#284: do not recognize \"any\" as an optional argument"
      },
      "fqn": "jsii-calc.DoNotRecognizeAnyAsOptional",
      "initializer": {
        "initializer": true
      },
      "kind": "class",
      "methods": [
        {
          "name": "method",
          "parameters": [
            {
              "name": "_requiredAny",
              "type": {
                "primitive": "any"
              }
            },
            {
              "name": "_optionalAny",
              "type": {
                "optional": true,
                "primitive": "any"
              }
            },
            {
              "name": "_optionalString",
              "type": {
                "optional": true,
                "primitive": "string"
              }
            }
          ]
        }
      ],
      "name": "DoNotRecognizeAnyAsOptional"
    },
    "jsii-calc.DontComplainAboutVariadicAfterOptional": {
      "assembly": "jsii-calc",
      "fqn": "jsii-calc.DontComplainAboutVariadicAfterOptional",
      "initializer": {
        "initializer": true
      },
      "kind": "class",
      "methods": [
        {
          "name": "optionalAndVariadic",
          "parameters": [
            {
              "name": "optional",
              "type": {
                "optional": true,
                "primitive": "string"
              }
            },
            {
              "name": "things",
              "type": {
                "primitive": "string"
              },
              "variadic": true
            }
          ],
          "returns": {
            "primitive": "string"
          },
          "variadic": true
        }
      ],
      "name": "DontComplainAboutVariadicAfterOptional"
    },
    "jsii-calc.DoubleTrouble": {
      "assembly": "jsii-calc",
      "fqn": "jsii-calc.DoubleTrouble",
      "initializer": {
        "initializer": true
      },
      "interfaces": [
        {
          "fqn": "jsii-calc.IFriendlyRandomGenerator"
        }
      ],
      "kind": "class",
      "methods": [
        {
          "docs": {
            "comment": "Say hello!"
          },
          "name": "hello",
          "overrides": {
            "fqn": "@scope/jsii-calc-lib.IFriendly"
          },
          "returns": {
            "primitive": "string"
          }
        },
        {
          "docs": {
            "comment": "Returns another random number."
          },
          "name": "next",
          "overrides": {
            "fqn": "jsii-calc.IRandomNumberGenerator"
          },
          "returns": {
            "primitive": "number"
          }
        }
      ],
      "name": "DoubleTrouble"
    },
    "jsii-calc.EraseUndefinedHashValues": {
      "assembly": "jsii-calc",
      "fqn": "jsii-calc.EraseUndefinedHashValues",
      "initializer": {
        "initializer": true
      },
      "kind": "class",
      "methods": [
        {
          "docs": {
            "comment": "Returns `true` if `key` is defined in `opts`. Used to check that undefined/null hash values\nare being erased when sending values from native code to JS."
          },
          "name": "doesKeyExist",
          "parameters": [
            {
              "name": "opts",
              "type": {
                "fqn": "jsii-calc.EraseUndefinedHashValuesOptions"
              }
            },
            {
              "name": "key",
              "type": {
                "primitive": "string"
              }
            }
          ],
          "returns": {
            "primitive": "boolean"
          },
          "static": true
        },
        {
          "docs": {
            "comment": "We expect \"prop1\" to be erased"
          },
          "name": "prop1IsNull",
          "returns": {
            "primitive": "any"
          },
          "static": true
        },
        {
          "docs": {
            "comment": "We expect \"prop2\" to be erased"
          },
          "name": "prop2IsUndefined",
          "returns": {
            "primitive": "any"
          },
          "static": true
        }
      ],
      "name": "EraseUndefinedHashValues"
    },
    "jsii-calc.EraseUndefinedHashValuesOptions": {
      "assembly": "jsii-calc",
      "datatype": true,
      "fqn": "jsii-calc.EraseUndefinedHashValuesOptions",
      "kind": "interface",
      "name": "EraseUndefinedHashValuesOptions",
      "properties": [
        {
          "abstract": true,
          "immutable": true,
          "name": "option1",
          "type": {
            "optional": true,
            "primitive": "string"
          }
        },
        {
          "abstract": true,
          "immutable": true,
          "name": "option2",
          "type": {
            "optional": true,
            "primitive": "string"
          }
        }
      ]
    },
    "jsii-calc.ExportedBaseClass": {
      "assembly": "jsii-calc",
      "fqn": "jsii-calc.ExportedBaseClass",
      "initializer": {
        "initializer": true,
        "parameters": [
          {
            "name": "success",
            "type": {
              "primitive": "boolean"
            }
          }
        ]
      },
      "kind": "class",
      "name": "ExportedBaseClass",
      "properties": [
        {
          "immutable": true,
          "name": "success",
          "type": {
            "primitive": "boolean"
          }
        }
      ]
    },
    "jsii-calc.ExtendsInternalInterface": {
      "assembly": "jsii-calc",
      "datatype": true,
      "fqn": "jsii-calc.ExtendsInternalInterface",
      "kind": "interface",
      "name": "ExtendsInternalInterface",
      "properties": [
        {
          "abstract": true,
          "immutable": true,
          "name": "boom",
          "type": {
            "primitive": "boolean"
          }
        }
      ]
    },
    "jsii-calc.ExtendsPrivateInterface": {
      "assembly": "jsii-calc",
      "datatype": true,
      "fqn": "jsii-calc.ExtendsPrivateInterface",
      "kind": "interface",
      "name": "ExtendsPrivateInterface",
      "properties": [
        {
          "abstract": true,
          "immutable": true,
          "name": "moreThings",
          "type": {
            "collection": {
              "elementtype": {
                "primitive": "string"
              },
              "kind": "array"
            }
          }
        }
      ]
    },
    "jsii-calc.GiveMeStructs": {
      "assembly": "jsii-calc",
      "fqn": "jsii-calc.GiveMeStructs",
      "initializer": {
        "initializer": true
      },
      "kind": "class",
      "methods": [
        {
          "docs": {
            "comment": "Accepts a struct of type DerivedStruct and returns a struct of type FirstStruct."
          },
          "name": "derivedToFirst",
          "parameters": [
            {
              "name": "derived",
              "type": {
                "fqn": "jsii-calc.DerivedStruct"
              }
            }
          ],
          "returns": {
            "fqn": "@scope/jsii-calc-lib.MyFirstStruct"
          }
        },
        {
          "docs": {
            "comment": "Returns the boolean from a DerivedStruct struct."
          },
          "name": "readDerivedNonPrimitive",
          "parameters": [
            {
              "name": "derived",
              "type": {
                "fqn": "jsii-calc.DerivedStruct"
              }
            }
          ],
          "returns": {
            "fqn": "jsii-calc.DoubleTrouble"
          }
        },
        {
          "docs": {
            "comment": "Returns the \"anumber\" from a MyFirstStruct struct;"
          },
          "name": "readFirstNumber",
          "parameters": [
            {
              "name": "first",
              "type": {
                "fqn": "@scope/jsii-calc-lib.MyFirstStruct"
              }
            }
          ],
          "returns": {
            "primitive": "number"
          }
        }
      ],
      "name": "GiveMeStructs",
      "properties": [
        {
          "immutable": true,
          "name": "structLiteral",
          "type": {
            "fqn": "@scope/jsii-calc-lib.StructWithOnlyOptionals"
          }
        }
      ]
    },
    "jsii-calc.GreetingAugmenter": {
      "assembly": "jsii-calc",
      "fqn": "jsii-calc.GreetingAugmenter",
      "initializer": {
        "initializer": true
      },
      "kind": "class",
      "methods": [
        {
          "name": "betterGreeting",
          "parameters": [
            {
              "name": "friendly",
              "type": {
                "fqn": "@scope/jsii-calc-lib.IFriendly"
              }
            }
          ],
          "returns": {
            "primitive": "string"
          }
        }
      ],
      "name": "GreetingAugmenter"
    },
    "jsii-calc.IAnotherPublicInterface": {
      "assembly": "jsii-calc",
      "fqn": "jsii-calc.IAnotherPublicInterface",
      "kind": "interface",
      "name": "IAnotherPublicInterface",
      "properties": [
        {
          "abstract": true,
          "name": "a",
          "type": {
            "primitive": "string"
          }
        }
      ]
    },
    "jsii-calc.IFriendlier": {
      "assembly": "jsii-calc",
      "docs": {
        "comment": "Even friendlier classes can implement this interface."
      },
      "fqn": "jsii-calc.IFriendlier",
      "interfaces": [
        {
          "fqn": "@scope/jsii-calc-lib.IFriendly"
        }
      ],
      "kind": "interface",
      "methods": [
        {
          "abstract": true,
          "docs": {
            "comment": "Say farewell."
          },
          "name": "farewell",
          "returns": {
            "primitive": "string"
          }
        },
        {
          "abstract": true,
          "docs": {
            "comment": "Say goodbye.",
            "return": "A goodbye blessing."
          },
          "name": "goodbye",
          "returns": {
            "primitive": "string"
          }
        }
      ],
      "name": "IFriendlier"
    },
    "jsii-calc.IFriendlyRandomGenerator": {
      "assembly": "jsii-calc",
      "fqn": "jsii-calc.IFriendlyRandomGenerator",
      "interfaces": [
        {
          "fqn": "jsii-calc.IRandomNumberGenerator"
        },
        {
          "fqn": "@scope/jsii-calc-lib.IFriendly"
        }
      ],
      "kind": "interface",
      "name": "IFriendlyRandomGenerator"
    },
    "jsii-calc.IInterfaceThatShouldNotBeADataType": {
      "assembly": "jsii-calc",
      "docs": {
        "comment": "Even though this interface has only properties, it is disqualified from being a datatype\nbecause it inherits from an interface that is not a datatype."
      },
      "fqn": "jsii-calc.IInterfaceThatShouldNotBeADataType",
      "interfaces": [
        {
          "fqn": "jsii-calc.IInterfaceWithMethods"
        }
      ],
      "kind": "interface",
      "name": "IInterfaceThatShouldNotBeADataType",
      "properties": [
        {
          "abstract": true,
          "immutable": true,
          "name": "otherValue",
          "type": {
            "primitive": "string"
          }
        }
      ]
    },
    "jsii-calc.IInterfaceWithInternal": {
      "assembly": "jsii-calc",
      "fqn": "jsii-calc.IInterfaceWithInternal",
      "kind": "interface",
      "methods": [
        {
          "abstract": true,
          "name": "visible"
        }
      ],
      "name": "IInterfaceWithInternal"
    },
    "jsii-calc.IInterfaceWithMethods": {
      "assembly": "jsii-calc",
      "fqn": "jsii-calc.IInterfaceWithMethods",
      "kind": "interface",
      "methods": [
        {
          "abstract": true,
          "name": "doThings"
        }
      ],
      "name": "IInterfaceWithMethods",
      "properties": [
        {
          "abstract": true,
          "immutable": true,
          "name": "value",
          "type": {
            "primitive": "string"
          }
        }
      ]
    },
    "jsii-calc.IInterfaceWithOptionalMethodArguments": {
      "assembly": "jsii-calc",
      "docs": {
        "comment": "awslabs/jsii#175\nInterface proxies (and builders) do not respect optional arguments in methods"
      },
      "fqn": "jsii-calc.IInterfaceWithOptionalMethodArguments",
      "kind": "interface",
      "methods": [
        {
          "abstract": true,
          "name": "hello",
          "parameters": [
            {
              "name": "arg1",
              "type": {
                "primitive": "string"
              }
            },
            {
              "name": "arg2",
              "type": {
                "optional": true,
                "primitive": "number"
              }
            }
          ]
        }
      ],
      "name": "IInterfaceWithOptionalMethodArguments"
    },
    "jsii-calc.IInterfaceWithProperties": {
      "assembly": "jsii-calc",
      "fqn": "jsii-calc.IInterfaceWithProperties",
      "kind": "interface",
      "name": "IInterfaceWithProperties",
      "properties": [
        {
          "abstract": true,
          "immutable": true,
          "name": "readOnlyString",
          "type": {
            "primitive": "string"
          }
        },
        {
          "abstract": true,
          "name": "readWriteString",
          "type": {
            "primitive": "string"
          }
        }
      ]
    },
    "jsii-calc.IInterfaceWithPropertiesExtension": {
      "assembly": "jsii-calc",
      "fqn": "jsii-calc.IInterfaceWithPropertiesExtension",
      "interfaces": [
        {
          "fqn": "jsii-calc.IInterfaceWithProperties"
        }
      ],
      "kind": "interface",
      "name": "IInterfaceWithPropertiesExtension",
      "properties": [
        {
          "abstract": true,
          "name": "foo",
          "type": {
            "primitive": "number"
          }
        }
      ]
    },
    "jsii-calc.IMutableObjectLiteral": {
      "assembly": "jsii-calc",
      "fqn": "jsii-calc.IMutableObjectLiteral",
      "kind": "interface",
      "name": "IMutableObjectLiteral",
      "properties": [
        {
          "abstract": true,
          "name": "value",
          "type": {
            "primitive": "string"
          }
        }
      ]
    },
    "jsii-calc.INonInternalInterface": {
      "assembly": "jsii-calc",
      "fqn": "jsii-calc.INonInternalInterface",
      "interfaces": [
        {
          "fqn": "jsii-calc.IAnotherPublicInterface"
        }
      ],
      "kind": "interface",
      "name": "INonInternalInterface",
      "properties": [
        {
          "abstract": true,
          "name": "c",
          "type": {
            "primitive": "string"
          }
        }
      ]
    },
    "jsii-calc.IPrivatelyImplemented": {
      "assembly": "jsii-calc",
      "fqn": "jsii-calc.IPrivatelyImplemented",
      "kind": "interface",
      "name": "IPrivatelyImplemented",
      "properties": [
        {
          "abstract": true,
          "immutable": true,
          "name": "success",
          "type": {
            "primitive": "boolean"
          }
        }
      ]
    },
    "jsii-calc.IPublicInterface": {
      "assembly": "jsii-calc",
      "fqn": "jsii-calc.IPublicInterface",
      "kind": "interface",
      "methods": [
        {
          "abstract": true,
          "name": "bye",
          "returns": {
            "primitive": "string"
          }
        }
      ],
      "name": "IPublicInterface"
    },
    "jsii-calc.IPublicInterface2": {
      "assembly": "jsii-calc",
      "fqn": "jsii-calc.IPublicInterface2",
      "kind": "interface",
      "methods": [
        {
          "abstract": true,
          "name": "ciao",
          "returns": {
            "primitive": "string"
          }
        }
      ],
      "name": "IPublicInterface2"
    },
    "jsii-calc.IRandomNumberGenerator": {
      "assembly": "jsii-calc",
      "docs": {
        "comment": "Generates random numbers."
      },
      "fqn": "jsii-calc.IRandomNumberGenerator",
      "kind": "interface",
      "methods": [
        {
          "abstract": true,
          "docs": {
            "comment": "Returns another random number.",
            "return": "A random number."
          },
          "name": "next",
          "returns": {
            "primitive": "number"
          }
        }
      ],
      "name": "IRandomNumberGenerator"
    },
    "jsii-calc.IReturnsNumber": {
      "assembly": "jsii-calc",
      "fqn": "jsii-calc.IReturnsNumber",
      "kind": "interface",
      "methods": [
        {
          "abstract": true,
          "name": "obtainNumber",
          "returns": {
            "fqn": "@scope/jsii-calc-lib.IDoublable"
          }
        }
      ],
      "name": "IReturnsNumber",
      "properties": [
        {
          "abstract": true,
          "immutable": true,
          "name": "numberProp",
          "type": {
            "fqn": "@scope/jsii-calc-lib.Number"
          }
        }
      ]
    },
    "jsii-calc.ImplementInternalInterface": {
      "assembly": "jsii-calc",
      "fqn": "jsii-calc.ImplementInternalInterface",
      "initializer": {
        "initializer": true
      },
      "kind": "class",
      "name": "ImplementInternalInterface",
      "properties": [
        {
          "name": "prop",
          "type": {
            "primitive": "string"
          }
        }
      ]
    },
    "jsii-calc.ImplementsInterfaceWithInternal": {
      "assembly": "jsii-calc",
      "fqn": "jsii-calc.ImplementsInterfaceWithInternal",
      "initializer": {
        "initializer": true
      },
      "interfaces": [
        {
          "fqn": "jsii-calc.IInterfaceWithInternal"
        }
      ],
      "kind": "class",
      "methods": [
        {
          "name": "visible",
          "overrides": {
            "fqn": "jsii-calc.IInterfaceWithInternal"
          }
        }
      ],
      "name": "ImplementsInterfaceWithInternal"
    },
    "jsii-calc.ImplementsInterfaceWithInternalSubclass": {
      "assembly": "jsii-calc",
      "base": {
        "fqn": "jsii-calc.ImplementsInterfaceWithInternal"
      },
      "fqn": "jsii-calc.ImplementsInterfaceWithInternalSubclass",
      "initializer": {
        "initializer": true
      },
      "kind": "class",
      "name": "ImplementsInterfaceWithInternalSubclass"
    },
    "jsii-calc.ImplementsPrivateInterface": {
      "assembly": "jsii-calc",
      "fqn": "jsii-calc.ImplementsPrivateInterface",
      "initializer": {
        "initializer": true
      },
      "kind": "class",
      "name": "ImplementsPrivateInterface",
      "properties": [
        {
          "name": "private",
          "type": {
            "primitive": "string"
          }
        }
      ]
    },
    "jsii-calc.ImplictBaseOfBase": {
      "assembly": "jsii-calc",
      "datatype": true,
      "fqn": "jsii-calc.ImplictBaseOfBase",
      "interfaces": [
        {
          "fqn": "@scope/jsii-calc-base.BaseProps"
        }
      ],
      "kind": "interface",
      "name": "ImplictBaseOfBase",
      "properties": [
        {
          "abstract": true,
          "immutable": true,
          "name": "goo",
          "type": {
            "primitive": "date"
          }
        }
      ]
    },
    "jsii-calc.InbetweenClass": {
      "assembly": "jsii-calc",
      "base": {
        "fqn": "jsii-calc.PublicClass"
      },
      "fqn": "jsii-calc.InbetweenClass",
      "initializer": {
        "initializer": true
      },
      "interfaces": [
        {
          "fqn": "jsii-calc.IPublicInterface2"
        }
      ],
      "kind": "class",
      "methods": [
        {
          "name": "ciao",
          "overrides": {
            "fqn": "jsii-calc.IPublicInterface2"
          },
          "returns": {
            "primitive": "string"
          }
        }
      ],
      "name": "InbetweenClass"
    },
    "jsii-calc.InterfaceImplementedByAbstractClass": {
      "assembly": "jsii-calc",
      "datatype": true,
      "docs": {
        "comment": "awslabs/jsii#220\nAbstract return type"
      },
      "fqn": "jsii-calc.InterfaceImplementedByAbstractClass",
      "kind": "interface",
      "name": "InterfaceImplementedByAbstractClass",
      "properties": [
        {
          "abstract": true,
          "immutable": true,
          "name": "propFromInterface",
          "type": {
            "primitive": "string"
          }
        }
      ]
    },
    "jsii-calc.InterfaceInNamespaceIncludesClasses.Foo": {
      "assembly": "jsii-calc",
      "fqn": "jsii-calc.InterfaceInNamespaceIncludesClasses.Foo",
      "initializer": {
        "initializer": true
      },
      "kind": "class",
      "name": "Foo",
      "namespace": "InterfaceInNamespaceIncludesClasses",
      "properties": [
        {
          "name": "bar",
          "type": {
            "optional": true,
            "primitive": "string"
          }
        }
      ]
    },
    "jsii-calc.InterfaceInNamespaceIncludesClasses.Hello": {
      "assembly": "jsii-calc",
      "datatype": true,
      "fqn": "jsii-calc.InterfaceInNamespaceIncludesClasses.Hello",
      "kind": "interface",
      "name": "Hello",
      "namespace": "InterfaceInNamespaceIncludesClasses",
      "properties": [
        {
          "abstract": true,
          "immutable": true,
          "name": "foo",
          "type": {
            "primitive": "number"
          }
        }
      ]
    },
    "jsii-calc.InterfaceInNamespaceOnlyInterface.Hello": {
      "assembly": "jsii-calc",
      "datatype": true,
      "fqn": "jsii-calc.InterfaceInNamespaceOnlyInterface.Hello",
      "kind": "interface",
      "name": "Hello",
      "namespace": "InterfaceInNamespaceOnlyInterface",
      "properties": [
        {
          "abstract": true,
          "immutable": true,
          "name": "foo",
          "type": {
            "primitive": "number"
          }
        }
      ]
    },
    "jsii-calc.JSObjectLiteralForInterface": {
      "assembly": "jsii-calc",
      "fqn": "jsii-calc.JSObjectLiteralForInterface",
      "initializer": {
        "initializer": true
      },
      "kind": "class",
      "methods": [
        {
          "name": "giveMeFriendly",
          "returns": {
            "fqn": "@scope/jsii-calc-lib.IFriendly"
          }
        },
        {
          "name": "giveMeFriendlyGenerator",
          "returns": {
            "fqn": "jsii-calc.IFriendlyRandomGenerator"
          }
        }
      ],
      "name": "JSObjectLiteralForInterface"
    },
    "jsii-calc.JSObjectLiteralToNative": {
      "assembly": "jsii-calc",
      "fqn": "jsii-calc.JSObjectLiteralToNative",
      "initializer": {
        "initializer": true
      },
      "kind": "class",
      "methods": [
        {
          "name": "returnLiteral",
          "returns": {
            "fqn": "jsii-calc.JSObjectLiteralToNativeClass"
          }
        }
      ],
      "name": "JSObjectLiteralToNative"
    },
    "jsii-calc.JSObjectLiteralToNativeClass": {
      "assembly": "jsii-calc",
      "fqn": "jsii-calc.JSObjectLiteralToNativeClass",
      "initializer": {
        "initializer": true
      },
      "kind": "class",
      "name": "JSObjectLiteralToNativeClass",
      "properties": [
        {
          "name": "propA",
          "type": {
            "primitive": "string"
          }
        },
        {
          "name": "propB",
          "type": {
            "primitive": "number"
          }
        }
      ]
    },
    "jsii-calc.JavaReservedWords": {
      "assembly": "jsii-calc",
      "fqn": "jsii-calc.JavaReservedWords",
      "initializer": {
        "initializer": true
      },
      "kind": "class",
      "methods": [
        {
          "name": "abstract"
        },
        {
          "name": "assert"
        },
        {
          "name": "boolean"
        },
        {
          "name": "break"
        },
        {
          "name": "byte"
        },
        {
          "name": "case"
        },
        {
          "name": "catch"
        },
        {
          "name": "char"
        },
        {
          "name": "class"
        },
        {
          "name": "const"
        },
        {
          "name": "continue"
        },
        {
          "name": "default"
        },
        {
          "name": "do"
        },
        {
          "name": "double"
        },
        {
          "name": "else"
        },
        {
          "name": "enum"
        },
        {
          "name": "extends"
        },
        {
          "name": "false"
        },
        {
          "name": "final"
        },
        {
          "name": "finally"
        },
        {
          "name": "float"
        },
        {
          "name": "for"
        },
        {
          "name": "goto"
        },
        {
          "name": "if"
        },
        {
          "name": "implements"
        },
        {
          "name": "import"
        },
        {
          "name": "instanceof"
        },
        {
          "name": "int"
        },
        {
          "name": "interface"
        },
        {
          "name": "long"
        },
        {
          "name": "native"
        },
        {
          "name": "new"
        },
        {
          "name": "null"
        },
        {
          "name": "package"
        },
        {
          "name": "private"
        },
        {
          "name": "protected"
        },
        {
          "name": "public"
        },
        {
          "name": "return"
        },
        {
          "name": "short"
        },
        {
          "name": "static"
        },
        {
          "name": "strictfp"
        },
        {
          "name": "super"
        },
        {
          "name": "switch"
        },
        {
          "name": "synchronized"
        },
        {
          "name": "this"
        },
        {
          "name": "throw"
        },
        {
          "name": "throws"
        },
        {
          "name": "transient"
        },
        {
          "name": "true"
        },
        {
          "name": "try"
        },
        {
          "name": "void"
        },
        {
          "name": "volatile"
        }
      ],
      "name": "JavaReservedWords",
      "properties": [
        {
          "name": "while",
          "type": {
            "primitive": "string"
          }
        }
      ]
    },
    "jsii-calc.JsiiAgent": {
      "assembly": "jsii-calc",
      "docs": {
        "comment": "Host runtime version should be set via JSII_AGENT"
      },
      "fqn": "jsii-calc.JsiiAgent",
      "initializer": {
        "initializer": true
      },
      "kind": "class",
      "name": "JsiiAgent",
      "properties": [
        {
          "docs": {
            "comment": "Returns the value of the JSII_AGENT environment variable."
          },
          "immutable": true,
          "name": "jsiiAgent",
          "static": true,
          "type": {
            "optional": true,
            "primitive": "string"
          }
        }
      ]
    },
    "jsii-calc.LoadBalancedFargateServiceProps": {
      "assembly": "jsii-calc",
      "datatype": true,
      "docs": {
        "comment": "jsii#298: show default values in sphinx documentation, and respect newlines."
      },
      "fqn": "jsii-calc.LoadBalancedFargateServiceProps",
      "kind": "interface",
      "name": "LoadBalancedFargateServiceProps",
      "properties": [
        {
          "abstract": true,
          "docs": {
            "comment": "The container port of the application load balancer attached to your Fargate service. Corresponds to container port mapping.",
            "default": "80"
          },
          "immutable": true,
          "name": "containerPort",
          "type": {
            "optional": true,
            "primitive": "number"
          }
        },
        {
          "abstract": true,
          "docs": {
            "comment": "The number of cpu units used by the task.\nValid values, which determines your range of valid values for the memory parameter:\n256 (.25 vCPU) - Available memory values: 0.5GB, 1GB, 2GB\n512 (.5 vCPU) - Available memory values: 1GB, 2GB, 3GB, 4GB\n1024 (1 vCPU) - Available memory values: 2GB, 3GB, 4GB, 5GB, 6GB, 7GB, 8GB\n2048 (2 vCPU) - Available memory values: Between 4GB and 16GB in 1GB increments\n4096 (4 vCPU) - Available memory values: Between 8GB and 30GB in 1GB increments\n\nThis default is set in the underlying FargateTaskDefinition construct.",
            "default": "256"
          },
          "immutable": true,
          "name": "cpu",
          "type": {
            "optional": true,
            "primitive": "string"
          }
        },
        {
          "abstract": true,
          "docs": {
            "comment": "The amount (in MiB) of memory used by the task.\n\nThis field is required and you must use one of the following values, which determines your range of valid values\nfor the cpu parameter:\n\n0.5GB, 1GB, 2GB - Available cpu values: 256 (.25 vCPU)\n\n1GB, 2GB, 3GB, 4GB - Available cpu values: 512 (.5 vCPU)\n\n2GB, 3GB, 4GB, 5GB, 6GB, 7GB, 8GB - Available cpu values: 1024 (1 vCPU)\n\nBetween 4GB and 16GB in 1GB increments - Available cpu values: 2048 (2 vCPU)\n\nBetween 8GB and 30GB in 1GB increments - Available cpu values: 4096 (4 vCPU)\n\nThis default is set in the underlying FargateTaskDefinition construct.",
            "default": "512"
          },
          "immutable": true,
          "name": "memoryMiB",
          "type": {
            "optional": true,
            "primitive": "string"
          }
        },
        {
          "abstract": true,
          "docs": {
            "comment": "Determines whether the Application Load Balancer will be internet-facing",
            "default": "true"
          },
          "immutable": true,
          "name": "publicLoadBalancer",
          "type": {
            "optional": true,
            "primitive": "boolean"
          }
        },
        {
          "abstract": true,
          "docs": {
            "comment": "Determines whether your Fargate Service will be assigned a public IP address.",
            "default": "false"
          },
          "immutable": true,
          "name": "publicTasks",
          "type": {
            "optional": true,
            "primitive": "boolean"
          }
        }
      ]
    },
    "jsii-calc.Multiply": {
      "assembly": "jsii-calc",
      "base": {
        "fqn": "jsii-calc.BinaryOperation"
      },
      "docs": {
        "comment": "The \"*\" binary operation."
      },
      "fqn": "jsii-calc.Multiply",
      "initializer": {
        "docs": {
          "comment": "Creates a BinaryOperation"
        },
        "initializer": true,
        "parameters": [
          {
            "docs": {
              "comment": "Left-hand side operand"
            },
            "name": "lhs",
            "type": {
              "fqn": "@scope/jsii-calc-lib.Value"
            }
          },
          {
            "docs": {
              "comment": "Right-hand side operand"
            },
            "name": "rhs",
            "type": {
              "fqn": "@scope/jsii-calc-lib.Value"
            }
          }
        ]
      },
      "interfaces": [
        {
          "fqn": "jsii-calc.IFriendlier"
        },
        {
          "fqn": "jsii-calc.IRandomNumberGenerator"
        }
      ],
      "kind": "class",
      "methods": [
        {
          "docs": {
            "comment": "Say farewell."
          },
          "name": "farewell",
          "overrides": {
            "fqn": "jsii-calc.IFriendlier"
          },
          "returns": {
            "primitive": "string"
          }
        },
        {
          "docs": {
            "comment": "Say goodbye."
          },
          "name": "goodbye",
          "overrides": {
            "fqn": "jsii-calc.IFriendlier"
          },
          "returns": {
            "primitive": "string"
          }
        },
        {
          "docs": {
            "comment": "Returns another random number."
          },
          "name": "next",
          "overrides": {
            "fqn": "jsii-calc.IRandomNumberGenerator"
          },
          "returns": {
            "primitive": "number"
          }
        },
        {
          "docs": {
            "comment": "String representation of the value."
          },
          "name": "toString",
          "overrides": {
            "fqn": "@scope/jsii-calc-lib.Operation"
          },
          "returns": {
            "primitive": "string"
          }
        }
      ],
      "name": "Multiply",
      "properties": [
        {
          "docs": {
            "comment": "The value."
          },
          "immutable": true,
          "name": "value",
          "overrides": {
            "fqn": "@scope/jsii-calc-lib.Value"
          },
          "type": {
            "primitive": "number"
          }
        }
      ]
    },
    "jsii-calc.Negate": {
      "assembly": "jsii-calc",
      "base": {
        "fqn": "jsii-calc.UnaryOperation"
      },
      "docs": {
        "comment": "The negation operation (\"-value\")"
      },
      "fqn": "jsii-calc.Negate",
      "initializer": {
        "initializer": true,
        "parameters": [
          {
            "name": "operand",
            "type": {
              "fqn": "@scope/jsii-calc-lib.Value"
            }
          }
        ]
      },
      "interfaces": [
        {
          "fqn": "jsii-calc.IFriendlier"
        }
      ],
      "kind": "class",
      "methods": [
        {
          "docs": {
            "comment": "Say farewell."
          },
          "name": "farewell",
          "overrides": {
            "fqn": "jsii-calc.IFriendlier"
          },
          "returns": {
            "primitive": "string"
          }
        },
        {
          "docs": {
            "comment": "Say goodbye."
          },
          "name": "goodbye",
          "overrides": {
            "fqn": "jsii-calc.IFriendlier"
          },
          "returns": {
            "primitive": "string"
          }
        },
        {
          "docs": {
            "comment": "Say hello!"
          },
          "name": "hello",
          "overrides": {
            "fqn": "@scope/jsii-calc-lib.IFriendly"
          },
          "returns": {
            "primitive": "string"
          }
        },
        {
          "docs": {
            "comment": "String representation of the value."
          },
          "name": "toString",
          "overrides": {
            "fqn": "@scope/jsii-calc-lib.Operation"
          },
          "returns": {
            "primitive": "string"
          }
        }
      ],
      "name": "Negate",
      "properties": [
        {
          "docs": {
            "comment": "The value."
          },
          "immutable": true,
          "name": "value",
          "overrides": {
            "fqn": "@scope/jsii-calc-lib.Value"
          },
          "type": {
            "primitive": "number"
          }
        }
      ]
    },
    "jsii-calc.NodeStandardLibrary": {
      "assembly": "jsii-calc",
      "docs": {
        "comment": "Test fixture to verify that jsii modules can use the node standard library."
      },
      "fqn": "jsii-calc.NodeStandardLibrary",
      "initializer": {
        "initializer": true
      },
      "kind": "class",
      "methods": [
        {
          "docs": {
            "comment": "Uses node.js \"crypto\" module to calculate sha256 of a string.",
            "return": "\"6a2da20943931e9834fc12cfe5bb47bbd9ae43489a30726962b576f4e3993e50\""
          },
          "name": "cryptoSha256",
          "returns": {
            "primitive": "string"
          }
        },
        {
          "docs": {
            "comment": "Reads a local resource file (resource.txt) asynchronously.",
            "return": "\"Hello, resource!\""
          },
          "name": "fsReadFile",
          "returns": {
            "primitive": "string",
            "promise": true
          }
        },
        {
          "docs": {
            "comment": "Sync version of fsReadFile.",
            "return": "\"Hello, resource! SYNC!\""
          },
          "name": "fsReadFileSync",
          "returns": {
            "primitive": "string"
          }
        }
      ],
      "name": "NodeStandardLibrary",
      "properties": [
        {
          "docs": {
            "comment": "Returns the current os.platform() from the \"os\" node module."
          },
          "immutable": true,
          "name": "osPlatform",
          "type": {
            "primitive": "string"
          }
        }
      ]
    },
    "jsii-calc.NullShouldBeTreatedAsUndefined": {
      "assembly": "jsii-calc",
      "docs": {
        "comment": "jsii#282, aws-cdk#157: null should be treated as \"undefined\""
      },
      "fqn": "jsii-calc.NullShouldBeTreatedAsUndefined",
      "initializer": {
        "initializer": true,
        "parameters": [
          {
            "name": "_param1",
            "type": {
              "primitive": "string"
            }
          },
          {
            "name": "optional",
            "type": {
              "optional": true,
              "primitive": "any"
            }
          }
        ]
      },
      "kind": "class",
      "methods": [
        {
          "name": "giveMeUndefined",
          "parameters": [
            {
              "name": "value",
              "type": {
                "optional": true,
                "primitive": "any"
              }
            }
          ]
        },
        {
          "name": "giveMeUndefinedInsideAnObject",
          "parameters": [
            {
              "name": "input",
              "type": {
                "fqn": "jsii-calc.NullShouldBeTreatedAsUndefinedData"
              }
            }
          ]
        },
        {
          "name": "verifyPropertyIsUndefined"
        }
      ],
      "name": "NullShouldBeTreatedAsUndefined",
      "properties": [
        {
          "name": "changeMeToUndefined",
          "type": {
            "optional": true,
            "primitive": "string"
          }
        }
      ]
    },
    "jsii-calc.NullShouldBeTreatedAsUndefinedData": {
      "assembly": "jsii-calc",
      "datatype": true,
      "fqn": "jsii-calc.NullShouldBeTreatedAsUndefinedData",
      "kind": "interface",
      "name": "NullShouldBeTreatedAsUndefinedData",
      "properties": [
        {
          "abstract": true,
          "immutable": true,
          "name": "arrayWithThreeElementsAndUndefinedAsSecondArgument",
          "type": {
            "collection": {
              "elementtype": {
                "primitive": "any"
              },
              "kind": "array"
            }
          }
        },
        {
          "abstract": true,
          "immutable": true,
          "name": "thisShouldBeUndefined",
          "type": {
            "optional": true,
            "primitive": "any"
          }
        }
      ]
    },
    "jsii-calc.NumberGenerator": {
      "assembly": "jsii-calc",
      "docs": {
        "comment": "This allows us to test that a reference can be stored for objects that\nimplement interfaces."
      },
      "fqn": "jsii-calc.NumberGenerator",
      "initializer": {
        "initializer": true,
        "parameters": [
          {
            "name": "generator",
            "type": {
              "fqn": "jsii-calc.IRandomNumberGenerator"
            }
          }
        ]
      },
      "kind": "class",
      "methods": [
        {
          "name": "isSameGenerator",
          "parameters": [
            {
              "name": "gen",
              "type": {
                "fqn": "jsii-calc.IRandomNumberGenerator"
              }
            }
          ],
          "returns": {
            "primitive": "boolean"
          }
        },
        {
          "name": "nextTimes100",
          "returns": {
            "primitive": "number"
          }
        }
      ],
      "name": "NumberGenerator",
      "properties": [
        {
          "name": "generator",
          "type": {
            "fqn": "jsii-calc.IRandomNumberGenerator"
          }
        }
      ]
    },
    "jsii-calc.ObjectRefsInCollections": {
      "assembly": "jsii-calc",
      "docs": {
        "comment": "Verify that object references can be passed inside collections."
      },
      "fqn": "jsii-calc.ObjectRefsInCollections",
      "initializer": {
        "initializer": true
      },
      "kind": "class",
      "methods": [
        {
          "docs": {
            "comment": "Returns the sum of all values"
          },
          "name": "sumFromArray",
          "parameters": [
            {
              "name": "values",
              "type": {
                "collection": {
                  "elementtype": {
                    "fqn": "@scope/jsii-calc-lib.Value"
                  },
                  "kind": "array"
                }
              }
            }
          ],
          "returns": {
            "primitive": "number"
          }
        },
        {
          "docs": {
            "comment": "Returns the sum of all values in a map"
          },
          "name": "sumFromMap",
          "parameters": [
            {
              "name": "values",
              "type": {
                "collection": {
                  "elementtype": {
                    "fqn": "@scope/jsii-calc-lib.Value"
                  },
                  "kind": "map"
                }
              }
            }
          ],
          "returns": {
            "primitive": "number"
          }
        }
      ],
      "name": "ObjectRefsInCollections"
    },
    "jsii-calc.OptionalConstructorArgument": {
      "assembly": "jsii-calc",
      "fqn": "jsii-calc.OptionalConstructorArgument",
      "initializer": {
        "initializer": true,
        "parameters": [
          {
            "name": "arg1",
            "type": {
              "primitive": "number"
            }
          },
          {
            "name": "arg2",
            "type": {
              "primitive": "string"
            }
          },
          {
            "name": "arg3",
            "type": {
              "optional": true,
              "primitive": "date"
            }
          }
        ]
      },
      "kind": "class",
      "name": "OptionalConstructorArgument",
      "properties": [
        {
          "immutable": true,
          "name": "arg1",
          "type": {
            "primitive": "number"
          }
        },
        {
          "immutable": true,
          "name": "arg2",
          "type": {
            "primitive": "string"
          }
        },
        {
          "immutable": true,
          "name": "arg3",
          "type": {
            "optional": true,
            "primitive": "date"
          }
        }
      ]
    },
    "jsii-calc.OverrideReturnsObject": {
      "assembly": "jsii-calc",
      "fqn": "jsii-calc.OverrideReturnsObject",
      "initializer": {
        "initializer": true
      },
      "kind": "class",
      "methods": [
        {
          "name": "test",
          "parameters": [
            {
              "name": "obj",
              "type": {
                "fqn": "jsii-calc.IReturnsNumber"
              }
            }
          ],
          "returns": {
            "primitive": "number"
          }
        }
      ],
      "name": "OverrideReturnsObject"
    },
    "jsii-calc.Polymorphism": {
      "assembly": "jsii-calc",
      "fqn": "jsii-calc.Polymorphism",
      "initializer": {
        "initializer": true
      },
      "kind": "class",
      "methods": [
        {
          "name": "sayHello",
          "parameters": [
            {
              "name": "friendly",
              "type": {
                "fqn": "@scope/jsii-calc-lib.IFriendly"
              }
            }
          ],
          "returns": {
            "primitive": "string"
          }
        }
      ],
      "name": "Polymorphism"
    },
    "jsii-calc.Power": {
      "assembly": "jsii-calc",
      "base": {
        "fqn": "jsii-calc.composition.CompositeOperation"
      },
      "docs": {
        "comment": "The power operation."
      },
      "fqn": "jsii-calc.Power",
      "initializer": {
        "docs": {
          "comment": "Creates a Power operation."
        },
        "initializer": true,
        "parameters": [
          {
            "docs": {
              "comment": "The base of the power"
            },
            "name": "base",
            "type": {
              "fqn": "@scope/jsii-calc-lib.Value"
            }
          },
          {
            "docs": {
              "comment": "The number of times to multiply"
            },
            "name": "pow",
            "type": {
              "fqn": "@scope/jsii-calc-lib.Value"
            }
          }
        ]
      },
      "kind": "class",
      "name": "Power",
      "properties": [
        {
          "docs": {
            "comment": "The base of the power"
          },
          "immutable": true,
          "name": "base",
          "type": {
            "fqn": "@scope/jsii-calc-lib.Value"
          }
        },
        {
          "docs": {
            "comment": "The expression that this operation consists of.\nMust be implemented by derived classes."
          },
          "immutable": true,
          "name": "expression",
          "overrides": {
            "fqn": "jsii-calc.composition.CompositeOperation"
          },
          "type": {
            "fqn": "@scope/jsii-calc-lib.Value"
          }
        },
        {
          "docs": {
            "comment": "The number of times to multiply"
          },
          "immutable": true,
          "name": "pow",
          "type": {
            "fqn": "@scope/jsii-calc-lib.Value"
          }
        }
      ]
    },
    "jsii-calc.PublicClass": {
      "assembly": "jsii-calc",
      "fqn": "jsii-calc.PublicClass",
      "initializer": {
        "initializer": true
      },
      "kind": "class",
      "methods": [
        {
          "name": "hello"
        }
      ],
      "name": "PublicClass"
    },
    "jsii-calc.PythonReservedWords": {
      "assembly": "jsii-calc",
      "fqn": "jsii-calc.PythonReservedWords",
      "initializer": {
        "initializer": true
      },
      "kind": "class",
      "methods": [
        {
          "name": "and"
        },
        {
          "name": "as"
        },
        {
          "name": "assert"
        },
        {
          "name": "async"
        },
        {
          "name": "await"
        },
        {
          "name": "break"
        },
        {
          "name": "class"
        },
        {
          "name": "continue"
        },
        {
          "name": "def"
        },
        {
          "name": "del"
        },
        {
          "name": "elif"
        },
        {
          "name": "else"
        },
        {
          "name": "except"
        },
        {
          "name": "finally"
        },
        {
          "name": "for"
        },
        {
          "name": "from"
        },
        {
          "name": "global"
        },
        {
          "name": "if"
        },
        {
          "name": "import"
        },
        {
          "name": "in"
        },
        {
          "name": "is"
        },
        {
          "name": "lambda"
        },
        {
          "name": "nonlocal"
        },
        {
          "name": "not"
        },
        {
          "name": "or"
        },
        {
          "name": "pass"
        },
        {
          "name": "raise"
        },
        {
          "name": "return"
        },
        {
          "name": "try"
        },
        {
          "name": "while"
        },
        {
          "name": "with"
        },
        {
          "name": "yield"
        }
      ],
      "name": "PythonReservedWords"
    },
    "jsii-calc.ReferenceEnumFromScopedPackage": {
      "assembly": "jsii-calc",
      "docs": {
        "comment": "See awslabs/jsii#138"
      },
      "fqn": "jsii-calc.ReferenceEnumFromScopedPackage",
      "initializer": {
        "initializer": true
      },
      "kind": "class",
      "methods": [
        {
          "name": "loadFoo",
          "returns": {
            "fqn": "@scope/jsii-calc-lib.EnumFromScopedModule",
            "optional": true
          }
        },
        {
          "name": "saveFoo",
          "parameters": [
            {
              "name": "value",
              "type": {
                "fqn": "@scope/jsii-calc-lib.EnumFromScopedModule"
              }
            }
          ]
        }
      ],
      "name": "ReferenceEnumFromScopedPackage",
      "properties": [
        {
          "name": "foo",
          "type": {
            "fqn": "@scope/jsii-calc-lib.EnumFromScopedModule",
            "optional": true
          }
        }
      ]
    },
    "jsii-calc.ReturnsPrivateImplementationOfInterface": {
      "assembly": "jsii-calc",
      "docs": {
        "comment": "Helps ensure the JSII kernel & runtime cooperate correctly when an un-exported instance of a class is returned with\na declared type that is an exported interface, and the instance inherits from an exported class.",
        "return": "an instance of an un-exported class that extends ``ExportedBaseClass``, declared as ``IPrivatelyImplemented``.",
        "see": "https://github.com/awslabs/jsii/issues/320"
      },
      "fqn": "jsii-calc.ReturnsPrivateImplementationOfInterface",
      "initializer": {
        "initializer": true
      },
      "kind": "class",
      "name": "ReturnsPrivateImplementationOfInterface",
      "properties": [
        {
          "immutable": true,
          "name": "privateImplementation",
          "type": {
            "fqn": "jsii-calc.IPrivatelyImplemented"
          }
        }
      ]
    },
    "jsii-calc.RuntimeTypeChecking": {
      "assembly": "jsii-calc",
      "fqn": "jsii-calc.RuntimeTypeChecking",
      "initializer": {
        "initializer": true
      },
      "kind": "class",
      "methods": [
        {
          "name": "methodWithDefaultedArguments",
          "parameters": [
            {
              "name": "arg1",
              "type": {
                "optional": true,
                "primitive": "number"
              }
            },
            {
              "name": "arg2",
              "type": {
                "optional": true,
                "primitive": "string"
              }
            },
            {
              "name": "arg3",
              "type": {
                "optional": true,
                "primitive": "date"
              }
            }
          ]
        },
        {
          "name": "methodWithOptionalAnyArgument",
          "parameters": [
            {
              "name": "arg",
              "type": {
                "optional": true,
                "primitive": "any"
              }
            }
          ]
        },
        {
          "docs": {
            "comment": "Used to verify verification of number of method arguments."
          },
          "name": "methodWithOptionalArguments",
          "parameters": [
            {
              "name": "arg1",
              "type": {
                "primitive": "number"
              }
            },
            {
              "name": "arg2",
              "type": {
                "primitive": "string"
              }
            },
            {
              "name": "arg3",
              "type": {
                "optional": true,
                "primitive": "date"
              }
            }
          ]
        }
      ],
      "name": "RuntimeTypeChecking"
    },
    "jsii-calc.SingleInstanceTwoTypes": {
      "assembly": "jsii-calc",
      "docs": {
        "comment": "Test that a single instance can be returned under two different FQNs\n\nJSII clients can instantiate 2 different strongly-typed wrappers for the same\nobject. Unfortunately, this will break object equality, but if we didn't do\nthis it would break runtime type checks in the JVM or CLR."
      },
      "fqn": "jsii-calc.SingleInstanceTwoTypes",
      "initializer": {
        "initializer": true
      },
      "kind": "class",
      "methods": [
        {
          "name": "interface1",
          "returns": {
            "fqn": "jsii-calc.InbetweenClass"
          }
        },
        {
          "name": "interface2",
          "returns": {
            "fqn": "jsii-calc.IPublicInterface"
          }
        }
      ],
      "name": "SingleInstanceTwoTypes"
    },
    "jsii-calc.Statics": {
      "assembly": "jsii-calc",
      "fqn": "jsii-calc.Statics",
      "initializer": {
        "initializer": true,
        "parameters": [
          {
            "name": "value",
            "type": {
              "primitive": "string"
            }
          }
        ]
      },
      "kind": "class",
      "methods": [
        {
          "docs": {
            "comment": "Jsdocs for static method"
          },
          "name": "staticMethod",
          "parameters": [
            {
              "docs": {
                "comment": "The name of the person to say hello to"
              },
              "name": "name",
              "type": {
                "primitive": "string"
              }
            }
          ],
          "returns": {
            "primitive": "string"
          },
          "static": true
        },
        {
          "name": "justMethod",
          "returns": {
            "primitive": "string"
          }
        }
      ],
      "name": "Statics",
      "properties": [
        {
          "const": true,
          "docs": {
            "comment": "Constants may also use all-caps."
          },
          "immutable": true,
          "name": "BAR",
          "static": true,
          "type": {
            "primitive": "number"
          }
        },
        {
          "const": true,
          "immutable": true,
          "name": "ConstObj",
          "static": true,
          "type": {
            "fqn": "jsii-calc.DoubleTrouble"
          }
        },
        {
          "const": true,
          "docs": {
            "comment": "Jsdocs for static property."
          },
          "immutable": true,
          "name": "Foo",
          "static": true,
          "type": {
            "primitive": "string"
          }
        },
        {
          "const": true,
          "docs": {
            "comment": "Constants can also use camelCase."
          },
          "immutable": true,
          "name": "zooBar",
          "static": true,
          "type": {
            "collection": {
              "elementtype": {
                "primitive": "string"
              },
              "kind": "map"
            }
          }
        },
        {
          "docs": {
            "comment": "Jsdocs for static getter.\nJsdocs for static setter."
          },
          "name": "instance",
          "static": true,
          "type": {
            "fqn": "jsii-calc.Statics"
          }
        },
        {
          "name": "nonConstStatic",
          "static": true,
          "type": {
            "primitive": "number"
          }
        },
        {
          "immutable": true,
          "name": "value",
          "type": {
            "primitive": "string"
          }
        }
      ]
    },
    "jsii-calc.StringEnum": {
      "assembly": "jsii-calc",
      "fqn": "jsii-calc.StringEnum",
      "kind": "enum",
      "members": [
        {
          "name": "A"
        },
        {
          "name": "B"
        },
        {
          "name": "C"
        }
      ],
      "name": "StringEnum"
    },
    "jsii-calc.StripInternal": {
      "assembly": "jsii-calc",
      "fqn": "jsii-calc.StripInternal",
      "initializer": {
        "initializer": true
      },
      "kind": "class",
      "name": "StripInternal",
      "properties": [
        {
          "name": "youSeeMe",
          "type": {
            "primitive": "string"
          }
        }
      ]
    },
    "jsii-calc.Sum": {
      "assembly": "jsii-calc",
      "base": {
        "fqn": "jsii-calc.composition.CompositeOperation"
      },
      "docs": {
        "comment": "An operation that sums multiple values."
      },
      "fqn": "jsii-calc.Sum",
      "initializer": {
        "initializer": true
      },
      "kind": "class",
      "name": "Sum",
      "properties": [
        {
          "docs": {
            "comment": "The expression that this operation consists of.\nMust be implemented by derived classes."
          },
          "immutable": true,
          "name": "expression",
          "overrides": {
            "fqn": "jsii-calc.composition.CompositeOperation"
          },
          "type": {
            "fqn": "@scope/jsii-calc-lib.Value"
          }
        },
        {
          "docs": {
            "comment": "The parts to sum."
          },
          "name": "parts",
          "type": {
            "collection": {
              "elementtype": {
                "fqn": "@scope/jsii-calc-lib.Value"
              },
              "kind": "array"
            }
          }
        }
      ]
    },
    "jsii-calc.SyncVirtualMethods": {
      "assembly": "jsii-calc",
      "fqn": "jsii-calc.SyncVirtualMethods",
      "initializer": {
        "initializer": true
      },
      "kind": "class",
      "methods": [
        {
          "name": "callerIsAsync",
          "returns": {
            "primitive": "number",
            "promise": true
          }
        },
        {
          "name": "callerIsMethod",
          "returns": {
            "primitive": "number"
          }
        },
        {
          "name": "modifyOtherProperty",
          "parameters": [
            {
              "name": "value",
              "type": {
                "primitive": "string"
              }
            }
          ]
        },
        {
          "name": "modifyValueOfTheProperty",
          "parameters": [
            {
              "name": "value",
              "type": {
                "primitive": "string"
              }
            }
          ]
        },
        {
          "name": "readA",
          "returns": {
            "primitive": "number"
          }
        },
        {
          "name": "retrieveOtherProperty",
          "returns": {
            "primitive": "string"
          }
        },
        {
          "name": "retrieveReadOnlyProperty",
          "returns": {
            "primitive": "string"
          }
        },
        {
          "name": "retrieveValueOfTheProperty",
          "returns": {
            "primitive": "string"
          }
        },
        {
          "name": "virtualMethod",
          "parameters": [
            {
              "name": "n",
              "type": {
                "primitive": "number"
              }
            }
          ],
          "returns": {
            "primitive": "number"
          }
        },
        {
          "name": "writeA",
          "parameters": [
            {
              "name": "value",
              "type": {
                "primitive": "number"
              }
            }
          ]
        }
      ],
      "name": "SyncVirtualMethods",
      "properties": [
        {
          "immutable": true,
          "name": "readonlyProperty",
          "type": {
            "primitive": "string"
          }
        },
        {
          "name": "a",
          "type": {
            "primitive": "number"
          }
        },
        {
          "name": "callerIsProperty",
          "type": {
            "primitive": "number"
          }
        },
        {
          "name": "otherProperty",
          "type": {
            "primitive": "string"
          }
        },
        {
          "name": "theProperty",
          "type": {
            "primitive": "string"
          }
        },
        {
          "name": "valueOfOtherProperty",
          "type": {
            "primitive": "string"
          }
        }
      ]
    },
    "jsii-calc.Thrower": {
      "assembly": "jsii-calc",
      "fqn": "jsii-calc.Thrower",
      "initializer": {
        "initializer": true
      },
      "kind": "class",
      "methods": [
        {
          "name": "throwError"
        }
      ],
      "name": "Thrower"
    },
    "jsii-calc.UnaryOperation": {
      "abstract": true,
      "assembly": "jsii-calc",
      "base": {
        "fqn": "@scope/jsii-calc-lib.Operation"
      },
      "docs": {
        "comment": "An operation on a single operand."
      },
      "fqn": "jsii-calc.UnaryOperation",
      "initializer": {
        "initializer": true,
        "parameters": [
          {
            "name": "operand",
            "type": {
              "fqn": "@scope/jsii-calc-lib.Value"
            }
          }
        ]
      },
      "kind": "class",
      "name": "UnaryOperation",
      "properties": [
        {
          "immutable": true,
          "name": "operand",
          "type": {
            "fqn": "@scope/jsii-calc-lib.Value"
          }
        }
      ]
    },
    "jsii-calc.UnionProperties": {
      "assembly": "jsii-calc",
      "datatype": true,
      "fqn": "jsii-calc.UnionProperties",
      "kind": "interface",
      "name": "UnionProperties",
      "properties": [
        {
          "abstract": true,
          "immutable": true,
          "name": "bar",
          "type": {
            "union": {
              "types": [
                {
                  "primitive": "string"
                },
                {
                  "primitive": "number"
                },
                {
                  "fqn": "jsii-calc.AllTypes"
                }
              ]
            }
          }
        },
        {
          "abstract": true,
          "immutable": true,
          "name": "foo",
          "type": {
            "optional": true,
            "union": {
              "types": [
                {
                  "primitive": "string"
                },
                {
                  "primitive": "number"
                }
              ]
            }
          }
        }
      ]
    },
    "jsii-calc.UseBundledDependency": {
      "assembly": "jsii-calc",
      "fqn": "jsii-calc.UseBundledDependency",
      "initializer": {
        "initializer": true
      },
      "kind": "class",
      "methods": [
        {
          "name": "value",
          "returns": {
            "primitive": "any"
          }
        }
      ],
      "name": "UseBundledDependency"
    },
    "jsii-calc.UseCalcBase": {
      "assembly": "jsii-calc",
      "docs": {
        "comment": "Depend on a type from jsii-calc-base as a test for awslabs/jsii#128"
      },
      "fqn": "jsii-calc.UseCalcBase",
      "initializer": {
        "initializer": true
      },
      "kind": "class",
      "methods": [
        {
          "name": "hello",
          "returns": {
            "fqn": "@scope/jsii-calc-base.Base"
          }
        }
      ],
      "name": "UseCalcBase"
    },
    "jsii-calc.UsesInterfaceWithProperties": {
      "assembly": "jsii-calc",
      "fqn": "jsii-calc.UsesInterfaceWithProperties",
      "initializer": {
        "initializer": true,
        "parameters": [
          {
            "name": "obj",
            "type": {
              "fqn": "jsii-calc.IInterfaceWithProperties"
            }
          }
        ]
      },
      "kind": "class",
      "methods": [
        {
          "name": "justRead",
          "returns": {
            "primitive": "string"
          }
        },
        {
          "name": "readStringAndNumber",
          "parameters": [
            {
              "name": "ext",
              "type": {
                "fqn": "jsii-calc.IInterfaceWithPropertiesExtension"
              }
            }
          ],
          "returns": {
            "primitive": "string"
          }
        },
        {
          "name": "writeAndRead",
          "parameters": [
            {
              "name": "value",
              "type": {
                "primitive": "string"
              }
            }
          ],
          "returns": {
            "primitive": "string"
          }
        }
      ],
      "name": "UsesInterfaceWithProperties",
      "properties": [
        {
          "immutable": true,
          "name": "obj",
          "type": {
            "fqn": "jsii-calc.IInterfaceWithProperties"
          }
        }
      ]
    },
    "jsii-calc.VariadicMethod": {
      "assembly": "jsii-calc",
      "fqn": "jsii-calc.VariadicMethod",
      "initializer": {
        "initializer": true,
        "parameters": [
          {
            "docs": {
              "comment": "a prefix that will be use for all values returned by ``#asArray``."
            },
            "name": "prefix",
            "type": {
              "primitive": "number"
            },
            "variadic": true
          }
        ],
        "variadic": true
      },
      "kind": "class",
      "methods": [
        {
          "name": "asArray",
          "parameters": [
            {
              "docs": {
                "comment": "the first element of the array to be returned (after the ``prefix`` provided at construction time)."
              },
              "name": "first",
              "type": {
                "primitive": "number"
              }
            },
            {
              "docs": {
                "comment": "other elements to be included in the array."
              },
              "name": "others",
              "type": {
                "primitive": "number"
              },
              "variadic": true
            }
          ],
          "returns": {
            "collection": {
              "elementtype": {
                "primitive": "number"
              },
              "kind": "array"
            }
          },
          "variadic": true
        }
      ],
      "name": "VariadicMethod"
    },
    "jsii-calc.VirtualMethodPlayground": {
      "assembly": "jsii-calc",
      "fqn": "jsii-calc.VirtualMethodPlayground",
      "initializer": {
        "initializer": true
      },
      "kind": "class",
      "methods": [
        {
          "name": "overrideMeAsync",
          "parameters": [
            {
              "name": "index",
              "type": {
                "primitive": "number"
              }
            }
          ],
          "returns": {
            "primitive": "number",
            "promise": true
          }
        },
        {
          "name": "overrideMeSync",
          "parameters": [
            {
              "name": "index",
              "type": {
                "primitive": "number"
              }
            }
          ],
          "returns": {
            "primitive": "number"
          }
        },
        {
          "name": "parallelSumAsync",
          "parameters": [
            {
              "name": "count",
              "type": {
                "primitive": "number"
              }
            }
          ],
          "returns": {
            "primitive": "number",
            "promise": true
          }
        },
        {
          "name": "serialSumAsync",
          "parameters": [
            {
              "name": "count",
              "type": {
                "primitive": "number"
              }
            }
          ],
          "returns": {
            "primitive": "number",
            "promise": true
          }
        },
        {
          "name": "sumSync",
          "parameters": [
            {
              "name": "count",
              "type": {
                "primitive": "number"
              }
            }
          ],
          "returns": {
            "primitive": "number"
          }
        }
      ],
      "name": "VirtualMethodPlayground"
    },
    "jsii-calc.composition.CompositeOperation": {
      "abstract": true,
      "assembly": "jsii-calc",
      "base": {
        "fqn": "@scope/jsii-calc-lib.Operation"
      },
      "docs": {
        "comment": "Abstract operation composed from an expression of other operations."
      },
      "fqn": "jsii-calc.composition.CompositeOperation",
      "initializer": {
        "initializer": true
      },
      "kind": "class",
      "methods": [
        {
          "docs": {
            "comment": "String representation of the value."
          },
          "name": "toString",
          "overrides": {
            "fqn": "@scope/jsii-calc-lib.Operation"
          },
          "returns": {
            "primitive": "string"
          }
        }
      ],
      "name": "CompositeOperation",
      "namespace": "composition",
      "properties": [
        {
          "abstract": true,
          "docs": {
            "comment": "The expression that this operation consists of.\nMust be implemented by derived classes."
          },
          "immutable": true,
          "name": "expression",
          "type": {
            "fqn": "@scope/jsii-calc-lib.Value"
          }
        },
        {
          "docs": {
            "comment": "The value."
          },
          "immutable": true,
          "name": "value",
          "overrides": {
            "fqn": "@scope/jsii-calc-lib.Value"
          },
          "type": {
            "primitive": "number"
          }
        },
        {
          "docs": {
            "comment": "A set of postfixes to include in a decorated .toString()."
          },
          "name": "decorationPostfixes",
          "type": {
            "collection": {
              "elementtype": {
                "primitive": "string"
              },
              "kind": "array"
            }
          }
        },
        {
          "docs": {
            "comment": "A set of prefixes to include in a decorated .toString()."
          },
          "name": "decorationPrefixes",
          "type": {
            "collection": {
              "elementtype": {
                "primitive": "string"
              },
              "kind": "array"
            }
          }
        },
        {
          "docs": {
            "comment": "The .toString() style."
          },
          "name": "stringStyle",
          "type": {
            "fqn": "jsii-calc.composition.CompositeOperation.CompositionStringStyle"
          }
        }
      ]
    },
    "jsii-calc.composition.CompositeOperation.CompositionStringStyle": {
      "assembly": "jsii-calc",
      "docs": {
        "comment": "Style of .toString() output for CompositeOperation."
      },
      "fqn": "jsii-calc.composition.CompositeOperation.CompositionStringStyle",
      "kind": "enum",
      "members": [
        {
          "docs": {
            "comment": "Normal string expression"
          },
          "name": "Normal"
        },
        {
          "docs": {
            "comment": "Decorated string expression"
          },
          "name": "Decorated"
        }
      ],
      "name": "CompositionStringStyle",
      "namespace": "composition.CompositeOperation"
    }
  },
  "version": "0.8.0",
<<<<<<< HEAD
  "fingerprint": "7BN7XlOFufVEMTaAbMH5GDcE4zQmJj4iiDlYoXiRvCs="
=======
  "fingerprint": "kxASQYx+RdQQFUSD4FNIHmKMdV4L37gNRKJx0DAohMQ="
>>>>>>> da81078b
}<|MERGE_RESOLUTION|>--- conflicted
+++ resolved
@@ -4500,9 +4500,5 @@
     }
   },
   "version": "0.8.0",
-<<<<<<< HEAD
-  "fingerprint": "7BN7XlOFufVEMTaAbMH5GDcE4zQmJj4iiDlYoXiRvCs="
-=======
-  "fingerprint": "kxASQYx+RdQQFUSD4FNIHmKMdV4L37gNRKJx0DAohMQ="
->>>>>>> da81078b
+  "fingerprint": "WIFIhqgEwUDjCsDr7gliujhqcKZQSkDP+NstBfmdvZU="
 }