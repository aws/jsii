{
  "author": {
    "name": "Amazon Web Services",
    "organization": true,
    "roles": [
      "author"
    ],
    "url": "https://aws.amazon.com"
  },
  "bundled": {
    "jsii-calc-bundled": "^0.19.0"
  },
  "contributors": [
    {
      "name": "Elad Ben-Israel",
      "roles": [
        "maintainer"
      ],
      "url": "https://github.com/eladb"
    },
    {
      "name": "Rico Huijbers",
      "roles": [
        "maintainer"
      ],
      "url": "https://github.com/rix0rrr"
    },
    {
      "name": "Romain Marcadier-Muller",
      "roles": [
        "maintainer"
      ],
      "url": "https://github.com/RomainMuller"
    }
  ],
  "dependencies": {
    "@scope/jsii-calc-base": {
      "targets": {
        "dotnet": {
          "namespace": "Amazon.JSII.Tests.CalculatorNamespace.BaseNamespace",
          "packageId": "Amazon.JSII.Tests.CalculatorPackageId.BasePackageId"
        },
        "java": {
          "maven": {
            "artifactId": "calculator-base",
            "groupId": "software.amazon.jsii.tests"
          },
          "package": "software.amazon.jsii.tests.calculator.base"
        },
        "js": {
          "npm": "@scope/jsii-calc-base"
        },
        "python": {
          "distName": "scope.jsii-calc-base",
          "module": "scope.jsii_calc_base"
        }
      },
      "version": "0.20.5"
    },
    "@scope/jsii-calc-base-of-base": {
      "targets": {
        "dotnet": {
          "namespace": "Amazon.JSII.Tests.CalculatorNamespace.BaseOfBaseNamespace",
          "packageId": "Amazon.JSII.Tests.CalculatorPackageId.BaseOfBasePackageId"
        },
        "java": {
          "maven": {
            "artifactId": "calculator-base-of-base",
            "groupId": "software.amazon.jsii.tests"
          },
          "package": "software.amazon.jsii.tests.calculator.baseofbase"
        },
        "js": {
          "npm": "@scope/jsii-calc-base-of-base"
        },
        "python": {
          "distName": "scope.jsii-calc-base-of-base",
          "module": "scope.jsii_calc_base_of_base"
        }
      },
      "version": "0.20.5"
    },
    "@scope/jsii-calc-lib": {
      "targets": {
        "dotnet": {
          "namespace": "Amazon.JSII.Tests.CalculatorNamespace.LibNamespace",
          "packageId": "Amazon.JSII.Tests.CalculatorPackageId.LibPackageId",
          "versionSuffix": "-devpreview"
        },
        "java": {
          "maven": {
            "artifactId": "calculator-lib",
            "groupId": "software.amazon.jsii.tests",
            "versionSuffix": ".DEVPREVIEW"
          },
          "package": "software.amazon.jsii.tests.calculator.lib"
        },
        "js": {
          "npm": "@scope/jsii-calc-lib"
        },
        "python": {
          "distName": "scope.jsii-calc-lib",
          "module": "scope.jsii_calc_lib"
        }
      },
      "version": "0.20.5"
    }
  },
  "dependencyClosure": {
    "@scope/jsii-calc-base": {
      "targets": {
        "dotnet": {
          "namespace": "Amazon.JSII.Tests.CalculatorNamespace.BaseNamespace",
          "packageId": "Amazon.JSII.Tests.CalculatorPackageId.BasePackageId"
        },
        "java": {
          "maven": {
            "artifactId": "calculator-base",
            "groupId": "software.amazon.jsii.tests"
          },
          "package": "software.amazon.jsii.tests.calculator.base"
        },
        "js": {
          "npm": "@scope/jsii-calc-base"
        },
        "python": {
          "distName": "scope.jsii-calc-base",
          "module": "scope.jsii_calc_base"
        }
      },
      "version": "0.20.5"
    },
    "@scope/jsii-calc-base-of-base": {
      "targets": {
        "dotnet": {
          "namespace": "Amazon.JSII.Tests.CalculatorNamespace.BaseOfBaseNamespace",
          "packageId": "Amazon.JSII.Tests.CalculatorPackageId.BaseOfBasePackageId"
        },
        "java": {
          "maven": {
            "artifactId": "calculator-base-of-base",
            "groupId": "software.amazon.jsii.tests"
          },
          "package": "software.amazon.jsii.tests.calculator.baseofbase"
        },
        "js": {
          "npm": "@scope/jsii-calc-base-of-base"
        },
        "python": {
          "distName": "scope.jsii-calc-base-of-base",
          "module": "scope.jsii_calc_base_of_base"
        }
      },
      "version": "0.20.5"
    },
    "@scope/jsii-calc-lib": {
      "targets": {
        "dotnet": {
          "namespace": "Amazon.JSII.Tests.CalculatorNamespace.LibNamespace",
          "packageId": "Amazon.JSII.Tests.CalculatorPackageId.LibPackageId",
          "versionSuffix": "-devpreview"
        },
        "java": {
          "maven": {
            "artifactId": "calculator-lib",
            "groupId": "software.amazon.jsii.tests",
            "versionSuffix": ".DEVPREVIEW"
          },
          "package": "software.amazon.jsii.tests.calculator.lib"
        },
        "js": {
          "npm": "@scope/jsii-calc-lib"
        },
        "python": {
          "distName": "scope.jsii-calc-lib",
          "module": "scope.jsii_calc_lib"
        }
      },
      "version": "0.20.5"
    }
  },
  "description": "A simple calcuator built on JSII.",
  "docs": {
    "stability": "experimental"
  },
  "homepage": "https://github.com/aws/jsii",
  "jsiiVersion": "0.20.5",
  "license": "Apache-2.0",
  "metadata": {
    "jsii:boolean": true,
    "jsii:number": 1337,
    "jsii:object": {
      "string": "yes!"
    }
  },
  "name": "jsii-calc",
  "readme": {
    "markdown": "# jsii Calculator\n\nThis library is used to demonstrate and test the features of JSII\n\n## How to use running sum API:\n\nFirst, create a calculator:\n\n```ts\nconst calculator = new calc.Calculator();\n```\n\nThen call some operations:\n\n\n```ts fixture=with-calculator\ncalculator.add(10);\n```\n\n## Code Samples\n\n```ts\n/* This is totes a magic comment in here, just you wait! */\nconst foo = 'bar';\n```\n"
  },
  "repository": {
    "directory": "packages/jsii-calc",
    "type": "git",
    "url": "https://github.com/aws/jsii.git"
  },
  "schema": "jsii/0.10.0",
  "targets": {
    "dotnet": {
      "iconUrl": "https://sdk-for-net.amazonwebservices.com/images/AWSLogo128x128.png",
      "namespace": "Amazon.JSII.Tests.CalculatorNamespace",
      "packageId": "Amazon.JSII.Tests.CalculatorPackageId"
    },
    "java": {
      "maven": {
        "artifactId": "calculator",
        "groupId": "software.amazon.jsii.tests"
      },
      "package": "software.amazon.jsii.tests.calculator"
    },
    "js": {
      "npm": "jsii-calc"
    },
    "python": {
      "distName": "jsii-calc",
      "module": "jsii_calc"
    }
  },
  "types": {
    "jsii-calc.AbstractClass": {
      "abstract": true,
      "assembly": "jsii-calc",
      "base": "jsii-calc.AbstractClassBase",
      "docs": {
        "stability": "experimental"
      },
      "fqn": "jsii-calc.AbstractClass",
      "initializer": {},
      "interfaces": [
        "jsii-calc.IInterfaceImplementedByAbstractClass"
      ],
      "kind": "class",
      "locationInModule": {
        "filename": "lib/compliance.ts",
        "line": 1100
      },
      "methods": [
        {
          "abstract": true,
          "docs": {
            "stability": "experimental"
          },
          "locationInModule": {
            "filename": "lib/compliance.ts",
            "line": 1105
          },
          "name": "abstractMethod",
          "parameters": [
            {
              "name": "name",
              "type": {
                "primitive": "string"
              }
            }
          ],
          "returns": {
            "type": {
              "primitive": "string"
            }
          }
        },
        {
          "docs": {
            "stability": "experimental"
          },
          "locationInModule": {
            "filename": "lib/compliance.ts",
            "line": 1101
          },
          "name": "nonAbstractMethod",
          "returns": {
            "type": {
              "primitive": "number"
            }
          }
        }
      ],
      "name": "AbstractClass",
      "properties": [
        {
          "docs": {
            "stability": "experimental"
          },
          "immutable": true,
          "locationInModule": {
            "filename": "lib/compliance.ts",
            "line": 1107
          },
          "name": "propFromInterface",
          "overrides": "jsii-calc.IInterfaceImplementedByAbstractClass",
          "type": {
            "primitive": "string"
          }
        }
      ]
    },
    "jsii-calc.AbstractClassBase": {
      "abstract": true,
      "assembly": "jsii-calc",
      "docs": {
        "stability": "experimental"
      },
      "fqn": "jsii-calc.AbstractClassBase",
      "initializer": {},
      "kind": "class",
      "locationInModule": {
        "filename": "lib/compliance.ts",
        "line": 1096
      },
      "name": "AbstractClassBase",
      "properties": [
        {
          "abstract": true,
          "docs": {
            "stability": "experimental"
          },
          "immutable": true,
          "locationInModule": {
            "filename": "lib/compliance.ts",
            "line": 1097
          },
          "name": "abstractProperty",
          "type": {
            "primitive": "string"
          }
        }
      ]
    },
    "jsii-calc.AbstractClassReturner": {
      "assembly": "jsii-calc",
      "docs": {
        "stability": "experimental"
      },
      "fqn": "jsii-calc.AbstractClassReturner",
      "initializer": {},
      "kind": "class",
      "locationInModule": {
        "filename": "lib/compliance.ts",
        "line": 1122
      },
      "methods": [
        {
          "docs": {
            "stability": "experimental"
          },
          "locationInModule": {
            "filename": "lib/compliance.ts",
            "line": 1123
          },
          "name": "giveMeAbstract",
          "returns": {
            "type": {
              "fqn": "jsii-calc.AbstractClass"
            }
          }
        },
        {
          "docs": {
            "stability": "experimental"
          },
          "locationInModule": {
            "filename": "lib/compliance.ts",
            "line": 1127
          },
          "name": "giveMeInterface",
          "returns": {
            "type": {
              "fqn": "jsii-calc.IInterfaceImplementedByAbstractClass"
            }
          }
        }
      ],
      "name": "AbstractClassReturner",
      "properties": [
        {
          "docs": {
            "stability": "experimental"
          },
          "immutable": true,
          "locationInModule": {
            "filename": "lib/compliance.ts",
            "line": 1131
          },
          "name": "returnAbstractFromProperty",
          "type": {
            "fqn": "jsii-calc.AbstractClassBase"
          }
        }
      ]
    },
    "jsii-calc.Add": {
      "assembly": "jsii-calc",
      "base": "jsii-calc.BinaryOperation",
      "docs": {
        "stability": "experimental",
        "summary": "The \"+\" binary operation."
      },
      "fqn": "jsii-calc.Add",
      "initializer": {
        "docs": {
          "stability": "experimental",
          "summary": "Creates a BinaryOperation."
        },
        "parameters": [
          {
            "docs": {
              "summary": "Left-hand side operand."
            },
            "name": "lhs",
            "type": {
              "fqn": "@scope/jsii-calc-lib.Value"
            }
          },
          {
            "docs": {
              "summary": "Right-hand side operand."
            },
            "name": "rhs",
            "type": {
              "fqn": "@scope/jsii-calc-lib.Value"
            }
          }
        ]
      },
      "kind": "class",
      "locationInModule": {
        "filename": "lib/calculator.ts",
        "line": 55
      },
      "methods": [
        {
          "docs": {
            "stability": "experimental",
            "summary": "String representation of the value."
          },
          "locationInModule": {
            "filename": "lib/calculator.ts",
            "line": 60
          },
          "name": "toString",
          "overrides": "@scope/jsii-calc-lib.Operation",
          "returns": {
            "type": {
              "primitive": "string"
            }
          }
        }
      ],
      "name": "Add",
      "properties": [
        {
          "docs": {
            "stability": "experimental",
            "summary": "The value."
          },
          "immutable": true,
          "locationInModule": {
            "filename": "lib/calculator.ts",
            "line": 56
          },
          "name": "value",
          "overrides": "@scope/jsii-calc-lib.Value",
          "type": {
            "primitive": "number"
          }
        }
      ]
    },
    "jsii-calc.AllTypes": {
      "assembly": "jsii-calc",
      "docs": {
        "remarks": "The setters will validate\nthat the value set is of the expected type and throw otherwise.",
        "stability": "experimental",
        "summary": "This class includes property for all types supported by jsii."
      },
      "fqn": "jsii-calc.AllTypes",
      "initializer": {},
      "kind": "class",
      "locationInModule": {
        "filename": "lib/compliance.ts",
        "line": 52
      },
      "methods": [
        {
          "docs": {
            "stability": "experimental"
          },
          "locationInModule": {
            "filename": "lib/compliance.ts",
            "line": 220
          },
          "name": "anyIn",
          "parameters": [
            {
              "name": "inp",
              "type": {
                "primitive": "any"
              }
            }
          ]
        },
        {
          "docs": {
            "stability": "experimental"
          },
          "locationInModule": {
            "filename": "lib/compliance.ts",
            "line": 212
          },
          "name": "anyOut",
          "returns": {
            "type": {
              "primitive": "any"
            }
          }
        },
        {
          "docs": {
            "stability": "experimental"
          },
          "locationInModule": {
            "filename": "lib/compliance.ts",
            "line": 207
          },
          "name": "enumMethod",
          "parameters": [
            {
              "name": "value",
              "type": {
                "fqn": "jsii-calc.StringEnum"
              }
            }
          ],
          "returns": {
            "type": {
              "fqn": "jsii-calc.StringEnum"
            }
          }
        }
      ],
      "name": "AllTypes",
      "properties": [
        {
          "docs": {
            "stability": "experimental"
          },
          "immutable": true,
          "locationInModule": {
            "filename": "lib/compliance.ts",
            "line": 203
          },
          "name": "enumPropertyValue",
          "type": {
            "primitive": "number"
          }
        },
        {
          "docs": {
            "stability": "experimental"
          },
          "locationInModule": {
            "filename": "lib/compliance.ts",
            "line": 167
          },
          "name": "anyArrayProperty",
          "type": {
            "collection": {
              "elementtype": {
                "primitive": "any"
              },
              "kind": "array"
            }
          }
        },
        {
          "docs": {
            "stability": "experimental"
          },
          "locationInModule": {
            "filename": "lib/compliance.ts",
            "line": 168
          },
          "name": "anyMapProperty",
          "type": {
            "collection": {
              "elementtype": {
                "primitive": "any"
              },
              "kind": "map"
            }
          }
        },
        {
          "docs": {
            "stability": "experimental"
          },
          "locationInModule": {
            "filename": "lib/compliance.ts",
            "line": 166
          },
          "name": "anyProperty",
          "type": {
            "primitive": "any"
          }
        },
        {
          "docs": {
            "stability": "experimental"
          },
          "locationInModule": {
            "filename": "lib/compliance.ts",
            "line": 152
          },
          "name": "arrayProperty",
          "type": {
            "collection": {
              "elementtype": {
                "primitive": "string"
              },
              "kind": "array"
            }
          }
        },
        {
          "docs": {
            "stability": "experimental"
          },
          "locationInModule": {
            "filename": "lib/compliance.ts",
            "line": 58
          },
          "name": "booleanProperty",
          "type": {
            "primitive": "boolean"
          }
        },
        {
          "docs": {
            "stability": "experimental"
          },
          "locationInModule": {
            "filename": "lib/compliance.ts",
            "line": 104
          },
          "name": "dateProperty",
          "type": {
            "primitive": "date"
          }
        },
        {
          "docs": {
            "stability": "experimental"
          },
          "locationInModule": {
            "filename": "lib/compliance.ts",
            "line": 187
          },
          "name": "enumProperty",
          "type": {
            "fqn": "jsii-calc.AllTypesEnum"
          }
        },
        {
          "docs": {
            "stability": "experimental"
          },
          "locationInModule": {
            "filename": "lib/compliance.ts",
            "line": 121
          },
          "name": "jsonProperty",
          "type": {
            "primitive": "json"
          }
        },
        {
          "docs": {
            "stability": "experimental"
          },
          "locationInModule": {
            "filename": "lib/compliance.ts",
            "line": 137
          },
          "name": "mapProperty",
          "type": {
            "collection": {
              "elementtype": {
                "fqn": "@scope/jsii-calc-lib.Number"
              },
              "kind": "map"
            }
          }
        },
        {
          "docs": {
            "stability": "experimental"
          },
          "locationInModule": {
            "filename": "lib/compliance.ts",
            "line": 89
          },
          "name": "numberProperty",
          "type": {
            "primitive": "number"
          }
        },
        {
          "docs": {
            "stability": "experimental"
          },
          "locationInModule": {
            "filename": "lib/compliance.ts",
            "line": 73
          },
          "name": "stringProperty",
          "type": {
            "primitive": "string"
          }
        },
        {
          "docs": {
            "stability": "experimental"
          },
          "locationInModule": {
            "filename": "lib/compliance.ts",
            "line": 179
          },
          "name": "unionArrayProperty",
          "type": {
            "collection": {
              "elementtype": {
                "union": {
                  "types": [
                    {
                      "primitive": "number"
                    },
                    {
                      "fqn": "@scope/jsii-calc-lib.Value"
                    }
                  ]
                }
              },
              "kind": "array"
            }
          }
        },
        {
          "docs": {
            "stability": "experimental"
          },
          "locationInModule": {
            "filename": "lib/compliance.ts",
            "line": 180
          },
          "name": "unionMapProperty",
          "type": {
            "collection": {
              "elementtype": {
                "union": {
                  "types": [
                    {
                      "primitive": "string"
                    },
                    {
                      "primitive": "number"
                    },
                    {
                      "fqn": "@scope/jsii-calc-lib.Number"
                    }
                  ]
                }
              },
              "kind": "map"
            }
          }
        },
        {
          "docs": {
            "stability": "experimental"
          },
          "locationInModule": {
            "filename": "lib/compliance.ts",
            "line": 178
          },
          "name": "unionProperty",
          "type": {
            "union": {
              "types": [
                {
                  "primitive": "string"
                },
                {
                  "primitive": "number"
                },
                {
                  "fqn": "jsii-calc.Multiply"
                },
                {
                  "fqn": "@scope/jsii-calc-lib.Number"
                }
              ]
            }
          }
        },
        {
          "docs": {
            "stability": "experimental"
          },
          "locationInModule": {
            "filename": "lib/compliance.ts",
            "line": 173
          },
          "name": "unknownArrayProperty",
          "type": {
            "collection": {
              "elementtype": {
                "primitive": "any"
              },
              "kind": "array"
            }
          }
        },
        {
          "docs": {
            "stability": "experimental"
          },
          "locationInModule": {
            "filename": "lib/compliance.ts",
            "line": 174
          },
          "name": "unknownMapProperty",
          "type": {
            "collection": {
              "elementtype": {
                "primitive": "any"
              },
              "kind": "map"
            }
          }
        },
        {
          "docs": {
            "stability": "experimental"
          },
          "locationInModule": {
            "filename": "lib/compliance.ts",
            "line": 172
          },
          "name": "unknownProperty",
          "type": {
            "primitive": "any"
          }
        },
        {
          "docs": {
            "stability": "experimental"
          },
          "locationInModule": {
            "filename": "lib/compliance.ts",
            "line": 184
          },
          "name": "optionalEnumValue",
          "optional": true,
          "type": {
            "fqn": "jsii-calc.StringEnum"
          }
        }
      ]
    },
    "jsii-calc.AllTypesEnum": {
      "assembly": "jsii-calc",
      "docs": {
        "stability": "experimental"
      },
      "fqn": "jsii-calc.AllTypesEnum",
      "kind": "enum",
      "locationInModule": {
        "filename": "lib/compliance.ts",
        "line": 22
      },
      "members": [
        {
          "docs": {
            "stability": "experimental"
          },
          "name": "MY_ENUM_VALUE"
        },
        {
          "docs": {
            "stability": "experimental"
          },
          "name": "YOUR_ENUM_VALUE"
        },
        {
          "docs": {
            "stability": "experimental"
          },
          "name": "THIS_IS_GREAT"
        }
      ],
      "name": "AllTypesEnum"
    },
    "jsii-calc.AllowedMethodNames": {
      "assembly": "jsii-calc",
      "docs": {
        "stability": "experimental"
      },
      "fqn": "jsii-calc.AllowedMethodNames",
      "initializer": {},
      "kind": "class",
      "locationInModule": {
        "filename": "lib/compliance.ts",
        "line": 606
      },
      "methods": [
        {
          "docs": {
            "stability": "experimental"
          },
          "locationInModule": {
            "filename": "lib/compliance.ts",
            "line": 615
          },
          "name": "getBar",
          "parameters": [
            {
              "name": "_p1",
              "type": {
                "primitive": "string"
              }
            },
            {
              "name": "_p2",
              "type": {
                "primitive": "number"
              }
            }
          ]
        },
        {
          "docs": {
            "stability": "experimental",
            "summary": "getXxx() is not allowed (see negatives), but getXxx(a, ...) is okay."
          },
          "locationInModule": {
            "filename": "lib/compliance.ts",
            "line": 611
          },
          "name": "getFoo",
          "parameters": [
            {
              "name": "withParam",
              "type": {
                "primitive": "string"
              }
            }
          ],
          "returns": {
            "type": {
              "primitive": "string"
            }
          }
        },
        {
          "docs": {
            "stability": "experimental"
          },
          "locationInModule": {
            "filename": "lib/compliance.ts",
            "line": 626
          },
          "name": "setBar",
          "parameters": [
            {
              "name": "_x",
              "type": {
                "primitive": "string"
              }
            },
            {
              "name": "_y",
              "type": {
                "primitive": "number"
              }
            },
            {
              "name": "_z",
              "type": {
                "primitive": "boolean"
              }
            }
          ]
        },
        {
          "docs": {
            "stability": "experimental",
            "summary": "setFoo(x) is not allowed (see negatives), but setXxx(a, b, ...) is okay."
          },
          "locationInModule": {
            "filename": "lib/compliance.ts",
            "line": 622
          },
          "name": "setFoo",
          "parameters": [
            {
              "name": "_x",
              "type": {
                "primitive": "string"
              }
            },
            {
              "name": "_y",
              "type": {
                "primitive": "number"
              }
            }
          ]
        }
      ],
      "name": "AllowedMethodNames"
    },
    "jsii-calc.AnonymousImplementationProvider": {
      "assembly": "jsii-calc",
      "docs": {
        "stability": "experimental"
      },
      "fqn": "jsii-calc.AnonymousImplementationProvider",
      "initializer": {},
      "interfaces": [
        "jsii-calc.IAnonymousImplementationProvider"
      ],
      "kind": "class",
      "locationInModule": {
        "filename": "lib/compliance.ts",
        "line": 1976
      },
      "methods": [
        {
          "docs": {
            "stability": "experimental"
          },
          "locationInModule": {
            "filename": "lib/compliance.ts",
            "line": 1979
          },
          "name": "provideAsClass",
          "overrides": "jsii-calc.IAnonymousImplementationProvider",
          "returns": {
            "type": {
              "fqn": "jsii-calc.Implementation"
            }
          }
        },
        {
          "docs": {
            "stability": "experimental"
          },
          "locationInModule": {
            "filename": "lib/compliance.ts",
            "line": 1983
          },
          "name": "provideAsInterface",
          "overrides": "jsii-calc.IAnonymousImplementationProvider",
          "returns": {
            "type": {
              "fqn": "jsii-calc.IAnonymouslyImplementMe"
            }
          }
        }
      ],
      "name": "AnonymousImplementationProvider"
    },
    "jsii-calc.AsyncVirtualMethods": {
      "assembly": "jsii-calc",
      "docs": {
        "stability": "experimental"
      },
      "fqn": "jsii-calc.AsyncVirtualMethods",
      "initializer": {},
      "kind": "class",
      "locationInModule": {
        "filename": "lib/compliance.ts",
        "line": 321
      },
      "methods": [
        {
          "async": true,
          "docs": {
            "stability": "experimental"
          },
          "locationInModule": {
            "filename": "lib/compliance.ts",
            "line": 322
          },
          "name": "callMe",
          "returns": {
            "type": {
              "primitive": "number"
            }
          }
        },
        {
          "async": true,
          "docs": {
            "stability": "experimental",
            "summary": "Just calls \"overrideMeToo\"."
          },
          "locationInModule": {
            "filename": "lib/compliance.ts",
            "line": 337
          },
          "name": "callMe2",
          "returns": {
            "type": {
              "primitive": "number"
            }
          }
        },
        {
          "async": true,
          "docs": {
            "remarks": "This is a \"double promise\" situation, which\nmeans that callbacks are not going to be available immediate, but only\nafter an \"immediates\" cycle.",
            "stability": "experimental",
            "summary": "This method calls the \"callMe\" async method indirectly, which will then invoke a virtual method."
          },
          "locationInModule": {
            "filename": "lib/compliance.ts",
            "line": 347
          },
          "name": "callMeDoublePromise",
          "returns": {
            "type": {
              "primitive": "number"
            }
          }
        },
        {
          "docs": {
            "stability": "experimental"
          },
          "locationInModule": {
            "filename": "lib/compliance.ts",
            "line": 355
          },
          "name": "dontOverrideMe",
          "returns": {
            "type": {
              "primitive": "number"
            }
          }
        },
        {
          "async": true,
          "docs": {
            "stability": "experimental"
          },
          "locationInModule": {
            "filename": "lib/compliance.ts",
            "line": 326
          },
          "name": "overrideMe",
          "parameters": [
            {
              "name": "mult",
              "type": {
                "primitive": "number"
              }
            }
          ],
          "returns": {
            "type": {
              "primitive": "number"
            }
          }
        },
        {
          "async": true,
          "docs": {
            "stability": "experimental"
          },
          "locationInModule": {
            "filename": "lib/compliance.ts",
            "line": 330
          },
          "name": "overrideMeToo",
          "returns": {
            "type": {
              "primitive": "number"
            }
          }
        }
      ],
      "name": "AsyncVirtualMethods"
    },
    "jsii-calc.AugmentableClass": {
      "assembly": "jsii-calc",
      "docs": {
        "stability": "experimental"
      },
      "fqn": "jsii-calc.AugmentableClass",
      "initializer": {},
      "kind": "class",
      "locationInModule": {
        "filename": "lib/compliance.ts",
        "line": 1354
      },
      "methods": [
        {
          "docs": {
            "stability": "experimental"
          },
          "locationInModule": {
            "filename": "lib/compliance.ts",
            "line": 1355
          },
          "name": "methodOne"
        },
        {
          "docs": {
            "stability": "experimental"
          },
          "locationInModule": {
            "filename": "lib/compliance.ts",
            "line": 1361
          },
          "name": "methodTwo"
        }
      ],
      "name": "AugmentableClass"
    },
    "jsii-calc.BaseJsii976": {
      "assembly": "jsii-calc",
      "docs": {
        "stability": "experimental"
      },
      "fqn": "jsii-calc.BaseJsii976",
      "initializer": {},
      "kind": "class",
      "locationInModule": {
        "filename": "lib/compliance.ts",
        "line": 2219
      },
      "name": "BaseJsii976"
    },
    "jsii-calc.Bell": {
      "assembly": "jsii-calc",
      "docs": {
        "stability": "experimental"
      },
      "fqn": "jsii-calc.Bell",
      "initializer": {},
      "interfaces": [
        "jsii-calc.IBell"
      ],
      "kind": "class",
      "locationInModule": {
        "filename": "lib/compliance.ts",
        "line": 2163
      },
      "methods": [
        {
          "docs": {
            "stability": "experimental"
          },
          "locationInModule": {
            "filename": "lib/compliance.ts",
            "line": 2166
          },
          "name": "ring",
          "overrides": "jsii-calc.IBell"
        }
      ],
      "name": "Bell",
      "properties": [
        {
          "docs": {
            "stability": "experimental"
          },
          "locationInModule": {
            "filename": "lib/compliance.ts",
            "line": 2164
          },
          "name": "rung",
          "type": {
            "primitive": "boolean"
          }
        }
      ]
    },
    "jsii-calc.BinaryOperation": {
      "abstract": true,
      "assembly": "jsii-calc",
      "base": "@scope/jsii-calc-lib.Operation",
      "docs": {
        "stability": "experimental",
        "summary": "Represents an operation with two operands."
      },
      "fqn": "jsii-calc.BinaryOperation",
      "initializer": {
        "docs": {
          "stability": "experimental",
          "summary": "Creates a BinaryOperation."
        },
        "parameters": [
          {
            "docs": {
              "summary": "Left-hand side operand."
            },
            "name": "lhs",
            "type": {
              "fqn": "@scope/jsii-calc-lib.Value"
            }
          },
          {
            "docs": {
              "summary": "Right-hand side operand."
            },
            "name": "rhs",
            "type": {
              "fqn": "@scope/jsii-calc-lib.Value"
            }
          }
        ]
      },
      "interfaces": [
        "@scope/jsii-calc-lib.IFriendly"
      ],
      "kind": "class",
      "locationInModule": {
        "filename": "lib/calculator.ts",
        "line": 37
      },
      "methods": [
        {
          "docs": {
            "stability": "experimental",
            "summary": "Say hello!"
          },
          "locationInModule": {
            "filename": "lib/calculator.ts",
            "line": 47
          },
          "name": "hello",
          "overrides": "@scope/jsii-calc-lib.IFriendly",
          "returns": {
            "type": {
              "primitive": "string"
            }
          }
        }
      ],
      "name": "BinaryOperation",
      "properties": [
        {
          "docs": {
            "stability": "experimental",
            "summary": "Left-hand side operand."
          },
          "immutable": true,
          "locationInModule": {
            "filename": "lib/calculator.ts",
            "line": 43
          },
          "name": "lhs",
          "type": {
            "fqn": "@scope/jsii-calc-lib.Value"
          }
        },
        {
          "docs": {
            "stability": "experimental",
            "summary": "Right-hand side operand."
          },
          "immutable": true,
          "locationInModule": {
            "filename": "lib/calculator.ts",
            "line": 43
          },
          "name": "rhs",
          "type": {
            "fqn": "@scope/jsii-calc-lib.Value"
          }
        }
      ]
    },
    "jsii-calc.Calculator": {
      "assembly": "jsii-calc",
      "base": "jsii-calc.composition.CompositeOperation",
      "docs": {
        "stability": "experimental",
        "summary": "A calculator which maintains a current value and allows adding operations."
      },
      "fqn": "jsii-calc.Calculator",
      "initializer": {
        "docs": {
          "stability": "experimental",
          "summary": "Creates a Calculator object."
        },
        "parameters": [
          {
            "docs": {
              "summary": "Initialization properties."
            },
            "name": "props",
            "optional": true,
            "type": {
              "fqn": "jsii-calc.CalculatorProps"
            }
          }
        ]
      },
      "kind": "class",
      "locationInModule": {
        "filename": "lib/calculator.ts",
        "line": 242
      },
      "methods": [
        {
          "docs": {
            "stability": "experimental",
            "summary": "Adds a number to the current value."
          },
          "locationInModule": {
            "filename": "lib/calculator.ts",
            "line": 281
          },
          "name": "add",
          "parameters": [
            {
              "name": "value",
              "type": {
                "primitive": "number"
              }
            }
          ]
        },
        {
          "docs": {
            "stability": "experimental",
            "summary": "Multiplies the current value by a number."
          },
          "locationInModule": {
            "filename": "lib/calculator.ts",
            "line": 288
          },
          "name": "mul",
          "parameters": [
            {
              "name": "value",
              "type": {
                "primitive": "number"
              }
            }
          ]
        },
        {
          "docs": {
            "stability": "experimental",
            "summary": "Negates the current value."
          },
          "locationInModule": {
            "filename": "lib/calculator.ts",
            "line": 302
          },
          "name": "neg"
        },
        {
          "docs": {
            "stability": "experimental",
            "summary": "Raises the current value by a power."
          },
          "locationInModule": {
            "filename": "lib/calculator.ts",
            "line": 295
          },
          "name": "pow",
          "parameters": [
            {
              "name": "value",
              "type": {
                "primitive": "number"
              }
            }
          ]
        },
        {
          "docs": {
            "stability": "experimental",
            "summary": "Returns teh value of the union property (if defined)."
          },
          "locationInModule": {
            "filename": "lib/calculator.ts",
            "line": 321
          },
          "name": "readUnionValue",
          "returns": {
            "type": {
              "primitive": "number"
            }
          }
        }
      ],
      "name": "Calculator",
      "properties": [
        {
          "docs": {
            "stability": "experimental",
            "summary": "Returns the expression."
          },
          "immutable": true,
          "locationInModule": {
            "filename": "lib/calculator.ts",
            "line": 309
          },
          "name": "expression",
          "overrides": "jsii-calc.composition.CompositeOperation",
          "type": {
            "fqn": "@scope/jsii-calc-lib.Value"
          }
        },
        {
          "docs": {
            "stability": "experimental",
            "summary": "A log of all operations."
          },
          "immutable": true,
          "locationInModule": {
            "filename": "lib/calculator.ts",
            "line": 271
          },
          "name": "operationsLog",
          "type": {
            "collection": {
              "elementtype": {
                "fqn": "@scope/jsii-calc-lib.Value"
              },
              "kind": "array"
            }
          }
        },
        {
          "docs": {
            "stability": "experimental",
            "summary": "A map of per operation name of all operations performed."
          },
          "immutable": true,
          "locationInModule": {
            "filename": "lib/calculator.ts",
            "line": 266
          },
          "name": "operationsMap",
          "type": {
            "collection": {
              "elementtype": {
                "collection": {
                  "elementtype": {
                    "fqn": "@scope/jsii-calc-lib.Value"
                  },
                  "kind": "array"
                }
              },
              "kind": "map"
            }
          }
        },
        {
          "docs": {
            "stability": "experimental",
            "summary": "The current value."
          },
          "locationInModule": {
            "filename": "lib/calculator.ts",
            "line": 261
          },
          "name": "curr",
          "type": {
            "fqn": "@scope/jsii-calc-lib.Value"
          }
        },
        {
          "docs": {
            "stability": "experimental",
            "summary": "The maximum value allows in this calculator."
          },
          "locationInModule": {
            "filename": "lib/calculator.ts",
            "line": 276
          },
          "name": "maxValue",
          "optional": true,
          "type": {
            "primitive": "number"
          }
        },
        {
          "docs": {
            "stability": "experimental",
            "summary": "Example of a property that accepts a union of types."
          },
          "locationInModule": {
            "filename": "lib/calculator.ts",
            "line": 316
          },
          "name": "unionProperty",
          "optional": true,
          "type": {
            "union": {
              "types": [
                {
                  "fqn": "jsii-calc.Add"
                },
                {
                  "fqn": "jsii-calc.Multiply"
                },
                {
                  "fqn": "jsii-calc.Power"
                }
              ]
            }
          }
        }
      ]
    },
    "jsii-calc.CalculatorProps": {
      "assembly": "jsii-calc",
      "datatype": true,
      "docs": {
        "stability": "experimental",
        "summary": "Properties for Calculator."
      },
      "fqn": "jsii-calc.CalculatorProps",
      "kind": "interface",
      "locationInModule": {
        "filename": "lib/calculator.ts",
        "line": 234
      },
      "name": "CalculatorProps",
      "properties": [
        {
          "abstract": true,
          "docs": {
            "stability": "experimental"
          },
          "immutable": true,
          "locationInModule": {
            "filename": "lib/calculator.ts",
            "line": 235
          },
          "name": "initialValue",
          "optional": true,
          "type": {
            "primitive": "number"
          }
        },
        {
          "abstract": true,
          "docs": {
            "stability": "experimental"
          },
          "immutable": true,
          "locationInModule": {
            "filename": "lib/calculator.ts",
            "line": 236
          },
          "name": "maximumValue",
          "optional": true,
          "type": {
            "primitive": "number"
          }
        }
      ]
    },
    "jsii-calc.ChildStruct982": {
      "assembly": "jsii-calc",
      "datatype": true,
      "docs": {
        "stability": "experimental"
      },
      "fqn": "jsii-calc.ChildStruct982",
      "interfaces": [
        "jsii-calc.ParentStruct982"
      ],
      "kind": "interface",
      "locationInModule": {
        "filename": "lib/compliance.ts",
        "line": 2244
      },
      "name": "ChildStruct982",
      "properties": [
        {
          "abstract": true,
          "docs": {
            "stability": "experimental"
          },
          "immutable": true,
          "locationInModule": {
            "filename": "lib/compliance.ts",
            "line": 2245
          },
          "name": "bar",
          "type": {
            "primitive": "number"
          }
        }
      ]
    },
    "jsii-calc.ClassThatImplementsTheInternalInterface": {
      "assembly": "jsii-calc",
      "docs": {
        "stability": "experimental"
      },
      "fqn": "jsii-calc.ClassThatImplementsTheInternalInterface",
      "initializer": {},
      "interfaces": [
        "jsii-calc.INonInternalInterface"
      ],
      "kind": "class",
      "locationInModule": {
        "filename": "lib/compliance.ts",
        "line": 1596
      },
      "name": "ClassThatImplementsTheInternalInterface",
      "properties": [
        {
          "docs": {
            "stability": "experimental"
          },
          "locationInModule": {
            "filename": "lib/compliance.ts",
            "line": 1597
          },
          "name": "a",
          "overrides": "jsii-calc.IAnotherPublicInterface",
          "type": {
            "primitive": "string"
          }
        },
        {
          "docs": {
            "stability": "experimental"
          },
          "locationInModule": {
            "filename": "lib/compliance.ts",
            "line": 1598
          },
          "name": "b",
          "overrides": "jsii-calc.INonInternalInterface",
          "type": {
            "primitive": "string"
          }
        },
        {
          "docs": {
            "stability": "experimental"
          },
          "locationInModule": {
            "filename": "lib/compliance.ts",
            "line": 1599
          },
          "name": "c",
          "overrides": "jsii-calc.INonInternalInterface",
          "type": {
            "primitive": "string"
          }
        },
        {
          "docs": {
            "stability": "experimental"
          },
          "locationInModule": {
            "filename": "lib/compliance.ts",
            "line": 1600
          },
          "name": "d",
          "type": {
            "primitive": "string"
          }
        }
      ]
    },
    "jsii-calc.ClassThatImplementsThePrivateInterface": {
      "assembly": "jsii-calc",
      "docs": {
        "stability": "experimental"
      },
      "fqn": "jsii-calc.ClassThatImplementsThePrivateInterface",
      "initializer": {},
      "interfaces": [
        "jsii-calc.INonInternalInterface"
      ],
      "kind": "class",
      "locationInModule": {
        "filename": "lib/compliance.ts",
        "line": 1603
      },
      "name": "ClassThatImplementsThePrivateInterface",
      "properties": [
        {
          "docs": {
            "stability": "experimental"
          },
          "locationInModule": {
            "filename": "lib/compliance.ts",
            "line": 1604
          },
          "name": "a",
          "overrides": "jsii-calc.IAnotherPublicInterface",
          "type": {
            "primitive": "string"
          }
        },
        {
          "docs": {
            "stability": "experimental"
          },
          "locationInModule": {
            "filename": "lib/compliance.ts",
            "line": 1605
          },
          "name": "b",
          "overrides": "jsii-calc.INonInternalInterface",
          "type": {
            "primitive": "string"
          }
        },
        {
          "docs": {
            "stability": "experimental"
          },
          "locationInModule": {
            "filename": "lib/compliance.ts",
            "line": 1606
          },
          "name": "c",
          "overrides": "jsii-calc.INonInternalInterface",
          "type": {
            "primitive": "string"
          }
        },
        {
          "docs": {
            "stability": "experimental"
          },
          "locationInModule": {
            "filename": "lib/compliance.ts",
            "line": 1607
          },
          "name": "e",
          "type": {
            "primitive": "string"
          }
        }
      ]
    },
    "jsii-calc.ClassWithCollections": {
      "assembly": "jsii-calc",
      "docs": {
        "stability": "experimental"
      },
      "fqn": "jsii-calc.ClassWithCollections",
      "initializer": {
        "docs": {
          "stability": "experimental"
        },
        "parameters": [
          {
            "name": "map",
            "type": {
              "collection": {
                "elementtype": {
                  "primitive": "string"
                },
                "kind": "map"
              }
            }
          },
          {
            "name": "array",
            "type": {
              "collection": {
                "elementtype": {
                  "primitive": "string"
                },
                "kind": "array"
              }
            }
          }
        ]
      },
      "kind": "class",
      "locationInModule": {
        "filename": "lib/compliance.ts",
        "line": 1883
      },
      "methods": [
        {
          "docs": {
            "stability": "experimental"
          },
          "locationInModule": {
            "filename": "lib/compliance.ts",
            "line": 1895
          },
          "name": "createAList",
          "returns": {
            "type": {
              "collection": {
                "elementtype": {
                  "primitive": "string"
                },
                "kind": "array"
              }
            }
          },
          "static": true
        },
        {
          "docs": {
            "stability": "experimental"
          },
          "locationInModule": {
            "filename": "lib/compliance.ts",
            "line": 1899
          },
          "name": "createAMap",
          "returns": {
            "type": {
              "collection": {
                "elementtype": {
                  "primitive": "string"
                },
                "kind": "map"
              }
            }
          },
          "static": true
        }
      ],
      "name": "ClassWithCollections",
      "properties": [
        {
          "docs": {
            "stability": "experimental"
          },
          "locationInModule": {
            "filename": "lib/compliance.ts",
            "line": 1888
          },
          "name": "staticArray",
          "static": true,
          "type": {
            "collection": {
              "elementtype": {
                "primitive": "string"
              },
              "kind": "array"
            }
          }
        },
        {
          "docs": {
            "stability": "experimental"
          },
          "locationInModule": {
            "filename": "lib/compliance.ts",
            "line": 1887
          },
          "name": "staticMap",
          "static": true,
          "type": {
            "collection": {
              "elementtype": {
                "primitive": "string"
              },
              "kind": "map"
            }
          }
        },
        {
          "docs": {
            "stability": "experimental"
          },
          "locationInModule": {
            "filename": "lib/compliance.ts",
            "line": 1885
          },
          "name": "array",
          "type": {
            "collection": {
              "elementtype": {
                "primitive": "string"
              },
              "kind": "array"
            }
          }
        },
        {
          "docs": {
            "stability": "experimental"
          },
          "locationInModule": {
            "filename": "lib/compliance.ts",
            "line": 1884
          },
          "name": "map",
          "type": {
            "collection": {
              "elementtype": {
                "primitive": "string"
              },
              "kind": "map"
            }
          }
        }
      ]
    },
    "jsii-calc.ClassWithDocs": {
      "assembly": "jsii-calc",
      "docs": {
        "custom": {
          "customAttribute": "hasAValue"
        },
        "example": "function anExample() {\n}",
        "remarks": "The docs are great. They're a bunch of tags.",
        "see": "https://aws.amazon.com/",
        "stability": "stable",
        "summary": "This class has docs."
      },
      "fqn": "jsii-calc.ClassWithDocs",
      "initializer": {},
      "kind": "class",
      "locationInModule": {
        "filename": "lib/compliance.ts",
        "line": 1669
      },
      "name": "ClassWithDocs"
    },
    "jsii-calc.ClassWithJavaReservedWords": {
      "assembly": "jsii-calc",
      "docs": {
        "stability": "experimental"
      },
      "fqn": "jsii-calc.ClassWithJavaReservedWords",
      "initializer": {
        "docs": {
          "stability": "experimental"
        },
        "parameters": [
          {
            "name": "int",
            "type": {
              "primitive": "string"
            }
          }
        ]
      },
      "kind": "class",
      "locationInModule": {
        "filename": "lib/compliance.ts",
        "line": 1836
      },
      "methods": [
        {
          "docs": {
            "stability": "experimental"
          },
          "locationInModule": {
            "filename": "lib/compliance.ts",
            "line": 1843
          },
          "name": "import",
          "parameters": [
            {
              "name": "assert",
              "type": {
                "primitive": "string"
              }
            }
          ],
          "returns": {
            "type": {
              "primitive": "string"
            }
          }
        }
      ],
      "name": "ClassWithJavaReservedWords",
      "properties": [
        {
          "docs": {
            "stability": "experimental"
          },
          "immutable": true,
          "locationInModule": {
            "filename": "lib/compliance.ts",
            "line": 1837
          },
          "name": "int",
          "type": {
            "primitive": "string"
          }
        }
      ]
    },
    "jsii-calc.ClassWithMutableObjectLiteralProperty": {
      "assembly": "jsii-calc",
      "docs": {
        "stability": "experimental"
      },
      "fqn": "jsii-calc.ClassWithMutableObjectLiteralProperty",
      "initializer": {},
      "kind": "class",
      "locationInModule": {
        "filename": "lib/compliance.ts",
        "line": 1142
      },
      "name": "ClassWithMutableObjectLiteralProperty",
      "properties": [
        {
          "docs": {
            "stability": "experimental"
          },
          "locationInModule": {
            "filename": "lib/compliance.ts",
            "line": 1143
          },
          "name": "mutableObject",
          "type": {
            "fqn": "jsii-calc.IMutableObjectLiteral"
          }
        }
      ]
    },
    "jsii-calc.ClassWithPrivateConstructorAndAutomaticProperties": {
      "assembly": "jsii-calc",
      "docs": {
        "stability": "experimental",
        "summary": "Class that implements interface properties automatically, but using a private constructor."
      },
      "fqn": "jsii-calc.ClassWithPrivateConstructorAndAutomaticProperties",
      "interfaces": [
        "jsii-calc.IInterfaceWithProperties"
      ],
      "kind": "class",
      "locationInModule": {
        "filename": "lib/compliance.ts",
        "line": 1169
      },
      "methods": [
        {
          "docs": {
            "stability": "experimental"
          },
          "locationInModule": {
            "filename": "lib/compliance.ts",
            "line": 1170
          },
          "name": "create",
          "parameters": [
            {
              "name": "readOnlyString",
              "type": {
                "primitive": "string"
              }
            },
            {
              "name": "readWriteString",
              "type": {
                "primitive": "string"
              }
            }
          ],
          "returns": {
            "type": {
              "fqn": "jsii-calc.ClassWithPrivateConstructorAndAutomaticProperties"
            }
          },
          "static": true
        }
      ],
      "name": "ClassWithPrivateConstructorAndAutomaticProperties",
      "properties": [
        {
          "docs": {
            "stability": "experimental"
          },
          "immutable": true,
          "locationInModule": {
            "filename": "lib/compliance.ts",
            "line": 1174
          },
          "name": "readOnlyString",
          "overrides": "jsii-calc.IInterfaceWithProperties",
          "type": {
            "primitive": "string"
          }
        },
        {
          "docs": {
            "stability": "experimental"
          },
          "locationInModule": {
            "filename": "lib/compliance.ts",
            "line": 1174
          },
          "name": "readWriteString",
          "overrides": "jsii-calc.IInterfaceWithProperties",
          "type": {
            "primitive": "string"
          }
        }
      ]
    },
    "jsii-calc.ConstructorPassesThisOut": {
      "assembly": "jsii-calc",
      "docs": {
        "stability": "experimental"
      },
      "fqn": "jsii-calc.ConstructorPassesThisOut",
      "initializer": {
        "docs": {
          "stability": "experimental"
        },
        "parameters": [
          {
            "name": "consumer",
            "type": {
              "fqn": "jsii-calc.PartiallyInitializedThisConsumer"
            }
          }
        ]
      },
      "kind": "class",
      "locationInModule": {
        "filename": "lib/compliance.ts",
        "line": 1628
      },
      "name": "ConstructorPassesThisOut"
    },
    "jsii-calc.Constructors": {
      "assembly": "jsii-calc",
      "docs": {
        "stability": "experimental"
      },
      "fqn": "jsii-calc.Constructors",
      "initializer": {},
      "kind": "class",
      "locationInModule": {
        "filename": "lib/compliance.ts",
        "line": 1393
      },
      "methods": [
        {
          "docs": {
            "stability": "experimental"
          },
          "locationInModule": {
            "filename": "lib/compliance.ts",
            "line": 1410
          },
          "name": "hiddenInterface",
          "returns": {
            "type": {
              "fqn": "jsii-calc.IPublicInterface"
            }
          },
          "static": true
        },
        {
          "docs": {
            "stability": "experimental"
          },
          "locationInModule": {
            "filename": "lib/compliance.ts",
            "line": 1414
          },
          "name": "hiddenInterfaces",
          "returns": {
            "type": {
              "collection": {
                "elementtype": {
                  "fqn": "jsii-calc.IPublicInterface"
                },
                "kind": "array"
              }
            }
          },
          "static": true
        },
        {
          "docs": {
            "stability": "experimental"
          },
          "locationInModule": {
            "filename": "lib/compliance.ts",
            "line": 1418
          },
          "name": "hiddenSubInterfaces",
          "returns": {
            "type": {
              "collection": {
                "elementtype": {
                  "fqn": "jsii-calc.IPublicInterface"
                },
                "kind": "array"
              }
            }
          },
          "static": true
        },
        {
          "docs": {
            "stability": "experimental"
          },
          "locationInModule": {
            "filename": "lib/compliance.ts",
            "line": 1394
          },
          "name": "makeClass",
          "returns": {
            "type": {
              "fqn": "jsii-calc.PublicClass"
            }
          },
          "static": true
        },
        {
          "docs": {
            "stability": "experimental"
          },
          "locationInModule": {
            "filename": "lib/compliance.ts",
            "line": 1398
          },
          "name": "makeInterface",
          "returns": {
            "type": {
              "fqn": "jsii-calc.IPublicInterface"
            }
          },
          "static": true
        },
        {
          "docs": {
            "stability": "experimental"
          },
          "locationInModule": {
            "filename": "lib/compliance.ts",
            "line": 1402
          },
          "name": "makeInterface2",
          "returns": {
            "type": {
              "fqn": "jsii-calc.IPublicInterface2"
            }
          },
          "static": true
        },
        {
          "docs": {
            "stability": "experimental"
          },
          "locationInModule": {
            "filename": "lib/compliance.ts",
            "line": 1406
          },
          "name": "makeInterfaces",
          "returns": {
            "type": {
              "collection": {
                "elementtype": {
                  "fqn": "jsii-calc.IPublicInterface"
                },
                "kind": "array"
              }
            }
          },
          "static": true
        }
      ],
      "name": "Constructors"
    },
    "jsii-calc.ConsumerCanRingBell": {
      "assembly": "jsii-calc",
      "docs": {
        "remarks": "Check that if a JSII consumer implements IConsumerWithInterfaceParam, they can call\nthe method on the argument that they're passed...",
        "stability": "experimental",
        "summary": "Test calling back to consumers that implement interfaces."
      },
      "fqn": "jsii-calc.ConsumerCanRingBell",
      "initializer": {},
      "kind": "class",
      "locationInModule": {
        "filename": "lib/compliance.ts",
        "line": 2048
      },
      "methods": [
        {
          "docs": {
            "remarks": "Returns whether the bell was rung.",
            "stability": "experimental",
            "summary": "...if the interface is implemented using an object literal."
          },
          "locationInModule": {
            "filename": "lib/compliance.ts",
            "line": 2054
          },
          "name": "staticImplementedByObjectLiteral",
          "parameters": [
            {
              "name": "ringer",
              "type": {
                "fqn": "jsii-calc.IBellRinger"
              }
            }
          ],
          "returns": {
            "type": {
              "primitive": "boolean"
            }
          },
          "static": true
        },
        {
          "docs": {
            "remarks": "Return whether the bell was rung.",
            "stability": "experimental",
            "summary": "...if the interface is implemented using a private class."
          },
          "locationInModule": {
            "filename": "lib/compliance.ts",
            "line": 2080
          },
          "name": "staticImplementedByPrivateClass",
          "parameters": [
            {
              "name": "ringer",
              "type": {
                "fqn": "jsii-calc.IBellRinger"
              }
            }
          ],
          "returns": {
            "type": {
              "primitive": "boolean"
            }
          },
          "static": true
        },
        {
          "docs": {
            "remarks": "Return whether the bell was rung.",
            "stability": "experimental",
            "summary": "...if the interface is implemented using a public class."
          },
          "locationInModule": {
            "filename": "lib/compliance.ts",
            "line": 2069
          },
          "name": "staticImplementedByPublicClass",
          "parameters": [
            {
              "name": "ringer",
              "type": {
                "fqn": "jsii-calc.IBellRinger"
              }
            }
          ],
          "returns": {
            "type": {
              "primitive": "boolean"
            }
          },
          "static": true
        },
        {
          "docs": {
            "remarks": "Return whether the bell was rung.",
            "stability": "experimental",
            "summary": "If the parameter is a concrete class instead of an interface."
          },
          "locationInModule": {
            "filename": "lib/compliance.ts",
            "line": 2091
          },
          "name": "staticWhenTypedAsClass",
          "parameters": [
            {
              "name": "ringer",
              "type": {
                "fqn": "jsii-calc.IConcreteBellRinger"
              }
            }
          ],
          "returns": {
            "type": {
              "primitive": "boolean"
            }
          },
          "static": true
        },
        {
          "docs": {
            "remarks": "Returns whether the bell was rung.",
            "stability": "experimental",
            "summary": "...if the interface is implemented using an object literal."
          },
          "locationInModule": {
            "filename": "lib/compliance.ts",
            "line": 2101
          },
          "name": "implementedByObjectLiteral",
          "parameters": [
            {
              "name": "ringer",
              "type": {
                "fqn": "jsii-calc.IBellRinger"
              }
            }
          ],
          "returns": {
            "type": {
              "primitive": "boolean"
            }
          }
        },
        {
          "docs": {
            "remarks": "Return whether the bell was rung.",
            "stability": "experimental",
            "summary": "...if the interface is implemented using a private class."
          },
          "locationInModule": {
            "filename": "lib/compliance.ts",
            "line": 2127
          },
          "name": "implementedByPrivateClass",
          "parameters": [
            {
              "name": "ringer",
              "type": {
                "fqn": "jsii-calc.IBellRinger"
              }
            }
          ],
          "returns": {
            "type": {
              "primitive": "boolean"
            }
          }
        },
        {
          "docs": {
            "remarks": "Return whether the bell was rung.",
            "stability": "experimental",
            "summary": "...if the interface is implemented using a public class."
          },
          "locationInModule": {
            "filename": "lib/compliance.ts",
            "line": 2116
          },
          "name": "implementedByPublicClass",
          "parameters": [
            {
              "name": "ringer",
              "type": {
                "fqn": "jsii-calc.IBellRinger"
              }
            }
          ],
          "returns": {
            "type": {
              "primitive": "boolean"
            }
          }
        },
        {
          "docs": {
            "remarks": "Return whether the bell was rung.",
            "stability": "experimental",
            "summary": "If the parameter is a concrete class instead of an interface."
          },
          "locationInModule": {
            "filename": "lib/compliance.ts",
            "line": 2138
          },
          "name": "whenTypedAsClass",
          "parameters": [
            {
              "name": "ringer",
              "type": {
                "fqn": "jsii-calc.IConcreteBellRinger"
              }
            }
          ],
          "returns": {
            "type": {
              "primitive": "boolean"
            }
          }
        }
      ],
      "name": "ConsumerCanRingBell"
    },
    "jsii-calc.ConsumersOfThisCrazyTypeSystem": {
      "assembly": "jsii-calc",
      "docs": {
        "stability": "experimental"
      },
      "fqn": "jsii-calc.ConsumersOfThisCrazyTypeSystem",
      "initializer": {},
      "kind": "class",
      "locationInModule": {
        "filename": "lib/compliance.ts",
        "line": 1610
      },
      "methods": [
        {
          "docs": {
            "stability": "experimental"
          },
          "locationInModule": {
            "filename": "lib/compliance.ts",
            "line": 1611
          },
          "name": "consumeAnotherPublicInterface",
          "parameters": [
            {
              "name": "obj",
              "type": {
                "fqn": "jsii-calc.IAnotherPublicInterface"
              }
            }
          ],
          "returns": {
            "type": {
              "primitive": "string"
            }
          }
        },
        {
          "docs": {
            "stability": "experimental"
          },
          "locationInModule": {
            "filename": "lib/compliance.ts",
            "line": 1615
          },
          "name": "consumeNonInternalInterface",
          "parameters": [
            {
              "name": "obj",
              "type": {
                "fqn": "jsii-calc.INonInternalInterface"
              }
            }
          ],
          "returns": {
            "type": {
              "primitive": "any"
            }
          }
        }
      ],
      "name": "ConsumersOfThisCrazyTypeSystem"
    },
    "jsii-calc.DataRenderer": {
      "assembly": "jsii-calc",
      "docs": {
        "stability": "experimental",
        "summary": "Verifies proper type handling through dynamic overrides."
      },
      "fqn": "jsii-calc.DataRenderer",
      "initializer": {
        "docs": {
          "stability": "experimental"
        }
      },
      "kind": "class",
      "locationInModule": {
        "filename": "lib/compliance.ts",
        "line": 1766
      },
      "methods": [
        {
          "docs": {
            "stability": "experimental"
          },
          "locationInModule": {
            "filename": "lib/compliance.ts",
            "line": 1769
          },
          "name": "render",
          "parameters": [
            {
              "name": "data",
              "optional": true,
              "type": {
                "fqn": "@scope/jsii-calc-lib.MyFirstStruct"
              }
            }
          ],
          "returns": {
            "type": {
              "primitive": "string"
            }
          }
        },
        {
          "docs": {
            "stability": "experimental"
          },
          "locationInModule": {
            "filename": "lib/compliance.ts",
            "line": 1773
          },
          "name": "renderArbitrary",
          "parameters": [
            {
              "name": "data",
              "type": {
                "collection": {
                  "elementtype": {
                    "primitive": "any"
                  },
                  "kind": "map"
                }
              }
            }
          ],
          "returns": {
            "type": {
              "primitive": "string"
            }
          }
        },
        {
          "docs": {
            "stability": "experimental"
          },
          "locationInModule": {
            "filename": "lib/compliance.ts",
            "line": 1777
          },
          "name": "renderMap",
          "parameters": [
            {
              "name": "map",
              "type": {
                "collection": {
                  "elementtype": {
                    "primitive": "any"
                  },
                  "kind": "map"
                }
              }
            }
          ],
          "returns": {
            "type": {
              "primitive": "string"
            }
          }
        }
      ],
      "name": "DataRenderer"
    },
    "jsii-calc.DefaultedConstructorArgument": {
      "assembly": "jsii-calc",
      "docs": {
        "stability": "experimental"
      },
      "fqn": "jsii-calc.DefaultedConstructorArgument",
      "initializer": {
        "docs": {
          "stability": "experimental"
        },
        "parameters": [
          {
            "name": "arg1",
            "optional": true,
            "type": {
              "primitive": "number"
            }
          },
          {
            "name": "arg2",
            "optional": true,
            "type": {
              "primitive": "string"
            }
          },
          {
            "name": "arg3",
            "optional": true,
            "type": {
              "primitive": "date"
            }
          }
        ]
      },
      "kind": "class",
      "locationInModule": {
        "filename": "lib/compliance.ts",
        "line": 302
      },
      "name": "DefaultedConstructorArgument",
      "properties": [
        {
          "docs": {
            "stability": "experimental"
          },
          "immutable": true,
          "locationInModule": {
            "filename": "lib/compliance.ts",
            "line": 303
          },
          "name": "arg1",
          "type": {
            "primitive": "number"
          }
        },
        {
          "docs": {
            "stability": "experimental"
          },
          "immutable": true,
          "locationInModule": {
            "filename": "lib/compliance.ts",
            "line": 305
          },
          "name": "arg3",
          "type": {
            "primitive": "date"
          }
        },
        {
          "docs": {
            "stability": "experimental"
          },
          "immutable": true,
          "locationInModule": {
            "filename": "lib/compliance.ts",
            "line": 304
          },
          "name": "arg2",
          "optional": true,
          "type": {
            "primitive": "string"
          }
        }
      ]
    },
    "jsii-calc.Demonstrate982": {
      "assembly": "jsii-calc",
      "docs": {
        "remarks": "call #takeThis() -> An ObjectRef will be provisioned for the value (it'll be re-used!)\n2. call #takeThisToo() -> The ObjectRef from before will need to be down-cased to the ParentStruct982 type",
        "stability": "experimental",
        "summary": "1."
      },
      "fqn": "jsii-calc.Demonstrate982",
      "initializer": {
        "docs": {
          "stability": "experimental"
        }
      },
      "kind": "class",
      "locationInModule": {
        "filename": "lib/compliance.ts",
        "line": 2251
      },
      "methods": [
        {
          "docs": {
            "stability": "experimental",
            "summary": "It's dangerous to go alone!"
          },
          "locationInModule": {
            "filename": "lib/compliance.ts",
            "line": 2258
          },
          "name": "takeThis",
          "returns": {
            "type": {
              "fqn": "jsii-calc.ChildStruct982"
            }
          },
          "static": true
        },
        {
          "docs": {
            "stability": "experimental",
            "summary": "It's dangerous to go alone!"
          },
          "locationInModule": {
            "filename": "lib/compliance.ts",
            "line": 2263
          },
          "name": "takeThisToo",
          "returns": {
            "type": {
              "fqn": "jsii-calc.ParentStruct982"
            }
          },
          "static": true
        }
      ],
      "name": "Demonstrate982"
    },
    "jsii-calc.DeprecatedClass": {
      "assembly": "jsii-calc",
      "docs": {
        "deprecated": "a pretty boring class",
        "stability": "deprecated"
      },
      "fqn": "jsii-calc.DeprecatedClass",
      "initializer": {
        "docs": {
          "deprecated": "this constructor is \"just\" okay",
          "stability": "deprecated"
        },
        "parameters": [
          {
            "name": "readonlyString",
            "type": {
              "primitive": "string"
            }
          },
          {
            "name": "mutableNumber",
            "optional": true,
            "type": {
              "primitive": "number"
            }
          }
        ]
      },
      "kind": "class",
      "locationInModule": {
        "filename": "lib/stability.ts",
        "line": 85
      },
      "methods": [
        {
          "docs": {
            "deprecated": "it was a bad idea",
            "stability": "deprecated"
          },
          "locationInModule": {
            "filename": "lib/stability.ts",
            "line": 96
          },
          "name": "method"
        }
      ],
      "name": "DeprecatedClass",
      "properties": [
        {
          "docs": {
            "deprecated": "this is not always \"wazoo\", be ready to be disappointed",
            "stability": "deprecated"
          },
          "immutable": true,
          "locationInModule": {
            "filename": "lib/stability.ts",
            "line": 87
          },
          "name": "readonlyProperty",
          "type": {
            "primitive": "string"
          }
        },
        {
          "docs": {
            "deprecated": "shouldn't have been mutable",
            "stability": "deprecated"
          },
          "locationInModule": {
            "filename": "lib/stability.ts",
            "line": 89
          },
          "name": "mutableProperty",
          "optional": true,
          "type": {
            "primitive": "number"
          }
        }
      ]
    },
    "jsii-calc.DeprecatedEnum": {
      "assembly": "jsii-calc",
      "docs": {
        "deprecated": "your deprecated selection of bad options",
        "stability": "deprecated"
      },
      "fqn": "jsii-calc.DeprecatedEnum",
      "kind": "enum",
      "locationInModule": {
        "filename": "lib/stability.ts",
        "line": 99
      },
      "members": [
        {
          "docs": {
            "deprecated": "option A is not great",
            "stability": "deprecated"
          },
          "name": "OPTION_A"
        },
        {
          "docs": {
            "deprecated": "option B is kinda bad, too",
            "stability": "deprecated"
          },
          "name": "OPTION_B"
        }
      ],
      "name": "DeprecatedEnum"
    },
    "jsii-calc.DeprecatedStruct": {
      "assembly": "jsii-calc",
      "datatype": true,
      "docs": {
        "deprecated": "it just wraps a string",
        "stability": "deprecated"
      },
      "fqn": "jsii-calc.DeprecatedStruct",
      "kind": "interface",
      "locationInModule": {
        "filename": "lib/stability.ts",
        "line": 73
      },
      "name": "DeprecatedStruct",
      "properties": [
        {
          "abstract": true,
          "docs": {
            "deprecated": "well, yeah",
            "stability": "deprecated"
          },
          "immutable": true,
          "locationInModule": {
            "filename": "lib/stability.ts",
            "line": 75
          },
          "name": "readonlyProperty",
          "type": {
            "primitive": "string"
          }
        }
      ]
    },
    "jsii-calc.DerivedClassHasNoProperties.Base": {
      "assembly": "jsii-calc",
      "docs": {
        "stability": "experimental"
      },
      "fqn": "jsii-calc.DerivedClassHasNoProperties.Base",
      "initializer": {},
      "kind": "class",
      "locationInModule": {
        "filename": "lib/compliance.ts",
        "line": 311
      },
      "name": "Base",
      "namespace": "DerivedClassHasNoProperties",
      "properties": [
        {
          "docs": {
            "stability": "experimental"
          },
          "locationInModule": {
            "filename": "lib/compliance.ts",
            "line": 312
          },
          "name": "prop",
          "type": {
            "primitive": "string"
          }
        }
      ]
    },
    "jsii-calc.DerivedClassHasNoProperties.Derived": {
      "assembly": "jsii-calc",
      "base": "jsii-calc.DerivedClassHasNoProperties.Base",
      "docs": {
        "stability": "experimental"
      },
      "fqn": "jsii-calc.DerivedClassHasNoProperties.Derived",
      "initializer": {},
      "kind": "class",
      "locationInModule": {
        "filename": "lib/compliance.ts",
        "line": 315
      },
      "name": "Derived",
      "namespace": "DerivedClassHasNoProperties"
    },
    "jsii-calc.DerivedStruct": {
      "assembly": "jsii-calc",
      "datatype": true,
      "docs": {
        "stability": "experimental",
        "summary": "A struct which derives from another struct."
      },
      "fqn": "jsii-calc.DerivedStruct",
      "interfaces": [
        "@scope/jsii-calc-lib.MyFirstStruct"
      ],
      "kind": "interface",
      "locationInModule": {
        "filename": "lib/compliance.ts",
        "line": 533
      },
      "name": "DerivedStruct",
      "properties": [
        {
          "abstract": true,
          "docs": {
            "stability": "experimental"
          },
          "immutable": true,
          "locationInModule": {
            "filename": "lib/compliance.ts",
            "line": 539
          },
          "name": "anotherRequired",
          "type": {
            "primitive": "date"
          }
        },
        {
          "abstract": true,
          "docs": {
            "stability": "experimental"
          },
          "immutable": true,
          "locationInModule": {
            "filename": "lib/compliance.ts",
            "line": 538
          },
          "name": "bool",
          "type": {
            "primitive": "boolean"
          }
        },
        {
          "abstract": true,
          "docs": {
            "stability": "experimental",
            "summary": "An example of a non primitive property."
          },
          "immutable": true,
          "locationInModule": {
            "filename": "lib/compliance.ts",
            "line": 537
          },
          "name": "nonPrimitive",
          "type": {
            "fqn": "jsii-calc.DoubleTrouble"
          }
        },
        {
          "abstract": true,
          "docs": {
            "stability": "experimental",
            "summary": "This is optional."
          },
          "immutable": true,
          "locationInModule": {
            "filename": "lib/compliance.ts",
            "line": 545
          },
          "name": "anotherOptional",
          "optional": true,
          "type": {
            "collection": {
              "elementtype": {
                "fqn": "@scope/jsii-calc-lib.Value"
              },
              "kind": "map"
            }
          }
        },
        {
          "abstract": true,
          "docs": {
            "stability": "experimental"
          },
          "immutable": true,
          "locationInModule": {
            "filename": "lib/compliance.ts",
            "line": 541
          },
          "name": "optionalAny",
          "optional": true,
          "type": {
            "primitive": "any"
          }
        },
        {
          "abstract": true,
          "docs": {
            "stability": "experimental"
          },
          "immutable": true,
          "locationInModule": {
            "filename": "lib/compliance.ts",
            "line": 540
          },
          "name": "optionalArray",
          "optional": true,
          "type": {
            "collection": {
              "elementtype": {
                "primitive": "string"
              },
              "kind": "array"
            }
          }
        }
      ]
    },
    "jsii-calc.DiamondInheritanceBaseLevelStruct": {
      "assembly": "jsii-calc",
      "datatype": true,
      "docs": {
        "stability": "experimental"
      },
      "fqn": "jsii-calc.DiamondInheritanceBaseLevelStruct",
      "kind": "interface",
      "locationInModule": {
        "filename": "lib/compliance.ts",
        "line": 1811
      },
      "name": "DiamondInheritanceBaseLevelStruct",
      "properties": [
        {
          "abstract": true,
          "docs": {
            "stability": "experimental"
          },
          "immutable": true,
          "locationInModule": {
            "filename": "lib/compliance.ts",
            "line": 1812
          },
          "name": "baseLevelProperty",
          "type": {
            "primitive": "string"
          }
        }
      ]
    },
    "jsii-calc.DiamondInheritanceFirstMidLevelStruct": {
      "assembly": "jsii-calc",
      "datatype": true,
      "docs": {
        "stability": "experimental"
      },
      "fqn": "jsii-calc.DiamondInheritanceFirstMidLevelStruct",
      "interfaces": [
        "jsii-calc.DiamondInheritanceBaseLevelStruct"
      ],
      "kind": "interface",
      "locationInModule": {
        "filename": "lib/compliance.ts",
        "line": 1815
      },
      "name": "DiamondInheritanceFirstMidLevelStruct",
      "properties": [
        {
          "abstract": true,
          "docs": {
            "stability": "experimental"
          },
          "immutable": true,
          "locationInModule": {
            "filename": "lib/compliance.ts",
            "line": 1816
          },
          "name": "firstMidLevelProperty",
          "type": {
            "primitive": "string"
          }
        }
      ]
    },
    "jsii-calc.DiamondInheritanceSecondMidLevelStruct": {
      "assembly": "jsii-calc",
      "datatype": true,
      "docs": {
        "stability": "experimental"
      },
      "fqn": "jsii-calc.DiamondInheritanceSecondMidLevelStruct",
      "interfaces": [
        "jsii-calc.DiamondInheritanceBaseLevelStruct"
      ],
      "kind": "interface",
      "locationInModule": {
        "filename": "lib/compliance.ts",
        "line": 1819
      },
      "name": "DiamondInheritanceSecondMidLevelStruct",
      "properties": [
        {
          "abstract": true,
          "docs": {
            "stability": "experimental"
          },
          "immutable": true,
          "locationInModule": {
            "filename": "lib/compliance.ts",
            "line": 1820
          },
          "name": "secondMidLevelProperty",
          "type": {
            "primitive": "string"
          }
        }
      ]
    },
    "jsii-calc.DiamondInheritanceTopLevelStruct": {
      "assembly": "jsii-calc",
      "datatype": true,
      "docs": {
        "stability": "experimental"
      },
      "fqn": "jsii-calc.DiamondInheritanceTopLevelStruct",
      "interfaces": [
        "jsii-calc.DiamondInheritanceFirstMidLevelStruct",
        "jsii-calc.DiamondInheritanceSecondMidLevelStruct"
      ],
      "kind": "interface",
      "locationInModule": {
        "filename": "lib/compliance.ts",
        "line": 1823
      },
      "name": "DiamondInheritanceTopLevelStruct",
      "properties": [
        {
          "abstract": true,
          "docs": {
            "stability": "experimental"
          },
          "immutable": true,
          "locationInModule": {
            "filename": "lib/compliance.ts",
            "line": 1824
          },
          "name": "topLevelProperty",
          "type": {
            "primitive": "string"
          }
        }
      ]
    },
    "jsii-calc.DoNotOverridePrivates": {
      "assembly": "jsii-calc",
      "docs": {
        "stability": "experimental"
      },
      "fqn": "jsii-calc.DoNotOverridePrivates",
      "initializer": {},
      "kind": "class",
      "locationInModule": {
        "filename": "lib/compliance.ts",
        "line": 1146
      },
      "methods": [
        {
          "docs": {
            "stability": "experimental"
          },
          "locationInModule": {
            "filename": "lib/compliance.ts",
            "line": 1161
          },
          "name": "changePrivatePropertyValue",
          "parameters": [
            {
              "name": "newValue",
              "type": {
                "primitive": "string"
              }
            }
          ]
        },
        {
          "docs": {
            "stability": "experimental"
          },
          "locationInModule": {
            "filename": "lib/compliance.ts",
            "line": 1153
          },
          "name": "privateMethodValue",
          "returns": {
            "type": {
              "primitive": "string"
            }
          }
        },
        {
          "docs": {
            "stability": "experimental"
          },
          "locationInModule": {
            "filename": "lib/compliance.ts",
            "line": 1157
          },
          "name": "privatePropertyValue",
          "returns": {
            "type": {
              "primitive": "string"
            }
          }
        }
      ],
      "name": "DoNotOverridePrivates"
    },
    "jsii-calc.DoNotRecognizeAnyAsOptional": {
      "assembly": "jsii-calc",
      "docs": {
        "stability": "experimental",
        "summary": "jsii#284: do not recognize \"any\" as an optional argument."
      },
      "fqn": "jsii-calc.DoNotRecognizeAnyAsOptional",
      "initializer": {},
      "kind": "class",
      "locationInModule": {
        "filename": "lib/compliance.ts",
        "line": 1195
      },
      "methods": [
        {
          "docs": {
            "stability": "experimental"
          },
          "locationInModule": {
            "filename": "lib/compliance.ts",
            "line": 1196
          },
          "name": "method",
          "parameters": [
            {
              "name": "_requiredAny",
              "type": {
                "primitive": "any"
              }
            },
            {
              "name": "_optionalAny",
              "optional": true,
              "type": {
                "primitive": "any"
              }
            },
            {
              "name": "_optionalString",
              "optional": true,
              "type": {
                "primitive": "string"
              }
            }
          ]
        }
      ],
      "name": "DoNotRecognizeAnyAsOptional"
    },
    "jsii-calc.DocumentedClass": {
      "assembly": "jsii-calc",
      "docs": {
        "remarks": "This is the meat of the TSDoc comment. It may contain\nmultiple lines and multiple paragraphs.\n\nMultiple paragraphs are separated by an empty line.",
        "stability": "stable",
        "summary": "Here's the first line of the TSDoc comment."
      },
      "fqn": "jsii-calc.DocumentedClass",
      "initializer": {},
      "kind": "class",
      "locationInModule": {
        "filename": "lib/documented.ts",
        "line": 11
      },
      "methods": [
        {
          "docs": {
            "remarks": "This will print out a friendly greeting intended for\nthe indicated person.",
            "returns": "A number that everyone knows very well",
            "stability": "stable",
            "summary": "Greet the indicated person."
          },
          "locationInModule": {
            "filename": "lib/documented.ts",
            "line": 22
          },
          "name": "greet",
          "parameters": [
            {
              "docs": {
                "summary": "The person to be greeted."
              },
              "name": "greetee",
              "optional": true,
              "type": {
                "fqn": "jsii-calc.Greetee"
              }
            }
          ],
          "returns": {
            "type": {
              "primitive": "number"
            }
          }
        },
        {
          "docs": {
            "stability": "experimental",
            "summary": "Say ¡Hola!"
          },
          "locationInModule": {
            "filename": "lib/documented.ts",
            "line": 32
          },
          "name": "hola"
        }
      ],
      "name": "DocumentedClass"
    },
    "jsii-calc.DontComplainAboutVariadicAfterOptional": {
      "assembly": "jsii-calc",
      "docs": {
        "stability": "experimental"
      },
      "fqn": "jsii-calc.DontComplainAboutVariadicAfterOptional",
      "initializer": {},
      "kind": "class",
      "locationInModule": {
        "filename": "lib/compliance.ts",
        "line": 1246
      },
      "methods": [
        {
          "docs": {
            "stability": "experimental"
          },
          "locationInModule": {
            "filename": "lib/compliance.ts",
            "line": 1247
          },
          "name": "optionalAndVariadic",
          "parameters": [
            {
              "name": "optional",
              "optional": true,
              "type": {
                "primitive": "string"
              }
            },
            {
              "name": "things",
              "type": {
                "primitive": "string"
              },
              "variadic": true
            }
          ],
          "returns": {
            "type": {
              "primitive": "string"
            }
          },
          "variadic": true
        }
      ],
      "name": "DontComplainAboutVariadicAfterOptional"
    },
    "jsii-calc.DoubleTrouble": {
      "assembly": "jsii-calc",
      "docs": {
        "stability": "experimental"
      },
      "fqn": "jsii-calc.DoubleTrouble",
      "initializer": {},
      "interfaces": [
        "jsii-calc.IFriendlyRandomGenerator"
      ],
      "kind": "class",
      "locationInModule": {
        "filename": "lib/compliance.ts",
        "line": 473
      },
      "methods": [
        {
          "docs": {
            "stability": "experimental",
            "summary": "Say hello!"
          },
          "locationInModule": {
            "filename": "lib/compliance.ts",
            "line": 478
          },
          "name": "hello",
          "overrides": "@scope/jsii-calc-lib.IFriendly",
          "returns": {
            "type": {
              "primitive": "string"
            }
          }
        },
        {
          "docs": {
            "stability": "experimental",
            "summary": "Returns another random number."
          },
          "locationInModule": {
            "filename": "lib/compliance.ts",
            "line": 474
          },
          "name": "next",
          "overrides": "jsii-calc.IRandomNumberGenerator",
          "returns": {
            "type": {
              "primitive": "number"
            }
          }
        }
      ],
      "name": "DoubleTrouble"
    },
    "jsii-calc.EnumDispenser": {
      "assembly": "jsii-calc",
      "docs": {
        "stability": "experimental"
      },
      "fqn": "jsii-calc.EnumDispenser",
      "kind": "class",
      "locationInModule": {
        "filename": "lib/compliance.ts",
        "line": 34
      },
      "methods": [
        {
          "docs": {
            "stability": "experimental"
          },
          "locationInModule": {
            "filename": "lib/compliance.ts",
            "line": 40
          },
          "name": "randomIntegerLikeEnum",
          "returns": {
            "type": {
              "fqn": "jsii-calc.AllTypesEnum"
            }
          },
          "static": true
        },
        {
          "docs": {
            "stability": "experimental"
          },
          "locationInModule": {
            "filename": "lib/compliance.ts",
            "line": 35
          },
          "name": "randomStringLikeEnum",
          "returns": {
            "type": {
              "fqn": "jsii-calc.StringEnum"
            }
          },
          "static": true
        }
      ],
      "name": "EnumDispenser"
    },
    "jsii-calc.EraseUndefinedHashValues": {
      "assembly": "jsii-calc",
      "docs": {
        "stability": "experimental"
      },
      "fqn": "jsii-calc.EraseUndefinedHashValues",
      "initializer": {},
      "kind": "class",
      "locationInModule": {
        "filename": "lib/compliance.ts",
        "line": 1449
      },
      "methods": [
        {
          "docs": {
            "remarks": "Used to check that undefined/null hash values\nare being erased when sending values from native code to JS.",
            "stability": "experimental",
            "summary": "Returns `true` if `key` is defined in `opts`."
          },
          "locationInModule": {
            "filename": "lib/compliance.ts",
            "line": 1454
          },
          "name": "doesKeyExist",
          "parameters": [
            {
              "name": "opts",
              "type": {
                "fqn": "jsii-calc.EraseUndefinedHashValuesOptions"
              }
            },
            {
              "name": "key",
              "type": {
                "primitive": "string"
              }
            }
          ],
          "returns": {
            "type": {
              "primitive": "boolean"
            }
          },
          "static": true
        },
        {
          "docs": {
            "stability": "experimental",
            "summary": "We expect \"prop1\" to be erased."
          },
          "locationInModule": {
            "filename": "lib/compliance.ts",
            "line": 1471
          },
          "name": "prop1IsNull",
          "returns": {
            "type": {
              "collection": {
                "elementtype": {
                  "primitive": "any"
                },
                "kind": "map"
              }
            }
          },
          "static": true
        },
        {
          "docs": {
            "stability": "experimental",
            "summary": "We expect \"prop2\" to be erased."
          },
          "locationInModule": {
            "filename": "lib/compliance.ts",
            "line": 1461
          },
          "name": "prop2IsUndefined",
          "returns": {
            "type": {
              "collection": {
                "elementtype": {
                  "primitive": "any"
                },
                "kind": "map"
              }
            }
          },
          "static": true
        }
      ],
      "name": "EraseUndefinedHashValues"
    },
    "jsii-calc.EraseUndefinedHashValuesOptions": {
      "assembly": "jsii-calc",
      "datatype": true,
      "docs": {
        "stability": "experimental"
      },
      "fqn": "jsii-calc.EraseUndefinedHashValuesOptions",
      "kind": "interface",
      "locationInModule": {
        "filename": "lib/compliance.ts",
        "line": 1444
      },
      "name": "EraseUndefinedHashValuesOptions",
      "properties": [
        {
          "abstract": true,
          "docs": {
            "stability": "experimental"
          },
          "immutable": true,
          "locationInModule": {
            "filename": "lib/compliance.ts",
            "line": 1445
          },
          "name": "option1",
          "optional": true,
          "type": {
            "primitive": "string"
          }
        },
        {
          "abstract": true,
          "docs": {
            "stability": "experimental"
          },
          "immutable": true,
          "locationInModule": {
            "filename": "lib/compliance.ts",
            "line": 1446
          },
          "name": "option2",
          "optional": true,
          "type": {
            "primitive": "string"
          }
        }
      ]
    },
    "jsii-calc.ExperimentalClass": {
      "assembly": "jsii-calc",
      "docs": {
        "stability": "experimental"
      },
      "fqn": "jsii-calc.ExperimentalClass",
      "initializer": {
        "docs": {
          "stability": "experimental"
        },
        "parameters": [
          {
            "name": "readonlyString",
            "type": {
              "primitive": "string"
            }
          },
          {
            "name": "mutableNumber",
            "optional": true,
            "type": {
              "primitive": "number"
            }
          }
        ]
      },
      "kind": "class",
      "locationInModule": {
        "filename": "lib/stability.ts",
        "line": 16
      },
      "methods": [
        {
          "docs": {
            "stability": "experimental"
          },
          "locationInModule": {
            "filename": "lib/stability.ts",
            "line": 28
          },
          "name": "method"
        }
      ],
      "name": "ExperimentalClass",
      "properties": [
        {
          "docs": {
            "stability": "experimental"
          },
          "immutable": true,
          "locationInModule": {
            "filename": "lib/stability.ts",
            "line": 18
          },
          "name": "readonlyProperty",
          "type": {
            "primitive": "string"
          }
        },
        {
          "docs": {
            "stability": "experimental"
          },
          "locationInModule": {
            "filename": "lib/stability.ts",
            "line": 20
          },
          "name": "mutableProperty",
          "optional": true,
          "type": {
            "primitive": "number"
          }
        }
      ]
    },
    "jsii-calc.ExperimentalEnum": {
      "assembly": "jsii-calc",
      "docs": {
        "stability": "experimental"
      },
      "fqn": "jsii-calc.ExperimentalEnum",
      "kind": "enum",
      "locationInModule": {
        "filename": "lib/stability.ts",
        "line": 31
      },
      "members": [
        {
          "docs": {
            "stability": "experimental"
          },
          "name": "OPTION_A"
        },
        {
          "docs": {
            "stability": "experimental"
          },
          "name": "OPTION_B"
        }
      ],
      "name": "ExperimentalEnum"
    },
    "jsii-calc.ExperimentalStruct": {
      "assembly": "jsii-calc",
      "datatype": true,
      "docs": {
        "stability": "experimental"
      },
      "fqn": "jsii-calc.ExperimentalStruct",
      "kind": "interface",
      "locationInModule": {
        "filename": "lib/stability.ts",
        "line": 4
      },
      "name": "ExperimentalStruct",
      "properties": [
        {
          "abstract": true,
          "docs": {
            "stability": "experimental"
          },
          "immutable": true,
          "locationInModule": {
            "filename": "lib/stability.ts",
            "line": 6
          },
          "name": "readonlyProperty",
          "type": {
            "primitive": "string"
          }
        }
      ]
    },
    "jsii-calc.ExportedBaseClass": {
      "assembly": "jsii-calc",
      "docs": {
        "stability": "experimental"
      },
      "fqn": "jsii-calc.ExportedBaseClass",
      "initializer": {
        "docs": {
          "stability": "experimental"
        },
        "parameters": [
          {
            "name": "success",
            "type": {
              "primitive": "boolean"
            }
          }
        ]
      },
      "kind": "class",
      "locationInModule": {
        "filename": "lib/compliance.ts",
        "line": 1331
      },
      "name": "ExportedBaseClass",
      "properties": [
        {
          "docs": {
            "stability": "experimental"
          },
          "immutable": true,
          "locationInModule": {
            "filename": "lib/compliance.ts",
            "line": 1332
          },
          "name": "success",
          "type": {
            "primitive": "boolean"
          }
        }
      ]
    },
    "jsii-calc.ExtendsInternalInterface": {
      "assembly": "jsii-calc",
      "datatype": true,
      "docs": {
        "stability": "experimental"
      },
      "fqn": "jsii-calc.ExtendsInternalInterface",
      "kind": "interface",
      "locationInModule": {
        "filename": "lib/compliance.ts",
        "line": 1552
      },
      "name": "ExtendsInternalInterface",
      "properties": [
        {
          "abstract": true,
          "docs": {
            "stability": "experimental"
          },
          "immutable": true,
          "locationInModule": {
            "filename": "lib/compliance.ts",
            "line": 1553
          },
          "name": "boom",
          "type": {
            "primitive": "boolean"
          }
        },
        {
          "abstract": true,
          "docs": {
            "stability": "experimental"
          },
          "immutable": true,
          "locationInModule": {
            "filename": "lib/compliance.ts",
            "line": 1501
          },
          "name": "prop",
          "type": {
            "primitive": "string"
          }
        }
      ]
    },
    "jsii-calc.GiveMeStructs": {
      "assembly": "jsii-calc",
      "docs": {
        "stability": "experimental"
      },
      "fqn": "jsii-calc.GiveMeStructs",
      "initializer": {},
      "kind": "class",
      "locationInModule": {
        "filename": "lib/compliance.ts",
        "line": 548
      },
      "methods": [
        {
          "docs": {
            "stability": "experimental",
            "summary": "Accepts a struct of type DerivedStruct and returns a struct of type FirstStruct."
          },
          "locationInModule": {
            "filename": "lib/compliance.ts",
            "line": 566
          },
          "name": "derivedToFirst",
          "parameters": [
            {
              "name": "derived",
              "type": {
                "fqn": "jsii-calc.DerivedStruct"
              }
            }
          ],
          "returns": {
            "type": {
              "fqn": "@scope/jsii-calc-lib.MyFirstStruct"
            }
          }
        },
        {
          "docs": {
            "stability": "experimental",
            "summary": "Returns the boolean from a DerivedStruct struct."
          },
          "locationInModule": {
            "filename": "lib/compliance.ts",
            "line": 559
          },
          "name": "readDerivedNonPrimitive",
          "parameters": [
            {
              "name": "derived",
              "type": {
                "fqn": "jsii-calc.DerivedStruct"
              }
            }
          ],
          "returns": {
            "type": {
              "fqn": "jsii-calc.DoubleTrouble"
            }
          }
        },
        {
          "docs": {
            "stability": "experimental",
            "summary": "Returns the \"anumber\" from a MyFirstStruct struct;"
          },
          "locationInModule": {
            "filename": "lib/compliance.ts",
            "line": 552
          },
          "name": "readFirstNumber",
          "parameters": [
            {
              "name": "first",
              "type": {
                "fqn": "@scope/jsii-calc-lib.MyFirstStruct"
              }
            }
          ],
          "returns": {
            "type": {
              "primitive": "number"
            }
          }
        }
      ],
      "name": "GiveMeStructs",
      "properties": [
        {
          "docs": {
            "stability": "experimental"
          },
          "immutable": true,
          "locationInModule": {
            "filename": "lib/compliance.ts",
            "line": 570
          },
          "name": "structLiteral",
          "type": {
            "fqn": "@scope/jsii-calc-lib.StructWithOnlyOptionals"
          }
        }
      ]
    },
    "jsii-calc.Greetee": {
      "assembly": "jsii-calc",
      "datatype": true,
      "docs": {
        "stability": "experimental",
        "summary": "These are some arguments you can pass to a method."
      },
      "fqn": "jsii-calc.Greetee",
      "kind": "interface",
      "locationInModule": {
        "filename": "lib/documented.ts",
        "line": 40
      },
      "name": "Greetee",
      "properties": [
        {
          "abstract": true,
          "docs": {
            "default": "world",
            "stability": "experimental",
            "summary": "The name of the greetee."
          },
          "immutable": true,
          "locationInModule": {
            "filename": "lib/documented.ts",
            "line": 46
          },
          "name": "name",
          "optional": true,
          "type": {
            "primitive": "string"
          }
        }
      ]
    },
    "jsii-calc.GreetingAugmenter": {
      "assembly": "jsii-calc",
      "docs": {
        "stability": "experimental"
      },
      "fqn": "jsii-calc.GreetingAugmenter",
      "initializer": {},
      "kind": "class",
      "locationInModule": {
        "filename": "lib/compliance.ts",
        "line": 524
      },
      "methods": [
        {
          "docs": {
            "stability": "experimental"
          },
          "locationInModule": {
            "filename": "lib/compliance.ts",
            "line": 525
          },
          "name": "betterGreeting",
          "parameters": [
            {
              "name": "friendly",
              "type": {
                "fqn": "@scope/jsii-calc-lib.IFriendly"
              }
            }
          ],
          "returns": {
            "type": {
              "primitive": "string"
            }
          }
        }
      ],
      "name": "GreetingAugmenter"
    },
    "jsii-calc.IAnonymousImplementationProvider": {
      "assembly": "jsii-calc",
      "docs": {
        "stability": "experimental",
        "summary": "We can return an anonymous interface implementation from an override without losing the interface declarations."
      },
      "fqn": "jsii-calc.IAnonymousImplementationProvider",
      "kind": "interface",
      "locationInModule": {
        "filename": "lib/compliance.ts",
        "line": 1972
      },
      "methods": [
        {
          "abstract": true,
          "docs": {
            "stability": "experimental"
          },
          "locationInModule": {
            "filename": "lib/compliance.ts",
            "line": 1974
          },
          "name": "provideAsClass",
          "returns": {
            "type": {
              "fqn": "jsii-calc.Implementation"
            }
          }
        },
        {
          "abstract": true,
          "docs": {
            "stability": "experimental"
          },
          "locationInModule": {
            "filename": "lib/compliance.ts",
            "line": 1973
          },
          "name": "provideAsInterface",
          "returns": {
            "type": {
              "fqn": "jsii-calc.IAnonymouslyImplementMe"
            }
          }
        }
      ],
      "name": "IAnonymousImplementationProvider"
    },
    "jsii-calc.IAnonymouslyImplementMe": {
      "assembly": "jsii-calc",
      "docs": {
        "stability": "experimental"
      },
      "fqn": "jsii-calc.IAnonymouslyImplementMe",
      "kind": "interface",
      "locationInModule": {
        "filename": "lib/compliance.ts",
        "line": 1990
      },
      "methods": [
        {
          "abstract": true,
          "docs": {
            "stability": "experimental"
          },
          "locationInModule": {
            "filename": "lib/compliance.ts",
            "line": 1992
          },
          "name": "verb",
          "returns": {
            "type": {
              "primitive": "string"
            }
          }
        }
      ],
      "name": "IAnonymouslyImplementMe",
      "properties": [
        {
          "abstract": true,
          "docs": {
            "stability": "experimental"
          },
          "immutable": true,
          "locationInModule": {
            "filename": "lib/compliance.ts",
            "line": 1991
          },
          "name": "value",
          "type": {
            "primitive": "number"
          }
        }
      ]
    },
    "jsii-calc.IAnotherPublicInterface": {
      "assembly": "jsii-calc",
      "docs": {
        "stability": "experimental"
      },
      "fqn": "jsii-calc.IAnotherPublicInterface",
      "kind": "interface",
      "locationInModule": {
        "filename": "lib/compliance.ts",
        "line": 1573
      },
      "name": "IAnotherPublicInterface",
      "properties": [
        {
          "abstract": true,
          "docs": {
            "stability": "experimental"
          },
          "locationInModule": {
            "filename": "lib/compliance.ts",
            "line": 1574
          },
          "name": "a",
          "type": {
            "primitive": "string"
          }
        }
      ]
    },
    "jsii-calc.IBell": {
      "assembly": "jsii-calc",
      "docs": {
        "stability": "experimental"
      },
      "fqn": "jsii-calc.IBell",
      "kind": "interface",
      "locationInModule": {
        "filename": "lib/compliance.ts",
        "line": 2159
      },
      "methods": [
        {
          "abstract": true,
          "docs": {
            "stability": "experimental"
          },
          "locationInModule": {
            "filename": "lib/compliance.ts",
            "line": 2160
          },
          "name": "ring"
        }
      ],
      "name": "IBell"
    },
    "jsii-calc.IBellRinger": {
      "assembly": "jsii-calc",
      "docs": {
        "stability": "experimental",
        "summary": "Takes the object parameter as an interface."
      },
      "fqn": "jsii-calc.IBellRinger",
      "kind": "interface",
      "locationInModule": {
        "filename": "lib/compliance.ts",
        "line": 2148
      },
      "methods": [
        {
          "abstract": true,
          "docs": {
            "stability": "experimental"
          },
          "locationInModule": {
            "filename": "lib/compliance.ts",
            "line": 2149
          },
          "name": "yourTurn",
          "parameters": [
            {
              "name": "bell",
              "type": {
                "fqn": "jsii-calc.IBell"
              }
            }
          ]
        }
      ],
      "name": "IBellRinger"
    },
    "jsii-calc.IConcreteBellRinger": {
      "assembly": "jsii-calc",
      "docs": {
        "stability": "experimental",
        "summary": "Takes the object parameter as a calss."
      },
      "fqn": "jsii-calc.IConcreteBellRinger",
      "kind": "interface",
      "locationInModule": {
        "filename": "lib/compliance.ts",
        "line": 2155
      },
      "methods": [
        {
          "abstract": true,
          "docs": {
            "stability": "experimental"
          },
          "locationInModule": {
            "filename": "lib/compliance.ts",
            "line": 2156
          },
          "name": "yourTurn",
          "parameters": [
            {
              "name": "bell",
              "type": {
                "fqn": "jsii-calc.Bell"
              }
            }
          ]
        }
      ],
      "name": "IConcreteBellRinger"
    },
    "jsii-calc.IDeprecatedInterface": {
      "assembly": "jsii-calc",
      "docs": {
        "deprecated": "useless interface",
        "stability": "deprecated"
      },
      "fqn": "jsii-calc.IDeprecatedInterface",
      "kind": "interface",
      "locationInModule": {
        "filename": "lib/stability.ts",
        "line": 78
      },
      "methods": [
        {
          "abstract": true,
          "docs": {
            "deprecated": "services no purpose",
            "stability": "deprecated"
          },
          "locationInModule": {
            "filename": "lib/stability.ts",
            "line": 82
          },
          "name": "method"
        }
      ],
      "name": "IDeprecatedInterface",
      "properties": [
        {
          "abstract": true,
          "docs": {
            "deprecated": "could be better",
            "stability": "deprecated"
          },
          "locationInModule": {
            "filename": "lib/stability.ts",
            "line": 80
          },
          "name": "mutableProperty",
          "optional": true,
          "type": {
            "primitive": "number"
          }
        }
      ]
    },
    "jsii-calc.IExperimentalInterface": {
      "assembly": "jsii-calc",
      "docs": {
        "stability": "experimental"
      },
      "fqn": "jsii-calc.IExperimentalInterface",
      "kind": "interface",
      "locationInModule": {
        "filename": "lib/stability.ts",
        "line": 9
      },
      "methods": [
        {
          "abstract": true,
          "docs": {
            "stability": "experimental"
          },
          "locationInModule": {
            "filename": "lib/stability.ts",
            "line": 13
          },
          "name": "method"
        }
      ],
      "name": "IExperimentalInterface",
      "properties": [
        {
          "abstract": true,
          "docs": {
            "stability": "experimental"
          },
          "locationInModule": {
            "filename": "lib/stability.ts",
            "line": 11
          },
          "name": "mutableProperty",
          "optional": true,
          "type": {
            "primitive": "number"
          }
        }
      ]
    },
    "jsii-calc.IExtendsPrivateInterface": {
      "assembly": "jsii-calc",
      "docs": {
        "stability": "experimental"
      },
      "fqn": "jsii-calc.IExtendsPrivateInterface",
      "kind": "interface",
      "locationInModule": {
        "filename": "lib/compliance.ts",
        "line": 1564
      },
      "name": "IExtendsPrivateInterface",
      "properties": [
        {
          "abstract": true,
          "docs": {
            "stability": "experimental"
          },
          "immutable": true,
          "locationInModule": {
            "filename": "lib/compliance.ts",
            "line": 1565
          },
          "name": "moreThings",
          "type": {
            "collection": {
              "elementtype": {
                "primitive": "string"
              },
              "kind": "array"
            }
          }
        },
        {
          "abstract": true,
          "docs": {
            "stability": "experimental"
          },
          "locationInModule": {
            "filename": "lib/compliance.ts",
            "line": 1549
          },
          "name": "private",
          "type": {
            "primitive": "string"
          }
        }
      ]
    },
    "jsii-calc.IFriendlier": {
      "assembly": "jsii-calc",
      "docs": {
        "stability": "experimental",
        "summary": "Even friendlier classes can implement this interface."
      },
      "fqn": "jsii-calc.IFriendlier",
      "interfaces": [
        "@scope/jsii-calc-lib.IFriendly"
      ],
      "kind": "interface",
      "locationInModule": {
        "filename": "lib/calculator.ts",
        "line": 6
      },
      "methods": [
        {
          "abstract": true,
          "docs": {
            "stability": "experimental",
            "summary": "Say farewell."
          },
          "locationInModule": {
            "filename": "lib/calculator.ts",
            "line": 16
          },
          "name": "farewell",
          "returns": {
            "type": {
              "primitive": "string"
            }
          }
        },
        {
          "abstract": true,
          "docs": {
            "returns": "A goodbye blessing.",
            "stability": "experimental",
            "summary": "Say goodbye."
          },
          "locationInModule": {
            "filename": "lib/calculator.ts",
            "line": 11
          },
          "name": "goodbye",
          "returns": {
            "type": {
              "primitive": "string"
            }
          }
        }
      ],
      "name": "IFriendlier"
    },
    "jsii-calc.IFriendlyRandomGenerator": {
      "assembly": "jsii-calc",
      "docs": {
        "stability": "experimental"
      },
      "fqn": "jsii-calc.IFriendlyRandomGenerator",
      "interfaces": [
        "jsii-calc.IRandomNumberGenerator",
        "@scope/jsii-calc-lib.IFriendly"
      ],
      "kind": "interface",
      "locationInModule": {
        "filename": "lib/calculator.ts",
        "line": 30
      },
      "name": "IFriendlyRandomGenerator"
    },
    "jsii-calc.IInterfaceImplementedByAbstractClass": {
      "assembly": "jsii-calc",
      "docs": {
        "stability": "experimental",
        "summary": "awslabs/jsii#220 Abstract return type."
      },
      "fqn": "jsii-calc.IInterfaceImplementedByAbstractClass",
      "kind": "interface",
      "locationInModule": {
        "filename": "lib/compliance.ts",
        "line": 1092
      },
      "name": "IInterfaceImplementedByAbstractClass",
      "properties": [
        {
          "abstract": true,
          "docs": {
            "stability": "experimental"
          },
          "immutable": true,
          "locationInModule": {
            "filename": "lib/compliance.ts",
            "line": 1093
          },
          "name": "propFromInterface",
          "type": {
            "primitive": "string"
          }
        }
      ]
    },
    "jsii-calc.IInterfaceThatShouldNotBeADataType": {
      "assembly": "jsii-calc",
      "docs": {
        "stability": "experimental",
        "summary": "Even though this interface has only properties, it is disqualified from being a datatype because it inherits from an interface that is not a datatype."
      },
      "fqn": "jsii-calc.IInterfaceThatShouldNotBeADataType",
      "interfaces": [
        "jsii-calc.IInterfaceWithMethods"
      ],
      "kind": "interface",
      "locationInModule": {
        "filename": "lib/compliance.ts",
        "line": 1188
      },
      "name": "IInterfaceThatShouldNotBeADataType",
      "properties": [
        {
          "abstract": true,
          "docs": {
            "stability": "experimental"
          },
          "immutable": true,
          "locationInModule": {
            "filename": "lib/compliance.ts",
            "line": 1189
          },
          "name": "otherValue",
          "type": {
            "primitive": "string"
          }
        }
      ]
    },
    "jsii-calc.IInterfaceWithInternal": {
      "assembly": "jsii-calc",
      "docs": {
        "stability": "experimental"
      },
      "fqn": "jsii-calc.IInterfaceWithInternal",
      "kind": "interface",
      "locationInModule": {
        "filename": "lib/compliance.ts",
        "line": 1512
      },
      "methods": [
        {
          "abstract": true,
          "docs": {
            "stability": "experimental"
          },
          "locationInModule": {
            "filename": "lib/compliance.ts",
            "line": 1513
          },
          "name": "visible"
        }
      ],
      "name": "IInterfaceWithInternal"
    },
    "jsii-calc.IInterfaceWithMethods": {
      "assembly": "jsii-calc",
      "docs": {
        "stability": "experimental"
      },
      "fqn": "jsii-calc.IInterfaceWithMethods",
      "kind": "interface",
      "locationInModule": {
        "filename": "lib/compliance.ts",
        "line": 1178
      },
      "methods": [
        {
          "abstract": true,
          "docs": {
            "stability": "experimental"
          },
          "locationInModule": {
            "filename": "lib/compliance.ts",
            "line": 1181
          },
          "name": "doThings"
        }
      ],
      "name": "IInterfaceWithMethods",
      "properties": [
        {
          "abstract": true,
          "docs": {
            "stability": "experimental"
          },
          "immutable": true,
          "locationInModule": {
            "filename": "lib/compliance.ts",
            "line": 1179
          },
          "name": "value",
          "type": {
            "primitive": "string"
          }
        }
      ]
    },
    "jsii-calc.IInterfaceWithOptionalMethodArguments": {
      "assembly": "jsii-calc",
      "docs": {
        "stability": "experimental",
        "summary": "awslabs/jsii#175 Interface proxies (and builders) do not respect optional arguments in methods."
      },
      "fqn": "jsii-calc.IInterfaceWithOptionalMethodArguments",
      "kind": "interface",
      "locationInModule": {
        "filename": "lib/compliance.ts",
        "line": 1072
      },
      "methods": [
        {
          "abstract": true,
          "docs": {
            "stability": "experimental"
          },
          "locationInModule": {
            "filename": "lib/compliance.ts",
            "line": 1073
          },
          "name": "hello",
          "parameters": [
            {
              "name": "arg1",
              "type": {
                "primitive": "string"
              }
            },
            {
              "name": "arg2",
              "optional": true,
              "type": {
                "primitive": "number"
              }
            }
          ]
        }
      ],
      "name": "IInterfaceWithOptionalMethodArguments"
    },
    "jsii-calc.IInterfaceWithProperties": {
      "assembly": "jsii-calc",
      "docs": {
        "stability": "experimental"
      },
      "fqn": "jsii-calc.IInterfaceWithProperties",
      "kind": "interface",
      "locationInModule": {
        "filename": "lib/compliance.ts",
        "line": 578
      },
      "name": "IInterfaceWithProperties",
      "properties": [
        {
          "abstract": true,
          "docs": {
            "stability": "experimental"
          },
          "immutable": true,
          "locationInModule": {
            "filename": "lib/compliance.ts",
            "line": 579
          },
          "name": "readOnlyString",
          "type": {
            "primitive": "string"
          }
        },
        {
          "abstract": true,
          "docs": {
            "stability": "experimental"
          },
          "locationInModule": {
            "filename": "lib/compliance.ts",
            "line": 580
          },
          "name": "readWriteString",
          "type": {
            "primitive": "string"
          }
        }
      ]
    },
    "jsii-calc.IInterfaceWithPropertiesExtension": {
      "assembly": "jsii-calc",
      "docs": {
        "stability": "experimental"
      },
      "fqn": "jsii-calc.IInterfaceWithPropertiesExtension",
      "interfaces": [
        "jsii-calc.IInterfaceWithProperties"
      ],
      "kind": "interface",
      "locationInModule": {
        "filename": "lib/compliance.ts",
        "line": 583
      },
      "name": "IInterfaceWithPropertiesExtension",
      "properties": [
        {
          "abstract": true,
          "docs": {
            "stability": "experimental"
          },
          "locationInModule": {
            "filename": "lib/compliance.ts",
            "line": 584
          },
          "name": "foo",
          "type": {
            "primitive": "number"
          }
        }
      ]
    },
    "jsii-calc.IJSII417Derived": {
      "assembly": "jsii-calc",
      "docs": {
        "stability": "experimental"
      },
      "fqn": "jsii-calc.IJSII417Derived",
      "interfaces": [
        "jsii-calc.IJSII417PublicBaseOfBase"
      ],
      "kind": "interface",
      "locationInModule": {
        "filename": "lib/erasures.ts",
        "line": 37
      },
      "methods": [
        {
          "abstract": true,
          "docs": {
            "stability": "experimental"
          },
          "locationInModule": {
            "filename": "lib/erasures.ts",
            "line": 35
          },
          "name": "bar"
        },
        {
          "abstract": true,
          "docs": {
            "stability": "experimental"
          },
          "locationInModule": {
            "filename": "lib/erasures.ts",
            "line": 38
          },
          "name": "baz"
        }
      ],
      "name": "IJSII417Derived",
      "properties": [
        {
          "abstract": true,
          "docs": {
            "stability": "experimental"
          },
          "immutable": true,
          "locationInModule": {
            "filename": "lib/erasures.ts",
            "line": 34
          },
          "name": "property",
          "type": {
            "primitive": "string"
          }
        }
      ]
    },
    "jsii-calc.IJSII417PublicBaseOfBase": {
      "assembly": "jsii-calc",
      "docs": {
        "stability": "experimental"
      },
      "fqn": "jsii-calc.IJSII417PublicBaseOfBase",
      "kind": "interface",
      "locationInModule": {
        "filename": "lib/erasures.ts",
        "line": 30
      },
      "methods": [
        {
          "abstract": true,
          "docs": {
            "stability": "experimental"
          },
          "locationInModule": {
            "filename": "lib/erasures.ts",
            "line": 31
          },
          "name": "foo"
        }
      ],
      "name": "IJSII417PublicBaseOfBase",
      "properties": [
        {
          "abstract": true,
          "docs": {
            "stability": "experimental"
          },
          "immutable": true,
          "locationInModule": {
            "filename": "lib/erasures.ts",
            "line": 28
          },
          "name": "hasRoot",
          "type": {
            "primitive": "boolean"
          }
        }
      ]
    },
    "jsii-calc.IJsii487External": {
      "assembly": "jsii-calc",
      "docs": {
        "stability": "experimental"
      },
      "fqn": "jsii-calc.IJsii487External",
      "kind": "interface",
      "locationInModule": {
        "filename": "lib/erasures.ts",
        "line": 45
      },
      "name": "IJsii487External"
    },
    "jsii-calc.IJsii487External2": {
      "assembly": "jsii-calc",
      "docs": {
        "stability": "experimental"
      },
      "fqn": "jsii-calc.IJsii487External2",
      "kind": "interface",
      "locationInModule": {
        "filename": "lib/erasures.ts",
        "line": 46
      },
      "name": "IJsii487External2"
    },
    "jsii-calc.IJsii496": {
      "assembly": "jsii-calc",
      "docs": {
        "stability": "experimental"
      },
      "fqn": "jsii-calc.IJsii496",
      "kind": "interface",
      "locationInModule": {
        "filename": "lib/erasures.ts",
        "line": 54
      },
      "name": "IJsii496"
    },
    "jsii-calc.IMutableObjectLiteral": {
      "assembly": "jsii-calc",
      "docs": {
        "stability": "experimental"
      },
      "fqn": "jsii-calc.IMutableObjectLiteral",
      "kind": "interface",
      "locationInModule": {
        "filename": "lib/compliance.ts",
        "line": 1138
      },
      "name": "IMutableObjectLiteral",
      "properties": [
        {
          "abstract": true,
          "docs": {
            "stability": "experimental"
          },
          "locationInModule": {
            "filename": "lib/compliance.ts",
            "line": 1139
          },
          "name": "value",
          "type": {
            "primitive": "string"
          }
        }
      ]
    },
    "jsii-calc.INonInternalInterface": {
      "assembly": "jsii-calc",
      "docs": {
        "stability": "experimental"
      },
      "fqn": "jsii-calc.INonInternalInterface",
      "interfaces": [
        "jsii-calc.IAnotherPublicInterface"
      ],
      "kind": "interface",
      "locationInModule": {
        "filename": "lib/compliance.ts",
        "line": 1583
      },
      "name": "INonInternalInterface",
      "properties": [
        {
          "abstract": true,
          "docs": {
            "stability": "experimental"
          },
          "locationInModule": {
            "filename": "lib/compliance.ts",
            "line": 1580
          },
          "name": "b",
          "type": {
            "primitive": "string"
          }
        },
        {
          "abstract": true,
          "docs": {
            "stability": "experimental"
          },
          "locationInModule": {
            "filename": "lib/compliance.ts",
            "line": 1584
          },
          "name": "c",
          "type": {
            "primitive": "string"
          }
        }
      ]
    },
    "jsii-calc.IPrivatelyImplemented": {
      "assembly": "jsii-calc",
      "docs": {
        "stability": "experimental"
      },
      "fqn": "jsii-calc.IPrivatelyImplemented",
      "kind": "interface",
      "locationInModule": {
        "filename": "lib/compliance.ts",
        "line": 1328
      },
      "name": "IPrivatelyImplemented",
      "properties": [
        {
          "abstract": true,
          "docs": {
            "stability": "experimental"
          },
          "immutable": true,
          "locationInModule": {
            "filename": "lib/compliance.ts",
            "line": 1329
          },
          "name": "success",
          "type": {
            "primitive": "boolean"
          }
        }
      ]
    },
    "jsii-calc.IPublicInterface": {
      "assembly": "jsii-calc",
      "docs": {
        "stability": "experimental"
      },
      "fqn": "jsii-calc.IPublicInterface",
      "kind": "interface",
      "locationInModule": {
        "filename": "lib/compliance.ts",
        "line": 1371
      },
      "methods": [
        {
          "abstract": true,
          "docs": {
            "stability": "experimental"
          },
          "locationInModule": {
            "filename": "lib/compliance.ts",
            "line": 1372
          },
          "name": "bye",
          "returns": {
            "type": {
              "primitive": "string"
            }
          }
        }
      ],
      "name": "IPublicInterface"
    },
    "jsii-calc.IPublicInterface2": {
      "assembly": "jsii-calc",
      "docs": {
        "stability": "experimental"
      },
      "fqn": "jsii-calc.IPublicInterface2",
      "kind": "interface",
      "locationInModule": {
        "filename": "lib/compliance.ts",
        "line": 1375
      },
      "methods": [
        {
          "abstract": true,
          "docs": {
            "stability": "experimental"
          },
          "locationInModule": {
            "filename": "lib/compliance.ts",
            "line": 1376
          },
          "name": "ciao",
          "returns": {
            "type": {
              "primitive": "string"
            }
          }
        }
      ],
      "name": "IPublicInterface2"
    },
    "jsii-calc.IRandomNumberGenerator": {
      "assembly": "jsii-calc",
      "docs": {
        "stability": "experimental",
        "summary": "Generates random numbers."
      },
      "fqn": "jsii-calc.IRandomNumberGenerator",
      "kind": "interface",
      "locationInModule": {
        "filename": "lib/calculator.ts",
        "line": 22
      },
      "methods": [
        {
          "abstract": true,
          "docs": {
            "returns": "A random number.",
            "stability": "experimental",
            "summary": "Returns another random number."
          },
          "locationInModule": {
            "filename": "lib/calculator.ts",
            "line": 27
          },
          "name": "next",
          "returns": {
            "type": {
              "primitive": "number"
            }
          }
        }
      ],
      "name": "IRandomNumberGenerator"
    },
    "jsii-calc.IReturnJsii976": {
      "assembly": "jsii-calc",
      "docs": {
        "stability": "experimental",
        "summary": "Returns a subclass of a known class which implements an interface."
      },
      "fqn": "jsii-calc.IReturnJsii976",
      "kind": "interface",
      "locationInModule": {
        "filename": "lib/compliance.ts",
        "line": 2215
      },
      "name": "IReturnJsii976",
      "properties": [
        {
          "abstract": true,
          "docs": {
            "stability": "experimental"
          },
          "immutable": true,
          "locationInModule": {
            "filename": "lib/compliance.ts",
            "line": 2216
          },
          "name": "foo",
          "type": {
            "primitive": "number"
          }
        }
      ]
    },
    "jsii-calc.IReturnsNumber": {
      "assembly": "jsii-calc",
      "docs": {
        "stability": "experimental"
      },
      "fqn": "jsii-calc.IReturnsNumber",
      "kind": "interface",
      "locationInModule": {
        "filename": "lib/compliance.ts",
        "line": 631
      },
      "methods": [
        {
          "abstract": true,
          "docs": {
            "stability": "experimental"
          },
          "locationInModule": {
            "filename": "lib/compliance.ts",
            "line": 632
          },
          "name": "obtainNumber",
          "returns": {
            "type": {
              "fqn": "@scope/jsii-calc-lib.IDoublable"
            }
          }
        }
      ],
      "name": "IReturnsNumber",
      "properties": [
        {
          "abstract": true,
          "docs": {
            "stability": "experimental"
          },
          "immutable": true,
          "locationInModule": {
            "filename": "lib/compliance.ts",
            "line": 634
          },
          "name": "numberProp",
          "type": {
            "fqn": "@scope/jsii-calc-lib.Number"
          }
        }
      ]
    },
    "jsii-calc.IStableInterface": {
      "assembly": "jsii-calc",
      "docs": {
        "stability": "stable"
      },
      "fqn": "jsii-calc.IStableInterface",
      "kind": "interface",
      "locationInModule": {
        "filename": "lib/stability.ts",
        "line": 44
      },
      "methods": [
        {
          "abstract": true,
          "docs": {
            "stability": "stable"
          },
          "locationInModule": {
            "filename": "lib/stability.ts",
            "line": 48
          },
          "name": "method"
        }
      ],
      "name": "IStableInterface",
      "properties": [
        {
          "abstract": true,
          "docs": {
            "stability": "stable"
          },
          "locationInModule": {
            "filename": "lib/stability.ts",
            "line": 46
          },
          "name": "mutableProperty",
          "optional": true,
          "type": {
            "primitive": "number"
          }
        }
      ]
    },
    "jsii-calc.ImplementInternalInterface": {
      "assembly": "jsii-calc",
      "docs": {
        "stability": "experimental"
      },
      "fqn": "jsii-calc.ImplementInternalInterface",
      "initializer": {},
      "kind": "class",
      "locationInModule": {
        "filename": "lib/compliance.ts",
        "line": 1556
      },
      "name": "ImplementInternalInterface",
      "properties": [
        {
          "docs": {
            "stability": "experimental"
          },
          "locationInModule": {
            "filename": "lib/compliance.ts",
            "line": 1557
          },
          "name": "prop",
          "type": {
            "primitive": "string"
          }
        }
      ]
    },
    "jsii-calc.Implementation": {
      "assembly": "jsii-calc",
      "docs": {
        "stability": "experimental"
      },
      "fqn": "jsii-calc.Implementation",
      "initializer": {},
      "kind": "class",
      "locationInModule": {
        "filename": "lib/compliance.ts",
        "line": 1987
      },
      "name": "Implementation",
      "properties": [
        {
          "docs": {
            "stability": "experimental"
          },
          "immutable": true,
          "locationInModule": {
            "filename": "lib/compliance.ts",
            "line": 1988
          },
          "name": "value",
          "type": {
            "primitive": "number"
          }
        }
      ]
    },
    "jsii-calc.ImplementsInterfaceWithInternal": {
      "assembly": "jsii-calc",
      "docs": {
        "stability": "experimental"
      },
      "fqn": "jsii-calc.ImplementsInterfaceWithInternal",
      "initializer": {},
      "interfaces": [
        "jsii-calc.IInterfaceWithInternal"
      ],
      "kind": "class",
      "locationInModule": {
        "filename": "lib/compliance.ts",
        "line": 1519
      },
      "methods": [
        {
          "docs": {
            "stability": "experimental"
          },
          "locationInModule": {
            "filename": "lib/compliance.ts",
            "line": 1520
          },
          "name": "visible",
          "overrides": "jsii-calc.IInterfaceWithInternal"
        }
      ],
      "name": "ImplementsInterfaceWithInternal"
    },
    "jsii-calc.ImplementsInterfaceWithInternalSubclass": {
      "assembly": "jsii-calc",
      "base": "jsii-calc.ImplementsInterfaceWithInternal",
      "docs": {
        "stability": "experimental"
      },
      "fqn": "jsii-calc.ImplementsInterfaceWithInternalSubclass",
      "initializer": {},
      "kind": "class",
      "locationInModule": {
        "filename": "lib/compliance.ts",
        "line": 1532
      },
      "name": "ImplementsInterfaceWithInternalSubclass"
    },
    "jsii-calc.ImplementsPrivateInterface": {
      "assembly": "jsii-calc",
      "docs": {
        "stability": "experimental"
      },
      "fqn": "jsii-calc.ImplementsPrivateInterface",
      "initializer": {},
      "kind": "class",
      "locationInModule": {
        "filename": "lib/compliance.ts",
        "line": 1560
      },
      "name": "ImplementsPrivateInterface",
      "properties": [
        {
          "docs": {
            "stability": "experimental"
          },
          "locationInModule": {
            "filename": "lib/compliance.ts",
            "line": 1561
          },
          "name": "private",
          "type": {
            "primitive": "string"
          }
        }
      ]
    },
    "jsii-calc.ImplictBaseOfBase": {
      "assembly": "jsii-calc",
      "datatype": true,
      "docs": {
        "stability": "experimental"
      },
      "fqn": "jsii-calc.ImplictBaseOfBase",
      "interfaces": [
        "@scope/jsii-calc-base.BaseProps"
      ],
      "kind": "interface",
      "locationInModule": {
        "filename": "lib/compliance.ts",
        "line": 1025
      },
      "name": "ImplictBaseOfBase",
      "properties": [
        {
          "abstract": true,
          "docs": {
            "stability": "experimental"
          },
          "immutable": true,
          "locationInModule": {
            "filename": "lib/compliance.ts",
            "line": 1026
          },
          "name": "goo",
          "type": {
            "primitive": "date"
          }
        }
      ]
    },
    "jsii-calc.InbetweenClass": {
      "assembly": "jsii-calc",
      "base": "jsii-calc.PublicClass",
      "docs": {
        "stability": "experimental"
      },
      "fqn": "jsii-calc.InbetweenClass",
      "initializer": {},
      "interfaces": [
        "jsii-calc.IPublicInterface2"
      ],
      "kind": "class",
      "locationInModule": {
        "filename": "lib/compliance.ts",
        "line": 1378
      },
      "methods": [
        {
          "docs": {
            "stability": "experimental"
          },
          "locationInModule": {
            "filename": "lib/compliance.ts",
            "line": 1379
          },
          "name": "ciao",
          "overrides": "jsii-calc.IPublicInterface2",
          "returns": {
            "type": {
              "primitive": "string"
            }
          }
        }
      ],
      "name": "InbetweenClass"
    },
    "jsii-calc.InterfaceInNamespaceIncludesClasses.Foo": {
      "assembly": "jsii-calc",
      "docs": {
        "stability": "experimental"
      },
      "fqn": "jsii-calc.InterfaceInNamespaceIncludesClasses.Foo",
      "initializer": {},
      "kind": "class",
      "locationInModule": {
        "filename": "lib/compliance.ts",
        "line": 1059
      },
      "name": "Foo",
      "namespace": "InterfaceInNamespaceIncludesClasses",
      "properties": [
        {
          "docs": {
            "stability": "experimental"
          },
          "locationInModule": {
            "filename": "lib/compliance.ts",
            "line": 1060
          },
          "name": "bar",
          "optional": true,
          "type": {
            "primitive": "string"
          }
        }
      ]
    },
    "jsii-calc.InterfaceInNamespaceIncludesClasses.Hello": {
      "assembly": "jsii-calc",
      "datatype": true,
      "docs": {
        "stability": "experimental"
      },
      "fqn": "jsii-calc.InterfaceInNamespaceIncludesClasses.Hello",
      "kind": "interface",
      "locationInModule": {
        "filename": "lib/compliance.ts",
        "line": 1063
      },
      "name": "Hello",
      "namespace": "InterfaceInNamespaceIncludesClasses",
      "properties": [
        {
          "abstract": true,
          "docs": {
            "stability": "experimental"
          },
          "immutable": true,
          "locationInModule": {
            "filename": "lib/compliance.ts",
            "line": 1064
          },
          "name": "foo",
          "type": {
            "primitive": "number"
          }
        }
      ]
    },
    "jsii-calc.InterfaceInNamespaceOnlyInterface.Hello": {
      "assembly": "jsii-calc",
      "datatype": true,
      "docs": {
        "stability": "experimental"
      },
      "fqn": "jsii-calc.InterfaceInNamespaceOnlyInterface.Hello",
      "kind": "interface",
      "locationInModule": {
        "filename": "lib/compliance.ts",
        "line": 1051
      },
      "name": "Hello",
      "namespace": "InterfaceInNamespaceOnlyInterface",
      "properties": [
        {
          "abstract": true,
          "docs": {
            "stability": "experimental"
          },
          "immutable": true,
          "locationInModule": {
            "filename": "lib/compliance.ts",
            "line": 1052
          },
          "name": "foo",
          "type": {
            "primitive": "number"
          }
        }
      ]
    },
    "jsii-calc.InterfacesMaker": {
      "assembly": "jsii-calc",
      "docs": {
        "stability": "experimental",
        "summary": "We can return arrays of interfaces See aws/aws-cdk#2362."
      },
      "fqn": "jsii-calc.InterfacesMaker",
      "kind": "class",
      "locationInModule": {
        "filename": "lib/compliance.ts",
        "line": 1871
      },
      "methods": [
        {
          "docs": {
            "stability": "experimental"
          },
          "locationInModule": {
            "filename": "lib/compliance.ts",
            "line": 1872
          },
          "name": "makeInterfaces",
          "parameters": [
            {
              "name": "count",
              "type": {
                "primitive": "number"
              }
            }
          ],
          "returns": {
            "type": {
              "collection": {
                "elementtype": {
                  "fqn": "@scope/jsii-calc-lib.IDoublable"
                },
                "kind": "array"
              }
            }
          },
          "static": true
        }
      ],
      "name": "InterfacesMaker"
    },
    "jsii-calc.JSII417Derived": {
      "assembly": "jsii-calc",
      "base": "jsii-calc.JSII417PublicBaseOfBase",
      "docs": {
        "stability": "experimental"
      },
      "fqn": "jsii-calc.JSII417Derived",
      "initializer": {
        "docs": {
          "stability": "experimental"
        },
        "parameters": [
          {
            "name": "property",
            "type": {
              "primitive": "string"
            }
          }
        ]
      },
      "kind": "class",
      "locationInModule": {
        "filename": "lib/erasures.ts",
        "line": 20
      },
      "methods": [
        {
          "docs": {
            "stability": "experimental"
          },
          "locationInModule": {
            "filename": "lib/erasures.ts",
            "line": 21
          },
          "name": "bar"
        },
        {
          "docs": {
            "stability": "experimental"
          },
          "locationInModule": {
            "filename": "lib/erasures.ts",
            "line": 24
          },
          "name": "baz"
        }
      ],
      "name": "JSII417Derived",
      "properties": [
        {
          "docs": {
            "stability": "experimental"
          },
          "immutable": true,
          "locationInModule": {
            "filename": "lib/erasures.ts",
            "line": 15
          },
          "name": "property",
          "protected": true,
          "type": {
            "primitive": "string"
          }
        }
      ]
    },
    "jsii-calc.JSII417PublicBaseOfBase": {
      "assembly": "jsii-calc",
      "docs": {
        "stability": "experimental"
      },
      "fqn": "jsii-calc.JSII417PublicBaseOfBase",
      "initializer": {},
      "kind": "class",
      "locationInModule": {
        "filename": "lib/erasures.ts",
        "line": 8
      },
      "methods": [
        {
          "docs": {
            "stability": "experimental"
          },
          "locationInModule": {
            "filename": "lib/erasures.ts",
            "line": 9
          },
          "name": "makeInstance",
          "returns": {
            "type": {
              "fqn": "jsii-calc.JSII417PublicBaseOfBase"
            }
          },
          "static": true
        },
        {
          "docs": {
            "stability": "experimental"
          },
          "locationInModule": {
            "filename": "lib/erasures.ts",
            "line": 12
          },
          "name": "foo"
        }
      ],
      "name": "JSII417PublicBaseOfBase",
      "properties": [
        {
          "docs": {
            "stability": "experimental"
          },
          "immutable": true,
          "locationInModule": {
            "filename": "lib/erasures.ts",
            "line": 6
          },
          "name": "hasRoot",
          "type": {
            "primitive": "boolean"
          }
        }
      ]
    },
    "jsii-calc.JSObjectLiteralForInterface": {
      "assembly": "jsii-calc",
      "docs": {
        "stability": "experimental"
      },
      "fqn": "jsii-calc.JSObjectLiteralForInterface",
      "initializer": {},
      "kind": "class",
      "locationInModule": {
        "filename": "lib/compliance.ts",
        "line": 507
      },
      "methods": [
        {
          "docs": {
            "stability": "experimental"
          },
          "locationInModule": {
            "filename": "lib/compliance.ts",
            "line": 509
          },
          "name": "giveMeFriendly",
          "returns": {
            "type": {
              "fqn": "@scope/jsii-calc-lib.IFriendly"
            }
          }
        },
        {
          "docs": {
            "stability": "experimental"
          },
          "locationInModule": {
            "filename": "lib/compliance.ts",
            "line": 515
          },
          "name": "giveMeFriendlyGenerator",
          "returns": {
            "type": {
              "fqn": "jsii-calc.IFriendlyRandomGenerator"
            }
          }
        }
      ],
      "name": "JSObjectLiteralForInterface"
    },
    "jsii-calc.JSObjectLiteralToNative": {
      "assembly": "jsii-calc",
      "docs": {
        "stability": "experimental"
      },
      "fqn": "jsii-calc.JSObjectLiteralToNative",
      "initializer": {},
      "kind": "class",
      "locationInModule": {
        "filename": "lib/compliance.ts",
        "line": 233
      },
      "methods": [
        {
          "docs": {
            "stability": "experimental"
          },
          "locationInModule": {
            "filename": "lib/compliance.ts",
            "line": 234
          },
          "name": "returnLiteral",
          "returns": {
            "type": {
              "fqn": "jsii-calc.JSObjectLiteralToNativeClass"
            }
          }
        }
      ],
      "name": "JSObjectLiteralToNative"
    },
    "jsii-calc.JSObjectLiteralToNativeClass": {
      "assembly": "jsii-calc",
      "docs": {
        "stability": "experimental"
      },
      "fqn": "jsii-calc.JSObjectLiteralToNativeClass",
      "initializer": {},
      "kind": "class",
      "locationInModule": {
        "filename": "lib/compliance.ts",
        "line": 242
      },
      "name": "JSObjectLiteralToNativeClass",
      "properties": [
        {
          "docs": {
            "stability": "experimental"
          },
          "locationInModule": {
            "filename": "lib/compliance.ts",
            "line": 243
          },
          "name": "propA",
          "type": {
            "primitive": "string"
          }
        },
        {
          "docs": {
            "stability": "experimental"
          },
          "locationInModule": {
            "filename": "lib/compliance.ts",
            "line": 244
          },
          "name": "propB",
          "type": {
            "primitive": "number"
          }
        }
      ]
    },
    "jsii-calc.JavaReservedWords": {
      "assembly": "jsii-calc",
      "docs": {
        "stability": "experimental"
      },
      "fqn": "jsii-calc.JavaReservedWords",
      "initializer": {},
      "kind": "class",
      "locationInModule": {
        "filename": "lib/compliance.ts",
        "line": 736
      },
      "methods": [
        {
          "docs": {
            "stability": "experimental"
          },
          "locationInModule": {
            "filename": "lib/compliance.ts",
            "line": 737
          },
          "name": "abstract"
        },
        {
          "docs": {
            "stability": "experimental"
          },
          "locationInModule": {
            "filename": "lib/compliance.ts",
            "line": 740
          },
          "name": "assert"
        },
        {
          "docs": {
            "stability": "experimental"
          },
          "locationInModule": {
            "filename": "lib/compliance.ts",
            "line": 743
          },
          "name": "boolean"
        },
        {
          "docs": {
            "stability": "experimental"
          },
          "locationInModule": {
            "filename": "lib/compliance.ts",
            "line": 746
          },
          "name": "break"
        },
        {
          "docs": {
            "stability": "experimental"
          },
          "locationInModule": {
            "filename": "lib/compliance.ts",
            "line": 749
          },
          "name": "byte"
        },
        {
          "docs": {
            "stability": "experimental"
          },
          "locationInModule": {
            "filename": "lib/compliance.ts",
            "line": 752
          },
          "name": "case"
        },
        {
          "docs": {
            "stability": "experimental"
          },
          "locationInModule": {
            "filename": "lib/compliance.ts",
            "line": 755
          },
          "name": "catch"
        },
        {
          "docs": {
            "stability": "experimental"
          },
          "locationInModule": {
            "filename": "lib/compliance.ts",
            "line": 758
          },
          "name": "char"
        },
        {
          "docs": {
            "stability": "experimental"
          },
          "locationInModule": {
            "filename": "lib/compliance.ts",
            "line": 761
          },
          "name": "class"
        },
        {
          "docs": {
            "stability": "experimental"
          },
          "locationInModule": {
            "filename": "lib/compliance.ts",
            "line": 764
          },
          "name": "const"
        },
        {
          "docs": {
            "stability": "experimental"
          },
          "locationInModule": {
            "filename": "lib/compliance.ts",
            "line": 767
          },
          "name": "continue"
        },
        {
          "docs": {
            "stability": "experimental"
          },
          "locationInModule": {
            "filename": "lib/compliance.ts",
            "line": 770
          },
          "name": "default"
        },
        {
          "docs": {
            "stability": "experimental"
          },
          "locationInModule": {
            "filename": "lib/compliance.ts",
            "line": 776
          },
          "name": "do"
        },
        {
          "docs": {
            "stability": "experimental"
          },
          "locationInModule": {
            "filename": "lib/compliance.ts",
            "line": 773
          },
          "name": "double"
        },
        {
          "docs": {
            "stability": "experimental"
          },
          "locationInModule": {
            "filename": "lib/compliance.ts",
            "line": 779
          },
          "name": "else"
        },
        {
          "docs": {
            "stability": "experimental"
          },
          "locationInModule": {
            "filename": "lib/compliance.ts",
            "line": 782
          },
          "name": "enum"
        },
        {
          "docs": {
            "stability": "experimental"
          },
          "locationInModule": {
            "filename": "lib/compliance.ts",
            "line": 785
          },
          "name": "extends"
        },
        {
          "docs": {
            "stability": "experimental"
          },
          "locationInModule": {
            "filename": "lib/compliance.ts",
            "line": 788
          },
          "name": "false"
        },
        {
          "docs": {
            "stability": "experimental"
          },
          "locationInModule": {
            "filename": "lib/compliance.ts",
            "line": 791
          },
          "name": "final"
        },
        {
          "docs": {
            "stability": "experimental"
          },
          "locationInModule": {
            "filename": "lib/compliance.ts",
            "line": 794
          },
          "name": "finally"
        },
        {
          "docs": {
            "stability": "experimental"
          },
          "locationInModule": {
            "filename": "lib/compliance.ts",
            "line": 797
          },
          "name": "float"
        },
        {
          "docs": {
            "stability": "experimental"
          },
          "locationInModule": {
            "filename": "lib/compliance.ts",
            "line": 800
          },
          "name": "for"
        },
        {
          "docs": {
            "stability": "experimental"
          },
          "locationInModule": {
            "filename": "lib/compliance.ts",
            "line": 803
          },
          "name": "goto"
        },
        {
          "docs": {
            "stability": "experimental"
          },
          "locationInModule": {
            "filename": "lib/compliance.ts",
            "line": 806
          },
          "name": "if"
        },
        {
          "docs": {
            "stability": "experimental"
          },
          "locationInModule": {
            "filename": "lib/compliance.ts",
            "line": 809
          },
          "name": "implements"
        },
        {
          "docs": {
            "stability": "experimental"
          },
          "locationInModule": {
            "filename": "lib/compliance.ts",
            "line": 812
          },
          "name": "import"
        },
        {
          "docs": {
            "stability": "experimental"
          },
          "locationInModule": {
            "filename": "lib/compliance.ts",
            "line": 815
          },
          "name": "instanceof"
        },
        {
          "docs": {
            "stability": "experimental"
          },
          "locationInModule": {
            "filename": "lib/compliance.ts",
            "line": 818
          },
          "name": "int"
        },
        {
          "docs": {
            "stability": "experimental"
          },
          "locationInModule": {
            "filename": "lib/compliance.ts",
            "line": 821
          },
          "name": "interface"
        },
        {
          "docs": {
            "stability": "experimental"
          },
          "locationInModule": {
            "filename": "lib/compliance.ts",
            "line": 824
          },
          "name": "long"
        },
        {
          "docs": {
            "stability": "experimental"
          },
          "locationInModule": {
            "filename": "lib/compliance.ts",
            "line": 827
          },
          "name": "native"
        },
        {
          "docs": {
            "stability": "experimental"
          },
          "locationInModule": {
            "filename": "lib/compliance.ts",
            "line": 830
          },
          "name": "new"
        },
        {
          "docs": {
            "stability": "experimental"
          },
          "locationInModule": {
            "filename": "lib/compliance.ts",
            "line": 833
          },
          "name": "null"
        },
        {
          "docs": {
            "stability": "experimental"
          },
          "locationInModule": {
            "filename": "lib/compliance.ts",
            "line": 836
          },
          "name": "package"
        },
        {
          "docs": {
            "stability": "experimental"
          },
          "locationInModule": {
            "filename": "lib/compliance.ts",
            "line": 839
          },
          "name": "private"
        },
        {
          "docs": {
            "stability": "experimental"
          },
          "locationInModule": {
            "filename": "lib/compliance.ts",
            "line": 842
          },
          "name": "protected"
        },
        {
          "docs": {
            "stability": "experimental"
          },
          "locationInModule": {
            "filename": "lib/compliance.ts",
            "line": 845
          },
          "name": "public"
        },
        {
          "docs": {
            "stability": "experimental"
          },
          "locationInModule": {
            "filename": "lib/compliance.ts",
            "line": 848
          },
          "name": "return"
        },
        {
          "docs": {
            "stability": "experimental"
          },
          "locationInModule": {
            "filename": "lib/compliance.ts",
            "line": 851
          },
          "name": "short"
        },
        {
          "docs": {
            "stability": "experimental"
          },
          "locationInModule": {
            "filename": "lib/compliance.ts",
            "line": 854
          },
          "name": "static"
        },
        {
          "docs": {
            "stability": "experimental"
          },
          "locationInModule": {
            "filename": "lib/compliance.ts",
            "line": 857
          },
          "name": "strictfp"
        },
        {
          "docs": {
            "stability": "experimental"
          },
          "locationInModule": {
            "filename": "lib/compliance.ts",
            "line": 860
          },
          "name": "super"
        },
        {
          "docs": {
            "stability": "experimental"
          },
          "locationInModule": {
            "filename": "lib/compliance.ts",
            "line": 863
          },
          "name": "switch"
        },
        {
          "docs": {
            "stability": "experimental"
          },
          "locationInModule": {
            "filename": "lib/compliance.ts",
            "line": 866
          },
          "name": "synchronized"
        },
        {
          "docs": {
            "stability": "experimental"
          },
          "locationInModule": {
            "filename": "lib/compliance.ts",
            "line": 869
          },
          "name": "this"
        },
        {
          "docs": {
            "stability": "experimental"
          },
          "locationInModule": {
            "filename": "lib/compliance.ts",
            "line": 872
          },
          "name": "throw"
        },
        {
          "docs": {
            "stability": "experimental"
          },
          "locationInModule": {
            "filename": "lib/compliance.ts",
            "line": 875
          },
          "name": "throws"
        },
        {
          "docs": {
            "stability": "experimental"
          },
          "locationInModule": {
            "filename": "lib/compliance.ts",
            "line": 878
          },
          "name": "transient"
        },
        {
          "docs": {
            "stability": "experimental"
          },
          "locationInModule": {
            "filename": "lib/compliance.ts",
            "line": 881
          },
          "name": "true"
        },
        {
          "docs": {
            "stability": "experimental"
          },
          "locationInModule": {
            "filename": "lib/compliance.ts",
            "line": 884
          },
          "name": "try"
        },
        {
          "docs": {
            "stability": "experimental"
          },
          "locationInModule": {
            "filename": "lib/compliance.ts",
            "line": 887
          },
          "name": "void"
        },
        {
          "docs": {
            "stability": "experimental"
          },
          "locationInModule": {
            "filename": "lib/compliance.ts",
            "line": 890
          },
          "name": "volatile"
        }
      ],
      "name": "JavaReservedWords",
      "properties": [
        {
          "docs": {
            "stability": "experimental"
          },
          "locationInModule": {
            "filename": "lib/compliance.ts",
            "line": 893
          },
          "name": "while",
          "type": {
            "primitive": "string"
          }
        }
      ]
    },
    "jsii-calc.Jsii487Derived": {
      "assembly": "jsii-calc",
      "docs": {
        "stability": "experimental"
      },
      "fqn": "jsii-calc.Jsii487Derived",
      "initializer": {},
      "interfaces": [
        "jsii-calc.IJsii487External2",
        "jsii-calc.IJsii487External"
      ],
      "kind": "class",
      "locationInModule": {
        "filename": "lib/erasures.ts",
        "line": 48
      },
      "name": "Jsii487Derived"
    },
    "jsii-calc.Jsii496Derived": {
      "assembly": "jsii-calc",
      "docs": {
        "stability": "experimental"
      },
      "fqn": "jsii-calc.Jsii496Derived",
      "initializer": {},
      "interfaces": [
        "jsii-calc.IJsii496"
      ],
      "kind": "class",
      "locationInModule": {
        "filename": "lib/erasures.ts",
        "line": 56
      },
      "name": "Jsii496Derived"
    },
    "jsii-calc.JsiiAgent": {
      "assembly": "jsii-calc",
      "docs": {
        "stability": "experimental",
        "summary": "Host runtime version should be set via JSII_AGENT."
      },
      "fqn": "jsii-calc.JsiiAgent",
      "initializer": {},
      "kind": "class",
      "locationInModule": {
        "filename": "lib/compliance.ts",
        "line": 1343
      },
      "name": "JsiiAgent",
      "properties": [
        {
          "docs": {
            "stability": "experimental",
            "summary": "Returns the value of the JSII_AGENT environment variable."
          },
          "immutable": true,
          "locationInModule": {
            "filename": "lib/compliance.ts",
            "line": 1347
          },
          "name": "jsiiAgent",
          "optional": true,
          "static": true,
          "type": {
            "primitive": "string"
          }
        }
      ]
    },
    "jsii-calc.LoadBalancedFargateServiceProps": {
      "assembly": "jsii-calc",
      "datatype": true,
      "docs": {
        "stability": "experimental",
        "summary": "jsii#298: show default values in sphinx documentation, and respect newlines."
      },
      "fqn": "jsii-calc.LoadBalancedFargateServiceProps",
      "kind": "interface",
      "locationInModule": {
        "filename": "lib/compliance.ts",
        "line": 1255
      },
      "name": "LoadBalancedFargateServiceProps",
      "properties": [
        {
          "abstract": true,
          "docs": {
            "default": "80",
            "remarks": "Corresponds to container port mapping.",
            "stability": "experimental",
            "summary": "The container port of the application load balancer attached to your Fargate service."
          },
          "immutable": true,
          "locationInModule": {
            "filename": "lib/compliance.ts",
            "line": 1298
          },
          "name": "containerPort",
          "optional": true,
          "type": {
            "primitive": "number"
          }
        },
        {
          "abstract": true,
          "docs": {
            "default": "256",
            "remarks": "This default is set in the underlying FargateTaskDefinition construct.",
            "stability": "experimental",
            "summary": "The number of cpu units used by the task. Valid values, which determines your range of valid values for the memory parameter: 256 (.25 vCPU) - Available memory values: 0.5GB, 1GB, 2GB 512 (.5 vCPU) - Available memory values: 1GB, 2GB, 3GB, 4GB 1024 (1 vCPU) - Available memory values: 2GB, 3GB, 4GB, 5GB, 6GB, 7GB, 8GB 2048 (2 vCPU) - Available memory values: Between 4GB and 16GB in 1GB increments 4096 (4 vCPU) - Available memory values: Between 8GB and 30GB in 1GB increments."
          },
          "immutable": true,
          "locationInModule": {
            "filename": "lib/compliance.ts",
            "line": 1269
          },
          "name": "cpu",
          "optional": true,
          "type": {
            "primitive": "string"
          }
        },
        {
          "abstract": true,
          "docs": {
            "default": "512",
            "remarks": "This field is required and you must use one of the following values, which determines your range of valid values\nfor the cpu parameter:\n\n0.5GB, 1GB, 2GB - Available cpu values: 256 (.25 vCPU)\n\n1GB, 2GB, 3GB, 4GB - Available cpu values: 512 (.5 vCPU)\n\n2GB, 3GB, 4GB, 5GB, 6GB, 7GB, 8GB - Available cpu values: 1024 (1 vCPU)\n\nBetween 4GB and 16GB in 1GB increments - Available cpu values: 2048 (2 vCPU)\n\nBetween 8GB and 30GB in 1GB increments - Available cpu values: 4096 (4 vCPU)\n\nThis default is set in the underlying FargateTaskDefinition construct.",
            "stability": "experimental",
            "summary": "The amount (in MiB) of memory used by the task."
          },
          "immutable": true,
          "locationInModule": {
            "filename": "lib/compliance.ts",
            "line": 1291
          },
          "name": "memoryMiB",
          "optional": true,
          "type": {
            "primitive": "string"
          }
        },
        {
          "abstract": true,
          "docs": {
            "default": "true",
            "stability": "experimental",
            "summary": "Determines whether the Application Load Balancer will be internet-facing."
          },
          "immutable": true,
          "locationInModule": {
            "filename": "lib/compliance.ts",
            "line": 1305
          },
          "name": "publicLoadBalancer",
          "optional": true,
          "type": {
            "primitive": "boolean"
          }
        },
        {
          "abstract": true,
          "docs": {
            "default": "false",
            "stability": "experimental",
            "summary": "Determines whether your Fargate Service will be assigned a public IP address."
          },
          "immutable": true,
          "locationInModule": {
            "filename": "lib/compliance.ts",
            "line": 1312
          },
          "name": "publicTasks",
          "optional": true,
          "type": {
            "primitive": "boolean"
          }
        }
      ]
    },
    "jsii-calc.Multiply": {
      "assembly": "jsii-calc",
      "base": "jsii-calc.BinaryOperation",
      "docs": {
        "stability": "experimental",
        "summary": "The \"*\" binary operation."
      },
      "fqn": "jsii-calc.Multiply",
      "initializer": {
        "docs": {
          "stability": "experimental",
          "summary": "Creates a BinaryOperation."
        },
        "parameters": [
          {
            "docs": {
              "summary": "Left-hand side operand."
            },
            "name": "lhs",
            "type": {
              "fqn": "@scope/jsii-calc-lib.Value"
            }
          },
          {
            "docs": {
              "summary": "Right-hand side operand."
            },
            "name": "rhs",
            "type": {
              "fqn": "@scope/jsii-calc-lib.Value"
            }
          }
        ]
      },
      "interfaces": [
        "jsii-calc.IFriendlier",
        "jsii-calc.IRandomNumberGenerator"
      ],
      "kind": "class",
      "locationInModule": {
        "filename": "lib/calculator.ts",
        "line": 68
      },
      "methods": [
        {
          "docs": {
            "stability": "experimental",
            "summary": "Say farewell."
          },
          "locationInModule": {
            "filename": "lib/calculator.ts",
            "line": 81
          },
          "name": "farewell",
          "overrides": "jsii-calc.IFriendlier",
          "returns": {
            "type": {
              "primitive": "string"
            }
          }
        },
        {
          "docs": {
            "stability": "experimental",
            "summary": "Say goodbye."
          },
          "locationInModule": {
            "filename": "lib/calculator.ts",
            "line": 77
          },
          "name": "goodbye",
          "overrides": "jsii-calc.IFriendlier",
          "returns": {
            "type": {
              "primitive": "string"
            }
          }
        },
        {
          "docs": {
            "stability": "experimental",
            "summary": "Returns another random number."
          },
          "locationInModule": {
            "filename": "lib/calculator.ts",
            "line": 85
          },
          "name": "next",
          "overrides": "jsii-calc.IRandomNumberGenerator",
          "returns": {
            "type": {
              "primitive": "number"
            }
          }
        },
        {
          "docs": {
            "stability": "experimental",
            "summary": "String representation of the value."
          },
          "locationInModule": {
            "filename": "lib/calculator.ts",
            "line": 73
          },
          "name": "toString",
          "overrides": "@scope/jsii-calc-lib.Operation",
          "returns": {
            "type": {
              "primitive": "string"
            }
          }
        }
      ],
      "name": "Multiply",
      "properties": [
        {
          "docs": {
            "stability": "experimental",
            "summary": "The value."
          },
          "immutable": true,
          "locationInModule": {
            "filename": "lib/calculator.ts",
            "line": 69
          },
          "name": "value",
          "overrides": "@scope/jsii-calc-lib.Value",
          "type": {
            "primitive": "number"
          }
        }
      ]
    },
    "jsii-calc.Negate": {
      "assembly": "jsii-calc",
      "base": "jsii-calc.UnaryOperation",
      "docs": {
        "stability": "experimental",
        "summary": "The negation operation (\"-value\")."
      },
      "fqn": "jsii-calc.Negate",
      "initializer": {
        "docs": {
          "stability": "experimental"
        },
        "parameters": [
          {
            "name": "operand",
            "type": {
              "fqn": "@scope/jsii-calc-lib.Value"
            }
          }
        ]
      },
      "interfaces": [
        "jsii-calc.IFriendlier"
      ],
      "kind": "class",
      "locationInModule": {
        "filename": "lib/calculator.ts",
        "line": 102
      },
      "methods": [
        {
          "docs": {
            "stability": "experimental",
            "summary": "Say farewell."
          },
          "locationInModule": {
            "filename": "lib/calculator.ts",
            "line": 119
          },
          "name": "farewell",
          "overrides": "jsii-calc.IFriendlier",
          "returns": {
            "type": {
              "primitive": "string"
            }
          }
        },
        {
          "docs": {
            "stability": "experimental",
            "summary": "Say goodbye."
          },
          "locationInModule": {
            "filename": "lib/calculator.ts",
            "line": 115
          },
          "name": "goodbye",
          "overrides": "jsii-calc.IFriendlier",
          "returns": {
            "type": {
              "primitive": "string"
            }
          }
        },
        {
          "docs": {
            "stability": "experimental",
            "summary": "Say hello!"
          },
          "locationInModule": {
            "filename": "lib/calculator.ts",
            "line": 111
          },
          "name": "hello",
          "overrides": "@scope/jsii-calc-lib.IFriendly",
          "returns": {
            "type": {
              "primitive": "string"
            }
          }
        },
        {
          "docs": {
            "stability": "experimental",
            "summary": "String representation of the value."
          },
          "locationInModule": {
            "filename": "lib/calculator.ts",
            "line": 107
          },
          "name": "toString",
          "overrides": "@scope/jsii-calc-lib.Operation",
          "returns": {
            "type": {
              "primitive": "string"
            }
          }
        }
      ],
      "name": "Negate",
      "properties": [
        {
          "docs": {
            "stability": "experimental",
            "summary": "The value."
          },
          "immutable": true,
          "locationInModule": {
            "filename": "lib/calculator.ts",
            "line": 103
          },
          "name": "value",
          "overrides": "@scope/jsii-calc-lib.Value",
          "type": {
            "primitive": "number"
          }
        }
      ]
    },
    "jsii-calc.NestedStruct": {
      "assembly": "jsii-calc",
      "datatype": true,
      "docs": {
        "stability": "experimental"
      },
      "fqn": "jsii-calc.NestedStruct",
      "kind": "interface",
      "locationInModule": {
        "filename": "lib/compliance.ts",
        "line": 2191
      },
      "name": "NestedStruct",
      "properties": [
        {
          "abstract": true,
          "docs": {
            "stability": "experimental",
            "summary": "When provided, must be > 0."
          },
          "immutable": true,
          "locationInModule": {
            "filename": "lib/compliance.ts",
            "line": 2195
          },
          "name": "numberProp",
          "type": {
            "primitive": "number"
          }
        }
      ]
    },
    "jsii-calc.NodeStandardLibrary": {
      "assembly": "jsii-calc",
      "docs": {
        "stability": "experimental",
        "summary": "Test fixture to verify that jsii modules can use the node standard library."
      },
      "fqn": "jsii-calc.NodeStandardLibrary",
      "initializer": {},
      "kind": "class",
      "locationInModule": {
        "filename": "lib/compliance.ts",
        "line": 977
      },
      "methods": [
        {
          "docs": {
            "returns": "\"6a2da20943931e9834fc12cfe5bb47bbd9ae43489a30726962b576f4e3993e50\"",
            "stability": "experimental",
            "summary": "Uses node.js \"crypto\" module to calculate sha256 of a string."
          },
          "locationInModule": {
            "filename": "lib/compliance.ts",
            "line": 1006
          },
          "name": "cryptoSha256",
          "returns": {
            "type": {
              "primitive": "string"
            }
          }
        },
        {
          "async": true,
          "docs": {
            "returns": "\"Hello, resource!\"",
            "stability": "experimental",
            "summary": "Reads a local resource file (resource.txt) asynchronously."
          },
          "locationInModule": {
            "filename": "lib/compliance.ts",
            "line": 982
          },
          "name": "fsReadFile",
          "returns": {
            "type": {
              "primitive": "string"
            }
          }
        },
        {
          "docs": {
            "returns": "\"Hello, resource! SYNC!\"",
            "stability": "experimental",
            "summary": "Sync version of fsReadFile."
          },
          "locationInModule": {
            "filename": "lib/compliance.ts",
            "line": 991
          },
          "name": "fsReadFileSync",
          "returns": {
            "type": {
              "primitive": "string"
            }
          }
        }
      ],
      "name": "NodeStandardLibrary",
      "properties": [
        {
          "docs": {
            "stability": "experimental",
            "summary": "Returns the current os.platform() from the \"os\" node module."
          },
          "immutable": true,
          "locationInModule": {
            "filename": "lib/compliance.ts",
            "line": 998
          },
          "name": "osPlatform",
          "type": {
            "primitive": "string"
          }
        }
      ]
    },
    "jsii-calc.NullShouldBeTreatedAsUndefined": {
      "assembly": "jsii-calc",
      "docs": {
        "stability": "experimental",
        "summary": "jsii#282, aws-cdk#157: null should be treated as \"undefined\"."
      },
      "fqn": "jsii-calc.NullShouldBeTreatedAsUndefined",
      "initializer": {
        "docs": {
          "stability": "experimental"
        },
        "parameters": [
          {
            "name": "_param1",
            "type": {
              "primitive": "string"
            }
          },
          {
            "name": "optional",
            "optional": true,
            "type": {
              "primitive": "any"
            }
          }
        ]
      },
      "kind": "class",
      "locationInModule": {
        "filename": "lib/compliance.ts",
        "line": 1204
      },
      "methods": [
        {
          "docs": {
            "stability": "experimental"
          },
          "locationInModule": {
            "filename": "lib/compliance.ts",
            "line": 1213
          },
          "name": "giveMeUndefined",
          "parameters": [
            {
              "name": "value",
              "optional": true,
              "type": {
                "primitive": "any"
              }
            }
          ]
        },
        {
          "docs": {
            "stability": "experimental"
          },
          "locationInModule": {
            "filename": "lib/compliance.ts",
            "line": 1219
          },
          "name": "giveMeUndefinedInsideAnObject",
          "parameters": [
            {
              "name": "input",
              "type": {
                "fqn": "jsii-calc.NullShouldBeTreatedAsUndefinedData"
              }
            }
          ]
        },
        {
          "docs": {
            "stability": "experimental"
          },
          "locationInModule": {
            "filename": "lib/compliance.ts",
            "line": 1234
          },
          "name": "verifyPropertyIsUndefined"
        }
      ],
      "name": "NullShouldBeTreatedAsUndefined",
      "properties": [
        {
          "docs": {
            "stability": "experimental"
          },
          "locationInModule": {
            "filename": "lib/compliance.ts",
            "line": 1205
          },
          "name": "changeMeToUndefined",
          "optional": true,
          "type": {
            "primitive": "string"
          }
        }
      ]
    },
    "jsii-calc.NullShouldBeTreatedAsUndefinedData": {
      "assembly": "jsii-calc",
      "datatype": true,
      "docs": {
        "stability": "experimental"
      },
      "fqn": "jsii-calc.NullShouldBeTreatedAsUndefinedData",
      "kind": "interface",
      "locationInModule": {
        "filename": "lib/compliance.ts",
        "line": 1241
      },
      "name": "NullShouldBeTreatedAsUndefinedData",
      "properties": [
        {
          "abstract": true,
          "docs": {
            "stability": "experimental"
          },
          "immutable": true,
          "locationInModule": {
            "filename": "lib/compliance.ts",
            "line": 1243
          },
          "name": "arrayWithThreeElementsAndUndefinedAsSecondArgument",
          "type": {
            "collection": {
              "elementtype": {
                "primitive": "any"
              },
              "kind": "array"
            }
          }
        },
        {
          "abstract": true,
          "docs": {
            "stability": "experimental"
          },
          "immutable": true,
          "locationInModule": {
            "filename": "lib/compliance.ts",
            "line": 1242
          },
          "name": "thisShouldBeUndefined",
          "optional": true,
          "type": {
            "primitive": "any"
          }
        }
      ]
    },
    "jsii-calc.NumberGenerator": {
      "assembly": "jsii-calc",
      "docs": {
        "stability": "experimental",
        "summary": "This allows us to test that a reference can be stored for objects that implement interfaces."
      },
      "fqn": "jsii-calc.NumberGenerator",
      "initializer": {
        "docs": {
          "stability": "experimental"
        },
        "parameters": [
          {
            "name": "generator",
            "type": {
              "fqn": "jsii-calc.IRandomNumberGenerator"
            }
          }
        ]
      },
      "kind": "class",
      "locationInModule": {
        "filename": "lib/compliance.ts",
        "line": 493
      },
      "methods": [
        {
          "docs": {
            "stability": "experimental"
          },
          "locationInModule": {
            "filename": "lib/compliance.ts",
            "line": 502
          },
          "name": "isSameGenerator",
          "parameters": [
            {
              "name": "gen",
              "type": {
                "fqn": "jsii-calc.IRandomNumberGenerator"
              }
            }
          ],
          "returns": {
            "type": {
              "primitive": "boolean"
            }
          }
        },
        {
          "docs": {
            "stability": "experimental"
          },
          "locationInModule": {
            "filename": "lib/compliance.ts",
            "line": 498
          },
          "name": "nextTimes100",
          "returns": {
            "type": {
              "primitive": "number"
            }
          }
        }
      ],
      "name": "NumberGenerator",
      "properties": [
        {
          "docs": {
            "stability": "experimental"
          },
          "locationInModule": {
            "filename": "lib/compliance.ts",
            "line": 494
          },
          "name": "generator",
          "type": {
            "fqn": "jsii-calc.IRandomNumberGenerator"
          }
        }
      ]
    },
    "jsii-calc.ObjectRefsInCollections": {
      "assembly": "jsii-calc",
      "docs": {
        "stability": "experimental",
        "summary": "Verify that object references can be passed inside collections."
      },
      "fqn": "jsii-calc.ObjectRefsInCollections",
      "initializer": {},
      "kind": "class",
      "locationInModule": {
        "filename": "lib/compliance.ts",
        "line": 250
      },
      "methods": [
        {
          "docs": {
            "stability": "experimental",
            "summary": "Returns the sum of all values."
          },
          "locationInModule": {
            "filename": "lib/compliance.ts",
            "line": 254
          },
          "name": "sumFromArray",
          "parameters": [
            {
              "name": "values",
              "type": {
                "collection": {
                  "elementtype": {
                    "fqn": "@scope/jsii-calc-lib.Value"
                  },
                  "kind": "array"
                }
              }
            }
          ],
          "returns": {
            "type": {
              "primitive": "number"
            }
          }
        },
        {
          "docs": {
            "stability": "experimental",
            "summary": "Returns the sum of all values in a map."
          },
          "locationInModule": {
            "filename": "lib/compliance.ts",
            "line": 265
          },
          "name": "sumFromMap",
          "parameters": [
            {
              "name": "values",
              "type": {
                "collection": {
                  "elementtype": {
                    "fqn": "@scope/jsii-calc-lib.Value"
                  },
                  "kind": "map"
                }
              }
            }
          ],
          "returns": {
            "type": {
              "primitive": "number"
            }
          }
        }
      ],
      "name": "ObjectRefsInCollections"
    },
    "jsii-calc.Old": {
      "assembly": "jsii-calc",
      "docs": {
        "deprecated": "Use the new class",
        "stability": "deprecated",
        "summary": "Old class."
      },
      "fqn": "jsii-calc.Old",
      "initializer": {},
      "kind": "class",
      "locationInModule": {
        "filename": "lib/documented.ts",
        "line": 54
      },
      "methods": [
        {
          "docs": {
            "stability": "deprecated",
            "summary": "Doo wop that thing."
          },
          "locationInModule": {
            "filename": "lib/documented.ts",
            "line": 58
          },
          "name": "doAThing"
        }
      ],
      "name": "Old"
    },
    "jsii-calc.OptionalArgumentInvoker": {
      "assembly": "jsii-calc",
      "docs": {
        "stability": "experimental"
      },
      "fqn": "jsii-calc.OptionalArgumentInvoker",
      "initializer": {
        "docs": {
          "stability": "experimental"
        },
        "parameters": [
          {
            "name": "delegate",
            "type": {
              "fqn": "jsii-calc.IInterfaceWithOptionalMethodArguments"
            }
          }
        ]
      },
      "kind": "class",
      "locationInModule": {
        "filename": "lib/compliance.ts",
        "line": 1075
      },
      "methods": [
        {
          "docs": {
            "stability": "experimental"
          },
          "locationInModule": {
            "filename": "lib/compliance.ts",
            "line": 1082
          },
          "name": "invokeWithOptional"
        },
        {
          "docs": {
            "stability": "experimental"
          },
          "locationInModule": {
            "filename": "lib/compliance.ts",
            "line": 1078
          },
          "name": "invokeWithoutOptional"
        }
      ],
      "name": "OptionalArgumentInvoker"
    },
    "jsii-calc.OptionalConstructorArgument": {
      "assembly": "jsii-calc",
      "docs": {
        "stability": "experimental"
      },
      "fqn": "jsii-calc.OptionalConstructorArgument",
      "initializer": {
        "docs": {
          "stability": "experimental"
        },
        "parameters": [
          {
            "name": "arg1",
            "type": {
              "primitive": "number"
            }
          },
          {
            "name": "arg2",
            "type": {
              "primitive": "string"
            }
          },
          {
            "name": "arg3",
            "optional": true,
            "type": {
              "primitive": "date"
            }
          }
        ]
      },
      "kind": "class",
      "locationInModule": {
        "filename": "lib/compliance.ts",
        "line": 295
      },
      "name": "OptionalConstructorArgument",
      "properties": [
        {
          "docs": {
            "stability": "experimental"
          },
          "immutable": true,
          "locationInModule": {
            "filename": "lib/compliance.ts",
            "line": 296
          },
          "name": "arg1",
          "type": {
            "primitive": "number"
          }
        },
        {
          "docs": {
            "stability": "experimental"
          },
          "immutable": true,
          "locationInModule": {
            "filename": "lib/compliance.ts",
            "line": 297
          },
          "name": "arg2",
          "type": {
            "primitive": "string"
          }
        },
        {
          "docs": {
            "stability": "experimental"
          },
          "immutable": true,
          "locationInModule": {
            "filename": "lib/compliance.ts",
            "line": 298
          },
          "name": "arg3",
          "optional": true,
          "type": {
            "primitive": "date"
          }
        }
      ]
    },
    "jsii-calc.OptionalStruct": {
      "assembly": "jsii-calc",
      "datatype": true,
      "docs": {
        "stability": "experimental"
      },
      "fqn": "jsii-calc.OptionalStruct",
      "kind": "interface",
      "locationInModule": {
        "filename": "lib/compliance.ts",
        "line": 1650
      },
      "name": "OptionalStruct",
      "properties": [
        {
          "abstract": true,
          "docs": {
            "stability": "experimental"
          },
          "immutable": true,
          "locationInModule": {
            "filename": "lib/compliance.ts",
            "line": 1651
          },
          "name": "field",
          "optional": true,
          "type": {
            "primitive": "string"
          }
        }
      ]
    },
    "jsii-calc.OptionalStructConsumer": {
      "assembly": "jsii-calc",
      "docs": {
        "stability": "experimental"
      },
      "fqn": "jsii-calc.OptionalStructConsumer",
      "initializer": {
        "docs": {
          "stability": "experimental"
        },
        "parameters": [
          {
            "name": "optionalStruct",
            "optional": true,
            "type": {
              "fqn": "jsii-calc.OptionalStruct"
            }
          }
        ]
      },
      "kind": "class",
      "locationInModule": {
        "filename": "lib/compliance.ts",
        "line": 1641
      },
      "name": "OptionalStructConsumer",
      "properties": [
        {
          "docs": {
            "stability": "experimental"
          },
          "immutable": true,
          "locationInModule": {
            "filename": "lib/compliance.ts",
            "line": 1642
          },
          "name": "parameterWasUndefined",
          "type": {
            "primitive": "boolean"
          }
        },
        {
          "docs": {
            "stability": "experimental"
          },
          "immutable": true,
          "locationInModule": {
            "filename": "lib/compliance.ts",
            "line": 1643
          },
          "name": "fieldValue",
          "optional": true,
          "type": {
            "primitive": "string"
          }
        }
      ]
    },
    "jsii-calc.OverridableProtectedMember": {
      "assembly": "jsii-calc",
      "docs": {
        "see": "https://github.com/aws/jsii/issues/903",
        "stability": "experimental"
      },
      "fqn": "jsii-calc.OverridableProtectedMember",
      "initializer": {},
      "kind": "class",
      "locationInModule": {
        "filename": "lib/compliance.ts",
        "line": 1907
      },
      "methods": [
        {
          "docs": {
            "stability": "experimental"
          },
          "locationInModule": {
            "filename": "lib/compliance.ts",
            "line": 1919
          },
          "name": "overrideMe",
          "protected": true,
          "returns": {
            "type": {
              "primitive": "string"
            }
          }
        },
        {
          "docs": {
            "stability": "experimental"
          },
          "locationInModule": {
            "filename": "lib/compliance.ts",
            "line": 1915
          },
          "name": "switchModes"
        },
        {
          "docs": {
            "stability": "experimental"
          },
          "locationInModule": {
            "filename": "lib/compliance.ts",
            "line": 1911
          },
          "name": "valueFromProtected",
          "returns": {
            "type": {
              "primitive": "string"
            }
          }
        }
      ],
      "name": "OverridableProtectedMember",
      "properties": [
        {
          "docs": {
            "stability": "experimental"
          },
          "immutable": true,
          "locationInModule": {
            "filename": "lib/compliance.ts",
            "line": 1908
          },
          "name": "overrideReadOnly",
          "protected": true,
          "type": {
            "primitive": "string"
          }
        },
        {
          "docs": {
            "stability": "experimental"
          },
          "locationInModule": {
            "filename": "lib/compliance.ts",
            "line": 1909
          },
          "name": "overrideReadWrite",
          "protected": true,
          "type": {
            "primitive": "string"
          }
        }
      ]
    },
    "jsii-calc.OverrideReturnsObject": {
      "assembly": "jsii-calc",
      "docs": {
        "stability": "experimental"
      },
      "fqn": "jsii-calc.OverrideReturnsObject",
      "initializer": {},
      "kind": "class",
      "locationInModule": {
        "filename": "lib/compliance.ts",
        "line": 637
      },
      "methods": [
        {
          "docs": {
            "stability": "experimental"
          },
          "locationInModule": {
            "filename": "lib/compliance.ts",
            "line": 638
          },
          "name": "test",
          "parameters": [
            {
              "name": "obj",
              "type": {
                "fqn": "jsii-calc.IReturnsNumber"
              }
            }
          ],
          "returns": {
            "type": {
              "primitive": "number"
            }
          }
        }
      ],
      "name": "OverrideReturnsObject"
    },
    "jsii-calc.ParentStruct982": {
      "assembly": "jsii-calc",
      "datatype": true,
      "docs": {
        "stability": "experimental",
        "summary": "https://github.com/aws/jsii/issues/982."
      },
      "fqn": "jsii-calc.ParentStruct982",
      "kind": "interface",
      "locationInModule": {
        "filename": "lib/compliance.ts",
        "line": 2241
      },
      "name": "ParentStruct982",
      "properties": [
        {
          "abstract": true,
          "docs": {
            "stability": "experimental"
          },
          "immutable": true,
          "locationInModule": {
            "filename": "lib/compliance.ts",
            "line": 2242
          },
          "name": "foo",
          "type": {
            "primitive": "string"
          }
        }
      ]
    },
    "jsii-calc.PartiallyInitializedThisConsumer": {
      "abstract": true,
      "assembly": "jsii-calc",
      "docs": {
        "stability": "experimental"
      },
      "fqn": "jsii-calc.PartiallyInitializedThisConsumer",
      "initializer": {},
      "kind": "class",
      "locationInModule": {
        "filename": "lib/compliance.ts",
        "line": 1624
      },
      "methods": [
        {
          "abstract": true,
          "docs": {
            "stability": "experimental"
          },
          "locationInModule": {
            "filename": "lib/compliance.ts",
            "line": 1625
          },
          "name": "consumePartiallyInitializedThis",
          "parameters": [
            {
              "name": "obj",
              "type": {
                "fqn": "jsii-calc.ConstructorPassesThisOut"
              }
            },
            {
              "name": "dt",
              "type": {
                "primitive": "date"
              }
            },
            {
              "name": "ev",
              "type": {
                "fqn": "jsii-calc.AllTypesEnum"
              }
            }
          ],
          "returns": {
            "type": {
              "primitive": "string"
            }
          }
        }
      ],
      "name": "PartiallyInitializedThisConsumer"
    },
    "jsii-calc.Polymorphism": {
      "assembly": "jsii-calc",
      "docs": {
        "stability": "experimental"
      },
      "fqn": "jsii-calc.Polymorphism",
      "initializer": {},
      "kind": "class",
      "locationInModule": {
        "filename": "lib/compliance.ts",
        "line": 483
      },
      "methods": [
        {
          "docs": {
            "stability": "experimental"
          },
          "locationInModule": {
            "filename": "lib/compliance.ts",
            "line": 484
          },
          "name": "sayHello",
          "parameters": [
            {
              "name": "friendly",
              "type": {
                "fqn": "@scope/jsii-calc-lib.IFriendly"
              }
            }
          ],
          "returns": {
            "type": {
              "primitive": "string"
            }
          }
        }
      ],
      "name": "Polymorphism"
    },
    "jsii-calc.Power": {
      "assembly": "jsii-calc",
      "base": "jsii-calc.composition.CompositeOperation",
      "docs": {
        "stability": "experimental",
        "summary": "The power operation."
      },
      "fqn": "jsii-calc.Power",
      "initializer": {
        "docs": {
          "stability": "experimental",
          "summary": "Creates a Power operation."
        },
        "parameters": [
          {
            "docs": {
              "summary": "The base of the power."
            },
            "name": "base",
            "type": {
              "fqn": "@scope/jsii-calc-lib.Value"
            }
          },
          {
            "docs": {
              "summary": "The number of times to multiply."
            },
            "name": "pow",
            "type": {
              "fqn": "@scope/jsii-calc-lib.Value"
            }
          }
        ]
      },
      "kind": "class",
      "locationInModule": {
        "filename": "lib/calculator.ts",
        "line": 211
      },
      "name": "Power",
      "properties": [
        {
          "docs": {
            "stability": "experimental",
            "summary": "The base of the power."
          },
          "immutable": true,
          "locationInModule": {
            "filename": "lib/calculator.ts",
            "line": 218
          },
          "name": "base",
          "type": {
            "fqn": "@scope/jsii-calc-lib.Value"
          }
        },
        {
          "docs": {
            "stability": "experimental",
            "summary": "The expression that this operation consists of. Must be implemented by derived classes."
          },
          "immutable": true,
          "locationInModule": {
            "filename": "lib/calculator.ts",
            "line": 222
          },
          "name": "expression",
          "overrides": "jsii-calc.composition.CompositeOperation",
          "type": {
            "fqn": "@scope/jsii-calc-lib.Value"
          }
        },
        {
          "docs": {
            "stability": "experimental",
            "summary": "The number of times to multiply."
          },
          "immutable": true,
          "locationInModule": {
            "filename": "lib/calculator.ts",
            "line": 218
          },
          "name": "pow",
          "type": {
            "fqn": "@scope/jsii-calc-lib.Value"
          }
        }
      ]
    },
    "jsii-calc.PublicClass": {
      "assembly": "jsii-calc",
      "docs": {
        "stability": "experimental"
      },
      "fqn": "jsii-calc.PublicClass",
      "initializer": {},
      "kind": "class",
      "locationInModule": {
        "filename": "lib/compliance.ts",
        "line": 1368
      },
      "methods": [
        {
          "docs": {
            "stability": "experimental"
          },
          "locationInModule": {
            "filename": "lib/compliance.ts",
            "line": 1369
          },
          "name": "hello"
        }
      ],
      "name": "PublicClass"
    },
    "jsii-calc.PythonReservedWords": {
      "assembly": "jsii-calc",
      "docs": {
        "stability": "experimental"
      },
      "fqn": "jsii-calc.PythonReservedWords",
      "initializer": {},
      "kind": "class",
      "locationInModule": {
        "filename": "lib/compliance.ts",
        "line": 896
      },
      "methods": [
        {
          "docs": {
            "stability": "experimental"
          },
          "locationInModule": {
            "filename": "lib/compliance.ts",
            "line": 898
          },
          "name": "and"
        },
        {
          "docs": {
            "stability": "experimental"
          },
          "locationInModule": {
            "filename": "lib/compliance.ts",
            "line": 900
          },
          "name": "as"
        },
        {
          "docs": {
            "stability": "experimental"
          },
          "locationInModule": {
            "filename": "lib/compliance.ts",
            "line": 902
          },
          "name": "assert"
        },
        {
          "docs": {
            "stability": "experimental"
          },
          "locationInModule": {
            "filename": "lib/compliance.ts",
            "line": 904
          },
          "name": "async"
        },
        {
          "docs": {
            "stability": "experimental"
          },
          "locationInModule": {
            "filename": "lib/compliance.ts",
            "line": 906
          },
          "name": "await"
        },
        {
          "docs": {
            "stability": "experimental"
          },
          "locationInModule": {
            "filename": "lib/compliance.ts",
            "line": 908
          },
          "name": "break"
        },
        {
          "docs": {
            "stability": "experimental"
          },
          "locationInModule": {
            "filename": "lib/compliance.ts",
            "line": 910
          },
          "name": "class"
        },
        {
          "docs": {
            "stability": "experimental"
          },
          "locationInModule": {
            "filename": "lib/compliance.ts",
            "line": 912
          },
          "name": "continue"
        },
        {
          "docs": {
            "stability": "experimental"
          },
          "locationInModule": {
            "filename": "lib/compliance.ts",
            "line": 914
          },
          "name": "def"
        },
        {
          "docs": {
            "stability": "experimental"
          },
          "locationInModule": {
            "filename": "lib/compliance.ts",
            "line": 916
          },
          "name": "del"
        },
        {
          "docs": {
            "stability": "experimental"
          },
          "locationInModule": {
            "filename": "lib/compliance.ts",
            "line": 918
          },
          "name": "elif"
        },
        {
          "docs": {
            "stability": "experimental"
          },
          "locationInModule": {
            "filename": "lib/compliance.ts",
            "line": 920
          },
          "name": "else"
        },
        {
          "docs": {
            "stability": "experimental"
          },
          "locationInModule": {
            "filename": "lib/compliance.ts",
            "line": 922
          },
          "name": "except"
        },
        {
          "docs": {
            "stability": "experimental"
          },
          "locationInModule": {
            "filename": "lib/compliance.ts",
            "line": 924
          },
          "name": "finally"
        },
        {
          "docs": {
            "stability": "experimental"
          },
          "locationInModule": {
            "filename": "lib/compliance.ts",
            "line": 926
          },
          "name": "for"
        },
        {
          "docs": {
            "stability": "experimental"
          },
          "locationInModule": {
            "filename": "lib/compliance.ts",
            "line": 928
          },
          "name": "from"
        },
        {
          "docs": {
            "stability": "experimental"
          },
          "locationInModule": {
            "filename": "lib/compliance.ts",
            "line": 930
          },
          "name": "global"
        },
        {
          "docs": {
            "stability": "experimental"
          },
          "locationInModule": {
            "filename": "lib/compliance.ts",
            "line": 932
          },
          "name": "if"
        },
        {
          "docs": {
            "stability": "experimental"
          },
          "locationInModule": {
            "filename": "lib/compliance.ts",
            "line": 934
          },
          "name": "import"
        },
        {
          "docs": {
            "stability": "experimental"
          },
          "locationInModule": {
            "filename": "lib/compliance.ts",
            "line": 936
          },
          "name": "in"
        },
        {
          "docs": {
            "stability": "experimental"
          },
          "locationInModule": {
            "filename": "lib/compliance.ts",
            "line": 938
          },
          "name": "is"
        },
        {
          "docs": {
            "stability": "experimental"
          },
          "locationInModule": {
            "filename": "lib/compliance.ts",
            "line": 940
          },
          "name": "lambda"
        },
        {
          "docs": {
            "stability": "experimental"
          },
          "locationInModule": {
            "filename": "lib/compliance.ts",
            "line": 942
          },
          "name": "nonlocal"
        },
        {
          "docs": {
            "stability": "experimental"
          },
          "locationInModule": {
            "filename": "lib/compliance.ts",
            "line": 944
          },
          "name": "not"
        },
        {
          "docs": {
            "stability": "experimental"
          },
          "locationInModule": {
            "filename": "lib/compliance.ts",
            "line": 946
          },
          "name": "or"
        },
        {
          "docs": {
            "stability": "experimental"
          },
          "locationInModule": {
            "filename": "lib/compliance.ts",
            "line": 948
          },
          "name": "pass"
        },
        {
          "docs": {
            "stability": "experimental"
          },
          "locationInModule": {
            "filename": "lib/compliance.ts",
            "line": 950
          },
          "name": "raise"
        },
        {
          "docs": {
            "stability": "experimental"
          },
          "locationInModule": {
            "filename": "lib/compliance.ts",
            "line": 952
          },
          "name": "return"
        },
        {
          "docs": {
            "stability": "experimental"
          },
          "locationInModule": {
            "filename": "lib/compliance.ts",
            "line": 954
          },
          "name": "try"
        },
        {
          "docs": {
            "stability": "experimental"
          },
          "locationInModule": {
            "filename": "lib/compliance.ts",
            "line": 956
          },
          "name": "while"
        },
        {
          "docs": {
            "stability": "experimental"
          },
          "locationInModule": {
            "filename": "lib/compliance.ts",
            "line": 958
          },
          "name": "with"
        },
        {
          "docs": {
            "stability": "experimental"
          },
          "locationInModule": {
            "filename": "lib/compliance.ts",
            "line": 960
          },
          "name": "yield"
        }
      ],
      "name": "PythonReservedWords"
    },
    "jsii-calc.ReferenceEnumFromScopedPackage": {
      "assembly": "jsii-calc",
      "docs": {
        "stability": "experimental",
        "summary": "See awslabs/jsii#138."
      },
      "fqn": "jsii-calc.ReferenceEnumFromScopedPackage",
      "initializer": {},
      "kind": "class",
      "locationInModule": {
        "filename": "lib/compliance.ts",
        "line": 1032
      },
      "methods": [
        {
          "docs": {
            "stability": "experimental"
          },
          "locationInModule": {
            "filename": "lib/compliance.ts",
            "line": 1035
          },
          "name": "loadFoo",
          "returns": {
            "optional": true,
            "type": {
              "fqn": "@scope/jsii-calc-lib.EnumFromScopedModule"
            }
          }
        },
        {
          "docs": {
            "stability": "experimental"
          },
          "locationInModule": {
            "filename": "lib/compliance.ts",
            "line": 1039
          },
          "name": "saveFoo",
          "parameters": [
            {
              "name": "value",
              "type": {
                "fqn": "@scope/jsii-calc-lib.EnumFromScopedModule"
              }
            }
          ]
        }
      ],
      "name": "ReferenceEnumFromScopedPackage",
      "properties": [
        {
          "docs": {
            "stability": "experimental"
          },
          "locationInModule": {
            "filename": "lib/compliance.ts",
            "line": 1033
          },
          "name": "foo",
          "optional": true,
          "type": {
            "fqn": "@scope/jsii-calc-lib.EnumFromScopedModule"
          }
        }
      ]
    },
    "jsii-calc.ReturnsPrivateImplementationOfInterface": {
      "assembly": "jsii-calc",
      "docs": {
        "returns": "an instance of an un-exported class that extends `ExportedBaseClass`, declared as `IPrivatelyImplemented`.",
        "see": "https://github.com/aws/jsii/issues/320",
        "stability": "experimental",
        "summary": "Helps ensure the JSII kernel & runtime cooperate correctly when an un-exported instance of a class is returned with a declared type that is an exported interface, and the instance inherits from an exported class."
      },
      "fqn": "jsii-calc.ReturnsPrivateImplementationOfInterface",
      "initializer": {},
      "kind": "class",
      "locationInModule": {
        "filename": "lib/compliance.ts",
        "line": 1323
      },
      "name": "ReturnsPrivateImplementationOfInterface",
      "properties": [
        {
          "docs": {
            "stability": "experimental"
          },
          "immutable": true,
          "locationInModule": {
            "filename": "lib/compliance.ts",
            "line": 1324
          },
          "name": "privateImplementation",
          "type": {
            "fqn": "jsii-calc.IPrivatelyImplemented"
          }
        }
      ]
    },
    "jsii-calc.RootStruct": {
      "assembly": "jsii-calc",
      "datatype": true,
      "docs": {
        "remarks": "This is cheating with the (current) declared types, but this is the \"more\nidiomatic\" way for Pythonists.",
        "stability": "experimental",
        "summary": "This is here to check that we can pass a nested struct into a kwargs by specifying it as an in-line dictionary."
      },
      "fqn": "jsii-calc.RootStruct",
      "kind": "interface",
      "locationInModule": {
        "filename": "lib/compliance.ts",
        "line": 2184
      },
      "name": "RootStruct",
      "properties": [
        {
          "abstract": true,
          "docs": {
            "stability": "experimental",
            "summary": "May not be empty."
          },
          "immutable": true,
          "locationInModule": {
            "filename": "lib/compliance.ts",
            "line": 2188
          },
          "name": "stringProp",
          "type": {
            "primitive": "string"
          }
        },
        {
          "abstract": true,
          "docs": {
            "stability": "experimental"
          },
          "immutable": true,
          "locationInModule": {
            "filename": "lib/compliance.ts",
            "line": 2189
          },
          "name": "nestedStruct",
          "optional": true,
          "type": {
            "fqn": "jsii-calc.NestedStruct"
          }
        }
      ]
    },
    "jsii-calc.RootStructValidator": {
      "assembly": "jsii-calc",
      "docs": {
        "stability": "experimental"
      },
      "fqn": "jsii-calc.RootStructValidator",
      "kind": "class",
      "locationInModule": {
        "filename": "lib/compliance.ts",
        "line": 2197
      },
      "methods": [
        {
          "docs": {
            "stability": "experimental"
          },
          "locationInModule": {
            "filename": "lib/compliance.ts",
            "line": 2198
          },
          "name": "validate",
          "parameters": [
            {
              "name": "struct",
              "type": {
                "fqn": "jsii-calc.RootStruct"
              }
            }
          ],
          "static": true
        }
      ],
      "name": "RootStructValidator"
    },
    "jsii-calc.RuntimeTypeChecking": {
      "assembly": "jsii-calc",
      "docs": {
        "stability": "experimental"
      },
      "fqn": "jsii-calc.RuntimeTypeChecking",
      "initializer": {},
      "kind": "class",
      "locationInModule": {
        "filename": "lib/compliance.ts",
        "line": 274
      },
      "methods": [
        {
          "docs": {
            "stability": "experimental"
          },
          "locationInModule": {
            "filename": "lib/compliance.ts",
            "line": 284
          },
          "name": "methodWithDefaultedArguments",
          "parameters": [
            {
              "name": "arg1",
              "optional": true,
              "type": {
                "primitive": "number"
              }
            },
            {
              "name": "arg2",
              "optional": true,
              "type": {
                "primitive": "string"
              }
            },
            {
              "name": "arg3",
              "optional": true,
              "type": {
                "primitive": "date"
              }
            }
          ]
        },
        {
          "docs": {
            "stability": "experimental"
          },
          "locationInModule": {
            "filename": "lib/compliance.ts",
            "line": 290
          },
          "name": "methodWithOptionalAnyArgument",
          "parameters": [
            {
              "name": "arg",
              "optional": true,
              "type": {
                "primitive": "any"
              }
            }
          ]
        },
        {
          "docs": {
            "stability": "experimental",
            "summary": "Used to verify verification of number of method arguments."
          },
          "locationInModule": {
            "filename": "lib/compliance.ts",
            "line": 278
          },
          "name": "methodWithOptionalArguments",
          "parameters": [
            {
              "name": "arg1",
              "type": {
                "primitive": "number"
              }
            },
            {
              "name": "arg2",
              "type": {
                "primitive": "string"
              }
            },
            {
              "name": "arg3",
              "optional": true,
              "type": {
                "primitive": "date"
              }
            }
          ]
        }
      ],
      "name": "RuntimeTypeChecking"
    },
    "jsii-calc.SecondLevelStruct": {
      "assembly": "jsii-calc",
      "datatype": true,
      "docs": {
        "stability": "experimental"
      },
      "fqn": "jsii-calc.SecondLevelStruct",
      "kind": "interface",
      "locationInModule": {
        "filename": "lib/compliance.ts",
        "line": 1799
      },
      "name": "SecondLevelStruct",
      "properties": [
        {
          "abstract": true,
          "docs": {
            "stability": "experimental",
            "summary": "It's long and required."
          },
          "immutable": true,
          "locationInModule": {
            "filename": "lib/compliance.ts",
            "line": 1803
          },
          "name": "deeperRequiredProp",
          "type": {
            "primitive": "string"
          }
        },
        {
          "abstract": true,
          "docs": {
            "stability": "experimental",
            "summary": "It's long, but you'll almost never pass it."
          },
          "immutable": true,
          "locationInModule": {
            "filename": "lib/compliance.ts",
            "line": 1808
          },
          "name": "deeperOptionalProp",
          "optional": true,
          "type": {
            "primitive": "string"
          }
        }
      ]
    },
    "jsii-calc.SingleInstanceTwoTypes": {
      "assembly": "jsii-calc",
      "docs": {
        "remarks": "JSII clients can instantiate 2 different strongly-typed wrappers for the same\nobject. Unfortunately, this will break object equality, but if we didn't do\nthis it would break runtime type checks in the JVM or CLR.",
        "stability": "experimental",
        "summary": "Test that a single instance can be returned under two different FQNs."
      },
      "fqn": "jsii-calc.SingleInstanceTwoTypes",
      "initializer": {},
      "kind": "class",
      "locationInModule": {
        "filename": "lib/compliance.ts",
        "line": 1430
      },
      "methods": [
        {
          "docs": {
            "stability": "experimental"
          },
          "locationInModule": {
            "filename": "lib/compliance.ts",
            "line": 1433
          },
          "name": "interface1",
          "returns": {
            "type": {
              "fqn": "jsii-calc.InbetweenClass"
            }
          }
        },
        {
          "docs": {
            "stability": "experimental"
          },
          "locationInModule": {
            "filename": "lib/compliance.ts",
            "line": 1437
          },
          "name": "interface2",
          "returns": {
            "type": {
              "fqn": "jsii-calc.IPublicInterface"
            }
          }
        }
      ],
      "name": "SingleInstanceTwoTypes"
    },
    "jsii-calc.SingletonInt": {
      "assembly": "jsii-calc",
      "docs": {
        "remarks": "https://github.com/aws/jsii/issues/231",
        "stability": "experimental",
        "summary": "Verifies that singleton enums are handled correctly."
      },
      "fqn": "jsii-calc.SingletonInt",
      "kind": "class",
      "locationInModule": {
        "filename": "lib/compliance.ts",
        "line": 1751
      },
      "methods": [
        {
          "docs": {
            "stability": "experimental"
          },
          "locationInModule": {
            "filename": "lib/compliance.ts",
            "line": 1753
          },
          "name": "isSingletonInt",
          "parameters": [
            {
              "name": "value",
              "type": {
                "primitive": "number"
              }
            }
          ],
          "returns": {
            "type": {
              "primitive": "boolean"
            }
          }
        }
      ],
      "name": "SingletonInt"
    },
    "jsii-calc.SingletonIntEnum": {
      "assembly": "jsii-calc",
      "docs": {
        "stability": "experimental",
        "summary": "A singleton integer."
      },
      "fqn": "jsii-calc.SingletonIntEnum",
      "kind": "enum",
      "locationInModule": {
        "filename": "lib/compliance.ts",
        "line": 1758
      },
      "members": [
        {
          "docs": {
            "stability": "experimental",
            "summary": "Elite!"
          },
          "name": "SINGLETON_INT"
        }
      ],
      "name": "SingletonIntEnum"
    },
    "jsii-calc.SingletonString": {
      "assembly": "jsii-calc",
      "docs": {
        "remarks": "https://github.com/aws/jsii/issues/231",
        "stability": "experimental",
        "summary": "Verifies that singleton enums are handled correctly."
      },
      "fqn": "jsii-calc.SingletonString",
      "kind": "class",
      "locationInModule": {
        "filename": "lib/compliance.ts",
        "line": 1734
      },
      "methods": [
        {
          "docs": {
            "stability": "experimental"
          },
          "locationInModule": {
            "filename": "lib/compliance.ts",
            "line": 1737
          },
          "name": "isSingletonString",
          "parameters": [
            {
              "name": "value",
              "type": {
                "primitive": "string"
              }
            }
          ],
          "returns": {
            "type": {
              "primitive": "boolean"
            }
          }
        }
      ],
      "name": "SingletonString"
    },
    "jsii-calc.SingletonStringEnum": {
      "assembly": "jsii-calc",
      "docs": {
        "stability": "experimental",
        "summary": "A singleton string."
      },
      "fqn": "jsii-calc.SingletonStringEnum",
      "kind": "enum",
      "locationInModule": {
        "filename": "lib/compliance.ts",
        "line": 1742
      },
      "members": [
        {
          "docs": {
            "stability": "experimental",
            "summary": "1337."
          },
          "name": "SINGLETON_STRING"
        }
      ],
      "name": "SingletonStringEnum"
    },
    "jsii-calc.SomeTypeJsii976": {
      "assembly": "jsii-calc",
      "docs": {
        "stability": "experimental"
      },
      "fqn": "jsii-calc.SomeTypeJsii976",
      "initializer": {},
      "kind": "class",
      "locationInModule": {
        "filename": "lib/compliance.ts",
        "line": 2221
      },
      "methods": [
        {
          "docs": {
            "stability": "experimental"
          },
          "locationInModule": {
            "filename": "lib/compliance.ts",
            "line": 2231
          },
          "name": "returnAnonymous",
          "returns": {
            "type": {
              "primitive": "any"
            }
          },
          "static": true
        },
        {
          "docs": {
            "stability": "experimental"
          },
          "locationInModule": {
            "filename": "lib/compliance.ts",
            "line": 2223
          },
          "name": "returnReturn",
          "returns": {
            "type": {
              "fqn": "jsii-calc.IReturnJsii976"
            }
          },
          "static": true
        }
      ],
      "name": "SomeTypeJsii976"
    },
    "jsii-calc.StableClass": {
      "assembly": "jsii-calc",
      "docs": {
        "stability": "stable"
      },
      "fqn": "jsii-calc.StableClass",
      "initializer": {
        "docs": {
          "stability": "stable"
        },
        "parameters": [
          {
            "name": "readonlyString",
            "type": {
              "primitive": "string"
            }
          },
          {
            "name": "mutableNumber",
            "optional": true,
            "type": {
              "primitive": "number"
            }
          }
        ]
      },
      "kind": "class",
      "locationInModule": {
        "filename": "lib/stability.ts",
        "line": 51
      },
      "methods": [
        {
          "docs": {
            "stability": "stable"
          },
          "locationInModule": {
            "filename": "lib/stability.ts",
            "line": 62
          },
          "name": "method"
        }
      ],
      "name": "StableClass",
      "properties": [
        {
          "docs": {
            "stability": "stable"
          },
          "immutable": true,
          "locationInModule": {
            "filename": "lib/stability.ts",
            "line": 53
          },
          "name": "readonlyProperty",
          "type": {
            "primitive": "string"
          }
        },
        {
          "docs": {
            "stability": "stable"
          },
          "locationInModule": {
            "filename": "lib/stability.ts",
            "line": 55
          },
          "name": "mutableProperty",
          "optional": true,
          "type": {
            "primitive": "number"
          }
        }
      ]
    },
    "jsii-calc.StableEnum": {
      "assembly": "jsii-calc",
      "docs": {
        "stability": "stable"
      },
      "fqn": "jsii-calc.StableEnum",
      "kind": "enum",
      "locationInModule": {
        "filename": "lib/stability.ts",
        "line": 65
      },
      "members": [
        {
          "docs": {
            "stability": "stable"
          },
          "name": "OPTION_A"
        },
        {
          "docs": {
            "stability": "stable"
          },
          "name": "OPTION_B"
        }
      ],
      "name": "StableEnum"
    },
    "jsii-calc.StableStruct": {
      "assembly": "jsii-calc",
      "datatype": true,
      "docs": {
        "stability": "stable"
      },
      "fqn": "jsii-calc.StableStruct",
      "kind": "interface",
      "locationInModule": {
        "filename": "lib/stability.ts",
        "line": 39
      },
      "name": "StableStruct",
      "properties": [
        {
          "abstract": true,
          "docs": {
            "stability": "stable"
          },
          "immutable": true,
          "locationInModule": {
            "filename": "lib/stability.ts",
            "line": 41
          },
          "name": "readonlyProperty",
          "type": {
            "primitive": "string"
          }
        }
      ]
    },
    "jsii-calc.StaticContext": {
      "assembly": "jsii-calc",
      "docs": {
        "remarks": "https://github.com/awslabs/aws-cdk/issues/2304",
        "stability": "experimental",
        "summary": "This is used to validate the ability to use `this` from within a static context."
      },
      "fqn": "jsii-calc.StaticContext",
      "kind": "class",
      "locationInModule": {
        "filename": "lib/compliance.ts",
        "line": 1677
      },
      "methods": [
        {
          "docs": {
            "stability": "experimental"
          },
          "locationInModule": {
            "filename": "lib/compliance.ts",
            "line": 1680
          },
          "name": "canAccessStaticContext",
          "returns": {
            "type": {
              "primitive": "boolean"
            }
          },
          "static": true
        }
      ],
      "name": "StaticContext",
      "properties": [
        {
          "docs": {
            "stability": "experimental"
          },
          "locationInModule": {
            "filename": "lib/compliance.ts",
            "line": 1688
          },
          "name": "staticVariable",
          "static": true,
          "type": {
            "primitive": "boolean"
          }
        }
      ]
    },
    "jsii-calc.Statics": {
      "assembly": "jsii-calc",
      "docs": {
        "stability": "experimental"
      },
      "fqn": "jsii-calc.Statics",
      "initializer": {
        "docs": {
          "stability": "experimental"
        },
        "parameters": [
          {
            "name": "value",
            "type": {
              "primitive": "string"
            }
          }
        ]
      },
      "kind": "class",
      "locationInModule": {
        "filename": "lib/compliance.ts",
        "line": 681
      },
      "methods": [
        {
          "docs": {
            "stability": "experimental",
            "summary": "Jsdocs for static method."
          },
          "locationInModule": {
            "filename": "lib/compliance.ts",
            "line": 689
          },
          "name": "staticMethod",
          "parameters": [
            {
              "docs": {
                "summary": "The name of the person to say hello to."
              },
              "name": "name",
              "type": {
                "primitive": "string"
              }
            }
          ],
          "returns": {
            "type": {
              "primitive": "string"
            }
          },
          "static": true
        },
        {
          "docs": {
            "stability": "experimental"
          },
          "locationInModule": {
            "filename": "lib/compliance.ts",
            "line": 693
          },
          "name": "justMethod",
          "returns": {
            "type": {
              "primitive": "string"
            }
          }
        }
      ],
      "name": "Statics",
      "properties": [
        {
          "const": true,
          "docs": {
            "stability": "experimental",
            "summary": "Constants may also use all-caps."
          },
          "immutable": true,
          "locationInModule": {
            "filename": "lib/compliance.ts",
            "line": 705
          },
          "name": "BAR",
          "static": true,
          "type": {
            "primitive": "number"
          }
        },
        {
          "const": true,
          "docs": {
            "stability": "experimental"
          },
          "immutable": true,
          "locationInModule": {
            "filename": "lib/compliance.ts",
            "line": 732
          },
          "name": "ConstObj",
          "static": true,
          "type": {
            "fqn": "jsii-calc.DoubleTrouble"
          }
        },
        {
          "const": true,
          "docs": {
            "stability": "experimental",
            "summary": "Jsdocs for static property."
          },
          "immutable": true,
          "locationInModule": {
            "filename": "lib/compliance.ts",
            "line": 700
          },
          "name": "Foo",
          "static": true,
          "type": {
            "primitive": "string"
          }
        },
        {
          "const": true,
          "docs": {
            "stability": "experimental",
            "summary": "Constants can also use camelCase."
          },
          "immutable": true,
          "locationInModule": {
            "filename": "lib/compliance.ts",
            "line": 710
          },
          "name": "zooBar",
          "static": true,
          "type": {
            "collection": {
              "elementtype": {
                "primitive": "string"
              },
              "kind": "map"
            }
          }
        },
        {
          "docs": {
            "stability": "experimental",
            "summary": "Jsdocs for static getter. Jsdocs for static setter."
          },
          "locationInModule": {
            "filename": "lib/compliance.ts",
            "line": 717
          },
          "name": "instance",
          "static": true,
          "type": {
            "fqn": "jsii-calc.Statics"
          }
        },
        {
          "docs": {
            "stability": "experimental"
          },
          "locationInModule": {
            "filename": "lib/compliance.ts",
            "line": 731
          },
          "name": "nonConstStatic",
          "static": true,
          "type": {
            "primitive": "number"
          }
        },
        {
          "docs": {
            "stability": "experimental"
          },
          "immutable": true,
          "locationInModule": {
            "filename": "lib/compliance.ts",
            "line": 682
          },
          "name": "value",
          "type": {
            "primitive": "string"
          }
        }
      ]
    },
    "jsii-calc.StringEnum": {
      "assembly": "jsii-calc",
      "docs": {
        "stability": "experimental"
      },
      "fqn": "jsii-calc.StringEnum",
      "kind": "enum",
      "locationInModule": {
        "filename": "lib/compliance.ts",
        "line": 28
      },
      "members": [
        {
          "docs": {
            "stability": "experimental"
          },
          "name": "A"
        },
        {
          "docs": {
            "stability": "experimental"
          },
          "name": "B"
        },
        {
          "docs": {
            "stability": "experimental"
          },
          "name": "C"
        }
      ],
      "name": "StringEnum"
    },
    "jsii-calc.StripInternal": {
      "assembly": "jsii-calc",
      "docs": {
        "stability": "experimental"
      },
      "fqn": "jsii-calc.StripInternal",
      "initializer": {},
      "kind": "class",
      "locationInModule": {
        "filename": "lib/compliance.ts",
        "line": 1480
      },
      "name": "StripInternal",
      "properties": [
        {
          "docs": {
            "stability": "experimental"
          },
          "locationInModule": {
            "filename": "lib/compliance.ts",
            "line": 1481
          },
          "name": "youSeeMe",
          "type": {
            "primitive": "string"
          }
        }
      ]
    },
    "jsii-calc.StructA": {
      "assembly": "jsii-calc",
      "datatype": true,
      "docs": {
        "stability": "experimental",
        "summary": "We can serialize and deserialize structs without silently ignoring optional fields."
      },
      "fqn": "jsii-calc.StructA",
      "kind": "interface",
      "locationInModule": {
        "filename": "lib/compliance.ts",
        "line": 2003
      },
      "name": "StructA",
      "properties": [
        {
          "abstract": true,
          "docs": {
            "stability": "experimental"
          },
          "immutable": true,
          "locationInModule": {
            "filename": "lib/compliance.ts",
            "line": 2004
          },
          "name": "requiredString",
          "type": {
            "primitive": "string"
          }
        },
        {
          "abstract": true,
          "docs": {
            "stability": "experimental"
          },
          "immutable": true,
          "locationInModule": {
            "filename": "lib/compliance.ts",
            "line": 2006
          },
          "name": "optionalNumber",
          "optional": true,
          "type": {
            "primitive": "number"
          }
        },
        {
          "abstract": true,
          "docs": {
            "stability": "experimental"
          },
          "immutable": true,
          "locationInModule": {
            "filename": "lib/compliance.ts",
            "line": 2005
          },
          "name": "optionalString",
          "optional": true,
          "type": {
            "primitive": "string"
          }
        }
      ]
    },
    "jsii-calc.StructB": {
      "assembly": "jsii-calc",
      "datatype": true,
      "docs": {
        "stability": "experimental",
        "summary": "This intentionally overlaps with StructA (where only requiredString is provided) to test htat the kernel properly disambiguates those."
      },
      "fqn": "jsii-calc.StructB",
      "kind": "interface",
      "locationInModule": {
        "filename": "lib/compliance.ts",
        "line": 2012
      },
      "name": "StructB",
      "properties": [
        {
          "abstract": true,
          "docs": {
            "stability": "experimental"
          },
          "immutable": true,
          "locationInModule": {
            "filename": "lib/compliance.ts",
            "line": 2013
          },
          "name": "requiredString",
          "type": {
            "primitive": "string"
          }
        },
        {
          "abstract": true,
          "docs": {
            "stability": "experimental"
          },
          "immutable": true,
          "locationInModule": {
            "filename": "lib/compliance.ts",
            "line": 2014
          },
          "name": "optionalBoolean",
          "optional": true,
          "type": {
            "primitive": "boolean"
          }
        },
        {
          "abstract": true,
          "docs": {
            "stability": "experimental"
          },
          "immutable": true,
          "locationInModule": {
            "filename": "lib/compliance.ts",
            "line": 2015
          },
          "name": "optionalStructA",
          "optional": true,
          "type": {
            "fqn": "jsii-calc.StructA"
          }
        }
      ]
    },
    "jsii-calc.StructPassing": {
      "assembly": "jsii-calc",
      "docs": {
        "stability": "external",
        "summary": "Just because we can."
      },
      "fqn": "jsii-calc.StructPassing",
      "initializer": {},
      "kind": "class",
      "locationInModule": {
        "filename": "lib/compliance.ts",
        "line": 1853
      },
      "methods": [
        {
          "docs": {
            "stability": "external"
          },
          "locationInModule": {
            "filename": "lib/compliance.ts",
            "line": 1862
          },
          "name": "howManyVarArgsDidIPass",
          "parameters": [
            {
              "name": "_positional",
              "type": {
                "primitive": "number"
              }
            },
            {
              "name": "inputs",
              "type": {
                "fqn": "jsii-calc.TopLevelStruct"
              },
              "variadic": true
            }
          ],
          "returns": {
            "type": {
              "primitive": "number"
            }
          },
          "static": true,
          "variadic": true
        },
        {
          "docs": {
            "stability": "external"
          },
          "locationInModule": {
            "filename": "lib/compliance.ts",
            "line": 1854
          },
          "name": "roundTrip",
          "parameters": [
            {
              "name": "_positional",
              "type": {
                "primitive": "number"
              }
            },
            {
              "name": "input",
              "type": {
                "fqn": "jsii-calc.TopLevelStruct"
              }
            }
          ],
          "returns": {
            "type": {
              "fqn": "jsii-calc.TopLevelStruct"
            }
          },
          "static": true
        }
      ],
      "name": "StructPassing"
    },
    "jsii-calc.StructUnionConsumer": {
      "assembly": "jsii-calc",
      "docs": {
        "stability": "experimental"
      },
      "fqn": "jsii-calc.StructUnionConsumer",
      "kind": "class",
      "locationInModule": {
        "filename": "lib/compliance.ts",
        "line": 2017
      },
      "methods": [
        {
          "docs": {
            "stability": "experimental"
          },
          "locationInModule": {
            "filename": "lib/compliance.ts",
            "line": 2018
          },
          "name": "isStructA",
          "parameters": [
            {
              "name": "struct",
              "type": {
                "union": {
                  "types": [
                    {
                      "fqn": "jsii-calc.StructA"
                    },
                    {
                      "fqn": "jsii-calc.StructB"
                    }
                  ]
                }
              }
            }
          ],
          "returns": {
            "type": {
              "primitive": "boolean"
            }
          },
          "static": true
        },
        {
          "docs": {
            "stability": "experimental"
          },
          "locationInModule": {
            "filename": "lib/compliance.ts",
            "line": 2028
          },
          "name": "isStructB",
          "parameters": [
            {
              "name": "struct",
              "type": {
                "union": {
                  "types": [
                    {
                      "fqn": "jsii-calc.StructA"
                    },
                    {
                      "fqn": "jsii-calc.StructB"
                    }
                  ]
                }
              }
            }
          ],
          "returns": {
            "type": {
              "primitive": "boolean"
            }
          },
          "static": true
        }
      ],
      "name": "StructUnionConsumer"
    },
    "jsii-calc.StructWithJavaReservedWords": {
      "assembly": "jsii-calc",
      "datatype": true,
      "docs": {
        "stability": "experimental"
      },
      "fqn": "jsii-calc.StructWithJavaReservedWords",
      "kind": "interface",
      "locationInModule": {
        "filename": "lib/compliance.ts",
        "line": 1827
      },
      "name": "StructWithJavaReservedWords",
      "properties": [
        {
          "abstract": true,
          "docs": {
            "stability": "experimental"
          },
          "immutable": true,
          "locationInModule": {
            "filename": "lib/compliance.ts",
            "line": 1828
          },
          "name": "default",
          "type": {
            "primitive": "string"
          }
        },
        {
          "abstract": true,
          "docs": {
            "stability": "experimental"
          },
          "immutable": true,
          "locationInModule": {
            "filename": "lib/compliance.ts",
            "line": 1829
          },
          "name": "assert",
          "optional": true,
          "type": {
            "primitive": "string"
          }
        },
        {
          "abstract": true,
          "docs": {
            "stability": "experimental"
          },
          "immutable": true,
          "locationInModule": {
            "filename": "lib/compliance.ts",
            "line": 1832
          },
          "name": "result",
          "optional": true,
          "type": {
            "primitive": "string"
          }
        },
        {
          "abstract": true,
          "docs": {
            "stability": "experimental"
          },
          "immutable": true,
          "locationInModule": {
            "filename": "lib/compliance.ts",
            "line": 1833
          },
          "name": "that",
          "optional": true,
          "type": {
            "primitive": "string"
          }
        }
      ]
    },
    "jsii-calc.Sum": {
      "assembly": "jsii-calc",
      "base": "jsii-calc.composition.CompositeOperation",
      "docs": {
        "stability": "experimental",
        "summary": "An operation that sums multiple values."
      },
      "fqn": "jsii-calc.Sum",
      "initializer": {
        "docs": {
          "stability": "experimental"
        }
      },
      "kind": "class",
      "locationInModule": {
        "filename": "lib/calculator.ts",
        "line": 186
      },
      "name": "Sum",
      "properties": [
        {
          "docs": {
            "stability": "experimental",
            "summary": "The expression that this operation consists of. Must be implemented by derived classes."
          },
          "immutable": true,
          "locationInModule": {
            "filename": "lib/calculator.ts",
            "line": 199
          },
          "name": "expression",
          "overrides": "jsii-calc.composition.CompositeOperation",
          "type": {
            "fqn": "@scope/jsii-calc-lib.Value"
          }
        },
        {
          "docs": {
            "stability": "experimental",
            "summary": "The parts to sum."
          },
          "locationInModule": {
            "filename": "lib/calculator.ts",
            "line": 191
          },
          "name": "parts",
          "type": {
            "collection": {
              "elementtype": {
                "fqn": "@scope/jsii-calc-lib.Value"
              },
              "kind": "array"
            }
          }
        }
      ]
    },
    "jsii-calc.SupportsNiceJavaBuilder": {
      "assembly": "jsii-calc",
      "base": "jsii-calc.SupportsNiceJavaBuilderWithRequiredProps",
      "docs": {
        "stability": "experimental"
      },
      "fqn": "jsii-calc.SupportsNiceJavaBuilder",
      "initializer": {
        "docs": {
          "stability": "experimental"
        },
        "parameters": [
          {
            "docs": {
              "summary": "some identifier."
            },
            "name": "id",
            "type": {
              "primitive": "number"
            }
          },
          {
            "docs": {
              "summary": "the default value of `bar`."
            },
            "name": "defaultBar",
            "optional": true,
            "type": {
              "primitive": "number"
            }
          },
          {
            "docs": {
              "summary": "some props once can provide."
            },
            "name": "props",
            "optional": true,
            "type": {
              "fqn": "jsii-calc.SupportsNiceJavaBuilderProps"
            }
          },
          {
            "docs": {
              "summary": "a variadic continuation."
            },
            "name": "rest",
            "type": {
              "primitive": "string"
            },
            "variadic": true
          }
        ],
        "variadic": true
      },
      "kind": "class",
      "locationInModule": {
        "filename": "lib/compliance.ts",
        "line": 1940
      },
      "name": "SupportsNiceJavaBuilder",
      "properties": [
        {
          "docs": {
            "stability": "experimental",
            "summary": "some identifier."
          },
          "immutable": true,
          "locationInModule": {
            "filename": "lib/compliance.ts",
            "line": 1950
          },
          "name": "id",
          "overrides": "jsii-calc.SupportsNiceJavaBuilderWithRequiredProps",
          "type": {
            "primitive": "number"
          }
        },
        {
          "docs": {
            "stability": "experimental"
          },
          "immutable": true,
          "locationInModule": {
            "filename": "lib/compliance.ts",
            "line": 1941
          },
          "name": "rest",
          "type": {
            "collection": {
              "elementtype": {
                "primitive": "string"
              },
              "kind": "array"
            }
          }
        }
      ]
    },
    "jsii-calc.SupportsNiceJavaBuilderProps": {
      "assembly": "jsii-calc",
      "datatype": true,
      "docs": {
        "stability": "experimental"
      },
      "fqn": "jsii-calc.SupportsNiceJavaBuilderProps",
      "kind": "interface",
      "locationInModule": {
        "filename": "lib/compliance.ts",
        "line": 1955
      },
      "name": "SupportsNiceJavaBuilderProps",
      "properties": [
        {
          "abstract": true,
          "docs": {
            "stability": "experimental",
            "summary": "Some number, like 42."
          },
          "immutable": true,
          "locationInModule": {
            "filename": "lib/compliance.ts",
            "line": 1965
          },
          "name": "bar",
          "type": {
            "primitive": "number"
          }
        },
        {
          "abstract": true,
          "docs": {
            "remarks": "But here we are, doing it like we didn't care.",
            "stability": "experimental",
            "summary": "An `id` field here is terrible API design, because the constructor of `SupportsNiceJavaBuilder` already has a parameter named `id`."
          },
          "immutable": true,
          "locationInModule": {
            "filename": "lib/compliance.ts",
            "line": 1960
          },
          "name": "id",
          "optional": true,
          "type": {
            "primitive": "string"
          }
        }
      ]
    },
    "jsii-calc.SupportsNiceJavaBuilderWithRequiredProps": {
      "assembly": "jsii-calc",
      "docs": {
        "stability": "experimental",
        "summary": "We can generate fancy builders in Java for classes which take a mix of positional & struct parameters."
      },
      "fqn": "jsii-calc.SupportsNiceJavaBuilderWithRequiredProps",
      "initializer": {
        "docs": {
          "stability": "experimental"
        },
        "parameters": [
          {
            "docs": {
              "summary": "some identifier of your choice."
            },
            "name": "id",
            "type": {
              "primitive": "number"
            }
          },
          {
            "docs": {
              "summary": "some properties."
            },
            "name": "props",
            "type": {
              "fqn": "jsii-calc.SupportsNiceJavaBuilderProps"
            }
          }
        ]
      },
      "kind": "class",
      "locationInModule": {
        "filename": "lib/compliance.ts",
        "line": 1927
      },
      "name": "SupportsNiceJavaBuilderWithRequiredProps",
      "properties": [
        {
          "docs": {
            "stability": "experimental"
          },
          "immutable": true,
          "locationInModule": {
            "filename": "lib/compliance.ts",
            "line": 1929
          },
          "name": "bar",
          "type": {
            "primitive": "number"
          }
        },
        {
          "docs": {
            "stability": "experimental",
            "summary": "some identifier of your choice."
          },
          "immutable": true,
          "locationInModule": {
            "filename": "lib/compliance.ts",
            "line": 1935
          },
          "name": "id",
          "type": {
            "primitive": "number"
          }
        },
        {
          "docs": {
            "stability": "experimental"
          },
          "immutable": true,
          "locationInModule": {
            "filename": "lib/compliance.ts",
            "line": 1928
          },
          "name": "propId",
          "optional": true,
          "type": {
            "primitive": "string"
          }
        }
      ]
    },
    "jsii-calc.SyncVirtualMethods": {
      "assembly": "jsii-calc",
      "docs": {
        "stability": "experimental"
      },
      "fqn": "jsii-calc.SyncVirtualMethods",
      "initializer": {},
      "kind": "class",
      "locationInModule": {
        "filename": "lib/compliance.ts",
        "line": 360
      },
      "methods": [
        {
          "async": true,
          "docs": {
            "stability": "experimental"
          },
          "locationInModule": {
            "filename": "lib/compliance.ts",
            "line": 373
          },
          "name": "callerIsAsync",
          "returns": {
            "type": {
              "primitive": "number"
            }
          }
        },
        {
          "docs": {
            "stability": "experimental"
          },
          "locationInModule": {
            "filename": "lib/compliance.ts",
            "line": 361
          },
          "name": "callerIsMethod",
          "returns": {
            "type": {
              "primitive": "number"
            }
          }
        },
        {
          "docs": {
            "stability": "experimental"
          },
          "locationInModule": {
            "filename": "lib/compliance.ts",
            "line": 413
          },
          "name": "modifyOtherProperty",
          "parameters": [
            {
              "name": "value",
              "type": {
                "primitive": "string"
              }
            }
          ]
        },
        {
          "docs": {
            "stability": "experimental"
          },
          "locationInModule": {
            "filename": "lib/compliance.ts",
            "line": 385
          },
          "name": "modifyValueOfTheProperty",
          "parameters": [
            {
              "name": "value",
              "type": {
                "primitive": "string"
              }
            }
          ]
        },
        {
          "docs": {
            "stability": "experimental"
          },
          "locationInModule": {
            "filename": "lib/compliance.ts",
            "line": 426
          },
          "name": "readA",
          "returns": {
            "type": {
              "primitive": "number"
            }
          }
        },
        {
          "docs": {
            "stability": "experimental"
          },
          "locationInModule": {
            "filename": "lib/compliance.ts",
            "line": 417
          },
          "name": "retrieveOtherProperty",
          "returns": {
            "type": {
              "primitive": "string"
            }
          }
        },
        {
          "docs": {
            "stability": "experimental"
          },
          "locationInModule": {
            "filename": "lib/compliance.ts",
            "line": 397
          },
          "name": "retrieveReadOnlyProperty",
          "returns": {
            "type": {
              "primitive": "string"
            }
          }
        },
        {
          "docs": {
            "stability": "experimental"
          },
          "locationInModule": {
            "filename": "lib/compliance.ts",
            "line": 389
          },
          "name": "retrieveValueOfTheProperty",
          "returns": {
            "type": {
              "primitive": "string"
            }
          }
        },
        {
          "docs": {
            "stability": "experimental"
          },
          "locationInModule": {
            "filename": "lib/compliance.ts",
            "line": 377
          },
          "name": "virtualMethod",
          "parameters": [
            {
              "name": "n",
              "type": {
                "primitive": "number"
              }
            }
          ],
          "returns": {
            "type": {
              "primitive": "number"
            }
          }
        },
        {
          "docs": {
            "stability": "experimental"
          },
          "locationInModule": {
            "filename": "lib/compliance.ts",
            "line": 430
          },
          "name": "writeA",
          "parameters": [
            {
              "name": "value",
              "type": {
                "primitive": "number"
              }
            }
          ]
        }
      ],
      "name": "SyncVirtualMethods",
      "properties": [
        {
          "docs": {
            "stability": "experimental"
          },
          "immutable": true,
          "locationInModule": {
            "filename": "lib/compliance.ts",
            "line": 395
          },
          "name": "readonlyProperty",
          "type": {
            "primitive": "string"
          }
        },
        {
          "docs": {
            "stability": "experimental"
          },
          "locationInModule": {
            "filename": "lib/compliance.ts",
            "line": 424
          },
          "name": "a",
          "type": {
            "primitive": "number"
          }
        },
        {
          "docs": {
            "stability": "experimental"
          },
          "locationInModule": {
            "filename": "lib/compliance.ts",
            "line": 365
          },
          "name": "callerIsProperty",
          "type": {
            "primitive": "number"
          }
        },
        {
          "docs": {
            "stability": "experimental"
          },
          "locationInModule": {
            "filename": "lib/compliance.ts",
            "line": 403
          },
          "name": "otherProperty",
          "type": {
            "primitive": "string"
          }
        },
        {
          "docs": {
            "stability": "experimental"
          },
          "locationInModule": {
            "filename": "lib/compliance.ts",
            "line": 383
          },
          "name": "theProperty",
          "type": {
            "primitive": "string"
          }
        },
        {
          "docs": {
            "stability": "experimental"
          },
          "locationInModule": {
            "filename": "lib/compliance.ts",
            "line": 411
          },
          "name": "valueOfOtherProperty",
          "type": {
            "primitive": "string"
          }
        }
      ]
    },
    "jsii-calc.Thrower": {
      "assembly": "jsii-calc",
      "docs": {
        "stability": "experimental"
      },
      "fqn": "jsii-calc.Thrower",
      "initializer": {},
      "kind": "class",
      "locationInModule": {
        "filename": "lib/compliance.ts",
        "line": 643
      },
      "methods": [
        {
          "docs": {
            "stability": "experimental"
          },
          "locationInModule": {
            "filename": "lib/compliance.ts",
            "line": 644
          },
          "name": "throwError"
        }
      ],
      "name": "Thrower"
    },
    "jsii-calc.TopLevelStruct": {
      "assembly": "jsii-calc",
      "datatype": true,
      "docs": {
        "stability": "experimental"
      },
      "fqn": "jsii-calc.TopLevelStruct",
      "kind": "interface",
      "locationInModule": {
        "filename": "lib/compliance.ts",
        "line": 1782
      },
      "name": "TopLevelStruct",
      "properties": [
        {
          "abstract": true,
          "docs": {
            "stability": "experimental",
            "summary": "This is a required field."
          },
          "immutable": true,
          "locationInModule": {
            "filename": "lib/compliance.ts",
            "line": 1786
          },
          "name": "required",
          "type": {
            "primitive": "string"
          }
        },
        {
          "abstract": true,
          "docs": {
            "stability": "experimental",
            "summary": "A union to really stress test our serialization."
          },
          "immutable": true,
          "locationInModule": {
            "filename": "lib/compliance.ts",
            "line": 1796
          },
          "name": "secondLevel",
          "type": {
            "union": {
              "types": [
                {
                  "primitive": "number"
                },
                {
                  "fqn": "jsii-calc.SecondLevelStruct"
                }
              ]
            }
          }
        },
        {
          "abstract": true,
          "docs": {
            "stability": "experimental",
            "summary": "You don't have to pass this."
          },
          "immutable": true,
          "locationInModule": {
            "filename": "lib/compliance.ts",
            "line": 1791
          },
          "name": "optional",
          "optional": true,
          "type": {
            "primitive": "string"
          }
        }
      ]
    },
    "jsii-calc.UnaryOperation": {
      "abstract": true,
      "assembly": "jsii-calc",
      "base": "@scope/jsii-calc-lib.Operation",
      "docs": {
        "stability": "experimental",
        "summary": "An operation on a single operand."
      },
      "fqn": "jsii-calc.UnaryOperation",
      "initializer": {
        "docs": {
          "stability": "experimental"
        },
        "parameters": [
          {
            "name": "operand",
            "type": {
              "fqn": "@scope/jsii-calc-lib.Value"
            }
          }
        ]
      },
      "kind": "class",
      "locationInModule": {
        "filename": "lib/calculator.ts",
        "line": 93
      },
      "name": "UnaryOperation",
      "properties": [
        {
          "docs": {
            "stability": "experimental"
          },
          "immutable": true,
          "locationInModule": {
            "filename": "lib/calculator.ts",
            "line": 94
          },
          "name": "operand",
          "type": {
            "fqn": "@scope/jsii-calc-lib.Value"
          }
        }
      ]
    },
    "jsii-calc.UnionProperties": {
      "assembly": "jsii-calc",
      "datatype": true,
      "docs": {
        "stability": "experimental"
      },
      "fqn": "jsii-calc.UnionProperties",
      "kind": "interface",
      "locationInModule": {
        "filename": "lib/compliance.ts",
        "line": 963
      },
      "name": "UnionProperties",
      "properties": [
        {
          "abstract": true,
          "docs": {
            "stability": "experimental"
          },
          "immutable": true,
          "locationInModule": {
            "filename": "lib/compliance.ts",
            "line": 965
          },
          "name": "bar",
          "type": {
            "union": {
              "types": [
                {
                  "primitive": "string"
                },
                {
                  "primitive": "number"
                },
                {
                  "fqn": "jsii-calc.AllTypes"
                }
              ]
            }
          }
        },
        {
          "abstract": true,
          "docs": {
            "stability": "experimental"
          },
          "immutable": true,
          "locationInModule": {
            "filename": "lib/compliance.ts",
            "line": 964
          },
          "name": "foo",
          "optional": true,
          "type": {
            "union": {
              "types": [
                {
                  "primitive": "string"
                },
                {
                  "primitive": "number"
                }
              ]
            }
          }
        }
      ]
    },
    "jsii-calc.UseBundledDependency": {
      "assembly": "jsii-calc",
      "docs": {
        "stability": "experimental"
      },
      "fqn": "jsii-calc.UseBundledDependency",
      "initializer": {},
      "kind": "class",
      "locationInModule": {
        "filename": "lib/compliance.ts",
        "line": 968
      },
      "methods": [
        {
          "docs": {
            "stability": "experimental"
          },
          "locationInModule": {
            "filename": "lib/compliance.ts",
            "line": 969
          },
          "name": "value",
          "returns": {
            "type": {
              "primitive": "any"
            }
          }
        }
      ],
      "name": "UseBundledDependency"
    },
    "jsii-calc.UseCalcBase": {
      "assembly": "jsii-calc",
      "docs": {
        "stability": "experimental",
        "summary": "Depend on a type from jsii-calc-base as a test for awslabs/jsii#128."
      },
      "fqn": "jsii-calc.UseCalcBase",
      "initializer": {},
      "kind": "class",
      "locationInModule": {
        "filename": "lib/compliance.ts",
        "line": 1017
      },
      "methods": [
        {
          "docs": {
            "stability": "experimental"
          },
          "locationInModule": {
            "filename": "lib/compliance.ts",
            "line": 1018
          },
          "name": "hello",
          "returns": {
            "type": {
              "fqn": "@scope/jsii-calc-base.Base"
            }
          }
        }
      ],
      "name": "UseCalcBase"
    },
    "jsii-calc.UsesInterfaceWithProperties": {
      "assembly": "jsii-calc",
      "docs": {
        "stability": "experimental"
      },
      "fqn": "jsii-calc.UsesInterfaceWithProperties",
      "initializer": {
        "docs": {
          "stability": "experimental"
        },
        "parameters": [
          {
            "name": "obj",
            "type": {
              "fqn": "jsii-calc.IInterfaceWithProperties"
            }
          }
        ]
      },
      "kind": "class",
      "locationInModule": {
        "filename": "lib/compliance.ts",
        "line": 587
      },
      "methods": [
        {
          "docs": {
            "stability": "experimental"
          },
          "locationInModule": {
            "filename": "lib/compliance.ts",
            "line": 592
          },
          "name": "justRead",
          "returns": {
            "type": {
              "primitive": "string"
            }
          }
        },
        {
          "docs": {
            "stability": "experimental"
          },
          "locationInModule": {
            "filename": "lib/compliance.ts",
            "line": 601
          },
          "name": "readStringAndNumber",
          "parameters": [
            {
              "name": "ext",
              "type": {
                "fqn": "jsii-calc.IInterfaceWithPropertiesExtension"
              }
            }
          ],
          "returns": {
            "type": {
              "primitive": "string"
            }
          }
        },
        {
          "docs": {
            "stability": "experimental"
          },
          "locationInModule": {
            "filename": "lib/compliance.ts",
            "line": 596
          },
          "name": "writeAndRead",
          "parameters": [
            {
              "name": "value",
              "type": {
                "primitive": "string"
              }
            }
          ],
          "returns": {
            "type": {
              "primitive": "string"
            }
          }
        }
      ],
      "name": "UsesInterfaceWithProperties",
      "properties": [
        {
          "docs": {
            "stability": "experimental"
          },
          "immutable": true,
          "locationInModule": {
            "filename": "lib/compliance.ts",
            "line": 588
          },
          "name": "obj",
          "type": {
            "fqn": "jsii-calc.IInterfaceWithProperties"
          }
        }
      ]
    },
    "jsii-calc.VariadicInvoker": {
      "assembly": "jsii-calc",
      "docs": {
        "stability": "experimental"
      },
      "fqn": "jsii-calc.VariadicInvoker",
      "initializer": {
        "docs": {
          "stability": "experimental"
        },
        "parameters": [
          {
            "name": "method",
            "type": {
              "fqn": "jsii-calc.VariadicMethod"
            }
          }
        ]
      },
      "kind": "class",
      "locationInModule": {
        "filename": "lib/compliance.ts",
        "line": 672
      },
      "methods": [
        {
          "docs": {
            "stability": "experimental"
          },
          "locationInModule": {
            "filename": "lib/compliance.ts",
            "line": 675
          },
          "name": "asArray",
          "parameters": [
            {
              "name": "values",
              "type": {
                "primitive": "number"
              },
              "variadic": true
            }
          ],
          "returns": {
            "type": {
              "collection": {
                "elementtype": {
                  "primitive": "number"
                },
                "kind": "array"
              }
            }
          },
          "variadic": true
        }
      ],
      "name": "VariadicInvoker"
    },
    "jsii-calc.VariadicMethod": {
      "assembly": "jsii-calc",
      "docs": {
        "stability": "experimental"
      },
      "fqn": "jsii-calc.VariadicMethod",
      "initializer": {
        "docs": {
          "stability": "experimental"
        },
        "parameters": [
          {
            "docs": {
              "summary": "a prefix that will be use for all values returned by `#asArray`."
            },
            "name": "prefix",
            "type": {
              "primitive": "number"
            },
            "variadic": true
          }
        ],
        "variadic": true
      },
      "kind": "class",
      "locationInModule": {
        "filename": "lib/compliance.ts",
        "line": 653
      },
      "methods": [
        {
          "docs": {
            "stability": "experimental"
          },
          "locationInModule": {
            "filename": "lib/compliance.ts",
            "line": 667
          },
          "name": "asArray",
          "parameters": [
            {
              "docs": {
                "summary": "the first element of the array to be returned (after the `prefix` provided at construction time)."
              },
              "name": "first",
              "type": {
                "primitive": "number"
              }
            },
            {
              "docs": {
                "summary": "other elements to be included in the array."
              },
              "name": "others",
              "type": {
                "primitive": "number"
              },
              "variadic": true
            }
          ],
          "returns": {
            "type": {
              "collection": {
                "elementtype": {
                  "primitive": "number"
                },
                "kind": "array"
              }
            }
          },
          "variadic": true
        }
      ],
      "name": "VariadicMethod"
    },
    "jsii-calc.VirtualMethodPlayground": {
      "assembly": "jsii-calc",
      "docs": {
        "stability": "experimental"
      },
      "fqn": "jsii-calc.VirtualMethodPlayground",
      "initializer": {},
      "kind": "class",
      "locationInModule": {
        "filename": "lib/compliance.ts",
        "line": 436
      },
      "methods": [
        {
          "async": true,
          "docs": {
            "stability": "experimental"
          },
          "locationInModule": {
            "filename": "lib/compliance.ts",
            "line": 464
          },
          "name": "overrideMeAsync",
          "parameters": [
            {
              "name": "index",
              "type": {
                "primitive": "number"
              }
            }
          ],
          "returns": {
            "type": {
              "primitive": "number"
            }
          }
        },
        {
          "docs": {
            "stability": "experimental"
          },
          "locationInModule": {
            "filename": "lib/compliance.ts",
            "line": 468
          },
          "name": "overrideMeSync",
          "parameters": [
            {
              "name": "index",
              "type": {
                "primitive": "number"
              }
            }
          ],
          "returns": {
            "type": {
              "primitive": "number"
            }
          }
        },
        {
          "async": true,
          "docs": {
            "stability": "experimental"
          },
          "locationInModule": {
            "filename": "lib/compliance.ts",
            "line": 446
          },
          "name": "parallelSumAsync",
          "parameters": [
            {
              "name": "count",
              "type": {
                "primitive": "number"
              }
            }
          ],
          "returns": {
            "type": {
              "primitive": "number"
            }
          }
        },
        {
          "async": true,
          "docs": {
            "stability": "experimental"
          },
          "locationInModule": {
            "filename": "lib/compliance.ts",
            "line": 437
          },
          "name": "serialSumAsync",
          "parameters": [
            {
              "name": "count",
              "type": {
                "primitive": "number"
              }
            }
          ],
          "returns": {
            "type": {
              "primitive": "number"
            }
          }
        },
        {
          "docs": {
            "stability": "experimental"
          },
          "locationInModule": {
            "filename": "lib/compliance.ts",
            "line": 456
          },
          "name": "sumSync",
          "parameters": [
            {
              "name": "count",
              "type": {
                "primitive": "number"
              }
            }
          ],
          "returns": {
            "type": {
              "primitive": "number"
            }
          }
        }
      ],
      "name": "VirtualMethodPlayground"
    },
    "jsii-calc.VoidCallback": {
      "abstract": true,
      "assembly": "jsii-calc",
      "docs": {
        "remarks": "- Implement `overrideMe` (method does not have to do anything).\n- Invoke `callMe`\n- Verify that `methodWasCalled` is `true`.",
        "stability": "experimental",
        "summary": "This test is used to validate the runtimes can return correctly from a void callback."
      },
      "fqn": "jsii-calc.VoidCallback",
      "initializer": {},
      "kind": "class",
      "locationInModule": {
        "filename": "lib/compliance.ts",
        "line": 1706
      },
      "methods": [
        {
          "docs": {
            "stability": "experimental"
          },
          "locationInModule": {
            "filename": "lib/compliance.ts",
            "line": 1711
          },
          "name": "callMe"
        },
        {
          "abstract": true,
          "docs": {
            "stability": "experimental"
          },
          "locationInModule": {
            "filename": "lib/compliance.ts",
            "line": 1715
          },
          "name": "overrideMe",
          "protected": true
        }
      ],
      "name": "VoidCallback",
      "properties": [
        {
          "docs": {
            "stability": "experimental"
          },
          "immutable": true,
          "locationInModule": {
            "filename": "lib/compliance.ts",
            "line": 1708
          },
          "name": "methodWasCalled",
          "type": {
            "primitive": "boolean"
          }
        }
      ]
    },
    "jsii-calc.WithPrivatePropertyInConstructor": {
      "assembly": "jsii-calc",
      "docs": {
        "stability": "experimental",
        "summary": "Verifies that private property declarations in constructor arguments are hidden."
      },
      "fqn": "jsii-calc.WithPrivatePropertyInConstructor",
      "initializer": {
        "docs": {
          "stability": "experimental"
        },
        "parameters": [
          {
            "name": "privateField",
            "optional": true,
            "type": {
              "primitive": "string"
            }
          }
        ]
      },
      "kind": "class",
      "locationInModule": {
        "filename": "lib/compliance.ts",
        "line": 1721
      },
      "name": "WithPrivatePropertyInConstructor",
      "properties": [
        {
          "docs": {
            "stability": "experimental"
          },
          "immutable": true,
          "locationInModule": {
            "filename": "lib/compliance.ts",
            "line": 1724
          },
          "name": "success",
          "type": {
            "primitive": "boolean"
          }
        }
      ]
    },
    "jsii-calc.composition.CompositeOperation": {
      "abstract": true,
      "assembly": "jsii-calc",
      "base": "@scope/jsii-calc-lib.Operation",
      "docs": {
        "stability": "experimental",
        "summary": "Abstract operation composed from an expression of other operations."
      },
      "fqn": "jsii-calc.composition.CompositeOperation",
      "initializer": {},
      "kind": "class",
      "locationInModule": {
        "filename": "lib/calculator.ts",
        "line": 131
      },
      "methods": [
        {
          "docs": {
            "stability": "experimental",
            "summary": "String representation of the value."
          },
          "locationInModule": {
            "filename": "lib/calculator.ts",
            "line": 157
          },
          "name": "toString",
          "overrides": "@scope/jsii-calc-lib.Operation",
          "returns": {
            "type": {
              "primitive": "string"
            }
          }
        }
      ],
      "name": "CompositeOperation",
      "namespace": "composition",
      "properties": [
        {
          "abstract": true,
          "docs": {
            "stability": "experimental",
            "summary": "The expression that this operation consists of. Must be implemented by derived classes."
          },
          "immutable": true,
          "locationInModule": {
            "filename": "lib/calculator.ts",
            "line": 155
          },
          "name": "expression",
          "type": {
            "fqn": "@scope/jsii-calc-lib.Value"
          }
        },
        {
          "docs": {
            "stability": "experimental",
            "summary": "The value."
          },
          "immutable": true,
          "locationInModule": {
            "filename": "lib/calculator.ts",
            "line": 147
          },
          "name": "value",
          "overrides": "@scope/jsii-calc-lib.Value",
          "type": {
            "primitive": "number"
          }
        },
        {
          "docs": {
            "stability": "experimental",
            "summary": "A set of postfixes to include in a decorated .toString()."
          },
          "locationInModule": {
            "filename": "lib/calculator.ts",
            "line": 145
          },
          "name": "decorationPostfixes",
          "type": {
            "collection": {
              "elementtype": {
                "primitive": "string"
              },
              "kind": "array"
            }
          }
        },
        {
          "docs": {
            "stability": "experimental",
            "summary": "A set of prefixes to include in a decorated .toString()."
          },
          "locationInModule": {
            "filename": "lib/calculator.ts",
            "line": 140
          },
          "name": "decorationPrefixes",
          "type": {
            "collection": {
              "elementtype": {
                "primitive": "string"
              },
              "kind": "array"
            }
          }
        },
        {
          "docs": {
            "stability": "experimental",
            "summary": "The .toString() style."
          },
          "locationInModule": {
            "filename": "lib/calculator.ts",
            "line": 135
          },
          "name": "stringStyle",
          "type": {
            "fqn": "jsii-calc.composition.CompositeOperation.CompositionStringStyle"
          }
        }
      ]
    },
    "jsii-calc.composition.CompositeOperation.CompositionStringStyle": {
      "assembly": "jsii-calc",
      "docs": {
        "stability": "experimental",
        "summary": "Style of .toString() output for CompositeOperation."
      },
      "fqn": "jsii-calc.composition.CompositeOperation.CompositionStringStyle",
      "kind": "enum",
      "locationInModule": {
        "filename": "lib/calculator.ts",
        "line": 173
      },
      "members": [
        {
          "docs": {
            "stability": "experimental",
            "summary": "Normal string expression."
          },
          "name": "NORMAL"
        },
        {
          "docs": {
            "stability": "experimental",
            "summary": "Decorated string expression."
          },
          "name": "DECORATED"
        }
      ],
      "name": "CompositionStringStyle",
      "namespace": "composition.CompositeOperation"
    }
  },
<<<<<<< HEAD
  "version": "0.20.4",
  "fingerprint": "tstuqQAthpZwWhUE2vVhUOPHqmlfL3UkynWznknz3gY="
=======
  "version": "0.20.5",
  "fingerprint": "g9C1lL8c+vgxBjOWVBFMMPlcwkF3Z81xxTAGfc73x9o="
>>>>>>> a820217d
}<|MERGE_RESOLUTION|>--- conflicted
+++ resolved
@@ -11127,11 +11127,6 @@
       "namespace": "composition.CompositeOperation"
     }
   },
-<<<<<<< HEAD
-  "version": "0.20.4",
-  "fingerprint": "tstuqQAthpZwWhUE2vVhUOPHqmlfL3UkynWznknz3gY="
-=======
   "version": "0.20.5",
-  "fingerprint": "g9C1lL8c+vgxBjOWVBFMMPlcwkF3Z81xxTAGfc73x9o="
->>>>>>> a820217d
+  "fingerprint": "/MRTbTnRC1UWxsPIrca+9Yo1IBKsEueT75P22pQoV1o="
 }