{
  "author": {
    "name": "Amazon Web Services",
    "organization": true,
    "roles": [
      "author"
    ],
    "url": "https://aws.amazon.com"
  },
  "bundled": {
    "jsii-calc-bundled": "^0.11.3"
  },
  "contributors": [
    {
      "name": "Elad Ben-Israel",
      "roles": [
        "maintainer"
      ],
      "url": "https://github.com/eladb"
    },
    {
      "name": "Rico Huijbers",
      "roles": [
        "maintainer"
      ],
      "url": "https://github.com/rix0rrr"
    },
    {
      "name": "Romain Marcadier-Muller",
      "roles": [
        "maintainer"
      ],
      "url": "https://github.com/RomainMuller"
    }
  ],
  "dependencies": {
    "@scope/jsii-calc-base": {
      "targets": {
        "dotnet": {
          "namespace": "Amazon.JSII.Tests.CalculatorNamespace.BaseNamespace",
          "packageId": "Amazon.JSII.Tests.CalculatorPackageId.BasePackageId"
        },
        "java": {
          "maven": {
            "artifactId": "calculator-base",
            "groupId": "software.amazon.jsii.tests"
          },
          "package": "software.amazon.jsii.tests.calculator.base"
        },
        "js": {
          "npm": "@scope/jsii-calc-base"
        },
        "python": {
          "distName": "scope.jsii-calc-base",
          "module": "scope.jsii_calc_base"
        },
        "sphinx": {}
      },
      "version": "0.11.3"
    },
    "@scope/jsii-calc-base-of-base": {
      "targets": {
        "dotnet": {
          "namespace": "Amazon.JSII.Tests.CalculatorNamespace.BaseOfBaseNamespace",
          "packageId": "Amazon.JSII.Tests.CalculatorPackageId.BaseOfBasePackageId"
        },
        "java": {
          "maven": {
            "artifactId": "calculator-base-of-base",
            "groupId": "software.amazon.jsii.tests"
          },
          "package": "software.amazon.jsii.tests.calculator.baseofbase"
        },
        "js": {
          "npm": "@scope/jsii-calc-base-of-base"
        },
        "python": {
          "distName": "scope.jsii-calc-base-of-base",
          "module": "scope.jsii_calc_base_of_base"
        },
        "sphinx": {}
      },
      "version": "0.11.3"
    },
    "@scope/jsii-calc-lib": {
      "targets": {
        "dotnet": {
          "namespace": "Amazon.JSII.Tests.CalculatorNamespace.LibNamespace",
          "packageId": "Amazon.JSII.Tests.CalculatorPackageId.LibPackageId"
        },
        "java": {
          "maven": {
            "artifactId": "calculator-lib",
            "groupId": "software.amazon.jsii.tests"
          },
          "package": "software.amazon.jsii.tests.calculator.lib"
        },
        "js": {
          "npm": "@scope/jsii-calc-lib"
        },
        "python": {
          "distName": "scope.jsii-calc-lib",
          "module": "scope.jsii_calc_lib"
        },
        "sphinx": {}
      },
      "version": "0.11.3"
    }
  },
  "dependencyClosure": {
    "@scope/jsii-calc-base": {
      "targets": {
        "dotnet": {
          "namespace": "Amazon.JSII.Tests.CalculatorNamespace.BaseNamespace",
          "packageId": "Amazon.JSII.Tests.CalculatorPackageId.BasePackageId"
        },
        "java": {
          "maven": {
            "artifactId": "calculator-base",
            "groupId": "software.amazon.jsii.tests"
          },
          "package": "software.amazon.jsii.tests.calculator.base"
        },
        "js": {
          "npm": "@scope/jsii-calc-base"
        },
        "python": {
          "distName": "scope.jsii-calc-base",
          "module": "scope.jsii_calc_base"
        },
        "sphinx": {}
      },
      "version": "0.11.3"
    },
    "@scope/jsii-calc-base-of-base": {
      "targets": {
        "dotnet": {
          "namespace": "Amazon.JSII.Tests.CalculatorNamespace.BaseOfBaseNamespace",
          "packageId": "Amazon.JSII.Tests.CalculatorPackageId.BaseOfBasePackageId"
        },
        "java": {
          "maven": {
            "artifactId": "calculator-base-of-base",
            "groupId": "software.amazon.jsii.tests"
          },
          "package": "software.amazon.jsii.tests.calculator.baseofbase"
        },
        "js": {
          "npm": "@scope/jsii-calc-base-of-base"
        },
        "python": {
          "distName": "scope.jsii-calc-base-of-base",
          "module": "scope.jsii_calc_base_of_base"
        },
        "sphinx": {}
      },
      "version": "0.11.3"
    },
    "@scope/jsii-calc-lib": {
      "targets": {
        "dotnet": {
          "namespace": "Amazon.JSII.Tests.CalculatorNamespace.LibNamespace",
          "packageId": "Amazon.JSII.Tests.CalculatorPackageId.LibPackageId"
        },
        "java": {
          "maven": {
            "artifactId": "calculator-lib",
            "groupId": "software.amazon.jsii.tests"
          },
          "package": "software.amazon.jsii.tests.calculator.lib"
        },
        "js": {
          "npm": "@scope/jsii-calc-lib"
        },
        "python": {
          "distName": "scope.jsii-calc-lib",
          "module": "scope.jsii_calc_lib"
        },
        "sphinx": {}
      },
      "version": "0.11.3"
    }
  },
  "description": "A simple calcuator built on JSII.",
  "docs": {
    "stability": "experimental"
  },
  "homepage": "https://github.com/awslabs/jsii.git",
  "jsiiVersion": "0.11.3",
  "license": "Apache-2.0",
  "metadata": {
    "jsii:boolean": true,
    "jsii:number": 1337,
    "jsii:object": {
      "string": "yes!"
    }
  },
  "name": "jsii-calc",
  "readme": {
    "markdown": "# jsii Calculator\n\nThis library is used to demonstrate and test the features of JSII\n\n## Sphinx\n\nThis file will be incorporated into the sphinx documentation.\n\nIf this file starts with an \"H1\" line (in our case `# jsii Calculator`), this\nheading will be used as the Sphinx topic name. Otherwise, the name of the module\n(`jsii-calc`) will be used instead.\n\n## Code Samples\n\n```ts\n/* This is totes a magic comment in here, just you wait! */\nconst foo = 'bar';\n```\n"
  },
  "repository": {
    "type": "git",
    "url": "https://github.com/awslabs/jsii.git"
  },
  "schema": "jsii/0.10.0",
  "targets": {
    "dotnet": {
      "namespace": "Amazon.JSII.Tests.CalculatorNamespace",
      "packageId": "Amazon.JSII.Tests.CalculatorPackageId"
    },
    "java": {
      "maven": {
        "artifactId": "calculator",
        "groupId": "software.amazon.jsii.tests"
      },
      "package": "software.amazon.jsii.tests.calculator"
    },
    "js": {
      "npm": "jsii-calc"
    },
    "python": {
      "distName": "jsii-calc",
      "module": "jsii_calc"
    },
    "sphinx": {}
  },
  "types": {
    "jsii-calc.AbstractClass": {
      "abstract": true,
      "assembly": "jsii-calc",
      "base": "jsii-calc.AbstractClassBase",
      "docs": {
        "stability": "experimental"
      },
      "fqn": "jsii-calc.AbstractClass",
      "initializer": {},
      "interfaces": [
        "jsii-calc.IInterfaceImplementedByAbstractClass"
      ],
      "kind": "class",
      "locationInModule": {
        "filename": "lib/compliance.ts",
        "line": 1067
      },
      "methods": [
        {
          "abstract": true,
          "docs": {
            "stability": "experimental"
          },
          "locationInModule": {
            "filename": "lib/compliance.ts",
            "line": 1072
          },
          "name": "abstractMethod",
          "parameters": [
            {
              "name": "name",
              "type": {
                "primitive": "string"
              }
            }
          ],
          "returns": {
            "type": {
              "primitive": "string"
            }
          }
        },
        {
          "docs": {
            "stability": "experimental"
          },
          "locationInModule": {
            "filename": "lib/compliance.ts",
            "line": 1068
          },
          "name": "nonAbstractMethod",
          "returns": {
            "type": {
              "primitive": "number"
            }
          }
        }
      ],
      "name": "AbstractClass",
      "properties": [
        {
          "docs": {
            "stability": "experimental"
          },
          "immutable": true,
          "locationInModule": {
            "filename": "lib/compliance.ts",
            "line": 1074
          },
          "name": "propFromInterface",
          "overrides": "jsii-calc.IInterfaceImplementedByAbstractClass",
          "type": {
            "primitive": "string"
          }
        }
      ]
    },
    "jsii-calc.AbstractClassBase": {
      "abstract": true,
      "assembly": "jsii-calc",
      "docs": {
        "stability": "experimental"
      },
      "fqn": "jsii-calc.AbstractClassBase",
      "initializer": {},
      "kind": "class",
      "locationInModule": {
        "filename": "lib/compliance.ts",
        "line": 1063
      },
      "name": "AbstractClassBase",
      "properties": [
        {
          "abstract": true,
          "docs": {
            "stability": "experimental"
          },
          "immutable": true,
          "locationInModule": {
            "filename": "lib/compliance.ts",
            "line": 1064
          },
          "name": "abstractProperty",
          "type": {
            "primitive": "string"
          }
        }
      ]
    },
    "jsii-calc.AbstractClassReturner": {
      "assembly": "jsii-calc",
      "docs": {
        "stability": "experimental"
      },
      "fqn": "jsii-calc.AbstractClassReturner",
      "initializer": {},
      "kind": "class",
      "locationInModule": {
        "filename": "lib/compliance.ts",
        "line": 1089
      },
      "methods": [
        {
          "docs": {
            "stability": "experimental"
          },
          "locationInModule": {
            "filename": "lib/compliance.ts",
            "line": 1090
          },
          "name": "giveMeAbstract",
          "returns": {
            "type": {
              "fqn": "jsii-calc.AbstractClass"
            }
          }
        },
        {
          "docs": {
            "stability": "experimental"
          },
          "locationInModule": {
            "filename": "lib/compliance.ts",
            "line": 1094
          },
          "name": "giveMeInterface",
          "returns": {
            "type": {
              "fqn": "jsii-calc.IInterfaceImplementedByAbstractClass"
            }
          }
        }
      ],
      "name": "AbstractClassReturner",
      "properties": [
        {
          "docs": {
            "stability": "experimental"
          },
          "immutable": true,
          "locationInModule": {
            "filename": "lib/compliance.ts",
            "line": 1098
          },
          "name": "returnAbstractFromProperty",
          "type": {
            "fqn": "jsii-calc.AbstractClassBase"
          }
        }
      ]
    },
    "jsii-calc.Add": {
      "assembly": "jsii-calc",
      "base": "jsii-calc.BinaryOperation",
      "docs": {
        "stability": "experimental",
        "summary": "The \"+\" binary operation."
      },
      "fqn": "jsii-calc.Add",
      "initializer": {
        "docs": {
          "stability": "experimental",
          "summary": "Creates a BinaryOperation."
        },
        "parameters": [
          {
            "docs": {
              "summary": "Left-hand side operand."
            },
            "name": "lhs",
            "type": {
              "fqn": "@scope/jsii-calc-lib.Value"
            }
          },
          {
            "docs": {
              "summary": "Right-hand side operand."
            },
            "name": "rhs",
            "type": {
              "fqn": "@scope/jsii-calc-lib.Value"
            }
          }
        ]
      },
      "kind": "class",
      "locationInModule": {
        "filename": "lib/calculator.ts",
        "line": 56
      },
      "methods": [
        {
          "docs": {
            "stability": "experimental",
            "summary": "String representation of the value."
          },
          "locationInModule": {
            "filename": "lib/calculator.ts",
            "line": 61
          },
          "name": "toString",
          "overrides": "@scope/jsii-calc-lib.Operation",
          "returns": {
            "type": {
              "primitive": "string"
            }
          }
        }
      ],
      "name": "Add",
      "properties": [
        {
          "docs": {
            "stability": "experimental",
            "summary": "The value."
          },
          "immutable": true,
          "locationInModule": {
            "filename": "lib/calculator.ts",
            "line": 57
          },
          "name": "value",
          "overrides": "@scope/jsii-calc-lib.Value",
          "type": {
            "primitive": "number"
          }
        }
      ]
    },
    "jsii-calc.AllTypes": {
      "assembly": "jsii-calc",
      "docs": {
        "remarks": "The setters will validate\nthat the value set is of the expected type and throw otherwise.",
        "stability": "experimental",
        "summary": "This class includes property for all types supported by jsii."
      },
      "fqn": "jsii-calc.AllTypes",
      "initializer": {},
      "kind": "class",
      "locationInModule": {
        "filename": "lib/compliance.ts",
        "line": 39
      },
      "methods": [
        {
          "docs": {
            "stability": "experimental"
          },
          "locationInModule": {
            "filename": "lib/compliance.ts",
            "line": 207
          },
          "name": "anyIn",
          "parameters": [
            {
              "name": "inp",
              "type": {
                "primitive": "any"
              }
            }
          ]
        },
        {
          "docs": {
            "stability": "experimental"
          },
          "locationInModule": {
            "filename": "lib/compliance.ts",
            "line": 199
          },
          "name": "anyOut",
          "returns": {
            "type": {
              "primitive": "any"
            }
          }
        },
        {
          "docs": {
            "stability": "experimental"
          },
          "locationInModule": {
            "filename": "lib/compliance.ts",
            "line": 194
          },
          "name": "enumMethod",
          "parameters": [
            {
              "name": "value",
              "type": {
                "fqn": "jsii-calc.StringEnum"
              }
            }
          ],
          "returns": {
            "type": {
              "fqn": "jsii-calc.StringEnum"
            }
          }
        }
      ],
      "name": "AllTypes",
      "properties": [
        {
          "docs": {
            "stability": "experimental"
          },
          "immutable": true,
          "locationInModule": {
            "filename": "lib/compliance.ts",
            "line": 190
          },
          "name": "enumPropertyValue",
          "type": {
            "primitive": "number"
          }
        },
        {
          "docs": {
            "stability": "experimental"
          },
          "locationInModule": {
            "filename": "lib/compliance.ts",
            "line": 154
          },
          "name": "anyArrayProperty",
          "type": {
            "collection": {
              "elementtype": {
                "primitive": "any"
              },
              "kind": "array"
            }
          }
        },
        {
          "docs": {
            "stability": "experimental"
          },
          "locationInModule": {
            "filename": "lib/compliance.ts",
            "line": 155
          },
          "name": "anyMapProperty",
          "type": {
            "collection": {
              "elementtype": {
                "primitive": "any"
              },
              "kind": "map"
            }
          }
        },
        {
          "docs": {
            "stability": "experimental"
          },
          "locationInModule": {
            "filename": "lib/compliance.ts",
            "line": 153
          },
          "name": "anyProperty",
          "type": {
            "primitive": "any"
          }
        },
        {
          "docs": {
            "stability": "experimental"
          },
          "locationInModule": {
            "filename": "lib/compliance.ts",
            "line": 139
          },
          "name": "arrayProperty",
          "type": {
            "collection": {
              "elementtype": {
                "primitive": "string"
              },
              "kind": "array"
            }
          }
        },
        {
          "docs": {
            "stability": "experimental"
          },
          "locationInModule": {
            "filename": "lib/compliance.ts",
            "line": 45
          },
          "name": "booleanProperty",
          "type": {
            "primitive": "boolean"
          }
        },
        {
          "docs": {
            "stability": "experimental"
          },
          "locationInModule": {
            "filename": "lib/compliance.ts",
            "line": 91
          },
          "name": "dateProperty",
          "type": {
            "primitive": "date"
          }
        },
        {
          "docs": {
            "stability": "experimental"
          },
          "locationInModule": {
            "filename": "lib/compliance.ts",
            "line": 174
          },
          "name": "enumProperty",
          "type": {
            "fqn": "jsii-calc.AllTypesEnum"
          }
        },
        {
          "docs": {
            "stability": "experimental"
          },
          "locationInModule": {
            "filename": "lib/compliance.ts",
            "line": 108
          },
          "name": "jsonProperty",
          "type": {
            "primitive": "json"
          }
        },
        {
          "docs": {
            "stability": "experimental"
          },
          "locationInModule": {
            "filename": "lib/compliance.ts",
            "line": 124
          },
          "name": "mapProperty",
          "type": {
            "collection": {
              "elementtype": {
                "fqn": "@scope/jsii-calc-lib.Number"
              },
              "kind": "map"
            }
          }
        },
        {
          "docs": {
            "stability": "experimental"
          },
          "locationInModule": {
            "filename": "lib/compliance.ts",
            "line": 76
          },
          "name": "numberProperty",
          "type": {
            "primitive": "number"
          }
        },
        {
          "docs": {
            "stability": "experimental"
          },
          "locationInModule": {
            "filename": "lib/compliance.ts",
            "line": 60
          },
          "name": "stringProperty",
          "type": {
            "primitive": "string"
          }
        },
        {
          "docs": {
            "stability": "experimental"
          },
          "locationInModule": {
            "filename": "lib/compliance.ts",
            "line": 166
          },
          "name": "unionArrayProperty",
          "type": {
            "collection": {
              "elementtype": {
                "union": {
                  "types": [
                    {
                      "primitive": "number"
                    },
                    {
                      "fqn": "@scope/jsii-calc-lib.Value"
                    }
                  ]
                }
              },
              "kind": "array"
            }
          }
        },
        {
          "docs": {
            "stability": "experimental"
          },
          "locationInModule": {
            "filename": "lib/compliance.ts",
            "line": 167
          },
          "name": "unionMapProperty",
          "type": {
            "collection": {
              "elementtype": {
                "union": {
                  "types": [
                    {
                      "primitive": "string"
                    },
                    {
                      "primitive": "number"
                    },
                    {
                      "fqn": "@scope/jsii-calc-lib.Number"
                    }
                  ]
                }
              },
              "kind": "map"
            }
          }
        },
        {
          "docs": {
            "stability": "experimental"
          },
          "locationInModule": {
            "filename": "lib/compliance.ts",
            "line": 165
          },
          "name": "unionProperty",
          "type": {
            "union": {
              "types": [
                {
                  "primitive": "string"
                },
                {
                  "primitive": "number"
                },
                {
                  "fqn": "jsii-calc.Multiply"
                },
                {
                  "fqn": "@scope/jsii-calc-lib.Number"
                }
              ]
            }
          }
        },
        {
          "docs": {
            "stability": "experimental"
          },
          "locationInModule": {
            "filename": "lib/compliance.ts",
            "line": 160
          },
          "name": "unknownArrayProperty",
          "type": {
            "collection": {
              "elementtype": {
                "primitive": "any"
              },
              "kind": "array"
            }
          }
        },
        {
          "docs": {
            "stability": "experimental"
          },
          "locationInModule": {
            "filename": "lib/compliance.ts",
            "line": 161
          },
          "name": "unknownMapProperty",
          "type": {
            "collection": {
              "elementtype": {
                "primitive": "any"
              },
              "kind": "map"
            }
          }
        },
        {
          "docs": {
            "stability": "experimental"
          },
          "locationInModule": {
            "filename": "lib/compliance.ts",
            "line": 159
          },
          "name": "unknownProperty",
          "type": {
            "primitive": "any"
          }
        },
        {
          "docs": {
            "stability": "experimental"
          },
          "locationInModule": {
            "filename": "lib/compliance.ts",
            "line": 171
          },
          "name": "optionalEnumValue",
          "optional": true,
          "type": {
            "fqn": "jsii-calc.StringEnum"
          }
        }
      ]
    },
    "jsii-calc.AllTypesEnum": {
      "assembly": "jsii-calc",
      "docs": {
        "stability": "experimental"
      },
      "fqn": "jsii-calc.AllTypesEnum",
      "kind": "enum",
      "locationInModule": {
        "filename": "lib/compliance.ts",
        "line": 23
      },
      "members": [
        {
          "docs": {
            "stability": "experimental"
          },
          "name": "MY_ENUM_VALUE"
        },
        {
          "docs": {
            "stability": "experimental"
          },
          "name": "YOUR_ENUM_VALUE"
        },
        {
          "docs": {
            "stability": "experimental"
          },
          "name": "THIS_IS_GREAT"
        }
      ],
      "name": "AllTypesEnum"
    },
    "jsii-calc.AllowedMethodNames": {
      "assembly": "jsii-calc",
      "docs": {
        "stability": "experimental"
      },
      "fqn": "jsii-calc.AllowedMethodNames",
      "initializer": {},
      "kind": "class",
      "locationInModule": {
        "filename": "lib/compliance.ts",
        "line": 593
      },
      "methods": [
        {
          "docs": {
            "stability": "experimental"
          },
          "locationInModule": {
            "filename": "lib/compliance.ts",
            "line": 602
          },
          "name": "getBar",
          "parameters": [
            {
              "name": "_p1",
              "type": {
                "primitive": "string"
              }
            },
            {
              "name": "_p2",
              "type": {
                "primitive": "number"
              }
            }
          ]
        },
        {
          "docs": {
            "stability": "experimental",
            "summary": "getXxx() is not allowed (see negatives), but getXxx(a, ...) is okay."
          },
          "locationInModule": {
            "filename": "lib/compliance.ts",
            "line": 598
          },
          "name": "getFoo",
          "parameters": [
            {
              "name": "withParam",
              "type": {
                "primitive": "string"
              }
            }
          ],
          "returns": {
            "type": {
              "primitive": "string"
            }
          }
        },
        {
          "docs": {
            "stability": "experimental"
          },
          "locationInModule": {
            "filename": "lib/compliance.ts",
            "line": 613
          },
          "name": "setBar",
          "parameters": [
            {
              "name": "_x",
              "type": {
                "primitive": "string"
              }
            },
            {
              "name": "_y",
              "type": {
                "primitive": "number"
              }
            },
            {
              "name": "_z",
              "type": {
                "primitive": "boolean"
              }
            }
          ]
        },
        {
          "docs": {
            "stability": "experimental",
            "summary": "setFoo(x) is not allowed (see negatives), but setXxx(a, b, ...) is okay."
          },
          "locationInModule": {
            "filename": "lib/compliance.ts",
            "line": 609
          },
          "name": "setFoo",
          "parameters": [
            {
              "name": "_x",
              "type": {
                "primitive": "string"
              }
            },
            {
              "name": "_y",
              "type": {
                "primitive": "number"
              }
            }
          ]
        }
      ],
      "name": "AllowedMethodNames"
    },
    "jsii-calc.AsyncVirtualMethods": {
      "assembly": "jsii-calc",
      "docs": {
        "stability": "experimental"
      },
      "fqn": "jsii-calc.AsyncVirtualMethods",
      "initializer": {},
      "kind": "class",
      "locationInModule": {
        "filename": "lib/compliance.ts",
        "line": 308
      },
      "methods": [
        {
          "async": true,
          "docs": {
            "stability": "experimental"
          },
          "locationInModule": {
            "filename": "lib/compliance.ts",
            "line": 309
          },
          "name": "callMe",
          "returns": {
            "type": {
              "primitive": "number"
            }
          }
        },
        {
          "async": true,
          "docs": {
            "stability": "experimental",
            "summary": "Just calls \"overrideMeToo\"."
          },
          "locationInModule": {
            "filename": "lib/compliance.ts",
            "line": 324
          },
          "name": "callMe2",
          "returns": {
            "type": {
              "primitive": "number"
            }
          }
        },
        {
          "async": true,
          "docs": {
            "remarks": "This is a \"double promise\" situation, which\nmeans that callbacks are not going to be available immediate, but only\nafter an \"immediates\" cycle.",
            "stability": "experimental",
            "summary": "This method calls the \"callMe\" async method indirectly, which will then invoke a virtual method."
          },
          "locationInModule": {
            "filename": "lib/compliance.ts",
            "line": 334
          },
          "name": "callMeDoublePromise",
          "returns": {
            "type": {
              "primitive": "number"
            }
          }
        },
        {
          "docs": {
            "stability": "experimental"
          },
          "locationInModule": {
            "filename": "lib/compliance.ts",
            "line": 342
          },
          "name": "dontOverrideMe",
          "returns": {
            "type": {
              "primitive": "number"
            }
          }
        },
        {
          "async": true,
          "docs": {
            "stability": "experimental"
          },
          "locationInModule": {
            "filename": "lib/compliance.ts",
            "line": 313
          },
          "name": "overrideMe",
          "parameters": [
            {
              "name": "mult",
              "type": {
                "primitive": "number"
              }
            }
          ],
          "returns": {
            "type": {
              "primitive": "number"
            }
          }
        },
        {
          "async": true,
          "docs": {
            "stability": "experimental"
          },
          "locationInModule": {
            "filename": "lib/compliance.ts",
            "line": 317
          },
          "name": "overrideMeToo",
          "returns": {
            "type": {
              "primitive": "number"
            }
          }
        }
      ],
      "name": "AsyncVirtualMethods"
    },
    "jsii-calc.AugmentableClass": {
      "assembly": "jsii-calc",
      "docs": {
        "stability": "experimental"
      },
      "fqn": "jsii-calc.AugmentableClass",
      "initializer": {},
      "kind": "class",
      "locationInModule": {
        "filename": "lib/compliance.ts",
        "line": 1321
      },
      "methods": [
        {
          "docs": {
            "stability": "experimental"
          },
          "locationInModule": {
            "filename": "lib/compliance.ts",
            "line": 1322
          },
          "name": "methodOne"
        },
        {
          "docs": {
            "stability": "experimental"
          },
          "locationInModule": {
            "filename": "lib/compliance.ts",
            "line": 1328
          },
          "name": "methodTwo"
        }
      ],
      "name": "AugmentableClass"
    },
    "jsii-calc.BinaryOperation": {
      "abstract": true,
      "assembly": "jsii-calc",
      "base": "@scope/jsii-calc-lib.Operation",
      "docs": {
        "stability": "experimental",
        "summary": "Represents an operation with two operands."
      },
      "fqn": "jsii-calc.BinaryOperation",
      "initializer": {
        "docs": {
          "stability": "experimental",
          "summary": "Creates a BinaryOperation."
        },
        "parameters": [
          {
            "docs": {
              "summary": "Left-hand side operand."
            },
            "name": "lhs",
            "type": {
              "fqn": "@scope/jsii-calc-lib.Value"
            }
          },
          {
            "docs": {
              "summary": "Right-hand side operand."
            },
            "name": "rhs",
            "type": {
              "fqn": "@scope/jsii-calc-lib.Value"
            }
          }
        ]
      },
      "interfaces": [
        "@scope/jsii-calc-lib.IFriendly"
      ],
      "kind": "class",
      "locationInModule": {
        "filename": "lib/calculator.ts",
        "line": 38
      },
      "methods": [
        {
          "docs": {
            "stability": "experimental",
            "summary": "Say hello!"
          },
          "locationInModule": {
            "filename": "lib/calculator.ts",
            "line": 48
          },
          "name": "hello",
          "overrides": "@scope/jsii-calc-lib.IFriendly",
          "returns": {
            "type": {
              "primitive": "string"
            }
          }
        }
      ],
      "name": "BinaryOperation",
      "properties": [
        {
          "docs": {
            "stability": "experimental",
            "summary": "Left-hand side operand."
          },
          "immutable": true,
          "locationInModule": {
            "filename": "lib/calculator.ts",
            "line": 44
          },
          "name": "lhs",
          "type": {
            "fqn": "@scope/jsii-calc-lib.Value"
          }
        },
        {
          "docs": {
            "stability": "experimental",
            "summary": "Right-hand side operand."
          },
          "immutable": true,
          "locationInModule": {
            "filename": "lib/calculator.ts",
            "line": 44
          },
          "name": "rhs",
          "type": {
            "fqn": "@scope/jsii-calc-lib.Value"
          }
        }
      ]
    },
    "jsii-calc.Calculator": {
      "assembly": "jsii-calc",
      "base": "jsii-calc.composition.CompositeOperation",
      "docs": {
        "stability": "experimental",
        "summary": "A calculator which maintains a current value and allows adding operations."
      },
      "fqn": "jsii-calc.Calculator",
      "initializer": {
        "docs": {
          "stability": "experimental",
          "summary": "Creates a Calculator object."
        },
        "parameters": [
          {
            "docs": {
              "summary": "Initialization properties."
            },
            "name": "props",
            "optional": true,
            "type": {
              "fqn": "jsii-calc.CalculatorProps"
            }
          }
        ]
      },
      "kind": "class",
      "locationInModule": {
        "filename": "lib/calculator.ts",
        "line": 243
      },
      "methods": [
        {
          "docs": {
            "stability": "experimental",
            "summary": "Adds a number to the current value."
          },
          "locationInModule": {
            "filename": "lib/calculator.ts",
            "line": 282
          },
          "name": "add",
          "parameters": [
            {
              "name": "value",
              "type": {
                "primitive": "number"
              }
            }
          ]
        },
        {
          "docs": {
            "stability": "experimental",
            "summary": "Multiplies the current value by a number."
          },
          "locationInModule": {
            "filename": "lib/calculator.ts",
            "line": 289
          },
          "name": "mul",
          "parameters": [
            {
              "name": "value",
              "type": {
                "primitive": "number"
              }
            }
          ]
        },
        {
          "docs": {
            "stability": "experimental",
            "summary": "Negates the current value."
          },
          "locationInModule": {
            "filename": "lib/calculator.ts",
            "line": 303
          },
          "name": "neg"
        },
        {
          "docs": {
            "stability": "experimental",
            "summary": "Raises the current value by a power."
          },
          "locationInModule": {
            "filename": "lib/calculator.ts",
            "line": 296
          },
          "name": "pow",
          "parameters": [
            {
              "name": "value",
              "type": {
                "primitive": "number"
              }
            }
          ]
        },
        {
          "docs": {
            "stability": "experimental",
            "summary": "Returns teh value of the union property (if defined)."
          },
          "locationInModule": {
            "filename": "lib/calculator.ts",
            "line": 322
          },
          "name": "readUnionValue",
          "returns": {
            "type": {
              "primitive": "number"
            }
          }
        }
      ],
      "name": "Calculator",
      "properties": [
        {
          "docs": {
            "stability": "experimental",
            "summary": "Returns the expression."
          },
          "immutable": true,
          "locationInModule": {
            "filename": "lib/calculator.ts",
            "line": 310
          },
          "name": "expression",
          "overrides": "jsii-calc.composition.CompositeOperation",
          "type": {
            "fqn": "@scope/jsii-calc-lib.Value"
          }
        },
        {
          "docs": {
            "stability": "experimental",
            "summary": "A log of all operations."
          },
          "immutable": true,
          "locationInModule": {
            "filename": "lib/calculator.ts",
            "line": 272
          },
          "name": "operationsLog",
          "type": {
            "collection": {
              "elementtype": {
                "fqn": "@scope/jsii-calc-lib.Value"
              },
              "kind": "array"
            }
          }
        },
        {
          "docs": {
            "stability": "experimental",
            "summary": "A map of per operation name of all operations performed."
          },
          "immutable": true,
          "locationInModule": {
            "filename": "lib/calculator.ts",
            "line": 267
          },
          "name": "operationsMap",
          "type": {
            "collection": {
              "elementtype": {
                "collection": {
                  "elementtype": {
                    "fqn": "@scope/jsii-calc-lib.Value"
                  },
                  "kind": "array"
                }
              },
              "kind": "map"
            }
          }
        },
        {
          "docs": {
            "stability": "experimental",
            "summary": "The current value."
          },
          "locationInModule": {
            "filename": "lib/calculator.ts",
            "line": 262
          },
          "name": "curr",
          "type": {
            "fqn": "@scope/jsii-calc-lib.Value"
          }
        },
        {
          "docs": {
            "stability": "experimental",
            "summary": "The maximum value allows in this calculator."
          },
          "locationInModule": {
            "filename": "lib/calculator.ts",
            "line": 277
          },
          "name": "maxValue",
          "optional": true,
          "type": {
            "primitive": "number"
          }
        },
        {
          "docs": {
            "stability": "experimental",
            "summary": "Example of a property that accepts a union of types."
          },
          "locationInModule": {
            "filename": "lib/calculator.ts",
            "line": 317
          },
          "name": "unionProperty",
          "optional": true,
          "type": {
            "union": {
              "types": [
                {
                  "fqn": "jsii-calc.Add"
                },
                {
                  "fqn": "jsii-calc.Multiply"
                },
                {
                  "fqn": "jsii-calc.Power"
                }
              ]
            }
          }
        }
      ]
    },
    "jsii-calc.CalculatorProps": {
      "assembly": "jsii-calc",
      "datatype": true,
      "docs": {
        "stability": "experimental",
        "summary": "Properties for Calculator."
      },
      "fqn": "jsii-calc.CalculatorProps",
      "kind": "interface",
      "locationInModule": {
        "filename": "lib/calculator.ts",
        "line": 235
      },
      "name": "CalculatorProps",
      "properties": [
        {
          "abstract": true,
          "docs": {
            "stability": "experimental"
          },
          "immutable": true,
          "locationInModule": {
            "filename": "lib/calculator.ts",
            "line": 236
          },
          "name": "initialValue",
          "optional": true,
          "type": {
            "primitive": "number"
          }
        },
        {
          "abstract": true,
          "docs": {
            "stability": "experimental"
          },
          "immutable": true,
          "locationInModule": {
            "filename": "lib/calculator.ts",
            "line": 237
          },
          "name": "maximumValue",
          "optional": true,
          "type": {
            "primitive": "number"
          }
        }
      ]
    },
    "jsii-calc.ClassThatImplementsTheInternalInterface": {
      "assembly": "jsii-calc",
      "docs": {
        "stability": "experimental"
      },
      "fqn": "jsii-calc.ClassThatImplementsTheInternalInterface",
      "initializer": {},
      "interfaces": [
        "jsii-calc.INonInternalInterface"
      ],
      "kind": "class",
      "locationInModule": {
        "filename": "lib/compliance.ts",
        "line": 1563
      },
      "name": "ClassThatImplementsTheInternalInterface",
      "properties": [
        {
          "docs": {
            "stability": "experimental"
          },
          "locationInModule": {
            "filename": "lib/compliance.ts",
            "line": 1564
          },
          "name": "a",
          "overrides": "jsii-calc.IAnotherPublicInterface",
          "type": {
            "primitive": "string"
          }
        },
        {
          "docs": {
            "stability": "experimental"
          },
          "locationInModule": {
            "filename": "lib/compliance.ts",
            "line": 1565
          },
          "name": "b",
          "overrides": "jsii-calc.INonInternalInterface",
          "type": {
            "primitive": "string"
          }
        },
        {
          "docs": {
            "stability": "experimental"
          },
          "locationInModule": {
            "filename": "lib/compliance.ts",
            "line": 1566
          },
          "name": "c",
          "overrides": "jsii-calc.INonInternalInterface",
          "type": {
            "primitive": "string"
          }
        },
        {
          "docs": {
            "stability": "experimental"
          },
          "locationInModule": {
            "filename": "lib/compliance.ts",
            "line": 1567
          },
          "name": "d",
          "type": {
            "primitive": "string"
          }
        }
      ]
    },
    "jsii-calc.ClassThatImplementsThePrivateInterface": {
      "assembly": "jsii-calc",
      "docs": {
        "stability": "experimental"
      },
      "fqn": "jsii-calc.ClassThatImplementsThePrivateInterface",
      "initializer": {},
      "interfaces": [
        "jsii-calc.INonInternalInterface"
      ],
      "kind": "class",
      "locationInModule": {
        "filename": "lib/compliance.ts",
        "line": 1570
      },
      "name": "ClassThatImplementsThePrivateInterface",
      "properties": [
        {
          "docs": {
            "stability": "experimental"
          },
          "locationInModule": {
            "filename": "lib/compliance.ts",
            "line": 1571
          },
          "name": "a",
          "overrides": "jsii-calc.IAnotherPublicInterface",
          "type": {
            "primitive": "string"
          }
        },
        {
          "docs": {
            "stability": "experimental"
          },
          "locationInModule": {
            "filename": "lib/compliance.ts",
            "line": 1572
          },
          "name": "b",
          "overrides": "jsii-calc.INonInternalInterface",
          "type": {
            "primitive": "string"
          }
        },
        {
          "docs": {
            "stability": "experimental"
          },
          "locationInModule": {
            "filename": "lib/compliance.ts",
            "line": 1573
          },
          "name": "c",
          "overrides": "jsii-calc.INonInternalInterface",
          "type": {
            "primitive": "string"
          }
        },
        {
          "docs": {
            "stability": "experimental"
          },
          "locationInModule": {
            "filename": "lib/compliance.ts",
            "line": 1574
          },
          "name": "e",
          "type": {
            "primitive": "string"
          }
        }
      ]
    },
    "jsii-calc.ClassWithDocs": {
      "assembly": "jsii-calc",
      "docs": {
        "custom": {
          "customAttribute": "hasAValue"
        },
        "example": "function anExample() {\n}",
        "remarks": "The docs are great. They're a bunch of tags.",
        "see": "https://aws.amazon.com/",
        "stability": "stable",
        "summary": "This class has docs."
      },
      "fqn": "jsii-calc.ClassWithDocs",
      "initializer": {},
      "kind": "class",
      "locationInModule": {
        "filename": "lib/compliance.ts",
        "line": 1636
      },
      "name": "ClassWithDocs"
    },
    "jsii-calc.ClassWithMutableObjectLiteralProperty": {
      "assembly": "jsii-calc",
      "docs": {
        "stability": "experimental"
      },
      "fqn": "jsii-calc.ClassWithMutableObjectLiteralProperty",
      "initializer": {},
      "kind": "class",
      "locationInModule": {
        "filename": "lib/compliance.ts",
        "line": 1109
      },
      "name": "ClassWithMutableObjectLiteralProperty",
      "properties": [
        {
          "docs": {
            "stability": "experimental"
          },
          "locationInModule": {
            "filename": "lib/compliance.ts",
            "line": 1110
          },
          "name": "mutableObject",
          "type": {
            "fqn": "jsii-calc.IMutableObjectLiteral"
          }
        }
      ]
    },
    "jsii-calc.ClassWithPrivateConstructorAndAutomaticProperties": {
      "assembly": "jsii-calc",
      "docs": {
        "stability": "experimental",
        "summary": "Class that implements interface properties automatically, but using a private constructor."
      },
      "fqn": "jsii-calc.ClassWithPrivateConstructorAndAutomaticProperties",
      "interfaces": [
        "jsii-calc.IInterfaceWithProperties"
      ],
      "kind": "class",
      "locationInModule": {
        "filename": "lib/compliance.ts",
        "line": 1136
      },
      "methods": [
        {
          "docs": {
            "stability": "experimental"
          },
          "locationInModule": {
            "filename": "lib/compliance.ts",
            "line": 1137
          },
          "name": "create",
          "parameters": [
            {
              "name": "readOnlyString",
              "type": {
                "primitive": "string"
              }
            },
            {
              "name": "readWriteString",
              "type": {
                "primitive": "string"
              }
            }
          ],
          "returns": {
            "type": {
              "fqn": "jsii-calc.ClassWithPrivateConstructorAndAutomaticProperties"
            }
          },
          "static": true
        }
      ],
      "name": "ClassWithPrivateConstructorAndAutomaticProperties",
      "properties": [
        {
          "docs": {
            "stability": "experimental"
          },
          "immutable": true,
          "locationInModule": {
            "filename": "lib/compliance.ts",
            "line": 1141
          },
          "name": "readOnlyString",
          "overrides": "jsii-calc.IInterfaceWithProperties",
          "type": {
            "primitive": "string"
          }
        },
        {
          "docs": {
            "stability": "experimental"
          },
          "locationInModule": {
            "filename": "lib/compliance.ts",
            "line": 1141
          },
          "name": "readWriteString",
          "overrides": "jsii-calc.IInterfaceWithProperties",
          "type": {
            "primitive": "string"
          }
        }
      ]
    },
    "jsii-calc.ConstructorPassesThisOut": {
      "assembly": "jsii-calc",
      "docs": {
        "stability": "experimental"
      },
      "fqn": "jsii-calc.ConstructorPassesThisOut",
      "initializer": {
        "docs": {
          "stability": "experimental"
        },
        "parameters": [
          {
            "name": "consumer",
            "type": {
              "fqn": "jsii-calc.PartiallyInitializedThisConsumer"
            }
          }
        ]
      },
      "kind": "class",
      "locationInModule": {
        "filename": "lib/compliance.ts",
        "line": 1595
      },
      "name": "ConstructorPassesThisOut"
    },
    "jsii-calc.Constructors": {
      "assembly": "jsii-calc",
      "docs": {
        "stability": "experimental"
      },
      "fqn": "jsii-calc.Constructors",
      "initializer": {},
      "kind": "class",
      "locationInModule": {
        "filename": "lib/compliance.ts",
        "line": 1360
      },
      "methods": [
        {
          "docs": {
            "stability": "experimental"
          },
          "locationInModule": {
            "filename": "lib/compliance.ts",
            "line": 1377
          },
          "name": "hiddenInterface",
          "returns": {
            "type": {
              "fqn": "jsii-calc.IPublicInterface"
            }
          },
          "static": true
        },
        {
          "docs": {
            "stability": "experimental"
          },
          "locationInModule": {
            "filename": "lib/compliance.ts",
            "line": 1381
          },
          "name": "hiddenInterfaces",
          "returns": {
            "type": {
              "collection": {
                "elementtype": {
                  "fqn": "jsii-calc.IPublicInterface"
                },
                "kind": "array"
              }
            }
          },
          "static": true
        },
        {
          "docs": {
            "stability": "experimental"
          },
          "locationInModule": {
            "filename": "lib/compliance.ts",
            "line": 1385
          },
          "name": "hiddenSubInterfaces",
          "returns": {
            "type": {
              "collection": {
                "elementtype": {
                  "fqn": "jsii-calc.IPublicInterface"
                },
                "kind": "array"
              }
            }
          },
          "static": true
        },
        {
          "docs": {
            "stability": "experimental"
          },
          "locationInModule": {
            "filename": "lib/compliance.ts",
            "line": 1361
          },
          "name": "makeClass",
          "returns": {
            "type": {
              "fqn": "jsii-calc.PublicClass"
            }
          },
          "static": true
        },
        {
          "docs": {
            "stability": "experimental"
          },
          "locationInModule": {
            "filename": "lib/compliance.ts",
            "line": 1365
          },
          "name": "makeInterface",
          "returns": {
            "type": {
              "fqn": "jsii-calc.IPublicInterface"
            }
          },
          "static": true
        },
        {
          "docs": {
            "stability": "experimental"
          },
          "locationInModule": {
            "filename": "lib/compliance.ts",
            "line": 1369
          },
          "name": "makeInterface2",
          "returns": {
            "type": {
              "fqn": "jsii-calc.IPublicInterface2"
            }
          },
          "static": true
        },
        {
          "docs": {
            "stability": "experimental"
          },
          "locationInModule": {
            "filename": "lib/compliance.ts",
            "line": 1373
          },
          "name": "makeInterfaces",
          "returns": {
            "type": {
              "collection": {
                "elementtype": {
                  "fqn": "jsii-calc.IPublicInterface"
                },
                "kind": "array"
              }
            }
          },
          "static": true
        }
      ],
      "name": "Constructors"
    },
    "jsii-calc.ConsumersOfThisCrazyTypeSystem": {
      "assembly": "jsii-calc",
      "docs": {
        "stability": "experimental"
      },
      "fqn": "jsii-calc.ConsumersOfThisCrazyTypeSystem",
      "initializer": {},
      "kind": "class",
      "locationInModule": {
        "filename": "lib/compliance.ts",
        "line": 1577
      },
      "methods": [
        {
          "docs": {
            "stability": "experimental"
          },
          "locationInModule": {
            "filename": "lib/compliance.ts",
            "line": 1578
          },
          "name": "consumeAnotherPublicInterface",
          "parameters": [
            {
              "name": "obj",
              "type": {
                "fqn": "jsii-calc.IAnotherPublicInterface"
              }
            }
          ],
          "returns": {
            "type": {
              "primitive": "string"
            }
          }
        },
        {
          "docs": {
            "stability": "experimental"
          },
          "locationInModule": {
            "filename": "lib/compliance.ts",
            "line": 1582
          },
          "name": "consumeNonInternalInterface",
          "parameters": [
            {
              "name": "obj",
              "type": {
                "fqn": "jsii-calc.INonInternalInterface"
              }
            }
          ],
          "returns": {
            "type": {
              "primitive": "any"
            }
          }
        }
      ],
      "name": "ConsumersOfThisCrazyTypeSystem"
    },
    "jsii-calc.DefaultedConstructorArgument": {
      "assembly": "jsii-calc",
      "docs": {
        "stability": "experimental"
      },
      "fqn": "jsii-calc.DefaultedConstructorArgument",
      "initializer": {
        "docs": {
          "stability": "experimental"
        },
        "parameters": [
          {
            "name": "arg1",
            "optional": true,
            "type": {
              "primitive": "number"
            }
          },
          {
            "name": "arg2",
            "optional": true,
            "type": {
              "primitive": "string"
            }
          },
          {
            "name": "arg3",
            "optional": true,
            "type": {
              "primitive": "date"
            }
          }
        ]
      },
      "kind": "class",
      "locationInModule": {
        "filename": "lib/compliance.ts",
        "line": 289
      },
      "name": "DefaultedConstructorArgument",
      "properties": [
        {
          "docs": {
            "stability": "experimental"
          },
          "immutable": true,
          "locationInModule": {
            "filename": "lib/compliance.ts",
            "line": 290
          },
          "name": "arg1",
          "type": {
            "primitive": "number"
          }
        },
        {
          "docs": {
            "stability": "experimental"
          },
          "immutable": true,
          "locationInModule": {
            "filename": "lib/compliance.ts",
            "line": 292
          },
          "name": "arg3",
          "type": {
            "primitive": "date"
          }
        },
        {
          "docs": {
            "stability": "experimental"
          },
          "immutable": true,
          "locationInModule": {
            "filename": "lib/compliance.ts",
            "line": 291
          },
          "name": "arg2",
          "optional": true,
          "type": {
            "primitive": "string"
          }
        }
      ]
    },
    "jsii-calc.DeprecatedClass": {
      "assembly": "jsii-calc",
      "docs": {
        "deprecated": "a pretty boring class",
        "stability": "deprecated"
      },
      "fqn": "jsii-calc.DeprecatedClass",
      "initializer": {
        "docs": {
          "deprecated": "this constructor is \"just\" okay",
          "stability": "deprecated"
        },
        "parameters": [
          {
            "name": "readonlyString",
            "type": {
              "primitive": "string"
            }
          },
          {
            "name": "mutableNumber",
            "optional": true,
            "type": {
              "primitive": "number"
            }
          }
        ]
      },
      "kind": "class",
      "locationInModule": {
        "filename": "lib/stability.ts",
        "line": 85
      },
      "methods": [
        {
          "docs": {
            "deprecated": "it was a bad idea",
            "stability": "deprecated"
          },
          "locationInModule": {
            "filename": "lib/stability.ts",
            "line": 96
          },
          "name": "method"
        }
      ],
      "name": "DeprecatedClass",
      "properties": [
        {
          "docs": {
            "deprecated": "this is not always \"wazoo\", be ready to be disappointed",
            "stability": "deprecated"
          },
          "immutable": true,
          "locationInModule": {
            "filename": "lib/stability.ts",
            "line": 87
          },
          "name": "readonlyProperty",
          "type": {
            "primitive": "string"
          }
        },
        {
          "docs": {
            "deprecated": "shouldn't have been mutable",
            "stability": "deprecated"
          },
          "locationInModule": {
            "filename": "lib/stability.ts",
            "line": 89
          },
          "name": "mutableProperty",
          "optional": true,
          "type": {
            "primitive": "number"
          }
        }
      ]
    },
    "jsii-calc.DeprecatedEnum": {
      "assembly": "jsii-calc",
      "docs": {
        "deprecated": "your deprecated selection of bad options",
        "stability": "deprecated"
      },
      "fqn": "jsii-calc.DeprecatedEnum",
      "kind": "enum",
      "locationInModule": {
        "filename": "lib/stability.ts",
        "line": 99
      },
      "members": [
        {
          "docs": {
            "deprecated": "option A is not great",
            "stability": "deprecated"
          },
          "name": "OPTION_A"
        },
        {
          "docs": {
            "deprecated": "option B is kinda bad, too",
            "stability": "deprecated"
          },
          "name": "OPTION_B"
        }
      ],
      "name": "DeprecatedEnum"
    },
    "jsii-calc.DeprecatedStruct": {
      "assembly": "jsii-calc",
      "datatype": true,
      "docs": {
        "deprecated": "it just wraps a string",
        "stability": "deprecated"
      },
      "fqn": "jsii-calc.DeprecatedStruct",
      "kind": "interface",
      "locationInModule": {
        "filename": "lib/stability.ts",
        "line": 73
      },
      "name": "DeprecatedStruct",
      "properties": [
        {
          "abstract": true,
          "docs": {
            "deprecated": "well, yeah",
            "stability": "deprecated"
          },
          "immutable": true,
          "locationInModule": {
            "filename": "lib/stability.ts",
            "line": 75
          },
          "name": "readonlyProperty",
          "type": {
            "primitive": "string"
          }
        }
      ]
    },
    "jsii-calc.DerivedClassHasNoProperties.Base": {
      "assembly": "jsii-calc",
      "docs": {
        "stability": "experimental"
      },
      "fqn": "jsii-calc.DerivedClassHasNoProperties.Base",
      "initializer": {},
      "kind": "class",
      "locationInModule": {
        "filename": "lib/compliance.ts",
        "line": 298
      },
      "name": "Base",
      "namespace": "DerivedClassHasNoProperties",
      "properties": [
        {
          "docs": {
            "stability": "experimental"
          },
          "locationInModule": {
            "filename": "lib/compliance.ts",
            "line": 299
          },
          "name": "prop",
          "type": {
            "primitive": "string"
          }
        }
      ]
    },
    "jsii-calc.DerivedClassHasNoProperties.Derived": {
      "assembly": "jsii-calc",
      "base": "jsii-calc.DerivedClassHasNoProperties.Base",
      "docs": {
        "stability": "experimental"
      },
      "fqn": "jsii-calc.DerivedClassHasNoProperties.Derived",
      "initializer": {},
      "kind": "class",
      "locationInModule": {
        "filename": "lib/compliance.ts",
        "line": 302
      },
      "name": "Derived",
      "namespace": "DerivedClassHasNoProperties"
    },
    "jsii-calc.DerivedStruct": {
      "assembly": "jsii-calc",
      "datatype": true,
      "docs": {
        "stability": "experimental",
        "summary": "A struct which derives from another struct."
      },
      "fqn": "jsii-calc.DerivedStruct",
      "interfaces": [
        "@scope/jsii-calc-lib.MyFirstStruct"
      ],
      "kind": "interface",
      "locationInModule": {
        "filename": "lib/compliance.ts",
        "line": 520
      },
      "name": "DerivedStruct",
      "properties": [
        {
          "abstract": true,
          "docs": {
            "stability": "experimental"
          },
          "immutable": true,
          "locationInModule": {
            "filename": "lib/compliance.ts",
            "line": 526
          },
          "name": "anotherRequired",
          "type": {
            "primitive": "date"
          }
        },
        {
          "abstract": true,
          "docs": {
            "stability": "experimental"
          },
          "immutable": true,
          "locationInModule": {
            "filename": "lib/compliance.ts",
            "line": 525
          },
          "name": "bool",
          "type": {
            "primitive": "boolean"
          }
        },
        {
          "abstract": true,
          "docs": {
            "stability": "experimental",
            "summary": "An example of a non primitive property."
          },
          "immutable": true,
          "locationInModule": {
            "filename": "lib/compliance.ts",
            "line": 524
          },
          "name": "nonPrimitive",
          "type": {
            "fqn": "jsii-calc.DoubleTrouble"
          }
        },
        {
          "abstract": true,
          "docs": {
            "stability": "experimental",
            "summary": "This is optional."
          },
          "immutable": true,
          "locationInModule": {
            "filename": "lib/compliance.ts",
            "line": 532
          },
          "name": "anotherOptional",
          "optional": true,
          "type": {
            "collection": {
              "elementtype": {
                "fqn": "@scope/jsii-calc-lib.Value"
              },
              "kind": "map"
            }
          }
        },
        {
          "abstract": true,
          "docs": {
            "stability": "experimental"
          },
          "immutable": true,
          "locationInModule": {
            "filename": "lib/compliance.ts",
            "line": 528
          },
          "name": "optionalAny",
          "optional": true,
          "type": {
            "primitive": "any"
          }
        },
        {
          "abstract": true,
          "docs": {
            "stability": "experimental"
          },
          "immutable": true,
          "locationInModule": {
            "filename": "lib/compliance.ts",
            "line": 527
          },
          "name": "optionalArray",
          "optional": true,
          "type": {
            "collection": {
              "elementtype": {
                "primitive": "string"
              },
              "kind": "array"
            }
          }
        }
      ]
    },
    "jsii-calc.DoNotOverridePrivates": {
      "assembly": "jsii-calc",
      "docs": {
        "stability": "experimental"
      },
      "fqn": "jsii-calc.DoNotOverridePrivates",
      "initializer": {},
      "kind": "class",
      "locationInModule": {
        "filename": "lib/compliance.ts",
        "line": 1113
      },
      "methods": [
        {
          "docs": {
            "stability": "experimental"
          },
          "locationInModule": {
            "filename": "lib/compliance.ts",
            "line": 1128
          },
          "name": "changePrivatePropertyValue",
          "parameters": [
            {
              "name": "newValue",
              "type": {
                "primitive": "string"
              }
            }
          ]
        },
        {
          "docs": {
            "stability": "experimental"
          },
          "locationInModule": {
            "filename": "lib/compliance.ts",
            "line": 1120
          },
          "name": "privateMethodValue",
          "returns": {
            "type": {
              "primitive": "string"
            }
          }
        },
        {
          "docs": {
            "stability": "experimental"
          },
          "locationInModule": {
            "filename": "lib/compliance.ts",
            "line": 1124
          },
          "name": "privatePropertyValue",
          "returns": {
            "type": {
              "primitive": "string"
            }
          }
        }
      ],
      "name": "DoNotOverridePrivates"
    },
    "jsii-calc.DoNotRecognizeAnyAsOptional": {
      "assembly": "jsii-calc",
      "docs": {
        "stability": "experimental",
        "summary": "jsii#284: do not recognize \"any\" as an optional argument."
      },
      "fqn": "jsii-calc.DoNotRecognizeAnyAsOptional",
      "initializer": {},
      "kind": "class",
      "locationInModule": {
        "filename": "lib/compliance.ts",
        "line": 1162
      },
      "methods": [
        {
          "docs": {
            "stability": "experimental"
          },
          "locationInModule": {
            "filename": "lib/compliance.ts",
            "line": 1163
          },
          "name": "method",
          "parameters": [
            {
              "name": "_requiredAny",
              "type": {
                "primitive": "any"
              }
            },
            {
              "name": "_optionalAny",
              "optional": true,
              "type": {
                "primitive": "any"
              }
            },
            {
              "name": "_optionalString",
              "optional": true,
              "type": {
                "primitive": "string"
              }
            }
          ]
        }
      ],
      "name": "DoNotRecognizeAnyAsOptional"
    },
    "jsii-calc.DocumentedClass": {
      "assembly": "jsii-calc",
      "docs": {
        "remarks": "This is the meat of the TSDoc comment. It may contain\nmultiple lines and multiple paragraphs.\n\nMultiple paragraphs are separated by an empty line.",
        "stability": "stable",
        "summary": "Here's the first line of the TSDoc comment."
      },
      "fqn": "jsii-calc.DocumentedClass",
      "initializer": {},
      "kind": "class",
      "locationInModule": {
        "filename": "lib/documented.ts",
        "line": 11
      },
      "methods": [
        {
          "docs": {
            "remarks": "This will print out a friendly greeting intended for\nthe indicated person.",
            "returns": "A number that everyone knows very well",
            "stability": "stable",
            "summary": "Greet the indicated person."
          },
          "locationInModule": {
            "filename": "lib/documented.ts",
            "line": 22
          },
          "name": "greet",
          "parameters": [
            {
              "docs": {
                "summary": "The person to be greeted."
              },
              "name": "greetee",
              "optional": true,
              "type": {
                "fqn": "jsii-calc.Greetee"
              }
            }
          ],
          "returns": {
            "type": {
              "primitive": "number"
            }
          }
        },
        {
          "docs": {
            "stability": "experimental",
            "summary": "Say ¡Hola!"
          },
          "locationInModule": {
            "filename": "lib/documented.ts",
            "line": 32
          },
          "name": "hola"
        }
      ],
      "name": "DocumentedClass"
    },
    "jsii-calc.DontComplainAboutVariadicAfterOptional": {
      "assembly": "jsii-calc",
      "docs": {
        "stability": "experimental"
      },
      "fqn": "jsii-calc.DontComplainAboutVariadicAfterOptional",
      "initializer": {},
      "kind": "class",
      "locationInModule": {
        "filename": "lib/compliance.ts",
        "line": 1213
      },
      "methods": [
        {
          "docs": {
            "stability": "experimental"
          },
          "locationInModule": {
            "filename": "lib/compliance.ts",
            "line": 1214
          },
          "name": "optionalAndVariadic",
          "parameters": [
            {
              "name": "optional",
              "optional": true,
              "type": {
                "primitive": "string"
              }
            },
            {
              "name": "things",
              "type": {
                "primitive": "string"
              },
              "variadic": true
            }
          ],
          "returns": {
            "type": {
              "primitive": "string"
            }
          },
          "variadic": true
        }
      ],
      "name": "DontComplainAboutVariadicAfterOptional"
    },
    "jsii-calc.DoubleTrouble": {
      "assembly": "jsii-calc",
      "docs": {
        "stability": "experimental"
      },
      "fqn": "jsii-calc.DoubleTrouble",
      "initializer": {},
      "interfaces": [
        "jsii-calc.IFriendlyRandomGenerator"
      ],
      "kind": "class",
      "locationInModule": {
        "filename": "lib/compliance.ts",
        "line": 460
      },
      "methods": [
        {
          "docs": {
            "stability": "experimental",
            "summary": "Say hello!"
          },
          "locationInModule": {
            "filename": "lib/compliance.ts",
            "line": 465
          },
          "name": "hello",
          "overrides": "@scope/jsii-calc-lib.IFriendly",
          "returns": {
            "type": {
              "primitive": "string"
            }
          }
        },
        {
          "docs": {
            "stability": "experimental",
            "summary": "Returns another random number."
          },
          "locationInModule": {
            "filename": "lib/compliance.ts",
            "line": 461
          },
          "name": "next",
          "overrides": "jsii-calc.IRandomNumberGenerator",
          "returns": {
            "type": {
              "primitive": "number"
            }
          }
        }
      ],
      "name": "DoubleTrouble"
    },
    "jsii-calc.EraseUndefinedHashValues": {
      "assembly": "jsii-calc",
      "docs": {
        "stability": "experimental"
      },
      "fqn": "jsii-calc.EraseUndefinedHashValues",
      "initializer": {},
      "kind": "class",
      "locationInModule": {
        "filename": "lib/compliance.ts",
        "line": 1416
      },
      "methods": [
        {
          "docs": {
            "remarks": "Used to check that undefined/null hash values\nare being erased when sending values from native code to JS.",
            "stability": "experimental",
            "summary": "Returns `true` if `key` is defined in `opts`."
          },
          "locationInModule": {
            "filename": "lib/compliance.ts",
            "line": 1421
          },
          "name": "doesKeyExist",
          "parameters": [
            {
              "name": "opts",
              "type": {
                "fqn": "jsii-calc.EraseUndefinedHashValuesOptions"
              }
            },
            {
              "name": "key",
              "type": {
                "primitive": "string"
              }
            }
          ],
          "returns": {
            "type": {
              "primitive": "boolean"
            }
          },
          "static": true
        },
        {
          "docs": {
            "stability": "experimental",
            "summary": "We expect \"prop1\" to be erased."
          },
          "locationInModule": {
            "filename": "lib/compliance.ts",
            "line": 1438
          },
          "name": "prop1IsNull",
          "returns": {
            "type": {
              "primitive": "any"
            }
          },
          "static": true
        },
        {
          "docs": {
            "stability": "experimental",
            "summary": "We expect \"prop2\" to be erased."
          },
          "locationInModule": {
            "filename": "lib/compliance.ts",
            "line": 1428
          },
          "name": "prop2IsUndefined",
          "returns": {
            "type": {
              "primitive": "any"
            }
          },
          "static": true
        }
      ],
      "name": "EraseUndefinedHashValues"
    },
    "jsii-calc.EraseUndefinedHashValuesOptions": {
      "assembly": "jsii-calc",
      "datatype": true,
      "docs": {
        "stability": "experimental"
      },
      "fqn": "jsii-calc.EraseUndefinedHashValuesOptions",
      "kind": "interface",
      "locationInModule": {
        "filename": "lib/compliance.ts",
        "line": 1411
      },
      "name": "EraseUndefinedHashValuesOptions",
      "properties": [
        {
          "abstract": true,
          "docs": {
            "stability": "experimental"
          },
          "immutable": true,
          "locationInModule": {
            "filename": "lib/compliance.ts",
            "line": 1412
          },
          "name": "option1",
          "optional": true,
          "type": {
            "primitive": "string"
          }
        },
        {
          "abstract": true,
          "docs": {
            "stability": "experimental"
          },
          "immutable": true,
          "locationInModule": {
            "filename": "lib/compliance.ts",
            "line": 1413
          },
          "name": "option2",
          "optional": true,
          "type": {
            "primitive": "string"
          }
        }
      ]
    },
    "jsii-calc.ExperimentalClass": {
      "assembly": "jsii-calc",
      "docs": {
        "stability": "experimental"
      },
      "fqn": "jsii-calc.ExperimentalClass",
      "initializer": {
        "docs": {
          "stability": "experimental"
        },
        "parameters": [
          {
            "name": "readonlyString",
            "type": {
              "primitive": "string"
            }
          },
          {
            "name": "mutableNumber",
            "optional": true,
            "type": {
              "primitive": "number"
            }
          }
        ]
      },
      "kind": "class",
      "locationInModule": {
        "filename": "lib/stability.ts",
        "line": 16
      },
      "methods": [
        {
          "docs": {
            "stability": "experimental"
          },
          "locationInModule": {
            "filename": "lib/stability.ts",
            "line": 28
          },
          "name": "method"
        }
      ],
      "name": "ExperimentalClass",
      "properties": [
        {
          "docs": {
            "stability": "experimental"
          },
          "immutable": true,
          "locationInModule": {
            "filename": "lib/stability.ts",
            "line": 18
          },
          "name": "readonlyProperty",
          "type": {
            "primitive": "string"
          }
        },
        {
          "docs": {
            "stability": "experimental"
          },
          "locationInModule": {
            "filename": "lib/stability.ts",
            "line": 20
          },
          "name": "mutableProperty",
          "optional": true,
          "type": {
            "primitive": "number"
          }
        }
      ]
    },
    "jsii-calc.ExperimentalEnum": {
      "assembly": "jsii-calc",
      "docs": {
        "stability": "experimental"
      },
      "fqn": "jsii-calc.ExperimentalEnum",
      "kind": "enum",
      "locationInModule": {
        "filename": "lib/stability.ts",
        "line": 31
      },
      "members": [
        {
          "docs": {
            "stability": "experimental"
          },
          "name": "OPTION_A"
        },
        {
          "docs": {
            "stability": "experimental"
          },
          "name": "OPTION_B"
        }
      ],
      "name": "ExperimentalEnum"
    },
    "jsii-calc.ExperimentalStruct": {
      "assembly": "jsii-calc",
      "datatype": true,
      "docs": {
        "stability": "experimental"
      },
      "fqn": "jsii-calc.ExperimentalStruct",
      "kind": "interface",
      "locationInModule": {
        "filename": "lib/stability.ts",
        "line": 4
      },
      "name": "ExperimentalStruct",
      "properties": [
        {
          "abstract": true,
          "docs": {
            "stability": "experimental"
          },
          "immutable": true,
          "locationInModule": {
            "filename": "lib/stability.ts",
            "line": 6
          },
          "name": "readonlyProperty",
          "type": {
            "primitive": "string"
          }
        }
      ]
    },
    "jsii-calc.ExportedBaseClass": {
      "assembly": "jsii-calc",
      "docs": {
        "stability": "experimental"
      },
      "fqn": "jsii-calc.ExportedBaseClass",
      "initializer": {
        "docs": {
          "stability": "experimental"
        },
        "parameters": [
          {
            "name": "success",
            "type": {
              "primitive": "boolean"
            }
          }
        ]
      },
      "kind": "class",
      "locationInModule": {
        "filename": "lib/compliance.ts",
        "line": 1298
      },
      "name": "ExportedBaseClass",
      "properties": [
        {
          "docs": {
            "stability": "experimental"
          },
          "immutable": true,
          "locationInModule": {
            "filename": "lib/compliance.ts",
            "line": 1299
          },
          "name": "success",
          "type": {
            "primitive": "boolean"
          }
        }
      ]
    },
    "jsii-calc.ExtendsInternalInterface": {
      "assembly": "jsii-calc",
      "datatype": true,
      "docs": {
        "stability": "experimental"
      },
      "fqn": "jsii-calc.ExtendsInternalInterface",
      "kind": "interface",
      "locationInModule": {
        "filename": "lib/compliance.ts",
        "line": 1519
      },
      "name": "ExtendsInternalInterface",
      "properties": [
        {
          "abstract": true,
          "docs": {
            "stability": "experimental"
          },
          "immutable": true,
          "locationInModule": {
            "filename": "lib/compliance.ts",
            "line": 1520
          },
          "name": "boom",
          "type": {
            "primitive": "boolean"
          }
        },
        {
          "abstract": true,
          "docs": {
            "stability": "experimental"
          },
          "immutable": true,
          "locationInModule": {
            "filename": "lib/compliance.ts",
            "line": 1468
          },
          "name": "prop",
          "type": {
            "primitive": "string"
          }
        }
      ]
    },
    "jsii-calc.GiveMeStructs": {
      "assembly": "jsii-calc",
      "docs": {
        "stability": "experimental"
      },
      "fqn": "jsii-calc.GiveMeStructs",
      "initializer": {},
      "kind": "class",
      "locationInModule": {
        "filename": "lib/compliance.ts",
        "line": 535
      },
      "methods": [
        {
          "docs": {
            "stability": "experimental",
            "summary": "Accepts a struct of type DerivedStruct and returns a struct of type FirstStruct."
          },
          "locationInModule": {
            "filename": "lib/compliance.ts",
            "line": 553
          },
          "name": "derivedToFirst",
          "parameters": [
            {
              "name": "derived",
              "type": {
                "fqn": "jsii-calc.DerivedStruct"
              }
            }
          ],
          "returns": {
            "type": {
              "fqn": "@scope/jsii-calc-lib.MyFirstStruct"
            }
          }
        },
        {
          "docs": {
            "stability": "experimental",
            "summary": "Returns the boolean from a DerivedStruct struct."
          },
          "locationInModule": {
            "filename": "lib/compliance.ts",
            "line": 546
          },
          "name": "readDerivedNonPrimitive",
          "parameters": [
            {
              "name": "derived",
              "type": {
                "fqn": "jsii-calc.DerivedStruct"
              }
            }
          ],
          "returns": {
            "type": {
              "fqn": "jsii-calc.DoubleTrouble"
            }
          }
        },
        {
          "docs": {
            "stability": "experimental",
            "summary": "Returns the \"anumber\" from a MyFirstStruct struct;"
          },
          "locationInModule": {
            "filename": "lib/compliance.ts",
            "line": 539
          },
          "name": "readFirstNumber",
          "parameters": [
            {
              "name": "first",
              "type": {
                "fqn": "@scope/jsii-calc-lib.MyFirstStruct"
              }
            }
          ],
          "returns": {
            "type": {
              "primitive": "number"
            }
          }
        }
      ],
      "name": "GiveMeStructs",
      "properties": [
        {
          "docs": {
            "stability": "experimental"
          },
          "immutable": true,
          "locationInModule": {
            "filename": "lib/compliance.ts",
            "line": 557
          },
          "name": "structLiteral",
          "type": {
            "fqn": "@scope/jsii-calc-lib.StructWithOnlyOptionals"
          }
        }
      ]
    },
    "jsii-calc.Greetee": {
      "assembly": "jsii-calc",
      "datatype": true,
      "docs": {
        "stability": "experimental",
        "summary": "These are some arguments you can pass to a method."
      },
      "fqn": "jsii-calc.Greetee",
      "kind": "interface",
      "locationInModule": {
        "filename": "lib/documented.ts",
        "line": 40
      },
      "name": "Greetee",
      "properties": [
        {
          "abstract": true,
          "docs": {
            "default": "world",
            "stability": "experimental",
            "summary": "The name of the greetee."
          },
          "immutable": true,
          "locationInModule": {
            "filename": "lib/documented.ts",
            "line": 46
          },
          "name": "name",
          "optional": true,
          "type": {
            "primitive": "string"
          }
        }
      ]
    },
    "jsii-calc.GreetingAugmenter": {
      "assembly": "jsii-calc",
      "docs": {
        "stability": "experimental"
      },
      "fqn": "jsii-calc.GreetingAugmenter",
      "initializer": {},
      "kind": "class",
      "locationInModule": {
        "filename": "lib/compliance.ts",
        "line": 511
      },
      "methods": [
        {
          "docs": {
            "stability": "experimental"
          },
          "locationInModule": {
            "filename": "lib/compliance.ts",
            "line": 512
          },
          "name": "betterGreeting",
          "parameters": [
            {
              "name": "friendly",
              "type": {
                "fqn": "@scope/jsii-calc-lib.IFriendly"
              }
            }
          ],
          "returns": {
            "type": {
              "primitive": "string"
            }
          }
        }
      ],
      "name": "GreetingAugmenter"
    },
    "jsii-calc.IAnotherPublicInterface": {
      "assembly": "jsii-calc",
      "docs": {
        "stability": "experimental"
      },
      "fqn": "jsii-calc.IAnotherPublicInterface",
      "kind": "interface",
      "locationInModule": {
        "filename": "lib/compliance.ts",
        "line": 1540
      },
      "name": "IAnotherPublicInterface",
      "properties": [
        {
          "abstract": true,
          "docs": {
            "stability": "experimental"
          },
          "locationInModule": {
            "filename": "lib/compliance.ts",
            "line": 1541
          },
          "name": "a",
          "type": {
            "primitive": "string"
          }
        }
      ]
    },
    "jsii-calc.IDeprecatedInterface": {
      "assembly": "jsii-calc",
      "docs": {
        "deprecated": "useless interface",
        "stability": "deprecated"
      },
      "fqn": "jsii-calc.IDeprecatedInterface",
      "kind": "interface",
      "locationInModule": {
        "filename": "lib/stability.ts",
        "line": 78
      },
      "methods": [
        {
          "abstract": true,
          "docs": {
            "deprecated": "services no purpose",
            "stability": "deprecated"
          },
          "locationInModule": {
            "filename": "lib/stability.ts",
            "line": 82
          },
          "name": "method"
        }
      ],
      "name": "IDeprecatedInterface",
      "properties": [
        {
          "abstract": true,
          "docs": {
            "deprecated": "could be better",
            "stability": "deprecated"
          },
          "locationInModule": {
            "filename": "lib/stability.ts",
            "line": 80
          },
          "name": "mutableProperty",
          "optional": true,
          "type": {
            "primitive": "number"
          }
        }
      ]
    },
    "jsii-calc.IExperimentalInterface": {
      "assembly": "jsii-calc",
      "docs": {
        "stability": "experimental"
      },
      "fqn": "jsii-calc.IExperimentalInterface",
      "kind": "interface",
      "locationInModule": {
        "filename": "lib/stability.ts",
        "line": 9
      },
      "methods": [
        {
          "abstract": true,
          "docs": {
            "stability": "experimental"
          },
          "locationInModule": {
            "filename": "lib/stability.ts",
            "line": 13
          },
          "name": "method"
        }
      ],
      "name": "IExperimentalInterface",
      "properties": [
        {
          "abstract": true,
          "docs": {
            "stability": "experimental"
          },
          "locationInModule": {
            "filename": "lib/stability.ts",
            "line": 11
          },
          "name": "mutableProperty",
          "optional": true,
          "type": {
            "primitive": "number"
          }
        }
      ]
    },
    "jsii-calc.IExtendsPrivateInterface": {
      "assembly": "jsii-calc",
      "docs": {
        "stability": "experimental"
      },
      "fqn": "jsii-calc.IExtendsPrivateInterface",
      "kind": "interface",
      "locationInModule": {
        "filename": "lib/compliance.ts",
        "line": 1531
      },
      "name": "IExtendsPrivateInterface",
      "properties": [
        {
          "abstract": true,
          "docs": {
            "stability": "experimental"
          },
          "immutable": true,
          "locationInModule": {
            "filename": "lib/compliance.ts",
            "line": 1532
          },
          "name": "moreThings",
          "type": {
            "collection": {
              "elementtype": {
                "primitive": "string"
              },
              "kind": "array"
            }
          }
        },
        {
          "abstract": true,
          "docs": {
            "stability": "experimental"
          },
          "locationInModule": {
            "filename": "lib/compliance.ts",
            "line": 1516
          },
          "name": "private",
          "type": {
            "primitive": "string"
          }
        }
      ]
    },
    "jsii-calc.IFriendlier": {
      "assembly": "jsii-calc",
      "docs": {
        "stability": "experimental",
        "summary": "Even friendlier classes can implement this interface."
      },
      "fqn": "jsii-calc.IFriendlier",
      "interfaces": [
        "@scope/jsii-calc-lib.IFriendly"
      ],
      "kind": "interface",
      "locationInModule": {
        "filename": "lib/calculator.ts",
        "line": 7
      },
      "methods": [
        {
          "abstract": true,
          "docs": {
            "stability": "experimental",
            "summary": "Say farewell."
          },
          "locationInModule": {
            "filename": "lib/calculator.ts",
            "line": 17
          },
          "name": "farewell",
          "returns": {
            "type": {
              "primitive": "string"
            }
          }
        },
        {
          "abstract": true,
          "docs": {
            "returns": "A goodbye blessing.",
            "stability": "experimental",
            "summary": "Say goodbye."
          },
          "locationInModule": {
            "filename": "lib/calculator.ts",
            "line": 12
          },
          "name": "goodbye",
          "returns": {
            "type": {
              "primitive": "string"
            }
          }
        }
      ],
      "name": "IFriendlier"
    },
    "jsii-calc.IFriendlyRandomGenerator": {
      "assembly": "jsii-calc",
      "docs": {
        "stability": "experimental"
      },
      "fqn": "jsii-calc.IFriendlyRandomGenerator",
      "interfaces": [
        "jsii-calc.IRandomNumberGenerator",
        "@scope/jsii-calc-lib.IFriendly"
      ],
      "kind": "interface",
      "locationInModule": {
        "filename": "lib/calculator.ts",
        "line": 31
      },
      "name": "IFriendlyRandomGenerator"
    },
    "jsii-calc.IInterfaceImplementedByAbstractClass": {
      "assembly": "jsii-calc",
      "docs": {
        "stability": "experimental",
        "summary": "awslabs/jsii#220 Abstract return type."
      },
      "fqn": "jsii-calc.IInterfaceImplementedByAbstractClass",
      "kind": "interface",
      "locationInModule": {
        "filename": "lib/compliance.ts",
        "line": 1059
      },
      "name": "IInterfaceImplementedByAbstractClass",
      "properties": [
        {
          "abstract": true,
          "docs": {
            "stability": "experimental"
          },
          "immutable": true,
          "locationInModule": {
            "filename": "lib/compliance.ts",
            "line": 1060
          },
          "name": "propFromInterface",
          "type": {
            "primitive": "string"
          }
        }
      ]
    },
    "jsii-calc.IInterfaceThatShouldNotBeADataType": {
      "assembly": "jsii-calc",
      "docs": {
        "stability": "experimental",
        "summary": "Even though this interface has only properties, it is disqualified from being a datatype because it inherits from an interface that is not a datatype."
      },
      "fqn": "jsii-calc.IInterfaceThatShouldNotBeADataType",
      "interfaces": [
        "jsii-calc.IInterfaceWithMethods"
      ],
      "kind": "interface",
      "locationInModule": {
        "filename": "lib/compliance.ts",
        "line": 1155
      },
      "name": "IInterfaceThatShouldNotBeADataType",
      "properties": [
        {
          "abstract": true,
          "docs": {
            "stability": "experimental"
          },
          "immutable": true,
          "locationInModule": {
            "filename": "lib/compliance.ts",
            "line": 1156
          },
          "name": "otherValue",
          "type": {
            "primitive": "string"
          }
        }
      ]
    },
    "jsii-calc.IInterfaceWithInternal": {
      "assembly": "jsii-calc",
      "docs": {
        "stability": "experimental"
      },
      "fqn": "jsii-calc.IInterfaceWithInternal",
      "kind": "interface",
      "locationInModule": {
        "filename": "lib/compliance.ts",
        "line": 1479
      },
      "methods": [
        {
          "abstract": true,
          "docs": {
            "stability": "experimental"
          },
          "locationInModule": {
            "filename": "lib/compliance.ts",
            "line": 1480
          },
          "name": "visible"
        }
      ],
      "name": "IInterfaceWithInternal"
    },
    "jsii-calc.IInterfaceWithMethods": {
      "assembly": "jsii-calc",
      "docs": {
        "stability": "experimental"
      },
      "fqn": "jsii-calc.IInterfaceWithMethods",
      "kind": "interface",
      "locationInModule": {
        "filename": "lib/compliance.ts",
        "line": 1145
      },
      "methods": [
        {
          "abstract": true,
          "docs": {
            "stability": "experimental"
          },
          "locationInModule": {
            "filename": "lib/compliance.ts",
            "line": 1148
          },
          "name": "doThings"
        }
      ],
      "name": "IInterfaceWithMethods",
      "properties": [
        {
          "abstract": true,
          "docs": {
            "stability": "experimental"
          },
          "immutable": true,
          "locationInModule": {
            "filename": "lib/compliance.ts",
            "line": 1146
          },
          "name": "value",
          "type": {
            "primitive": "string"
          }
        }
      ]
    },
    "jsii-calc.IInterfaceWithOptionalMethodArguments": {
      "assembly": "jsii-calc",
      "docs": {
        "stability": "experimental",
        "summary": "awslabs/jsii#175 Interface proxies (and builders) do not respect optional arguments in methods."
      },
      "fqn": "jsii-calc.IInterfaceWithOptionalMethodArguments",
      "kind": "interface",
      "locationInModule": {
        "filename": "lib/compliance.ts",
        "line": 1050
      },
      "methods": [
        {
          "abstract": true,
          "docs": {
            "stability": "experimental"
          },
          "locationInModule": {
            "filename": "lib/compliance.ts",
            "line": 1051
          },
          "name": "hello",
          "parameters": [
            {
              "name": "arg1",
              "type": {
                "primitive": "string"
              }
            },
            {
              "name": "arg2",
              "optional": true,
              "type": {
                "primitive": "number"
              }
            }
          ]
        }
      ],
      "name": "IInterfaceWithOptionalMethodArguments"
    },
    "jsii-calc.IInterfaceWithProperties": {
      "assembly": "jsii-calc",
      "docs": {
        "stability": "experimental"
      },
      "fqn": "jsii-calc.IInterfaceWithProperties",
      "kind": "interface",
      "locationInModule": {
        "filename": "lib/compliance.ts",
        "line": 565
      },
      "name": "IInterfaceWithProperties",
      "properties": [
        {
          "abstract": true,
          "docs": {
            "stability": "experimental"
          },
          "immutable": true,
          "locationInModule": {
            "filename": "lib/compliance.ts",
            "line": 566
          },
          "name": "readOnlyString",
          "type": {
            "primitive": "string"
          }
        },
        {
          "abstract": true,
          "docs": {
            "stability": "experimental"
          },
          "locationInModule": {
            "filename": "lib/compliance.ts",
            "line": 567
          },
          "name": "readWriteString",
          "type": {
            "primitive": "string"
          }
        }
      ]
    },
    "jsii-calc.IInterfaceWithPropertiesExtension": {
      "assembly": "jsii-calc",
      "docs": {
        "stability": "experimental"
      },
      "fqn": "jsii-calc.IInterfaceWithPropertiesExtension",
      "interfaces": [
        "jsii-calc.IInterfaceWithProperties"
      ],
      "kind": "interface",
      "locationInModule": {
        "filename": "lib/compliance.ts",
        "line": 570
      },
      "name": "IInterfaceWithPropertiesExtension",
      "properties": [
        {
          "abstract": true,
          "docs": {
            "stability": "experimental"
          },
          "locationInModule": {
            "filename": "lib/compliance.ts",
            "line": 571
          },
          "name": "foo",
          "type": {
            "primitive": "number"
          }
        }
      ]
    },
    "jsii-calc.IJSII417Derived": {
      "assembly": "jsii-calc",
      "docs": {
        "stability": "experimental"
      },
      "fqn": "jsii-calc.IJSII417Derived",
      "interfaces": [
        "jsii-calc.IJSII417PublicBaseOfBase"
      ],
      "kind": "interface",
      "locationInModule": {
        "filename": "lib/erasures.ts",
        "line": 39
      },
      "methods": [
        {
          "abstract": true,
          "docs": {
            "stability": "experimental"
          },
          "locationInModule": {
            "filename": "lib/erasures.ts",
            "line": 37
          },
          "name": "bar"
        },
        {
          "abstract": true,
          "docs": {
            "stability": "experimental"
          },
          "locationInModule": {
            "filename": "lib/erasures.ts",
            "line": 40
          },
          "name": "baz"
        }
      ],
      "name": "IJSII417Derived",
      "properties": [
        {
          "abstract": true,
          "docs": {
            "stability": "experimental"
          },
          "immutable": true,
          "locationInModule": {
            "filename": "lib/erasures.ts",
            "line": 36
          },
          "name": "property",
          "type": {
            "primitive": "string"
          }
        }
      ]
    },
    "jsii-calc.IJSII417PublicBaseOfBase": {
      "assembly": "jsii-calc",
      "docs": {
        "stability": "experimental"
      },
      "fqn": "jsii-calc.IJSII417PublicBaseOfBase",
      "kind": "interface",
      "locationInModule": {
        "filename": "lib/erasures.ts",
        "line": 32
      },
      "methods": [
        {
          "abstract": true,
          "docs": {
            "stability": "experimental"
          },
          "locationInModule": {
            "filename": "lib/erasures.ts",
            "line": 33
          },
          "name": "foo"
        }
      ],
      "name": "IJSII417PublicBaseOfBase",
      "properties": [
        {
          "abstract": true,
          "docs": {
            "stability": "experimental"
          },
          "immutable": true,
          "locationInModule": {
            "filename": "lib/erasures.ts",
            "line": 30
          },
          "name": "hasRoot",
          "type": {
            "primitive": "boolean"
          }
        }
      ]
    },
    "jsii-calc.IJsii487External": {
      "assembly": "jsii-calc",
      "docs": {
        "stability": "experimental"
      },
      "fqn": "jsii-calc.IJsii487External",
      "kind": "interface",
      "locationInModule": {
        "filename": "lib/erasures.ts",
        "line": 47
      },
      "name": "IJsii487External"
    },
    "jsii-calc.IJsii487External2": {
      "assembly": "jsii-calc",
      "docs": {
        "stability": "experimental"
      },
      "fqn": "jsii-calc.IJsii487External2",
      "kind": "interface",
      "locationInModule": {
        "filename": "lib/erasures.ts",
        "line": 48
      },
      "name": "IJsii487External2"
    },
    "jsii-calc.IJsii496": {
      "assembly": "jsii-calc",
      "docs": {
        "stability": "experimental"
      },
      "fqn": "jsii-calc.IJsii496",
      "kind": "interface",
      "locationInModule": {
        "filename": "lib/erasures.ts",
        "line": 56
      },
      "name": "IJsii496"
    },
    "jsii-calc.IMutableObjectLiteral": {
      "assembly": "jsii-calc",
      "docs": {
        "stability": "experimental"
      },
      "fqn": "jsii-calc.IMutableObjectLiteral",
      "kind": "interface",
      "locationInModule": {
        "filename": "lib/compliance.ts",
        "line": 1105
      },
      "name": "IMutableObjectLiteral",
      "properties": [
        {
          "abstract": true,
          "docs": {
            "stability": "experimental"
          },
          "locationInModule": {
            "filename": "lib/compliance.ts",
            "line": 1106
          },
          "name": "value",
          "type": {
            "primitive": "string"
          }
        }
      ]
    },
    "jsii-calc.INonInternalInterface": {
      "assembly": "jsii-calc",
      "docs": {
        "stability": "experimental"
      },
      "fqn": "jsii-calc.INonInternalInterface",
      "interfaces": [
        "jsii-calc.IAnotherPublicInterface"
      ],
      "kind": "interface",
      "locationInModule": {
        "filename": "lib/compliance.ts",
        "line": 1550
      },
      "name": "INonInternalInterface",
      "properties": [
        {
          "abstract": true,
          "docs": {
            "stability": "experimental"
          },
          "locationInModule": {
            "filename": "lib/compliance.ts",
            "line": 1547
          },
          "name": "b",
          "type": {
            "primitive": "string"
          }
        },
        {
          "abstract": true,
          "docs": {
            "stability": "experimental"
          },
          "locationInModule": {
            "filename": "lib/compliance.ts",
            "line": 1551
          },
          "name": "c",
          "type": {
            "primitive": "string"
          }
        }
      ]
    },
    "jsii-calc.IPrivatelyImplemented": {
      "assembly": "jsii-calc",
      "docs": {
        "stability": "experimental"
      },
      "fqn": "jsii-calc.IPrivatelyImplemented",
      "kind": "interface",
      "locationInModule": {
        "filename": "lib/compliance.ts",
        "line": 1295
      },
      "name": "IPrivatelyImplemented",
      "properties": [
        {
          "abstract": true,
          "docs": {
            "stability": "experimental"
          },
          "immutable": true,
          "locationInModule": {
            "filename": "lib/compliance.ts",
            "line": 1296
          },
          "name": "success",
          "type": {
            "primitive": "boolean"
          }
        }
      ]
    },
    "jsii-calc.IPublicInterface": {
      "assembly": "jsii-calc",
      "docs": {
        "stability": "experimental"
      },
      "fqn": "jsii-calc.IPublicInterface",
      "kind": "interface",
      "locationInModule": {
        "filename": "lib/compliance.ts",
        "line": 1338
      },
      "methods": [
        {
          "abstract": true,
          "docs": {
            "stability": "experimental"
          },
          "locationInModule": {
            "filename": "lib/compliance.ts",
            "line": 1339
          },
          "name": "bye",
          "returns": {
            "type": {
              "primitive": "string"
            }
          }
        }
      ],
      "name": "IPublicInterface"
    },
    "jsii-calc.IPublicInterface2": {
      "assembly": "jsii-calc",
      "docs": {
        "stability": "experimental"
      },
      "fqn": "jsii-calc.IPublicInterface2",
      "kind": "interface",
      "locationInModule": {
        "filename": "lib/compliance.ts",
        "line": 1342
      },
      "methods": [
        {
          "abstract": true,
          "docs": {
            "stability": "experimental"
          },
          "locationInModule": {
            "filename": "lib/compliance.ts",
            "line": 1343
          },
          "name": "ciao",
          "returns": {
            "type": {
              "primitive": "string"
            }
          }
        }
      ],
      "name": "IPublicInterface2"
    },
    "jsii-calc.IRandomNumberGenerator": {
      "assembly": "jsii-calc",
      "docs": {
        "stability": "experimental",
        "summary": "Generates random numbers."
      },
      "fqn": "jsii-calc.IRandomNumberGenerator",
      "kind": "interface",
      "locationInModule": {
        "filename": "lib/calculator.ts",
        "line": 23
      },
      "methods": [
        {
          "abstract": true,
          "docs": {
            "returns": "A random number.",
            "stability": "experimental",
            "summary": "Returns another random number."
          },
          "locationInModule": {
            "filename": "lib/calculator.ts",
            "line": 28
          },
          "name": "next",
          "returns": {
            "type": {
              "primitive": "number"
            }
          }
        }
      ],
      "name": "IRandomNumberGenerator"
    },
    "jsii-calc.IReturnsNumber": {
      "assembly": "jsii-calc",
      "docs": {
        "stability": "experimental"
      },
      "fqn": "jsii-calc.IReturnsNumber",
      "kind": "interface",
      "locationInModule": {
        "filename": "lib/compliance.ts",
        "line": 618
      },
      "methods": [
        {
          "abstract": true,
          "docs": {
            "stability": "experimental"
          },
          "locationInModule": {
            "filename": "lib/compliance.ts",
            "line": 619
          },
          "name": "obtainNumber",
          "returns": {
            "type": {
              "fqn": "@scope/jsii-calc-lib.IDoublable"
            }
          }
        }
      ],
      "name": "IReturnsNumber",
      "properties": [
        {
          "abstract": true,
          "docs": {
            "stability": "experimental"
          },
          "immutable": true,
          "locationInModule": {
            "filename": "lib/compliance.ts",
            "line": 621
          },
          "name": "numberProp",
          "type": {
            "fqn": "@scope/jsii-calc-lib.Number"
          }
        }
      ]
    },
    "jsii-calc.IStableInterface": {
      "assembly": "jsii-calc",
      "docs": {
        "stability": "stable"
      },
      "fqn": "jsii-calc.IStableInterface",
      "kind": "interface",
      "locationInModule": {
        "filename": "lib/stability.ts",
        "line": 44
      },
      "methods": [
        {
          "abstract": true,
          "docs": {
            "stability": "stable"
          },
          "locationInModule": {
            "filename": "lib/stability.ts",
            "line": 48
          },
          "name": "method"
        }
      ],
      "name": "IStableInterface",
      "properties": [
        {
          "abstract": true,
          "docs": {
            "stability": "stable"
          },
          "locationInModule": {
            "filename": "lib/stability.ts",
            "line": 46
          },
          "name": "mutableProperty",
          "optional": true,
          "type": {
            "primitive": "number"
          }
        }
      ]
    },
    "jsii-calc.ImplementInternalInterface": {
      "assembly": "jsii-calc",
      "docs": {
        "stability": "experimental"
      },
      "fqn": "jsii-calc.ImplementInternalInterface",
      "initializer": {},
      "kind": "class",
      "locationInModule": {
        "filename": "lib/compliance.ts",
        "line": 1523
      },
      "name": "ImplementInternalInterface",
      "properties": [
        {
          "docs": {
            "stability": "experimental"
          },
          "locationInModule": {
            "filename": "lib/compliance.ts",
            "line": 1524
          },
          "name": "prop",
          "type": {
            "primitive": "string"
          }
        }
      ]
    },
    "jsii-calc.ImplementsInterfaceWithInternal": {
      "assembly": "jsii-calc",
      "docs": {
        "stability": "experimental"
      },
      "fqn": "jsii-calc.ImplementsInterfaceWithInternal",
      "initializer": {},
      "interfaces": [
        "jsii-calc.IInterfaceWithInternal"
      ],
      "kind": "class",
      "locationInModule": {
        "filename": "lib/compliance.ts",
        "line": 1486
      },
      "methods": [
        {
          "docs": {
            "stability": "experimental"
          },
          "locationInModule": {
            "filename": "lib/compliance.ts",
            "line": 1487
          },
          "name": "visible",
          "overrides": "jsii-calc.IInterfaceWithInternal"
        }
      ],
      "name": "ImplementsInterfaceWithInternal"
    },
    "jsii-calc.ImplementsInterfaceWithInternalSubclass": {
      "assembly": "jsii-calc",
      "base": "jsii-calc.ImplementsInterfaceWithInternal",
      "docs": {
        "stability": "experimental"
      },
      "fqn": "jsii-calc.ImplementsInterfaceWithInternalSubclass",
      "initializer": {},
      "kind": "class",
      "locationInModule": {
        "filename": "lib/compliance.ts",
        "line": 1499
      },
      "name": "ImplementsInterfaceWithInternalSubclass"
    },
    "jsii-calc.ImplementsPrivateInterface": {
      "assembly": "jsii-calc",
      "docs": {
        "stability": "experimental"
      },
      "fqn": "jsii-calc.ImplementsPrivateInterface",
      "initializer": {},
      "kind": "class",
      "locationInModule": {
        "filename": "lib/compliance.ts",
        "line": 1527
      },
      "name": "ImplementsPrivateInterface",
      "properties": [
        {
          "docs": {
            "stability": "experimental"
          },
          "locationInModule": {
            "filename": "lib/compliance.ts",
            "line": 1528
          },
          "name": "private",
          "type": {
            "primitive": "string"
          }
        }
      ]
    },
    "jsii-calc.ImplictBaseOfBase": {
      "assembly": "jsii-calc",
      "datatype": true,
      "docs": {
        "stability": "experimental"
      },
      "fqn": "jsii-calc.ImplictBaseOfBase",
      "interfaces": [
        "@scope/jsii-calc-base.BaseProps"
      ],
      "kind": "interface",
      "locationInModule": {
        "filename": "lib/compliance.ts",
        "line": 1003
      },
      "name": "ImplictBaseOfBase",
      "properties": [
        {
          "abstract": true,
          "docs": {
            "stability": "experimental"
          },
          "immutable": true,
          "locationInModule": {
            "filename": "lib/compliance.ts",
            "line": 1004
          },
          "name": "goo",
          "type": {
            "primitive": "date"
          }
        }
      ]
    },
    "jsii-calc.InbetweenClass": {
      "assembly": "jsii-calc",
      "base": "jsii-calc.PublicClass",
      "docs": {
        "stability": "experimental"
      },
      "fqn": "jsii-calc.InbetweenClass",
      "initializer": {},
      "interfaces": [
        "jsii-calc.IPublicInterface2"
      ],
      "kind": "class",
      "locationInModule": {
        "filename": "lib/compliance.ts",
        "line": 1345
      },
      "methods": [
        {
          "docs": {
            "stability": "experimental"
          },
          "locationInModule": {
            "filename": "lib/compliance.ts",
            "line": 1346
          },
          "name": "ciao",
          "overrides": "jsii-calc.IPublicInterface2",
          "returns": {
            "type": {
              "primitive": "string"
            }
          }
        }
      ],
      "name": "InbetweenClass"
    },
    "jsii-calc.InterfaceInNamespaceIncludesClasses.Foo": {
      "assembly": "jsii-calc",
      "docs": {
        "stability": "experimental"
      },
      "fqn": "jsii-calc.InterfaceInNamespaceIncludesClasses.Foo",
      "initializer": {},
      "kind": "class",
      "locationInModule": {
        "filename": "lib/compliance.ts",
        "line": 1037
      },
      "name": "Foo",
      "namespace": "InterfaceInNamespaceIncludesClasses",
      "properties": [
        {
          "docs": {
            "stability": "experimental"
          },
          "locationInModule": {
            "filename": "lib/compliance.ts",
            "line": 1038
          },
          "name": "bar",
          "optional": true,
          "type": {
            "primitive": "string"
          }
        }
      ]
    },
    "jsii-calc.InterfaceInNamespaceIncludesClasses.Hello": {
      "assembly": "jsii-calc",
      "datatype": true,
      "docs": {
        "stability": "experimental"
      },
      "fqn": "jsii-calc.InterfaceInNamespaceIncludesClasses.Hello",
      "kind": "interface",
      "locationInModule": {
        "filename": "lib/compliance.ts",
        "line": 1041
      },
      "name": "Hello",
      "namespace": "InterfaceInNamespaceIncludesClasses",
      "properties": [
        {
          "abstract": true,
          "docs": {
            "stability": "experimental"
          },
          "immutable": true,
          "locationInModule": {
            "filename": "lib/compliance.ts",
            "line": 1042
          },
          "name": "foo",
          "type": {
            "primitive": "number"
          }
        }
      ]
    },
    "jsii-calc.InterfaceInNamespaceOnlyInterface.Hello": {
      "assembly": "jsii-calc",
      "datatype": true,
      "docs": {
        "stability": "experimental"
      },
      "fqn": "jsii-calc.InterfaceInNamespaceOnlyInterface.Hello",
      "kind": "interface",
      "locationInModule": {
        "filename": "lib/compliance.ts",
        "line": 1029
      },
      "name": "Hello",
      "namespace": "InterfaceInNamespaceOnlyInterface",
      "properties": [
        {
          "abstract": true,
          "docs": {
            "stability": "experimental"
          },
          "immutable": true,
          "locationInModule": {
            "filename": "lib/compliance.ts",
            "line": 1030
          },
          "name": "foo",
          "type": {
            "primitive": "number"
          }
        }
      ]
    },
    "jsii-calc.JSII417Derived": {
      "assembly": "jsii-calc",
      "base": "jsii-calc.JSII417PublicBaseOfBase",
      "docs": {
        "stability": "experimental"
      },
      "fqn": "jsii-calc.JSII417Derived",
      "initializer": {
        "docs": {
          "stability": "experimental"
        },
        "parameters": [
          {
            "name": "property",
            "type": {
              "primitive": "string"
            }
          }
        ]
      },
      "kind": "class",
      "locationInModule": {
        "filename": "lib/erasures.ts",
        "line": 22
      },
      "methods": [
        {
          "docs": {
            "stability": "experimental"
          },
          "locationInModule": {
            "filename": "lib/erasures.ts",
            "line": 23
          },
          "name": "bar"
        },
        {
          "docs": {
            "stability": "experimental"
          },
          "locationInModule": {
            "filename": "lib/erasures.ts",
            "line": 26
          },
          "name": "baz"
        }
      ],
      "name": "JSII417Derived",
      "properties": [
        {
          "docs": {
            "stability": "experimental"
          },
          "immutable": true,
          "locationInModule": {
            "filename": "lib/erasures.ts",
            "line": 17
          },
          "name": "property",
          "protected": true,
          "type": {
            "primitive": "string"
          }
        }
      ]
    },
    "jsii-calc.JSII417PublicBaseOfBase": {
      "assembly": "jsii-calc",
      "docs": {
        "stability": "experimental"
      },
      "fqn": "jsii-calc.JSII417PublicBaseOfBase",
      "initializer": {},
      "kind": "class",
      "locationInModule": {
        "filename": "lib/erasures.ts",
        "line": 10
      },
      "methods": [
        {
          "docs": {
            "stability": "experimental"
          },
          "locationInModule": {
            "filename": "lib/erasures.ts",
            "line": 11
          },
          "name": "makeInstance",
          "returns": {
            "type": {
              "fqn": "jsii-calc.JSII417PublicBaseOfBase"
            }
          },
          "static": true
        },
        {
          "docs": {
            "stability": "experimental"
          },
          "locationInModule": {
            "filename": "lib/erasures.ts",
            "line": 14
          },
          "name": "foo"
        }
      ],
      "name": "JSII417PublicBaseOfBase",
      "properties": [
        {
          "docs": {
            "stability": "experimental"
          },
          "immutable": true,
          "locationInModule": {
            "filename": "lib/erasures.ts",
            "line": 8
          },
          "name": "hasRoot",
          "type": {
            "primitive": "boolean"
          }
        }
      ]
    },
    "jsii-calc.JSObjectLiteralForInterface": {
      "assembly": "jsii-calc",
      "docs": {
        "stability": "experimental"
      },
      "fqn": "jsii-calc.JSObjectLiteralForInterface",
      "initializer": {},
      "kind": "class",
      "locationInModule": {
        "filename": "lib/compliance.ts",
        "line": 494
      },
      "methods": [
        {
          "docs": {
            "stability": "experimental"
          },
          "locationInModule": {
            "filename": "lib/compliance.ts",
            "line": 496
          },
          "name": "giveMeFriendly",
          "returns": {
            "type": {
              "fqn": "@scope/jsii-calc-lib.IFriendly"
            }
          }
        },
        {
          "docs": {
            "stability": "experimental"
          },
          "locationInModule": {
            "filename": "lib/compliance.ts",
            "line": 502
          },
          "name": "giveMeFriendlyGenerator",
          "returns": {
            "type": {
              "fqn": "jsii-calc.IFriendlyRandomGenerator"
            }
          }
        }
      ],
      "name": "JSObjectLiteralForInterface"
    },
    "jsii-calc.JSObjectLiteralToNative": {
      "assembly": "jsii-calc",
      "docs": {
        "stability": "experimental"
      },
      "fqn": "jsii-calc.JSObjectLiteralToNative",
      "initializer": {},
      "kind": "class",
      "locationInModule": {
        "filename": "lib/compliance.ts",
        "line": 220
      },
      "methods": [
        {
          "docs": {
            "stability": "experimental"
          },
          "locationInModule": {
            "filename": "lib/compliance.ts",
            "line": 221
          },
          "name": "returnLiteral",
          "returns": {
            "type": {
              "fqn": "jsii-calc.JSObjectLiteralToNativeClass"
            }
          }
        }
      ],
      "name": "JSObjectLiteralToNative"
    },
    "jsii-calc.JSObjectLiteralToNativeClass": {
      "assembly": "jsii-calc",
      "docs": {
        "stability": "experimental"
      },
      "fqn": "jsii-calc.JSObjectLiteralToNativeClass",
      "initializer": {},
      "kind": "class",
      "locationInModule": {
        "filename": "lib/compliance.ts",
        "line": 229
      },
      "name": "JSObjectLiteralToNativeClass",
      "properties": [
        {
          "docs": {
            "stability": "experimental"
          },
          "locationInModule": {
            "filename": "lib/compliance.ts",
            "line": 230
          },
          "name": "propA",
          "type": {
            "primitive": "string"
          }
        },
        {
          "docs": {
            "stability": "experimental"
          },
          "locationInModule": {
            "filename": "lib/compliance.ts",
            "line": 231
          },
          "name": "propB",
          "type": {
            "primitive": "number"
          }
        }
      ]
    },
    "jsii-calc.JavaReservedWords": {
      "assembly": "jsii-calc",
      "docs": {
        "stability": "experimental"
      },
      "fqn": "jsii-calc.JavaReservedWords",
      "initializer": {},
      "kind": "class",
      "locationInModule": {
        "filename": "lib/compliance.ts",
        "line": 714
      },
      "methods": [
        {
          "docs": {
            "stability": "experimental"
          },
          "locationInModule": {
            "filename": "lib/compliance.ts",
            "line": 715
          },
          "name": "abstract"
        },
        {
          "docs": {
            "stability": "experimental"
          },
          "locationInModule": {
            "filename": "lib/compliance.ts",
            "line": 718
          },
          "name": "assert"
        },
        {
          "docs": {
            "stability": "experimental"
          },
          "locationInModule": {
            "filename": "lib/compliance.ts",
            "line": 721
          },
          "name": "boolean"
        },
        {
          "docs": {
            "stability": "experimental"
          },
          "locationInModule": {
            "filename": "lib/compliance.ts",
            "line": 724
          },
          "name": "break"
        },
        {
          "docs": {
            "stability": "experimental"
          },
          "locationInModule": {
            "filename": "lib/compliance.ts",
            "line": 727
          },
          "name": "byte"
        },
        {
          "docs": {
            "stability": "experimental"
          },
          "locationInModule": {
            "filename": "lib/compliance.ts",
            "line": 730
          },
          "name": "case"
        },
        {
          "docs": {
            "stability": "experimental"
          },
          "locationInModule": {
            "filename": "lib/compliance.ts",
            "line": 733
          },
          "name": "catch"
        },
        {
          "docs": {
            "stability": "experimental"
          },
          "locationInModule": {
            "filename": "lib/compliance.ts",
            "line": 736
          },
          "name": "char"
        },
        {
          "docs": {
            "stability": "experimental"
          },
          "locationInModule": {
            "filename": "lib/compliance.ts",
            "line": 739
          },
          "name": "class"
        },
        {
          "docs": {
            "stability": "experimental"
          },
          "locationInModule": {
            "filename": "lib/compliance.ts",
            "line": 742
          },
          "name": "const"
        },
        {
          "docs": {
            "stability": "experimental"
          },
          "locationInModule": {
            "filename": "lib/compliance.ts",
            "line": 745
          },
          "name": "continue"
        },
        {
          "docs": {
            "stability": "experimental"
          },
          "locationInModule": {
            "filename": "lib/compliance.ts",
            "line": 748
          },
          "name": "default"
        },
        {
          "docs": {
            "stability": "experimental"
          },
          "locationInModule": {
            "filename": "lib/compliance.ts",
            "line": 754
          },
          "name": "do"
        },
        {
          "docs": {
            "stability": "experimental"
          },
          "locationInModule": {
            "filename": "lib/compliance.ts",
            "line": 751
          },
          "name": "double"
        },
        {
          "docs": {
            "stability": "experimental"
          },
          "locationInModule": {
            "filename": "lib/compliance.ts",
            "line": 757
          },
          "name": "else"
        },
        {
          "docs": {
            "stability": "experimental"
          },
          "locationInModule": {
            "filename": "lib/compliance.ts",
            "line": 760
          },
          "name": "enum"
        },
        {
          "docs": {
            "stability": "experimental"
          },
          "locationInModule": {
            "filename": "lib/compliance.ts",
            "line": 763
          },
          "name": "extends"
        },
        {
          "docs": {
            "stability": "experimental"
          },
          "locationInModule": {
            "filename": "lib/compliance.ts",
            "line": 766
          },
          "name": "false"
        },
        {
          "docs": {
            "stability": "experimental"
          },
          "locationInModule": {
            "filename": "lib/compliance.ts",
            "line": 769
          },
          "name": "final"
        },
        {
          "docs": {
            "stability": "experimental"
          },
          "locationInModule": {
            "filename": "lib/compliance.ts",
            "line": 772
          },
          "name": "finally"
        },
        {
          "docs": {
            "stability": "experimental"
          },
          "locationInModule": {
            "filename": "lib/compliance.ts",
            "line": 775
          },
          "name": "float"
        },
        {
          "docs": {
            "stability": "experimental"
          },
          "locationInModule": {
            "filename": "lib/compliance.ts",
            "line": 778
          },
          "name": "for"
        },
        {
          "docs": {
            "stability": "experimental"
          },
          "locationInModule": {
            "filename": "lib/compliance.ts",
            "line": 781
          },
          "name": "goto"
        },
        {
          "docs": {
            "stability": "experimental"
          },
          "locationInModule": {
            "filename": "lib/compliance.ts",
            "line": 784
          },
          "name": "if"
        },
        {
          "docs": {
            "stability": "experimental"
          },
          "locationInModule": {
            "filename": "lib/compliance.ts",
            "line": 787
          },
          "name": "implements"
        },
        {
          "docs": {
            "stability": "experimental"
          },
          "locationInModule": {
            "filename": "lib/compliance.ts",
            "line": 790
          },
          "name": "import"
        },
        {
          "docs": {
            "stability": "experimental"
          },
          "locationInModule": {
            "filename": "lib/compliance.ts",
            "line": 793
          },
          "name": "instanceof"
        },
        {
          "docs": {
            "stability": "experimental"
          },
          "locationInModule": {
            "filename": "lib/compliance.ts",
            "line": 796
          },
          "name": "int"
        },
        {
          "docs": {
            "stability": "experimental"
          },
          "locationInModule": {
            "filename": "lib/compliance.ts",
            "line": 799
          },
          "name": "interface"
        },
        {
          "docs": {
            "stability": "experimental"
          },
          "locationInModule": {
            "filename": "lib/compliance.ts",
            "line": 802
          },
          "name": "long"
        },
        {
          "docs": {
            "stability": "experimental"
          },
          "locationInModule": {
            "filename": "lib/compliance.ts",
            "line": 805
          },
          "name": "native"
        },
        {
          "docs": {
            "stability": "experimental"
          },
          "locationInModule": {
            "filename": "lib/compliance.ts",
            "line": 808
          },
          "name": "new"
        },
        {
          "docs": {
            "stability": "experimental"
          },
          "locationInModule": {
            "filename": "lib/compliance.ts",
            "line": 811
          },
          "name": "null"
        },
        {
          "docs": {
            "stability": "experimental"
          },
          "locationInModule": {
            "filename": "lib/compliance.ts",
            "line": 814
          },
          "name": "package"
        },
        {
          "docs": {
            "stability": "experimental"
          },
          "locationInModule": {
            "filename": "lib/compliance.ts",
            "line": 817
          },
          "name": "private"
        },
        {
          "docs": {
            "stability": "experimental"
          },
          "locationInModule": {
            "filename": "lib/compliance.ts",
            "line": 820
          },
          "name": "protected"
        },
        {
          "docs": {
            "stability": "experimental"
          },
          "locationInModule": {
            "filename": "lib/compliance.ts",
            "line": 823
          },
          "name": "public"
        },
        {
          "docs": {
            "stability": "experimental"
          },
          "locationInModule": {
            "filename": "lib/compliance.ts",
            "line": 826
          },
          "name": "return"
        },
        {
          "docs": {
            "stability": "experimental"
          },
          "locationInModule": {
            "filename": "lib/compliance.ts",
            "line": 829
          },
          "name": "short"
        },
        {
          "docs": {
            "stability": "experimental"
          },
          "locationInModule": {
            "filename": "lib/compliance.ts",
            "line": 832
          },
          "name": "static"
        },
        {
          "docs": {
            "stability": "experimental"
          },
          "locationInModule": {
            "filename": "lib/compliance.ts",
            "line": 835
          },
          "name": "strictfp"
        },
        {
          "docs": {
            "stability": "experimental"
          },
          "locationInModule": {
            "filename": "lib/compliance.ts",
            "line": 838
          },
          "name": "super"
        },
        {
          "docs": {
            "stability": "experimental"
          },
          "locationInModule": {
            "filename": "lib/compliance.ts",
            "line": 841
          },
          "name": "switch"
        },
        {
          "docs": {
            "stability": "experimental"
          },
          "locationInModule": {
            "filename": "lib/compliance.ts",
            "line": 844
          },
          "name": "synchronized"
        },
        {
          "docs": {
            "stability": "experimental"
          },
          "locationInModule": {
            "filename": "lib/compliance.ts",
            "line": 847
          },
          "name": "this"
        },
        {
          "docs": {
            "stability": "experimental"
          },
          "locationInModule": {
            "filename": "lib/compliance.ts",
            "line": 850
          },
          "name": "throw"
        },
        {
          "docs": {
            "stability": "experimental"
          },
          "locationInModule": {
            "filename": "lib/compliance.ts",
            "line": 853
          },
          "name": "throws"
        },
        {
          "docs": {
            "stability": "experimental"
          },
          "locationInModule": {
            "filename": "lib/compliance.ts",
            "line": 856
          },
          "name": "transient"
        },
        {
          "docs": {
            "stability": "experimental"
          },
          "locationInModule": {
            "filename": "lib/compliance.ts",
            "line": 859
          },
          "name": "true"
        },
        {
          "docs": {
            "stability": "experimental"
          },
          "locationInModule": {
            "filename": "lib/compliance.ts",
            "line": 862
          },
          "name": "try"
        },
        {
          "docs": {
            "stability": "experimental"
          },
          "locationInModule": {
            "filename": "lib/compliance.ts",
            "line": 865
          },
          "name": "void"
        },
        {
          "docs": {
            "stability": "experimental"
          },
          "locationInModule": {
            "filename": "lib/compliance.ts",
            "line": 868
          },
          "name": "volatile"
        }
      ],
      "name": "JavaReservedWords",
      "properties": [
        {
          "docs": {
            "stability": "experimental"
          },
          "locationInModule": {
            "filename": "lib/compliance.ts",
            "line": 871
          },
          "name": "while",
          "type": {
            "primitive": "string"
          }
        }
      ]
    },
    "jsii-calc.Jsii487Derived": {
      "assembly": "jsii-calc",
      "docs": {
        "stability": "experimental"
      },
      "fqn": "jsii-calc.Jsii487Derived",
      "initializer": {},
      "interfaces": [
        "jsii-calc.IJsii487External2",
        "jsii-calc.IJsii487External"
      ],
      "kind": "class",
      "locationInModule": {
        "filename": "lib/erasures.ts",
        "line": 50
      },
      "name": "Jsii487Derived"
    },
    "jsii-calc.Jsii496Derived": {
      "assembly": "jsii-calc",
      "docs": {
        "stability": "experimental"
      },
      "fqn": "jsii-calc.Jsii496Derived",
      "initializer": {},
      "interfaces": [
        "jsii-calc.IJsii496"
      ],
      "kind": "class",
      "locationInModule": {
        "filename": "lib/erasures.ts",
        "line": 58
      },
      "name": "Jsii496Derived"
    },
    "jsii-calc.JsiiAgent": {
      "assembly": "jsii-calc",
      "docs": {
        "stability": "experimental",
        "summary": "Host runtime version should be set via JSII_AGENT."
      },
      "fqn": "jsii-calc.JsiiAgent",
      "initializer": {},
      "kind": "class",
      "locationInModule": {
        "filename": "lib/compliance.ts",
        "line": 1310
      },
      "name": "JsiiAgent",
      "properties": [
        {
          "docs": {
            "stability": "experimental",
            "summary": "Returns the value of the JSII_AGENT environment variable."
          },
          "immutable": true,
          "locationInModule": {
            "filename": "lib/compliance.ts",
            "line": 1314
          },
          "name": "jsiiAgent",
          "optional": true,
          "static": true,
          "type": {
            "primitive": "string"
          }
        }
      ]
    },
    "jsii-calc.LoadBalancedFargateServiceProps": {
      "assembly": "jsii-calc",
      "datatype": true,
      "docs": {
        "stability": "experimental",
        "summary": "jsii#298: show default values in sphinx documentation, and respect newlines."
      },
      "fqn": "jsii-calc.LoadBalancedFargateServiceProps",
      "kind": "interface",
      "locationInModule": {
        "filename": "lib/compliance.ts",
        "line": 1222
      },
      "name": "LoadBalancedFargateServiceProps",
      "properties": [
        {
          "abstract": true,
          "docs": {
            "default": "80",
            "remarks": "Corresponds to container port mapping.",
            "stability": "experimental",
            "summary": "The container port of the application load balancer attached to your Fargate service."
          },
          "immutable": true,
          "locationInModule": {
            "filename": "lib/compliance.ts",
            "line": 1265
          },
          "name": "containerPort",
          "optional": true,
          "type": {
            "primitive": "number"
          }
        },
        {
          "abstract": true,
          "docs": {
            "default": "256",
            "remarks": "This default is set in the underlying FargateTaskDefinition construct.",
            "stability": "experimental",
            "summary": "The number of cpu units used by the task. Valid values, which determines your range of valid values for the memory parameter: 256 (.25 vCPU) - Available memory values: 0.5GB, 1GB, 2GB 512 (.5 vCPU) - Available memory values: 1GB, 2GB, 3GB, 4GB 1024 (1 vCPU) - Available memory values: 2GB, 3GB, 4GB, 5GB, 6GB, 7GB, 8GB 2048 (2 vCPU) - Available memory values: Between 4GB and 16GB in 1GB increments 4096 (4 vCPU) - Available memory values: Between 8GB and 30GB in 1GB increments."
          },
          "immutable": true,
          "locationInModule": {
            "filename": "lib/compliance.ts",
            "line": 1236
          },
          "name": "cpu",
          "optional": true,
          "type": {
            "primitive": "string"
          }
        },
        {
          "abstract": true,
          "docs": {
            "default": "512",
            "remarks": "This field is required and you must use one of the following values, which determines your range of valid values\nfor the cpu parameter:\n\n0.5GB, 1GB, 2GB - Available cpu values: 256 (.25 vCPU)\n\n1GB, 2GB, 3GB, 4GB - Available cpu values: 512 (.5 vCPU)\n\n2GB, 3GB, 4GB, 5GB, 6GB, 7GB, 8GB - Available cpu values: 1024 (1 vCPU)\n\nBetween 4GB and 16GB in 1GB increments - Available cpu values: 2048 (2 vCPU)\n\nBetween 8GB and 30GB in 1GB increments - Available cpu values: 4096 (4 vCPU)\n\nThis default is set in the underlying FargateTaskDefinition construct.",
            "stability": "experimental",
            "summary": "The amount (in MiB) of memory used by the task."
          },
          "immutable": true,
          "locationInModule": {
            "filename": "lib/compliance.ts",
            "line": 1258
          },
          "name": "memoryMiB",
          "optional": true,
          "type": {
            "primitive": "string"
          }
        },
        {
          "abstract": true,
          "docs": {
            "default": "true",
            "stability": "experimental",
            "summary": "Determines whether the Application Load Balancer will be internet-facing."
          },
          "immutable": true,
          "locationInModule": {
            "filename": "lib/compliance.ts",
            "line": 1272
          },
          "name": "publicLoadBalancer",
          "optional": true,
          "type": {
            "primitive": "boolean"
          }
        },
        {
          "abstract": true,
          "docs": {
            "default": "false",
            "stability": "experimental",
            "summary": "Determines whether your Fargate Service will be assigned a public IP address."
          },
          "immutable": true,
          "locationInModule": {
            "filename": "lib/compliance.ts",
            "line": 1279
          },
          "name": "publicTasks",
          "optional": true,
          "type": {
            "primitive": "boolean"
          }
        }
      ]
    },
    "jsii-calc.Multiply": {
      "assembly": "jsii-calc",
      "base": "jsii-calc.BinaryOperation",
      "docs": {
        "stability": "experimental",
        "summary": "The \"*\" binary operation."
      },
      "fqn": "jsii-calc.Multiply",
      "initializer": {
        "docs": {
          "stability": "experimental",
          "summary": "Creates a BinaryOperation."
        },
        "parameters": [
          {
            "docs": {
              "summary": "Left-hand side operand."
            },
            "name": "lhs",
            "type": {
              "fqn": "@scope/jsii-calc-lib.Value"
            }
          },
          {
            "docs": {
              "summary": "Right-hand side operand."
            },
            "name": "rhs",
            "type": {
              "fqn": "@scope/jsii-calc-lib.Value"
            }
          }
        ]
      },
      "interfaces": [
        "jsii-calc.IFriendlier",
        "jsii-calc.IRandomNumberGenerator"
      ],
      "kind": "class",
      "locationInModule": {
        "filename": "lib/calculator.ts",
        "line": 69
      },
      "methods": [
        {
          "docs": {
            "stability": "experimental",
            "summary": "Say farewell."
          },
          "locationInModule": {
            "filename": "lib/calculator.ts",
            "line": 82
          },
          "name": "farewell",
          "overrides": "jsii-calc.IFriendlier",
          "returns": {
            "type": {
              "primitive": "string"
            }
          }
        },
        {
          "docs": {
            "stability": "experimental",
            "summary": "Say goodbye."
          },
          "locationInModule": {
            "filename": "lib/calculator.ts",
            "line": 78
          },
          "name": "goodbye",
          "overrides": "jsii-calc.IFriendlier",
          "returns": {
            "type": {
              "primitive": "string"
            }
          }
        },
        {
          "docs": {
            "stability": "experimental",
            "summary": "Returns another random number."
          },
          "locationInModule": {
            "filename": "lib/calculator.ts",
            "line": 86
          },
          "name": "next",
          "overrides": "jsii-calc.IRandomNumberGenerator",
          "returns": {
            "type": {
              "primitive": "number"
            }
          }
        },
        {
          "docs": {
            "stability": "experimental",
            "summary": "String representation of the value."
          },
          "locationInModule": {
            "filename": "lib/calculator.ts",
            "line": 74
          },
          "name": "toString",
          "overrides": "@scope/jsii-calc-lib.Operation",
          "returns": {
            "type": {
              "primitive": "string"
            }
          }
        }
      ],
      "name": "Multiply",
      "properties": [
        {
          "docs": {
            "stability": "experimental",
            "summary": "The value."
          },
          "immutable": true,
          "locationInModule": {
            "filename": "lib/calculator.ts",
            "line": 70
          },
          "name": "value",
          "overrides": "@scope/jsii-calc-lib.Value",
          "type": {
            "primitive": "number"
          }
        }
      ]
    },
    "jsii-calc.Negate": {
      "assembly": "jsii-calc",
      "base": "jsii-calc.UnaryOperation",
      "docs": {
        "stability": "experimental",
        "summary": "The negation operation (\"-value\")."
      },
      "fqn": "jsii-calc.Negate",
      "initializer": {
        "docs": {
          "stability": "experimental"
        },
        "parameters": [
          {
            "name": "operand",
            "type": {
              "fqn": "@scope/jsii-calc-lib.Value"
            }
          }
        ]
      },
      "interfaces": [
        "jsii-calc.IFriendlier"
      ],
      "kind": "class",
      "locationInModule": {
        "filename": "lib/calculator.ts",
        "line": 103
      },
      "methods": [
        {
          "docs": {
            "stability": "experimental",
            "summary": "Say farewell."
          },
          "locationInModule": {
            "filename": "lib/calculator.ts",
            "line": 120
          },
          "name": "farewell",
          "overrides": "jsii-calc.IFriendlier",
          "returns": {
            "type": {
              "primitive": "string"
            }
          }
        },
        {
          "docs": {
            "stability": "experimental",
            "summary": "Say goodbye."
          },
          "locationInModule": {
            "filename": "lib/calculator.ts",
            "line": 116
          },
          "name": "goodbye",
          "overrides": "jsii-calc.IFriendlier",
          "returns": {
            "type": {
              "primitive": "string"
            }
          }
        },
        {
          "docs": {
            "stability": "experimental",
            "summary": "Say hello!"
          },
          "locationInModule": {
            "filename": "lib/calculator.ts",
            "line": 112
          },
          "name": "hello",
          "overrides": "@scope/jsii-calc-lib.IFriendly",
          "returns": {
            "type": {
              "primitive": "string"
            }
          }
        },
        {
          "docs": {
            "stability": "experimental",
            "summary": "String representation of the value."
          },
          "locationInModule": {
            "filename": "lib/calculator.ts",
            "line": 108
          },
          "name": "toString",
          "overrides": "@scope/jsii-calc-lib.Operation",
          "returns": {
            "type": {
              "primitive": "string"
            }
          }
        }
      ],
      "name": "Negate",
      "properties": [
        {
          "docs": {
            "stability": "experimental",
            "summary": "The value."
          },
          "immutable": true,
          "locationInModule": {
            "filename": "lib/calculator.ts",
            "line": 104
          },
          "name": "value",
          "overrides": "@scope/jsii-calc-lib.Value",
          "type": {
            "primitive": "number"
          }
        }
      ]
    },
    "jsii-calc.NodeStandardLibrary": {
      "assembly": "jsii-calc",
      "docs": {
        "stability": "experimental",
        "summary": "Test fixture to verify that jsii modules can use the node standard library."
      },
      "fqn": "jsii-calc.NodeStandardLibrary",
      "initializer": {},
      "kind": "class",
      "locationInModule": {
        "filename": "lib/compliance.ts",
        "line": 955
      },
      "methods": [
        {
          "docs": {
            "returns": "\"6a2da20943931e9834fc12cfe5bb47bbd9ae43489a30726962b576f4e3993e50\"",
            "stability": "experimental",
            "summary": "Uses node.js \"crypto\" module to calculate sha256 of a string."
          },
          "locationInModule": {
            "filename": "lib/compliance.ts",
            "line": 984
          },
          "name": "cryptoSha256",
          "returns": {
            "type": {
              "primitive": "string"
            }
          }
        },
        {
          "async": true,
          "docs": {
            "returns": "\"Hello, resource!\"",
            "stability": "experimental",
            "summary": "Reads a local resource file (resource.txt) asynchronously."
          },
          "locationInModule": {
            "filename": "lib/compliance.ts",
            "line": 960
          },
          "name": "fsReadFile",
          "returns": {
            "type": {
              "primitive": "string"
            }
          }
        },
        {
          "docs": {
            "returns": "\"Hello, resource! SYNC!\"",
            "stability": "experimental",
            "summary": "Sync version of fsReadFile."
          },
          "locationInModule": {
            "filename": "lib/compliance.ts",
            "line": 969
          },
          "name": "fsReadFileSync",
          "returns": {
            "type": {
              "primitive": "string"
            }
          }
        }
      ],
      "name": "NodeStandardLibrary",
      "properties": [
        {
          "docs": {
            "stability": "experimental",
            "summary": "Returns the current os.platform() from the \"os\" node module."
          },
          "immutable": true,
          "locationInModule": {
            "filename": "lib/compliance.ts",
            "line": 976
          },
          "name": "osPlatform",
          "type": {
            "primitive": "string"
          }
        }
      ]
    },
    "jsii-calc.NullShouldBeTreatedAsUndefined": {
      "assembly": "jsii-calc",
      "docs": {
        "stability": "experimental",
        "summary": "jsii#282, aws-cdk#157: null should be treated as \"undefined\"."
      },
      "fqn": "jsii-calc.NullShouldBeTreatedAsUndefined",
      "initializer": {
        "docs": {
          "stability": "experimental"
        },
        "parameters": [
          {
            "name": "_param1",
            "type": {
              "primitive": "string"
            }
          },
          {
            "name": "optional",
            "optional": true,
            "type": {
              "primitive": "any"
            }
          }
        ]
      },
      "kind": "class",
      "locationInModule": {
        "filename": "lib/compliance.ts",
        "line": 1171
      },
      "methods": [
        {
          "docs": {
            "stability": "experimental"
          },
          "locationInModule": {
            "filename": "lib/compliance.ts",
            "line": 1180
          },
          "name": "giveMeUndefined",
          "parameters": [
            {
              "name": "value",
              "optional": true,
              "type": {
                "primitive": "any"
              }
            }
          ]
        },
        {
          "docs": {
            "stability": "experimental"
          },
          "locationInModule": {
            "filename": "lib/compliance.ts",
            "line": 1186
          },
          "name": "giveMeUndefinedInsideAnObject",
          "parameters": [
            {
              "name": "input",
              "type": {
                "fqn": "jsii-calc.NullShouldBeTreatedAsUndefinedData"
              }
            }
          ]
        },
        {
          "docs": {
            "stability": "experimental"
          },
          "locationInModule": {
            "filename": "lib/compliance.ts",
            "line": 1201
          },
          "name": "verifyPropertyIsUndefined"
        }
      ],
      "name": "NullShouldBeTreatedAsUndefined",
      "properties": [
        {
          "docs": {
            "stability": "experimental"
          },
          "locationInModule": {
            "filename": "lib/compliance.ts",
            "line": 1172
          },
          "name": "changeMeToUndefined",
          "optional": true,
          "type": {
            "primitive": "string"
          }
        }
      ]
    },
    "jsii-calc.NullShouldBeTreatedAsUndefinedData": {
      "assembly": "jsii-calc",
      "datatype": true,
      "docs": {
        "stability": "experimental"
      },
      "fqn": "jsii-calc.NullShouldBeTreatedAsUndefinedData",
      "kind": "interface",
      "locationInModule": {
        "filename": "lib/compliance.ts",
        "line": 1208
      },
      "name": "NullShouldBeTreatedAsUndefinedData",
      "properties": [
        {
          "abstract": true,
          "docs": {
            "stability": "experimental"
          },
          "immutable": true,
          "locationInModule": {
            "filename": "lib/compliance.ts",
            "line": 1210
          },
          "name": "arrayWithThreeElementsAndUndefinedAsSecondArgument",
          "type": {
            "collection": {
              "elementtype": {
                "primitive": "any"
              },
              "kind": "array"
            }
          }
        },
        {
          "abstract": true,
          "docs": {
            "stability": "experimental"
          },
          "immutable": true,
          "locationInModule": {
            "filename": "lib/compliance.ts",
            "line": 1209
          },
          "name": "thisShouldBeUndefined",
          "optional": true,
          "type": {
            "primitive": "any"
          }
        }
      ]
    },
    "jsii-calc.NumberGenerator": {
      "assembly": "jsii-calc",
      "docs": {
        "stability": "experimental",
        "summary": "This allows us to test that a reference can be stored for objects that implement interfaces."
      },
      "fqn": "jsii-calc.NumberGenerator",
      "initializer": {
        "docs": {
          "stability": "experimental"
        },
        "parameters": [
          {
            "name": "generator",
            "type": {
              "fqn": "jsii-calc.IRandomNumberGenerator"
            }
          }
        ]
      },
      "kind": "class",
      "locationInModule": {
        "filename": "lib/compliance.ts",
        "line": 480
      },
      "methods": [
        {
          "docs": {
            "stability": "experimental"
          },
          "locationInModule": {
            "filename": "lib/compliance.ts",
            "line": 489
          },
          "name": "isSameGenerator",
          "parameters": [
            {
              "name": "gen",
              "type": {
                "fqn": "jsii-calc.IRandomNumberGenerator"
              }
            }
          ],
          "returns": {
            "type": {
              "primitive": "boolean"
            }
          }
        },
        {
          "docs": {
            "stability": "experimental"
          },
          "locationInModule": {
            "filename": "lib/compliance.ts",
            "line": 485
          },
          "name": "nextTimes100",
          "returns": {
            "type": {
              "primitive": "number"
            }
          }
        }
      ],
      "name": "NumberGenerator",
      "properties": [
        {
          "docs": {
            "stability": "experimental"
          },
          "locationInModule": {
            "filename": "lib/compliance.ts",
            "line": 481
          },
          "name": "generator",
          "type": {
            "fqn": "jsii-calc.IRandomNumberGenerator"
          }
        }
      ]
    },
    "jsii-calc.ObjectRefsInCollections": {
      "assembly": "jsii-calc",
      "docs": {
        "stability": "experimental",
        "summary": "Verify that object references can be passed inside collections."
      },
      "fqn": "jsii-calc.ObjectRefsInCollections",
      "initializer": {},
      "kind": "class",
      "locationInModule": {
        "filename": "lib/compliance.ts",
        "line": 237
      },
      "methods": [
        {
          "docs": {
            "stability": "experimental",
            "summary": "Returns the sum of all values."
          },
          "locationInModule": {
            "filename": "lib/compliance.ts",
            "line": 241
          },
          "name": "sumFromArray",
          "parameters": [
            {
              "name": "values",
              "type": {
                "collection": {
                  "elementtype": {
                    "fqn": "@scope/jsii-calc-lib.Value"
                  },
                  "kind": "array"
                }
              }
            }
          ],
          "returns": {
            "type": {
              "primitive": "number"
            }
          }
        },
        {
          "docs": {
            "stability": "experimental",
            "summary": "Returns the sum of all values in a map."
          },
          "locationInModule": {
            "filename": "lib/compliance.ts",
            "line": 252
          },
          "name": "sumFromMap",
          "parameters": [
            {
              "name": "values",
              "type": {
                "collection": {
                  "elementtype": {
                    "fqn": "@scope/jsii-calc-lib.Value"
                  },
                  "kind": "map"
                }
              }
            }
          ],
          "returns": {
            "type": {
              "primitive": "number"
            }
          }
        }
      ],
      "name": "ObjectRefsInCollections"
    },
    "jsii-calc.Old": {
      "assembly": "jsii-calc",
      "docs": {
        "deprecated": "Use the new class",
        "stability": "deprecated",
        "summary": "Old class."
      },
      "fqn": "jsii-calc.Old",
      "initializer": {},
      "kind": "class",
      "locationInModule": {
        "filename": "lib/documented.ts",
        "line": 54
      },
      "methods": [
        {
          "docs": {
            "stability": "deprecated",
            "summary": "Doo wop that thing."
          },
          "locationInModule": {
            "filename": "lib/documented.ts",
            "line": 58
          },
          "name": "doAThing"
        }
      ],
      "name": "Old"
    },
    "jsii-calc.OptionalConstructorArgument": {
      "assembly": "jsii-calc",
      "docs": {
        "stability": "experimental"
      },
      "fqn": "jsii-calc.OptionalConstructorArgument",
      "initializer": {
        "docs": {
          "stability": "experimental"
        },
        "parameters": [
          {
            "name": "arg1",
            "type": {
              "primitive": "number"
            }
          },
          {
            "name": "arg2",
            "type": {
              "primitive": "string"
            }
          },
          {
            "name": "arg3",
            "optional": true,
            "type": {
              "primitive": "date"
            }
          }
        ]
      },
      "kind": "class",
      "locationInModule": {
        "filename": "lib/compliance.ts",
        "line": 282
      },
      "name": "OptionalConstructorArgument",
      "properties": [
        {
          "docs": {
            "stability": "experimental"
          },
          "immutable": true,
          "locationInModule": {
            "filename": "lib/compliance.ts",
            "line": 283
          },
          "name": "arg1",
          "type": {
            "primitive": "number"
          }
        },
        {
          "docs": {
            "stability": "experimental"
          },
          "immutable": true,
          "locationInModule": {
            "filename": "lib/compliance.ts",
            "line": 284
          },
          "name": "arg2",
          "type": {
            "primitive": "string"
          }
        },
        {
          "docs": {
            "stability": "experimental"
          },
          "immutable": true,
          "locationInModule": {
            "filename": "lib/compliance.ts",
            "line": 285
          },
          "name": "arg3",
          "optional": true,
          "type": {
            "primitive": "date"
          }
        }
      ]
    },
    "jsii-calc.OptionalStruct": {
      "assembly": "jsii-calc",
      "datatype": true,
      "docs": {
        "stability": "experimental"
      },
      "fqn": "jsii-calc.OptionalStruct",
      "kind": "interface",
      "locationInModule": {
        "filename": "lib/compliance.ts",
        "line": 1617
      },
      "name": "OptionalStruct",
      "properties": [
        {
          "abstract": true,
          "docs": {
            "stability": "experimental"
          },
          "immutable": true,
          "locationInModule": {
            "filename": "lib/compliance.ts",
            "line": 1618
          },
          "name": "field",
          "optional": true,
          "type": {
            "primitive": "string"
          }
        }
      ]
    },
    "jsii-calc.OptionalStructConsumer": {
      "assembly": "jsii-calc",
      "docs": {
        "stability": "experimental"
      },
      "fqn": "jsii-calc.OptionalStructConsumer",
      "initializer": {
        "docs": {
          "stability": "experimental"
        },
        "parameters": [
          {
            "name": "optionalStruct",
            "optional": true,
            "type": {
              "fqn": "jsii-calc.OptionalStruct"
            }
          }
        ]
      },
      "kind": "class",
      "locationInModule": {
        "filename": "lib/compliance.ts",
        "line": 1608
      },
      "name": "OptionalStructConsumer",
      "properties": [
        {
          "docs": {
            "stability": "experimental"
          },
          "immutable": true,
          "locationInModule": {
            "filename": "lib/compliance.ts",
            "line": 1609
          },
          "name": "parameterWasUndefined",
          "type": {
            "primitive": "boolean"
          }
        },
        {
          "docs": {
            "stability": "experimental"
          },
          "immutable": true,
          "locationInModule": {
            "filename": "lib/compliance.ts",
            "line": 1610
          },
          "name": "fieldValue",
          "optional": true,
          "type": {
            "primitive": "string"
          }
        }
      ]
    },
    "jsii-calc.OverrideReturnsObject": {
      "assembly": "jsii-calc",
      "docs": {
        "stability": "experimental"
      },
      "fqn": "jsii-calc.OverrideReturnsObject",
      "initializer": {},
      "kind": "class",
      "locationInModule": {
        "filename": "lib/compliance.ts",
        "line": 624
      },
      "methods": [
        {
          "docs": {
            "stability": "experimental"
          },
          "locationInModule": {
            "filename": "lib/compliance.ts",
            "line": 625
          },
          "name": "test",
          "parameters": [
            {
              "name": "obj",
              "type": {
                "fqn": "jsii-calc.IReturnsNumber"
              }
            }
          ],
          "returns": {
            "type": {
              "primitive": "number"
            }
          }
        }
      ],
      "name": "OverrideReturnsObject"
    },
    "jsii-calc.PartiallyInitializedThisConsumer": {
      "abstract": true,
      "assembly": "jsii-calc",
      "docs": {
        "stability": "experimental"
      },
      "fqn": "jsii-calc.PartiallyInitializedThisConsumer",
      "initializer": {},
      "kind": "class",
      "locationInModule": {
        "filename": "lib/compliance.ts",
        "line": 1591
      },
      "methods": [
        {
          "abstract": true,
          "docs": {
            "stability": "experimental"
          },
          "locationInModule": {
            "filename": "lib/compliance.ts",
            "line": 1592
          },
          "name": "consumePartiallyInitializedThis",
          "parameters": [
            {
              "name": "obj",
              "type": {
                "fqn": "jsii-calc.ConstructorPassesThisOut"
              }
            },
            {
              "name": "dt",
              "type": {
                "primitive": "date"
              }
            },
            {
              "name": "ev",
              "type": {
                "fqn": "jsii-calc.AllTypesEnum"
              }
            }
          ],
          "returns": {
            "type": {
              "primitive": "string"
            }
          }
        }
      ],
      "name": "PartiallyInitializedThisConsumer"
    },
    "jsii-calc.Polymorphism": {
      "assembly": "jsii-calc",
      "docs": {
        "stability": "experimental"
      },
      "fqn": "jsii-calc.Polymorphism",
      "initializer": {},
      "kind": "class",
      "locationInModule": {
        "filename": "lib/compliance.ts",
        "line": 470
      },
      "methods": [
        {
          "docs": {
            "stability": "experimental"
          },
          "locationInModule": {
            "filename": "lib/compliance.ts",
            "line": 471
          },
          "name": "sayHello",
          "parameters": [
            {
              "name": "friendly",
              "type": {
                "fqn": "@scope/jsii-calc-lib.IFriendly"
              }
            }
          ],
          "returns": {
            "type": {
              "primitive": "string"
            }
          }
        }
      ],
      "name": "Polymorphism"
    },
    "jsii-calc.Power": {
      "assembly": "jsii-calc",
      "base": "jsii-calc.composition.CompositeOperation",
      "docs": {
        "stability": "experimental",
        "summary": "The power operation."
      },
      "fqn": "jsii-calc.Power",
      "initializer": {
        "docs": {
          "stability": "experimental",
          "summary": "Creates a Power operation."
        },
        "parameters": [
          {
            "docs": {
              "summary": "The base of the power."
            },
            "name": "base",
            "type": {
              "fqn": "@scope/jsii-calc-lib.Value"
            }
          },
          {
            "docs": {
              "summary": "The number of times to multiply."
            },
            "name": "pow",
            "type": {
              "fqn": "@scope/jsii-calc-lib.Value"
            }
          }
        ]
      },
      "kind": "class",
      "locationInModule": {
        "filename": "lib/calculator.ts",
        "line": 212
      },
      "name": "Power",
      "properties": [
        {
          "docs": {
            "stability": "experimental",
            "summary": "The base of the power."
          },
          "immutable": true,
          "locationInModule": {
            "filename": "lib/calculator.ts",
            "line": 219
          },
          "name": "base",
          "type": {
            "fqn": "@scope/jsii-calc-lib.Value"
          }
        },
        {
          "docs": {
            "stability": "experimental",
            "summary": "The expression that this operation consists of. Must be implemented by derived classes."
          },
          "immutable": true,
          "locationInModule": {
            "filename": "lib/calculator.ts",
            "line": 223
          },
          "name": "expression",
          "overrides": "jsii-calc.composition.CompositeOperation",
          "type": {
            "fqn": "@scope/jsii-calc-lib.Value"
          }
        },
        {
          "docs": {
            "stability": "experimental",
            "summary": "The number of times to multiply."
          },
          "immutable": true,
          "locationInModule": {
            "filename": "lib/calculator.ts",
            "line": 219
          },
          "name": "pow",
          "type": {
            "fqn": "@scope/jsii-calc-lib.Value"
          }
        }
      ]
    },
    "jsii-calc.PublicClass": {
      "assembly": "jsii-calc",
      "docs": {
        "stability": "experimental"
      },
      "fqn": "jsii-calc.PublicClass",
      "initializer": {},
      "kind": "class",
      "locationInModule": {
        "filename": "lib/compliance.ts",
        "line": 1335
      },
      "methods": [
        {
          "docs": {
            "stability": "experimental"
          },
          "locationInModule": {
            "filename": "lib/compliance.ts",
            "line": 1336
          },
          "name": "hello"
        }
      ],
      "name": "PublicClass"
    },
    "jsii-calc.PythonReservedWords": {
      "assembly": "jsii-calc",
      "docs": {
        "stability": "experimental"
      },
      "fqn": "jsii-calc.PythonReservedWords",
      "initializer": {},
      "kind": "class",
      "locationInModule": {
        "filename": "lib/compliance.ts",
        "line": 874
      },
      "methods": [
        {
          "docs": {
            "stability": "experimental"
          },
          "locationInModule": {
            "filename": "lib/compliance.ts",
            "line": 876
          },
          "name": "and"
        },
        {
          "docs": {
            "stability": "experimental"
          },
          "locationInModule": {
            "filename": "lib/compliance.ts",
            "line": 878
          },
          "name": "as"
        },
        {
          "docs": {
            "stability": "experimental"
          },
          "locationInModule": {
            "filename": "lib/compliance.ts",
            "line": 880
          },
          "name": "assert"
        },
        {
          "docs": {
            "stability": "experimental"
          },
          "locationInModule": {
            "filename": "lib/compliance.ts",
            "line": 882
          },
          "name": "async"
        },
        {
          "docs": {
            "stability": "experimental"
          },
          "locationInModule": {
            "filename": "lib/compliance.ts",
            "line": 884
          },
          "name": "await"
        },
        {
          "docs": {
            "stability": "experimental"
          },
          "locationInModule": {
            "filename": "lib/compliance.ts",
            "line": 886
          },
          "name": "break"
        },
        {
          "docs": {
            "stability": "experimental"
          },
          "locationInModule": {
            "filename": "lib/compliance.ts",
            "line": 888
          },
          "name": "class"
        },
        {
          "docs": {
            "stability": "experimental"
          },
          "locationInModule": {
            "filename": "lib/compliance.ts",
            "line": 890
          },
          "name": "continue"
        },
        {
          "docs": {
            "stability": "experimental"
          },
          "locationInModule": {
            "filename": "lib/compliance.ts",
            "line": 892
          },
          "name": "def"
        },
        {
          "docs": {
            "stability": "experimental"
          },
          "locationInModule": {
            "filename": "lib/compliance.ts",
            "line": 894
          },
          "name": "del"
        },
        {
          "docs": {
            "stability": "experimental"
          },
          "locationInModule": {
            "filename": "lib/compliance.ts",
            "line": 896
          },
          "name": "elif"
        },
        {
          "docs": {
            "stability": "experimental"
          },
          "locationInModule": {
            "filename": "lib/compliance.ts",
            "line": 898
          },
          "name": "else"
        },
        {
          "docs": {
            "stability": "experimental"
          },
          "locationInModule": {
            "filename": "lib/compliance.ts",
            "line": 900
          },
          "name": "except"
        },
        {
          "docs": {
            "stability": "experimental"
          },
          "locationInModule": {
            "filename": "lib/compliance.ts",
            "line": 902
          },
          "name": "finally"
        },
        {
          "docs": {
            "stability": "experimental"
          },
          "locationInModule": {
            "filename": "lib/compliance.ts",
            "line": 904
          },
          "name": "for"
        },
        {
          "docs": {
            "stability": "experimental"
          },
          "locationInModule": {
            "filename": "lib/compliance.ts",
            "line": 906
          },
          "name": "from"
        },
        {
          "docs": {
            "stability": "experimental"
          },
          "locationInModule": {
            "filename": "lib/compliance.ts",
            "line": 908
          },
          "name": "global"
        },
        {
          "docs": {
            "stability": "experimental"
          },
          "locationInModule": {
            "filename": "lib/compliance.ts",
            "line": 910
          },
          "name": "if"
        },
        {
          "docs": {
            "stability": "experimental"
          },
          "locationInModule": {
            "filename": "lib/compliance.ts",
            "line": 912
          },
          "name": "import"
        },
        {
          "docs": {
            "stability": "experimental"
          },
          "locationInModule": {
            "filename": "lib/compliance.ts",
            "line": 914
          },
          "name": "in"
        },
        {
          "docs": {
            "stability": "experimental"
          },
          "locationInModule": {
            "filename": "lib/compliance.ts",
            "line": 916
          },
          "name": "is"
        },
        {
          "docs": {
            "stability": "experimental"
          },
          "locationInModule": {
            "filename": "lib/compliance.ts",
            "line": 918
          },
          "name": "lambda"
        },
        {
          "docs": {
            "stability": "experimental"
          },
          "locationInModule": {
            "filename": "lib/compliance.ts",
            "line": 920
          },
          "name": "nonlocal"
        },
        {
          "docs": {
            "stability": "experimental"
          },
          "locationInModule": {
            "filename": "lib/compliance.ts",
            "line": 922
          },
          "name": "not"
        },
        {
          "docs": {
            "stability": "experimental"
          },
          "locationInModule": {
            "filename": "lib/compliance.ts",
            "line": 924
          },
          "name": "or"
        },
        {
          "docs": {
            "stability": "experimental"
          },
          "locationInModule": {
            "filename": "lib/compliance.ts",
            "line": 926
          },
          "name": "pass"
        },
        {
          "docs": {
            "stability": "experimental"
          },
          "locationInModule": {
            "filename": "lib/compliance.ts",
            "line": 928
          },
          "name": "raise"
        },
        {
          "docs": {
            "stability": "experimental"
          },
          "locationInModule": {
            "filename": "lib/compliance.ts",
            "line": 930
          },
          "name": "return"
        },
        {
          "docs": {
            "stability": "experimental"
          },
          "locationInModule": {
            "filename": "lib/compliance.ts",
            "line": 932
          },
          "name": "try"
        },
        {
          "docs": {
            "stability": "experimental"
          },
          "locationInModule": {
            "filename": "lib/compliance.ts",
            "line": 934
          },
          "name": "while"
        },
        {
          "docs": {
            "stability": "experimental"
          },
          "locationInModule": {
            "filename": "lib/compliance.ts",
            "line": 936
          },
          "name": "with"
        },
        {
          "docs": {
            "stability": "experimental"
          },
          "locationInModule": {
            "filename": "lib/compliance.ts",
            "line": 938
          },
          "name": "yield"
        }
      ],
      "name": "PythonReservedWords"
    },
    "jsii-calc.ReferenceEnumFromScopedPackage": {
      "assembly": "jsii-calc",
      "docs": {
        "stability": "experimental",
        "summary": "See awslabs/jsii#138."
      },
      "fqn": "jsii-calc.ReferenceEnumFromScopedPackage",
      "initializer": {},
      "kind": "class",
      "locationInModule": {
        "filename": "lib/compliance.ts",
        "line": 1010
      },
      "methods": [
        {
          "docs": {
            "stability": "experimental"
          },
          "locationInModule": {
            "filename": "lib/compliance.ts",
            "line": 1013
          },
          "name": "loadFoo",
          "returns": {
            "optional": true,
            "type": {
              "fqn": "@scope/jsii-calc-lib.EnumFromScopedModule"
            }
          }
        },
        {
          "docs": {
            "stability": "experimental"
          },
          "locationInModule": {
            "filename": "lib/compliance.ts",
            "line": 1017
          },
          "name": "saveFoo",
          "parameters": [
            {
              "name": "value",
              "type": {
                "fqn": "@scope/jsii-calc-lib.EnumFromScopedModule"
              }
            }
          ]
        }
      ],
      "name": "ReferenceEnumFromScopedPackage",
      "properties": [
        {
          "docs": {
            "stability": "experimental"
          },
          "locationInModule": {
            "filename": "lib/compliance.ts",
            "line": 1011
          },
          "name": "foo",
          "optional": true,
          "type": {
            "fqn": "@scope/jsii-calc-lib.EnumFromScopedModule"
          }
        }
      ]
    },
    "jsii-calc.ReturnsPrivateImplementationOfInterface": {
      "assembly": "jsii-calc",
      "docs": {
        "returns": "an instance of an un-exported class that extends `ExportedBaseClass`, declared as `IPrivatelyImplemented`.",
        "see": "https://github.com/awslabs/jsii/issues/320",
        "stability": "experimental",
        "summary": "Helps ensure the JSII kernel & runtime cooperate correctly when an un-exported instance of a class is returned with a declared type that is an exported interface, and the instance inherits from an exported class."
      },
      "fqn": "jsii-calc.ReturnsPrivateImplementationOfInterface",
      "initializer": {},
      "kind": "class",
      "locationInModule": {
        "filename": "lib/compliance.ts",
        "line": 1290
      },
      "name": "ReturnsPrivateImplementationOfInterface",
      "properties": [
        {
          "docs": {
            "stability": "experimental"
          },
          "immutable": true,
          "locationInModule": {
            "filename": "lib/compliance.ts",
            "line": 1291
          },
          "name": "privateImplementation",
          "type": {
            "fqn": "jsii-calc.IPrivatelyImplemented"
          }
        }
      ]
    },
    "jsii-calc.RuntimeTypeChecking": {
      "assembly": "jsii-calc",
      "docs": {
        "stability": "experimental"
      },
      "fqn": "jsii-calc.RuntimeTypeChecking",
      "initializer": {},
      "kind": "class",
      "locationInModule": {
        "filename": "lib/compliance.ts",
        "line": 261
      },
      "methods": [
        {
          "docs": {
            "stability": "experimental"
          },
          "locationInModule": {
            "filename": "lib/compliance.ts",
            "line": 271
          },
          "name": "methodWithDefaultedArguments",
          "parameters": [
            {
              "name": "arg1",
              "optional": true,
              "type": {
                "primitive": "number"
              }
            },
            {
              "name": "arg2",
              "optional": true,
              "type": {
                "primitive": "string"
              }
            },
            {
              "name": "arg3",
              "optional": true,
              "type": {
                "primitive": "date"
              }
            }
          ]
        },
        {
          "docs": {
            "stability": "experimental"
          },
          "locationInModule": {
            "filename": "lib/compliance.ts",
            "line": 277
          },
          "name": "methodWithOptionalAnyArgument",
          "parameters": [
            {
              "name": "arg",
              "optional": true,
              "type": {
                "primitive": "any"
              }
            }
          ]
        },
        {
          "docs": {
            "stability": "experimental",
            "summary": "Used to verify verification of number of method arguments."
          },
          "locationInModule": {
            "filename": "lib/compliance.ts",
            "line": 265
          },
          "name": "methodWithOptionalArguments",
          "parameters": [
            {
              "name": "arg1",
              "type": {
                "primitive": "number"
              }
            },
            {
              "name": "arg2",
              "type": {
                "primitive": "string"
              }
            },
            {
              "name": "arg3",
              "optional": true,
              "type": {
                "primitive": "date"
              }
            }
          ]
        }
      ],
      "name": "RuntimeTypeChecking"
    },
    "jsii-calc.SingleInstanceTwoTypes": {
      "assembly": "jsii-calc",
      "docs": {
        "remarks": "JSII clients can instantiate 2 different strongly-typed wrappers for the same\nobject. Unfortunately, this will break object equality, but if we didn't do\nthis it would break runtime type checks in the JVM or CLR.",
        "stability": "experimental",
        "summary": "Test that a single instance can be returned under two different FQNs."
      },
      "fqn": "jsii-calc.SingleInstanceTwoTypes",
      "initializer": {},
      "kind": "class",
      "locationInModule": {
        "filename": "lib/compliance.ts",
        "line": 1397
      },
      "methods": [
        {
          "docs": {
            "stability": "experimental"
          },
          "locationInModule": {
            "filename": "lib/compliance.ts",
            "line": 1400
          },
          "name": "interface1",
          "returns": {
            "type": {
              "fqn": "jsii-calc.InbetweenClass"
            }
          }
        },
        {
          "docs": {
            "stability": "experimental"
          },
          "locationInModule": {
            "filename": "lib/compliance.ts",
            "line": 1404
          },
          "name": "interface2",
          "returns": {
            "type": {
              "fqn": "jsii-calc.IPublicInterface"
            }
          }
        }
      ],
      "name": "SingleInstanceTwoTypes"
    },
    "jsii-calc.SingletonInt": {
      "assembly": "jsii-calc",
      "docs": {
        "remarks": "https://github.com/awslabs/jsii/issues/231",
        "stability": "experimental",
        "summary": "Verifies that singleton enums are handled correctly."
      },
      "fqn": "jsii-calc.SingletonInt",
      "kind": "class",
      "locationInModule": {
        "filename": "lib/compliance.ts",
        "line": 1718
      },
      "methods": [
        {
          "docs": {
            "stability": "experimental"
          },
          "locationInModule": {
            "filename": "lib/compliance.ts",
            "line": 1720
          },
          "name": "isSingletonInt",
          "parameters": [
            {
              "name": "value",
              "type": {
                "primitive": "number"
              }
            }
          ],
          "returns": {
            "type": {
              "primitive": "boolean"
            }
          }
        }
      ],
      "name": "SingletonInt"
    },
    "jsii-calc.SingletonIntEnum": {
      "assembly": "jsii-calc",
      "docs": {
        "stability": "experimental",
        "summary": "A singleton integer."
      },
      "fqn": "jsii-calc.SingletonIntEnum",
      "kind": "enum",
      "locationInModule": {
        "filename": "lib/compliance.ts",
        "line": 1725
      },
      "members": [
        {
          "docs": {
            "stability": "experimental",
            "summary": "Elite!"
          },
          "name": "SINGLETON_INT"
        }
      ],
      "name": "SingletonIntEnum"
    },
    "jsii-calc.SingletonString": {
      "assembly": "jsii-calc",
      "docs": {
        "remarks": "https://github.com/awslabs/jsii/issues/231",
        "stability": "experimental",
        "summary": "Verifies that singleton enums are handled correctly."
      },
      "fqn": "jsii-calc.SingletonString",
      "kind": "class",
      "locationInModule": {
        "filename": "lib/compliance.ts",
        "line": 1701
      },
      "methods": [
        {
          "docs": {
            "stability": "experimental"
          },
          "locationInModule": {
            "filename": "lib/compliance.ts",
            "line": 1704
          },
          "name": "isSingletonString",
          "parameters": [
            {
              "name": "value",
              "type": {
                "primitive": "string"
              }
            }
          ],
          "returns": {
            "type": {
              "primitive": "boolean"
            }
          }
        }
      ],
      "name": "SingletonString"
    },
    "jsii-calc.SingletonStringEnum": {
      "assembly": "jsii-calc",
      "docs": {
        "stability": "experimental",
        "summary": "A singleton string."
      },
      "fqn": "jsii-calc.SingletonStringEnum",
      "kind": "enum",
      "locationInModule": {
        "filename": "lib/compliance.ts",
        "line": 1709
      },
      "members": [
        {
          "docs": {
            "stability": "experimental",
            "summary": "1337."
          },
          "name": "SINGLETON_STRING"
        }
      ],
      "name": "SingletonStringEnum"
    },
    "jsii-calc.StableClass": {
      "assembly": "jsii-calc",
      "docs": {
        "stability": "stable"
      },
      "fqn": "jsii-calc.StableClass",
      "initializer": {
        "docs": {
          "stability": "stable"
        },
        "parameters": [
          {
            "name": "readonlyString",
            "type": {
              "primitive": "string"
            }
          },
          {
            "name": "mutableNumber",
            "optional": true,
            "type": {
              "primitive": "number"
            }
          }
        ]
      },
      "kind": "class",
      "locationInModule": {
        "filename": "lib/stability.ts",
        "line": 51
      },
      "methods": [
        {
          "docs": {
            "stability": "stable"
          },
          "locationInModule": {
            "filename": "lib/stability.ts",
            "line": 62
          },
          "name": "method"
        }
      ],
      "name": "StableClass",
      "properties": [
        {
          "docs": {
            "stability": "stable"
          },
          "immutable": true,
          "locationInModule": {
            "filename": "lib/stability.ts",
            "line": 53
          },
          "name": "readonlyProperty",
          "type": {
            "primitive": "string"
          }
        },
        {
          "docs": {
            "stability": "stable"
          },
          "locationInModule": {
            "filename": "lib/stability.ts",
            "line": 55
          },
          "name": "mutableProperty",
          "optional": true,
          "type": {
            "primitive": "number"
          }
        }
      ]
    },
    "jsii-calc.StableEnum": {
      "assembly": "jsii-calc",
      "docs": {
        "stability": "stable"
      },
      "fqn": "jsii-calc.StableEnum",
      "kind": "enum",
      "locationInModule": {
        "filename": "lib/stability.ts",
        "line": 65
      },
      "members": [
        {
          "docs": {
            "stability": "stable"
          },
          "name": "OPTION_A"
        },
        {
          "docs": {
            "stability": "stable"
          },
          "name": "OPTION_B"
        }
      ],
      "name": "StableEnum"
    },
    "jsii-calc.StableStruct": {
      "assembly": "jsii-calc",
      "datatype": true,
      "docs": {
        "stability": "stable"
      },
      "fqn": "jsii-calc.StableStruct",
      "kind": "interface",
      "locationInModule": {
        "filename": "lib/stability.ts",
        "line": 39
      },
      "name": "StableStruct",
      "properties": [
        {
          "abstract": true,
          "docs": {
            "stability": "stable"
          },
          "immutable": true,
          "locationInModule": {
            "filename": "lib/stability.ts",
            "line": 41
          },
          "name": "readonlyProperty",
          "type": {
            "primitive": "string"
          }
        }
      ]
    },
    "jsii-calc.StaticContext": {
      "assembly": "jsii-calc",
      "docs": {
        "remarks": "https://github.com/awslabs/aws-cdk/issues/2304",
        "stability": "experimental",
        "summary": "This is used to validate the ability to use `this` from within a static context."
      },
      "fqn": "jsii-calc.StaticContext",
      "kind": "class",
      "locationInModule": {
        "filename": "lib/compliance.ts",
        "line": 1644
      },
      "methods": [
        {
          "docs": {
            "stability": "experimental"
          },
          "locationInModule": {
            "filename": "lib/compliance.ts",
            "line": 1647
          },
          "name": "canAccessStaticContext",
          "returns": {
            "type": {
              "primitive": "boolean"
            }
          },
          "static": true
        }
      ],
      "name": "StaticContext",
      "properties": [
        {
          "docs": {
            "stability": "experimental"
          },
          "locationInModule": {
            "filename": "lib/compliance.ts",
            "line": 1655
          },
          "name": "staticVariable",
          "static": true,
          "type": {
            "primitive": "boolean"
          }
        }
      ]
    },
    "jsii-calc.Statics": {
      "assembly": "jsii-calc",
      "docs": {
        "stability": "experimental"
      },
      "fqn": "jsii-calc.Statics",
      "initializer": {
        "docs": {
          "stability": "experimental"
        },
        "parameters": [
          {
            "name": "value",
            "type": {
              "primitive": "string"
            }
          }
        ]
      },
      "kind": "class",
      "locationInModule": {
        "filename": "lib/compliance.ts",
        "line": 659
      },
      "methods": [
        {
          "docs": {
            "stability": "experimental",
            "summary": "Jsdocs for static method."
          },
          "locationInModule": {
            "filename": "lib/compliance.ts",
            "line": 667
          },
          "name": "staticMethod",
          "parameters": [
            {
              "docs": {
                "summary": "The name of the person to say hello to."
              },
              "name": "name",
              "type": {
                "primitive": "string"
              }
            }
          ],
          "returns": {
            "type": {
              "primitive": "string"
            }
          },
          "static": true
        },
        {
          "docs": {
            "stability": "experimental"
          },
          "locationInModule": {
            "filename": "lib/compliance.ts",
            "line": 671
          },
          "name": "justMethod",
          "returns": {
            "type": {
              "primitive": "string"
            }
          }
        }
      ],
      "name": "Statics",
      "properties": [
        {
          "const": true,
          "docs": {
            "stability": "experimental",
            "summary": "Constants may also use all-caps."
          },
          "immutable": true,
          "locationInModule": {
            "filename": "lib/compliance.ts",
            "line": 683
          },
          "name": "BAR",
          "static": true,
          "type": {
            "primitive": "number"
          }
        },
        {
          "const": true,
          "docs": {
            "stability": "experimental"
          },
          "immutable": true,
          "locationInModule": {
            "filename": "lib/compliance.ts",
            "line": 710
          },
          "name": "ConstObj",
          "static": true,
          "type": {
            "fqn": "jsii-calc.DoubleTrouble"
          }
        },
        {
          "const": true,
          "docs": {
            "stability": "experimental",
            "summary": "Jsdocs for static property."
          },
          "immutable": true,
          "locationInModule": {
            "filename": "lib/compliance.ts",
            "line": 678
          },
          "name": "Foo",
          "static": true,
          "type": {
            "primitive": "string"
          }
        },
        {
          "const": true,
          "docs": {
            "stability": "experimental",
            "summary": "Constants can also use camelCase."
          },
          "immutable": true,
          "locationInModule": {
            "filename": "lib/compliance.ts",
            "line": 688
          },
          "name": "zooBar",
          "static": true,
          "type": {
            "collection": {
              "elementtype": {
                "primitive": "string"
              },
              "kind": "map"
            }
          }
        },
        {
          "docs": {
            "stability": "experimental",
            "summary": "Jsdocs for static getter. Jsdocs for static setter."
          },
          "locationInModule": {
            "filename": "lib/compliance.ts",
            "line": 695
          },
          "name": "instance",
          "static": true,
          "type": {
            "fqn": "jsii-calc.Statics"
          }
        },
        {
          "docs": {
            "stability": "experimental"
          },
          "locationInModule": {
            "filename": "lib/compliance.ts",
            "line": 709
          },
          "name": "nonConstStatic",
          "static": true,
          "type": {
            "primitive": "number"
          }
        },
        {
          "docs": {
            "stability": "experimental"
          },
          "immutable": true,
          "locationInModule": {
            "filename": "lib/compliance.ts",
            "line": 660
          },
          "name": "value",
          "type": {
            "primitive": "string"
          }
        }
      ]
    },
    "jsii-calc.StringEnum": {
      "assembly": "jsii-calc",
      "docs": {
        "stability": "experimental"
      },
      "fqn": "jsii-calc.StringEnum",
      "kind": "enum",
      "locationInModule": {
        "filename": "lib/compliance.ts",
        "line": 29
      },
      "members": [
        {
          "docs": {
            "stability": "experimental"
          },
          "name": "A"
        },
        {
          "docs": {
            "stability": "experimental"
          },
          "name": "B"
        },
        {
          "docs": {
            "stability": "experimental"
          },
          "name": "C"
        }
      ],
      "name": "StringEnum"
    },
    "jsii-calc.StripInternal": {
      "assembly": "jsii-calc",
      "docs": {
        "stability": "experimental"
      },
      "fqn": "jsii-calc.StripInternal",
      "initializer": {},
      "kind": "class",
      "locationInModule": {
        "filename": "lib/compliance.ts",
        "line": 1447
      },
      "name": "StripInternal",
      "properties": [
        {
          "docs": {
            "stability": "experimental"
          },
          "locationInModule": {
            "filename": "lib/compliance.ts",
            "line": 1448
          },
          "name": "youSeeMe",
          "type": {
            "primitive": "string"
          }
        }
      ]
    },
    "jsii-calc.Sum": {
      "assembly": "jsii-calc",
      "base": "jsii-calc.composition.CompositeOperation",
      "docs": {
        "stability": "experimental",
        "summary": "An operation that sums multiple values."
      },
      "fqn": "jsii-calc.Sum",
      "initializer": {
        "docs": {
          "stability": "experimental"
        }
      },
      "kind": "class",
      "locationInModule": {
        "filename": "lib/calculator.ts",
        "line": 187
      },
      "name": "Sum",
      "properties": [
        {
          "docs": {
            "stability": "experimental",
            "summary": "The expression that this operation consists of. Must be implemented by derived classes."
          },
          "immutable": true,
          "locationInModule": {
            "filename": "lib/calculator.ts",
            "line": 200
          },
          "name": "expression",
          "overrides": "jsii-calc.composition.CompositeOperation",
          "type": {
            "fqn": "@scope/jsii-calc-lib.Value"
          }
        },
        {
          "docs": {
            "stability": "experimental",
            "summary": "The parts to sum."
          },
          "locationInModule": {
            "filename": "lib/calculator.ts",
            "line": 192
          },
          "name": "parts",
          "type": {
            "collection": {
              "elementtype": {
                "fqn": "@scope/jsii-calc-lib.Value"
              },
              "kind": "array"
            }
          }
        }
      ]
    },
    "jsii-calc.SyncVirtualMethods": {
      "assembly": "jsii-calc",
      "docs": {
        "stability": "experimental"
      },
      "fqn": "jsii-calc.SyncVirtualMethods",
      "initializer": {},
      "kind": "class",
      "locationInModule": {
        "filename": "lib/compliance.ts",
        "line": 347
      },
      "methods": [
        {
          "async": true,
          "docs": {
            "stability": "experimental"
          },
          "locationInModule": {
            "filename": "lib/compliance.ts",
            "line": 360
          },
          "name": "callerIsAsync",
          "returns": {
            "type": {
              "primitive": "number"
            }
          }
        },
        {
          "docs": {
            "stability": "experimental"
          },
          "locationInModule": {
            "filename": "lib/compliance.ts",
            "line": 348
          },
          "name": "callerIsMethod",
          "returns": {
            "type": {
              "primitive": "number"
            }
          }
        },
        {
          "docs": {
            "stability": "experimental"
          },
          "locationInModule": {
            "filename": "lib/compliance.ts",
            "line": 400
          },
          "name": "modifyOtherProperty",
          "parameters": [
            {
              "name": "value",
              "type": {
                "primitive": "string"
              }
            }
          ]
        },
        {
          "docs": {
            "stability": "experimental"
          },
          "locationInModule": {
            "filename": "lib/compliance.ts",
            "line": 372
          },
          "name": "modifyValueOfTheProperty",
          "parameters": [
            {
              "name": "value",
              "type": {
                "primitive": "string"
              }
            }
          ]
        },
        {
          "docs": {
            "stability": "experimental"
          },
          "locationInModule": {
            "filename": "lib/compliance.ts",
            "line": 413
          },
          "name": "readA",
          "returns": {
            "type": {
              "primitive": "number"
            }
          }
        },
        {
          "docs": {
            "stability": "experimental"
          },
          "locationInModule": {
            "filename": "lib/compliance.ts",
            "line": 404
          },
          "name": "retrieveOtherProperty",
          "returns": {
            "type": {
              "primitive": "string"
            }
          }
        },
        {
          "docs": {
            "stability": "experimental"
          },
          "locationInModule": {
            "filename": "lib/compliance.ts",
            "line": 384
          },
          "name": "retrieveReadOnlyProperty",
          "returns": {
            "type": {
              "primitive": "string"
            }
          }
        },
        {
          "docs": {
            "stability": "experimental"
          },
          "locationInModule": {
            "filename": "lib/compliance.ts",
            "line": 376
          },
          "name": "retrieveValueOfTheProperty",
          "returns": {
            "type": {
              "primitive": "string"
            }
          }
        },
        {
          "docs": {
            "stability": "experimental"
          },
          "locationInModule": {
            "filename": "lib/compliance.ts",
            "line": 364
          },
          "name": "virtualMethod",
          "parameters": [
            {
              "name": "n",
              "type": {
                "primitive": "number"
              }
            }
          ],
          "returns": {
            "type": {
              "primitive": "number"
            }
          }
        },
        {
          "docs": {
            "stability": "experimental"
          },
          "locationInModule": {
            "filename": "lib/compliance.ts",
            "line": 417
          },
          "name": "writeA",
          "parameters": [
            {
              "name": "value",
              "type": {
                "primitive": "number"
              }
            }
          ]
        }
      ],
      "name": "SyncVirtualMethods",
      "properties": [
        {
          "docs": {
            "stability": "experimental"
          },
          "immutable": true,
          "locationInModule": {
            "filename": "lib/compliance.ts",
            "line": 382
          },
          "name": "readonlyProperty",
          "type": {
            "primitive": "string"
          }
        },
        {
          "docs": {
            "stability": "experimental"
          },
          "locationInModule": {
            "filename": "lib/compliance.ts",
            "line": 411
          },
          "name": "a",
          "type": {
            "primitive": "number"
          }
        },
        {
          "docs": {
            "stability": "experimental"
          },
          "locationInModule": {
            "filename": "lib/compliance.ts",
            "line": 352
          },
          "name": "callerIsProperty",
          "type": {
            "primitive": "number"
          }
        },
        {
          "docs": {
            "stability": "experimental"
          },
          "locationInModule": {
            "filename": "lib/compliance.ts",
            "line": 390
          },
          "name": "otherProperty",
          "type": {
            "primitive": "string"
          }
        },
        {
          "docs": {
            "stability": "experimental"
          },
          "locationInModule": {
            "filename": "lib/compliance.ts",
            "line": 370
          },
          "name": "theProperty",
          "type": {
            "primitive": "string"
          }
        },
        {
          "docs": {
            "stability": "experimental"
          },
          "locationInModule": {
            "filename": "lib/compliance.ts",
            "line": 398
          },
          "name": "valueOfOtherProperty",
          "type": {
            "primitive": "string"
          }
        }
      ]
    },
    "jsii-calc.Thrower": {
      "assembly": "jsii-calc",
      "docs": {
        "stability": "experimental"
      },
      "fqn": "jsii-calc.Thrower",
      "initializer": {},
      "kind": "class",
      "locationInModule": {
        "filename": "lib/compliance.ts",
        "line": 630
      },
      "methods": [
        {
          "docs": {
            "stability": "experimental"
          },
          "locationInModule": {
            "filename": "lib/compliance.ts",
            "line": 631
          },
          "name": "throwError"
        }
      ],
      "name": "Thrower"
    },
    "jsii-calc.UnaryOperation": {
      "abstract": true,
      "assembly": "jsii-calc",
      "base": "@scope/jsii-calc-lib.Operation",
      "docs": {
        "stability": "experimental",
        "summary": "An operation on a single operand."
      },
      "fqn": "jsii-calc.UnaryOperation",
      "initializer": {
        "docs": {
          "stability": "experimental"
        },
        "parameters": [
          {
            "name": "operand",
            "type": {
              "fqn": "@scope/jsii-calc-lib.Value"
            }
          }
        ]
      },
      "kind": "class",
      "locationInModule": {
        "filename": "lib/calculator.ts",
        "line": 94
      },
      "name": "UnaryOperation",
      "properties": [
        {
          "docs": {
            "stability": "experimental"
          },
          "immutable": true,
          "locationInModule": {
            "filename": "lib/calculator.ts",
            "line": 95
          },
          "name": "operand",
          "type": {
            "fqn": "@scope/jsii-calc-lib.Value"
          }
        }
      ]
    },
    "jsii-calc.UnionProperties": {
      "assembly": "jsii-calc",
      "datatype": true,
      "docs": {
        "stability": "experimental"
      },
      "fqn": "jsii-calc.UnionProperties",
      "kind": "interface",
      "locationInModule": {
        "filename": "lib/compliance.ts",
        "line": 941
      },
      "name": "UnionProperties",
      "properties": [
        {
          "abstract": true,
          "docs": {
            "stability": "experimental"
          },
          "immutable": true,
          "locationInModule": {
            "filename": "lib/compliance.ts",
            "line": 943
          },
          "name": "bar",
          "type": {
            "union": {
              "types": [
                {
                  "primitive": "string"
                },
                {
                  "primitive": "number"
                },
                {
                  "fqn": "jsii-calc.AllTypes"
                }
              ]
            }
          }
        },
        {
          "abstract": true,
          "docs": {
            "stability": "experimental"
          },
          "immutable": true,
          "locationInModule": {
            "filename": "lib/compliance.ts",
            "line": 942
          },
          "name": "foo",
          "optional": true,
          "type": {
            "union": {
              "types": [
                {
                  "primitive": "string"
                },
                {
                  "primitive": "number"
                }
              ]
            }
          }
        }
      ]
    },
    "jsii-calc.UseBundledDependency": {
      "assembly": "jsii-calc",
      "docs": {
        "stability": "experimental"
      },
      "fqn": "jsii-calc.UseBundledDependency",
      "initializer": {},
      "kind": "class",
      "locationInModule": {
        "filename": "lib/compliance.ts",
        "line": 946
      },
      "methods": [
        {
          "docs": {
            "stability": "experimental"
          },
          "locationInModule": {
            "filename": "lib/compliance.ts",
            "line": 947
          },
          "name": "value",
          "returns": {
            "type": {
              "primitive": "any"
            }
          }
        }
      ],
      "name": "UseBundledDependency"
    },
    "jsii-calc.UseCalcBase": {
      "assembly": "jsii-calc",
      "docs": {
        "stability": "experimental",
        "summary": "Depend on a type from jsii-calc-base as a test for awslabs/jsii#128."
      },
      "fqn": "jsii-calc.UseCalcBase",
      "initializer": {},
      "kind": "class",
      "locationInModule": {
        "filename": "lib/compliance.ts",
        "line": 995
      },
      "methods": [
        {
          "docs": {
            "stability": "experimental"
          },
          "locationInModule": {
            "filename": "lib/compliance.ts",
            "line": 996
          },
          "name": "hello",
          "returns": {
            "type": {
              "fqn": "@scope/jsii-calc-base.Base"
            }
          }
        }
      ],
      "name": "UseCalcBase"
    },
    "jsii-calc.UsesInterfaceWithProperties": {
      "assembly": "jsii-calc",
      "docs": {
        "stability": "experimental"
      },
      "fqn": "jsii-calc.UsesInterfaceWithProperties",
      "initializer": {
        "docs": {
          "stability": "experimental"
        },
        "parameters": [
          {
            "name": "obj",
            "type": {
              "fqn": "jsii-calc.IInterfaceWithProperties"
            }
          }
        ]
      },
      "kind": "class",
      "locationInModule": {
        "filename": "lib/compliance.ts",
        "line": 574
      },
      "methods": [
        {
          "docs": {
            "stability": "experimental"
          },
          "locationInModule": {
            "filename": "lib/compliance.ts",
            "line": 579
          },
          "name": "justRead",
          "returns": {
            "type": {
              "primitive": "string"
            }
          }
        },
        {
          "docs": {
            "stability": "experimental"
          },
          "locationInModule": {
            "filename": "lib/compliance.ts",
            "line": 588
          },
          "name": "readStringAndNumber",
          "parameters": [
            {
              "name": "ext",
              "type": {
                "fqn": "jsii-calc.IInterfaceWithPropertiesExtension"
              }
            }
          ],
          "returns": {
            "type": {
              "primitive": "string"
            }
          }
        },
        {
          "docs": {
            "stability": "experimental"
          },
          "locationInModule": {
            "filename": "lib/compliance.ts",
            "line": 583
          },
          "name": "writeAndRead",
          "parameters": [
            {
              "name": "value",
              "type": {
                "primitive": "string"
              }
            }
          ],
          "returns": {
            "type": {
              "primitive": "string"
            }
          }
        }
      ],
      "name": "UsesInterfaceWithProperties",
      "properties": [
        {
          "docs": {
            "stability": "experimental"
          },
          "immutable": true,
          "locationInModule": {
            "filename": "lib/compliance.ts",
            "line": 575
          },
          "name": "obj",
          "type": {
            "fqn": "jsii-calc.IInterfaceWithProperties"
          }
        }
      ]
    },
    "jsii-calc.VariadicMethod": {
      "assembly": "jsii-calc",
      "docs": {
        "stability": "experimental"
      },
      "fqn": "jsii-calc.VariadicMethod",
      "initializer": {
        "docs": {
          "stability": "experimental"
        },
        "parameters": [
          {
            "docs": {
              "summary": "a prefix that will be use for all values returned by `#asArray`."
            },
            "name": "prefix",
            "type": {
              "primitive": "number"
            },
            "variadic": true
          }
        ],
        "variadic": true
      },
      "kind": "class",
      "locationInModule": {
        "filename": "lib/compliance.ts",
        "line": 640
      },
      "methods": [
        {
          "docs": {
            "stability": "experimental"
          },
          "locationInModule": {
            "filename": "lib/compliance.ts",
            "line": 654
          },
          "name": "asArray",
          "parameters": [
            {
              "docs": {
                "summary": "the first element of the array to be returned (after the `prefix` provided at construction time)."
              },
              "name": "first",
              "type": {
                "primitive": "number"
              }
            },
            {
              "docs": {
                "summary": "other elements to be included in the array."
              },
              "name": "others",
              "type": {
                "primitive": "number"
              },
              "variadic": true
            }
          ],
          "returns": {
            "type": {
              "collection": {
                "elementtype": {
                  "primitive": "number"
                },
                "kind": "array"
              }
            }
          },
          "variadic": true
        }
      ],
      "name": "VariadicMethod"
    },
    "jsii-calc.VirtualMethodPlayground": {
      "assembly": "jsii-calc",
      "docs": {
        "stability": "experimental"
      },
      "fqn": "jsii-calc.VirtualMethodPlayground",
      "initializer": {},
      "kind": "class",
      "locationInModule": {
        "filename": "lib/compliance.ts",
        "line": 423
      },
      "methods": [
        {
          "async": true,
          "docs": {
            "stability": "experimental"
          },
          "locationInModule": {
            "filename": "lib/compliance.ts",
            "line": 451
          },
          "name": "overrideMeAsync",
          "parameters": [
            {
              "name": "index",
              "type": {
                "primitive": "number"
              }
            }
          ],
          "returns": {
            "type": {
              "primitive": "number"
            }
          }
        },
        {
          "docs": {
            "stability": "experimental"
          },
          "locationInModule": {
            "filename": "lib/compliance.ts",
            "line": 455
          },
          "name": "overrideMeSync",
          "parameters": [
            {
              "name": "index",
              "type": {
                "primitive": "number"
              }
            }
          ],
          "returns": {
            "type": {
              "primitive": "number"
            }
          }
        },
        {
          "async": true,
          "docs": {
            "stability": "experimental"
          },
          "locationInModule": {
            "filename": "lib/compliance.ts",
            "line": 433
          },
          "name": "parallelSumAsync",
          "parameters": [
            {
              "name": "count",
              "type": {
                "primitive": "number"
              }
            }
          ],
          "returns": {
            "type": {
              "primitive": "number"
            }
          }
        },
        {
          "async": true,
          "docs": {
            "stability": "experimental"
          },
          "locationInModule": {
            "filename": "lib/compliance.ts",
            "line": 424
          },
          "name": "serialSumAsync",
          "parameters": [
            {
              "name": "count",
              "type": {
                "primitive": "number"
              }
            }
          ],
          "returns": {
            "type": {
              "primitive": "number"
            }
          }
        },
        {
          "docs": {
            "stability": "experimental"
          },
          "locationInModule": {
            "filename": "lib/compliance.ts",
            "line": 443
          },
          "name": "sumSync",
          "parameters": [
            {
              "name": "count",
              "type": {
                "primitive": "number"
              }
            }
          ],
          "returns": {
            "type": {
              "primitive": "number"
            }
          }
        }
      ],
      "name": "VirtualMethodPlayground"
    },
    "jsii-calc.VoidCallback": {
      "abstract": true,
      "assembly": "jsii-calc",
      "docs": {
        "remarks": "- Implement `overrideMe` (method does not have to do anything).\n- Invoke `callMe`\n- Verify that `methodWasCalled` is `true`.",
        "stability": "experimental",
        "summary": "This test is used to validate the runtimes can return correctly from a void callback."
      },
      "fqn": "jsii-calc.VoidCallback",
      "initializer": {},
      "kind": "class",
      "locationInModule": {
        "filename": "lib/compliance.ts",
        "line": 1673
      },
      "methods": [
        {
          "docs": {
            "stability": "experimental"
          },
          "locationInModule": {
            "filename": "lib/compliance.ts",
            "line": 1678
          },
          "name": "callMe"
        },
        {
          "abstract": true,
          "docs": {
            "stability": "experimental"
          },
          "locationInModule": {
            "filename": "lib/compliance.ts",
            "line": 1682
          },
          "name": "overrideMe",
          "protected": true
        }
      ],
      "name": "VoidCallback",
      "properties": [
        {
          "docs": {
            "stability": "experimental"
          },
          "immutable": true,
          "locationInModule": {
            "filename": "lib/compliance.ts",
            "line": 1675
          },
          "name": "methodWasCalled",
          "type": {
            "primitive": "boolean"
          }
        }
      ]
    },
    "jsii-calc.WithPrivatePropertyInConstructor": {
      "assembly": "jsii-calc",
      "docs": {
        "stability": "experimental",
        "summary": "Verifies that private property declarations in constructor arguments are hidden."
      },
      "fqn": "jsii-calc.WithPrivatePropertyInConstructor",
      "initializer": {
        "docs": {
          "stability": "experimental"
        },
        "parameters": [
          {
            "name": "privateField",
            "optional": true,
            "type": {
              "primitive": "string"
            }
          }
        ]
      },
      "kind": "class",
      "locationInModule": {
        "filename": "lib/compliance.ts",
        "line": 1688
      },
      "name": "WithPrivatePropertyInConstructor",
      "properties": [
        {
          "docs": {
            "stability": "experimental"
          },
          "immutable": true,
          "locationInModule": {
            "filename": "lib/compliance.ts",
            "line": 1691
          },
          "name": "success",
          "type": {
            "primitive": "boolean"
          }
        }
      ]
    },
    "jsii-calc.composition.CompositeOperation": {
      "abstract": true,
      "assembly": "jsii-calc",
      "base": "@scope/jsii-calc-lib.Operation",
      "docs": {
        "stability": "experimental",
        "summary": "Abstract operation composed from an expression of other operations."
      },
      "fqn": "jsii-calc.composition.CompositeOperation",
      "initializer": {},
      "kind": "class",
      "locationInModule": {
        "filename": "lib/calculator.ts",
        "line": 132
      },
      "methods": [
        {
          "docs": {
            "stability": "experimental",
            "summary": "String representation of the value."
          },
          "locationInModule": {
            "filename": "lib/calculator.ts",
            "line": 158
          },
          "name": "toString",
          "overrides": "@scope/jsii-calc-lib.Operation",
          "returns": {
            "type": {
              "primitive": "string"
            }
          }
        }
      ],
      "name": "CompositeOperation",
      "namespace": "composition",
      "properties": [
        {
          "abstract": true,
          "docs": {
            "stability": "experimental",
            "summary": "The expression that this operation consists of. Must be implemented by derived classes."
          },
          "immutable": true,
          "locationInModule": {
            "filename": "lib/calculator.ts",
            "line": 156
          },
          "name": "expression",
          "type": {
            "fqn": "@scope/jsii-calc-lib.Value"
          }
        },
        {
          "docs": {
            "stability": "experimental",
            "summary": "The value."
          },
          "immutable": true,
          "locationInModule": {
            "filename": "lib/calculator.ts",
            "line": 148
          },
          "name": "value",
          "overrides": "@scope/jsii-calc-lib.Value",
          "type": {
            "primitive": "number"
          }
        },
        {
          "docs": {
            "stability": "experimental",
            "summary": "A set of postfixes to include in a decorated .toString()."
          },
          "locationInModule": {
            "filename": "lib/calculator.ts",
            "line": 146
          },
          "name": "decorationPostfixes",
          "type": {
            "collection": {
              "elementtype": {
                "primitive": "string"
              },
              "kind": "array"
            }
          }
        },
        {
          "docs": {
            "stability": "experimental",
            "summary": "A set of prefixes to include in a decorated .toString()."
          },
          "locationInModule": {
            "filename": "lib/calculator.ts",
            "line": 141
          },
          "name": "decorationPrefixes",
          "type": {
            "collection": {
              "elementtype": {
                "primitive": "string"
              },
              "kind": "array"
            }
          }
        },
        {
          "docs": {
            "stability": "experimental",
            "summary": "The .toString() style."
          },
          "locationInModule": {
            "filename": "lib/calculator.ts",
            "line": 136
          },
          "name": "stringStyle",
          "type": {
            "fqn": "jsii-calc.composition.CompositeOperation.CompositionStringStyle"
          }
        }
      ]
    },
    "jsii-calc.composition.CompositeOperation.CompositionStringStyle": {
      "assembly": "jsii-calc",
      "docs": {
        "stability": "experimental",
        "summary": "Style of .toString() output for CompositeOperation."
      },
      "fqn": "jsii-calc.composition.CompositeOperation.CompositionStringStyle",
      "kind": "enum",
      "locationInModule": {
        "filename": "lib/calculator.ts",
        "line": 174
      },
      "members": [
        {
          "docs": {
            "stability": "experimental",
            "summary": "Normal string expression."
          },
          "name": "NORMAL"
        },
        {
          "docs": {
            "stability": "experimental",
            "summary": "Decorated string expression."
          },
          "name": "DECORATED"
        }
      ],
      "name": "CompositionStringStyle",
      "namespace": "composition.CompositeOperation"
    }
  },
<<<<<<< HEAD
  "version": "0.11.2",
  "fingerprint": "VQt1+HJ6ExEhE/LVMUx9J9XloyFXmcxHdBt6JTauWX4="
=======
  "version": "0.11.3",
  "fingerprint": "PRTiHZmA0R0OqG2aleNqw5twteIgxeOUgjhzIkQMaxg="
>>>>>>> 464b8c68
}<|MERGE_RESOLUTION|>--- conflicted
+++ resolved
@@ -8773,11 +8773,6 @@
       "namespace": "composition.CompositeOperation"
     }
   },
-<<<<<<< HEAD
-  "version": "0.11.2",
-  "fingerprint": "VQt1+HJ6ExEhE/LVMUx9J9XloyFXmcxHdBt6JTauWX4="
-=======
   "version": "0.11.3",
   "fingerprint": "PRTiHZmA0R0OqG2aleNqw5twteIgxeOUgjhzIkQMaxg="
->>>>>>> 464b8c68
 }