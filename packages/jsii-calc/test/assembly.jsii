{
  "author": {
    "name": "Amazon Web Services",
    "organization": true,
    "roles": [
      "author"
    ],
    "url": "https://aws.amazon.com"
  },
  "bundled": {
    "jsii-calc-bundled": "^0.19.0"
  },
  "contributors": [
    {
      "name": "Elad Ben-Israel",
      "roles": [
        "maintainer"
      ],
      "url": "https://github.com/eladb"
    },
    {
      "name": "Rico Huijbers",
      "roles": [
        "maintainer"
      ],
      "url": "https://github.com/rix0rrr"
    },
    {
      "name": "Romain Marcadier-Muller",
      "roles": [
        "maintainer"
      ],
      "url": "https://github.com/RomainMuller"
    }
  ],
  "dependencies": {
    "@scope/jsii-calc-base": {
      "targets": {
        "dotnet": {
          "namespace": "Amazon.JSII.Tests.CalculatorNamespace.BaseNamespace",
          "packageId": "Amazon.JSII.Tests.CalculatorPackageId.BasePackageId"
        },
        "java": {
          "maven": {
            "artifactId": "calculator-base",
            "groupId": "software.amazon.jsii.tests"
          },
          "package": "software.amazon.jsii.tests.calculator.base"
        },
        "js": {
          "npm": "@scope/jsii-calc-base"
        },
        "python": {
          "distName": "scope.jsii-calc-base",
          "module": "scope.jsii_calc_base"
        }
      },
      "version": "0.20.4"
    },
    "@scope/jsii-calc-base-of-base": {
      "targets": {
        "dotnet": {
          "namespace": "Amazon.JSII.Tests.CalculatorNamespace.BaseOfBaseNamespace",
          "packageId": "Amazon.JSII.Tests.CalculatorPackageId.BaseOfBasePackageId"
        },
        "java": {
          "maven": {
            "artifactId": "calculator-base-of-base",
            "groupId": "software.amazon.jsii.tests"
          },
          "package": "software.amazon.jsii.tests.calculator.baseofbase"
        },
        "js": {
          "npm": "@scope/jsii-calc-base-of-base"
        },
        "python": {
          "distName": "scope.jsii-calc-base-of-base",
          "module": "scope.jsii_calc_base_of_base"
        }
      },
      "version": "0.20.4"
    },
    "@scope/jsii-calc-lib": {
      "targets": {
        "dotnet": {
          "namespace": "Amazon.JSII.Tests.CalculatorNamespace.LibNamespace",
          "packageId": "Amazon.JSII.Tests.CalculatorPackageId.LibPackageId",
          "versionSuffix": "-devpreview"
        },
        "java": {
          "maven": {
            "artifactId": "calculator-lib",
            "groupId": "software.amazon.jsii.tests",
            "versionSuffix": ".DEVPREVIEW"
          },
          "package": "software.amazon.jsii.tests.calculator.lib"
        },
        "js": {
          "npm": "@scope/jsii-calc-lib"
        },
        "python": {
          "distName": "scope.jsii-calc-lib",
          "module": "scope.jsii_calc_lib"
        }
      },
      "version": "0.20.4"
    }
  },
  "dependencyClosure": {
    "@scope/jsii-calc-base": {
      "targets": {
        "dotnet": {
          "namespace": "Amazon.JSII.Tests.CalculatorNamespace.BaseNamespace",
          "packageId": "Amazon.JSII.Tests.CalculatorPackageId.BasePackageId"
        },
        "java": {
          "maven": {
            "artifactId": "calculator-base",
            "groupId": "software.amazon.jsii.tests"
          },
          "package": "software.amazon.jsii.tests.calculator.base"
        },
        "js": {
          "npm": "@scope/jsii-calc-base"
        },
        "python": {
          "distName": "scope.jsii-calc-base",
          "module": "scope.jsii_calc_base"
        }
      },
      "version": "0.20.4"
    },
    "@scope/jsii-calc-base-of-base": {
      "targets": {
        "dotnet": {
          "namespace": "Amazon.JSII.Tests.CalculatorNamespace.BaseOfBaseNamespace",
          "packageId": "Amazon.JSII.Tests.CalculatorPackageId.BaseOfBasePackageId"
        },
        "java": {
          "maven": {
            "artifactId": "calculator-base-of-base",
            "groupId": "software.amazon.jsii.tests"
          },
          "package": "software.amazon.jsii.tests.calculator.baseofbase"
        },
        "js": {
          "npm": "@scope/jsii-calc-base-of-base"
        },
        "python": {
          "distName": "scope.jsii-calc-base-of-base",
          "module": "scope.jsii_calc_base_of_base"
        }
      },
      "version": "0.20.4"
    },
    "@scope/jsii-calc-lib": {
      "targets": {
        "dotnet": {
          "namespace": "Amazon.JSII.Tests.CalculatorNamespace.LibNamespace",
          "packageId": "Amazon.JSII.Tests.CalculatorPackageId.LibPackageId",
          "versionSuffix": "-devpreview"
        },
        "java": {
          "maven": {
            "artifactId": "calculator-lib",
            "groupId": "software.amazon.jsii.tests",
            "versionSuffix": ".DEVPREVIEW"
          },
          "package": "software.amazon.jsii.tests.calculator.lib"
        },
        "js": {
          "npm": "@scope/jsii-calc-lib"
        },
        "python": {
          "distName": "scope.jsii-calc-lib",
          "module": "scope.jsii_calc_lib"
        }
      },
      "version": "0.20.4"
    }
  },
  "description": "A simple calcuator built on JSII.",
  "docs": {
    "stability": "experimental"
  },
  "homepage": "https://github.com/aws/jsii",
<<<<<<< HEAD
  "jsiiVersion": "0.20.3",
=======
  "jsiiVersion": "0.20.4",
>>>>>>> 96d89e1c
  "license": "Apache-2.0",
  "metadata": {
    "jsii:boolean": true,
    "jsii:number": 1337,
    "jsii:object": {
      "string": "yes!"
    }
  },
  "name": "jsii-calc",
  "readme": {
    "markdown": "# jsii Calculator\n\nThis library is used to demonstrate and test the features of JSII\n\n## Sphinx\n\nThis file will be incorporated into the sphinx documentation.\n\nIf this file starts with an \"H1\" line (in our case `# jsii Calculator`), this\nheading will be used as the Sphinx topic name. Otherwise, the name of the module\n(`jsii-calc`) will be used instead.\n\n## Code Samples\n\n```ts\n/* This is totes a magic comment in here, just you wait! */\nconst foo = 'bar';\n```\n"
  },
  "repository": {
    "directory": "packages/jsii-calc",
    "type": "git",
    "url": "https://github.com/aws/jsii.git"
  },
  "schema": "jsii/0.10.0",
  "targets": {
    "dotnet": {
      "iconUrl": "https://sdk-for-net.amazonwebservices.com/images/AWSLogo128x128.png",
      "namespace": "Amazon.JSII.Tests.CalculatorNamespace",
      "packageId": "Amazon.JSII.Tests.CalculatorPackageId"
    },
    "java": {
      "maven": {
        "artifactId": "calculator",
        "groupId": "software.amazon.jsii.tests"
      },
      "package": "software.amazon.jsii.tests.calculator"
    },
    "js": {
      "npm": "jsii-calc"
    },
    "python": {
      "distName": "jsii-calc",
      "module": "jsii_calc"
    }
  },
  "types": {
    "jsii-calc.AbstractClass": {
      "abstract": true,
      "assembly": "jsii-calc",
      "base": "jsii-calc.AbstractClassBase",
      "docs": {
        "stability": "experimental"
      },
      "fqn": "jsii-calc.AbstractClass",
      "initializer": {},
      "interfaces": [
        "jsii-calc.IInterfaceImplementedByAbstractClass"
      ],
      "kind": "class",
      "locationInModule": {
        "filename": "lib/compliance.ts",
        "line": 1100
      },
      "methods": [
        {
          "abstract": true,
          "docs": {
            "stability": "experimental"
          },
          "locationInModule": {
            "filename": "lib/compliance.ts",
            "line": 1105
          },
          "name": "abstractMethod",
          "parameters": [
            {
              "name": "name",
              "type": {
                "primitive": "string"
              }
            }
          ],
          "returns": {
            "type": {
              "primitive": "string"
            }
          }
        },
        {
          "docs": {
            "stability": "experimental"
          },
          "locationInModule": {
            "filename": "lib/compliance.ts",
            "line": 1101
          },
          "name": "nonAbstractMethod",
          "returns": {
            "type": {
              "primitive": "number"
            }
          }
        }
      ],
      "name": "AbstractClass",
      "properties": [
        {
          "docs": {
            "stability": "experimental"
          },
          "immutable": true,
          "locationInModule": {
            "filename": "lib/compliance.ts",
            "line": 1107
          },
          "name": "propFromInterface",
          "overrides": "jsii-calc.IInterfaceImplementedByAbstractClass",
          "type": {
            "primitive": "string"
          }
        }
      ]
    },
    "jsii-calc.AbstractClassBase": {
      "abstract": true,
      "assembly": "jsii-calc",
      "docs": {
        "stability": "experimental"
      },
      "fqn": "jsii-calc.AbstractClassBase",
      "initializer": {},
      "kind": "class",
      "locationInModule": {
        "filename": "lib/compliance.ts",
        "line": 1096
      },
      "name": "AbstractClassBase",
      "properties": [
        {
          "abstract": true,
          "docs": {
            "stability": "experimental"
          },
          "immutable": true,
          "locationInModule": {
            "filename": "lib/compliance.ts",
            "line": 1097
          },
          "name": "abstractProperty",
          "type": {
            "primitive": "string"
          }
        }
      ]
    },
    "jsii-calc.AbstractClassReturner": {
      "assembly": "jsii-calc",
      "docs": {
        "stability": "experimental"
      },
      "fqn": "jsii-calc.AbstractClassReturner",
      "initializer": {},
      "kind": "class",
      "locationInModule": {
        "filename": "lib/compliance.ts",
        "line": 1122
      },
      "methods": [
        {
          "docs": {
            "stability": "experimental"
          },
          "locationInModule": {
            "filename": "lib/compliance.ts",
            "line": 1123
          },
          "name": "giveMeAbstract",
          "returns": {
            "type": {
              "fqn": "jsii-calc.AbstractClass"
            }
          }
        },
        {
          "docs": {
            "stability": "experimental"
          },
          "locationInModule": {
            "filename": "lib/compliance.ts",
            "line": 1127
          },
          "name": "giveMeInterface",
          "returns": {
            "type": {
              "fqn": "jsii-calc.IInterfaceImplementedByAbstractClass"
            }
          }
        }
      ],
      "name": "AbstractClassReturner",
      "properties": [
        {
          "docs": {
            "stability": "experimental"
          },
          "immutable": true,
          "locationInModule": {
            "filename": "lib/compliance.ts",
            "line": 1131
          },
          "name": "returnAbstractFromProperty",
          "type": {
            "fqn": "jsii-calc.AbstractClassBase"
          }
        }
      ]
    },
    "jsii-calc.Add": {
      "assembly": "jsii-calc",
      "base": "jsii-calc.BinaryOperation",
      "docs": {
        "stability": "experimental",
        "summary": "The \"+\" binary operation."
      },
      "fqn": "jsii-calc.Add",
      "initializer": {
        "docs": {
          "stability": "experimental",
          "summary": "Creates a BinaryOperation."
        },
        "parameters": [
          {
            "docs": {
              "summary": "Left-hand side operand."
            },
            "name": "lhs",
            "type": {
              "fqn": "@scope/jsii-calc-lib.Value"
            }
          },
          {
            "docs": {
              "summary": "Right-hand side operand."
            },
            "name": "rhs",
            "type": {
              "fqn": "@scope/jsii-calc-lib.Value"
            }
          }
        ]
      },
      "kind": "class",
      "locationInModule": {
        "filename": "lib/calculator.ts",
        "line": 55
      },
      "methods": [
        {
          "docs": {
            "stability": "experimental",
            "summary": "String representation of the value."
          },
          "locationInModule": {
            "filename": "lib/calculator.ts",
            "line": 60
          },
          "name": "toString",
          "overrides": "@scope/jsii-calc-lib.Operation",
          "returns": {
            "type": {
              "primitive": "string"
            }
          }
        }
      ],
      "name": "Add",
      "properties": [
        {
          "docs": {
            "stability": "experimental",
            "summary": "The value."
          },
          "immutable": true,
          "locationInModule": {
            "filename": "lib/calculator.ts",
            "line": 56
          },
          "name": "value",
          "overrides": "@scope/jsii-calc-lib.Value",
          "type": {
            "primitive": "number"
          }
        }
      ]
    },
    "jsii-calc.AllTypes": {
      "assembly": "jsii-calc",
      "docs": {
        "remarks": "The setters will validate\nthat the value set is of the expected type and throw otherwise.",
        "stability": "experimental",
        "summary": "This class includes property for all types supported by jsii."
      },
      "fqn": "jsii-calc.AllTypes",
      "initializer": {},
      "kind": "class",
      "locationInModule": {
        "filename": "lib/compliance.ts",
        "line": 52
      },
      "methods": [
        {
          "docs": {
            "stability": "experimental"
          },
          "locationInModule": {
            "filename": "lib/compliance.ts",
            "line": 220
          },
          "name": "anyIn",
          "parameters": [
            {
              "name": "inp",
              "type": {
                "primitive": "any"
              }
            }
          ]
        },
        {
          "docs": {
            "stability": "experimental"
          },
          "locationInModule": {
            "filename": "lib/compliance.ts",
            "line": 212
          },
          "name": "anyOut",
          "returns": {
            "type": {
              "primitive": "any"
            }
          }
        },
        {
          "docs": {
            "stability": "experimental"
          },
          "locationInModule": {
            "filename": "lib/compliance.ts",
            "line": 207
          },
          "name": "enumMethod",
          "parameters": [
            {
              "name": "value",
              "type": {
                "fqn": "jsii-calc.StringEnum"
              }
            }
          ],
          "returns": {
            "type": {
              "fqn": "jsii-calc.StringEnum"
            }
          }
        }
      ],
      "name": "AllTypes",
      "properties": [
        {
          "docs": {
            "stability": "experimental"
          },
          "immutable": true,
          "locationInModule": {
            "filename": "lib/compliance.ts",
            "line": 203
          },
          "name": "enumPropertyValue",
          "type": {
            "primitive": "number"
          }
        },
        {
          "docs": {
            "stability": "experimental"
          },
          "locationInModule": {
            "filename": "lib/compliance.ts",
            "line": 167
          },
          "name": "anyArrayProperty",
          "type": {
            "collection": {
              "elementtype": {
                "primitive": "any"
              },
              "kind": "array"
            }
          }
        },
        {
          "docs": {
            "stability": "experimental"
          },
          "locationInModule": {
            "filename": "lib/compliance.ts",
            "line": 168
          },
          "name": "anyMapProperty",
          "type": {
            "collection": {
              "elementtype": {
                "primitive": "any"
              },
              "kind": "map"
            }
          }
        },
        {
          "docs": {
            "stability": "experimental"
          },
          "locationInModule": {
            "filename": "lib/compliance.ts",
            "line": 166
          },
          "name": "anyProperty",
          "type": {
            "primitive": "any"
          }
        },
        {
          "docs": {
            "stability": "experimental"
          },
          "locationInModule": {
            "filename": "lib/compliance.ts",
            "line": 152
          },
          "name": "arrayProperty",
          "type": {
            "collection": {
              "elementtype": {
                "primitive": "string"
              },
              "kind": "array"
            }
          }
        },
        {
          "docs": {
            "stability": "experimental"
          },
          "locationInModule": {
            "filename": "lib/compliance.ts",
            "line": 58
          },
          "name": "booleanProperty",
          "type": {
            "primitive": "boolean"
          }
        },
        {
          "docs": {
            "stability": "experimental"
          },
          "locationInModule": {
            "filename": "lib/compliance.ts",
            "line": 104
          },
          "name": "dateProperty",
          "type": {
            "primitive": "date"
          }
        },
        {
          "docs": {
            "stability": "experimental"
          },
          "locationInModule": {
            "filename": "lib/compliance.ts",
            "line": 187
          },
          "name": "enumProperty",
          "type": {
            "fqn": "jsii-calc.AllTypesEnum"
          }
        },
        {
          "docs": {
            "stability": "experimental"
          },
          "locationInModule": {
            "filename": "lib/compliance.ts",
            "line": 121
          },
          "name": "jsonProperty",
          "type": {
            "primitive": "json"
          }
        },
        {
          "docs": {
            "stability": "experimental"
          },
          "locationInModule": {
            "filename": "lib/compliance.ts",
            "line": 137
          },
          "name": "mapProperty",
          "type": {
            "collection": {
              "elementtype": {
                "fqn": "@scope/jsii-calc-lib.Number"
              },
              "kind": "map"
            }
          }
        },
        {
          "docs": {
            "stability": "experimental"
          },
          "locationInModule": {
            "filename": "lib/compliance.ts",
            "line": 89
          },
          "name": "numberProperty",
          "type": {
            "primitive": "number"
          }
        },
        {
          "docs": {
            "stability": "experimental"
          },
          "locationInModule": {
            "filename": "lib/compliance.ts",
            "line": 73
          },
          "name": "stringProperty",
          "type": {
            "primitive": "string"
          }
        },
        {
          "docs": {
            "stability": "experimental"
          },
          "locationInModule": {
            "filename": "lib/compliance.ts",
            "line": 179
          },
          "name": "unionArrayProperty",
          "type": {
            "collection": {
              "elementtype": {
                "union": {
                  "types": [
                    {
                      "primitive": "number"
                    },
                    {
                      "fqn": "@scope/jsii-calc-lib.Value"
                    }
                  ]
                }
              },
              "kind": "array"
            }
          }
        },
        {
          "docs": {
            "stability": "experimental"
          },
          "locationInModule": {
            "filename": "lib/compliance.ts",
            "line": 180
          },
          "name": "unionMapProperty",
          "type": {
            "collection": {
              "elementtype": {
                "union": {
                  "types": [
                    {
                      "primitive": "string"
                    },
                    {
                      "primitive": "number"
                    },
                    {
                      "fqn": "@scope/jsii-calc-lib.Number"
                    }
                  ]
                }
              },
              "kind": "map"
            }
          }
        },
        {
          "docs": {
            "stability": "experimental"
          },
          "locationInModule": {
            "filename": "lib/compliance.ts",
            "line": 178
          },
          "name": "unionProperty",
          "type": {
            "union": {
              "types": [
                {
                  "primitive": "string"
                },
                {
                  "primitive": "number"
                },
                {
                  "fqn": "jsii-calc.Multiply"
                },
                {
                  "fqn": "@scope/jsii-calc-lib.Number"
                }
              ]
            }
          }
        },
        {
          "docs": {
            "stability": "experimental"
          },
          "locationInModule": {
            "filename": "lib/compliance.ts",
            "line": 173
          },
          "name": "unknownArrayProperty",
          "type": {
            "collection": {
              "elementtype": {
                "primitive": "any"
              },
              "kind": "array"
            }
          }
        },
        {
          "docs": {
            "stability": "experimental"
          },
          "locationInModule": {
            "filename": "lib/compliance.ts",
            "line": 174
          },
          "name": "unknownMapProperty",
          "type": {
            "collection": {
              "elementtype": {
                "primitive": "any"
              },
              "kind": "map"
            }
          }
        },
        {
          "docs": {
            "stability": "experimental"
          },
          "locationInModule": {
            "filename": "lib/compliance.ts",
            "line": 172
          },
          "name": "unknownProperty",
          "type": {
            "primitive": "any"
          }
        },
        {
          "docs": {
            "stability": "experimental"
          },
          "locationInModule": {
            "filename": "lib/compliance.ts",
            "line": 184
          },
          "name": "optionalEnumValue",
          "optional": true,
          "type": {
            "fqn": "jsii-calc.StringEnum"
          }
        }
      ]
    },
    "jsii-calc.AllTypesEnum": {
      "assembly": "jsii-calc",
      "docs": {
        "stability": "experimental"
      },
      "fqn": "jsii-calc.AllTypesEnum",
      "kind": "enum",
      "locationInModule": {
        "filename": "lib/compliance.ts",
        "line": 22
      },
      "members": [
        {
          "docs": {
            "stability": "experimental"
          },
          "name": "MY_ENUM_VALUE"
        },
        {
          "docs": {
            "stability": "experimental"
          },
          "name": "YOUR_ENUM_VALUE"
        },
        {
          "docs": {
            "stability": "experimental"
          },
          "name": "THIS_IS_GREAT"
        }
      ],
      "name": "AllTypesEnum"
    },
    "jsii-calc.AllowedMethodNames": {
      "assembly": "jsii-calc",
      "docs": {
        "stability": "experimental"
      },
      "fqn": "jsii-calc.AllowedMethodNames",
      "initializer": {},
      "kind": "class",
      "locationInModule": {
        "filename": "lib/compliance.ts",
        "line": 606
      },
      "methods": [
        {
          "docs": {
            "stability": "experimental"
          },
          "locationInModule": {
            "filename": "lib/compliance.ts",
            "line": 615
          },
          "name": "getBar",
          "parameters": [
            {
              "name": "_p1",
              "type": {
                "primitive": "string"
              }
            },
            {
              "name": "_p2",
              "type": {
                "primitive": "number"
              }
            }
          ]
        },
        {
          "docs": {
            "stability": "experimental",
            "summary": "getXxx() is not allowed (see negatives), but getXxx(a, ...) is okay."
          },
          "locationInModule": {
            "filename": "lib/compliance.ts",
            "line": 611
          },
          "name": "getFoo",
          "parameters": [
            {
              "name": "withParam",
              "type": {
                "primitive": "string"
              }
            }
          ],
          "returns": {
            "type": {
              "primitive": "string"
            }
          }
        },
        {
          "docs": {
            "stability": "experimental"
          },
          "locationInModule": {
            "filename": "lib/compliance.ts",
            "line": 626
          },
          "name": "setBar",
          "parameters": [
            {
              "name": "_x",
              "type": {
                "primitive": "string"
              }
            },
            {
              "name": "_y",
              "type": {
                "primitive": "number"
              }
            },
            {
              "name": "_z",
              "type": {
                "primitive": "boolean"
              }
            }
          ]
        },
        {
          "docs": {
            "stability": "experimental",
            "summary": "setFoo(x) is not allowed (see negatives), but setXxx(a, b, ...) is okay."
          },
          "locationInModule": {
            "filename": "lib/compliance.ts",
            "line": 622
          },
          "name": "setFoo",
          "parameters": [
            {
              "name": "_x",
              "type": {
                "primitive": "string"
              }
            },
            {
              "name": "_y",
              "type": {
                "primitive": "number"
              }
            }
          ]
        }
      ],
      "name": "AllowedMethodNames"
    },
    "jsii-calc.AnonymousImplementationProvider": {
      "assembly": "jsii-calc",
      "docs": {
        "stability": "experimental"
      },
      "fqn": "jsii-calc.AnonymousImplementationProvider",
      "initializer": {},
      "interfaces": [
        "jsii-calc.IAnonymousImplementationProvider"
      ],
      "kind": "class",
      "locationInModule": {
        "filename": "lib/compliance.ts",
        "line": 1976
      },
      "methods": [
        {
          "docs": {
            "stability": "experimental"
          },
          "locationInModule": {
            "filename": "lib/compliance.ts",
            "line": 1979
          },
          "name": "provideAsClass",
          "overrides": "jsii-calc.IAnonymousImplementationProvider",
          "returns": {
            "type": {
              "fqn": "jsii-calc.Implementation"
            }
          }
        },
        {
          "docs": {
            "stability": "experimental"
          },
          "locationInModule": {
            "filename": "lib/compliance.ts",
            "line": 1983
          },
          "name": "provideAsInterface",
          "overrides": "jsii-calc.IAnonymousImplementationProvider",
          "returns": {
            "type": {
              "fqn": "jsii-calc.IAnonymouslyImplementMe"
            }
          }
        }
      ],
      "name": "AnonymousImplementationProvider"
    },
    "jsii-calc.AsyncVirtualMethods": {
      "assembly": "jsii-calc",
      "docs": {
        "stability": "experimental"
      },
      "fqn": "jsii-calc.AsyncVirtualMethods",
      "initializer": {},
      "kind": "class",
      "locationInModule": {
        "filename": "lib/compliance.ts",
        "line": 321
      },
      "methods": [
        {
          "async": true,
          "docs": {
            "stability": "experimental"
          },
          "locationInModule": {
            "filename": "lib/compliance.ts",
            "line": 322
          },
          "name": "callMe",
          "returns": {
            "type": {
              "primitive": "number"
            }
          }
        },
        {
          "async": true,
          "docs": {
            "stability": "experimental",
            "summary": "Just calls \"overrideMeToo\"."
          },
          "locationInModule": {
            "filename": "lib/compliance.ts",
            "line": 337
          },
          "name": "callMe2",
          "returns": {
            "type": {
              "primitive": "number"
            }
          }
        },
        {
          "async": true,
          "docs": {
            "remarks": "This is a \"double promise\" situation, which\nmeans that callbacks are not going to be available immediate, but only\nafter an \"immediates\" cycle.",
            "stability": "experimental",
            "summary": "This method calls the \"callMe\" async method indirectly, which will then invoke a virtual method."
          },
          "locationInModule": {
            "filename": "lib/compliance.ts",
            "line": 347
          },
          "name": "callMeDoublePromise",
          "returns": {
            "type": {
              "primitive": "number"
            }
          }
        },
        {
          "docs": {
            "stability": "experimental"
          },
          "locationInModule": {
            "filename": "lib/compliance.ts",
            "line": 355
          },
          "name": "dontOverrideMe",
          "returns": {
            "type": {
              "primitive": "number"
            }
          }
        },
        {
          "async": true,
          "docs": {
            "stability": "experimental"
          },
          "locationInModule": {
            "filename": "lib/compliance.ts",
            "line": 326
          },
          "name": "overrideMe",
          "parameters": [
            {
              "name": "mult",
              "type": {
                "primitive": "number"
              }
            }
          ],
          "returns": {
            "type": {
              "primitive": "number"
            }
          }
        },
        {
          "async": true,
          "docs": {
            "stability": "experimental"
          },
          "locationInModule": {
            "filename": "lib/compliance.ts",
            "line": 330
          },
          "name": "overrideMeToo",
          "returns": {
            "type": {
              "primitive": "number"
            }
          }
        }
      ],
      "name": "AsyncVirtualMethods"
    },
    "jsii-calc.AugmentableClass": {
      "assembly": "jsii-calc",
      "docs": {
        "stability": "experimental"
      },
      "fqn": "jsii-calc.AugmentableClass",
      "initializer": {},
      "kind": "class",
      "locationInModule": {
        "filename": "lib/compliance.ts",
        "line": 1354
      },
      "methods": [
        {
          "docs": {
            "stability": "experimental"
          },
          "locationInModule": {
            "filename": "lib/compliance.ts",
            "line": 1355
          },
          "name": "methodOne"
        },
        {
          "docs": {
            "stability": "experimental"
          },
          "locationInModule": {
            "filename": "lib/compliance.ts",
            "line": 1361
          },
          "name": "methodTwo"
        }
      ],
      "name": "AugmentableClass"
    },
    "jsii-calc.Bell": {
      "assembly": "jsii-calc",
      "docs": {
        "stability": "experimental"
      },
      "fqn": "jsii-calc.Bell",
      "initializer": {},
      "interfaces": [
        "jsii-calc.IBell"
      ],
      "kind": "class",
      "locationInModule": {
        "filename": "lib/compliance.ts",
        "line": 2163
      },
      "methods": [
        {
          "docs": {
            "stability": "experimental"
          },
          "locationInModule": {
            "filename": "lib/compliance.ts",
            "line": 2166
          },
          "name": "ring",
          "overrides": "jsii-calc.IBell"
        }
      ],
      "name": "Bell",
      "properties": [
        {
          "docs": {
            "stability": "experimental"
          },
          "locationInModule": {
            "filename": "lib/compliance.ts",
            "line": 2164
          },
          "name": "rung",
          "type": {
            "primitive": "boolean"
          }
        }
      ]
    },
    "jsii-calc.BinaryOperation": {
      "abstract": true,
      "assembly": "jsii-calc",
      "base": "@scope/jsii-calc-lib.Operation",
      "docs": {
        "stability": "experimental",
        "summary": "Represents an operation with two operands."
      },
      "fqn": "jsii-calc.BinaryOperation",
      "initializer": {
        "docs": {
          "stability": "experimental",
          "summary": "Creates a BinaryOperation."
        },
        "parameters": [
          {
            "docs": {
              "summary": "Left-hand side operand."
            },
            "name": "lhs",
            "type": {
              "fqn": "@scope/jsii-calc-lib.Value"
            }
          },
          {
            "docs": {
              "summary": "Right-hand side operand."
            },
            "name": "rhs",
            "type": {
              "fqn": "@scope/jsii-calc-lib.Value"
            }
          }
        ]
      },
      "interfaces": [
        "@scope/jsii-calc-lib.IFriendly"
      ],
      "kind": "class",
      "locationInModule": {
        "filename": "lib/calculator.ts",
        "line": 37
      },
      "methods": [
        {
          "docs": {
            "stability": "experimental",
            "summary": "Say hello!"
          },
          "locationInModule": {
            "filename": "lib/calculator.ts",
            "line": 47
          },
          "name": "hello",
          "overrides": "@scope/jsii-calc-lib.IFriendly",
          "returns": {
            "type": {
              "primitive": "string"
            }
          }
        }
      ],
      "name": "BinaryOperation",
      "properties": [
        {
          "docs": {
            "stability": "experimental",
            "summary": "Left-hand side operand."
          },
          "immutable": true,
          "locationInModule": {
            "filename": "lib/calculator.ts",
            "line": 43
          },
          "name": "lhs",
          "type": {
            "fqn": "@scope/jsii-calc-lib.Value"
          }
        },
        {
          "docs": {
            "stability": "experimental",
            "summary": "Right-hand side operand."
          },
          "immutable": true,
          "locationInModule": {
            "filename": "lib/calculator.ts",
            "line": 43
          },
          "name": "rhs",
          "type": {
            "fqn": "@scope/jsii-calc-lib.Value"
          }
        }
      ]
    },
    "jsii-calc.Calculator": {
      "assembly": "jsii-calc",
      "base": "jsii-calc.composition.CompositeOperation",
      "docs": {
        "stability": "experimental",
        "summary": "A calculator which maintains a current value and allows adding operations."
      },
      "fqn": "jsii-calc.Calculator",
      "initializer": {
        "docs": {
          "stability": "experimental",
          "summary": "Creates a Calculator object."
        },
        "parameters": [
          {
            "docs": {
              "summary": "Initialization properties."
            },
            "name": "props",
            "optional": true,
            "type": {
              "fqn": "jsii-calc.CalculatorProps"
            }
          }
        ]
      },
      "kind": "class",
      "locationInModule": {
        "filename": "lib/calculator.ts",
        "line": 242
      },
      "methods": [
        {
          "docs": {
            "stability": "experimental",
            "summary": "Adds a number to the current value."
          },
          "locationInModule": {
            "filename": "lib/calculator.ts",
            "line": 281
          },
          "name": "add",
          "parameters": [
            {
              "name": "value",
              "type": {
                "primitive": "number"
              }
            }
          ]
        },
        {
          "docs": {
            "stability": "experimental",
            "summary": "Multiplies the current value by a number."
          },
          "locationInModule": {
            "filename": "lib/calculator.ts",
            "line": 288
          },
          "name": "mul",
          "parameters": [
            {
              "name": "value",
              "type": {
                "primitive": "number"
              }
            }
          ]
        },
        {
          "docs": {
            "stability": "experimental",
            "summary": "Negates the current value."
          },
          "locationInModule": {
            "filename": "lib/calculator.ts",
            "line": 302
          },
          "name": "neg"
        },
        {
          "docs": {
            "stability": "experimental",
            "summary": "Raises the current value by a power."
          },
          "locationInModule": {
            "filename": "lib/calculator.ts",
            "line": 295
          },
          "name": "pow",
          "parameters": [
            {
              "name": "value",
              "type": {
                "primitive": "number"
              }
            }
          ]
        },
        {
          "docs": {
            "stability": "experimental",
            "summary": "Returns teh value of the union property (if defined)."
          },
          "locationInModule": {
            "filename": "lib/calculator.ts",
            "line": 321
          },
          "name": "readUnionValue",
          "returns": {
            "type": {
              "primitive": "number"
            }
          }
        }
      ],
      "name": "Calculator",
      "properties": [
        {
          "docs": {
            "stability": "experimental",
            "summary": "Returns the expression."
          },
          "immutable": true,
          "locationInModule": {
            "filename": "lib/calculator.ts",
            "line": 309
          },
          "name": "expression",
          "overrides": "jsii-calc.composition.CompositeOperation",
          "type": {
            "fqn": "@scope/jsii-calc-lib.Value"
          }
        },
        {
          "docs": {
            "stability": "experimental",
            "summary": "A log of all operations."
          },
          "immutable": true,
          "locationInModule": {
            "filename": "lib/calculator.ts",
            "line": 271
          },
          "name": "operationsLog",
          "type": {
            "collection": {
              "elementtype": {
                "fqn": "@scope/jsii-calc-lib.Value"
              },
              "kind": "array"
            }
          }
        },
        {
          "docs": {
            "stability": "experimental",
            "summary": "A map of per operation name of all operations performed."
          },
          "immutable": true,
          "locationInModule": {
            "filename": "lib/calculator.ts",
            "line": 266
          },
          "name": "operationsMap",
          "type": {
            "collection": {
              "elementtype": {
                "collection": {
                  "elementtype": {
                    "fqn": "@scope/jsii-calc-lib.Value"
                  },
                  "kind": "array"
                }
              },
              "kind": "map"
            }
          }
        },
        {
          "docs": {
            "stability": "experimental",
            "summary": "The current value."
          },
          "locationInModule": {
            "filename": "lib/calculator.ts",
            "line": 261
          },
          "name": "curr",
          "type": {
            "fqn": "@scope/jsii-calc-lib.Value"
          }
        },
        {
          "docs": {
            "stability": "experimental",
            "summary": "The maximum value allows in this calculator."
          },
          "locationInModule": {
            "filename": "lib/calculator.ts",
            "line": 276
          },
          "name": "maxValue",
          "optional": true,
          "type": {
            "primitive": "number"
          }
        },
        {
          "docs": {
            "stability": "experimental",
            "summary": "Example of a property that accepts a union of types."
          },
          "locationInModule": {
            "filename": "lib/calculator.ts",
            "line": 316
          },
          "name": "unionProperty",
          "optional": true,
          "type": {
            "union": {
              "types": [
                {
                  "fqn": "jsii-calc.Add"
                },
                {
                  "fqn": "jsii-calc.Multiply"
                },
                {
                  "fqn": "jsii-calc.Power"
                }
              ]
            }
          }
        }
      ]
    },
    "jsii-calc.CalculatorProps": {
      "assembly": "jsii-calc",
      "datatype": true,
      "docs": {
        "stability": "experimental",
        "summary": "Properties for Calculator."
      },
      "fqn": "jsii-calc.CalculatorProps",
      "kind": "interface",
      "locationInModule": {
        "filename": "lib/calculator.ts",
        "line": 234
      },
      "name": "CalculatorProps",
      "properties": [
        {
          "abstract": true,
          "docs": {
            "stability": "experimental"
          },
          "immutable": true,
          "locationInModule": {
            "filename": "lib/calculator.ts",
            "line": 235
          },
          "name": "initialValue",
          "optional": true,
          "type": {
            "primitive": "number"
          }
        },
        {
          "abstract": true,
          "docs": {
            "stability": "experimental"
          },
          "immutable": true,
          "locationInModule": {
            "filename": "lib/calculator.ts",
            "line": 236
          },
          "name": "maximumValue",
          "optional": true,
          "type": {
            "primitive": "number"
          }
        }
      ]
    },
    "jsii-calc.ClassThatImplementsTheInternalInterface": {
      "assembly": "jsii-calc",
      "docs": {
        "stability": "experimental"
      },
      "fqn": "jsii-calc.ClassThatImplementsTheInternalInterface",
      "initializer": {},
      "interfaces": [
        "jsii-calc.INonInternalInterface"
      ],
      "kind": "class",
      "locationInModule": {
        "filename": "lib/compliance.ts",
        "line": 1596
      },
      "name": "ClassThatImplementsTheInternalInterface",
      "properties": [
        {
          "docs": {
            "stability": "experimental"
          },
          "locationInModule": {
            "filename": "lib/compliance.ts",
            "line": 1597
          },
          "name": "a",
          "overrides": "jsii-calc.IAnotherPublicInterface",
          "type": {
            "primitive": "string"
          }
        },
        {
          "docs": {
            "stability": "experimental"
          },
          "locationInModule": {
            "filename": "lib/compliance.ts",
            "line": 1598
          },
          "name": "b",
          "overrides": "jsii-calc.INonInternalInterface",
          "type": {
            "primitive": "string"
          }
        },
        {
          "docs": {
            "stability": "experimental"
          },
          "locationInModule": {
            "filename": "lib/compliance.ts",
            "line": 1599
          },
          "name": "c",
          "overrides": "jsii-calc.INonInternalInterface",
          "type": {
            "primitive": "string"
          }
        },
        {
          "docs": {
            "stability": "experimental"
          },
          "locationInModule": {
            "filename": "lib/compliance.ts",
            "line": 1600
          },
          "name": "d",
          "type": {
            "primitive": "string"
          }
        }
      ]
    },
    "jsii-calc.ClassThatImplementsThePrivateInterface": {
      "assembly": "jsii-calc",
      "docs": {
        "stability": "experimental"
      },
      "fqn": "jsii-calc.ClassThatImplementsThePrivateInterface",
      "initializer": {},
      "interfaces": [
        "jsii-calc.INonInternalInterface"
      ],
      "kind": "class",
      "locationInModule": {
        "filename": "lib/compliance.ts",
        "line": 1603
      },
      "name": "ClassThatImplementsThePrivateInterface",
      "properties": [
        {
          "docs": {
            "stability": "experimental"
          },
          "locationInModule": {
            "filename": "lib/compliance.ts",
            "line": 1604
          },
          "name": "a",
          "overrides": "jsii-calc.IAnotherPublicInterface",
          "type": {
            "primitive": "string"
          }
        },
        {
          "docs": {
            "stability": "experimental"
          },
          "locationInModule": {
            "filename": "lib/compliance.ts",
            "line": 1605
          },
          "name": "b",
          "overrides": "jsii-calc.INonInternalInterface",
          "type": {
            "primitive": "string"
          }
        },
        {
          "docs": {
            "stability": "experimental"
          },
          "locationInModule": {
            "filename": "lib/compliance.ts",
            "line": 1606
          },
          "name": "c",
          "overrides": "jsii-calc.INonInternalInterface",
          "type": {
            "primitive": "string"
          }
        },
        {
          "docs": {
            "stability": "experimental"
          },
          "locationInModule": {
            "filename": "lib/compliance.ts",
            "line": 1607
          },
          "name": "e",
          "type": {
            "primitive": "string"
          }
        }
      ]
    },
    "jsii-calc.ClassWithCollections": {
      "assembly": "jsii-calc",
      "docs": {
        "stability": "experimental"
      },
      "fqn": "jsii-calc.ClassWithCollections",
      "initializer": {
        "docs": {
          "stability": "experimental"
        },
        "parameters": [
          {
            "name": "map",
            "type": {
              "collection": {
                "elementtype": {
                  "primitive": "string"
                },
                "kind": "map"
              }
            }
          },
          {
            "name": "array",
            "type": {
              "collection": {
                "elementtype": {
                  "primitive": "string"
                },
                "kind": "array"
              }
            }
          }
        ]
      },
      "kind": "class",
      "locationInModule": {
        "filename": "lib/compliance.ts",
        "line": 1883
      },
      "methods": [
        {
          "docs": {
            "stability": "experimental"
          },
          "locationInModule": {
            "filename": "lib/compliance.ts",
            "line": 1895
          },
          "name": "createAList",
          "returns": {
            "type": {
              "collection": {
                "elementtype": {
                  "primitive": "string"
                },
                "kind": "array"
              }
            }
          },
          "static": true
        },
        {
          "docs": {
            "stability": "experimental"
          },
          "locationInModule": {
            "filename": "lib/compliance.ts",
            "line": 1899
          },
          "name": "createAMap",
          "returns": {
            "type": {
              "collection": {
                "elementtype": {
                  "primitive": "string"
                },
                "kind": "map"
              }
            }
          },
          "static": true
        }
      ],
      "name": "ClassWithCollections",
      "properties": [
        {
          "docs": {
            "stability": "experimental"
          },
          "locationInModule": {
            "filename": "lib/compliance.ts",
            "line": 1888
          },
          "name": "staticArray",
          "static": true,
          "type": {
            "collection": {
              "elementtype": {
                "primitive": "string"
              },
              "kind": "array"
            }
          }
        },
        {
          "docs": {
            "stability": "experimental"
          },
          "locationInModule": {
            "filename": "lib/compliance.ts",
            "line": 1887
          },
          "name": "staticMap",
          "static": true,
          "type": {
            "collection": {
              "elementtype": {
                "primitive": "string"
              },
              "kind": "map"
            }
          }
        },
        {
          "docs": {
            "stability": "experimental"
          },
          "locationInModule": {
            "filename": "lib/compliance.ts",
            "line": 1885
          },
          "name": "array",
          "type": {
            "collection": {
              "elementtype": {
                "primitive": "string"
              },
              "kind": "array"
            }
          }
        },
        {
          "docs": {
            "stability": "experimental"
          },
          "locationInModule": {
            "filename": "lib/compliance.ts",
            "line": 1884
          },
          "name": "map",
          "type": {
            "collection": {
              "elementtype": {
                "primitive": "string"
              },
              "kind": "map"
            }
          }
        }
      ]
    },
    "jsii-calc.ClassWithDocs": {
      "assembly": "jsii-calc",
      "docs": {
        "custom": {
          "customAttribute": "hasAValue"
        },
        "example": "function anExample() {\n}",
        "remarks": "The docs are great. They're a bunch of tags.",
        "see": "https://aws.amazon.com/",
        "stability": "stable",
        "summary": "This class has docs."
      },
      "fqn": "jsii-calc.ClassWithDocs",
      "initializer": {},
      "kind": "class",
      "locationInModule": {
        "filename": "lib/compliance.ts",
        "line": 1669
      },
      "name": "ClassWithDocs"
    },
    "jsii-calc.ClassWithJavaReservedWords": {
      "assembly": "jsii-calc",
      "docs": {
        "stability": "experimental"
      },
      "fqn": "jsii-calc.ClassWithJavaReservedWords",
      "initializer": {
        "docs": {
          "stability": "experimental"
        },
        "parameters": [
          {
            "name": "int",
            "type": {
              "primitive": "string"
            }
          }
        ]
      },
      "kind": "class",
      "locationInModule": {
        "filename": "lib/compliance.ts",
        "line": 1836
      },
      "methods": [
        {
          "docs": {
            "stability": "experimental"
          },
          "locationInModule": {
            "filename": "lib/compliance.ts",
            "line": 1843
          },
          "name": "import",
          "parameters": [
            {
              "name": "assert",
              "type": {
                "primitive": "string"
              }
            }
          ],
          "returns": {
            "type": {
              "primitive": "string"
            }
          }
        }
      ],
      "name": "ClassWithJavaReservedWords",
      "properties": [
        {
          "docs": {
            "stability": "experimental"
          },
          "immutable": true,
          "locationInModule": {
            "filename": "lib/compliance.ts",
            "line": 1837
          },
          "name": "int",
          "type": {
            "primitive": "string"
          }
        }
      ]
    },
    "jsii-calc.ClassWithMutableObjectLiteralProperty": {
      "assembly": "jsii-calc",
      "docs": {
        "stability": "experimental"
      },
      "fqn": "jsii-calc.ClassWithMutableObjectLiteralProperty",
      "initializer": {},
      "kind": "class",
      "locationInModule": {
        "filename": "lib/compliance.ts",
        "line": 1142
      },
      "name": "ClassWithMutableObjectLiteralProperty",
      "properties": [
        {
          "docs": {
            "stability": "experimental"
          },
          "locationInModule": {
            "filename": "lib/compliance.ts",
            "line": 1143
          },
          "name": "mutableObject",
          "type": {
            "fqn": "jsii-calc.IMutableObjectLiteral"
          }
        }
      ]
    },
    "jsii-calc.ClassWithPrivateConstructorAndAutomaticProperties": {
      "assembly": "jsii-calc",
      "docs": {
        "stability": "experimental",
        "summary": "Class that implements interface properties automatically, but using a private constructor."
      },
      "fqn": "jsii-calc.ClassWithPrivateConstructorAndAutomaticProperties",
      "interfaces": [
        "jsii-calc.IInterfaceWithProperties"
      ],
      "kind": "class",
      "locationInModule": {
        "filename": "lib/compliance.ts",
        "line": 1169
      },
      "methods": [
        {
          "docs": {
            "stability": "experimental"
          },
          "locationInModule": {
            "filename": "lib/compliance.ts",
            "line": 1170
          },
          "name": "create",
          "parameters": [
            {
              "name": "readOnlyString",
              "type": {
                "primitive": "string"
              }
            },
            {
              "name": "readWriteString",
              "type": {
                "primitive": "string"
              }
            }
          ],
          "returns": {
            "type": {
              "fqn": "jsii-calc.ClassWithPrivateConstructorAndAutomaticProperties"
            }
          },
          "static": true
        }
      ],
      "name": "ClassWithPrivateConstructorAndAutomaticProperties",
      "properties": [
        {
          "docs": {
            "stability": "experimental"
          },
          "immutable": true,
          "locationInModule": {
            "filename": "lib/compliance.ts",
            "line": 1174
          },
          "name": "readOnlyString",
          "overrides": "jsii-calc.IInterfaceWithProperties",
          "type": {
            "primitive": "string"
          }
        },
        {
          "docs": {
            "stability": "experimental"
          },
          "locationInModule": {
            "filename": "lib/compliance.ts",
            "line": 1174
          },
          "name": "readWriteString",
          "overrides": "jsii-calc.IInterfaceWithProperties",
          "type": {
            "primitive": "string"
          }
        }
      ]
    },
    "jsii-calc.ConstructorPassesThisOut": {
      "assembly": "jsii-calc",
      "docs": {
        "stability": "experimental"
      },
      "fqn": "jsii-calc.ConstructorPassesThisOut",
      "initializer": {
        "docs": {
          "stability": "experimental"
        },
        "parameters": [
          {
            "name": "consumer",
            "type": {
              "fqn": "jsii-calc.PartiallyInitializedThisConsumer"
            }
          }
        ]
      },
      "kind": "class",
      "locationInModule": {
        "filename": "lib/compliance.ts",
        "line": 1628
      },
      "name": "ConstructorPassesThisOut"
    },
    "jsii-calc.Constructors": {
      "assembly": "jsii-calc",
      "docs": {
        "stability": "experimental"
      },
      "fqn": "jsii-calc.Constructors",
      "initializer": {},
      "kind": "class",
      "locationInModule": {
        "filename": "lib/compliance.ts",
        "line": 1393
      },
      "methods": [
        {
          "docs": {
            "stability": "experimental"
          },
          "locationInModule": {
            "filename": "lib/compliance.ts",
            "line": 1410
          },
          "name": "hiddenInterface",
          "returns": {
            "type": {
              "fqn": "jsii-calc.IPublicInterface"
            }
          },
          "static": true
        },
        {
          "docs": {
            "stability": "experimental"
          },
          "locationInModule": {
            "filename": "lib/compliance.ts",
            "line": 1414
          },
          "name": "hiddenInterfaces",
          "returns": {
            "type": {
              "collection": {
                "elementtype": {
                  "fqn": "jsii-calc.IPublicInterface"
                },
                "kind": "array"
              }
            }
          },
          "static": true
        },
        {
          "docs": {
            "stability": "experimental"
          },
          "locationInModule": {
            "filename": "lib/compliance.ts",
            "line": 1418
          },
          "name": "hiddenSubInterfaces",
          "returns": {
            "type": {
              "collection": {
                "elementtype": {
                  "fqn": "jsii-calc.IPublicInterface"
                },
                "kind": "array"
              }
            }
          },
          "static": true
        },
        {
          "docs": {
            "stability": "experimental"
          },
          "locationInModule": {
            "filename": "lib/compliance.ts",
            "line": 1394
          },
          "name": "makeClass",
          "returns": {
            "type": {
              "fqn": "jsii-calc.PublicClass"
            }
          },
          "static": true
        },
        {
          "docs": {
            "stability": "experimental"
          },
          "locationInModule": {
            "filename": "lib/compliance.ts",
            "line": 1398
          },
          "name": "makeInterface",
          "returns": {
            "type": {
              "fqn": "jsii-calc.IPublicInterface"
            }
          },
          "static": true
        },
        {
          "docs": {
            "stability": "experimental"
          },
          "locationInModule": {
            "filename": "lib/compliance.ts",
            "line": 1402
          },
          "name": "makeInterface2",
          "returns": {
            "type": {
              "fqn": "jsii-calc.IPublicInterface2"
            }
          },
          "static": true
        },
        {
          "docs": {
            "stability": "experimental"
          },
          "locationInModule": {
            "filename": "lib/compliance.ts",
            "line": 1406
          },
          "name": "makeInterfaces",
          "returns": {
            "type": {
              "collection": {
                "elementtype": {
                  "fqn": "jsii-calc.IPublicInterface"
                },
                "kind": "array"
              }
            }
          },
          "static": true
        }
      ],
      "name": "Constructors"
    },
    "jsii-calc.ConsumerCanRingBell": {
      "assembly": "jsii-calc",
      "docs": {
        "remarks": "Check that if a JSII consumer implements IConsumerWithInterfaceParam, they can call\nthe method on the argument that they're passed...",
        "stability": "experimental",
        "summary": "Test calling back to consumers that implement interfaces."
      },
      "fqn": "jsii-calc.ConsumerCanRingBell",
      "initializer": {},
      "kind": "class",
      "locationInModule": {
        "filename": "lib/compliance.ts",
        "line": 2048
      },
      "methods": [
        {
          "docs": {
            "remarks": "Returns whether the bell was rung.",
            "stability": "experimental",
            "summary": "...if the interface is implemented using an object literal."
          },
          "locationInModule": {
            "filename": "lib/compliance.ts",
            "line": 2054
          },
          "name": "staticImplementedByObjectLiteral",
          "parameters": [
            {
              "name": "ringer",
              "type": {
                "fqn": "jsii-calc.IBellRinger"
              }
            }
          ],
          "returns": {
            "type": {
              "primitive": "boolean"
            }
          },
          "static": true
        },
        {
          "docs": {
            "remarks": "Return whether the bell was rung.",
            "stability": "experimental",
            "summary": "...if the interface is implemented using a private class."
          },
          "locationInModule": {
            "filename": "lib/compliance.ts",
            "line": 2080
          },
          "name": "staticImplementedByPrivateClass",
          "parameters": [
            {
              "name": "ringer",
              "type": {
                "fqn": "jsii-calc.IBellRinger"
              }
            }
          ],
          "returns": {
            "type": {
              "primitive": "boolean"
            }
          },
          "static": true
        },
        {
          "docs": {
            "remarks": "Return whether the bell was rung.",
            "stability": "experimental",
            "summary": "...if the interface is implemented using a public class."
          },
          "locationInModule": {
            "filename": "lib/compliance.ts",
            "line": 2069
          },
          "name": "staticImplementedByPublicClass",
          "parameters": [
            {
              "name": "ringer",
              "type": {
                "fqn": "jsii-calc.IBellRinger"
              }
            }
          ],
          "returns": {
            "type": {
              "primitive": "boolean"
            }
          },
          "static": true
        },
        {
          "docs": {
            "remarks": "Return whether the bell was rung.",
            "stability": "experimental",
            "summary": "If the parameter is a concrete class instead of an interface."
          },
          "locationInModule": {
            "filename": "lib/compliance.ts",
            "line": 2091
          },
          "name": "staticWhenTypedAsClass",
          "parameters": [
            {
              "name": "ringer",
              "type": {
                "fqn": "jsii-calc.IConcreteBellRinger"
              }
            }
          ],
          "returns": {
            "type": {
              "primitive": "boolean"
            }
          },
          "static": true
        },
        {
          "docs": {
            "remarks": "Returns whether the bell was rung.",
            "stability": "experimental",
            "summary": "...if the interface is implemented using an object literal."
          },
          "locationInModule": {
            "filename": "lib/compliance.ts",
            "line": 2101
          },
          "name": "implementedByObjectLiteral",
          "parameters": [
            {
              "name": "ringer",
              "type": {
                "fqn": "jsii-calc.IBellRinger"
              }
            }
          ],
          "returns": {
            "type": {
              "primitive": "boolean"
            }
          }
        },
        {
          "docs": {
            "remarks": "Return whether the bell was rung.",
            "stability": "experimental",
            "summary": "...if the interface is implemented using a private class."
          },
          "locationInModule": {
            "filename": "lib/compliance.ts",
            "line": 2127
          },
          "name": "implementedByPrivateClass",
          "parameters": [
            {
              "name": "ringer",
              "type": {
                "fqn": "jsii-calc.IBellRinger"
              }
            }
          ],
          "returns": {
            "type": {
              "primitive": "boolean"
            }
          }
        },
        {
          "docs": {
            "remarks": "Return whether the bell was rung.",
            "stability": "experimental",
            "summary": "...if the interface is implemented using a public class."
          },
          "locationInModule": {
            "filename": "lib/compliance.ts",
            "line": 2116
          },
          "name": "implementedByPublicClass",
          "parameters": [
            {
              "name": "ringer",
              "type": {
                "fqn": "jsii-calc.IBellRinger"
              }
            }
          ],
          "returns": {
            "type": {
              "primitive": "boolean"
            }
          }
        },
        {
          "docs": {
            "remarks": "Return whether the bell was rung.",
            "stability": "experimental",
            "summary": "If the parameter is a concrete class instead of an interface."
          },
          "locationInModule": {
            "filename": "lib/compliance.ts",
            "line": 2138
          },
          "name": "whenTypedAsClass",
          "parameters": [
            {
              "name": "ringer",
              "type": {
                "fqn": "jsii-calc.IConcreteBellRinger"
              }
            }
          ],
          "returns": {
            "type": {
              "primitive": "boolean"
            }
          }
        }
      ],
      "name": "ConsumerCanRingBell"
    },
    "jsii-calc.ConsumersOfThisCrazyTypeSystem": {
      "assembly": "jsii-calc",
      "docs": {
        "stability": "experimental"
      },
      "fqn": "jsii-calc.ConsumersOfThisCrazyTypeSystem",
      "initializer": {},
      "kind": "class",
      "locationInModule": {
        "filename": "lib/compliance.ts",
        "line": 1610
      },
      "methods": [
        {
          "docs": {
            "stability": "experimental"
          },
          "locationInModule": {
            "filename": "lib/compliance.ts",
            "line": 1611
          },
          "name": "consumeAnotherPublicInterface",
          "parameters": [
            {
              "name": "obj",
              "type": {
                "fqn": "jsii-calc.IAnotherPublicInterface"
              }
            }
          ],
          "returns": {
            "type": {
              "primitive": "string"
            }
          }
        },
        {
          "docs": {
            "stability": "experimental"
          },
          "locationInModule": {
            "filename": "lib/compliance.ts",
            "line": 1615
          },
          "name": "consumeNonInternalInterface",
          "parameters": [
            {
              "name": "obj",
              "type": {
                "fqn": "jsii-calc.INonInternalInterface"
              }
            }
          ],
          "returns": {
            "type": {
              "primitive": "any"
            }
          }
        }
      ],
      "name": "ConsumersOfThisCrazyTypeSystem"
    },
    "jsii-calc.DataRenderer": {
      "assembly": "jsii-calc",
      "docs": {
        "stability": "experimental",
        "summary": "Verifies proper type handling through dynamic overrides."
      },
      "fqn": "jsii-calc.DataRenderer",
      "initializer": {
        "docs": {
          "stability": "experimental"
        }
      },
      "kind": "class",
      "locationInModule": {
        "filename": "lib/compliance.ts",
        "line": 1766
      },
      "methods": [
        {
          "docs": {
            "stability": "experimental"
          },
          "locationInModule": {
            "filename": "lib/compliance.ts",
            "line": 1769
          },
          "name": "render",
          "parameters": [
            {
              "name": "data",
              "optional": true,
              "type": {
                "fqn": "@scope/jsii-calc-lib.MyFirstStruct"
              }
            }
          ],
          "returns": {
            "type": {
              "primitive": "string"
            }
          }
        },
        {
          "docs": {
            "stability": "experimental"
          },
          "locationInModule": {
            "filename": "lib/compliance.ts",
            "line": 1773
          },
          "name": "renderArbitrary",
          "parameters": [
            {
              "name": "data",
              "type": {
                "collection": {
                  "elementtype": {
                    "primitive": "any"
                  },
                  "kind": "map"
                }
              }
            }
          ],
          "returns": {
            "type": {
              "primitive": "string"
            }
          }
        },
        {
          "docs": {
            "stability": "experimental"
          },
          "locationInModule": {
            "filename": "lib/compliance.ts",
            "line": 1777
          },
          "name": "renderMap",
          "parameters": [
            {
              "name": "map",
              "type": {
                "collection": {
                  "elementtype": {
                    "primitive": "any"
                  },
                  "kind": "map"
                }
              }
            }
          ],
          "returns": {
            "type": {
              "primitive": "string"
            }
          }
        }
      ],
      "name": "DataRenderer"
    },
    "jsii-calc.DefaultedConstructorArgument": {
      "assembly": "jsii-calc",
      "docs": {
        "stability": "experimental"
      },
      "fqn": "jsii-calc.DefaultedConstructorArgument",
      "initializer": {
        "docs": {
          "stability": "experimental"
        },
        "parameters": [
          {
            "name": "arg1",
            "optional": true,
            "type": {
              "primitive": "number"
            }
          },
          {
            "name": "arg2",
            "optional": true,
            "type": {
              "primitive": "string"
            }
          },
          {
            "name": "arg3",
            "optional": true,
            "type": {
              "primitive": "date"
            }
          }
        ]
      },
      "kind": "class",
      "locationInModule": {
        "filename": "lib/compliance.ts",
        "line": 302
      },
      "name": "DefaultedConstructorArgument",
      "properties": [
        {
          "docs": {
            "stability": "experimental"
          },
          "immutable": true,
          "locationInModule": {
            "filename": "lib/compliance.ts",
            "line": 303
          },
          "name": "arg1",
          "type": {
            "primitive": "number"
          }
        },
        {
          "docs": {
            "stability": "experimental"
          },
          "immutable": true,
          "locationInModule": {
            "filename": "lib/compliance.ts",
            "line": 305
          },
          "name": "arg3",
          "type": {
            "primitive": "date"
          }
        },
        {
          "docs": {
            "stability": "experimental"
          },
          "immutable": true,
          "locationInModule": {
            "filename": "lib/compliance.ts",
            "line": 304
          },
          "name": "arg2",
          "optional": true,
          "type": {
            "primitive": "string"
          }
        }
      ]
    },
    "jsii-calc.DeprecatedClass": {
      "assembly": "jsii-calc",
      "docs": {
        "deprecated": "a pretty boring class",
        "stability": "deprecated"
      },
      "fqn": "jsii-calc.DeprecatedClass",
      "initializer": {
        "docs": {
          "deprecated": "this constructor is \"just\" okay",
          "stability": "deprecated"
        },
        "parameters": [
          {
            "name": "readonlyString",
            "type": {
              "primitive": "string"
            }
          },
          {
            "name": "mutableNumber",
            "optional": true,
            "type": {
              "primitive": "number"
            }
          }
        ]
      },
      "kind": "class",
      "locationInModule": {
        "filename": "lib/stability.ts",
        "line": 85
      },
      "methods": [
        {
          "docs": {
            "deprecated": "it was a bad idea",
            "stability": "deprecated"
          },
          "locationInModule": {
            "filename": "lib/stability.ts",
            "line": 96
          },
          "name": "method"
        }
      ],
      "name": "DeprecatedClass",
      "properties": [
        {
          "docs": {
            "deprecated": "this is not always \"wazoo\", be ready to be disappointed",
            "stability": "deprecated"
          },
          "immutable": true,
          "locationInModule": {
            "filename": "lib/stability.ts",
            "line": 87
          },
          "name": "readonlyProperty",
          "type": {
            "primitive": "string"
          }
        },
        {
          "docs": {
            "deprecated": "shouldn't have been mutable",
            "stability": "deprecated"
          },
          "locationInModule": {
            "filename": "lib/stability.ts",
            "line": 89
          },
          "name": "mutableProperty",
          "optional": true,
          "type": {
            "primitive": "number"
          }
        }
      ]
    },
    "jsii-calc.DeprecatedEnum": {
      "assembly": "jsii-calc",
      "docs": {
        "deprecated": "your deprecated selection of bad options",
        "stability": "deprecated"
      },
      "fqn": "jsii-calc.DeprecatedEnum",
      "kind": "enum",
      "locationInModule": {
        "filename": "lib/stability.ts",
        "line": 99
      },
      "members": [
        {
          "docs": {
            "deprecated": "option A is not great",
            "stability": "deprecated"
          },
          "name": "OPTION_A"
        },
        {
          "docs": {
            "deprecated": "option B is kinda bad, too",
            "stability": "deprecated"
          },
          "name": "OPTION_B"
        }
      ],
      "name": "DeprecatedEnum"
    },
    "jsii-calc.DeprecatedStruct": {
      "assembly": "jsii-calc",
      "datatype": true,
      "docs": {
        "deprecated": "it just wraps a string",
        "stability": "deprecated"
      },
      "fqn": "jsii-calc.DeprecatedStruct",
      "kind": "interface",
      "locationInModule": {
        "filename": "lib/stability.ts",
        "line": 73
      },
      "name": "DeprecatedStruct",
      "properties": [
        {
          "abstract": true,
          "docs": {
            "deprecated": "well, yeah",
            "stability": "deprecated"
          },
          "immutable": true,
          "locationInModule": {
            "filename": "lib/stability.ts",
            "line": 75
          },
          "name": "readonlyProperty",
          "type": {
            "primitive": "string"
          }
        }
      ]
    },
    "jsii-calc.DerivedClassHasNoProperties.Base": {
      "assembly": "jsii-calc",
      "docs": {
        "stability": "experimental"
      },
      "fqn": "jsii-calc.DerivedClassHasNoProperties.Base",
      "initializer": {},
      "kind": "class",
      "locationInModule": {
        "filename": "lib/compliance.ts",
        "line": 311
      },
      "name": "Base",
      "namespace": "DerivedClassHasNoProperties",
      "properties": [
        {
          "docs": {
            "stability": "experimental"
          },
          "locationInModule": {
            "filename": "lib/compliance.ts",
            "line": 312
          },
          "name": "prop",
          "type": {
            "primitive": "string"
          }
        }
      ]
    },
    "jsii-calc.DerivedClassHasNoProperties.Derived": {
      "assembly": "jsii-calc",
      "base": "jsii-calc.DerivedClassHasNoProperties.Base",
      "docs": {
        "stability": "experimental"
      },
      "fqn": "jsii-calc.DerivedClassHasNoProperties.Derived",
      "initializer": {},
      "kind": "class",
      "locationInModule": {
        "filename": "lib/compliance.ts",
        "line": 315
      },
      "name": "Derived",
      "namespace": "DerivedClassHasNoProperties"
    },
    "jsii-calc.DerivedStruct": {
      "assembly": "jsii-calc",
      "datatype": true,
      "docs": {
        "stability": "experimental",
        "summary": "A struct which derives from another struct."
      },
      "fqn": "jsii-calc.DerivedStruct",
      "interfaces": [
        "@scope/jsii-calc-lib.MyFirstStruct"
      ],
      "kind": "interface",
      "locationInModule": {
        "filename": "lib/compliance.ts",
        "line": 533
      },
      "name": "DerivedStruct",
      "properties": [
        {
          "abstract": true,
          "docs": {
            "stability": "experimental"
          },
          "immutable": true,
          "locationInModule": {
            "filename": "lib/compliance.ts",
            "line": 539
          },
          "name": "anotherRequired",
          "type": {
            "primitive": "date"
          }
        },
        {
          "abstract": true,
          "docs": {
            "stability": "experimental"
          },
          "immutable": true,
          "locationInModule": {
            "filename": "lib/compliance.ts",
            "line": 538
          },
          "name": "bool",
          "type": {
            "primitive": "boolean"
          }
        },
        {
          "abstract": true,
          "docs": {
            "stability": "experimental",
            "summary": "An example of a non primitive property."
          },
          "immutable": true,
          "locationInModule": {
            "filename": "lib/compliance.ts",
            "line": 537
          },
          "name": "nonPrimitive",
          "type": {
            "fqn": "jsii-calc.DoubleTrouble"
          }
        },
        {
          "abstract": true,
          "docs": {
            "stability": "experimental",
            "summary": "This is optional."
          },
          "immutable": true,
          "locationInModule": {
            "filename": "lib/compliance.ts",
            "line": 545
          },
          "name": "anotherOptional",
          "optional": true,
          "type": {
            "collection": {
              "elementtype": {
                "fqn": "@scope/jsii-calc-lib.Value"
              },
              "kind": "map"
            }
          }
        },
        {
          "abstract": true,
          "docs": {
            "stability": "experimental"
          },
          "immutable": true,
          "locationInModule": {
            "filename": "lib/compliance.ts",
            "line": 541
          },
          "name": "optionalAny",
          "optional": true,
          "type": {
            "primitive": "any"
          }
        },
        {
          "abstract": true,
          "docs": {
            "stability": "experimental"
          },
          "immutable": true,
          "locationInModule": {
            "filename": "lib/compliance.ts",
            "line": 540
          },
          "name": "optionalArray",
          "optional": true,
          "type": {
            "collection": {
              "elementtype": {
                "primitive": "string"
              },
              "kind": "array"
            }
          }
        }
      ]
    },
    "jsii-calc.DiamondInheritanceBaseLevelStruct": {
      "assembly": "jsii-calc",
      "datatype": true,
      "docs": {
        "stability": "experimental"
      },
      "fqn": "jsii-calc.DiamondInheritanceBaseLevelStruct",
      "kind": "interface",
      "locationInModule": {
        "filename": "lib/compliance.ts",
        "line": 1811
      },
      "name": "DiamondInheritanceBaseLevelStruct",
      "properties": [
        {
          "abstract": true,
          "docs": {
            "stability": "experimental"
          },
          "immutable": true,
          "locationInModule": {
            "filename": "lib/compliance.ts",
            "line": 1812
          },
          "name": "baseLevelProperty",
          "type": {
            "primitive": "string"
          }
        }
      ]
    },
    "jsii-calc.DiamondInheritanceFirstMidLevelStruct": {
      "assembly": "jsii-calc",
      "datatype": true,
      "docs": {
        "stability": "experimental"
      },
      "fqn": "jsii-calc.DiamondInheritanceFirstMidLevelStruct",
      "interfaces": [
        "jsii-calc.DiamondInheritanceBaseLevelStruct"
      ],
      "kind": "interface",
      "locationInModule": {
        "filename": "lib/compliance.ts",
        "line": 1815
      },
      "name": "DiamondInheritanceFirstMidLevelStruct",
      "properties": [
        {
          "abstract": true,
          "docs": {
            "stability": "experimental"
          },
          "immutable": true,
          "locationInModule": {
            "filename": "lib/compliance.ts",
            "line": 1816
          },
          "name": "firstMidLevelProperty",
          "type": {
            "primitive": "string"
          }
        }
      ]
    },
    "jsii-calc.DiamondInheritanceSecondMidLevelStruct": {
      "assembly": "jsii-calc",
      "datatype": true,
      "docs": {
        "stability": "experimental"
      },
      "fqn": "jsii-calc.DiamondInheritanceSecondMidLevelStruct",
      "interfaces": [
        "jsii-calc.DiamondInheritanceBaseLevelStruct"
      ],
      "kind": "interface",
      "locationInModule": {
        "filename": "lib/compliance.ts",
        "line": 1819
      },
      "name": "DiamondInheritanceSecondMidLevelStruct",
      "properties": [
        {
          "abstract": true,
          "docs": {
            "stability": "experimental"
          },
          "immutable": true,
          "locationInModule": {
            "filename": "lib/compliance.ts",
            "line": 1820
          },
          "name": "secondMidLevelProperty",
          "type": {
            "primitive": "string"
          }
        }
      ]
    },
    "jsii-calc.DiamondInheritanceTopLevelStruct": {
      "assembly": "jsii-calc",
      "datatype": true,
      "docs": {
        "stability": "experimental"
      },
      "fqn": "jsii-calc.DiamondInheritanceTopLevelStruct",
      "interfaces": [
        "jsii-calc.DiamondInheritanceFirstMidLevelStruct",
        "jsii-calc.DiamondInheritanceSecondMidLevelStruct"
      ],
      "kind": "interface",
      "locationInModule": {
        "filename": "lib/compliance.ts",
        "line": 1823
      },
      "name": "DiamondInheritanceTopLevelStruct",
      "properties": [
        {
          "abstract": true,
          "docs": {
            "stability": "experimental"
          },
          "immutable": true,
          "locationInModule": {
            "filename": "lib/compliance.ts",
            "line": 1824
          },
          "name": "topLevelProperty",
          "type": {
            "primitive": "string"
          }
        }
      ]
    },
    "jsii-calc.DoNotOverridePrivates": {
      "assembly": "jsii-calc",
      "docs": {
        "stability": "experimental"
      },
      "fqn": "jsii-calc.DoNotOverridePrivates",
      "initializer": {},
      "kind": "class",
      "locationInModule": {
        "filename": "lib/compliance.ts",
        "line": 1146
      },
      "methods": [
        {
          "docs": {
            "stability": "experimental"
          },
          "locationInModule": {
            "filename": "lib/compliance.ts",
            "line": 1161
          },
          "name": "changePrivatePropertyValue",
          "parameters": [
            {
              "name": "newValue",
              "type": {
                "primitive": "string"
              }
            }
          ]
        },
        {
          "docs": {
            "stability": "experimental"
          },
          "locationInModule": {
            "filename": "lib/compliance.ts",
            "line": 1153
          },
          "name": "privateMethodValue",
          "returns": {
            "type": {
              "primitive": "string"
            }
          }
        },
        {
          "docs": {
            "stability": "experimental"
          },
          "locationInModule": {
            "filename": "lib/compliance.ts",
            "line": 1157
          },
          "name": "privatePropertyValue",
          "returns": {
            "type": {
              "primitive": "string"
            }
          }
        }
      ],
      "name": "DoNotOverridePrivates"
    },
    "jsii-calc.DoNotRecognizeAnyAsOptional": {
      "assembly": "jsii-calc",
      "docs": {
        "stability": "experimental",
        "summary": "jsii#284: do not recognize \"any\" as an optional argument."
      },
      "fqn": "jsii-calc.DoNotRecognizeAnyAsOptional",
      "initializer": {},
      "kind": "class",
      "locationInModule": {
        "filename": "lib/compliance.ts",
        "line": 1195
      },
      "methods": [
        {
          "docs": {
            "stability": "experimental"
          },
          "locationInModule": {
            "filename": "lib/compliance.ts",
            "line": 1196
          },
          "name": "method",
          "parameters": [
            {
              "name": "_requiredAny",
              "type": {
                "primitive": "any"
              }
            },
            {
              "name": "_optionalAny",
              "optional": true,
              "type": {
                "primitive": "any"
              }
            },
            {
              "name": "_optionalString",
              "optional": true,
              "type": {
                "primitive": "string"
              }
            }
          ]
        }
      ],
      "name": "DoNotRecognizeAnyAsOptional"
    },
    "jsii-calc.DocumentedClass": {
      "assembly": "jsii-calc",
      "docs": {
        "remarks": "This is the meat of the TSDoc comment. It may contain\nmultiple lines and multiple paragraphs.\n\nMultiple paragraphs are separated by an empty line.",
        "stability": "stable",
        "summary": "Here's the first line of the TSDoc comment."
      },
      "fqn": "jsii-calc.DocumentedClass",
      "initializer": {},
      "kind": "class",
      "locationInModule": {
        "filename": "lib/documented.ts",
        "line": 11
      },
      "methods": [
        {
          "docs": {
            "remarks": "This will print out a friendly greeting intended for\nthe indicated person.",
            "returns": "A number that everyone knows very well",
            "stability": "stable",
            "summary": "Greet the indicated person."
          },
          "locationInModule": {
            "filename": "lib/documented.ts",
            "line": 22
          },
          "name": "greet",
          "parameters": [
            {
              "docs": {
                "summary": "The person to be greeted."
              },
              "name": "greetee",
              "optional": true,
              "type": {
                "fqn": "jsii-calc.Greetee"
              }
            }
          ],
          "returns": {
            "type": {
              "primitive": "number"
            }
          }
        },
        {
          "docs": {
            "stability": "experimental",
            "summary": "Say ¡Hola!"
          },
          "locationInModule": {
            "filename": "lib/documented.ts",
            "line": 32
          },
          "name": "hola"
        }
      ],
      "name": "DocumentedClass"
    },
    "jsii-calc.DontComplainAboutVariadicAfterOptional": {
      "assembly": "jsii-calc",
      "docs": {
        "stability": "experimental"
      },
      "fqn": "jsii-calc.DontComplainAboutVariadicAfterOptional",
      "initializer": {},
      "kind": "class",
      "locationInModule": {
        "filename": "lib/compliance.ts",
        "line": 1246
      },
      "methods": [
        {
          "docs": {
            "stability": "experimental"
          },
          "locationInModule": {
            "filename": "lib/compliance.ts",
            "line": 1247
          },
          "name": "optionalAndVariadic",
          "parameters": [
            {
              "name": "optional",
              "optional": true,
              "type": {
                "primitive": "string"
              }
            },
            {
              "name": "things",
              "type": {
                "primitive": "string"
              },
              "variadic": true
            }
          ],
          "returns": {
            "type": {
              "primitive": "string"
            }
          },
          "variadic": true
        }
      ],
      "name": "DontComplainAboutVariadicAfterOptional"
    },
    "jsii-calc.DoubleTrouble": {
      "assembly": "jsii-calc",
      "docs": {
        "stability": "experimental"
      },
      "fqn": "jsii-calc.DoubleTrouble",
      "initializer": {},
      "interfaces": [
        "jsii-calc.IFriendlyRandomGenerator"
      ],
      "kind": "class",
      "locationInModule": {
        "filename": "lib/compliance.ts",
        "line": 473
      },
      "methods": [
        {
          "docs": {
            "stability": "experimental",
            "summary": "Say hello!"
          },
          "locationInModule": {
            "filename": "lib/compliance.ts",
            "line": 478
          },
          "name": "hello",
          "overrides": "@scope/jsii-calc-lib.IFriendly",
          "returns": {
            "type": {
              "primitive": "string"
            }
          }
        },
        {
          "docs": {
            "stability": "experimental",
            "summary": "Returns another random number."
          },
          "locationInModule": {
            "filename": "lib/compliance.ts",
            "line": 474
          },
          "name": "next",
          "overrides": "jsii-calc.IRandomNumberGenerator",
          "returns": {
            "type": {
              "primitive": "number"
            }
          }
        }
      ],
      "name": "DoubleTrouble"
    },
    "jsii-calc.EnumDispenser": {
      "assembly": "jsii-calc",
      "docs": {
        "stability": "experimental"
      },
      "fqn": "jsii-calc.EnumDispenser",
      "kind": "class",
      "locationInModule": {
        "filename": "lib/compliance.ts",
        "line": 34
      },
      "methods": [
        {
          "docs": {
            "stability": "experimental"
          },
          "locationInModule": {
            "filename": "lib/compliance.ts",
            "line": 40
          },
          "name": "randomIntegerLikeEnum",
          "returns": {
            "type": {
              "fqn": "jsii-calc.AllTypesEnum"
            }
          },
          "static": true
        },
        {
          "docs": {
            "stability": "experimental"
          },
          "locationInModule": {
            "filename": "lib/compliance.ts",
            "line": 35
          },
          "name": "randomStringLikeEnum",
          "returns": {
            "type": {
              "fqn": "jsii-calc.StringEnum"
            }
          },
          "static": true
        }
      ],
      "name": "EnumDispenser"
    },
    "jsii-calc.EraseUndefinedHashValues": {
      "assembly": "jsii-calc",
      "docs": {
        "stability": "experimental"
      },
      "fqn": "jsii-calc.EraseUndefinedHashValues",
      "initializer": {},
      "kind": "class",
      "locationInModule": {
        "filename": "lib/compliance.ts",
        "line": 1449
      },
      "methods": [
        {
          "docs": {
            "remarks": "Used to check that undefined/null hash values\nare being erased when sending values from native code to JS.",
            "stability": "experimental",
            "summary": "Returns `true` if `key` is defined in `opts`."
          },
          "locationInModule": {
            "filename": "lib/compliance.ts",
            "line": 1454
          },
          "name": "doesKeyExist",
          "parameters": [
            {
              "name": "opts",
              "type": {
                "fqn": "jsii-calc.EraseUndefinedHashValuesOptions"
              }
            },
            {
              "name": "key",
              "type": {
                "primitive": "string"
              }
            }
          ],
          "returns": {
            "type": {
              "primitive": "boolean"
            }
          },
          "static": true
        },
        {
          "docs": {
            "stability": "experimental",
            "summary": "We expect \"prop1\" to be erased."
          },
          "locationInModule": {
            "filename": "lib/compliance.ts",
            "line": 1471
          },
          "name": "prop1IsNull",
          "returns": {
            "type": {
              "collection": {
                "elementtype": {
                  "primitive": "any"
                },
                "kind": "map"
              }
            }
          },
          "static": true
        },
        {
          "docs": {
            "stability": "experimental",
            "summary": "We expect \"prop2\" to be erased."
          },
          "locationInModule": {
            "filename": "lib/compliance.ts",
            "line": 1461
          },
          "name": "prop2IsUndefined",
          "returns": {
            "type": {
              "collection": {
                "elementtype": {
                  "primitive": "any"
                },
                "kind": "map"
              }
            }
          },
          "static": true
        }
      ],
      "name": "EraseUndefinedHashValues"
    },
    "jsii-calc.EraseUndefinedHashValuesOptions": {
      "assembly": "jsii-calc",
      "datatype": true,
      "docs": {
        "stability": "experimental"
      },
      "fqn": "jsii-calc.EraseUndefinedHashValuesOptions",
      "kind": "interface",
      "locationInModule": {
        "filename": "lib/compliance.ts",
        "line": 1444
      },
      "name": "EraseUndefinedHashValuesOptions",
      "properties": [
        {
          "abstract": true,
          "docs": {
            "stability": "experimental"
          },
          "immutable": true,
          "locationInModule": {
            "filename": "lib/compliance.ts",
            "line": 1445
          },
          "name": "option1",
          "optional": true,
          "type": {
            "primitive": "string"
          }
        },
        {
          "abstract": true,
          "docs": {
            "stability": "experimental"
          },
          "immutable": true,
          "locationInModule": {
            "filename": "lib/compliance.ts",
            "line": 1446
          },
          "name": "option2",
          "optional": true,
          "type": {
            "primitive": "string"
          }
        }
      ]
    },
    "jsii-calc.ExperimentalClass": {
      "assembly": "jsii-calc",
      "docs": {
        "stability": "experimental"
      },
      "fqn": "jsii-calc.ExperimentalClass",
      "initializer": {
        "docs": {
          "stability": "experimental"
        },
        "parameters": [
          {
            "name": "readonlyString",
            "type": {
              "primitive": "string"
            }
          },
          {
            "name": "mutableNumber",
            "optional": true,
            "type": {
              "primitive": "number"
            }
          }
        ]
      },
      "kind": "class",
      "locationInModule": {
        "filename": "lib/stability.ts",
        "line": 16
      },
      "methods": [
        {
          "docs": {
            "stability": "experimental"
          },
          "locationInModule": {
            "filename": "lib/stability.ts",
            "line": 28
          },
          "name": "method"
        }
      ],
      "name": "ExperimentalClass",
      "properties": [
        {
          "docs": {
            "stability": "experimental"
          },
          "immutable": true,
          "locationInModule": {
            "filename": "lib/stability.ts",
            "line": 18
          },
          "name": "readonlyProperty",
          "type": {
            "primitive": "string"
          }
        },
        {
          "docs": {
            "stability": "experimental"
          },
          "locationInModule": {
            "filename": "lib/stability.ts",
            "line": 20
          },
          "name": "mutableProperty",
          "optional": true,
          "type": {
            "primitive": "number"
          }
        }
      ]
    },
    "jsii-calc.ExperimentalEnum": {
      "assembly": "jsii-calc",
      "docs": {
        "stability": "experimental"
      },
      "fqn": "jsii-calc.ExperimentalEnum",
      "kind": "enum",
      "locationInModule": {
        "filename": "lib/stability.ts",
        "line": 31
      },
      "members": [
        {
          "docs": {
            "stability": "experimental"
          },
          "name": "OPTION_A"
        },
        {
          "docs": {
            "stability": "experimental"
          },
          "name": "OPTION_B"
        }
      ],
      "name": "ExperimentalEnum"
    },
    "jsii-calc.ExperimentalStruct": {
      "assembly": "jsii-calc",
      "datatype": true,
      "docs": {
        "stability": "experimental"
      },
      "fqn": "jsii-calc.ExperimentalStruct",
      "kind": "interface",
      "locationInModule": {
        "filename": "lib/stability.ts",
        "line": 4
      },
      "name": "ExperimentalStruct",
      "properties": [
        {
          "abstract": true,
          "docs": {
            "stability": "experimental"
          },
          "immutable": true,
          "locationInModule": {
            "filename": "lib/stability.ts",
            "line": 6
          },
          "name": "readonlyProperty",
          "type": {
            "primitive": "string"
          }
        }
      ]
    },
    "jsii-calc.ExportedBaseClass": {
      "assembly": "jsii-calc",
      "docs": {
        "stability": "experimental"
      },
      "fqn": "jsii-calc.ExportedBaseClass",
      "initializer": {
        "docs": {
          "stability": "experimental"
        },
        "parameters": [
          {
            "name": "success",
            "type": {
              "primitive": "boolean"
            }
          }
        ]
      },
      "kind": "class",
      "locationInModule": {
        "filename": "lib/compliance.ts",
        "line": 1331
      },
      "name": "ExportedBaseClass",
      "properties": [
        {
          "docs": {
            "stability": "experimental"
          },
          "immutable": true,
          "locationInModule": {
            "filename": "lib/compliance.ts",
            "line": 1332
          },
          "name": "success",
          "type": {
            "primitive": "boolean"
          }
        }
      ]
    },
    "jsii-calc.ExtendsInternalInterface": {
      "assembly": "jsii-calc",
      "datatype": true,
      "docs": {
        "stability": "experimental"
      },
      "fqn": "jsii-calc.ExtendsInternalInterface",
      "kind": "interface",
      "locationInModule": {
        "filename": "lib/compliance.ts",
        "line": 1552
      },
      "name": "ExtendsInternalInterface",
      "properties": [
        {
          "abstract": true,
          "docs": {
            "stability": "experimental"
          },
          "immutable": true,
          "locationInModule": {
            "filename": "lib/compliance.ts",
            "line": 1553
          },
          "name": "boom",
          "type": {
            "primitive": "boolean"
          }
        },
        {
          "abstract": true,
          "docs": {
            "stability": "experimental"
          },
          "immutable": true,
          "locationInModule": {
            "filename": "lib/compliance.ts",
            "line": 1501
          },
          "name": "prop",
          "type": {
            "primitive": "string"
          }
        }
      ]
    },
    "jsii-calc.GiveMeStructs": {
      "assembly": "jsii-calc",
      "docs": {
        "stability": "experimental"
      },
      "fqn": "jsii-calc.GiveMeStructs",
      "initializer": {},
      "kind": "class",
      "locationInModule": {
        "filename": "lib/compliance.ts",
        "line": 548
      },
      "methods": [
        {
          "docs": {
            "stability": "experimental",
            "summary": "Accepts a struct of type DerivedStruct and returns a struct of type FirstStruct."
          },
          "locationInModule": {
            "filename": "lib/compliance.ts",
            "line": 566
          },
          "name": "derivedToFirst",
          "parameters": [
            {
              "name": "derived",
              "type": {
                "fqn": "jsii-calc.DerivedStruct"
              }
            }
          ],
          "returns": {
            "type": {
              "fqn": "@scope/jsii-calc-lib.MyFirstStruct"
            }
          }
        },
        {
          "docs": {
            "stability": "experimental",
            "summary": "Returns the boolean from a DerivedStruct struct."
          },
          "locationInModule": {
            "filename": "lib/compliance.ts",
            "line": 559
          },
          "name": "readDerivedNonPrimitive",
          "parameters": [
            {
              "name": "derived",
              "type": {
                "fqn": "jsii-calc.DerivedStruct"
              }
            }
          ],
          "returns": {
            "type": {
              "fqn": "jsii-calc.DoubleTrouble"
            }
          }
        },
        {
          "docs": {
            "stability": "experimental",
            "summary": "Returns the \"anumber\" from a MyFirstStruct struct;"
          },
          "locationInModule": {
            "filename": "lib/compliance.ts",
            "line": 552
          },
          "name": "readFirstNumber",
          "parameters": [
            {
              "name": "first",
              "type": {
                "fqn": "@scope/jsii-calc-lib.MyFirstStruct"
              }
            }
          ],
          "returns": {
            "type": {
              "primitive": "number"
            }
          }
        }
      ],
      "name": "GiveMeStructs",
      "properties": [
        {
          "docs": {
            "stability": "experimental"
          },
          "immutable": true,
          "locationInModule": {
            "filename": "lib/compliance.ts",
            "line": 570
          },
          "name": "structLiteral",
          "type": {
            "fqn": "@scope/jsii-calc-lib.StructWithOnlyOptionals"
          }
        }
      ]
    },
    "jsii-calc.Greetee": {
      "assembly": "jsii-calc",
      "datatype": true,
      "docs": {
        "stability": "experimental",
        "summary": "These are some arguments you can pass to a method."
      },
      "fqn": "jsii-calc.Greetee",
      "kind": "interface",
      "locationInModule": {
        "filename": "lib/documented.ts",
        "line": 40
      },
      "name": "Greetee",
      "properties": [
        {
          "abstract": true,
          "docs": {
            "default": "world",
            "stability": "experimental",
            "summary": "The name of the greetee."
          },
          "immutable": true,
          "locationInModule": {
            "filename": "lib/documented.ts",
            "line": 46
          },
          "name": "name",
          "optional": true,
          "type": {
            "primitive": "string"
          }
        }
      ]
    },
    "jsii-calc.GreetingAugmenter": {
      "assembly": "jsii-calc",
      "docs": {
        "stability": "experimental"
      },
      "fqn": "jsii-calc.GreetingAugmenter",
      "initializer": {},
      "kind": "class",
      "locationInModule": {
        "filename": "lib/compliance.ts",
        "line": 524
      },
      "methods": [
        {
          "docs": {
            "stability": "experimental"
          },
          "locationInModule": {
            "filename": "lib/compliance.ts",
            "line": 525
          },
          "name": "betterGreeting",
          "parameters": [
            {
              "name": "friendly",
              "type": {
                "fqn": "@scope/jsii-calc-lib.IFriendly"
              }
            }
          ],
          "returns": {
            "type": {
              "primitive": "string"
            }
          }
        }
      ],
      "name": "GreetingAugmenter"
    },
    "jsii-calc.IAnonymousImplementationProvider": {
      "assembly": "jsii-calc",
      "docs": {
        "stability": "experimental",
        "summary": "We can return an anonymous interface implementation from an override without losing the interface declarations."
      },
      "fqn": "jsii-calc.IAnonymousImplementationProvider",
      "kind": "interface",
      "locationInModule": {
        "filename": "lib/compliance.ts",
        "line": 1972
      },
      "methods": [
        {
          "abstract": true,
          "docs": {
            "stability": "experimental"
          },
          "locationInModule": {
            "filename": "lib/compliance.ts",
            "line": 1974
          },
          "name": "provideAsClass",
          "returns": {
            "type": {
              "fqn": "jsii-calc.Implementation"
            }
          }
        },
        {
          "abstract": true,
          "docs": {
            "stability": "experimental"
          },
          "locationInModule": {
            "filename": "lib/compliance.ts",
            "line": 1973
          },
          "name": "provideAsInterface",
          "returns": {
            "type": {
              "fqn": "jsii-calc.IAnonymouslyImplementMe"
            }
          }
        }
      ],
      "name": "IAnonymousImplementationProvider"
    },
    "jsii-calc.IAnonymouslyImplementMe": {
      "assembly": "jsii-calc",
      "docs": {
        "stability": "experimental"
      },
      "fqn": "jsii-calc.IAnonymouslyImplementMe",
      "kind": "interface",
      "locationInModule": {
        "filename": "lib/compliance.ts",
        "line": 1990
      },
      "methods": [
        {
          "abstract": true,
          "docs": {
            "stability": "experimental"
          },
          "locationInModule": {
            "filename": "lib/compliance.ts",
            "line": 1992
          },
          "name": "verb",
          "returns": {
            "type": {
              "primitive": "string"
            }
          }
        }
      ],
      "name": "IAnonymouslyImplementMe",
      "properties": [
        {
          "abstract": true,
          "docs": {
            "stability": "experimental"
          },
          "immutable": true,
          "locationInModule": {
            "filename": "lib/compliance.ts",
            "line": 1991
          },
          "name": "value",
          "type": {
            "primitive": "number"
          }
        }
      ]
    },
    "jsii-calc.IAnotherPublicInterface": {
      "assembly": "jsii-calc",
      "docs": {
        "stability": "experimental"
      },
      "fqn": "jsii-calc.IAnotherPublicInterface",
      "kind": "interface",
      "locationInModule": {
        "filename": "lib/compliance.ts",
        "line": 1573
      },
      "name": "IAnotherPublicInterface",
      "properties": [
        {
          "abstract": true,
          "docs": {
            "stability": "experimental"
          },
          "locationInModule": {
            "filename": "lib/compliance.ts",
            "line": 1574
          },
          "name": "a",
          "type": {
            "primitive": "string"
          }
        }
      ]
    },
    "jsii-calc.IBell": {
      "assembly": "jsii-calc",
      "docs": {
        "stability": "experimental"
      },
      "fqn": "jsii-calc.IBell",
      "kind": "interface",
      "locationInModule": {
        "filename": "lib/compliance.ts",
        "line": 2159
      },
      "methods": [
        {
          "abstract": true,
          "docs": {
            "stability": "experimental"
          },
          "locationInModule": {
            "filename": "lib/compliance.ts",
            "line": 2160
          },
          "name": "ring"
        }
      ],
      "name": "IBell"
    },
    "jsii-calc.IBellRinger": {
      "assembly": "jsii-calc",
      "docs": {
        "stability": "experimental",
        "summary": "Takes the object parameter as an interface."
      },
      "fqn": "jsii-calc.IBellRinger",
      "kind": "interface",
      "locationInModule": {
        "filename": "lib/compliance.ts",
        "line": 2148
      },
      "methods": [
        {
          "abstract": true,
          "docs": {
            "stability": "experimental"
          },
          "locationInModule": {
            "filename": "lib/compliance.ts",
            "line": 2149
          },
          "name": "yourTurn",
          "parameters": [
            {
              "name": "bell",
              "type": {
                "fqn": "jsii-calc.IBell"
              }
            }
          ]
        }
      ],
      "name": "IBellRinger"
    },
    "jsii-calc.IConcreteBellRinger": {
      "assembly": "jsii-calc",
      "docs": {
        "stability": "experimental",
        "summary": "Takes the object parameter as a calss."
      },
      "fqn": "jsii-calc.IConcreteBellRinger",
      "kind": "interface",
      "locationInModule": {
        "filename": "lib/compliance.ts",
        "line": 2155
      },
      "methods": [
        {
          "abstract": true,
          "docs": {
            "stability": "experimental"
          },
          "locationInModule": {
            "filename": "lib/compliance.ts",
            "line": 2156
          },
          "name": "yourTurn",
          "parameters": [
            {
              "name": "bell",
              "type": {
                "fqn": "jsii-calc.Bell"
              }
            }
          ]
        }
      ],
      "name": "IConcreteBellRinger"
    },
    "jsii-calc.IDeprecatedInterface": {
      "assembly": "jsii-calc",
      "docs": {
        "deprecated": "useless interface",
        "stability": "deprecated"
      },
      "fqn": "jsii-calc.IDeprecatedInterface",
      "kind": "interface",
      "locationInModule": {
        "filename": "lib/stability.ts",
        "line": 78
      },
      "methods": [
        {
          "abstract": true,
          "docs": {
            "deprecated": "services no purpose",
            "stability": "deprecated"
          },
          "locationInModule": {
            "filename": "lib/stability.ts",
            "line": 82
          },
          "name": "method"
        }
      ],
      "name": "IDeprecatedInterface",
      "properties": [
        {
          "abstract": true,
          "docs": {
            "deprecated": "could be better",
            "stability": "deprecated"
          },
          "locationInModule": {
            "filename": "lib/stability.ts",
            "line": 80
          },
          "name": "mutableProperty",
          "optional": true,
          "type": {
            "primitive": "number"
          }
        }
      ]
    },
    "jsii-calc.IExperimentalInterface": {
      "assembly": "jsii-calc",
      "docs": {
        "stability": "experimental"
      },
      "fqn": "jsii-calc.IExperimentalInterface",
      "kind": "interface",
      "locationInModule": {
        "filename": "lib/stability.ts",
        "line": 9
      },
      "methods": [
        {
          "abstract": true,
          "docs": {
            "stability": "experimental"
          },
          "locationInModule": {
            "filename": "lib/stability.ts",
            "line": 13
          },
          "name": "method"
        }
      ],
      "name": "IExperimentalInterface",
      "properties": [
        {
          "abstract": true,
          "docs": {
            "stability": "experimental"
          },
          "locationInModule": {
            "filename": "lib/stability.ts",
            "line": 11
          },
          "name": "mutableProperty",
          "optional": true,
          "type": {
            "primitive": "number"
          }
        }
      ]
    },
    "jsii-calc.IExtendsPrivateInterface": {
      "assembly": "jsii-calc",
      "docs": {
        "stability": "experimental"
      },
      "fqn": "jsii-calc.IExtendsPrivateInterface",
      "kind": "interface",
      "locationInModule": {
        "filename": "lib/compliance.ts",
        "line": 1564
      },
      "name": "IExtendsPrivateInterface",
      "properties": [
        {
          "abstract": true,
          "docs": {
            "stability": "experimental"
          },
          "immutable": true,
          "locationInModule": {
            "filename": "lib/compliance.ts",
            "line": 1565
          },
          "name": "moreThings",
          "type": {
            "collection": {
              "elementtype": {
                "primitive": "string"
              },
              "kind": "array"
            }
          }
        },
        {
          "abstract": true,
          "docs": {
            "stability": "experimental"
          },
          "locationInModule": {
            "filename": "lib/compliance.ts",
            "line": 1549
          },
          "name": "private",
          "type": {
            "primitive": "string"
          }
        }
      ]
    },
    "jsii-calc.IFriendlier": {
      "assembly": "jsii-calc",
      "docs": {
        "stability": "experimental",
        "summary": "Even friendlier classes can implement this interface."
      },
      "fqn": "jsii-calc.IFriendlier",
      "interfaces": [
        "@scope/jsii-calc-lib.IFriendly"
      ],
      "kind": "interface",
      "locationInModule": {
        "filename": "lib/calculator.ts",
        "line": 6
      },
      "methods": [
        {
          "abstract": true,
          "docs": {
            "stability": "experimental",
            "summary": "Say farewell."
          },
          "locationInModule": {
            "filename": "lib/calculator.ts",
            "line": 16
          },
          "name": "farewell",
          "returns": {
            "type": {
              "primitive": "string"
            }
          }
        },
        {
          "abstract": true,
          "docs": {
            "returns": "A goodbye blessing.",
            "stability": "experimental",
            "summary": "Say goodbye."
          },
          "locationInModule": {
            "filename": "lib/calculator.ts",
            "line": 11
          },
          "name": "goodbye",
          "returns": {
            "type": {
              "primitive": "string"
            }
          }
        }
      ],
      "name": "IFriendlier"
    },
    "jsii-calc.IFriendlyRandomGenerator": {
      "assembly": "jsii-calc",
      "docs": {
        "stability": "experimental"
      },
      "fqn": "jsii-calc.IFriendlyRandomGenerator",
      "interfaces": [
        "jsii-calc.IRandomNumberGenerator",
        "@scope/jsii-calc-lib.IFriendly"
      ],
      "kind": "interface",
      "locationInModule": {
        "filename": "lib/calculator.ts",
        "line": 30
      },
      "name": "IFriendlyRandomGenerator"
    },
    "jsii-calc.IInterfaceImplementedByAbstractClass": {
      "assembly": "jsii-calc",
      "docs": {
        "stability": "experimental",
        "summary": "awslabs/jsii#220 Abstract return type."
      },
      "fqn": "jsii-calc.IInterfaceImplementedByAbstractClass",
      "kind": "interface",
      "locationInModule": {
        "filename": "lib/compliance.ts",
        "line": 1092
      },
      "name": "IInterfaceImplementedByAbstractClass",
      "properties": [
        {
          "abstract": true,
          "docs": {
            "stability": "experimental"
          },
          "immutable": true,
          "locationInModule": {
            "filename": "lib/compliance.ts",
            "line": 1093
          },
          "name": "propFromInterface",
          "type": {
            "primitive": "string"
          }
        }
      ]
    },
    "jsii-calc.IInterfaceThatShouldNotBeADataType": {
      "assembly": "jsii-calc",
      "docs": {
        "stability": "experimental",
        "summary": "Even though this interface has only properties, it is disqualified from being a datatype because it inherits from an interface that is not a datatype."
      },
      "fqn": "jsii-calc.IInterfaceThatShouldNotBeADataType",
      "interfaces": [
        "jsii-calc.IInterfaceWithMethods"
      ],
      "kind": "interface",
      "locationInModule": {
        "filename": "lib/compliance.ts",
        "line": 1188
      },
      "name": "IInterfaceThatShouldNotBeADataType",
      "properties": [
        {
          "abstract": true,
          "docs": {
            "stability": "experimental"
          },
          "immutable": true,
          "locationInModule": {
            "filename": "lib/compliance.ts",
            "line": 1189
          },
          "name": "otherValue",
          "type": {
            "primitive": "string"
          }
        }
      ]
    },
    "jsii-calc.IInterfaceWithInternal": {
      "assembly": "jsii-calc",
      "docs": {
        "stability": "experimental"
      },
      "fqn": "jsii-calc.IInterfaceWithInternal",
      "kind": "interface",
      "locationInModule": {
        "filename": "lib/compliance.ts",
        "line": 1512
      },
      "methods": [
        {
          "abstract": true,
          "docs": {
            "stability": "experimental"
          },
          "locationInModule": {
            "filename": "lib/compliance.ts",
            "line": 1513
          },
          "name": "visible"
        }
      ],
      "name": "IInterfaceWithInternal"
    },
    "jsii-calc.IInterfaceWithMethods": {
      "assembly": "jsii-calc",
      "docs": {
        "stability": "experimental"
      },
      "fqn": "jsii-calc.IInterfaceWithMethods",
      "kind": "interface",
      "locationInModule": {
        "filename": "lib/compliance.ts",
        "line": 1178
      },
      "methods": [
        {
          "abstract": true,
          "docs": {
            "stability": "experimental"
          },
          "locationInModule": {
            "filename": "lib/compliance.ts",
            "line": 1181
          },
          "name": "doThings"
        }
      ],
      "name": "IInterfaceWithMethods",
      "properties": [
        {
          "abstract": true,
          "docs": {
            "stability": "experimental"
          },
          "immutable": true,
          "locationInModule": {
            "filename": "lib/compliance.ts",
            "line": 1179
          },
          "name": "value",
          "type": {
            "primitive": "string"
          }
        }
      ]
    },
    "jsii-calc.IInterfaceWithOptionalMethodArguments": {
      "assembly": "jsii-calc",
      "docs": {
        "stability": "experimental",
        "summary": "awslabs/jsii#175 Interface proxies (and builders) do not respect optional arguments in methods."
      },
      "fqn": "jsii-calc.IInterfaceWithOptionalMethodArguments",
      "kind": "interface",
      "locationInModule": {
        "filename": "lib/compliance.ts",
        "line": 1072
      },
      "methods": [
        {
          "abstract": true,
          "docs": {
            "stability": "experimental"
          },
          "locationInModule": {
            "filename": "lib/compliance.ts",
            "line": 1073
          },
          "name": "hello",
          "parameters": [
            {
              "name": "arg1",
              "type": {
                "primitive": "string"
              }
            },
            {
              "name": "arg2",
              "optional": true,
              "type": {
                "primitive": "number"
              }
            }
          ]
        }
      ],
      "name": "IInterfaceWithOptionalMethodArguments"
    },
    "jsii-calc.IInterfaceWithProperties": {
      "assembly": "jsii-calc",
      "docs": {
        "stability": "experimental"
      },
      "fqn": "jsii-calc.IInterfaceWithProperties",
      "kind": "interface",
      "locationInModule": {
        "filename": "lib/compliance.ts",
        "line": 578
      },
      "name": "IInterfaceWithProperties",
      "properties": [
        {
          "abstract": true,
          "docs": {
            "stability": "experimental"
          },
          "immutable": true,
          "locationInModule": {
            "filename": "lib/compliance.ts",
            "line": 579
          },
          "name": "readOnlyString",
          "type": {
            "primitive": "string"
          }
        },
        {
          "abstract": true,
          "docs": {
            "stability": "experimental"
          },
          "locationInModule": {
            "filename": "lib/compliance.ts",
            "line": 580
          },
          "name": "readWriteString",
          "type": {
            "primitive": "string"
          }
        }
      ]
    },
    "jsii-calc.IInterfaceWithPropertiesExtension": {
      "assembly": "jsii-calc",
      "docs": {
        "stability": "experimental"
      },
      "fqn": "jsii-calc.IInterfaceWithPropertiesExtension",
      "interfaces": [
        "jsii-calc.IInterfaceWithProperties"
      ],
      "kind": "interface",
      "locationInModule": {
        "filename": "lib/compliance.ts",
        "line": 583
      },
      "name": "IInterfaceWithPropertiesExtension",
      "properties": [
        {
          "abstract": true,
          "docs": {
            "stability": "experimental"
          },
          "locationInModule": {
            "filename": "lib/compliance.ts",
            "line": 584
          },
          "name": "foo",
          "type": {
            "primitive": "number"
          }
        }
      ]
    },
    "jsii-calc.IJSII417Derived": {
      "assembly": "jsii-calc",
      "docs": {
        "stability": "experimental"
      },
      "fqn": "jsii-calc.IJSII417Derived",
      "interfaces": [
        "jsii-calc.IJSII417PublicBaseOfBase"
      ],
      "kind": "interface",
      "locationInModule": {
        "filename": "lib/erasures.ts",
        "line": 37
      },
      "methods": [
        {
          "abstract": true,
          "docs": {
            "stability": "experimental"
          },
          "locationInModule": {
            "filename": "lib/erasures.ts",
            "line": 35
          },
          "name": "bar"
        },
        {
          "abstract": true,
          "docs": {
            "stability": "experimental"
          },
          "locationInModule": {
            "filename": "lib/erasures.ts",
            "line": 38
          },
          "name": "baz"
        }
      ],
      "name": "IJSII417Derived",
      "properties": [
        {
          "abstract": true,
          "docs": {
            "stability": "experimental"
          },
          "immutable": true,
          "locationInModule": {
            "filename": "lib/erasures.ts",
            "line": 34
          },
          "name": "property",
          "type": {
            "primitive": "string"
          }
        }
      ]
    },
    "jsii-calc.IJSII417PublicBaseOfBase": {
      "assembly": "jsii-calc",
      "docs": {
        "stability": "experimental"
      },
      "fqn": "jsii-calc.IJSII417PublicBaseOfBase",
      "kind": "interface",
      "locationInModule": {
        "filename": "lib/erasures.ts",
        "line": 30
      },
      "methods": [
        {
          "abstract": true,
          "docs": {
            "stability": "experimental"
          },
          "locationInModule": {
            "filename": "lib/erasures.ts",
            "line": 31
          },
          "name": "foo"
        }
      ],
      "name": "IJSII417PublicBaseOfBase",
      "properties": [
        {
          "abstract": true,
          "docs": {
            "stability": "experimental"
          },
          "immutable": true,
          "locationInModule": {
            "filename": "lib/erasures.ts",
            "line": 28
          },
          "name": "hasRoot",
          "type": {
            "primitive": "boolean"
          }
        }
      ]
    },
    "jsii-calc.IJsii487External": {
      "assembly": "jsii-calc",
      "docs": {
        "stability": "experimental"
      },
      "fqn": "jsii-calc.IJsii487External",
      "kind": "interface",
      "locationInModule": {
        "filename": "lib/erasures.ts",
        "line": 45
      },
      "name": "IJsii487External"
    },
    "jsii-calc.IJsii487External2": {
      "assembly": "jsii-calc",
      "docs": {
        "stability": "experimental"
      },
      "fqn": "jsii-calc.IJsii487External2",
      "kind": "interface",
      "locationInModule": {
        "filename": "lib/erasures.ts",
        "line": 46
      },
      "name": "IJsii487External2"
    },
    "jsii-calc.IJsii496": {
      "assembly": "jsii-calc",
      "docs": {
        "stability": "experimental"
      },
      "fqn": "jsii-calc.IJsii496",
      "kind": "interface",
      "locationInModule": {
        "filename": "lib/erasures.ts",
        "line": 54
      },
      "name": "IJsii496"
    },
    "jsii-calc.IMutableObjectLiteral": {
      "assembly": "jsii-calc",
      "docs": {
        "stability": "experimental"
      },
      "fqn": "jsii-calc.IMutableObjectLiteral",
      "kind": "interface",
      "locationInModule": {
        "filename": "lib/compliance.ts",
        "line": 1138
      },
      "name": "IMutableObjectLiteral",
      "properties": [
        {
          "abstract": true,
          "docs": {
            "stability": "experimental"
          },
          "locationInModule": {
            "filename": "lib/compliance.ts",
            "line": 1139
          },
          "name": "value",
          "type": {
            "primitive": "string"
          }
        }
      ]
    },
    "jsii-calc.INonInternalInterface": {
      "assembly": "jsii-calc",
      "docs": {
        "stability": "experimental"
      },
      "fqn": "jsii-calc.INonInternalInterface",
      "interfaces": [
        "jsii-calc.IAnotherPublicInterface"
      ],
      "kind": "interface",
      "locationInModule": {
        "filename": "lib/compliance.ts",
        "line": 1583
      },
      "name": "INonInternalInterface",
      "properties": [
        {
          "abstract": true,
          "docs": {
            "stability": "experimental"
          },
          "locationInModule": {
            "filename": "lib/compliance.ts",
            "line": 1580
          },
          "name": "b",
          "type": {
            "primitive": "string"
          }
        },
        {
          "abstract": true,
          "docs": {
            "stability": "experimental"
          },
          "locationInModule": {
            "filename": "lib/compliance.ts",
            "line": 1584
          },
          "name": "c",
          "type": {
            "primitive": "string"
          }
        }
      ]
    },
    "jsii-calc.IPrivatelyImplemented": {
      "assembly": "jsii-calc",
      "docs": {
        "stability": "experimental"
      },
      "fqn": "jsii-calc.IPrivatelyImplemented",
      "kind": "interface",
      "locationInModule": {
        "filename": "lib/compliance.ts",
        "line": 1328
      },
      "name": "IPrivatelyImplemented",
      "properties": [
        {
          "abstract": true,
          "docs": {
            "stability": "experimental"
          },
          "immutable": true,
          "locationInModule": {
            "filename": "lib/compliance.ts",
            "line": 1329
          },
          "name": "success",
          "type": {
            "primitive": "boolean"
          }
        }
      ]
    },
    "jsii-calc.IPublicInterface": {
      "assembly": "jsii-calc",
      "docs": {
        "stability": "experimental"
      },
      "fqn": "jsii-calc.IPublicInterface",
      "kind": "interface",
      "locationInModule": {
        "filename": "lib/compliance.ts",
        "line": 1371
      },
      "methods": [
        {
          "abstract": true,
          "docs": {
            "stability": "experimental"
          },
          "locationInModule": {
            "filename": "lib/compliance.ts",
            "line": 1372
          },
          "name": "bye",
          "returns": {
            "type": {
              "primitive": "string"
            }
          }
        }
      ],
      "name": "IPublicInterface"
    },
    "jsii-calc.IPublicInterface2": {
      "assembly": "jsii-calc",
      "docs": {
        "stability": "experimental"
      },
      "fqn": "jsii-calc.IPublicInterface2",
      "kind": "interface",
      "locationInModule": {
        "filename": "lib/compliance.ts",
        "line": 1375
      },
      "methods": [
        {
          "abstract": true,
          "docs": {
            "stability": "experimental"
          },
          "locationInModule": {
            "filename": "lib/compliance.ts",
            "line": 1376
          },
          "name": "ciao",
          "returns": {
            "type": {
              "primitive": "string"
            }
          }
        }
      ],
      "name": "IPublicInterface2"
    },
    "jsii-calc.IRandomNumberGenerator": {
      "assembly": "jsii-calc",
      "docs": {
        "stability": "experimental",
        "summary": "Generates random numbers."
      },
      "fqn": "jsii-calc.IRandomNumberGenerator",
      "kind": "interface",
      "locationInModule": {
        "filename": "lib/calculator.ts",
        "line": 22
      },
      "methods": [
        {
          "abstract": true,
          "docs": {
            "returns": "A random number.",
            "stability": "experimental",
            "summary": "Returns another random number."
          },
          "locationInModule": {
            "filename": "lib/calculator.ts",
            "line": 27
          },
          "name": "next",
          "returns": {
            "type": {
              "primitive": "number"
            }
          }
        }
      ],
      "name": "IRandomNumberGenerator"
    },
    "jsii-calc.IReturnsNumber": {
      "assembly": "jsii-calc",
      "docs": {
        "stability": "experimental"
      },
      "fqn": "jsii-calc.IReturnsNumber",
      "kind": "interface",
      "locationInModule": {
        "filename": "lib/compliance.ts",
        "line": 631
      },
      "methods": [
        {
          "abstract": true,
          "docs": {
            "stability": "experimental"
          },
          "locationInModule": {
            "filename": "lib/compliance.ts",
            "line": 632
          },
          "name": "obtainNumber",
          "returns": {
            "type": {
              "fqn": "@scope/jsii-calc-lib.IDoublable"
            }
          }
        }
      ],
      "name": "IReturnsNumber",
      "properties": [
        {
          "abstract": true,
          "docs": {
            "stability": "experimental"
          },
          "immutable": true,
          "locationInModule": {
            "filename": "lib/compliance.ts",
            "line": 634
          },
          "name": "numberProp",
          "type": {
            "fqn": "@scope/jsii-calc-lib.Number"
          }
        }
      ]
    },
    "jsii-calc.IStableInterface": {
      "assembly": "jsii-calc",
      "docs": {
        "stability": "stable"
      },
      "fqn": "jsii-calc.IStableInterface",
      "kind": "interface",
      "locationInModule": {
        "filename": "lib/stability.ts",
        "line": 44
      },
      "methods": [
        {
          "abstract": true,
          "docs": {
            "stability": "stable"
          },
          "locationInModule": {
            "filename": "lib/stability.ts",
            "line": 48
          },
          "name": "method"
        }
      ],
      "name": "IStableInterface",
      "properties": [
        {
          "abstract": true,
          "docs": {
            "stability": "stable"
          },
          "locationInModule": {
            "filename": "lib/stability.ts",
            "line": 46
          },
          "name": "mutableProperty",
          "optional": true,
          "type": {
            "primitive": "number"
          }
        }
      ]
    },
    "jsii-calc.ImplementInternalInterface": {
      "assembly": "jsii-calc",
      "docs": {
        "stability": "experimental"
      },
      "fqn": "jsii-calc.ImplementInternalInterface",
      "initializer": {},
      "kind": "class",
      "locationInModule": {
        "filename": "lib/compliance.ts",
        "line": 1556
      },
      "name": "ImplementInternalInterface",
      "properties": [
        {
          "docs": {
            "stability": "experimental"
          },
          "locationInModule": {
            "filename": "lib/compliance.ts",
            "line": 1557
          },
          "name": "prop",
          "type": {
            "primitive": "string"
          }
        }
      ]
    },
    "jsii-calc.Implementation": {
      "assembly": "jsii-calc",
      "docs": {
        "stability": "experimental"
      },
      "fqn": "jsii-calc.Implementation",
      "initializer": {},
      "kind": "class",
      "locationInModule": {
        "filename": "lib/compliance.ts",
        "line": 1987
      },
      "name": "Implementation",
      "properties": [
        {
          "docs": {
            "stability": "experimental"
          },
          "immutable": true,
          "locationInModule": {
            "filename": "lib/compliance.ts",
            "line": 1988
          },
          "name": "value",
          "type": {
            "primitive": "number"
          }
        }
      ]
    },
    "jsii-calc.ImplementsInterfaceWithInternal": {
      "assembly": "jsii-calc",
      "docs": {
        "stability": "experimental"
      },
      "fqn": "jsii-calc.ImplementsInterfaceWithInternal",
      "initializer": {},
      "interfaces": [
        "jsii-calc.IInterfaceWithInternal"
      ],
      "kind": "class",
      "locationInModule": {
        "filename": "lib/compliance.ts",
        "line": 1519
      },
      "methods": [
        {
          "docs": {
            "stability": "experimental"
          },
          "locationInModule": {
            "filename": "lib/compliance.ts",
            "line": 1520
          },
          "name": "visible",
          "overrides": "jsii-calc.IInterfaceWithInternal"
        }
      ],
      "name": "ImplementsInterfaceWithInternal"
    },
    "jsii-calc.ImplementsInterfaceWithInternalSubclass": {
      "assembly": "jsii-calc",
      "base": "jsii-calc.ImplementsInterfaceWithInternal",
      "docs": {
        "stability": "experimental"
      },
      "fqn": "jsii-calc.ImplementsInterfaceWithInternalSubclass",
      "initializer": {},
      "kind": "class",
      "locationInModule": {
        "filename": "lib/compliance.ts",
        "line": 1532
      },
      "name": "ImplementsInterfaceWithInternalSubclass"
    },
    "jsii-calc.ImplementsPrivateInterface": {
      "assembly": "jsii-calc",
      "docs": {
        "stability": "experimental"
      },
      "fqn": "jsii-calc.ImplementsPrivateInterface",
      "initializer": {},
      "kind": "class",
      "locationInModule": {
        "filename": "lib/compliance.ts",
        "line": 1560
      },
      "name": "ImplementsPrivateInterface",
      "properties": [
        {
          "docs": {
            "stability": "experimental"
          },
          "locationInModule": {
            "filename": "lib/compliance.ts",
            "line": 1561
          },
          "name": "private",
          "type": {
            "primitive": "string"
          }
        }
      ]
    },
    "jsii-calc.ImplictBaseOfBase": {
      "assembly": "jsii-calc",
      "datatype": true,
      "docs": {
        "stability": "experimental"
      },
      "fqn": "jsii-calc.ImplictBaseOfBase",
      "interfaces": [
        "@scope/jsii-calc-base.BaseProps"
      ],
      "kind": "interface",
      "locationInModule": {
        "filename": "lib/compliance.ts",
        "line": 1025
      },
      "name": "ImplictBaseOfBase",
      "properties": [
        {
          "abstract": true,
          "docs": {
            "stability": "experimental"
          },
          "immutable": true,
          "locationInModule": {
            "filename": "lib/compliance.ts",
            "line": 1026
          },
          "name": "goo",
          "type": {
            "primitive": "date"
          }
        }
      ]
    },
    "jsii-calc.InbetweenClass": {
      "assembly": "jsii-calc",
      "base": "jsii-calc.PublicClass",
      "docs": {
        "stability": "experimental"
      },
      "fqn": "jsii-calc.InbetweenClass",
      "initializer": {},
      "interfaces": [
        "jsii-calc.IPublicInterface2"
      ],
      "kind": "class",
      "locationInModule": {
        "filename": "lib/compliance.ts",
        "line": 1378
      },
      "methods": [
        {
          "docs": {
            "stability": "experimental"
          },
          "locationInModule": {
            "filename": "lib/compliance.ts",
            "line": 1379
          },
          "name": "ciao",
          "overrides": "jsii-calc.IPublicInterface2",
          "returns": {
            "type": {
              "primitive": "string"
            }
          }
        }
      ],
      "name": "InbetweenClass"
    },
    "jsii-calc.InterfaceInNamespaceIncludesClasses.Foo": {
      "assembly": "jsii-calc",
      "docs": {
        "stability": "experimental"
      },
      "fqn": "jsii-calc.InterfaceInNamespaceIncludesClasses.Foo",
      "initializer": {},
      "kind": "class",
      "locationInModule": {
        "filename": "lib/compliance.ts",
        "line": 1059
      },
      "name": "Foo",
      "namespace": "InterfaceInNamespaceIncludesClasses",
      "properties": [
        {
          "docs": {
            "stability": "experimental"
          },
          "locationInModule": {
            "filename": "lib/compliance.ts",
            "line": 1060
          },
          "name": "bar",
          "optional": true,
          "type": {
            "primitive": "string"
          }
        }
      ]
    },
    "jsii-calc.InterfaceInNamespaceIncludesClasses.Hello": {
      "assembly": "jsii-calc",
      "datatype": true,
      "docs": {
        "stability": "experimental"
      },
      "fqn": "jsii-calc.InterfaceInNamespaceIncludesClasses.Hello",
      "kind": "interface",
      "locationInModule": {
        "filename": "lib/compliance.ts",
        "line": 1063
      },
      "name": "Hello",
      "namespace": "InterfaceInNamespaceIncludesClasses",
      "properties": [
        {
          "abstract": true,
          "docs": {
            "stability": "experimental"
          },
          "immutable": true,
          "locationInModule": {
            "filename": "lib/compliance.ts",
            "line": 1064
          },
          "name": "foo",
          "type": {
            "primitive": "number"
          }
        }
      ]
    },
    "jsii-calc.InterfaceInNamespaceOnlyInterface.Hello": {
      "assembly": "jsii-calc",
      "datatype": true,
      "docs": {
        "stability": "experimental"
      },
      "fqn": "jsii-calc.InterfaceInNamespaceOnlyInterface.Hello",
      "kind": "interface",
      "locationInModule": {
        "filename": "lib/compliance.ts",
        "line": 1051
      },
      "name": "Hello",
      "namespace": "InterfaceInNamespaceOnlyInterface",
      "properties": [
        {
          "abstract": true,
          "docs": {
            "stability": "experimental"
          },
          "immutable": true,
          "locationInModule": {
            "filename": "lib/compliance.ts",
            "line": 1052
          },
          "name": "foo",
          "type": {
            "primitive": "number"
          }
        }
      ]
    },
    "jsii-calc.InterfacesMaker": {
      "assembly": "jsii-calc",
      "docs": {
        "stability": "experimental",
        "summary": "We can return arrays of interfaces See aws/aws-cdk#2362."
      },
      "fqn": "jsii-calc.InterfacesMaker",
      "kind": "class",
      "locationInModule": {
        "filename": "lib/compliance.ts",
        "line": 1871
      },
      "methods": [
        {
          "docs": {
            "stability": "experimental"
          },
          "locationInModule": {
            "filename": "lib/compliance.ts",
            "line": 1872
          },
          "name": "makeInterfaces",
          "parameters": [
            {
              "name": "count",
              "type": {
                "primitive": "number"
              }
            }
          ],
          "returns": {
            "type": {
              "collection": {
                "elementtype": {
                  "fqn": "@scope/jsii-calc-lib.IDoublable"
                },
                "kind": "array"
              }
            }
          },
          "static": true
        }
      ],
      "name": "InterfacesMaker"
    },
    "jsii-calc.JSII417Derived": {
      "assembly": "jsii-calc",
      "base": "jsii-calc.JSII417PublicBaseOfBase",
      "docs": {
        "stability": "experimental"
      },
      "fqn": "jsii-calc.JSII417Derived",
      "initializer": {
        "docs": {
          "stability": "experimental"
        },
        "parameters": [
          {
            "name": "property",
            "type": {
              "primitive": "string"
            }
          }
        ]
      },
      "kind": "class",
      "locationInModule": {
        "filename": "lib/erasures.ts",
        "line": 20
      },
      "methods": [
        {
          "docs": {
            "stability": "experimental"
          },
          "locationInModule": {
            "filename": "lib/erasures.ts",
            "line": 21
          },
          "name": "bar"
        },
        {
          "docs": {
            "stability": "experimental"
          },
          "locationInModule": {
            "filename": "lib/erasures.ts",
            "line": 24
          },
          "name": "baz"
        }
      ],
      "name": "JSII417Derived",
      "properties": [
        {
          "docs": {
            "stability": "experimental"
          },
          "immutable": true,
          "locationInModule": {
            "filename": "lib/erasures.ts",
            "line": 15
          },
          "name": "property",
          "protected": true,
          "type": {
            "primitive": "string"
          }
        }
      ]
    },
    "jsii-calc.JSII417PublicBaseOfBase": {
      "assembly": "jsii-calc",
      "docs": {
        "stability": "experimental"
      },
      "fqn": "jsii-calc.JSII417PublicBaseOfBase",
      "initializer": {},
      "kind": "class",
      "locationInModule": {
        "filename": "lib/erasures.ts",
        "line": 8
      },
      "methods": [
        {
          "docs": {
            "stability": "experimental"
          },
          "locationInModule": {
            "filename": "lib/erasures.ts",
            "line": 9
          },
          "name": "makeInstance",
          "returns": {
            "type": {
              "fqn": "jsii-calc.JSII417PublicBaseOfBase"
            }
          },
          "static": true
        },
        {
          "docs": {
            "stability": "experimental"
          },
          "locationInModule": {
            "filename": "lib/erasures.ts",
            "line": 12
          },
          "name": "foo"
        }
      ],
      "name": "JSII417PublicBaseOfBase",
      "properties": [
        {
          "docs": {
            "stability": "experimental"
          },
          "immutable": true,
          "locationInModule": {
            "filename": "lib/erasures.ts",
            "line": 6
          },
          "name": "hasRoot",
          "type": {
            "primitive": "boolean"
          }
        }
      ]
    },
    "jsii-calc.JSObjectLiteralForInterface": {
      "assembly": "jsii-calc",
      "docs": {
        "stability": "experimental"
      },
      "fqn": "jsii-calc.JSObjectLiteralForInterface",
      "initializer": {},
      "kind": "class",
      "locationInModule": {
        "filename": "lib/compliance.ts",
        "line": 507
      },
      "methods": [
        {
          "docs": {
            "stability": "experimental"
          },
          "locationInModule": {
            "filename": "lib/compliance.ts",
            "line": 509
          },
          "name": "giveMeFriendly",
          "returns": {
            "type": {
              "fqn": "@scope/jsii-calc-lib.IFriendly"
            }
          }
        },
        {
          "docs": {
            "stability": "experimental"
          },
          "locationInModule": {
            "filename": "lib/compliance.ts",
            "line": 515
          },
          "name": "giveMeFriendlyGenerator",
          "returns": {
            "type": {
              "fqn": "jsii-calc.IFriendlyRandomGenerator"
            }
          }
        }
      ],
      "name": "JSObjectLiteralForInterface"
    },
    "jsii-calc.JSObjectLiteralToNative": {
      "assembly": "jsii-calc",
      "docs": {
        "stability": "experimental"
      },
      "fqn": "jsii-calc.JSObjectLiteralToNative",
      "initializer": {},
      "kind": "class",
      "locationInModule": {
        "filename": "lib/compliance.ts",
        "line": 233
      },
      "methods": [
        {
          "docs": {
            "stability": "experimental"
          },
          "locationInModule": {
            "filename": "lib/compliance.ts",
            "line": 234
          },
          "name": "returnLiteral",
          "returns": {
            "type": {
              "fqn": "jsii-calc.JSObjectLiteralToNativeClass"
            }
          }
        }
      ],
      "name": "JSObjectLiteralToNative"
    },
    "jsii-calc.JSObjectLiteralToNativeClass": {
      "assembly": "jsii-calc",
      "docs": {
        "stability": "experimental"
      },
      "fqn": "jsii-calc.JSObjectLiteralToNativeClass",
      "initializer": {},
      "kind": "class",
      "locationInModule": {
        "filename": "lib/compliance.ts",
        "line": 242
      },
      "name": "JSObjectLiteralToNativeClass",
      "properties": [
        {
          "docs": {
            "stability": "experimental"
          },
          "locationInModule": {
            "filename": "lib/compliance.ts",
            "line": 243
          },
          "name": "propA",
          "type": {
            "primitive": "string"
          }
        },
        {
          "docs": {
            "stability": "experimental"
          },
          "locationInModule": {
            "filename": "lib/compliance.ts",
            "line": 244
          },
          "name": "propB",
          "type": {
            "primitive": "number"
          }
        }
      ]
    },
    "jsii-calc.JavaReservedWords": {
      "assembly": "jsii-calc",
      "docs": {
        "stability": "experimental"
      },
      "fqn": "jsii-calc.JavaReservedWords",
      "initializer": {},
      "kind": "class",
      "locationInModule": {
        "filename": "lib/compliance.ts",
        "line": 736
      },
      "methods": [
        {
          "docs": {
            "stability": "experimental"
          },
          "locationInModule": {
            "filename": "lib/compliance.ts",
            "line": 737
          },
          "name": "abstract"
        },
        {
          "docs": {
            "stability": "experimental"
          },
          "locationInModule": {
            "filename": "lib/compliance.ts",
            "line": 740
          },
          "name": "assert"
        },
        {
          "docs": {
            "stability": "experimental"
          },
          "locationInModule": {
            "filename": "lib/compliance.ts",
            "line": 743
          },
          "name": "boolean"
        },
        {
          "docs": {
            "stability": "experimental"
          },
          "locationInModule": {
            "filename": "lib/compliance.ts",
            "line": 746
          },
          "name": "break"
        },
        {
          "docs": {
            "stability": "experimental"
          },
          "locationInModule": {
            "filename": "lib/compliance.ts",
            "line": 749
          },
          "name": "byte"
        },
        {
          "docs": {
            "stability": "experimental"
          },
          "locationInModule": {
            "filename": "lib/compliance.ts",
            "line": 752
          },
          "name": "case"
        },
        {
          "docs": {
            "stability": "experimental"
          },
          "locationInModule": {
            "filename": "lib/compliance.ts",
            "line": 755
          },
          "name": "catch"
        },
        {
          "docs": {
            "stability": "experimental"
          },
          "locationInModule": {
            "filename": "lib/compliance.ts",
            "line": 758
          },
          "name": "char"
        },
        {
          "docs": {
            "stability": "experimental"
          },
          "locationInModule": {
            "filename": "lib/compliance.ts",
            "line": 761
          },
          "name": "class"
        },
        {
          "docs": {
            "stability": "experimental"
          },
          "locationInModule": {
            "filename": "lib/compliance.ts",
            "line": 764
          },
          "name": "const"
        },
        {
          "docs": {
            "stability": "experimental"
          },
          "locationInModule": {
            "filename": "lib/compliance.ts",
            "line": 767
          },
          "name": "continue"
        },
        {
          "docs": {
            "stability": "experimental"
          },
          "locationInModule": {
            "filename": "lib/compliance.ts",
            "line": 770
          },
          "name": "default"
        },
        {
          "docs": {
            "stability": "experimental"
          },
          "locationInModule": {
            "filename": "lib/compliance.ts",
            "line": 776
          },
          "name": "do"
        },
        {
          "docs": {
            "stability": "experimental"
          },
          "locationInModule": {
            "filename": "lib/compliance.ts",
            "line": 773
          },
          "name": "double"
        },
        {
          "docs": {
            "stability": "experimental"
          },
          "locationInModule": {
            "filename": "lib/compliance.ts",
            "line": 779
          },
          "name": "else"
        },
        {
          "docs": {
            "stability": "experimental"
          },
          "locationInModule": {
            "filename": "lib/compliance.ts",
            "line": 782
          },
          "name": "enum"
        },
        {
          "docs": {
            "stability": "experimental"
          },
          "locationInModule": {
            "filename": "lib/compliance.ts",
            "line": 785
          },
          "name": "extends"
        },
        {
          "docs": {
            "stability": "experimental"
          },
          "locationInModule": {
            "filename": "lib/compliance.ts",
            "line": 788
          },
          "name": "false"
        },
        {
          "docs": {
            "stability": "experimental"
          },
          "locationInModule": {
            "filename": "lib/compliance.ts",
            "line": 791
          },
          "name": "final"
        },
        {
          "docs": {
            "stability": "experimental"
          },
          "locationInModule": {
            "filename": "lib/compliance.ts",
            "line": 794
          },
          "name": "finally"
        },
        {
          "docs": {
            "stability": "experimental"
          },
          "locationInModule": {
            "filename": "lib/compliance.ts",
            "line": 797
          },
          "name": "float"
        },
        {
          "docs": {
            "stability": "experimental"
          },
          "locationInModule": {
            "filename": "lib/compliance.ts",
            "line": 800
          },
          "name": "for"
        },
        {
          "docs": {
            "stability": "experimental"
          },
          "locationInModule": {
            "filename": "lib/compliance.ts",
            "line": 803
          },
          "name": "goto"
        },
        {
          "docs": {
            "stability": "experimental"
          },
          "locationInModule": {
            "filename": "lib/compliance.ts",
            "line": 806
          },
          "name": "if"
        },
        {
          "docs": {
            "stability": "experimental"
          },
          "locationInModule": {
            "filename": "lib/compliance.ts",
            "line": 809
          },
          "name": "implements"
        },
        {
          "docs": {
            "stability": "experimental"
          },
          "locationInModule": {
            "filename": "lib/compliance.ts",
            "line": 812
          },
          "name": "import"
        },
        {
          "docs": {
            "stability": "experimental"
          },
          "locationInModule": {
            "filename": "lib/compliance.ts",
            "line": 815
          },
          "name": "instanceof"
        },
        {
          "docs": {
            "stability": "experimental"
          },
          "locationInModule": {
            "filename": "lib/compliance.ts",
            "line": 818
          },
          "name": "int"
        },
        {
          "docs": {
            "stability": "experimental"
          },
          "locationInModule": {
            "filename": "lib/compliance.ts",
            "line": 821
          },
          "name": "interface"
        },
        {
          "docs": {
            "stability": "experimental"
          },
          "locationInModule": {
            "filename": "lib/compliance.ts",
            "line": 824
          },
          "name": "long"
        },
        {
          "docs": {
            "stability": "experimental"
          },
          "locationInModule": {
            "filename": "lib/compliance.ts",
            "line": 827
          },
          "name": "native"
        },
        {
          "docs": {
            "stability": "experimental"
          },
          "locationInModule": {
            "filename": "lib/compliance.ts",
            "line": 830
          },
          "name": "new"
        },
        {
          "docs": {
            "stability": "experimental"
          },
          "locationInModule": {
            "filename": "lib/compliance.ts",
            "line": 833
          },
          "name": "null"
        },
        {
          "docs": {
            "stability": "experimental"
          },
          "locationInModule": {
            "filename": "lib/compliance.ts",
            "line": 836
          },
          "name": "package"
        },
        {
          "docs": {
            "stability": "experimental"
          },
          "locationInModule": {
            "filename": "lib/compliance.ts",
            "line": 839
          },
          "name": "private"
        },
        {
          "docs": {
            "stability": "experimental"
          },
          "locationInModule": {
            "filename": "lib/compliance.ts",
            "line": 842
          },
          "name": "protected"
        },
        {
          "docs": {
            "stability": "experimental"
          },
          "locationInModule": {
            "filename": "lib/compliance.ts",
            "line": 845
          },
          "name": "public"
        },
        {
          "docs": {
            "stability": "experimental"
          },
          "locationInModule": {
            "filename": "lib/compliance.ts",
            "line": 848
          },
          "name": "return"
        },
        {
          "docs": {
            "stability": "experimental"
          },
          "locationInModule": {
            "filename": "lib/compliance.ts",
            "line": 851
          },
          "name": "short"
        },
        {
          "docs": {
            "stability": "experimental"
          },
          "locationInModule": {
            "filename": "lib/compliance.ts",
            "line": 854
          },
          "name": "static"
        },
        {
          "docs": {
            "stability": "experimental"
          },
          "locationInModule": {
            "filename": "lib/compliance.ts",
            "line": 857
          },
          "name": "strictfp"
        },
        {
          "docs": {
            "stability": "experimental"
          },
          "locationInModule": {
            "filename": "lib/compliance.ts",
            "line": 860
          },
          "name": "super"
        },
        {
          "docs": {
            "stability": "experimental"
          },
          "locationInModule": {
            "filename": "lib/compliance.ts",
            "line": 863
          },
          "name": "switch"
        },
        {
          "docs": {
            "stability": "experimental"
          },
          "locationInModule": {
            "filename": "lib/compliance.ts",
            "line": 866
          },
          "name": "synchronized"
        },
        {
          "docs": {
            "stability": "experimental"
          },
          "locationInModule": {
            "filename": "lib/compliance.ts",
            "line": 869
          },
          "name": "this"
        },
        {
          "docs": {
            "stability": "experimental"
          },
          "locationInModule": {
            "filename": "lib/compliance.ts",
            "line": 872
          },
          "name": "throw"
        },
        {
          "docs": {
            "stability": "experimental"
          },
          "locationInModule": {
            "filename": "lib/compliance.ts",
            "line": 875
          },
          "name": "throws"
        },
        {
          "docs": {
            "stability": "experimental"
          },
          "locationInModule": {
            "filename": "lib/compliance.ts",
            "line": 878
          },
          "name": "transient"
        },
        {
          "docs": {
            "stability": "experimental"
          },
          "locationInModule": {
            "filename": "lib/compliance.ts",
            "line": 881
          },
          "name": "true"
        },
        {
          "docs": {
            "stability": "experimental"
          },
          "locationInModule": {
            "filename": "lib/compliance.ts",
            "line": 884
          },
          "name": "try"
        },
        {
          "docs": {
            "stability": "experimental"
          },
          "locationInModule": {
            "filename": "lib/compliance.ts",
            "line": 887
          },
          "name": "void"
        },
        {
          "docs": {
            "stability": "experimental"
          },
          "locationInModule": {
            "filename": "lib/compliance.ts",
            "line": 890
          },
          "name": "volatile"
        }
      ],
      "name": "JavaReservedWords",
      "properties": [
        {
          "docs": {
            "stability": "experimental"
          },
          "locationInModule": {
            "filename": "lib/compliance.ts",
            "line": 893
          },
          "name": "while",
          "type": {
            "primitive": "string"
          }
        }
      ]
    },
    "jsii-calc.Jsii487Derived": {
      "assembly": "jsii-calc",
      "docs": {
        "stability": "experimental"
      },
      "fqn": "jsii-calc.Jsii487Derived",
      "initializer": {},
      "interfaces": [
        "jsii-calc.IJsii487External2",
        "jsii-calc.IJsii487External"
      ],
      "kind": "class",
      "locationInModule": {
        "filename": "lib/erasures.ts",
        "line": 48
      },
      "name": "Jsii487Derived"
    },
    "jsii-calc.Jsii496Derived": {
      "assembly": "jsii-calc",
      "docs": {
        "stability": "experimental"
      },
      "fqn": "jsii-calc.Jsii496Derived",
      "initializer": {},
      "interfaces": [
        "jsii-calc.IJsii496"
      ],
      "kind": "class",
      "locationInModule": {
        "filename": "lib/erasures.ts",
        "line": 56
      },
      "name": "Jsii496Derived"
    },
    "jsii-calc.JsiiAgent": {
      "assembly": "jsii-calc",
      "docs": {
        "stability": "experimental",
        "summary": "Host runtime version should be set via JSII_AGENT."
      },
      "fqn": "jsii-calc.JsiiAgent",
      "initializer": {},
      "kind": "class",
      "locationInModule": {
        "filename": "lib/compliance.ts",
        "line": 1343
      },
      "name": "JsiiAgent",
      "properties": [
        {
          "docs": {
            "stability": "experimental",
            "summary": "Returns the value of the JSII_AGENT environment variable."
          },
          "immutable": true,
          "locationInModule": {
            "filename": "lib/compliance.ts",
            "line": 1347
          },
          "name": "jsiiAgent",
          "optional": true,
          "static": true,
          "type": {
            "primitive": "string"
          }
        }
      ]
    },
    "jsii-calc.LoadBalancedFargateServiceProps": {
      "assembly": "jsii-calc",
      "datatype": true,
      "docs": {
        "stability": "experimental",
        "summary": "jsii#298: show default values in sphinx documentation, and respect newlines."
      },
      "fqn": "jsii-calc.LoadBalancedFargateServiceProps",
      "kind": "interface",
      "locationInModule": {
        "filename": "lib/compliance.ts",
        "line": 1255
      },
      "name": "LoadBalancedFargateServiceProps",
      "properties": [
        {
          "abstract": true,
          "docs": {
            "default": "80",
            "remarks": "Corresponds to container port mapping.",
            "stability": "experimental",
            "summary": "The container port of the application load balancer attached to your Fargate service."
          },
          "immutable": true,
          "locationInModule": {
            "filename": "lib/compliance.ts",
            "line": 1298
          },
          "name": "containerPort",
          "optional": true,
          "type": {
            "primitive": "number"
          }
        },
        {
          "abstract": true,
          "docs": {
            "default": "256",
            "remarks": "This default is set in the underlying FargateTaskDefinition construct.",
            "stability": "experimental",
            "summary": "The number of cpu units used by the task. Valid values, which determines your range of valid values for the memory parameter: 256 (.25 vCPU) - Available memory values: 0.5GB, 1GB, 2GB 512 (.5 vCPU) - Available memory values: 1GB, 2GB, 3GB, 4GB 1024 (1 vCPU) - Available memory values: 2GB, 3GB, 4GB, 5GB, 6GB, 7GB, 8GB 2048 (2 vCPU) - Available memory values: Between 4GB and 16GB in 1GB increments 4096 (4 vCPU) - Available memory values: Between 8GB and 30GB in 1GB increments."
          },
          "immutable": true,
          "locationInModule": {
            "filename": "lib/compliance.ts",
            "line": 1269
          },
          "name": "cpu",
          "optional": true,
          "type": {
            "primitive": "string"
          }
        },
        {
          "abstract": true,
          "docs": {
            "default": "512",
            "remarks": "This field is required and you must use one of the following values, which determines your range of valid values\nfor the cpu parameter:\n\n0.5GB, 1GB, 2GB - Available cpu values: 256 (.25 vCPU)\n\n1GB, 2GB, 3GB, 4GB - Available cpu values: 512 (.5 vCPU)\n\n2GB, 3GB, 4GB, 5GB, 6GB, 7GB, 8GB - Available cpu values: 1024 (1 vCPU)\n\nBetween 4GB and 16GB in 1GB increments - Available cpu values: 2048 (2 vCPU)\n\nBetween 8GB and 30GB in 1GB increments - Available cpu values: 4096 (4 vCPU)\n\nThis default is set in the underlying FargateTaskDefinition construct.",
            "stability": "experimental",
            "summary": "The amount (in MiB) of memory used by the task."
          },
          "immutable": true,
          "locationInModule": {
            "filename": "lib/compliance.ts",
            "line": 1291
          },
          "name": "memoryMiB",
          "optional": true,
          "type": {
            "primitive": "string"
          }
        },
        {
          "abstract": true,
          "docs": {
            "default": "true",
            "stability": "experimental",
            "summary": "Determines whether the Application Load Balancer will be internet-facing."
          },
          "immutable": true,
          "locationInModule": {
            "filename": "lib/compliance.ts",
            "line": 1305
          },
          "name": "publicLoadBalancer",
          "optional": true,
          "type": {
            "primitive": "boolean"
          }
        },
        {
          "abstract": true,
          "docs": {
            "default": "false",
            "stability": "experimental",
            "summary": "Determines whether your Fargate Service will be assigned a public IP address."
          },
          "immutable": true,
          "locationInModule": {
            "filename": "lib/compliance.ts",
            "line": 1312
          },
          "name": "publicTasks",
          "optional": true,
          "type": {
            "primitive": "boolean"
          }
        }
      ]
    },
    "jsii-calc.Multiply": {
      "assembly": "jsii-calc",
      "base": "jsii-calc.BinaryOperation",
      "docs": {
        "stability": "experimental",
        "summary": "The \"*\" binary operation."
      },
      "fqn": "jsii-calc.Multiply",
      "initializer": {
        "docs": {
          "stability": "experimental",
          "summary": "Creates a BinaryOperation."
        },
        "parameters": [
          {
            "docs": {
              "summary": "Left-hand side operand."
            },
            "name": "lhs",
            "type": {
              "fqn": "@scope/jsii-calc-lib.Value"
            }
          },
          {
            "docs": {
              "summary": "Right-hand side operand."
            },
            "name": "rhs",
            "type": {
              "fqn": "@scope/jsii-calc-lib.Value"
            }
          }
        ]
      },
      "interfaces": [
        "jsii-calc.IFriendlier",
        "jsii-calc.IRandomNumberGenerator"
      ],
      "kind": "class",
      "locationInModule": {
        "filename": "lib/calculator.ts",
        "line": 68
      },
      "methods": [
        {
          "docs": {
            "stability": "experimental",
            "summary": "Say farewell."
          },
          "locationInModule": {
            "filename": "lib/calculator.ts",
            "line": 81
          },
          "name": "farewell",
          "overrides": "jsii-calc.IFriendlier",
          "returns": {
            "type": {
              "primitive": "string"
            }
          }
        },
        {
          "docs": {
            "stability": "experimental",
            "summary": "Say goodbye."
          },
          "locationInModule": {
            "filename": "lib/calculator.ts",
            "line": 77
          },
          "name": "goodbye",
          "overrides": "jsii-calc.IFriendlier",
          "returns": {
            "type": {
              "primitive": "string"
            }
          }
        },
        {
          "docs": {
            "stability": "experimental",
            "summary": "Returns another random number."
          },
          "locationInModule": {
            "filename": "lib/calculator.ts",
            "line": 85
          },
          "name": "next",
          "overrides": "jsii-calc.IRandomNumberGenerator",
          "returns": {
            "type": {
              "primitive": "number"
            }
          }
        },
        {
          "docs": {
            "stability": "experimental",
            "summary": "String representation of the value."
          },
          "locationInModule": {
            "filename": "lib/calculator.ts",
            "line": 73
          },
          "name": "toString",
          "overrides": "@scope/jsii-calc-lib.Operation",
          "returns": {
            "type": {
              "primitive": "string"
            }
          }
        }
      ],
      "name": "Multiply",
      "properties": [
        {
          "docs": {
            "stability": "experimental",
            "summary": "The value."
          },
          "immutable": true,
          "locationInModule": {
            "filename": "lib/calculator.ts",
            "line": 69
          },
          "name": "value",
          "overrides": "@scope/jsii-calc-lib.Value",
          "type": {
            "primitive": "number"
          }
        }
      ]
    },
    "jsii-calc.Negate": {
      "assembly": "jsii-calc",
      "base": "jsii-calc.UnaryOperation",
      "docs": {
        "stability": "experimental",
        "summary": "The negation operation (\"-value\")."
      },
      "fqn": "jsii-calc.Negate",
      "initializer": {
        "docs": {
          "stability": "experimental"
        },
        "parameters": [
          {
            "name": "operand",
            "type": {
              "fqn": "@scope/jsii-calc-lib.Value"
            }
          }
        ]
      },
      "interfaces": [
        "jsii-calc.IFriendlier"
      ],
      "kind": "class",
      "locationInModule": {
        "filename": "lib/calculator.ts",
        "line": 102
      },
      "methods": [
        {
          "docs": {
            "stability": "experimental",
            "summary": "Say farewell."
          },
          "locationInModule": {
            "filename": "lib/calculator.ts",
            "line": 119
          },
          "name": "farewell",
          "overrides": "jsii-calc.IFriendlier",
          "returns": {
            "type": {
              "primitive": "string"
            }
          }
        },
        {
          "docs": {
            "stability": "experimental",
            "summary": "Say goodbye."
          },
          "locationInModule": {
            "filename": "lib/calculator.ts",
            "line": 115
          },
          "name": "goodbye",
          "overrides": "jsii-calc.IFriendlier",
          "returns": {
            "type": {
              "primitive": "string"
            }
          }
        },
        {
          "docs": {
            "stability": "experimental",
            "summary": "Say hello!"
          },
          "locationInModule": {
            "filename": "lib/calculator.ts",
            "line": 111
          },
          "name": "hello",
          "overrides": "@scope/jsii-calc-lib.IFriendly",
          "returns": {
            "type": {
              "primitive": "string"
            }
          }
        },
        {
          "docs": {
            "stability": "experimental",
            "summary": "String representation of the value."
          },
          "locationInModule": {
            "filename": "lib/calculator.ts",
            "line": 107
          },
          "name": "toString",
          "overrides": "@scope/jsii-calc-lib.Operation",
          "returns": {
            "type": {
              "primitive": "string"
            }
          }
        }
      ],
      "name": "Negate",
      "properties": [
        {
          "docs": {
            "stability": "experimental",
            "summary": "The value."
          },
          "immutable": true,
          "locationInModule": {
            "filename": "lib/calculator.ts",
            "line": 103
          },
          "name": "value",
          "overrides": "@scope/jsii-calc-lib.Value",
          "type": {
            "primitive": "number"
          }
        }
      ]
    },
    "jsii-calc.NestedStruct": {
      "assembly": "jsii-calc",
      "datatype": true,
      "docs": {
        "stability": "experimental"
      },
      "fqn": "jsii-calc.NestedStruct",
      "kind": "interface",
      "locationInModule": {
        "filename": "lib/compliance.ts",
        "line": 2191
      },
      "name": "NestedStruct",
      "properties": [
        {
          "abstract": true,
          "docs": {
            "stability": "experimental",
            "summary": "When provided, must be > 0."
          },
          "immutable": true,
          "locationInModule": {
            "filename": "lib/compliance.ts",
            "line": 2195
          },
          "name": "numberProp",
          "type": {
            "primitive": "number"
          }
        }
      ]
    },
    "jsii-calc.NodeStandardLibrary": {
      "assembly": "jsii-calc",
      "docs": {
        "stability": "experimental",
        "summary": "Test fixture to verify that jsii modules can use the node standard library."
      },
      "fqn": "jsii-calc.NodeStandardLibrary",
      "initializer": {},
      "kind": "class",
      "locationInModule": {
        "filename": "lib/compliance.ts",
        "line": 977
      },
      "methods": [
        {
          "docs": {
            "returns": "\"6a2da20943931e9834fc12cfe5bb47bbd9ae43489a30726962b576f4e3993e50\"",
            "stability": "experimental",
            "summary": "Uses node.js \"crypto\" module to calculate sha256 of a string."
          },
          "locationInModule": {
            "filename": "lib/compliance.ts",
            "line": 1006
          },
          "name": "cryptoSha256",
          "returns": {
            "type": {
              "primitive": "string"
            }
          }
        },
        {
          "async": true,
          "docs": {
            "returns": "\"Hello, resource!\"",
            "stability": "experimental",
            "summary": "Reads a local resource file (resource.txt) asynchronously."
          },
          "locationInModule": {
            "filename": "lib/compliance.ts",
            "line": 982
          },
          "name": "fsReadFile",
          "returns": {
            "type": {
              "primitive": "string"
            }
          }
        },
        {
          "docs": {
            "returns": "\"Hello, resource! SYNC!\"",
            "stability": "experimental",
            "summary": "Sync version of fsReadFile."
          },
          "locationInModule": {
            "filename": "lib/compliance.ts",
            "line": 991
          },
          "name": "fsReadFileSync",
          "returns": {
            "type": {
              "primitive": "string"
            }
          }
        }
      ],
      "name": "NodeStandardLibrary",
      "properties": [
        {
          "docs": {
            "stability": "experimental",
            "summary": "Returns the current os.platform() from the \"os\" node module."
          },
          "immutable": true,
          "locationInModule": {
            "filename": "lib/compliance.ts",
            "line": 998
          },
          "name": "osPlatform",
          "type": {
            "primitive": "string"
          }
        }
      ]
    },
    "jsii-calc.NullShouldBeTreatedAsUndefined": {
      "assembly": "jsii-calc",
      "docs": {
        "stability": "experimental",
        "summary": "jsii#282, aws-cdk#157: null should be treated as \"undefined\"."
      },
      "fqn": "jsii-calc.NullShouldBeTreatedAsUndefined",
      "initializer": {
        "docs": {
          "stability": "experimental"
        },
        "parameters": [
          {
            "name": "_param1",
            "type": {
              "primitive": "string"
            }
          },
          {
            "name": "optional",
            "optional": true,
            "type": {
              "primitive": "any"
            }
          }
        ]
      },
      "kind": "class",
      "locationInModule": {
        "filename": "lib/compliance.ts",
        "line": 1204
      },
      "methods": [
        {
          "docs": {
            "stability": "experimental"
          },
          "locationInModule": {
            "filename": "lib/compliance.ts",
            "line": 1213
          },
          "name": "giveMeUndefined",
          "parameters": [
            {
              "name": "value",
              "optional": true,
              "type": {
                "primitive": "any"
              }
            }
          ]
        },
        {
          "docs": {
            "stability": "experimental"
          },
          "locationInModule": {
            "filename": "lib/compliance.ts",
            "line": 1219
          },
          "name": "giveMeUndefinedInsideAnObject",
          "parameters": [
            {
              "name": "input",
              "type": {
                "fqn": "jsii-calc.NullShouldBeTreatedAsUndefinedData"
              }
            }
          ]
        },
        {
          "docs": {
            "stability": "experimental"
          },
          "locationInModule": {
            "filename": "lib/compliance.ts",
            "line": 1234
          },
          "name": "verifyPropertyIsUndefined"
        }
      ],
      "name": "NullShouldBeTreatedAsUndefined",
      "properties": [
        {
          "docs": {
            "stability": "experimental"
          },
          "locationInModule": {
            "filename": "lib/compliance.ts",
            "line": 1205
          },
          "name": "changeMeToUndefined",
          "optional": true,
          "type": {
            "primitive": "string"
          }
        }
      ]
    },
    "jsii-calc.NullShouldBeTreatedAsUndefinedData": {
      "assembly": "jsii-calc",
      "datatype": true,
      "docs": {
        "stability": "experimental"
      },
      "fqn": "jsii-calc.NullShouldBeTreatedAsUndefinedData",
      "kind": "interface",
      "locationInModule": {
        "filename": "lib/compliance.ts",
        "line": 1241
      },
      "name": "NullShouldBeTreatedAsUndefinedData",
      "properties": [
        {
          "abstract": true,
          "docs": {
            "stability": "experimental"
          },
          "immutable": true,
          "locationInModule": {
            "filename": "lib/compliance.ts",
            "line": 1243
          },
          "name": "arrayWithThreeElementsAndUndefinedAsSecondArgument",
          "type": {
            "collection": {
              "elementtype": {
                "primitive": "any"
              },
              "kind": "array"
            }
          }
        },
        {
          "abstract": true,
          "docs": {
            "stability": "experimental"
          },
          "immutable": true,
          "locationInModule": {
            "filename": "lib/compliance.ts",
            "line": 1242
          },
          "name": "thisShouldBeUndefined",
          "optional": true,
          "type": {
            "primitive": "any"
          }
        }
      ]
    },
    "jsii-calc.NumberGenerator": {
      "assembly": "jsii-calc",
      "docs": {
        "stability": "experimental",
        "summary": "This allows us to test that a reference can be stored for objects that implement interfaces."
      },
      "fqn": "jsii-calc.NumberGenerator",
      "initializer": {
        "docs": {
          "stability": "experimental"
        },
        "parameters": [
          {
            "name": "generator",
            "type": {
              "fqn": "jsii-calc.IRandomNumberGenerator"
            }
          }
        ]
      },
      "kind": "class",
      "locationInModule": {
        "filename": "lib/compliance.ts",
        "line": 493
      },
      "methods": [
        {
          "docs": {
            "stability": "experimental"
          },
          "locationInModule": {
            "filename": "lib/compliance.ts",
            "line": 502
          },
          "name": "isSameGenerator",
          "parameters": [
            {
              "name": "gen",
              "type": {
                "fqn": "jsii-calc.IRandomNumberGenerator"
              }
            }
          ],
          "returns": {
            "type": {
              "primitive": "boolean"
            }
          }
        },
        {
          "docs": {
            "stability": "experimental"
          },
          "locationInModule": {
            "filename": "lib/compliance.ts",
            "line": 498
          },
          "name": "nextTimes100",
          "returns": {
            "type": {
              "primitive": "number"
            }
          }
        }
      ],
      "name": "NumberGenerator",
      "properties": [
        {
          "docs": {
            "stability": "experimental"
          },
          "locationInModule": {
            "filename": "lib/compliance.ts",
            "line": 494
          },
          "name": "generator",
          "type": {
            "fqn": "jsii-calc.IRandomNumberGenerator"
          }
        }
      ]
    },
    "jsii-calc.ObjectRefsInCollections": {
      "assembly": "jsii-calc",
      "docs": {
        "stability": "experimental",
        "summary": "Verify that object references can be passed inside collections."
      },
      "fqn": "jsii-calc.ObjectRefsInCollections",
      "initializer": {},
      "kind": "class",
      "locationInModule": {
        "filename": "lib/compliance.ts",
        "line": 250
      },
      "methods": [
        {
          "docs": {
            "stability": "experimental",
            "summary": "Returns the sum of all values."
          },
          "locationInModule": {
            "filename": "lib/compliance.ts",
            "line": 254
          },
          "name": "sumFromArray",
          "parameters": [
            {
              "name": "values",
              "type": {
                "collection": {
                  "elementtype": {
                    "fqn": "@scope/jsii-calc-lib.Value"
                  },
                  "kind": "array"
                }
              }
            }
          ],
          "returns": {
            "type": {
              "primitive": "number"
            }
          }
        },
        {
          "docs": {
            "stability": "experimental",
            "summary": "Returns the sum of all values in a map."
          },
          "locationInModule": {
            "filename": "lib/compliance.ts",
            "line": 265
          },
          "name": "sumFromMap",
          "parameters": [
            {
              "name": "values",
              "type": {
                "collection": {
                  "elementtype": {
                    "fqn": "@scope/jsii-calc-lib.Value"
                  },
                  "kind": "map"
                }
              }
            }
          ],
          "returns": {
            "type": {
              "primitive": "number"
            }
          }
        }
      ],
      "name": "ObjectRefsInCollections"
    },
    "jsii-calc.Old": {
      "assembly": "jsii-calc",
      "docs": {
        "deprecated": "Use the new class",
        "stability": "deprecated",
        "summary": "Old class."
      },
      "fqn": "jsii-calc.Old",
      "initializer": {},
      "kind": "class",
      "locationInModule": {
        "filename": "lib/documented.ts",
        "line": 54
      },
      "methods": [
        {
          "docs": {
            "stability": "deprecated",
            "summary": "Doo wop that thing."
          },
          "locationInModule": {
            "filename": "lib/documented.ts",
            "line": 58
          },
          "name": "doAThing"
        }
      ],
      "name": "Old"
    },
    "jsii-calc.OptionalArgumentInvoker": {
      "assembly": "jsii-calc",
      "docs": {
        "stability": "experimental"
      },
      "fqn": "jsii-calc.OptionalArgumentInvoker",
      "initializer": {
        "docs": {
          "stability": "experimental"
        },
        "parameters": [
          {
            "name": "delegate",
            "type": {
              "fqn": "jsii-calc.IInterfaceWithOptionalMethodArguments"
            }
          }
        ]
      },
      "kind": "class",
      "locationInModule": {
        "filename": "lib/compliance.ts",
        "line": 1075
      },
      "methods": [
        {
          "docs": {
            "stability": "experimental"
          },
          "locationInModule": {
            "filename": "lib/compliance.ts",
            "line": 1082
          },
          "name": "invokeWithOptional"
        },
        {
          "docs": {
            "stability": "experimental"
          },
          "locationInModule": {
            "filename": "lib/compliance.ts",
            "line": 1078
          },
          "name": "invokeWithoutOptional"
        }
      ],
      "name": "OptionalArgumentInvoker"
    },
    "jsii-calc.OptionalConstructorArgument": {
      "assembly": "jsii-calc",
      "docs": {
        "stability": "experimental"
      },
      "fqn": "jsii-calc.OptionalConstructorArgument",
      "initializer": {
        "docs": {
          "stability": "experimental"
        },
        "parameters": [
          {
            "name": "arg1",
            "type": {
              "primitive": "number"
            }
          },
          {
            "name": "arg2",
            "type": {
              "primitive": "string"
            }
          },
          {
            "name": "arg3",
            "optional": true,
            "type": {
              "primitive": "date"
            }
          }
        ]
      },
      "kind": "class",
      "locationInModule": {
        "filename": "lib/compliance.ts",
        "line": 295
      },
      "name": "OptionalConstructorArgument",
      "properties": [
        {
          "docs": {
            "stability": "experimental"
          },
          "immutable": true,
          "locationInModule": {
            "filename": "lib/compliance.ts",
            "line": 296
          },
          "name": "arg1",
          "type": {
            "primitive": "number"
          }
        },
        {
          "docs": {
            "stability": "experimental"
          },
          "immutable": true,
          "locationInModule": {
            "filename": "lib/compliance.ts",
            "line": 297
          },
          "name": "arg2",
          "type": {
            "primitive": "string"
          }
        },
        {
          "docs": {
            "stability": "experimental"
          },
          "immutable": true,
          "locationInModule": {
            "filename": "lib/compliance.ts",
            "line": 298
          },
          "name": "arg3",
          "optional": true,
          "type": {
            "primitive": "date"
          }
        }
      ]
    },
    "jsii-calc.OptionalStruct": {
      "assembly": "jsii-calc",
      "datatype": true,
      "docs": {
        "stability": "experimental"
      },
      "fqn": "jsii-calc.OptionalStruct",
      "kind": "interface",
      "locationInModule": {
        "filename": "lib/compliance.ts",
        "line": 1650
      },
      "name": "OptionalStruct",
      "properties": [
        {
          "abstract": true,
          "docs": {
            "stability": "experimental"
          },
          "immutable": true,
          "locationInModule": {
            "filename": "lib/compliance.ts",
            "line": 1651
          },
          "name": "field",
          "optional": true,
          "type": {
            "primitive": "string"
          }
        }
      ]
    },
    "jsii-calc.OptionalStructConsumer": {
      "assembly": "jsii-calc",
      "docs": {
        "stability": "experimental"
      },
      "fqn": "jsii-calc.OptionalStructConsumer",
      "initializer": {
        "docs": {
          "stability": "experimental"
        },
        "parameters": [
          {
            "name": "optionalStruct",
            "optional": true,
            "type": {
              "fqn": "jsii-calc.OptionalStruct"
            }
          }
        ]
      },
      "kind": "class",
      "locationInModule": {
        "filename": "lib/compliance.ts",
        "line": 1641
      },
      "name": "OptionalStructConsumer",
      "properties": [
        {
          "docs": {
            "stability": "experimental"
          },
          "immutable": true,
          "locationInModule": {
            "filename": "lib/compliance.ts",
            "line": 1642
          },
          "name": "parameterWasUndefined",
          "type": {
            "primitive": "boolean"
          }
        },
        {
          "docs": {
            "stability": "experimental"
          },
          "immutable": true,
          "locationInModule": {
            "filename": "lib/compliance.ts",
            "line": 1643
          },
          "name": "fieldValue",
          "optional": true,
          "type": {
            "primitive": "string"
          }
        }
      ]
    },
    "jsii-calc.OverridableProtectedMember": {
      "assembly": "jsii-calc",
      "docs": {
        "see": "https://github.com/aws/jsii/issues/903",
        "stability": "experimental"
      },
      "fqn": "jsii-calc.OverridableProtectedMember",
      "initializer": {},
      "kind": "class",
      "locationInModule": {
        "filename": "lib/compliance.ts",
        "line": 1907
      },
      "methods": [
        {
          "docs": {
            "stability": "experimental"
          },
          "locationInModule": {
            "filename": "lib/compliance.ts",
            "line": 1919
          },
          "name": "overrideMe",
          "protected": true,
          "returns": {
            "type": {
              "primitive": "string"
            }
          }
        },
        {
          "docs": {
            "stability": "experimental"
          },
          "locationInModule": {
            "filename": "lib/compliance.ts",
            "line": 1915
          },
          "name": "switchModes"
        },
        {
          "docs": {
            "stability": "experimental"
          },
          "locationInModule": {
            "filename": "lib/compliance.ts",
            "line": 1911
          },
          "name": "valueFromProtected",
          "returns": {
            "type": {
              "primitive": "string"
            }
          }
        }
      ],
      "name": "OverridableProtectedMember",
      "properties": [
        {
          "docs": {
            "stability": "experimental"
          },
          "immutable": true,
          "locationInModule": {
            "filename": "lib/compliance.ts",
            "line": 1908
          },
          "name": "overrideReadOnly",
          "protected": true,
          "type": {
            "primitive": "string"
          }
        },
        {
          "docs": {
            "stability": "experimental"
          },
          "locationInModule": {
            "filename": "lib/compliance.ts",
            "line": 1909
          },
          "name": "overrideReadWrite",
          "protected": true,
          "type": {
            "primitive": "string"
          }
        }
      ]
    },
    "jsii-calc.OverrideReturnsObject": {
      "assembly": "jsii-calc",
      "docs": {
        "stability": "experimental"
      },
      "fqn": "jsii-calc.OverrideReturnsObject",
      "initializer": {},
      "kind": "class",
      "locationInModule": {
        "filename": "lib/compliance.ts",
        "line": 637
      },
      "methods": [
        {
          "docs": {
            "stability": "experimental"
          },
          "locationInModule": {
            "filename": "lib/compliance.ts",
            "line": 638
          },
          "name": "test",
          "parameters": [
            {
              "name": "obj",
              "type": {
                "fqn": "jsii-calc.IReturnsNumber"
              }
            }
          ],
          "returns": {
            "type": {
              "primitive": "number"
            }
          }
        }
      ],
      "name": "OverrideReturnsObject"
    },
    "jsii-calc.PartiallyInitializedThisConsumer": {
      "abstract": true,
      "assembly": "jsii-calc",
      "docs": {
        "stability": "experimental"
      },
      "fqn": "jsii-calc.PartiallyInitializedThisConsumer",
      "initializer": {},
      "kind": "class",
      "locationInModule": {
        "filename": "lib/compliance.ts",
        "line": 1624
      },
      "methods": [
        {
          "abstract": true,
          "docs": {
            "stability": "experimental"
          },
          "locationInModule": {
            "filename": "lib/compliance.ts",
            "line": 1625
          },
          "name": "consumePartiallyInitializedThis",
          "parameters": [
            {
              "name": "obj",
              "type": {
                "fqn": "jsii-calc.ConstructorPassesThisOut"
              }
            },
            {
              "name": "dt",
              "type": {
                "primitive": "date"
              }
            },
            {
              "name": "ev",
              "type": {
                "fqn": "jsii-calc.AllTypesEnum"
              }
            }
          ],
          "returns": {
            "type": {
              "primitive": "string"
            }
          }
        }
      ],
      "name": "PartiallyInitializedThisConsumer"
    },
    "jsii-calc.Polymorphism": {
      "assembly": "jsii-calc",
      "docs": {
        "stability": "experimental"
      },
      "fqn": "jsii-calc.Polymorphism",
      "initializer": {},
      "kind": "class",
      "locationInModule": {
        "filename": "lib/compliance.ts",
        "line": 483
      },
      "methods": [
        {
          "docs": {
            "stability": "experimental"
          },
          "locationInModule": {
            "filename": "lib/compliance.ts",
            "line": 484
          },
          "name": "sayHello",
          "parameters": [
            {
              "name": "friendly",
              "type": {
                "fqn": "@scope/jsii-calc-lib.IFriendly"
              }
            }
          ],
          "returns": {
            "type": {
              "primitive": "string"
            }
          }
        }
      ],
      "name": "Polymorphism"
    },
    "jsii-calc.Power": {
      "assembly": "jsii-calc",
      "base": "jsii-calc.composition.CompositeOperation",
      "docs": {
        "stability": "experimental",
        "summary": "The power operation."
      },
      "fqn": "jsii-calc.Power",
      "initializer": {
        "docs": {
          "stability": "experimental",
          "summary": "Creates a Power operation."
        },
        "parameters": [
          {
            "docs": {
              "summary": "The base of the power."
            },
            "name": "base",
            "type": {
              "fqn": "@scope/jsii-calc-lib.Value"
            }
          },
          {
            "docs": {
              "summary": "The number of times to multiply."
            },
            "name": "pow",
            "type": {
              "fqn": "@scope/jsii-calc-lib.Value"
            }
          }
        ]
      },
      "kind": "class",
      "locationInModule": {
        "filename": "lib/calculator.ts",
        "line": 211
      },
      "name": "Power",
      "properties": [
        {
          "docs": {
            "stability": "experimental",
            "summary": "The base of the power."
          },
          "immutable": true,
          "locationInModule": {
            "filename": "lib/calculator.ts",
            "line": 218
          },
          "name": "base",
          "type": {
            "fqn": "@scope/jsii-calc-lib.Value"
          }
        },
        {
          "docs": {
            "stability": "experimental",
            "summary": "The expression that this operation consists of. Must be implemented by derived classes."
          },
          "immutable": true,
          "locationInModule": {
            "filename": "lib/calculator.ts",
            "line": 222
          },
          "name": "expression",
          "overrides": "jsii-calc.composition.CompositeOperation",
          "type": {
            "fqn": "@scope/jsii-calc-lib.Value"
          }
        },
        {
          "docs": {
            "stability": "experimental",
            "summary": "The number of times to multiply."
          },
          "immutable": true,
          "locationInModule": {
            "filename": "lib/calculator.ts",
            "line": 218
          },
          "name": "pow",
          "type": {
            "fqn": "@scope/jsii-calc-lib.Value"
          }
        }
      ]
    },
    "jsii-calc.PublicClass": {
      "assembly": "jsii-calc",
      "docs": {
        "stability": "experimental"
      },
      "fqn": "jsii-calc.PublicClass",
      "initializer": {},
      "kind": "class",
      "locationInModule": {
        "filename": "lib/compliance.ts",
        "line": 1368
      },
      "methods": [
        {
          "docs": {
            "stability": "experimental"
          },
          "locationInModule": {
            "filename": "lib/compliance.ts",
            "line": 1369
          },
          "name": "hello"
        }
      ],
      "name": "PublicClass"
    },
    "jsii-calc.PythonReservedWords": {
      "assembly": "jsii-calc",
      "docs": {
        "stability": "experimental"
      },
      "fqn": "jsii-calc.PythonReservedWords",
      "initializer": {},
      "kind": "class",
      "locationInModule": {
        "filename": "lib/compliance.ts",
        "line": 896
      },
      "methods": [
        {
          "docs": {
            "stability": "experimental"
          },
          "locationInModule": {
            "filename": "lib/compliance.ts",
            "line": 898
          },
          "name": "and"
        },
        {
          "docs": {
            "stability": "experimental"
          },
          "locationInModule": {
            "filename": "lib/compliance.ts",
            "line": 900
          },
          "name": "as"
        },
        {
          "docs": {
            "stability": "experimental"
          },
          "locationInModule": {
            "filename": "lib/compliance.ts",
            "line": 902
          },
          "name": "assert"
        },
        {
          "docs": {
            "stability": "experimental"
          },
          "locationInModule": {
            "filename": "lib/compliance.ts",
            "line": 904
          },
          "name": "async"
        },
        {
          "docs": {
            "stability": "experimental"
          },
          "locationInModule": {
            "filename": "lib/compliance.ts",
            "line": 906
          },
          "name": "await"
        },
        {
          "docs": {
            "stability": "experimental"
          },
          "locationInModule": {
            "filename": "lib/compliance.ts",
            "line": 908
          },
          "name": "break"
        },
        {
          "docs": {
            "stability": "experimental"
          },
          "locationInModule": {
            "filename": "lib/compliance.ts",
            "line": 910
          },
          "name": "class"
        },
        {
          "docs": {
            "stability": "experimental"
          },
          "locationInModule": {
            "filename": "lib/compliance.ts",
            "line": 912
          },
          "name": "continue"
        },
        {
          "docs": {
            "stability": "experimental"
          },
          "locationInModule": {
            "filename": "lib/compliance.ts",
            "line": 914
          },
          "name": "def"
        },
        {
          "docs": {
            "stability": "experimental"
          },
          "locationInModule": {
            "filename": "lib/compliance.ts",
            "line": 916
          },
          "name": "del"
        },
        {
          "docs": {
            "stability": "experimental"
          },
          "locationInModule": {
            "filename": "lib/compliance.ts",
            "line": 918
          },
          "name": "elif"
        },
        {
          "docs": {
            "stability": "experimental"
          },
          "locationInModule": {
            "filename": "lib/compliance.ts",
            "line": 920
          },
          "name": "else"
        },
        {
          "docs": {
            "stability": "experimental"
          },
          "locationInModule": {
            "filename": "lib/compliance.ts",
            "line": 922
          },
          "name": "except"
        },
        {
          "docs": {
            "stability": "experimental"
          },
          "locationInModule": {
            "filename": "lib/compliance.ts",
            "line": 924
          },
          "name": "finally"
        },
        {
          "docs": {
            "stability": "experimental"
          },
          "locationInModule": {
            "filename": "lib/compliance.ts",
            "line": 926
          },
          "name": "for"
        },
        {
          "docs": {
            "stability": "experimental"
          },
          "locationInModule": {
            "filename": "lib/compliance.ts",
            "line": 928
          },
          "name": "from"
        },
        {
          "docs": {
            "stability": "experimental"
          },
          "locationInModule": {
            "filename": "lib/compliance.ts",
            "line": 930
          },
          "name": "global"
        },
        {
          "docs": {
            "stability": "experimental"
          },
          "locationInModule": {
            "filename": "lib/compliance.ts",
            "line": 932
          },
          "name": "if"
        },
        {
          "docs": {
            "stability": "experimental"
          },
          "locationInModule": {
            "filename": "lib/compliance.ts",
            "line": 934
          },
          "name": "import"
        },
        {
          "docs": {
            "stability": "experimental"
          },
          "locationInModule": {
            "filename": "lib/compliance.ts",
            "line": 936
          },
          "name": "in"
        },
        {
          "docs": {
            "stability": "experimental"
          },
          "locationInModule": {
            "filename": "lib/compliance.ts",
            "line": 938
          },
          "name": "is"
        },
        {
          "docs": {
            "stability": "experimental"
          },
          "locationInModule": {
            "filename": "lib/compliance.ts",
            "line": 940
          },
          "name": "lambda"
        },
        {
          "docs": {
            "stability": "experimental"
          },
          "locationInModule": {
            "filename": "lib/compliance.ts",
            "line": 942
          },
          "name": "nonlocal"
        },
        {
          "docs": {
            "stability": "experimental"
          },
          "locationInModule": {
            "filename": "lib/compliance.ts",
            "line": 944
          },
          "name": "not"
        },
        {
          "docs": {
            "stability": "experimental"
          },
          "locationInModule": {
            "filename": "lib/compliance.ts",
            "line": 946
          },
          "name": "or"
        },
        {
          "docs": {
            "stability": "experimental"
          },
          "locationInModule": {
            "filename": "lib/compliance.ts",
            "line": 948
          },
          "name": "pass"
        },
        {
          "docs": {
            "stability": "experimental"
          },
          "locationInModule": {
            "filename": "lib/compliance.ts",
            "line": 950
          },
          "name": "raise"
        },
        {
          "docs": {
            "stability": "experimental"
          },
          "locationInModule": {
            "filename": "lib/compliance.ts",
            "line": 952
          },
          "name": "return"
        },
        {
          "docs": {
            "stability": "experimental"
          },
          "locationInModule": {
            "filename": "lib/compliance.ts",
            "line": 954
          },
          "name": "try"
        },
        {
          "docs": {
            "stability": "experimental"
          },
          "locationInModule": {
            "filename": "lib/compliance.ts",
            "line": 956
          },
          "name": "while"
        },
        {
          "docs": {
            "stability": "experimental"
          },
          "locationInModule": {
            "filename": "lib/compliance.ts",
            "line": 958
          },
          "name": "with"
        },
        {
          "docs": {
            "stability": "experimental"
          },
          "locationInModule": {
            "filename": "lib/compliance.ts",
            "line": 960
          },
          "name": "yield"
        }
      ],
      "name": "PythonReservedWords"
    },
    "jsii-calc.ReferenceEnumFromScopedPackage": {
      "assembly": "jsii-calc",
      "docs": {
        "stability": "experimental",
        "summary": "See awslabs/jsii#138."
      },
      "fqn": "jsii-calc.ReferenceEnumFromScopedPackage",
      "initializer": {},
      "kind": "class",
      "locationInModule": {
        "filename": "lib/compliance.ts",
        "line": 1032
      },
      "methods": [
        {
          "docs": {
            "stability": "experimental"
          },
          "locationInModule": {
            "filename": "lib/compliance.ts",
            "line": 1035
          },
          "name": "loadFoo",
          "returns": {
            "optional": true,
            "type": {
              "fqn": "@scope/jsii-calc-lib.EnumFromScopedModule"
            }
          }
        },
        {
          "docs": {
            "stability": "experimental"
          },
          "locationInModule": {
            "filename": "lib/compliance.ts",
            "line": 1039
          },
          "name": "saveFoo",
          "parameters": [
            {
              "name": "value",
              "type": {
                "fqn": "@scope/jsii-calc-lib.EnumFromScopedModule"
              }
            }
          ]
        }
      ],
      "name": "ReferenceEnumFromScopedPackage",
      "properties": [
        {
          "docs": {
            "stability": "experimental"
          },
          "locationInModule": {
            "filename": "lib/compliance.ts",
            "line": 1033
          },
          "name": "foo",
          "optional": true,
          "type": {
            "fqn": "@scope/jsii-calc-lib.EnumFromScopedModule"
          }
        }
      ]
    },
    "jsii-calc.ReturnsPrivateImplementationOfInterface": {
      "assembly": "jsii-calc",
      "docs": {
        "returns": "an instance of an un-exported class that extends `ExportedBaseClass`, declared as `IPrivatelyImplemented`.",
        "see": "https://github.com/aws/jsii/issues/320",
        "stability": "experimental",
        "summary": "Helps ensure the JSII kernel & runtime cooperate correctly when an un-exported instance of a class is returned with a declared type that is an exported interface, and the instance inherits from an exported class."
      },
      "fqn": "jsii-calc.ReturnsPrivateImplementationOfInterface",
      "initializer": {},
      "kind": "class",
      "locationInModule": {
        "filename": "lib/compliance.ts",
        "line": 1323
      },
      "name": "ReturnsPrivateImplementationOfInterface",
      "properties": [
        {
          "docs": {
            "stability": "experimental"
          },
          "immutable": true,
          "locationInModule": {
            "filename": "lib/compliance.ts",
            "line": 1324
          },
          "name": "privateImplementation",
          "type": {
            "fqn": "jsii-calc.IPrivatelyImplemented"
          }
        }
      ]
    },
    "jsii-calc.RootStruct": {
      "assembly": "jsii-calc",
      "datatype": true,
      "docs": {
<<<<<<< HEAD
        "remarks": "This is cheating with the (current) declared types, but this is the \"more\nidiomatic\" way for Pythonists.",
=======
        "remarks": "This is cheating with the declared types, but Python people don't play by\nthe rules much apparently.",
>>>>>>> 96d89e1c
        "stability": "experimental",
        "summary": "This is here to check that we can pass a nested struct into a kwargs by specifying it as an in-line dictionary."
      },
      "fqn": "jsii-calc.RootStruct",
      "kind": "interface",
      "locationInModule": {
        "filename": "lib/compliance.ts",
        "line": 2184
      },
      "name": "RootStruct",
      "properties": [
        {
          "abstract": true,
          "docs": {
            "stability": "experimental",
            "summary": "May not be empty."
          },
          "immutable": true,
          "locationInModule": {
            "filename": "lib/compliance.ts",
            "line": 2188
          },
          "name": "stringProp",
          "type": {
            "primitive": "string"
          }
        },
        {
          "abstract": true,
          "docs": {
            "stability": "experimental"
          },
          "immutable": true,
          "locationInModule": {
            "filename": "lib/compliance.ts",
            "line": 2189
          },
          "name": "nestedStruct",
          "optional": true,
          "type": {
            "fqn": "jsii-calc.NestedStruct"
          }
        }
      ]
    },
    "jsii-calc.RootStructValidator": {
      "assembly": "jsii-calc",
      "docs": {
        "stability": "experimental"
      },
      "fqn": "jsii-calc.RootStructValidator",
      "kind": "class",
      "locationInModule": {
        "filename": "lib/compliance.ts",
        "line": 2197
      },
      "methods": [
        {
          "docs": {
            "stability": "experimental"
          },
          "locationInModule": {
            "filename": "lib/compliance.ts",
            "line": 2198
          },
          "name": "validate",
          "parameters": [
            {
              "name": "struct",
              "type": {
                "fqn": "jsii-calc.RootStruct"
              }
            }
          ],
          "static": true
        }
      ],
      "name": "RootStructValidator"
    },
    "jsii-calc.RuntimeTypeChecking": {
      "assembly": "jsii-calc",
      "docs": {
        "stability": "experimental"
      },
      "fqn": "jsii-calc.RuntimeTypeChecking",
      "initializer": {},
      "kind": "class",
      "locationInModule": {
        "filename": "lib/compliance.ts",
        "line": 274
      },
      "methods": [
        {
          "docs": {
            "stability": "experimental"
          },
          "locationInModule": {
            "filename": "lib/compliance.ts",
            "line": 284
          },
          "name": "methodWithDefaultedArguments",
          "parameters": [
            {
              "name": "arg1",
              "optional": true,
              "type": {
                "primitive": "number"
              }
            },
            {
              "name": "arg2",
              "optional": true,
              "type": {
                "primitive": "string"
              }
            },
            {
              "name": "arg3",
              "optional": true,
              "type": {
                "primitive": "date"
              }
            }
          ]
        },
        {
          "docs": {
            "stability": "experimental"
          },
          "locationInModule": {
            "filename": "lib/compliance.ts",
            "line": 290
          },
          "name": "methodWithOptionalAnyArgument",
          "parameters": [
            {
              "name": "arg",
              "optional": true,
              "type": {
                "primitive": "any"
              }
            }
          ]
        },
        {
          "docs": {
            "stability": "experimental",
            "summary": "Used to verify verification of number of method arguments."
          },
          "locationInModule": {
            "filename": "lib/compliance.ts",
            "line": 278
          },
          "name": "methodWithOptionalArguments",
          "parameters": [
            {
              "name": "arg1",
              "type": {
                "primitive": "number"
              }
            },
            {
              "name": "arg2",
              "type": {
                "primitive": "string"
              }
            },
            {
              "name": "arg3",
              "optional": true,
              "type": {
                "primitive": "date"
              }
            }
          ]
        }
      ],
      "name": "RuntimeTypeChecking"
    },
    "jsii-calc.SecondLevelStruct": {
      "assembly": "jsii-calc",
      "datatype": true,
      "docs": {
        "stability": "experimental"
      },
      "fqn": "jsii-calc.SecondLevelStruct",
      "kind": "interface",
      "locationInModule": {
        "filename": "lib/compliance.ts",
        "line": 1799
      },
      "name": "SecondLevelStruct",
      "properties": [
        {
          "abstract": true,
          "docs": {
            "stability": "experimental",
            "summary": "It's long and required."
          },
          "immutable": true,
          "locationInModule": {
            "filename": "lib/compliance.ts",
            "line": 1803
          },
          "name": "deeperRequiredProp",
          "type": {
            "primitive": "string"
          }
        },
        {
          "abstract": true,
          "docs": {
            "stability": "experimental",
            "summary": "It's long, but you'll almost never pass it."
          },
          "immutable": true,
          "locationInModule": {
            "filename": "lib/compliance.ts",
            "line": 1808
          },
          "name": "deeperOptionalProp",
          "optional": true,
          "type": {
            "primitive": "string"
          }
        }
      ]
    },
    "jsii-calc.SingleInstanceTwoTypes": {
      "assembly": "jsii-calc",
      "docs": {
        "remarks": "JSII clients can instantiate 2 different strongly-typed wrappers for the same\nobject. Unfortunately, this will break object equality, but if we didn't do\nthis it would break runtime type checks in the JVM or CLR.",
        "stability": "experimental",
        "summary": "Test that a single instance can be returned under two different FQNs."
      },
      "fqn": "jsii-calc.SingleInstanceTwoTypes",
      "initializer": {},
      "kind": "class",
      "locationInModule": {
        "filename": "lib/compliance.ts",
        "line": 1430
      },
      "methods": [
        {
          "docs": {
            "stability": "experimental"
          },
          "locationInModule": {
            "filename": "lib/compliance.ts",
            "line": 1433
          },
          "name": "interface1",
          "returns": {
            "type": {
              "fqn": "jsii-calc.InbetweenClass"
            }
          }
        },
        {
          "docs": {
            "stability": "experimental"
          },
          "locationInModule": {
            "filename": "lib/compliance.ts",
            "line": 1437
          },
          "name": "interface2",
          "returns": {
            "type": {
              "fqn": "jsii-calc.IPublicInterface"
            }
          }
        }
      ],
      "name": "SingleInstanceTwoTypes"
    },
    "jsii-calc.SingletonInt": {
      "assembly": "jsii-calc",
      "docs": {
        "remarks": "https://github.com/aws/jsii/issues/231",
        "stability": "experimental",
        "summary": "Verifies that singleton enums are handled correctly."
      },
      "fqn": "jsii-calc.SingletonInt",
      "kind": "class",
      "locationInModule": {
        "filename": "lib/compliance.ts",
        "line": 1751
      },
      "methods": [
        {
          "docs": {
            "stability": "experimental"
          },
          "locationInModule": {
            "filename": "lib/compliance.ts",
            "line": 1753
          },
          "name": "isSingletonInt",
          "parameters": [
            {
              "name": "value",
              "type": {
                "primitive": "number"
              }
            }
          ],
          "returns": {
            "type": {
              "primitive": "boolean"
            }
          }
        }
      ],
      "name": "SingletonInt"
    },
    "jsii-calc.SingletonIntEnum": {
      "assembly": "jsii-calc",
      "docs": {
        "stability": "experimental",
        "summary": "A singleton integer."
      },
      "fqn": "jsii-calc.SingletonIntEnum",
      "kind": "enum",
      "locationInModule": {
        "filename": "lib/compliance.ts",
        "line": 1758
      },
      "members": [
        {
          "docs": {
            "stability": "experimental",
            "summary": "Elite!"
          },
          "name": "SINGLETON_INT"
        }
      ],
      "name": "SingletonIntEnum"
    },
    "jsii-calc.SingletonString": {
      "assembly": "jsii-calc",
      "docs": {
        "remarks": "https://github.com/aws/jsii/issues/231",
        "stability": "experimental",
        "summary": "Verifies that singleton enums are handled correctly."
      },
      "fqn": "jsii-calc.SingletonString",
      "kind": "class",
      "locationInModule": {
        "filename": "lib/compliance.ts",
        "line": 1734
      },
      "methods": [
        {
          "docs": {
            "stability": "experimental"
          },
          "locationInModule": {
            "filename": "lib/compliance.ts",
            "line": 1737
          },
          "name": "isSingletonString",
          "parameters": [
            {
              "name": "value",
              "type": {
                "primitive": "string"
              }
            }
          ],
          "returns": {
            "type": {
              "primitive": "boolean"
            }
          }
        }
      ],
      "name": "SingletonString"
    },
    "jsii-calc.SingletonStringEnum": {
      "assembly": "jsii-calc",
      "docs": {
        "stability": "experimental",
        "summary": "A singleton string."
      },
      "fqn": "jsii-calc.SingletonStringEnum",
      "kind": "enum",
      "locationInModule": {
        "filename": "lib/compliance.ts",
        "line": 1742
      },
      "members": [
        {
          "docs": {
            "stability": "experimental",
            "summary": "1337."
          },
          "name": "SINGLETON_STRING"
        }
      ],
      "name": "SingletonStringEnum"
    },
    "jsii-calc.StableClass": {
      "assembly": "jsii-calc",
      "docs": {
        "stability": "stable"
      },
      "fqn": "jsii-calc.StableClass",
      "initializer": {
        "docs": {
          "stability": "stable"
        },
        "parameters": [
          {
            "name": "readonlyString",
            "type": {
              "primitive": "string"
            }
          },
          {
            "name": "mutableNumber",
            "optional": true,
            "type": {
              "primitive": "number"
            }
          }
        ]
      },
      "kind": "class",
      "locationInModule": {
        "filename": "lib/stability.ts",
        "line": 51
      },
      "methods": [
        {
          "docs": {
            "stability": "stable"
          },
          "locationInModule": {
            "filename": "lib/stability.ts",
            "line": 62
          },
          "name": "method"
        }
      ],
      "name": "StableClass",
      "properties": [
        {
          "docs": {
            "stability": "stable"
          },
          "immutable": true,
          "locationInModule": {
            "filename": "lib/stability.ts",
            "line": 53
          },
          "name": "readonlyProperty",
          "type": {
            "primitive": "string"
          }
        },
        {
          "docs": {
            "stability": "stable"
          },
          "locationInModule": {
            "filename": "lib/stability.ts",
            "line": 55
          },
          "name": "mutableProperty",
          "optional": true,
          "type": {
            "primitive": "number"
          }
        }
      ]
    },
    "jsii-calc.StableEnum": {
      "assembly": "jsii-calc",
      "docs": {
        "stability": "stable"
      },
      "fqn": "jsii-calc.StableEnum",
      "kind": "enum",
      "locationInModule": {
        "filename": "lib/stability.ts",
        "line": 65
      },
      "members": [
        {
          "docs": {
            "stability": "stable"
          },
          "name": "OPTION_A"
        },
        {
          "docs": {
            "stability": "stable"
          },
          "name": "OPTION_B"
        }
      ],
      "name": "StableEnum"
    },
    "jsii-calc.StableStruct": {
      "assembly": "jsii-calc",
      "datatype": true,
      "docs": {
        "stability": "stable"
      },
      "fqn": "jsii-calc.StableStruct",
      "kind": "interface",
      "locationInModule": {
        "filename": "lib/stability.ts",
        "line": 39
      },
      "name": "StableStruct",
      "properties": [
        {
          "abstract": true,
          "docs": {
            "stability": "stable"
          },
          "immutable": true,
          "locationInModule": {
            "filename": "lib/stability.ts",
            "line": 41
          },
          "name": "readonlyProperty",
          "type": {
            "primitive": "string"
          }
        }
      ]
    },
    "jsii-calc.StaticContext": {
      "assembly": "jsii-calc",
      "docs": {
        "remarks": "https://github.com/awslabs/aws-cdk/issues/2304",
        "stability": "experimental",
        "summary": "This is used to validate the ability to use `this` from within a static context."
      },
      "fqn": "jsii-calc.StaticContext",
      "kind": "class",
      "locationInModule": {
        "filename": "lib/compliance.ts",
        "line": 1677
      },
      "methods": [
        {
          "docs": {
            "stability": "experimental"
          },
          "locationInModule": {
            "filename": "lib/compliance.ts",
            "line": 1680
          },
          "name": "canAccessStaticContext",
          "returns": {
            "type": {
              "primitive": "boolean"
            }
          },
          "static": true
        }
      ],
      "name": "StaticContext",
      "properties": [
        {
          "docs": {
            "stability": "experimental"
          },
          "locationInModule": {
            "filename": "lib/compliance.ts",
            "line": 1688
          },
          "name": "staticVariable",
          "static": true,
          "type": {
            "primitive": "boolean"
          }
        }
      ]
    },
    "jsii-calc.Statics": {
      "assembly": "jsii-calc",
      "docs": {
        "stability": "experimental"
      },
      "fqn": "jsii-calc.Statics",
      "initializer": {
        "docs": {
          "stability": "experimental"
        },
        "parameters": [
          {
            "name": "value",
            "type": {
              "primitive": "string"
            }
          }
        ]
      },
      "kind": "class",
      "locationInModule": {
        "filename": "lib/compliance.ts",
        "line": 681
      },
      "methods": [
        {
          "docs": {
            "stability": "experimental",
            "summary": "Jsdocs for static method."
          },
          "locationInModule": {
            "filename": "lib/compliance.ts",
            "line": 689
          },
          "name": "staticMethod",
          "parameters": [
            {
              "docs": {
                "summary": "The name of the person to say hello to."
              },
              "name": "name",
              "type": {
                "primitive": "string"
              }
            }
          ],
          "returns": {
            "type": {
              "primitive": "string"
            }
          },
          "static": true
        },
        {
          "docs": {
            "stability": "experimental"
          },
          "locationInModule": {
            "filename": "lib/compliance.ts",
            "line": 693
          },
          "name": "justMethod",
          "returns": {
            "type": {
              "primitive": "string"
            }
          }
        }
      ],
      "name": "Statics",
      "properties": [
        {
          "const": true,
          "docs": {
            "stability": "experimental",
            "summary": "Constants may also use all-caps."
          },
          "immutable": true,
          "locationInModule": {
            "filename": "lib/compliance.ts",
            "line": 705
          },
          "name": "BAR",
          "static": true,
          "type": {
            "primitive": "number"
          }
        },
        {
          "const": true,
          "docs": {
            "stability": "experimental"
          },
          "immutable": true,
          "locationInModule": {
            "filename": "lib/compliance.ts",
            "line": 732
          },
          "name": "ConstObj",
          "static": true,
          "type": {
            "fqn": "jsii-calc.DoubleTrouble"
          }
        },
        {
          "const": true,
          "docs": {
            "stability": "experimental",
            "summary": "Jsdocs for static property."
          },
          "immutable": true,
          "locationInModule": {
            "filename": "lib/compliance.ts",
            "line": 700
          },
          "name": "Foo",
          "static": true,
          "type": {
            "primitive": "string"
          }
        },
        {
          "const": true,
          "docs": {
            "stability": "experimental",
            "summary": "Constants can also use camelCase."
          },
          "immutable": true,
          "locationInModule": {
            "filename": "lib/compliance.ts",
            "line": 710
          },
          "name": "zooBar",
          "static": true,
          "type": {
            "collection": {
              "elementtype": {
                "primitive": "string"
              },
              "kind": "map"
            }
          }
        },
        {
          "docs": {
            "stability": "experimental",
            "summary": "Jsdocs for static getter. Jsdocs for static setter."
          },
          "locationInModule": {
            "filename": "lib/compliance.ts",
            "line": 717
          },
          "name": "instance",
          "static": true,
          "type": {
            "fqn": "jsii-calc.Statics"
          }
        },
        {
          "docs": {
            "stability": "experimental"
          },
          "locationInModule": {
            "filename": "lib/compliance.ts",
            "line": 731
          },
          "name": "nonConstStatic",
          "static": true,
          "type": {
            "primitive": "number"
          }
        },
        {
          "docs": {
            "stability": "experimental"
          },
          "immutable": true,
          "locationInModule": {
            "filename": "lib/compliance.ts",
            "line": 682
          },
          "name": "value",
          "type": {
            "primitive": "string"
          }
        }
      ]
    },
    "jsii-calc.StringEnum": {
      "assembly": "jsii-calc",
      "docs": {
        "stability": "experimental"
      },
      "fqn": "jsii-calc.StringEnum",
      "kind": "enum",
      "locationInModule": {
        "filename": "lib/compliance.ts",
        "line": 28
      },
      "members": [
        {
          "docs": {
            "stability": "experimental"
          },
          "name": "A"
        },
        {
          "docs": {
            "stability": "experimental"
          },
          "name": "B"
        },
        {
          "docs": {
            "stability": "experimental"
          },
          "name": "C"
        }
      ],
      "name": "StringEnum"
    },
    "jsii-calc.StripInternal": {
      "assembly": "jsii-calc",
      "docs": {
        "stability": "experimental"
      },
      "fqn": "jsii-calc.StripInternal",
      "initializer": {},
      "kind": "class",
      "locationInModule": {
        "filename": "lib/compliance.ts",
        "line": 1480
      },
      "name": "StripInternal",
      "properties": [
        {
          "docs": {
            "stability": "experimental"
          },
          "locationInModule": {
            "filename": "lib/compliance.ts",
            "line": 1481
          },
          "name": "youSeeMe",
          "type": {
            "primitive": "string"
          }
        }
      ]
    },
    "jsii-calc.StructA": {
      "assembly": "jsii-calc",
      "datatype": true,
      "docs": {
        "stability": "experimental",
        "summary": "We can serialize and deserialize structs without silently ignoring optional fields."
      },
      "fqn": "jsii-calc.StructA",
      "kind": "interface",
      "locationInModule": {
        "filename": "lib/compliance.ts",
        "line": 2003
      },
      "name": "StructA",
      "properties": [
        {
          "abstract": true,
          "docs": {
            "stability": "experimental"
          },
          "immutable": true,
          "locationInModule": {
            "filename": "lib/compliance.ts",
            "line": 2004
          },
          "name": "requiredString",
          "type": {
            "primitive": "string"
          }
        },
        {
          "abstract": true,
          "docs": {
            "stability": "experimental"
          },
          "immutable": true,
          "locationInModule": {
            "filename": "lib/compliance.ts",
            "line": 2006
          },
          "name": "optionalNumber",
          "optional": true,
          "type": {
            "primitive": "number"
          }
        },
        {
          "abstract": true,
          "docs": {
            "stability": "experimental"
          },
          "immutable": true,
          "locationInModule": {
            "filename": "lib/compliance.ts",
            "line": 2005
          },
          "name": "optionalString",
          "optional": true,
          "type": {
            "primitive": "string"
          }
        }
      ]
    },
    "jsii-calc.StructB": {
      "assembly": "jsii-calc",
      "datatype": true,
      "docs": {
        "stability": "experimental",
        "summary": "This intentionally overlaps with StructA (where only requiredString is provided) to test htat the kernel properly disambiguates those."
      },
      "fqn": "jsii-calc.StructB",
      "kind": "interface",
      "locationInModule": {
        "filename": "lib/compliance.ts",
        "line": 2012
      },
      "name": "StructB",
      "properties": [
        {
          "abstract": true,
          "docs": {
            "stability": "experimental"
          },
          "immutable": true,
          "locationInModule": {
            "filename": "lib/compliance.ts",
            "line": 2013
          },
          "name": "requiredString",
          "type": {
            "primitive": "string"
          }
        },
        {
          "abstract": true,
          "docs": {
            "stability": "experimental"
          },
          "immutable": true,
          "locationInModule": {
            "filename": "lib/compliance.ts",
            "line": 2014
          },
          "name": "optionalBoolean",
          "optional": true,
          "type": {
            "primitive": "boolean"
          }
        },
        {
          "abstract": true,
          "docs": {
            "stability": "experimental"
          },
          "immutable": true,
          "locationInModule": {
            "filename": "lib/compliance.ts",
            "line": 2015
          },
          "name": "optionalStructA",
          "optional": true,
          "type": {
            "fqn": "jsii-calc.StructA"
          }
        }
      ]
    },
    "jsii-calc.StructPassing": {
      "assembly": "jsii-calc",
      "docs": {
        "stability": "external",
        "summary": "Just because we can."
      },
      "fqn": "jsii-calc.StructPassing",
      "initializer": {},
      "kind": "class",
      "locationInModule": {
        "filename": "lib/compliance.ts",
        "line": 1853
      },
      "methods": [
        {
          "docs": {
            "stability": "external"
          },
          "locationInModule": {
            "filename": "lib/compliance.ts",
            "line": 1862
          },
          "name": "howManyVarArgsDidIPass",
          "parameters": [
            {
              "name": "_positional",
              "type": {
                "primitive": "number"
              }
            },
            {
              "name": "inputs",
              "type": {
                "fqn": "jsii-calc.TopLevelStruct"
              },
              "variadic": true
            }
          ],
          "returns": {
            "type": {
              "primitive": "number"
            }
          },
          "static": true,
          "variadic": true
        },
        {
          "docs": {
            "stability": "external"
          },
          "locationInModule": {
            "filename": "lib/compliance.ts",
            "line": 1854
          },
          "name": "roundTrip",
          "parameters": [
            {
              "name": "_positional",
              "type": {
                "primitive": "number"
              }
            },
            {
              "name": "input",
              "type": {
                "fqn": "jsii-calc.TopLevelStruct"
              }
            }
          ],
          "returns": {
            "type": {
              "fqn": "jsii-calc.TopLevelStruct"
            }
          },
          "static": true
        }
      ],
      "name": "StructPassing"
    },
    "jsii-calc.StructUnionConsumer": {
      "assembly": "jsii-calc",
      "docs": {
        "stability": "experimental"
      },
      "fqn": "jsii-calc.StructUnionConsumer",
      "kind": "class",
      "locationInModule": {
        "filename": "lib/compliance.ts",
        "line": 2017
      },
      "methods": [
        {
          "docs": {
            "stability": "experimental"
          },
          "locationInModule": {
            "filename": "lib/compliance.ts",
            "line": 2018
          },
          "name": "isStructA",
          "parameters": [
            {
              "name": "struct",
              "type": {
                "union": {
                  "types": [
                    {
                      "fqn": "jsii-calc.StructA"
                    },
                    {
                      "fqn": "jsii-calc.StructB"
                    }
                  ]
                }
              }
            }
          ],
          "returns": {
            "type": {
              "primitive": "boolean"
            }
          },
          "static": true
        },
        {
          "docs": {
            "stability": "experimental"
          },
          "locationInModule": {
            "filename": "lib/compliance.ts",
            "line": 2028
          },
          "name": "isStructB",
          "parameters": [
            {
              "name": "struct",
              "type": {
                "union": {
                  "types": [
                    {
                      "fqn": "jsii-calc.StructA"
                    },
                    {
                      "fqn": "jsii-calc.StructB"
                    }
                  ]
                }
              }
            }
          ],
          "returns": {
            "type": {
              "primitive": "boolean"
            }
          },
          "static": true
        }
      ],
      "name": "StructUnionConsumer"
    },
    "jsii-calc.StructWithJavaReservedWords": {
      "assembly": "jsii-calc",
      "datatype": true,
      "docs": {
        "stability": "experimental"
      },
      "fqn": "jsii-calc.StructWithJavaReservedWords",
      "kind": "interface",
      "locationInModule": {
        "filename": "lib/compliance.ts",
        "line": 1827
      },
      "name": "StructWithJavaReservedWords",
      "properties": [
        {
          "abstract": true,
          "docs": {
            "stability": "experimental"
          },
          "immutable": true,
          "locationInModule": {
            "filename": "lib/compliance.ts",
            "line": 1828
          },
          "name": "default",
          "type": {
            "primitive": "string"
          }
        },
        {
          "abstract": true,
          "docs": {
            "stability": "experimental"
          },
          "immutable": true,
          "locationInModule": {
            "filename": "lib/compliance.ts",
            "line": 1829
          },
          "name": "assert",
          "optional": true,
          "type": {
            "primitive": "string"
          }
        },
        {
          "abstract": true,
          "docs": {
            "stability": "experimental"
          },
          "immutable": true,
          "locationInModule": {
            "filename": "lib/compliance.ts",
            "line": 1832
          },
          "name": "result",
          "optional": true,
          "type": {
            "primitive": "string"
          }
        },
        {
          "abstract": true,
          "docs": {
            "stability": "experimental"
          },
          "immutable": true,
          "locationInModule": {
            "filename": "lib/compliance.ts",
            "line": 1833
          },
          "name": "that",
          "optional": true,
          "type": {
            "primitive": "string"
          }
        }
      ]
    },
    "jsii-calc.Sum": {
      "assembly": "jsii-calc",
      "base": "jsii-calc.composition.CompositeOperation",
      "docs": {
        "stability": "experimental",
        "summary": "An operation that sums multiple values."
      },
      "fqn": "jsii-calc.Sum",
      "initializer": {
        "docs": {
          "stability": "experimental"
        }
      },
      "kind": "class",
      "locationInModule": {
        "filename": "lib/calculator.ts",
        "line": 186
      },
      "name": "Sum",
      "properties": [
        {
          "docs": {
            "stability": "experimental",
            "summary": "The expression that this operation consists of. Must be implemented by derived classes."
          },
          "immutable": true,
          "locationInModule": {
            "filename": "lib/calculator.ts",
            "line": 199
          },
          "name": "expression",
          "overrides": "jsii-calc.composition.CompositeOperation",
          "type": {
            "fqn": "@scope/jsii-calc-lib.Value"
          }
        },
        {
          "docs": {
            "stability": "experimental",
            "summary": "The parts to sum."
          },
          "locationInModule": {
            "filename": "lib/calculator.ts",
            "line": 191
          },
          "name": "parts",
          "type": {
            "collection": {
              "elementtype": {
                "fqn": "@scope/jsii-calc-lib.Value"
              },
              "kind": "array"
            }
          }
        }
      ]
    },
    "jsii-calc.SupportsNiceJavaBuilder": {
      "assembly": "jsii-calc",
      "base": "jsii-calc.SupportsNiceJavaBuilderWithRequiredProps",
      "docs": {
        "stability": "experimental"
      },
      "fqn": "jsii-calc.SupportsNiceJavaBuilder",
      "initializer": {
        "docs": {
          "stability": "experimental"
        },
        "parameters": [
          {
            "docs": {
              "summary": "some identifier."
            },
            "name": "id",
            "type": {
              "primitive": "number"
            }
          },
          {
            "docs": {
              "summary": "the default value of `bar`."
            },
            "name": "defaultBar",
            "optional": true,
            "type": {
              "primitive": "number"
            }
          },
          {
            "docs": {
              "summary": "some props once can provide."
            },
            "name": "props",
            "optional": true,
            "type": {
              "fqn": "jsii-calc.SupportsNiceJavaBuilderProps"
            }
          },
          {
            "docs": {
              "summary": "a variadic continuation."
            },
            "name": "rest",
            "type": {
              "primitive": "string"
            },
            "variadic": true
          }
        ],
        "variadic": true
      },
      "kind": "class",
      "locationInModule": {
        "filename": "lib/compliance.ts",
        "line": 1940
      },
      "name": "SupportsNiceJavaBuilder",
      "properties": [
        {
          "docs": {
            "stability": "experimental",
            "summary": "some identifier."
          },
          "immutable": true,
          "locationInModule": {
            "filename": "lib/compliance.ts",
            "line": 1950
          },
          "name": "id",
          "overrides": "jsii-calc.SupportsNiceJavaBuilderWithRequiredProps",
          "type": {
            "primitive": "number"
          }
        },
        {
          "docs": {
            "stability": "experimental"
          },
          "immutable": true,
          "locationInModule": {
            "filename": "lib/compliance.ts",
            "line": 1941
          },
          "name": "rest",
          "type": {
            "collection": {
              "elementtype": {
                "primitive": "string"
              },
              "kind": "array"
            }
          }
        }
      ]
    },
    "jsii-calc.SupportsNiceJavaBuilderProps": {
      "assembly": "jsii-calc",
      "datatype": true,
      "docs": {
        "stability": "experimental"
      },
      "fqn": "jsii-calc.SupportsNiceJavaBuilderProps",
      "kind": "interface",
      "locationInModule": {
        "filename": "lib/compliance.ts",
        "line": 1955
      },
      "name": "SupportsNiceJavaBuilderProps",
      "properties": [
        {
          "abstract": true,
          "docs": {
            "stability": "experimental",
            "summary": "Some number, like 42."
          },
          "immutable": true,
          "locationInModule": {
            "filename": "lib/compliance.ts",
            "line": 1965
          },
          "name": "bar",
          "type": {
            "primitive": "number"
          }
        },
        {
          "abstract": true,
          "docs": {
            "remarks": "But here we are, doing it like we didn't care.",
            "stability": "experimental",
            "summary": "An `id` field here is terrible API design, because the constructor of `SupportsNiceJavaBuilder` already has a parameter named `id`."
          },
          "immutable": true,
          "locationInModule": {
            "filename": "lib/compliance.ts",
            "line": 1960
          },
          "name": "id",
          "optional": true,
          "type": {
            "primitive": "string"
          }
        }
      ]
    },
    "jsii-calc.SupportsNiceJavaBuilderWithRequiredProps": {
      "assembly": "jsii-calc",
      "docs": {
        "stability": "experimental",
        "summary": "We can generate fancy builders in Java for classes which take a mix of positional & struct parameters."
      },
      "fqn": "jsii-calc.SupportsNiceJavaBuilderWithRequiredProps",
      "initializer": {
        "docs": {
          "stability": "experimental"
        },
        "parameters": [
          {
            "docs": {
              "summary": "some identifier of your choice."
            },
            "name": "id",
            "type": {
              "primitive": "number"
            }
          },
          {
            "docs": {
              "summary": "some properties."
            },
            "name": "props",
            "type": {
              "fqn": "jsii-calc.SupportsNiceJavaBuilderProps"
            }
          }
        ]
      },
      "kind": "class",
      "locationInModule": {
        "filename": "lib/compliance.ts",
        "line": 1927
      },
      "name": "SupportsNiceJavaBuilderWithRequiredProps",
      "properties": [
        {
          "docs": {
            "stability": "experimental"
          },
          "immutable": true,
          "locationInModule": {
            "filename": "lib/compliance.ts",
            "line": 1929
          },
          "name": "bar",
          "type": {
            "primitive": "number"
          }
        },
        {
          "docs": {
            "stability": "experimental",
            "summary": "some identifier of your choice."
          },
          "immutable": true,
          "locationInModule": {
            "filename": "lib/compliance.ts",
            "line": 1935
          },
          "name": "id",
          "type": {
            "primitive": "number"
          }
        },
        {
          "docs": {
            "stability": "experimental"
          },
          "immutable": true,
          "locationInModule": {
            "filename": "lib/compliance.ts",
            "line": 1928
          },
          "name": "propId",
          "optional": true,
          "type": {
            "primitive": "string"
          }
        }
      ]
    },
    "jsii-calc.SyncVirtualMethods": {
      "assembly": "jsii-calc",
      "docs": {
        "stability": "experimental"
      },
      "fqn": "jsii-calc.SyncVirtualMethods",
      "initializer": {},
      "kind": "class",
      "locationInModule": {
        "filename": "lib/compliance.ts",
        "line": 360
      },
      "methods": [
        {
          "async": true,
          "docs": {
            "stability": "experimental"
          },
          "locationInModule": {
            "filename": "lib/compliance.ts",
            "line": 373
          },
          "name": "callerIsAsync",
          "returns": {
            "type": {
              "primitive": "number"
            }
          }
        },
        {
          "docs": {
            "stability": "experimental"
          },
          "locationInModule": {
            "filename": "lib/compliance.ts",
            "line": 361
          },
          "name": "callerIsMethod",
          "returns": {
            "type": {
              "primitive": "number"
            }
          }
        },
        {
          "docs": {
            "stability": "experimental"
          },
          "locationInModule": {
            "filename": "lib/compliance.ts",
            "line": 413
          },
          "name": "modifyOtherProperty",
          "parameters": [
            {
              "name": "value",
              "type": {
                "primitive": "string"
              }
            }
          ]
        },
        {
          "docs": {
            "stability": "experimental"
          },
          "locationInModule": {
            "filename": "lib/compliance.ts",
            "line": 385
          },
          "name": "modifyValueOfTheProperty",
          "parameters": [
            {
              "name": "value",
              "type": {
                "primitive": "string"
              }
            }
          ]
        },
        {
          "docs": {
            "stability": "experimental"
          },
          "locationInModule": {
            "filename": "lib/compliance.ts",
            "line": 426
          },
          "name": "readA",
          "returns": {
            "type": {
              "primitive": "number"
            }
          }
        },
        {
          "docs": {
            "stability": "experimental"
          },
          "locationInModule": {
            "filename": "lib/compliance.ts",
            "line": 417
          },
          "name": "retrieveOtherProperty",
          "returns": {
            "type": {
              "primitive": "string"
            }
          }
        },
        {
          "docs": {
            "stability": "experimental"
          },
          "locationInModule": {
            "filename": "lib/compliance.ts",
            "line": 397
          },
          "name": "retrieveReadOnlyProperty",
          "returns": {
            "type": {
              "primitive": "string"
            }
          }
        },
        {
          "docs": {
            "stability": "experimental"
          },
          "locationInModule": {
            "filename": "lib/compliance.ts",
            "line": 389
          },
          "name": "retrieveValueOfTheProperty",
          "returns": {
            "type": {
              "primitive": "string"
            }
          }
        },
        {
          "docs": {
            "stability": "experimental"
          },
          "locationInModule": {
            "filename": "lib/compliance.ts",
            "line": 377
          },
          "name": "virtualMethod",
          "parameters": [
            {
              "name": "n",
              "type": {
                "primitive": "number"
              }
            }
          ],
          "returns": {
            "type": {
              "primitive": "number"
            }
          }
        },
        {
          "docs": {
            "stability": "experimental"
          },
          "locationInModule": {
            "filename": "lib/compliance.ts",
            "line": 430
          },
          "name": "writeA",
          "parameters": [
            {
              "name": "value",
              "type": {
                "primitive": "number"
              }
            }
          ]
        }
      ],
      "name": "SyncVirtualMethods",
      "properties": [
        {
          "docs": {
            "stability": "experimental"
          },
          "immutable": true,
          "locationInModule": {
            "filename": "lib/compliance.ts",
            "line": 395
          },
          "name": "readonlyProperty",
          "type": {
            "primitive": "string"
          }
        },
        {
          "docs": {
            "stability": "experimental"
          },
          "locationInModule": {
            "filename": "lib/compliance.ts",
            "line": 424
          },
          "name": "a",
          "type": {
            "primitive": "number"
          }
        },
        {
          "docs": {
            "stability": "experimental"
          },
          "locationInModule": {
            "filename": "lib/compliance.ts",
            "line": 365
          },
          "name": "callerIsProperty",
          "type": {
            "primitive": "number"
          }
        },
        {
          "docs": {
            "stability": "experimental"
          },
          "locationInModule": {
            "filename": "lib/compliance.ts",
            "line": 403
          },
          "name": "otherProperty",
          "type": {
            "primitive": "string"
          }
        },
        {
          "docs": {
            "stability": "experimental"
          },
          "locationInModule": {
            "filename": "lib/compliance.ts",
            "line": 383
          },
          "name": "theProperty",
          "type": {
            "primitive": "string"
          }
        },
        {
          "docs": {
            "stability": "experimental"
          },
          "locationInModule": {
            "filename": "lib/compliance.ts",
            "line": 411
          },
          "name": "valueOfOtherProperty",
          "type": {
            "primitive": "string"
          }
        }
      ]
    },
    "jsii-calc.Thrower": {
      "assembly": "jsii-calc",
      "docs": {
        "stability": "experimental"
      },
      "fqn": "jsii-calc.Thrower",
      "initializer": {},
      "kind": "class",
      "locationInModule": {
        "filename": "lib/compliance.ts",
        "line": 643
      },
      "methods": [
        {
          "docs": {
            "stability": "experimental"
          },
          "locationInModule": {
            "filename": "lib/compliance.ts",
            "line": 644
          },
          "name": "throwError"
        }
      ],
      "name": "Thrower"
    },
    "jsii-calc.TopLevelStruct": {
      "assembly": "jsii-calc",
      "datatype": true,
      "docs": {
        "stability": "experimental"
      },
      "fqn": "jsii-calc.TopLevelStruct",
      "kind": "interface",
      "locationInModule": {
        "filename": "lib/compliance.ts",
        "line": 1782
      },
      "name": "TopLevelStruct",
      "properties": [
        {
          "abstract": true,
          "docs": {
            "stability": "experimental",
            "summary": "This is a required field."
          },
          "immutable": true,
          "locationInModule": {
            "filename": "lib/compliance.ts",
            "line": 1786
          },
          "name": "required",
          "type": {
            "primitive": "string"
          }
        },
        {
          "abstract": true,
          "docs": {
            "stability": "experimental",
            "summary": "A union to really stress test our serialization."
          },
          "immutable": true,
          "locationInModule": {
            "filename": "lib/compliance.ts",
            "line": 1796
          },
          "name": "secondLevel",
          "type": {
            "union": {
              "types": [
                {
                  "primitive": "number"
                },
                {
                  "fqn": "jsii-calc.SecondLevelStruct"
                }
              ]
            }
          }
        },
        {
          "abstract": true,
          "docs": {
            "stability": "experimental",
            "summary": "You don't have to pass this."
          },
          "immutable": true,
          "locationInModule": {
            "filename": "lib/compliance.ts",
            "line": 1791
          },
          "name": "optional",
          "optional": true,
          "type": {
            "primitive": "string"
          }
        }
      ]
    },
    "jsii-calc.UnaryOperation": {
      "abstract": true,
      "assembly": "jsii-calc",
      "base": "@scope/jsii-calc-lib.Operation",
      "docs": {
        "stability": "experimental",
        "summary": "An operation on a single operand."
      },
      "fqn": "jsii-calc.UnaryOperation",
      "initializer": {
        "docs": {
          "stability": "experimental"
        },
        "parameters": [
          {
            "name": "operand",
            "type": {
              "fqn": "@scope/jsii-calc-lib.Value"
            }
          }
        ]
      },
      "kind": "class",
      "locationInModule": {
        "filename": "lib/calculator.ts",
        "line": 93
      },
      "name": "UnaryOperation",
      "properties": [
        {
          "docs": {
            "stability": "experimental"
          },
          "immutable": true,
          "locationInModule": {
            "filename": "lib/calculator.ts",
            "line": 94
          },
          "name": "operand",
          "type": {
            "fqn": "@scope/jsii-calc-lib.Value"
          }
        }
      ]
    },
    "jsii-calc.UnionProperties": {
      "assembly": "jsii-calc",
      "datatype": true,
      "docs": {
        "stability": "experimental"
      },
      "fqn": "jsii-calc.UnionProperties",
      "kind": "interface",
      "locationInModule": {
        "filename": "lib/compliance.ts",
        "line": 963
      },
      "name": "UnionProperties",
      "properties": [
        {
          "abstract": true,
          "docs": {
            "stability": "experimental"
          },
          "immutable": true,
          "locationInModule": {
            "filename": "lib/compliance.ts",
            "line": 965
          },
          "name": "bar",
          "type": {
            "union": {
              "types": [
                {
                  "primitive": "string"
                },
                {
                  "primitive": "number"
                },
                {
                  "fqn": "jsii-calc.AllTypes"
                }
              ]
            }
          }
        },
        {
          "abstract": true,
          "docs": {
            "stability": "experimental"
          },
          "immutable": true,
          "locationInModule": {
            "filename": "lib/compliance.ts",
            "line": 964
          },
          "name": "foo",
          "optional": true,
          "type": {
            "union": {
              "types": [
                {
                  "primitive": "string"
                },
                {
                  "primitive": "number"
                }
              ]
            }
          }
        }
      ]
    },
    "jsii-calc.UseBundledDependency": {
      "assembly": "jsii-calc",
      "docs": {
        "stability": "experimental"
      },
      "fqn": "jsii-calc.UseBundledDependency",
      "initializer": {},
      "kind": "class",
      "locationInModule": {
        "filename": "lib/compliance.ts",
        "line": 968
      },
      "methods": [
        {
          "docs": {
            "stability": "experimental"
          },
          "locationInModule": {
            "filename": "lib/compliance.ts",
            "line": 969
          },
          "name": "value",
          "returns": {
            "type": {
              "primitive": "any"
            }
          }
        }
      ],
      "name": "UseBundledDependency"
    },
    "jsii-calc.UseCalcBase": {
      "assembly": "jsii-calc",
      "docs": {
        "stability": "experimental",
        "summary": "Depend on a type from jsii-calc-base as a test for awslabs/jsii#128."
      },
      "fqn": "jsii-calc.UseCalcBase",
      "initializer": {},
      "kind": "class",
      "locationInModule": {
        "filename": "lib/compliance.ts",
        "line": 1017
      },
      "methods": [
        {
          "docs": {
            "stability": "experimental"
          },
          "locationInModule": {
            "filename": "lib/compliance.ts",
            "line": 1018
          },
          "name": "hello",
          "returns": {
            "type": {
              "fqn": "@scope/jsii-calc-base.Base"
            }
          }
        }
      ],
      "name": "UseCalcBase"
    },
    "jsii-calc.UsesInterfaceWithProperties": {
      "assembly": "jsii-calc",
      "docs": {
        "stability": "experimental"
      },
      "fqn": "jsii-calc.UsesInterfaceWithProperties",
      "initializer": {
        "docs": {
          "stability": "experimental"
        },
        "parameters": [
          {
            "name": "obj",
            "type": {
              "fqn": "jsii-calc.IInterfaceWithProperties"
            }
          }
        ]
      },
      "kind": "class",
      "locationInModule": {
        "filename": "lib/compliance.ts",
        "line": 587
      },
      "methods": [
        {
          "docs": {
            "stability": "experimental"
          },
          "locationInModule": {
            "filename": "lib/compliance.ts",
            "line": 592
          },
          "name": "justRead",
          "returns": {
            "type": {
              "primitive": "string"
            }
          }
        },
        {
          "docs": {
            "stability": "experimental"
          },
          "locationInModule": {
            "filename": "lib/compliance.ts",
            "line": 601
          },
          "name": "readStringAndNumber",
          "parameters": [
            {
              "name": "ext",
              "type": {
                "fqn": "jsii-calc.IInterfaceWithPropertiesExtension"
              }
            }
          ],
          "returns": {
            "type": {
              "primitive": "string"
            }
          }
        },
        {
          "docs": {
            "stability": "experimental"
          },
          "locationInModule": {
            "filename": "lib/compliance.ts",
            "line": 596
          },
          "name": "writeAndRead",
          "parameters": [
            {
              "name": "value",
              "type": {
                "primitive": "string"
              }
            }
          ],
          "returns": {
            "type": {
              "primitive": "string"
            }
          }
        }
      ],
      "name": "UsesInterfaceWithProperties",
      "properties": [
        {
          "docs": {
            "stability": "experimental"
          },
          "immutable": true,
          "locationInModule": {
            "filename": "lib/compliance.ts",
            "line": 588
          },
          "name": "obj",
          "type": {
            "fqn": "jsii-calc.IInterfaceWithProperties"
          }
        }
      ]
    },
    "jsii-calc.VariadicInvoker": {
      "assembly": "jsii-calc",
      "docs": {
        "stability": "experimental"
      },
      "fqn": "jsii-calc.VariadicInvoker",
      "initializer": {
        "docs": {
          "stability": "experimental"
        },
        "parameters": [
          {
            "name": "method",
            "type": {
              "fqn": "jsii-calc.VariadicMethod"
            }
          }
        ]
      },
      "kind": "class",
      "locationInModule": {
        "filename": "lib/compliance.ts",
        "line": 672
      },
      "methods": [
        {
          "docs": {
            "stability": "experimental"
          },
          "locationInModule": {
            "filename": "lib/compliance.ts",
            "line": 675
          },
          "name": "asArray",
          "parameters": [
            {
              "name": "values",
              "type": {
                "primitive": "number"
              },
              "variadic": true
            }
          ],
          "returns": {
            "type": {
              "collection": {
                "elementtype": {
                  "primitive": "number"
                },
                "kind": "array"
              }
            }
          },
          "variadic": true
        }
      ],
      "name": "VariadicInvoker"
    },
    "jsii-calc.VariadicMethod": {
      "assembly": "jsii-calc",
      "docs": {
        "stability": "experimental"
      },
      "fqn": "jsii-calc.VariadicMethod",
      "initializer": {
        "docs": {
          "stability": "experimental"
        },
        "parameters": [
          {
            "docs": {
              "summary": "a prefix that will be use for all values returned by `#asArray`."
            },
            "name": "prefix",
            "type": {
              "primitive": "number"
            },
            "variadic": true
          }
        ],
        "variadic": true
      },
      "kind": "class",
      "locationInModule": {
        "filename": "lib/compliance.ts",
        "line": 653
      },
      "methods": [
        {
          "docs": {
            "stability": "experimental"
          },
          "locationInModule": {
            "filename": "lib/compliance.ts",
            "line": 667
          },
          "name": "asArray",
          "parameters": [
            {
              "docs": {
                "summary": "the first element of the array to be returned (after the `prefix` provided at construction time)."
              },
              "name": "first",
              "type": {
                "primitive": "number"
              }
            },
            {
              "docs": {
                "summary": "other elements to be included in the array."
              },
              "name": "others",
              "type": {
                "primitive": "number"
              },
              "variadic": true
            }
          ],
          "returns": {
            "type": {
              "collection": {
                "elementtype": {
                  "primitive": "number"
                },
                "kind": "array"
              }
            }
          },
          "variadic": true
        }
      ],
      "name": "VariadicMethod"
    },
    "jsii-calc.VirtualMethodPlayground": {
      "assembly": "jsii-calc",
      "docs": {
        "stability": "experimental"
      },
      "fqn": "jsii-calc.VirtualMethodPlayground",
      "initializer": {},
      "kind": "class",
      "locationInModule": {
        "filename": "lib/compliance.ts",
        "line": 436
      },
      "methods": [
        {
          "async": true,
          "docs": {
            "stability": "experimental"
          },
          "locationInModule": {
            "filename": "lib/compliance.ts",
            "line": 464
          },
          "name": "overrideMeAsync",
          "parameters": [
            {
              "name": "index",
              "type": {
                "primitive": "number"
              }
            }
          ],
          "returns": {
            "type": {
              "primitive": "number"
            }
          }
        },
        {
          "docs": {
            "stability": "experimental"
          },
          "locationInModule": {
            "filename": "lib/compliance.ts",
            "line": 468
          },
          "name": "overrideMeSync",
          "parameters": [
            {
              "name": "index",
              "type": {
                "primitive": "number"
              }
            }
          ],
          "returns": {
            "type": {
              "primitive": "number"
            }
          }
        },
        {
          "async": true,
          "docs": {
            "stability": "experimental"
          },
          "locationInModule": {
            "filename": "lib/compliance.ts",
            "line": 446
          },
          "name": "parallelSumAsync",
          "parameters": [
            {
              "name": "count",
              "type": {
                "primitive": "number"
              }
            }
          ],
          "returns": {
            "type": {
              "primitive": "number"
            }
          }
        },
        {
          "async": true,
          "docs": {
            "stability": "experimental"
          },
          "locationInModule": {
            "filename": "lib/compliance.ts",
            "line": 437
          },
          "name": "serialSumAsync",
          "parameters": [
            {
              "name": "count",
              "type": {
                "primitive": "number"
              }
            }
          ],
          "returns": {
            "type": {
              "primitive": "number"
            }
          }
        },
        {
          "docs": {
            "stability": "experimental"
          },
          "locationInModule": {
            "filename": "lib/compliance.ts",
            "line": 456
          },
          "name": "sumSync",
          "parameters": [
            {
              "name": "count",
              "type": {
                "primitive": "number"
              }
            }
          ],
          "returns": {
            "type": {
              "primitive": "number"
            }
          }
        }
      ],
      "name": "VirtualMethodPlayground"
    },
    "jsii-calc.VoidCallback": {
      "abstract": true,
      "assembly": "jsii-calc",
      "docs": {
        "remarks": "- Implement `overrideMe` (method does not have to do anything).\n- Invoke `callMe`\n- Verify that `methodWasCalled` is `true`.",
        "stability": "experimental",
        "summary": "This test is used to validate the runtimes can return correctly from a void callback."
      },
      "fqn": "jsii-calc.VoidCallback",
      "initializer": {},
      "kind": "class",
      "locationInModule": {
        "filename": "lib/compliance.ts",
        "line": 1706
      },
      "methods": [
        {
          "docs": {
            "stability": "experimental"
          },
          "locationInModule": {
            "filename": "lib/compliance.ts",
            "line": 1711
          },
          "name": "callMe"
        },
        {
          "abstract": true,
          "docs": {
            "stability": "experimental"
          },
          "locationInModule": {
            "filename": "lib/compliance.ts",
            "line": 1715
          },
          "name": "overrideMe",
          "protected": true
        }
      ],
      "name": "VoidCallback",
      "properties": [
        {
          "docs": {
            "stability": "experimental"
          },
          "immutable": true,
          "locationInModule": {
            "filename": "lib/compliance.ts",
            "line": 1708
          },
          "name": "methodWasCalled",
          "type": {
            "primitive": "boolean"
          }
        }
      ]
    },
    "jsii-calc.WithPrivatePropertyInConstructor": {
      "assembly": "jsii-calc",
      "docs": {
        "stability": "experimental",
        "summary": "Verifies that private property declarations in constructor arguments are hidden."
      },
      "fqn": "jsii-calc.WithPrivatePropertyInConstructor",
      "initializer": {
        "docs": {
          "stability": "experimental"
        },
        "parameters": [
          {
            "name": "privateField",
            "optional": true,
            "type": {
              "primitive": "string"
            }
          }
        ]
      },
      "kind": "class",
      "locationInModule": {
        "filename": "lib/compliance.ts",
        "line": 1721
      },
      "name": "WithPrivatePropertyInConstructor",
      "properties": [
        {
          "docs": {
            "stability": "experimental"
          },
          "immutable": true,
          "locationInModule": {
            "filename": "lib/compliance.ts",
            "line": 1724
          },
          "name": "success",
          "type": {
            "primitive": "boolean"
          }
        }
      ]
    },
    "jsii-calc.composition.CompositeOperation": {
      "abstract": true,
      "assembly": "jsii-calc",
      "base": "@scope/jsii-calc-lib.Operation",
      "docs": {
        "stability": "experimental",
        "summary": "Abstract operation composed from an expression of other operations."
      },
      "fqn": "jsii-calc.composition.CompositeOperation",
      "initializer": {},
      "kind": "class",
      "locationInModule": {
        "filename": "lib/calculator.ts",
        "line": 131
      },
      "methods": [
        {
          "docs": {
            "stability": "experimental",
            "summary": "String representation of the value."
          },
          "locationInModule": {
            "filename": "lib/calculator.ts",
            "line": 157
          },
          "name": "toString",
          "overrides": "@scope/jsii-calc-lib.Operation",
          "returns": {
            "type": {
              "primitive": "string"
            }
          }
        }
      ],
      "name": "CompositeOperation",
      "namespace": "composition",
      "properties": [
        {
          "abstract": true,
          "docs": {
            "stability": "experimental",
            "summary": "The expression that this operation consists of. Must be implemented by derived classes."
          },
          "immutable": true,
          "locationInModule": {
            "filename": "lib/calculator.ts",
            "line": 155
          },
          "name": "expression",
          "type": {
            "fqn": "@scope/jsii-calc-lib.Value"
          }
        },
        {
          "docs": {
            "stability": "experimental",
            "summary": "The value."
          },
          "immutable": true,
          "locationInModule": {
            "filename": "lib/calculator.ts",
            "line": 147
          },
          "name": "value",
          "overrides": "@scope/jsii-calc-lib.Value",
          "type": {
            "primitive": "number"
          }
        },
        {
          "docs": {
            "stability": "experimental",
            "summary": "A set of postfixes to include in a decorated .toString()."
          },
          "locationInModule": {
            "filename": "lib/calculator.ts",
            "line": 145
          },
          "name": "decorationPostfixes",
          "type": {
            "collection": {
              "elementtype": {
                "primitive": "string"
              },
              "kind": "array"
            }
          }
        },
        {
          "docs": {
            "stability": "experimental",
            "summary": "A set of prefixes to include in a decorated .toString()."
          },
          "locationInModule": {
            "filename": "lib/calculator.ts",
            "line": 140
          },
          "name": "decorationPrefixes",
          "type": {
            "collection": {
              "elementtype": {
                "primitive": "string"
              },
              "kind": "array"
            }
          }
        },
        {
          "docs": {
            "stability": "experimental",
            "summary": "The .toString() style."
          },
          "locationInModule": {
            "filename": "lib/calculator.ts",
            "line": 135
          },
          "name": "stringStyle",
          "type": {
            "fqn": "jsii-calc.composition.CompositeOperation.CompositionStringStyle"
          }
        }
      ]
    },
    "jsii-calc.composition.CompositeOperation.CompositionStringStyle": {
      "assembly": "jsii-calc",
      "docs": {
        "stability": "experimental",
        "summary": "Style of .toString() output for CompositeOperation."
      },
      "fqn": "jsii-calc.composition.CompositeOperation.CompositionStringStyle",
      "kind": "enum",
      "locationInModule": {
        "filename": "lib/calculator.ts",
        "line": 173
      },
      "members": [
        {
          "docs": {
            "stability": "experimental",
            "summary": "Normal string expression."
          },
          "name": "NORMAL"
        },
        {
          "docs": {
            "stability": "experimental",
            "summary": "Decorated string expression."
          },
          "name": "DECORATED"
        }
      ],
      "name": "CompositionStringStyle",
      "namespace": "composition.CompositeOperation"
    }
  },
<<<<<<< HEAD
  "version": "0.20.3",
  "fingerprint": "iY4nrLDqMLt9tFuu2vdVRDn8zbHcXs/0hP8sA/k+BtI="
=======
  "version": "0.20.4",
  "fingerprint": "/NDE+8acfT7KCPoqV/PkROc8wToFBV22r5TuLIOCujM="
>>>>>>> 96d89e1c
}<|MERGE_RESOLUTION|>--- conflicted
+++ resolved
@@ -184,11 +184,7 @@
     "stability": "experimental"
   },
   "homepage": "https://github.com/aws/jsii",
-<<<<<<< HEAD
-  "jsiiVersion": "0.20.3",
-=======
   "jsiiVersion": "0.20.4",
->>>>>>> 96d89e1c
   "license": "Apache-2.0",
   "metadata": {
     "jsii:boolean": true,
@@ -8255,11 +8251,7 @@
       "assembly": "jsii-calc",
       "datatype": true,
       "docs": {
-<<<<<<< HEAD
         "remarks": "This is cheating with the (current) declared types, but this is the \"more\nidiomatic\" way for Pythonists.",
-=======
-        "remarks": "This is cheating with the declared types, but Python people don't play by\nthe rules much apparently.",
->>>>>>> 96d89e1c
         "stability": "experimental",
         "summary": "This is here to check that we can pass a nested struct into a kwargs by specifying it as an in-line dictionary."
       },
@@ -10920,11 +10912,6 @@
       "namespace": "composition.CompositeOperation"
     }
   },
-<<<<<<< HEAD
-  "version": "0.20.3",
-  "fingerprint": "iY4nrLDqMLt9tFuu2vdVRDn8zbHcXs/0hP8sA/k+BtI="
-=======
   "version": "0.20.4",
-  "fingerprint": "/NDE+8acfT7KCPoqV/PkROc8wToFBV22r5TuLIOCujM="
->>>>>>> 96d89e1c
+  "fingerprint": "W488rNm7uNRgskzcZWXGa1rupuH/JY0/L/ShKdrCw1k="
 }