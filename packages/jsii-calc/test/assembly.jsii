{
  "author": {
    "name": "Amazon Web Services",
    "organization": true,
    "roles": [
      "author"
    ],
    "url": "https://aws.amazon.com"
  },
  "bin": {
    "calc": "bin/run"
  },
  "bundled": {
    "@fixtures/jsii-calc-bundled": "^0.19.0"
  },
  "contributors": [
    {
      "name": "Elad Ben-Israel",
      "roles": [
        "maintainer"
      ],
      "url": "https://github.com/eladb"
    },
    {
      "name": "Rico Huijbers",
      "roles": [
        "maintainer"
      ],
      "url": "https://github.com/rix0rrr"
    },
    {
      "name": "Romain Marcadier-Muller",
      "roles": [
        "maintainer"
      ],
      "url": "https://github.com/RomainMuller"
    }
  ],
  "dependencies": {
    "@scope/jsii-calc-base": "^0.0.0",
    "@scope/jsii-calc-lib": "^0.0.0"
  },
  "dependencyClosure": {
    "@scope/jsii-calc-base": {
      "targets": {
        "dotnet": {
          "namespace": "Amazon.JSII.Tests.CalculatorNamespace.BaseNamespace",
          "packageId": "Amazon.JSII.Tests.CalculatorPackageId.BasePackageId"
        },
        "go": {
          "moduleName": "github.com/aws/jsii/jsii-calc/go",
          "packageName": "jcb"
        },
        "java": {
          "maven": {
            "artifactId": "calculator-base",
            "groupId": "software.amazon.jsii.tests"
          },
          "package": "software.amazon.jsii.tests.calculator.base"
        },
        "js": {
          "npm": "@scope/jsii-calc-base"
        },
        "python": {
          "distName": "scope.jsii-calc-base",
          "module": "scope.jsii_calc_base"
        }
      }
    },
    "@scope/jsii-calc-base-of-base": {
      "targets": {
        "dotnet": {
          "namespace": "Amazon.JSII.Tests.CalculatorNamespace.BaseOfBaseNamespace",
          "packageId": "Amazon.JSII.Tests.CalculatorPackageId.BaseOfBasePackageId"
        },
        "go": {
          "moduleName": "github.com/aws/jsii/jsii-calc/go"
        },
        "java": {
          "maven": {
            "artifactId": "calculator-base-of-base",
            "groupId": "software.amazon.jsii.tests"
          },
          "package": "software.amazon.jsii.tests.calculator.baseofbase"
        },
        "js": {
          "npm": "@scope/jsii-calc-base-of-base"
        },
        "python": {
          "distName": "scope.jsii-calc-base-of-base",
          "module": "scope.jsii_calc_base_of_base"
        }
      }
    },
    "@scope/jsii-calc-lib": {
      "submodules": {
        "@scope/jsii-calc-lib.submodule": {
          "locationInModule": {
            "filename": "lib/index.ts",
            "line": 130
          },
          "targets": {
            "dotnet": {
              "namespace": "Amazon.JSII.Tests.CustomSubmoduleName"
            },
            "go": {
              "packageName": "customsubmodulename"
            },
            "java": {
              "package": "software.amazon.jsii.tests.calculator.custom_submodule_name"
            },
            "python": {
              "module": "scope.jsii_calc_lib.custom_submodule_name"
            }
          }
        }
      },
      "targets": {
        "dotnet": {
          "namespace": "Amazon.JSII.Tests.CalculatorNamespace.LibNamespace",
          "packageId": "Amazon.JSII.Tests.CalculatorPackageId.LibPackageId",
          "versionSuffix": "-devpreview"
        },
        "go": {
          "moduleName": "github.com/aws/jsii/jsii-calc/go",
          "versionSuffix": "-devpreview"
        },
        "java": {
          "maven": {
            "artifactId": "calculator-lib",
            "groupId": "software.amazon.jsii.tests",
            "versionSuffix": ".DEVPREVIEW"
          },
          "package": "software.amazon.jsii.tests.calculator.lib"
        },
        "js": {
          "npm": "@scope/jsii-calc-lib"
        },
        "python": {
          "distName": "scope.jsii-calc-lib",
          "module": "scope.jsii_calc_lib"
        }
      }
    }
  },
  "description": "A simple calcuator built on JSII.",
  "docs": {
    "stability": "stable"
  },
  "homepage": "https://github.com/aws/jsii",
  "jsiiVersion": "0.0.0",
  "keywords": [
    "aws",
    "jsii",
    "test"
  ],
  "license": "Apache-2.0",
  "metadata": {
    "jsii": {
      "pacmak": {
        "hasDefaultInterfaces": true
      },
      "rosetta": {
        "strict": true
      }
    },
    "jsii:boolean": true,
    "jsii:number": 1337,
    "jsii:object": {
      "string": "yes!"
    }
  },
  "name": "jsii-calc",
  "readme": {
    "markdown": "# jsii Calculator\n\nThis library is used to demonstrate and test the features of JSII\n\n## How to use running sum API:\n\nFirst, create a calculator:\n\n```ts\nconst calculator = new calc.Calculator();\n```\n\nThen call some operations:\n\n\n```ts fixture=with-calculator\ncalculator.add(10);\n```\n\n## Code Samples\n\n```ts\n/* This is totes a magic comment in here, just you wait! */\nconst foo = 'bar';\n```\n"
  },
  "repository": {
    "directory": "packages/jsii-calc",
    "type": "git",
    "url": "https://github.com/aws/jsii.git"
  },
  "schema": "jsii/0.10.0",
  "submodules": {
    "jsii-calc.DerivedClassHasNoProperties": {
      "locationInModule": {
        "filename": "lib/compliance.ts",
        "line": 325
      }
    },
    "jsii-calc.InterfaceInNamespaceIncludesClasses": {
      "locationInModule": {
        "filename": "lib/compliance.ts",
        "line": 1206
      }
    },
    "jsii-calc.InterfaceInNamespaceOnlyInterface": {
      "locationInModule": {
        "filename": "lib/compliance.ts",
        "line": 1199
      }
    },
    "jsii-calc.PythonSelf": {
      "locationInModule": {
        "filename": "lib/compliance.ts",
        "line": 1090
      }
    },
    "jsii-calc.composition": {
      "locationInModule": {
        "filename": "lib/calculator.ts",
        "line": 142
      }
    },
    "jsii-calc.module2530": {
      "locationInModule": {
        "filename": "lib/index.ts",
        "line": 18
<<<<<<< HEAD
=======
      }
    },
    "jsii-calc.module2617": {
      "locationInModule": {
        "filename": "lib/index.ts",
        "line": 15
>>>>>>> 2dbe84df
      }
    },
    "jsii-calc.module2647": {
      "locationInModule": {
        "filename": "lib/index.ts",
        "line": 14
      }
    },
    "jsii-calc.module2689": {
      "locationInModule": {
        "filename": "lib/index.ts",
        "line": 16
      }
    },
    "jsii-calc.module2689.methods": {
      "locationInModule": {
        "filename": "lib/module2689/index.ts",
        "line": 8
      }
    },
    "jsii-calc.module2689.props": {
      "locationInModule": {
        "filename": "lib/module2689/index.ts",
        "line": 9
      }
    },
    "jsii-calc.module2689.retval": {
      "locationInModule": {
        "filename": "lib/module2689/index.ts",
        "line": 10
      }
    },
    "jsii-calc.module2689.structs": {
      "locationInModule": {
        "filename": "lib/module2689/index.ts",
        "line": 7
      }
    },
    "jsii-calc.module2692": {
      "locationInModule": {
        "filename": "lib/index.ts",
        "line": 17
      }
    },
    "jsii-calc.module2692.submodule1": {
      "locationInModule": {
        "filename": "lib/module2692/index.ts",
        "line": 1
      }
    },
    "jsii-calc.module2692.submodule2": {
      "locationInModule": {
        "filename": "lib/module2692/index.ts",
        "line": 2
      }
    },
    "jsii-calc.module2702": {
      "locationInModule": {
        "filename": "lib/index.ts",
        "line": 16
      }
    },
    "jsii-calc.nodirect": {
      "locationInModule": {
        "filename": "lib/index.ts",
        "line": 13
      }
    },
    "jsii-calc.nodirect.sub1": {
      "locationInModule": {
        "filename": "lib/no-direct-types/index.ts",
        "line": 3
      }
    },
    "jsii-calc.nodirect.sub2": {
      "locationInModule": {
        "filename": "lib/no-direct-types/index.ts",
        "line": 4
      }
    },
    "jsii-calc.onlystatic": {
      "locationInModule": {
        "filename": "lib/index.ts",
        "line": 12
      }
    },
    "jsii-calc.submodule": {
      "locationInModule": {
        "filename": "lib/index.ts",
        "line": 11
      },
      "readme": {
        "markdown": "Read you, read me\n=================\n\nThis is the readme of the `jsii-calc.submodule` module.\n"
      }
    },
    "jsii-calc.submodule.back_references": {
      "locationInModule": {
        "filename": "lib/submodule/index.ts",
        "line": 7
      }
    },
    "jsii-calc.submodule.child": {
      "locationInModule": {
        "filename": "lib/submodule/index.ts",
        "line": 1
      }
    },
    "jsii-calc.submodule.isolated": {
      "locationInModule": {
        "filename": "lib/submodule/index.ts",
        "line": 2
      },
      "readme": {
        "markdown": "Read you, read me\n=================\n\nThis is the readme of the `jsii-calc.submodule.isolated` module.\n"
      }
    },
    "jsii-calc.submodule.nested_submodule": {
      "locationInModule": {
        "filename": "lib/submodule/nested_submodule.ts",
        "line": 4
      }
    },
    "jsii-calc.submodule.nested_submodule.deeplyNested": {
      "locationInModule": {
        "filename": "lib/submodule/nested_submodule.ts",
        "line": 6
      }
    },
    "jsii-calc.submodule.param": {
      "locationInModule": {
        "filename": "lib/submodule/index.ts",
        "line": 3
      }
    },
    "jsii-calc.submodule.returnsparam": {
      "locationInModule": {
        "filename": "lib/submodule/index.ts",
        "line": 4
      }
    }
  },
  "targets": {
    "dotnet": {
      "iconUrl": "https://sdk-for-net.amazonwebservices.com/images/AWSLogo128x128.png",
      "namespace": "Amazon.JSII.Tests.CalculatorNamespace",
      "packageId": "Amazon.JSII.Tests.CalculatorPackageId"
    },
    "go": {
      "moduleName": "github.com/aws/jsii/jsii-calc/go"
    },
    "java": {
      "maven": {
        "artifactId": "calculator",
        "groupId": "software.amazon.jsii.tests"
      },
      "package": "software.amazon.jsii.tests.calculator"
    },
    "js": {
      "npm": "jsii-calc"
    },
    "python": {
      "classifiers": [
        "Test :: Classifier :: Is Dummy"
      ],
      "distName": "jsii-calc",
      "module": "jsii_calc"
    }
  },
  "types": {
    "jsii-calc.AbstractClass": {
      "abstract": true,
      "assembly": "jsii-calc",
      "base": "jsii-calc.AbstractClassBase",
      "docs": {
        "stability": "stable"
      },
      "fqn": "jsii-calc.AbstractClass",
      "initializer": {
        "docs": {
          "stability": "stable"
        }
      },
      "interfaces": [
        "jsii-calc.IInterfaceImplementedByAbstractClass"
      ],
      "kind": "class",
      "locationInModule": {
        "filename": "lib/compliance.ts",
        "line": 1250
      },
      "methods": [
        {
          "abstract": true,
          "docs": {
            "stability": "stable"
          },
          "locationInModule": {
            "filename": "lib/compliance.ts",
            "line": 1257
          },
          "name": "abstractMethod",
          "parameters": [
            {
              "name": "name",
              "type": {
                "primitive": "string"
              }
            }
          ],
          "returns": {
            "type": {
              "primitive": "string"
            }
          }
        },
        {
          "docs": {
            "stability": "stable"
          },
          "locationInModule": {
            "filename": "lib/compliance.ts",
            "line": 1253
          },
          "name": "nonAbstractMethod",
          "returns": {
            "type": {
              "primitive": "number"
            }
          }
        }
      ],
      "name": "AbstractClass",
      "properties": [
        {
          "docs": {
            "stability": "stable"
          },
          "immutable": true,
          "locationInModule": {
            "filename": "lib/compliance.ts",
            "line": 1259
          },
          "name": "propFromInterface",
          "overrides": "jsii-calc.IInterfaceImplementedByAbstractClass",
          "type": {
            "primitive": "string"
          }
        }
      ]
    },
    "jsii-calc.AbstractClassBase": {
      "abstract": true,
      "assembly": "jsii-calc",
      "docs": {
        "stability": "stable"
      },
      "fqn": "jsii-calc.AbstractClassBase",
      "initializer": {
        "docs": {
          "stability": "stable"
        }
      },
      "kind": "class",
      "locationInModule": {
        "filename": "lib/compliance.ts",
        "line": 1246
      },
      "name": "AbstractClassBase",
      "properties": [
        {
          "abstract": true,
          "docs": {
            "stability": "stable"
          },
          "immutable": true,
          "locationInModule": {
            "filename": "lib/compliance.ts",
            "line": 1247
          },
          "name": "abstractProperty",
          "type": {
            "primitive": "string"
          }
        }
      ]
    },
    "jsii-calc.AbstractClassReturner": {
      "assembly": "jsii-calc",
      "docs": {
        "stability": "stable"
      },
      "fqn": "jsii-calc.AbstractClassReturner",
      "initializer": {
        "docs": {
          "stability": "stable"
        }
      },
      "kind": "class",
      "locationInModule": {
        "filename": "lib/compliance.ts",
        "line": 1274
      },
      "methods": [
        {
          "docs": {
            "stability": "stable"
          },
          "locationInModule": {
            "filename": "lib/compliance.ts",
            "line": 1275
          },
          "name": "giveMeAbstract",
          "returns": {
            "type": {
              "fqn": "jsii-calc.AbstractClass"
            }
          }
        },
        {
          "docs": {
            "stability": "stable"
          },
          "locationInModule": {
            "filename": "lib/compliance.ts",
            "line": 1279
          },
          "name": "giveMeInterface",
          "returns": {
            "type": {
              "fqn": "jsii-calc.IInterfaceImplementedByAbstractClass"
            }
          }
        }
      ],
      "name": "AbstractClassReturner",
      "properties": [
        {
          "docs": {
            "stability": "stable"
          },
          "immutable": true,
          "locationInModule": {
            "filename": "lib/compliance.ts",
            "line": 1283
          },
          "name": "returnAbstractFromProperty",
          "type": {
            "fqn": "jsii-calc.AbstractClassBase"
          }
        }
      ]
    },
    "jsii-calc.AbstractSuite": {
      "abstract": true,
      "assembly": "jsii-calc",
      "docs": {
        "stability": "stable",
        "summary": "Ensures abstract members implementations correctly register overrides in various languages."
      },
      "fqn": "jsii-calc.AbstractSuite",
      "initializer": {
        "docs": {
          "stability": "stable"
        }
      },
      "kind": "class",
      "locationInModule": {
        "filename": "lib/calculator.ts",
        "line": 422
      },
      "methods": [
        {
          "abstract": true,
          "docs": {
            "stability": "stable"
          },
          "locationInModule": {
            "filename": "lib/calculator.ts",
            "line": 424
          },
          "name": "someMethod",
          "parameters": [
            {
              "name": "str",
              "type": {
                "primitive": "string"
              }
            }
          ],
          "protected": true,
          "returns": {
            "type": {
              "primitive": "string"
            }
          }
        },
        {
          "docs": {
            "stability": "stable",
            "summary": "Sets `seed` to `this.property`, then calls `someMethod` with `this.property` and returns the result."
          },
          "locationInModule": {
            "filename": "lib/calculator.ts",
            "line": 430
          },
          "name": "workItAll",
          "parameters": [
            {
              "docs": {
                "summary": "a `string`."
              },
              "name": "seed",
              "type": {
                "primitive": "string"
              }
            }
          ],
          "returns": {
            "type": {
              "primitive": "string"
            }
          }
        }
      ],
      "name": "AbstractSuite",
      "properties": [
        {
          "abstract": true,
          "docs": {
            "stability": "stable"
          },
          "locationInModule": {
            "filename": "lib/calculator.ts",
            "line": 423
          },
          "name": "property",
          "protected": true,
          "type": {
            "primitive": "string"
          }
        }
      ]
    },
    "jsii-calc.Add": {
      "assembly": "jsii-calc",
      "base": "jsii-calc.BinaryOperation",
      "docs": {
        "stability": "stable",
        "summary": "The \"+\" binary operation."
      },
      "fqn": "jsii-calc.Add",
      "initializer": {
        "docs": {
          "stability": "stable",
          "summary": "Creates a BinaryOperation."
        },
        "locationInModule": {
          "filename": "lib/calculator.ts",
          "line": 53
        },
        "parameters": [
          {
            "docs": {
              "summary": "Left-hand side operand."
            },
            "name": "lhs",
            "type": {
              "fqn": "@scope/jsii-calc-lib.NumericValue"
            }
          },
          {
            "docs": {
              "summary": "Right-hand side operand."
            },
            "name": "rhs",
            "type": {
              "fqn": "@scope/jsii-calc-lib.NumericValue"
            }
          }
        ]
      },
      "kind": "class",
      "locationInModule": {
        "filename": "lib/calculator.ts",
        "line": 68
      },
      "methods": [
        {
          "docs": {
            "stability": "stable",
            "summary": "(deprecated) String representation of the value."
          },
          "locationInModule": {
            "filename": "lib/calculator.ts",
            "line": 73
          },
          "name": "toString",
          "overrides": "@scope/jsii-calc-lib.Operation",
          "returns": {
            "type": {
              "primitive": "string"
            }
          }
        }
      ],
      "name": "Add",
      "properties": [
        {
          "docs": {
            "stability": "stable",
            "summary": "(deprecated) The value."
          },
          "immutable": true,
          "locationInModule": {
            "filename": "lib/calculator.ts",
            "line": 69
          },
          "name": "value",
          "overrides": "@scope/jsii-calc-lib.NumericValue",
          "type": {
            "primitive": "number"
          }
        }
      ]
    },
    "jsii-calc.AllTypes": {
      "assembly": "jsii-calc",
      "docs": {
        "remarks": "The setters will validate\nthat the value set is of the expected type and throw otherwise.",
        "stability": "stable",
        "summary": "This class includes property for all types supported by jsii."
      },
      "fqn": "jsii-calc.AllTypes",
      "initializer": {
        "docs": {
          "stability": "stable"
        }
      },
      "kind": "class",
      "locationInModule": {
        "filename": "lib/compliance.ts",
        "line": 63
      },
      "methods": [
        {
          "docs": {
            "stability": "stable"
          },
          "locationInModule": {
            "filename": "lib/compliance.ts",
            "line": 232
          },
          "name": "anyIn",
          "parameters": [
            {
              "name": "inp",
              "type": {
                "primitive": "any"
              }
            }
          ]
        },
        {
          "docs": {
            "stability": "stable"
          },
          "locationInModule": {
            "filename": "lib/compliance.ts",
            "line": 224
          },
          "name": "anyOut",
          "returns": {
            "type": {
              "primitive": "any"
            }
          }
        },
        {
          "docs": {
            "stability": "stable"
          },
          "locationInModule": {
            "filename": "lib/compliance.ts",
            "line": 220
          },
          "name": "enumMethod",
          "parameters": [
            {
              "name": "value",
              "type": {
                "fqn": "jsii-calc.StringEnum"
              }
            }
          ],
          "returns": {
            "type": {
              "fqn": "jsii-calc.StringEnum"
            }
          }
        }
      ],
      "name": "AllTypes",
      "properties": [
        {
          "docs": {
            "stability": "stable"
          },
          "immutable": true,
          "locationInModule": {
            "filename": "lib/compliance.ts",
            "line": 216
          },
          "name": "enumPropertyValue",
          "type": {
            "primitive": "number"
          }
        },
        {
          "docs": {
            "stability": "stable"
          },
          "locationInModule": {
            "filename": "lib/compliance.ts",
            "line": 180
          },
          "name": "anyArrayProperty",
          "type": {
            "collection": {
              "elementtype": {
                "primitive": "any"
              },
              "kind": "array"
            }
          }
        },
        {
          "docs": {
            "stability": "stable"
          },
          "locationInModule": {
            "filename": "lib/compliance.ts",
            "line": 181
          },
          "name": "anyMapProperty",
          "type": {
            "collection": {
              "elementtype": {
                "primitive": "any"
              },
              "kind": "map"
            }
          }
        },
        {
          "docs": {
            "stability": "stable"
          },
          "locationInModule": {
            "filename": "lib/compliance.ts",
            "line": 179
          },
          "name": "anyProperty",
          "type": {
            "primitive": "any"
          }
        },
        {
          "docs": {
            "stability": "stable"
          },
          "locationInModule": {
            "filename": "lib/compliance.ts",
            "line": 165
          },
          "name": "arrayProperty",
          "type": {
            "collection": {
              "elementtype": {
                "primitive": "string"
              },
              "kind": "array"
            }
          }
        },
        {
          "docs": {
            "stability": "stable"
          },
          "locationInModule": {
            "filename": "lib/compliance.ts",
            "line": 68
          },
          "name": "booleanProperty",
          "type": {
            "primitive": "boolean"
          }
        },
        {
          "docs": {
            "stability": "stable"
          },
          "locationInModule": {
            "filename": "lib/compliance.ts",
            "line": 114
          },
          "name": "dateProperty",
          "type": {
            "primitive": "date"
          }
        },
        {
          "docs": {
            "stability": "stable"
          },
          "locationInModule": {
            "filename": "lib/compliance.ts",
            "line": 200
          },
          "name": "enumProperty",
          "type": {
            "fqn": "jsii-calc.AllTypesEnum"
          }
        },
        {
          "docs": {
            "stability": "stable"
          },
          "locationInModule": {
            "filename": "lib/compliance.ts",
            "line": 133
          },
          "name": "jsonProperty",
          "type": {
            "primitive": "json"
          }
        },
        {
          "docs": {
            "stability": "stable"
          },
          "locationInModule": {
            "filename": "lib/compliance.ts",
            "line": 150
          },
          "name": "mapProperty",
          "type": {
            "collection": {
              "elementtype": {
                "fqn": "@scope/jsii-calc-lib.Number"
              },
              "kind": "map"
            }
          }
        },
        {
          "docs": {
            "stability": "stable"
          },
          "locationInModule": {
            "filename": "lib/compliance.ts",
            "line": 99
          },
          "name": "numberProperty",
          "type": {
            "primitive": "number"
          }
        },
        {
          "docs": {
            "stability": "stable"
          },
          "locationInModule": {
            "filename": "lib/compliance.ts",
            "line": 83
          },
          "name": "stringProperty",
          "type": {
            "primitive": "string"
          }
        },
        {
          "docs": {
            "stability": "stable"
          },
          "locationInModule": {
            "filename": "lib/compliance.ts",
            "line": 192
          },
          "name": "unionArrayProperty",
          "type": {
            "collection": {
              "elementtype": {
                "union": {
                  "types": [
                    {
                      "primitive": "number"
                    },
                    {
                      "fqn": "@scope/jsii-calc-lib.NumericValue"
                    }
                  ]
                }
              },
              "kind": "array"
            }
          }
        },
        {
          "docs": {
            "stability": "stable"
          },
          "locationInModule": {
            "filename": "lib/compliance.ts",
            "line": 193
          },
          "name": "unionMapProperty",
          "type": {
            "collection": {
              "elementtype": {
                "union": {
                  "types": [
                    {
                      "primitive": "string"
                    },
                    {
                      "primitive": "number"
                    },
                    {
                      "fqn": "@scope/jsii-calc-lib.Number"
                    }
                  ]
                }
              },
              "kind": "map"
            }
          }
        },
        {
          "docs": {
            "stability": "stable"
          },
          "locationInModule": {
            "filename": "lib/compliance.ts",
            "line": 191
          },
          "name": "unionProperty",
          "type": {
            "union": {
              "types": [
                {
                  "primitive": "string"
                },
                {
                  "primitive": "number"
                },
                {
                  "fqn": "jsii-calc.Multiply"
                },
                {
                  "fqn": "@scope/jsii-calc-lib.Number"
                }
              ]
            }
          }
        },
        {
          "docs": {
            "stability": "stable"
          },
          "locationInModule": {
            "filename": "lib/compliance.ts",
            "line": 186
          },
          "name": "unknownArrayProperty",
          "type": {
            "collection": {
              "elementtype": {
                "primitive": "any"
              },
              "kind": "array"
            }
          }
        },
        {
          "docs": {
            "stability": "stable"
          },
          "locationInModule": {
            "filename": "lib/compliance.ts",
            "line": 187
          },
          "name": "unknownMapProperty",
          "type": {
            "collection": {
              "elementtype": {
                "primitive": "any"
              },
              "kind": "map"
            }
          }
        },
        {
          "docs": {
            "stability": "stable"
          },
          "locationInModule": {
            "filename": "lib/compliance.ts",
            "line": 185
          },
          "name": "unknownProperty",
          "type": {
            "primitive": "any"
          }
        },
        {
          "docs": {
            "stability": "stable"
          },
          "locationInModule": {
            "filename": "lib/compliance.ts",
            "line": 197
          },
          "name": "optionalEnumValue",
          "optional": true,
          "type": {
            "fqn": "jsii-calc.StringEnum"
          }
        }
      ]
    },
    "jsii-calc.AllTypesEnum": {
      "assembly": "jsii-calc",
      "docs": {
        "stability": "stable"
      },
      "fqn": "jsii-calc.AllTypesEnum",
      "kind": "enum",
      "locationInModule": {
        "filename": "lib/compliance.ts",
        "line": 33
      },
      "members": [
        {
          "docs": {
            "stability": "stable"
          },
          "name": "MY_ENUM_VALUE"
        },
        {
          "docs": {
            "stability": "stable"
          },
          "name": "YOUR_ENUM_VALUE"
        },
        {
          "docs": {
            "stability": "stable"
          },
          "name": "THIS_IS_GREAT"
        }
      ],
      "name": "AllTypesEnum"
    },
    "jsii-calc.AllowedMethodNames": {
      "assembly": "jsii-calc",
      "docs": {
        "stability": "stable"
      },
      "fqn": "jsii-calc.AllowedMethodNames",
      "initializer": {
        "docs": {
          "stability": "stable"
        }
      },
      "kind": "class",
      "locationInModule": {
        "filename": "lib/compliance.ts",
        "line": 615
      },
      "methods": [
        {
          "docs": {
            "stability": "stable"
          },
          "locationInModule": {
            "filename": "lib/compliance.ts",
            "line": 623
          },
          "name": "getBar",
          "parameters": [
            {
              "name": "_p1",
              "type": {
                "primitive": "string"
              }
            },
            {
              "name": "_p2",
              "type": {
                "primitive": "number"
              }
            }
          ]
        },
        {
          "docs": {
            "stability": "stable",
            "summary": "getXxx() is not allowed (see negatives), but getXxx(a, ...) is okay."
          },
          "locationInModule": {
            "filename": "lib/compliance.ts",
            "line": 619
          },
          "name": "getFoo",
          "parameters": [
            {
              "name": "withParam",
              "type": {
                "primitive": "string"
              }
            }
          ],
          "returns": {
            "type": {
              "primitive": "string"
            }
          }
        },
        {
          "docs": {
            "stability": "stable"
          },
          "locationInModule": {
            "filename": "lib/compliance.ts",
            "line": 634
          },
          "name": "setBar",
          "parameters": [
            {
              "name": "_x",
              "type": {
                "primitive": "string"
              }
            },
            {
              "name": "_y",
              "type": {
                "primitive": "number"
              }
            },
            {
              "name": "_z",
              "type": {
                "primitive": "boolean"
              }
            }
          ]
        },
        {
          "docs": {
            "stability": "stable",
            "summary": "setFoo(x) is not allowed (see negatives), but setXxx(a, b, ...) is okay."
          },
          "locationInModule": {
            "filename": "lib/compliance.ts",
            "line": 630
          },
          "name": "setFoo",
          "parameters": [
            {
              "name": "_x",
              "type": {
                "primitive": "string"
              }
            },
            {
              "name": "_y",
              "type": {
                "primitive": "number"
              }
            }
          ]
        }
      ],
      "name": "AllowedMethodNames"
    },
    "jsii-calc.AmbiguousParameters": {
      "assembly": "jsii-calc",
      "docs": {
        "stability": "stable"
      },
      "fqn": "jsii-calc.AmbiguousParameters",
      "initializer": {
        "docs": {
          "stability": "stable"
        },
        "locationInModule": {
          "filename": "lib/compliance.ts",
          "line": 2685
        },
        "parameters": [
          {
            "name": "scope",
            "type": {
              "fqn": "jsii-calc.Bell"
            }
          },
          {
            "name": "props",
            "type": {
              "fqn": "jsii-calc.StructParameterType"
            }
          }
        ]
      },
      "kind": "class",
      "locationInModule": {
        "filename": "lib/compliance.ts",
        "line": 2684
      },
      "name": "AmbiguousParameters",
      "properties": [
        {
          "docs": {
            "stability": "stable"
          },
          "immutable": true,
          "locationInModule": {
            "filename": "lib/compliance.ts",
            "line": 2687
          },
          "name": "props",
          "type": {
            "fqn": "jsii-calc.StructParameterType"
          }
        },
        {
          "docs": {
            "stability": "stable"
          },
          "immutable": true,
          "locationInModule": {
            "filename": "lib/compliance.ts",
            "line": 2686
          },
          "name": "scope",
          "type": {
            "fqn": "jsii-calc.Bell"
          }
        }
      ]
    },
    "jsii-calc.AnonymousImplementationProvider": {
      "assembly": "jsii-calc",
      "docs": {
        "stability": "stable"
      },
      "fqn": "jsii-calc.AnonymousImplementationProvider",
      "initializer": {
        "docs": {
          "stability": "stable"
        }
      },
      "interfaces": [
        "jsii-calc.IAnonymousImplementationProvider"
      ],
      "kind": "class",
      "locationInModule": {
        "filename": "lib/compliance.ts",
        "line": 2214
      },
      "methods": [
        {
          "docs": {
            "stability": "stable"
          },
          "locationInModule": {
            "filename": "lib/compliance.ts",
            "line": 2218
          },
          "name": "provideAsClass",
          "overrides": "jsii-calc.IAnonymousImplementationProvider",
          "returns": {
            "type": {
              "fqn": "jsii-calc.Implementation"
            }
          }
        },
        {
          "docs": {
            "stability": "stable"
          },
          "locationInModule": {
            "filename": "lib/compliance.ts",
            "line": 2222
          },
          "name": "provideAsInterface",
          "overrides": "jsii-calc.IAnonymousImplementationProvider",
          "returns": {
            "type": {
              "fqn": "jsii-calc.IAnonymouslyImplementMe"
            }
          }
        }
      ],
      "name": "AnonymousImplementationProvider"
    },
    "jsii-calc.AsyncVirtualMethods": {
      "assembly": "jsii-calc",
      "docs": {
        "stability": "stable"
      },
      "fqn": "jsii-calc.AsyncVirtualMethods",
      "initializer": {
        "docs": {
          "stability": "stable"
        }
      },
      "kind": "class",
      "locationInModule": {
        "filename": "lib/compliance.ts",
        "line": 333
      },
      "methods": [
        {
          "async": true,
          "docs": {
            "stability": "stable"
          },
          "locationInModule": {
            "filename": "lib/compliance.ts",
            "line": 334
          },
          "name": "callMe",
          "returns": {
            "type": {
              "primitive": "number"
            }
          }
        },
        {
          "async": true,
          "docs": {
            "stability": "stable",
            "summary": "Just calls \"overrideMeToo\"."
          },
          "locationInModule": {
            "filename": "lib/compliance.ts",
            "line": 353
          },
          "name": "callMe2",
          "returns": {
            "type": {
              "primitive": "number"
            }
          }
        },
        {
          "async": true,
          "docs": {
            "remarks": "This is a \"double promise\" situation, which\nmeans that callbacks are not going to be available immediate, but only\nafter an \"immediates\" cycle.",
            "stability": "stable",
            "summary": "This method calls the \"callMe\" async method indirectly, which will then invoke a virtual method."
          },
          "locationInModule": {
            "filename": "lib/compliance.ts",
            "line": 363
          },
          "name": "callMeDoublePromise",
          "returns": {
            "type": {
              "primitive": "number"
            }
          }
        },
        {
          "docs": {
            "stability": "stable"
          },
          "locationInModule": {
            "filename": "lib/compliance.ts",
            "line": 371
          },
          "name": "dontOverrideMe",
          "returns": {
            "type": {
              "primitive": "number"
            }
          }
        },
        {
          "async": true,
          "docs": {
            "stability": "stable"
          },
          "locationInModule": {
            "filename": "lib/compliance.ts",
            "line": 342
          },
          "name": "overrideMe",
          "parameters": [
            {
              "name": "mult",
              "type": {
                "primitive": "number"
              }
            }
          ],
          "returns": {
            "type": {
              "primitive": "number"
            }
          }
        },
        {
          "async": true,
          "docs": {
            "stability": "stable"
          },
          "locationInModule": {
            "filename": "lib/compliance.ts",
            "line": 346
          },
          "name": "overrideMeToo",
          "returns": {
            "type": {
              "primitive": "number"
            }
          }
        }
      ],
      "name": "AsyncVirtualMethods"
    },
    "jsii-calc.AugmentableClass": {
      "assembly": "jsii-calc",
      "docs": {
        "stability": "stable"
      },
      "fqn": "jsii-calc.AugmentableClass",
      "initializer": {
        "docs": {
          "stability": "stable"
        }
      },
      "kind": "class",
      "locationInModule": {
        "filename": "lib/compliance.ts",
        "line": 1541
      },
      "methods": [
        {
          "docs": {
            "stability": "stable"
          },
          "locationInModule": {
            "filename": "lib/compliance.ts",
            "line": 1542
          },
          "name": "methodOne"
        },
        {
          "docs": {
            "stability": "stable"
          },
          "locationInModule": {
            "filename": "lib/compliance.ts",
            "line": 1548
          },
          "name": "methodTwo"
        }
      ],
      "name": "AugmentableClass"
    },
    "jsii-calc.BaseJsii976": {
      "assembly": "jsii-calc",
      "docs": {
        "stability": "stable"
      },
      "fqn": "jsii-calc.BaseJsii976",
      "initializer": {
        "docs": {
          "stability": "stable"
        }
      },
      "kind": "class",
      "locationInModule": {
        "filename": "lib/compliance.ts",
        "line": 2479
      },
      "name": "BaseJsii976"
    },
    "jsii-calc.Bell": {
      "assembly": "jsii-calc",
      "docs": {
        "stability": "stable"
      },
      "fqn": "jsii-calc.Bell",
      "initializer": {
        "docs": {
          "stability": "stable"
        }
      },
      "interfaces": [
        "jsii-calc.IBell"
      ],
      "kind": "class",
      "locationInModule": {
        "filename": "lib/compliance.ts",
        "line": 2423
      },
      "methods": [
        {
          "docs": {
            "stability": "stable"
          },
          "locationInModule": {
            "filename": "lib/compliance.ts",
            "line": 2426
          },
          "name": "ring",
          "overrides": "jsii-calc.IBell"
        }
      ],
      "name": "Bell",
      "properties": [
        {
          "docs": {
            "stability": "stable"
          },
          "locationInModule": {
            "filename": "lib/compliance.ts",
            "line": 2424
          },
          "name": "rung",
          "type": {
            "primitive": "boolean"
          }
        }
      ]
    },
    "jsii-calc.BinaryOperation": {
      "abstract": true,
      "assembly": "jsii-calc",
      "base": "@scope/jsii-calc-lib.Operation",
      "docs": {
        "stability": "stable",
        "summary": "Represents an operation with two operands."
      },
      "fqn": "jsii-calc.BinaryOperation",
      "initializer": {
        "docs": {
          "stability": "stable",
          "summary": "Creates a BinaryOperation."
        },
        "locationInModule": {
          "filename": "lib/calculator.ts",
          "line": 53
        },
        "parameters": [
          {
            "docs": {
              "summary": "Left-hand side operand."
            },
            "name": "lhs",
            "type": {
              "fqn": "@scope/jsii-calc-lib.NumericValue"
            }
          },
          {
            "docs": {
              "summary": "Right-hand side operand."
            },
            "name": "rhs",
            "type": {
              "fqn": "@scope/jsii-calc-lib.NumericValue"
            }
          }
        ]
      },
      "interfaces": [
        "@scope/jsii-calc-lib.IFriendly"
      ],
      "kind": "class",
      "locationInModule": {
        "filename": "lib/calculator.ts",
        "line": 47
      },
      "methods": [
        {
          "docs": {
            "stability": "stable",
            "summary": "(deprecated) Say hello!"
          },
          "locationInModule": {
            "filename": "lib/calculator.ts",
            "line": 60
          },
          "name": "hello",
          "overrides": "@scope/jsii-calc-lib.IFriendly",
          "returns": {
            "type": {
              "primitive": "string"
            }
          }
        }
      ],
      "name": "BinaryOperation",
      "properties": [
        {
          "docs": {
            "stability": "stable",
            "summary": "Left-hand side operand."
          },
          "immutable": true,
          "locationInModule": {
            "filename": "lib/calculator.ts",
            "line": 54
          },
          "name": "lhs",
          "type": {
            "fqn": "@scope/jsii-calc-lib.NumericValue"
          }
        },
        {
          "docs": {
            "stability": "stable",
            "summary": "Right-hand side operand."
          },
          "immutable": true,
          "locationInModule": {
            "filename": "lib/calculator.ts",
            "line": 55
          },
          "name": "rhs",
          "type": {
            "fqn": "@scope/jsii-calc-lib.NumericValue"
          }
        }
      ]
    },
    "jsii-calc.BurriedAnonymousObject": {
      "abstract": true,
      "assembly": "jsii-calc",
      "docs": {
        "stability": "stable",
        "summary": "See https://github.com/aws/aws-cdk/issues/7977."
      },
      "fqn": "jsii-calc.BurriedAnonymousObject",
      "initializer": {
        "docs": {
          "stability": "stable"
        }
      },
      "kind": "class",
      "locationInModule": {
        "filename": "lib/compliance.ts",
        "line": 2769
      },
      "methods": [
        {
          "docs": {
            "stability": "stable"
          },
          "locationInModule": {
            "filename": "lib/compliance.ts",
            "line": 2770
          },
          "name": "check",
          "returns": {
            "type": {
              "primitive": "boolean"
            }
          }
        },
        {
          "abstract": true,
          "docs": {
            "returns": "`value`",
            "stability": "stable",
            "summary": "Implement this method and have it return it's parameter."
          },
          "locationInModule": {
            "filename": "lib/compliance.ts",
            "line": 2787
          },
          "name": "giveItBack",
          "parameters": [
            {
              "docs": {
                "summary": "the value that should be returned."
              },
              "name": "value",
              "type": {
                "primitive": "any"
              }
            }
          ],
          "returns": {
            "type": {
              "primitive": "any"
            }
          }
        }
      ],
      "name": "BurriedAnonymousObject"
    },
    "jsii-calc.Calculator": {
      "assembly": "jsii-calc",
      "base": "jsii-calc.composition.CompositeOperation",
      "docs": {
        "example": "const calculator = new calc.Calculator();\ncalculator.add(5);\ncalculator.mul(3);\nconsole.log(calculator.expression.value);",
        "remarks": "Here's how you use it:\n\n```ts\nconst calculator = new calc.Calculator();\ncalculator.add(5);\ncalculator.mul(3);\nconsole.log(calculator.expression.value);\n```\n\nI will repeat this example again, but in an @example tag.",
        "stability": "stable",
        "summary": "A calculator which maintains a current value and allows adding operations."
      },
      "fqn": "jsii-calc.Calculator",
      "initializer": {
        "docs": {
          "stability": "stable",
          "summary": "Creates a Calculator object."
        },
        "locationInModule": {
          "filename": "lib/calculator.ts",
          "line": 298
        },
        "parameters": [
          {
            "docs": {
              "summary": "Initialization properties."
            },
            "name": "props",
            "optional": true,
            "type": {
              "fqn": "jsii-calc.CalculatorProps"
            }
          }
        ]
      },
      "kind": "class",
      "locationInModule": {
        "filename": "lib/calculator.ts",
        "line": 293
      },
      "methods": [
        {
          "docs": {
            "stability": "stable",
            "summary": "Adds a number to the current value."
          },
          "locationInModule": {
            "filename": "lib/calculator.ts",
            "line": 331
          },
          "name": "add",
          "parameters": [
            {
              "name": "value",
              "type": {
                "primitive": "number"
              }
            }
          ]
        },
        {
          "docs": {
            "stability": "stable",
            "summary": "Multiplies the current value by a number."
          },
          "locationInModule": {
            "filename": "lib/calculator.ts",
            "line": 338
          },
          "name": "mul",
          "parameters": [
            {
              "name": "value",
              "type": {
                "primitive": "number"
              }
            }
          ]
        },
        {
          "docs": {
            "stability": "stable",
            "summary": "Negates the current value."
          },
          "locationInModule": {
            "filename": "lib/calculator.ts",
            "line": 352
          },
          "name": "neg"
        },
        {
          "docs": {
            "stability": "stable",
            "summary": "Raises the current value by a power."
          },
          "locationInModule": {
            "filename": "lib/calculator.ts",
            "line": 345
          },
          "name": "pow",
          "parameters": [
            {
              "name": "value",
              "type": {
                "primitive": "number"
              }
            }
          ]
        },
        {
          "docs": {
            "stability": "stable",
            "summary": "Returns teh value of the union property (if defined)."
          },
          "locationInModule": {
            "filename": "lib/calculator.ts",
            "line": 371
          },
          "name": "readUnionValue",
          "returns": {
            "type": {
              "primitive": "number"
            }
          }
        }
      ],
      "name": "Calculator",
      "properties": [
        {
          "docs": {
            "stability": "stable",
            "summary": "Returns the expression."
          },
          "immutable": true,
          "locationInModule": {
            "filename": "lib/calculator.ts",
            "line": 359
          },
          "name": "expression",
          "overrides": "jsii-calc.composition.CompositeOperation",
          "type": {
            "fqn": "@scope/jsii-calc-lib.NumericValue"
          }
        },
        {
          "docs": {
            "stability": "stable",
            "summary": "A log of all operations."
          },
          "immutable": true,
          "locationInModule": {
            "filename": "lib/calculator.ts",
            "line": 321
          },
          "name": "operationsLog",
          "type": {
            "collection": {
              "elementtype": {
                "fqn": "@scope/jsii-calc-lib.NumericValue"
              },
              "kind": "array"
            }
          }
        },
        {
          "docs": {
            "stability": "stable",
            "summary": "A map of per operation name of all operations performed."
          },
          "immutable": true,
          "locationInModule": {
            "filename": "lib/calculator.ts",
            "line": 316
          },
          "name": "operationsMap",
          "type": {
            "collection": {
              "elementtype": {
                "collection": {
                  "elementtype": {
                    "fqn": "@scope/jsii-calc-lib.NumericValue"
                  },
                  "kind": "array"
                }
              },
              "kind": "map"
            }
          }
        },
        {
          "docs": {
            "stability": "stable",
            "summary": "The current value."
          },
          "locationInModule": {
            "filename": "lib/calculator.ts",
            "line": 311
          },
          "name": "curr",
          "type": {
            "fqn": "@scope/jsii-calc-lib.NumericValue"
          }
        },
        {
          "docs": {
            "stability": "stable",
            "summary": "The maximum value allows in this calculator."
          },
          "locationInModule": {
            "filename": "lib/calculator.ts",
            "line": 326
          },
          "name": "maxValue",
          "optional": true,
          "type": {
            "primitive": "number"
          }
        },
        {
          "docs": {
            "stability": "stable",
            "summary": "Example of a property that accepts a union of types."
          },
          "locationInModule": {
            "filename": "lib/calculator.ts",
            "line": 366
          },
          "name": "unionProperty",
          "optional": true,
          "type": {
            "union": {
              "types": [
                {
                  "fqn": "jsii-calc.Add"
                },
                {
                  "fqn": "jsii-calc.Multiply"
                },
                {
                  "fqn": "jsii-calc.Power"
                }
              ]
            }
          }
        }
      ]
    },
    "jsii-calc.CalculatorProps": {
      "assembly": "jsii-calc",
      "datatype": true,
      "docs": {
        "stability": "stable",
        "summary": "Properties for Calculator."
      },
      "fqn": "jsii-calc.CalculatorProps",
      "kind": "interface",
      "locationInModule": {
        "filename": "lib/calculator.ts",
        "line": 254
      },
      "name": "CalculatorProps",
      "properties": [
        {
          "abstract": true,
          "docs": {
            "default": "0",
            "remarks": "NOTE: Any number works here, it's fine.",
            "stability": "stable",
            "summary": "The initial value of the calculator."
          },
          "immutable": true,
          "locationInModule": {
            "filename": "lib/calculator.ts",
            "line": 262
          },
          "name": "initialValue",
          "optional": true,
          "type": {
            "primitive": "number"
          }
        },
        {
          "abstract": true,
          "docs": {
            "default": "none",
            "stability": "stable",
            "summary": "The maximum value the calculator can store."
          },
          "immutable": true,
          "locationInModule": {
            "filename": "lib/calculator.ts",
            "line": 269
          },
          "name": "maximumValue",
          "optional": true,
          "type": {
            "primitive": "number"
          }
        }
      ]
    },
    "jsii-calc.ChildStruct982": {
      "assembly": "jsii-calc",
      "datatype": true,
      "docs": {
        "stability": "stable"
      },
      "fqn": "jsii-calc.ChildStruct982",
      "interfaces": [
        "jsii-calc.ParentStruct982"
      ],
      "kind": "interface",
      "locationInModule": {
        "filename": "lib/compliance.ts",
        "line": 2503
      },
      "name": "ChildStruct982",
      "properties": [
        {
          "abstract": true,
          "docs": {
            "stability": "stable"
          },
          "immutable": true,
          "locationInModule": {
            "filename": "lib/compliance.ts",
            "line": 2504
          },
          "name": "bar",
          "type": {
            "primitive": "number"
          }
        }
      ]
    },
    "jsii-calc.ClassThatImplementsTheInternalInterface": {
      "assembly": "jsii-calc",
      "docs": {
        "stability": "stable"
      },
      "fqn": "jsii-calc.ClassThatImplementsTheInternalInterface",
      "initializer": {
        "docs": {
          "stability": "stable"
        }
      },
      "interfaces": [
        "jsii-calc.INonInternalInterface"
      ],
      "kind": "class",
      "locationInModule": {
        "filename": "lib/compliance.ts",
        "line": 1804
      },
      "name": "ClassThatImplementsTheInternalInterface",
      "properties": [
        {
          "docs": {
            "stability": "stable"
          },
          "locationInModule": {
            "filename": "lib/compliance.ts",
            "line": 1808
          },
          "name": "a",
          "overrides": "jsii-calc.IAnotherPublicInterface",
          "type": {
            "primitive": "string"
          }
        },
        {
          "docs": {
            "stability": "stable"
          },
          "locationInModule": {
            "filename": "lib/compliance.ts",
            "line": 1809
          },
          "name": "b",
          "overrides": "jsii-calc.INonInternalInterface",
          "type": {
            "primitive": "string"
          }
        },
        {
          "docs": {
            "stability": "stable"
          },
          "locationInModule": {
            "filename": "lib/compliance.ts",
            "line": 1810
          },
          "name": "c",
          "overrides": "jsii-calc.INonInternalInterface",
          "type": {
            "primitive": "string"
          }
        },
        {
          "docs": {
            "stability": "stable"
          },
          "locationInModule": {
            "filename": "lib/compliance.ts",
            "line": 1811
          },
          "name": "d",
          "type": {
            "primitive": "string"
          }
        }
      ]
    },
    "jsii-calc.ClassThatImplementsThePrivateInterface": {
      "assembly": "jsii-calc",
      "docs": {
        "stability": "stable"
      },
      "fqn": "jsii-calc.ClassThatImplementsThePrivateInterface",
      "initializer": {
        "docs": {
          "stability": "stable"
        }
      },
      "interfaces": [
        "jsii-calc.INonInternalInterface"
      ],
      "kind": "class",
      "locationInModule": {
        "filename": "lib/compliance.ts",
        "line": 1814
      },
      "name": "ClassThatImplementsThePrivateInterface",
      "properties": [
        {
          "docs": {
            "stability": "stable"
          },
          "locationInModule": {
            "filename": "lib/compliance.ts",
            "line": 1816
          },
          "name": "a",
          "overrides": "jsii-calc.IAnotherPublicInterface",
          "type": {
            "primitive": "string"
          }
        },
        {
          "docs": {
            "stability": "stable"
          },
          "locationInModule": {
            "filename": "lib/compliance.ts",
            "line": 1817
          },
          "name": "b",
          "overrides": "jsii-calc.INonInternalInterface",
          "type": {
            "primitive": "string"
          }
        },
        {
          "docs": {
            "stability": "stable"
          },
          "locationInModule": {
            "filename": "lib/compliance.ts",
            "line": 1818
          },
          "name": "c",
          "overrides": "jsii-calc.INonInternalInterface",
          "type": {
            "primitive": "string"
          }
        },
        {
          "docs": {
            "stability": "stable"
          },
          "locationInModule": {
            "filename": "lib/compliance.ts",
            "line": 1819
          },
          "name": "e",
          "type": {
            "primitive": "string"
          }
        }
      ]
    },
    "jsii-calc.ClassWithCollections": {
      "assembly": "jsii-calc",
      "docs": {
        "stability": "stable"
      },
      "fqn": "jsii-calc.ClassWithCollections",
      "initializer": {
        "docs": {
          "stability": "stable"
        },
        "locationInModule": {
          "filename": "lib/compliance.ts",
          "line": 2120
        },
        "parameters": [
          {
            "name": "map",
            "type": {
              "collection": {
                "elementtype": {
                  "primitive": "string"
                },
                "kind": "map"
              }
            }
          },
          {
            "name": "array",
            "type": {
              "collection": {
                "elementtype": {
                  "primitive": "string"
                },
                "kind": "array"
              }
            }
          }
        ]
      },
      "kind": "class",
      "locationInModule": {
        "filename": "lib/compliance.ts",
        "line": 2110
      },
      "methods": [
        {
          "docs": {
            "stability": "stable"
          },
          "locationInModule": {
            "filename": "lib/compliance.ts",
            "line": 2125
          },
          "name": "createAList",
          "returns": {
            "type": {
              "collection": {
                "elementtype": {
                  "primitive": "string"
                },
                "kind": "array"
              }
            }
          },
          "static": true
        },
        {
          "docs": {
            "stability": "stable"
          },
          "locationInModule": {
            "filename": "lib/compliance.ts",
            "line": 2129
          },
          "name": "createAMap",
          "returns": {
            "type": {
              "collection": {
                "elementtype": {
                  "primitive": "string"
                },
                "kind": "map"
              }
            }
          },
          "static": true
        }
      ],
      "name": "ClassWithCollections",
      "properties": [
        {
          "docs": {
            "stability": "stable"
          },
          "locationInModule": {
            "filename": "lib/compliance.ts",
            "line": 2118
          },
          "name": "staticArray",
          "static": true,
          "type": {
            "collection": {
              "elementtype": {
                "primitive": "string"
              },
              "kind": "array"
            }
          }
        },
        {
          "docs": {
            "stability": "stable"
          },
          "locationInModule": {
            "filename": "lib/compliance.ts",
            "line": 2114
          },
          "name": "staticMap",
          "static": true,
          "type": {
            "collection": {
              "elementtype": {
                "primitive": "string"
              },
              "kind": "map"
            }
          }
        },
        {
          "docs": {
            "stability": "stable"
          },
          "locationInModule": {
            "filename": "lib/compliance.ts",
            "line": 2112
          },
          "name": "array",
          "type": {
            "collection": {
              "elementtype": {
                "primitive": "string"
              },
              "kind": "array"
            }
          }
        },
        {
          "docs": {
            "stability": "stable"
          },
          "locationInModule": {
            "filename": "lib/compliance.ts",
            "line": 2111
          },
          "name": "map",
          "type": {
            "collection": {
              "elementtype": {
                "primitive": "string"
              },
              "kind": "map"
            }
          }
        }
      ]
    },
    "jsii-calc.ClassWithDocs": {
      "assembly": "jsii-calc",
      "docs": {
        "custom": {
          "customAttribute": "hasAValue"
        },
        "example": "function anExample() {\n}",
        "remarks": "The docs are great. They're a bunch of tags.",
        "see": "https://aws.amazon.com/",
        "stability": "stable",
        "summary": "This class has docs."
      },
      "fqn": "jsii-calc.ClassWithDocs",
      "initializer": {
        "docs": {
          "stability": "stable"
        }
      },
      "kind": "class",
      "locationInModule": {
        "filename": "lib/compliance.ts",
        "line": 1887
      },
      "name": "ClassWithDocs"
    },
    "jsii-calc.ClassWithJavaReservedWords": {
      "assembly": "jsii-calc",
      "docs": {
        "stability": "stable"
      },
      "fqn": "jsii-calc.ClassWithJavaReservedWords",
      "initializer": {
        "docs": {
          "stability": "stable"
        },
        "locationInModule": {
          "filename": "lib/compliance.ts",
          "line": 2060
        },
        "parameters": [
          {
            "name": "int",
            "type": {
              "primitive": "string"
            }
          }
        ]
      },
      "kind": "class",
      "locationInModule": {
        "filename": "lib/compliance.ts",
        "line": 2057
      },
      "methods": [
        {
          "docs": {
            "stability": "stable"
          },
          "locationInModule": {
            "filename": "lib/compliance.ts",
            "line": 2064
          },
          "name": "import",
          "parameters": [
            {
              "name": "assert",
              "type": {
                "primitive": "string"
              }
            }
          ],
          "returns": {
            "type": {
              "primitive": "string"
            }
          }
        }
      ],
      "name": "ClassWithJavaReservedWords",
      "properties": [
        {
          "docs": {
            "stability": "stable"
          },
          "immutable": true,
          "locationInModule": {
            "filename": "lib/compliance.ts",
            "line": 2058
          },
          "name": "int",
          "type": {
            "primitive": "string"
          }
        }
      ]
    },
    "jsii-calc.ClassWithMutableObjectLiteralProperty": {
      "assembly": "jsii-calc",
      "docs": {
        "stability": "stable"
      },
      "fqn": "jsii-calc.ClassWithMutableObjectLiteralProperty",
      "initializer": {
        "docs": {
          "stability": "stable"
        }
      },
      "kind": "class",
      "locationInModule": {
        "filename": "lib/compliance.ts",
        "line": 1294
      },
      "name": "ClassWithMutableObjectLiteralProperty",
      "properties": [
        {
          "docs": {
            "stability": "stable"
          },
          "locationInModule": {
            "filename": "lib/compliance.ts",
            "line": 1295
          },
          "name": "mutableObject",
          "type": {
            "fqn": "jsii-calc.IMutableObjectLiteral"
          }
        }
      ]
    },
    "jsii-calc.ClassWithPrivateConstructorAndAutomaticProperties": {
      "assembly": "jsii-calc",
      "docs": {
        "stability": "stable",
        "summary": "Class that implements interface properties automatically, but using a private constructor."
      },
      "fqn": "jsii-calc.ClassWithPrivateConstructorAndAutomaticProperties",
      "interfaces": [
        "jsii-calc.IInterfaceWithProperties"
      ],
      "kind": "class",
      "locationInModule": {
        "filename": "lib/compliance.ts",
        "line": 1321
      },
      "methods": [
        {
          "docs": {
            "stability": "stable"
          },
          "locationInModule": {
            "filename": "lib/compliance.ts",
            "line": 1323
          },
          "name": "create",
          "parameters": [
            {
              "name": "readOnlyString",
              "type": {
                "primitive": "string"
              }
            },
            {
              "name": "readWriteString",
              "type": {
                "primitive": "string"
              }
            }
          ],
          "returns": {
            "type": {
              "fqn": "jsii-calc.ClassWithPrivateConstructorAndAutomaticProperties"
            }
          },
          "static": true
        }
      ],
      "name": "ClassWithPrivateConstructorAndAutomaticProperties",
      "properties": [
        {
          "docs": {
            "stability": "stable"
          },
          "immutable": true,
          "locationInModule": {
            "filename": "lib/compliance.ts",
            "line": 1331
          },
          "name": "readOnlyString",
          "overrides": "jsii-calc.IInterfaceWithProperties",
          "type": {
            "primitive": "string"
          }
        },
        {
          "docs": {
            "stability": "stable"
          },
          "locationInModule": {
            "filename": "lib/compliance.ts",
            "line": 1332
          },
          "name": "readWriteString",
          "overrides": "jsii-calc.IInterfaceWithProperties",
          "type": {
            "primitive": "string"
          }
        }
      ]
    },
    "jsii-calc.ConfusingToJackson": {
      "assembly": "jsii-calc",
      "docs": {
        "see": "https://github.com/aws/aws-cdk/issues/4080",
        "stability": "stable",
        "summary": "This tries to confuse Jackson by having overloaded property setters."
      },
      "fqn": "jsii-calc.ConfusingToJackson",
      "kind": "class",
      "locationInModule": {
        "filename": "lib/compliance.ts",
        "line": 2642
      },
      "methods": [
        {
          "docs": {
            "stability": "stable"
          },
          "locationInModule": {
            "filename": "lib/compliance.ts",
            "line": 2643
          },
          "name": "makeInstance",
          "returns": {
            "type": {
              "fqn": "jsii-calc.ConfusingToJackson"
            }
          },
          "static": true
        },
        {
          "docs": {
            "stability": "stable"
          },
          "locationInModule": {
            "filename": "lib/compliance.ts",
            "line": 2647
          },
          "name": "makeStructInstance",
          "returns": {
            "type": {
              "fqn": "jsii-calc.ConfusingToJacksonStruct"
            }
          },
          "static": true
        }
      ],
      "name": "ConfusingToJackson",
      "properties": [
        {
          "docs": {
            "stability": "stable"
          },
          "locationInModule": {
            "filename": "lib/compliance.ts",
            "line": 2651
          },
          "name": "unionProperty",
          "optional": true,
          "type": {
            "union": {
              "types": [
                {
                  "fqn": "@scope/jsii-calc-lib.IFriendly"
                },
                {
                  "collection": {
                    "elementtype": {
                      "union": {
                        "types": [
                          {
                            "fqn": "@scope/jsii-calc-lib.IFriendly"
                          },
                          {
                            "fqn": "jsii-calc.AbstractClass"
                          }
                        ]
                      }
                    },
                    "kind": "array"
                  }
                }
              ]
            }
          }
        }
      ]
    },
    "jsii-calc.ConfusingToJacksonStruct": {
      "assembly": "jsii-calc",
      "datatype": true,
      "docs": {
        "stability": "stable"
      },
      "fqn": "jsii-calc.ConfusingToJacksonStruct",
      "kind": "interface",
      "locationInModule": {
        "filename": "lib/compliance.ts",
        "line": 2655
      },
      "name": "ConfusingToJacksonStruct",
      "properties": [
        {
          "abstract": true,
          "docs": {
            "stability": "stable"
          },
          "immutable": true,
          "locationInModule": {
            "filename": "lib/compliance.ts",
            "line": 2656
          },
          "name": "unionProperty",
          "optional": true,
          "type": {
            "union": {
              "types": [
                {
                  "fqn": "@scope/jsii-calc-lib.IFriendly"
                },
                {
                  "collection": {
                    "elementtype": {
                      "union": {
                        "types": [
                          {
                            "fqn": "@scope/jsii-calc-lib.IFriendly"
                          },
                          {
                            "fqn": "jsii-calc.AbstractClass"
                          }
                        ]
                      }
                    },
                    "kind": "array"
                  }
                }
              ]
            }
          }
        }
      ]
    },
    "jsii-calc.ConstructorPassesThisOut": {
      "assembly": "jsii-calc",
      "docs": {
        "stability": "stable"
      },
      "fqn": "jsii-calc.ConstructorPassesThisOut",
      "initializer": {
        "docs": {
          "stability": "stable"
        },
        "locationInModule": {
          "filename": "lib/compliance.ts",
          "line": 1844
        },
        "parameters": [
          {
            "name": "consumer",
            "type": {
              "fqn": "jsii-calc.PartiallyInitializedThisConsumer"
            }
          }
        ]
      },
      "kind": "class",
      "locationInModule": {
        "filename": "lib/compliance.ts",
        "line": 1843
      },
      "name": "ConstructorPassesThisOut"
    },
    "jsii-calc.Constructors": {
      "assembly": "jsii-calc",
      "docs": {
        "stability": "stable"
      },
      "fqn": "jsii-calc.Constructors",
      "initializer": {
        "docs": {
          "stability": "stable"
        }
      },
      "kind": "class",
      "locationInModule": {
        "filename": "lib/compliance.ts",
        "line": 1589
      },
      "methods": [
        {
          "docs": {
            "stability": "stable"
          },
          "locationInModule": {
            "filename": "lib/compliance.ts",
            "line": 1606
          },
          "name": "hiddenInterface",
          "returns": {
            "type": {
              "fqn": "jsii-calc.IPublicInterface"
            }
          },
          "static": true
        },
        {
          "docs": {
            "stability": "stable"
          },
          "locationInModule": {
            "filename": "lib/compliance.ts",
            "line": 1610
          },
          "name": "hiddenInterfaces",
          "returns": {
            "type": {
              "collection": {
                "elementtype": {
                  "fqn": "jsii-calc.IPublicInterface"
                },
                "kind": "array"
              }
            }
          },
          "static": true
        },
        {
          "docs": {
            "stability": "stable"
          },
          "locationInModule": {
            "filename": "lib/compliance.ts",
            "line": 1614
          },
          "name": "hiddenSubInterfaces",
          "returns": {
            "type": {
              "collection": {
                "elementtype": {
                  "fqn": "jsii-calc.IPublicInterface"
                },
                "kind": "array"
              }
            }
          },
          "static": true
        },
        {
          "docs": {
            "stability": "stable"
          },
          "locationInModule": {
            "filename": "lib/compliance.ts",
            "line": 1590
          },
          "name": "makeClass",
          "returns": {
            "type": {
              "fqn": "jsii-calc.PublicClass"
            }
          },
          "static": true
        },
        {
          "docs": {
            "stability": "stable"
          },
          "locationInModule": {
            "filename": "lib/compliance.ts",
            "line": 1594
          },
          "name": "makeInterface",
          "returns": {
            "type": {
              "fqn": "jsii-calc.IPublicInterface"
            }
          },
          "static": true
        },
        {
          "docs": {
            "stability": "stable"
          },
          "locationInModule": {
            "filename": "lib/compliance.ts",
            "line": 1598
          },
          "name": "makeInterface2",
          "returns": {
            "type": {
              "fqn": "jsii-calc.IPublicInterface2"
            }
          },
          "static": true
        },
        {
          "docs": {
            "stability": "stable"
          },
          "locationInModule": {
            "filename": "lib/compliance.ts",
            "line": 1602
          },
          "name": "makeInterfaces",
          "returns": {
            "type": {
              "collection": {
                "elementtype": {
                  "fqn": "jsii-calc.IPublicInterface"
                },
                "kind": "array"
              }
            }
          },
          "static": true
        }
      ],
      "name": "Constructors"
    },
    "jsii-calc.ConsumePureInterface": {
      "assembly": "jsii-calc",
      "docs": {
        "stability": "stable"
      },
      "fqn": "jsii-calc.ConsumePureInterface",
      "initializer": {
        "docs": {
          "stability": "stable"
        },
        "locationInModule": {
          "filename": "lib/compliance.ts",
          "line": 2666
        },
        "parameters": [
          {
            "name": "delegate",
            "type": {
              "fqn": "jsii-calc.IStructReturningDelegate"
            }
          }
        ]
      },
      "kind": "class",
      "locationInModule": {
        "filename": "lib/compliance.ts",
        "line": 2665
      },
      "methods": [
        {
          "docs": {
            "stability": "stable"
          },
          "locationInModule": {
            "filename": "lib/compliance.ts",
            "line": 2668
          },
          "name": "workItBaby",
          "returns": {
            "type": {
              "fqn": "jsii-calc.StructB"
            }
          }
        }
      ],
      "name": "ConsumePureInterface"
    },
    "jsii-calc.ConsumerCanRingBell": {
      "assembly": "jsii-calc",
      "docs": {
        "remarks": "Check that if a JSII consumer implements IConsumerWithInterfaceParam, they can call\nthe method on the argument that they're passed...",
        "stability": "stable",
        "summary": "Test calling back to consumers that implement interfaces."
      },
      "fqn": "jsii-calc.ConsumerCanRingBell",
      "initializer": {
        "docs": {
          "stability": "stable"
        }
      },
      "kind": "class",
      "locationInModule": {
        "filename": "lib/compliance.ts",
        "line": 2308
      },
      "methods": [
        {
          "docs": {
            "remarks": "Returns whether the bell was rung.",
            "stability": "stable",
            "summary": "...if the interface is implemented using an object literal."
          },
          "locationInModule": {
            "filename": "lib/compliance.ts",
            "line": 2314
          },
          "name": "staticImplementedByObjectLiteral",
          "parameters": [
            {
              "name": "ringer",
              "type": {
                "fqn": "jsii-calc.IBellRinger"
              }
            }
          ],
          "returns": {
            "type": {
              "primitive": "boolean"
            }
          },
          "static": true
        },
        {
          "docs": {
            "remarks": "Return whether the bell was rung.",
            "stability": "stable",
            "summary": "...if the interface is implemented using a private class."
          },
          "locationInModule": {
            "filename": "lib/compliance.ts",
            "line": 2340
          },
          "name": "staticImplementedByPrivateClass",
          "parameters": [
            {
              "name": "ringer",
              "type": {
                "fqn": "jsii-calc.IBellRinger"
              }
            }
          ],
          "returns": {
            "type": {
              "primitive": "boolean"
            }
          },
          "static": true
        },
        {
          "docs": {
            "remarks": "Return whether the bell was rung.",
            "stability": "stable",
            "summary": "...if the interface is implemented using a public class."
          },
          "locationInModule": {
            "filename": "lib/compliance.ts",
            "line": 2329
          },
          "name": "staticImplementedByPublicClass",
          "parameters": [
            {
              "name": "ringer",
              "type": {
                "fqn": "jsii-calc.IBellRinger"
              }
            }
          ],
          "returns": {
            "type": {
              "primitive": "boolean"
            }
          },
          "static": true
        },
        {
          "docs": {
            "remarks": "Return whether the bell was rung.",
            "stability": "stable",
            "summary": "If the parameter is a concrete class instead of an interface."
          },
          "locationInModule": {
            "filename": "lib/compliance.ts",
            "line": 2351
          },
          "name": "staticWhenTypedAsClass",
          "parameters": [
            {
              "name": "ringer",
              "type": {
                "fqn": "jsii-calc.IConcreteBellRinger"
              }
            }
          ],
          "returns": {
            "type": {
              "primitive": "boolean"
            }
          },
          "static": true
        },
        {
          "docs": {
            "remarks": "Returns whether the bell was rung.",
            "stability": "stable",
            "summary": "...if the interface is implemented using an object literal."
          },
          "locationInModule": {
            "filename": "lib/compliance.ts",
            "line": 2361
          },
          "name": "implementedByObjectLiteral",
          "parameters": [
            {
              "name": "ringer",
              "type": {
                "fqn": "jsii-calc.IBellRinger"
              }
            }
          ],
          "returns": {
            "type": {
              "primitive": "boolean"
            }
          }
        },
        {
          "docs": {
            "remarks": "Return whether the bell was rung.",
            "stability": "stable",
            "summary": "...if the interface is implemented using a private class."
          },
          "locationInModule": {
            "filename": "lib/compliance.ts",
            "line": 2387
          },
          "name": "implementedByPrivateClass",
          "parameters": [
            {
              "name": "ringer",
              "type": {
                "fqn": "jsii-calc.IBellRinger"
              }
            }
          ],
          "returns": {
            "type": {
              "primitive": "boolean"
            }
          }
        },
        {
          "docs": {
            "remarks": "Return whether the bell was rung.",
            "stability": "stable",
            "summary": "...if the interface is implemented using a public class."
          },
          "locationInModule": {
            "filename": "lib/compliance.ts",
            "line": 2376
          },
          "name": "implementedByPublicClass",
          "parameters": [
            {
              "name": "ringer",
              "type": {
                "fqn": "jsii-calc.IBellRinger"
              }
            }
          ],
          "returns": {
            "type": {
              "primitive": "boolean"
            }
          }
        },
        {
          "docs": {
            "remarks": "Return whether the bell was rung.",
            "stability": "stable",
            "summary": "If the parameter is a concrete class instead of an interface."
          },
          "locationInModule": {
            "filename": "lib/compliance.ts",
            "line": 2398
          },
          "name": "whenTypedAsClass",
          "parameters": [
            {
              "name": "ringer",
              "type": {
                "fqn": "jsii-calc.IConcreteBellRinger"
              }
            }
          ],
          "returns": {
            "type": {
              "primitive": "boolean"
            }
          }
        }
      ],
      "name": "ConsumerCanRingBell"
    },
    "jsii-calc.ConsumersOfThisCrazyTypeSystem": {
      "assembly": "jsii-calc",
      "docs": {
        "stability": "stable"
      },
      "fqn": "jsii-calc.ConsumersOfThisCrazyTypeSystem",
      "initializer": {
        "docs": {
          "stability": "stable"
        }
      },
      "kind": "class",
      "locationInModule": {
        "filename": "lib/compliance.ts",
        "line": 1822
      },
      "methods": [
        {
          "docs": {
            "stability": "stable"
          },
          "locationInModule": {
            "filename": "lib/compliance.ts",
            "line": 1823
          },
          "name": "consumeAnotherPublicInterface",
          "parameters": [
            {
              "name": "obj",
              "type": {
                "fqn": "jsii-calc.IAnotherPublicInterface"
              }
            }
          ],
          "returns": {
            "type": {
              "primitive": "string"
            }
          }
        },
        {
          "docs": {
            "stability": "stable"
          },
          "locationInModule": {
            "filename": "lib/compliance.ts",
            "line": 1827
          },
          "name": "consumeNonInternalInterface",
          "parameters": [
            {
              "name": "obj",
              "type": {
                "fqn": "jsii-calc.INonInternalInterface"
              }
            }
          ],
          "returns": {
            "type": {
              "primitive": "any"
            }
          }
        }
      ],
      "name": "ConsumersOfThisCrazyTypeSystem"
    },
    "jsii-calc.DataRenderer": {
      "assembly": "jsii-calc",
      "docs": {
        "stability": "stable",
        "summary": "Verifies proper type handling through dynamic overrides."
      },
      "fqn": "jsii-calc.DataRenderer",
      "initializer": {
        "docs": {
          "stability": "stable"
        }
      },
      "kind": "class",
      "locationInModule": {
        "filename": "lib/compliance.ts",
        "line": 1983
      },
      "methods": [
        {
          "docs": {
            "stability": "stable"
          },
          "locationInModule": {
            "filename": "lib/compliance.ts",
            "line": 1984
          },
          "name": "render",
          "parameters": [
            {
              "name": "data",
              "optional": true,
              "type": {
                "fqn": "@scope/jsii-calc-lib.MyFirstStruct"
              }
            }
          ],
          "returns": {
            "type": {
              "primitive": "string"
            }
          }
        },
        {
          "docs": {
            "stability": "stable"
          },
          "locationInModule": {
            "filename": "lib/compliance.ts",
            "line": 1990
          },
          "name": "renderArbitrary",
          "parameters": [
            {
              "name": "data",
              "type": {
                "collection": {
                  "elementtype": {
                    "primitive": "any"
                  },
                  "kind": "map"
                }
              }
            }
          ],
          "returns": {
            "type": {
              "primitive": "string"
            }
          }
        },
        {
          "docs": {
            "stability": "stable"
          },
          "locationInModule": {
            "filename": "lib/compliance.ts",
            "line": 1994
          },
          "name": "renderMap",
          "parameters": [
            {
              "name": "map",
              "type": {
                "collection": {
                  "elementtype": {
                    "primitive": "any"
                  },
                  "kind": "map"
                }
              }
            }
          ],
          "returns": {
            "type": {
              "primitive": "string"
            }
          }
        }
      ],
      "name": "DataRenderer"
    },
    "jsii-calc.Default": {
      "assembly": "jsii-calc",
      "docs": {
        "see": "https://github.com/aws/jsii/issues/2637",
        "stability": "stable",
        "summary": "A class named \"Default\"."
      },
      "fqn": "jsii-calc.Default",
      "initializer": {
        "docs": {
          "stability": "stable"
        }
      },
      "kind": "class",
      "locationInModule": {
        "filename": "lib/compliance.ts",
        "line": 2953
      },
      "methods": [
        {
          "docs": {
            "stability": "stable"
          },
          "locationInModule": {
            "filename": "lib/compliance.ts",
            "line": 2954
          },
          "name": "pleaseCompile"
        }
      ],
      "name": "Default"
    },
    "jsii-calc.DefaultedConstructorArgument": {
      "assembly": "jsii-calc",
      "docs": {
        "stability": "stable"
      },
      "fqn": "jsii-calc.DefaultedConstructorArgument",
      "initializer": {
        "docs": {
          "stability": "stable"
        },
        "locationInModule": {
          "filename": "lib/compliance.ts",
          "line": 318
        },
        "parameters": [
          {
            "name": "arg1",
            "optional": true,
            "type": {
              "primitive": "number"
            }
          },
          {
            "name": "arg2",
            "optional": true,
            "type": {
              "primitive": "string"
            }
          },
          {
            "name": "arg3",
            "optional": true,
            "type": {
              "primitive": "date"
            }
          }
        ]
      },
      "kind": "class",
      "locationInModule": {
        "filename": "lib/compliance.ts",
        "line": 317
      },
      "name": "DefaultedConstructorArgument",
      "properties": [
        {
          "docs": {
            "stability": "stable"
          },
          "immutable": true,
          "locationInModule": {
            "filename": "lib/compliance.ts",
            "line": 319
          },
          "name": "arg1",
          "type": {
            "primitive": "number"
          }
        },
        {
          "docs": {
            "stability": "stable"
          },
          "immutable": true,
          "locationInModule": {
            "filename": "lib/compliance.ts",
            "line": 321
          },
          "name": "arg3",
          "type": {
            "primitive": "date"
          }
        },
        {
          "docs": {
            "stability": "stable"
          },
          "immutable": true,
          "locationInModule": {
            "filename": "lib/compliance.ts",
            "line": 320
          },
          "name": "arg2",
          "optional": true,
          "type": {
            "primitive": "string"
          }
        }
      ]
    },
    "jsii-calc.Demonstrate982": {
      "assembly": "jsii-calc",
      "docs": {
        "remarks": "call #takeThis() -> An ObjectRef will be provisioned for the value (it'll be re-used!)\n2. call #takeThisToo() -> The ObjectRef from before will need to be down-cased to the ParentStruct982 type",
        "stability": "stable",
        "summary": "1."
      },
      "fqn": "jsii-calc.Demonstrate982",
      "initializer": {
        "docs": {
          "stability": "stable"
        }
      },
      "kind": "class",
      "locationInModule": {
        "filename": "lib/compliance.ts",
        "line": 2510
      },
      "methods": [
        {
          "docs": {
            "stability": "stable",
            "summary": "It's dangerous to go alone!"
          },
          "locationInModule": {
            "filename": "lib/compliance.ts",
            "line": 2517
          },
          "name": "takeThis",
          "returns": {
            "type": {
              "fqn": "jsii-calc.ChildStruct982"
            }
          },
          "static": true
        },
        {
          "docs": {
            "stability": "stable",
            "summary": "It's dangerous to go alone!"
          },
          "locationInModule": {
            "filename": "lib/compliance.ts",
            "line": 2522
          },
          "name": "takeThisToo",
          "returns": {
            "type": {
              "fqn": "jsii-calc.ParentStruct982"
            }
          },
          "static": true
        }
      ],
      "name": "Demonstrate982"
    },
    "jsii-calc.DeprecatedClass": {
      "assembly": "jsii-calc",
      "docs": {
        "deprecated": "a pretty boring class",
        "stability": "deprecated"
      },
      "fqn": "jsii-calc.DeprecatedClass",
      "initializer": {
        "docs": {
          "deprecated": "this constructor is \"just\" okay",
          "stability": "deprecated"
        },
        "locationInModule": {
          "filename": "lib/stability.ts",
          "line": 95
        },
        "parameters": [
          {
            "name": "readonlyString",
            "type": {
              "primitive": "string"
            }
          },
          {
            "name": "mutableNumber",
            "optional": true,
            "type": {
              "primitive": "number"
            }
          }
        ]
      },
      "kind": "class",
      "locationInModule": {
        "filename": "lib/stability.ts",
        "line": 89
      },
      "methods": [
        {
          "docs": {
            "deprecated": "it was a bad idea",
            "stability": "deprecated"
          },
          "locationInModule": {
            "filename": "lib/stability.ts",
            "line": 100
          },
          "name": "method"
        }
      ],
      "name": "DeprecatedClass",
      "properties": [
        {
          "docs": {
            "deprecated": "this is not always \"wazoo\", be ready to be disappointed",
            "stability": "deprecated"
          },
          "immutable": true,
          "locationInModule": {
            "filename": "lib/stability.ts",
            "line": 91
          },
          "name": "readonlyProperty",
          "type": {
            "primitive": "string"
          }
        },
        {
          "docs": {
            "deprecated": "shouldn't have been mutable",
            "stability": "deprecated"
          },
          "locationInModule": {
            "filename": "lib/stability.ts",
            "line": 93
          },
          "name": "mutableProperty",
          "optional": true,
          "type": {
            "primitive": "number"
          }
        }
      ]
    },
    "jsii-calc.DeprecatedEnum": {
      "assembly": "jsii-calc",
      "docs": {
        "deprecated": "your deprecated selection of bad options",
        "stability": "deprecated"
      },
      "fqn": "jsii-calc.DeprecatedEnum",
      "kind": "enum",
      "locationInModule": {
        "filename": "lib/stability.ts",
        "line": 105
      },
      "members": [
        {
          "docs": {
            "deprecated": "option A is not great",
            "stability": "deprecated"
          },
          "name": "OPTION_A"
        },
        {
          "docs": {
            "deprecated": "option B is kinda bad, too",
            "stability": "deprecated"
          },
          "name": "OPTION_B"
        }
      ],
      "name": "DeprecatedEnum"
    },
    "jsii-calc.DeprecatedStruct": {
      "assembly": "jsii-calc",
      "datatype": true,
      "docs": {
        "deprecated": "it just wraps a string",
        "stability": "deprecated"
      },
      "fqn": "jsii-calc.DeprecatedStruct",
      "kind": "interface",
      "locationInModule": {
        "filename": "lib/stability.ts",
        "line": 77
      },
      "name": "DeprecatedStruct",
      "properties": [
        {
          "abstract": true,
          "docs": {
            "deprecated": "well, yeah",
            "stability": "deprecated"
          },
          "immutable": true,
          "locationInModule": {
            "filename": "lib/stability.ts",
            "line": 79
          },
          "name": "readonlyProperty",
          "type": {
            "primitive": "string"
          }
        }
      ]
    },
    "jsii-calc.DerivedClassHasNoProperties.Base": {
      "assembly": "jsii-calc",
      "docs": {
        "stability": "stable"
      },
      "fqn": "jsii-calc.DerivedClassHasNoProperties.Base",
      "initializer": {
        "docs": {
          "stability": "stable"
        }
      },
      "kind": "class",
      "locationInModule": {
        "filename": "lib/compliance.ts",
        "line": 326
      },
      "name": "Base",
      "namespace": "DerivedClassHasNoProperties",
      "properties": [
        {
          "docs": {
            "stability": "stable"
          },
          "locationInModule": {
            "filename": "lib/compliance.ts",
            "line": 327
          },
          "name": "prop",
          "type": {
            "primitive": "string"
          }
        }
      ]
    },
    "jsii-calc.DerivedClassHasNoProperties.Derived": {
      "assembly": "jsii-calc",
      "base": "jsii-calc.DerivedClassHasNoProperties.Base",
      "docs": {
        "stability": "stable"
      },
      "fqn": "jsii-calc.DerivedClassHasNoProperties.Derived",
      "initializer": {
        "docs": {
          "stability": "stable"
        }
      },
      "kind": "class",
      "locationInModule": {
        "filename": "lib/compliance.ts",
        "line": 330
      },
      "name": "Derived",
      "namespace": "DerivedClassHasNoProperties"
    },
    "jsii-calc.DerivedStruct": {
      "assembly": "jsii-calc",
      "datatype": true,
      "docs": {
        "stability": "stable",
        "summary": "A struct which derives from another struct."
      },
      "fqn": "jsii-calc.DerivedStruct",
      "interfaces": [
        "@scope/jsii-calc-lib.MyFirstStruct"
      ],
      "kind": "interface",
      "locationInModule": {
        "filename": "lib/compliance.ts",
        "line": 541
      },
      "name": "DerivedStruct",
      "properties": [
        {
          "abstract": true,
          "docs": {
            "stability": "stable"
          },
          "immutable": true,
          "locationInModule": {
            "filename": "lib/compliance.ts",
            "line": 547
          },
          "name": "anotherRequired",
          "type": {
            "primitive": "date"
          }
        },
        {
          "abstract": true,
          "docs": {
            "stability": "stable"
          },
          "immutable": true,
          "locationInModule": {
            "filename": "lib/compliance.ts",
            "line": 546
          },
          "name": "bool",
          "type": {
            "primitive": "boolean"
          }
        },
        {
          "abstract": true,
          "docs": {
            "stability": "stable",
            "summary": "An example of a non primitive property."
          },
          "immutable": true,
          "locationInModule": {
            "filename": "lib/compliance.ts",
            "line": 545
          },
          "name": "nonPrimitive",
          "type": {
            "fqn": "jsii-calc.DoubleTrouble"
          }
        },
        {
          "abstract": true,
          "docs": {
            "stability": "stable",
            "summary": "This is optional."
          },
          "immutable": true,
          "locationInModule": {
            "filename": "lib/compliance.ts",
            "line": 553
          },
          "name": "anotherOptional",
          "optional": true,
          "type": {
            "collection": {
              "elementtype": {
                "fqn": "@scope/jsii-calc-lib.NumericValue"
              },
              "kind": "map"
            }
          }
        },
        {
          "abstract": true,
          "docs": {
            "stability": "stable"
          },
          "immutable": true,
          "locationInModule": {
            "filename": "lib/compliance.ts",
            "line": 549
          },
          "name": "optionalAny",
          "optional": true,
          "type": {
            "primitive": "any"
          }
        },
        {
          "abstract": true,
          "docs": {
            "stability": "stable"
          },
          "immutable": true,
          "locationInModule": {
            "filename": "lib/compliance.ts",
            "line": 548
          },
          "name": "optionalArray",
          "optional": true,
          "type": {
            "collection": {
              "elementtype": {
                "primitive": "string"
              },
              "kind": "array"
            }
          }
        }
      ]
    },
    "jsii-calc.DiamondBottom": {
      "assembly": "jsii-calc",
      "datatype": true,
      "docs": {
        "stability": "stable"
      },
      "fqn": "jsii-calc.DiamondBottom",
      "interfaces": [
        "@scope/jsii-calc-lib.DiamondLeft",
        "@scope/jsii-calc-lib.DiamondRight"
      ],
      "kind": "interface",
      "locationInModule": {
        "filename": "lib/duplicate-inherited-prop.ts",
        "line": 7
      },
      "name": "DiamondBottom",
      "properties": [
        {
          "abstract": true,
          "docs": {
            "stability": "stable"
          },
          "immutable": true,
          "locationInModule": {
            "filename": "lib/duplicate-inherited-prop.ts",
            "line": 8
          },
          "name": "bottom",
          "optional": true,
          "type": {
            "primitive": "date"
          }
        }
      ]
    },
    "jsii-calc.DiamondInheritanceBaseLevelStruct": {
      "assembly": "jsii-calc",
      "datatype": true,
      "docs": {
        "stability": "stable"
      },
      "fqn": "jsii-calc.DiamondInheritanceBaseLevelStruct",
      "kind": "interface",
      "locationInModule": {
        "filename": "lib/compliance.ts",
        "line": 2028
      },
      "name": "DiamondInheritanceBaseLevelStruct",
      "properties": [
        {
          "abstract": true,
          "docs": {
            "stability": "stable"
          },
          "immutable": true,
          "locationInModule": {
            "filename": "lib/compliance.ts",
            "line": 2029
          },
          "name": "baseLevelProperty",
          "type": {
            "primitive": "string"
          }
        }
      ]
    },
    "jsii-calc.DiamondInheritanceFirstMidLevelStruct": {
      "assembly": "jsii-calc",
      "datatype": true,
      "docs": {
        "stability": "stable"
      },
      "fqn": "jsii-calc.DiamondInheritanceFirstMidLevelStruct",
      "interfaces": [
        "jsii-calc.DiamondInheritanceBaseLevelStruct"
      ],
      "kind": "interface",
      "locationInModule": {
        "filename": "lib/compliance.ts",
        "line": 2032
      },
      "name": "DiamondInheritanceFirstMidLevelStruct",
      "properties": [
        {
          "abstract": true,
          "docs": {
            "stability": "stable"
          },
          "immutable": true,
          "locationInModule": {
            "filename": "lib/compliance.ts",
            "line": 2034
          },
          "name": "firstMidLevelProperty",
          "type": {
            "primitive": "string"
          }
        }
      ]
    },
    "jsii-calc.DiamondInheritanceSecondMidLevelStruct": {
      "assembly": "jsii-calc",
      "datatype": true,
      "docs": {
        "stability": "stable"
      },
      "fqn": "jsii-calc.DiamondInheritanceSecondMidLevelStruct",
      "interfaces": [
        "jsii-calc.DiamondInheritanceBaseLevelStruct"
      ],
      "kind": "interface",
      "locationInModule": {
        "filename": "lib/compliance.ts",
        "line": 2037
      },
      "name": "DiamondInheritanceSecondMidLevelStruct",
      "properties": [
        {
          "abstract": true,
          "docs": {
            "stability": "stable"
          },
          "immutable": true,
          "locationInModule": {
            "filename": "lib/compliance.ts",
            "line": 2039
          },
          "name": "secondMidLevelProperty",
          "type": {
            "primitive": "string"
          }
        }
      ]
    },
    "jsii-calc.DiamondInheritanceTopLevelStruct": {
      "assembly": "jsii-calc",
      "datatype": true,
      "docs": {
        "stability": "stable"
      },
      "fqn": "jsii-calc.DiamondInheritanceTopLevelStruct",
      "interfaces": [
        "jsii-calc.DiamondInheritanceFirstMidLevelStruct",
        "jsii-calc.DiamondInheritanceSecondMidLevelStruct"
      ],
      "kind": "interface",
      "locationInModule": {
        "filename": "lib/compliance.ts",
        "line": 2042
      },
      "name": "DiamondInheritanceTopLevelStruct",
      "properties": [
        {
          "abstract": true,
          "docs": {
            "stability": "stable"
          },
          "immutable": true,
          "locationInModule": {
            "filename": "lib/compliance.ts",
            "line": 2045
          },
          "name": "topLevelProperty",
          "type": {
            "primitive": "string"
          }
        }
      ]
    },
    "jsii-calc.DisappointingCollectionSource": {
      "assembly": "jsii-calc",
      "docs": {
        "remarks": "This source of collections is disappointing - it'll always give you nothing :(",
        "stability": "stable",
        "summary": "Verifies that null/undefined can be returned for optional collections."
      },
      "fqn": "jsii-calc.DisappointingCollectionSource",
      "kind": "class",
      "locationInModule": {
        "filename": "lib/compliance.ts",
        "line": 2532
      },
      "name": "DisappointingCollectionSource",
      "properties": [
        {
          "const": true,
          "docs": {
            "remarks": "(Nah, just a billion dollars mistake!)",
            "stability": "stable",
            "summary": "Some List of strings, maybe?"
          },
          "immutable": true,
          "locationInModule": {
            "filename": "lib/compliance.ts",
            "line": 2534
          },
          "name": "maybeList",
          "optional": true,
          "static": true,
          "type": {
            "collection": {
              "elementtype": {
                "primitive": "string"
              },
              "kind": "array"
            }
          }
        },
        {
          "const": true,
          "docs": {
            "remarks": "(Nah, just a billion dollars mistake!)",
            "stability": "stable",
            "summary": "Some Map of strings to numbers, maybe?"
          },
          "immutable": true,
          "locationInModule": {
            "filename": "lib/compliance.ts",
            "line": 2536
          },
          "name": "maybeMap",
          "optional": true,
          "static": true,
          "type": {
            "collection": {
              "elementtype": {
                "primitive": "number"
              },
              "kind": "map"
            }
          }
        }
      ]
    },
    "jsii-calc.DoNotOverridePrivates": {
      "assembly": "jsii-calc",
      "docs": {
        "stability": "stable"
      },
      "fqn": "jsii-calc.DoNotOverridePrivates",
      "initializer": {
        "docs": {
          "stability": "stable"
        }
      },
      "kind": "class",
      "locationInModule": {
        "filename": "lib/compliance.ts",
        "line": 1298
      },
      "methods": [
        {
          "docs": {
            "stability": "stable"
          },
          "locationInModule": {
            "filename": "lib/compliance.ts",
            "line": 1313
          },
          "name": "changePrivatePropertyValue",
          "parameters": [
            {
              "name": "newValue",
              "type": {
                "primitive": "string"
              }
            }
          ]
        },
        {
          "docs": {
            "stability": "stable"
          },
          "locationInModule": {
            "filename": "lib/compliance.ts",
            "line": 1305
          },
          "name": "privateMethodValue",
          "returns": {
            "type": {
              "primitive": "string"
            }
          }
        },
        {
          "docs": {
            "stability": "stable"
          },
          "locationInModule": {
            "filename": "lib/compliance.ts",
            "line": 1309
          },
          "name": "privatePropertyValue",
          "returns": {
            "type": {
              "primitive": "string"
            }
          }
        }
      ],
      "name": "DoNotOverridePrivates"
    },
    "jsii-calc.DoNotRecognizeAnyAsOptional": {
      "assembly": "jsii-calc",
      "docs": {
        "stability": "stable",
        "summary": "jsii#284: do not recognize \"any\" as an optional argument."
      },
      "fqn": "jsii-calc.DoNotRecognizeAnyAsOptional",
      "initializer": {
        "docs": {
          "stability": "stable"
        }
      },
      "kind": "class",
      "locationInModule": {
        "filename": "lib/compliance.ts",
        "line": 1354
      },
      "methods": [
        {
          "docs": {
            "stability": "stable"
          },
          "locationInModule": {
            "filename": "lib/compliance.ts",
            "line": 1355
          },
          "name": "method",
          "parameters": [
            {
              "name": "_requiredAny",
              "type": {
                "primitive": "any"
              }
            },
            {
              "name": "_optionalAny",
              "optional": true,
              "type": {
                "primitive": "any"
              }
            },
            {
              "name": "_optionalString",
              "optional": true,
              "type": {
                "primitive": "string"
              }
            }
          ]
        }
      ],
      "name": "DoNotRecognizeAnyAsOptional"
    },
    "jsii-calc.DocumentedClass": {
      "assembly": "jsii-calc",
      "docs": {
        "example": "const x = 12 + 44;\nconst s1 = \"string\";\nconst s2 = \"string \\nwith new newlines\"; // see https://github.com/aws/jsii/issues/2569\nconst s3 = `string\n            with\n            new lines`;",
        "remarks": "This is the meat of the TSDoc comment. It may contain\nmultiple lines and multiple paragraphs.\n\nMultiple paragraphs are separated by an empty line.",
        "stability": "stable",
        "summary": "Here's the first line of the TSDoc comment."
      },
      "fqn": "jsii-calc.DocumentedClass",
      "initializer": {
        "docs": {
          "stability": "stable"
        }
      },
      "kind": "class",
      "locationInModule": {
        "filename": "lib/documented.ts",
        "line": 18
      },
      "methods": [
        {
          "docs": {
            "remarks": "This will print out a friendly greeting intended for the indicated person.",
            "returns": "A number that everyone knows very well and represents the answer\nto the ultimate question",
            "stability": "stable",
            "summary": "Greet the indicated person."
          },
          "locationInModule": {
            "filename": "lib/documented.ts",
            "line": 28
          },
          "name": "greet",
          "parameters": [
            {
              "docs": {
                "summary": "The person to be greeted."
              },
              "name": "greetee",
              "optional": true,
              "type": {
                "fqn": "jsii-calc.Greetee"
              }
            }
          ],
          "returns": {
            "type": {
              "primitive": "number"
            }
          }
        },
        {
          "docs": {
            "stability": "experimental",
            "summary": "Say ¡Hola!"
          },
          "locationInModule": {
            "filename": "lib/documented.ts",
            "line": 38
          },
          "name": "hola"
        }
      ],
      "name": "DocumentedClass"
    },
    "jsii-calc.DontComplainAboutVariadicAfterOptional": {
      "assembly": "jsii-calc",
      "docs": {
        "stability": "stable"
      },
      "fqn": "jsii-calc.DontComplainAboutVariadicAfterOptional",
      "initializer": {
        "docs": {
          "stability": "stable"
        }
      },
      "kind": "class",
      "locationInModule": {
        "filename": "lib/compliance.ts",
        "line": 1431
      },
      "methods": [
        {
          "docs": {
            "stability": "stable"
          },
          "locationInModule": {
            "filename": "lib/compliance.ts",
            "line": 1432
          },
          "name": "optionalAndVariadic",
          "parameters": [
            {
              "name": "optional",
              "optional": true,
              "type": {
                "primitive": "string"
              }
            },
            {
              "name": "things",
              "type": {
                "primitive": "string"
              },
              "variadic": true
            }
          ],
          "returns": {
            "type": {
              "primitive": "string"
            }
          },
          "variadic": true
        }
      ],
      "name": "DontComplainAboutVariadicAfterOptional"
    },
    "jsii-calc.DoubleTrouble": {
      "assembly": "jsii-calc",
      "docs": {
        "stability": "stable"
      },
      "fqn": "jsii-calc.DoubleTrouble",
      "initializer": {
        "docs": {
          "stability": "stable"
        }
      },
      "interfaces": [
        "jsii-calc.IFriendlyRandomGenerator"
      ],
      "kind": "class",
      "locationInModule": {
        "filename": "lib/compliance.ts",
        "line": 485
      },
      "methods": [
        {
          "docs": {
            "stability": "stable",
            "summary": "(deprecated) Say hello!"
          },
          "locationInModule": {
            "filename": "lib/compliance.ts",
            "line": 490
          },
          "name": "hello",
          "overrides": "@scope/jsii-calc-lib.IFriendly",
          "returns": {
            "type": {
              "primitive": "string"
            }
          }
        },
        {
          "docs": {
            "stability": "stable",
            "summary": "Returns another random number."
          },
          "locationInModule": {
            "filename": "lib/compliance.ts",
            "line": 486
          },
          "name": "next",
          "overrides": "jsii-calc.IRandomNumberGenerator",
          "returns": {
            "type": {
              "primitive": "number"
            }
          }
        }
      ],
      "name": "DoubleTrouble"
    },
    "jsii-calc.DynamicPropertyBearer": {
      "assembly": "jsii-calc",
      "docs": {
        "stability": "stable",
        "summary": "Ensures we can override a dynamic property that was inherited."
      },
      "fqn": "jsii-calc.DynamicPropertyBearer",
      "initializer": {
        "docs": {
          "stability": "stable"
        },
        "locationInModule": {
          "filename": "lib/compliance.ts",
          "line": 2794
        },
        "parameters": [
          {
            "name": "valueStore",
            "type": {
              "primitive": "string"
            }
          }
        ]
      },
      "kind": "class",
      "locationInModule": {
        "filename": "lib/compliance.ts",
        "line": 2793
      },
      "name": "DynamicPropertyBearer",
      "properties": [
        {
          "docs": {
            "stability": "stable"
          },
          "locationInModule": {
            "filename": "lib/compliance.ts",
            "line": 2796
          },
          "name": "dynamicProperty",
          "type": {
            "primitive": "string"
          }
        },
        {
          "docs": {
            "stability": "stable"
          },
          "locationInModule": {
            "filename": "lib/compliance.ts",
            "line": 2794
          },
          "name": "valueStore",
          "type": {
            "primitive": "string"
          }
        }
      ]
    },
    "jsii-calc.DynamicPropertyBearerChild": {
      "assembly": "jsii-calc",
      "base": "jsii-calc.DynamicPropertyBearer",
      "docs": {
        "stability": "stable"
      },
      "fqn": "jsii-calc.DynamicPropertyBearerChild",
      "initializer": {
        "docs": {
          "stability": "stable"
        },
        "locationInModule": {
          "filename": "lib/compliance.ts",
          "line": 2805
        },
        "parameters": [
          {
            "name": "originalValue",
            "type": {
              "primitive": "string"
            }
          }
        ]
      },
      "kind": "class",
      "locationInModule": {
        "filename": "lib/compliance.ts",
        "line": 2804
      },
      "methods": [
        {
          "docs": {
            "returns": "the old value that was set.",
            "stability": "stable",
            "summary": "Sets `this.dynamicProperty` to the new value, and returns the old value."
          },
          "locationInModule": {
            "filename": "lib/compliance.ts",
            "line": 2816
          },
          "name": "overrideValue",
          "parameters": [
            {
              "docs": {
                "summary": "the new value to be set."
              },
              "name": "newValue",
              "type": {
                "primitive": "string"
              }
            }
          ],
          "returns": {
            "type": {
              "primitive": "string"
            }
          }
        }
      ],
      "name": "DynamicPropertyBearerChild",
      "properties": [
        {
          "docs": {
            "stability": "stable"
          },
          "immutable": true,
          "locationInModule": {
            "filename": "lib/compliance.ts",
            "line": 2805
          },
          "name": "originalValue",
          "type": {
            "primitive": "string"
          }
        }
      ]
    },
    "jsii-calc.Entropy": {
      "abstract": true,
      "assembly": "jsii-calc",
      "docs": {
        "stability": "stable",
        "summary": "This class is used to validate that serialization and deserialization does not interpret ISO-8601-formatted timestampts to the native date/time object, as the jsii protocol has a $jsii$date wrapper for this purpose (node's JSON parsing does *NOT* detect dates automatically in this way, so host libraries should not either)."
      },
      "fqn": "jsii-calc.Entropy",
      "initializer": {
        "docs": {
          "stability": "stable",
          "summary": "Creates a new instance of Entropy."
        },
        "locationInModule": {
          "filename": "lib/date.ts",
          "line": 14
        },
        "parameters": [
          {
            "docs": {
              "summary": "your implementation of `WallClock`."
            },
            "name": "clock",
            "type": {
              "fqn": "jsii-calc.IWallClock"
            }
          }
        ]
      },
      "kind": "class",
      "locationInModule": {
        "filename": "lib/date.ts",
        "line": 8
      },
      "methods": [
        {
          "docs": {
            "returns": "the time from the `WallClock`.",
            "stability": "stable",
            "summary": "Increases entropy by consuming time from the clock (yes, this is a long shot, please don't judge)."
          },
          "locationInModule": {
            "filename": "lib/date.ts",
            "line": 22
          },
          "name": "increase",
          "returns": {
            "type": {
              "primitive": "string"
            }
          }
        },
        {
          "abstract": true,
          "docs": {
            "returns": "`word`.",
            "stability": "stable",
            "summary": "Implement this method such that it returns `word`."
          },
          "locationInModule": {
            "filename": "lib/date.ts",
            "line": 47
          },
          "name": "repeat",
          "parameters": [
            {
              "docs": {
                "summary": "the value to return."
              },
              "name": "word",
              "type": {
                "primitive": "string"
              }
            }
          ],
          "returns": {
            "type": {
              "primitive": "string"
            }
          }
        }
      ],
      "name": "Entropy"
    },
    "jsii-calc.EnumDispenser": {
      "assembly": "jsii-calc",
      "docs": {
        "stability": "stable"
      },
      "fqn": "jsii-calc.EnumDispenser",
      "kind": "class",
      "locationInModule": {
        "filename": "lib/compliance.ts",
        "line": 45
      },
      "methods": [
        {
          "docs": {
            "stability": "stable"
          },
          "locationInModule": {
            "filename": "lib/compliance.ts",
            "line": 51
          },
          "name": "randomIntegerLikeEnum",
          "returns": {
            "type": {
              "fqn": "jsii-calc.AllTypesEnum"
            }
          },
          "static": true
        },
        {
          "docs": {
            "stability": "stable"
          },
          "locationInModule": {
            "filename": "lib/compliance.ts",
            "line": 46
          },
          "name": "randomStringLikeEnum",
          "returns": {
            "type": {
              "fqn": "jsii-calc.StringEnum"
            }
          },
          "static": true
        }
      ],
      "name": "EnumDispenser"
    },
    "jsii-calc.EraseUndefinedHashValues": {
      "assembly": "jsii-calc",
      "docs": {
        "stability": "stable"
      },
      "fqn": "jsii-calc.EraseUndefinedHashValues",
      "initializer": {
        "docs": {
          "stability": "stable"
        }
      },
      "kind": "class",
      "locationInModule": {
        "filename": "lib/compliance.ts",
        "line": 1645
      },
      "methods": [
        {
          "docs": {
            "remarks": "Used to check that undefined/null hash values\nare being erased when sending values from native code to JS.",
            "stability": "stable",
            "summary": "Returns `true` if `key` is defined in `opts`."
          },
          "locationInModule": {
            "filename": "lib/compliance.ts",
            "line": 1650
          },
          "name": "doesKeyExist",
          "parameters": [
            {
              "name": "opts",
              "type": {
                "fqn": "jsii-calc.EraseUndefinedHashValuesOptions"
              }
            },
            {
              "name": "key",
              "type": {
                "primitive": "string"
              }
            }
          ],
          "returns": {
            "type": {
              "primitive": "boolean"
            }
          },
          "static": true
        },
        {
          "docs": {
            "stability": "stable",
            "summary": "We expect \"prop1\" to be erased."
          },
          "locationInModule": {
            "filename": "lib/compliance.ts",
            "line": 1670
          },
          "name": "prop1IsNull",
          "returns": {
            "type": {
              "collection": {
                "elementtype": {
                  "primitive": "any"
                },
                "kind": "map"
              }
            }
          },
          "static": true
        },
        {
          "docs": {
            "stability": "stable",
            "summary": "We expect \"prop2\" to be erased."
          },
          "locationInModule": {
            "filename": "lib/compliance.ts",
            "line": 1660
          },
          "name": "prop2IsUndefined",
          "returns": {
            "type": {
              "collection": {
                "elementtype": {
                  "primitive": "any"
                },
                "kind": "map"
              }
            }
          },
          "static": true
        }
      ],
      "name": "EraseUndefinedHashValues"
    },
    "jsii-calc.EraseUndefinedHashValuesOptions": {
      "assembly": "jsii-calc",
      "datatype": true,
      "docs": {
        "stability": "stable"
      },
      "fqn": "jsii-calc.EraseUndefinedHashValuesOptions",
      "kind": "interface",
      "locationInModule": {
        "filename": "lib/compliance.ts",
        "line": 1640
      },
      "name": "EraseUndefinedHashValuesOptions",
      "properties": [
        {
          "abstract": true,
          "docs": {
            "stability": "stable"
          },
          "immutable": true,
          "locationInModule": {
            "filename": "lib/compliance.ts",
            "line": 1641
          },
          "name": "option1",
          "optional": true,
          "type": {
            "primitive": "string"
          }
        },
        {
          "abstract": true,
          "docs": {
            "stability": "stable"
          },
          "immutable": true,
          "locationInModule": {
            "filename": "lib/compliance.ts",
            "line": 1642
          },
          "name": "option2",
          "optional": true,
          "type": {
            "primitive": "string"
          }
        }
      ]
    },
    "jsii-calc.ExperimentalClass": {
      "assembly": "jsii-calc",
      "docs": {
        "stability": "experimental"
      },
      "fqn": "jsii-calc.ExperimentalClass",
      "initializer": {
        "docs": {
          "stability": "experimental"
        },
        "locationInModule": {
          "filename": "lib/stability.ts",
          "line": 22
        },
        "parameters": [
          {
            "name": "readonlyString",
            "type": {
              "primitive": "string"
            }
          },
          {
            "name": "mutableNumber",
            "optional": true,
            "type": {
              "primitive": "number"
            }
          }
        ]
      },
      "kind": "class",
      "locationInModule": {
        "filename": "lib/stability.ts",
        "line": 16
      },
      "methods": [
        {
          "docs": {
            "stability": "experimental"
          },
          "locationInModule": {
            "filename": "lib/stability.ts",
            "line": 28
          },
          "name": "method"
        }
      ],
      "name": "ExperimentalClass",
      "properties": [
        {
          "docs": {
            "stability": "experimental"
          },
          "immutable": true,
          "locationInModule": {
            "filename": "lib/stability.ts",
            "line": 18
          },
          "name": "readonlyProperty",
          "type": {
            "primitive": "string"
          }
        },
        {
          "docs": {
            "stability": "experimental"
          },
          "locationInModule": {
            "filename": "lib/stability.ts",
            "line": 20
          },
          "name": "mutableProperty",
          "optional": true,
          "type": {
            "primitive": "number"
          }
        }
      ]
    },
    "jsii-calc.ExperimentalEnum": {
      "assembly": "jsii-calc",
      "docs": {
        "stability": "experimental"
      },
      "fqn": "jsii-calc.ExperimentalEnum",
      "kind": "enum",
      "locationInModule": {
        "filename": "lib/stability.ts",
        "line": 33
      },
      "members": [
        {
          "docs": {
            "stability": "experimental"
          },
          "name": "OPTION_A"
        },
        {
          "docs": {
            "stability": "experimental"
          },
          "name": "OPTION_B"
        }
      ],
      "name": "ExperimentalEnum"
    },
    "jsii-calc.ExperimentalStruct": {
      "assembly": "jsii-calc",
      "datatype": true,
      "docs": {
        "stability": "experimental"
      },
      "fqn": "jsii-calc.ExperimentalStruct",
      "kind": "interface",
      "locationInModule": {
        "filename": "lib/stability.ts",
        "line": 4
      },
      "name": "ExperimentalStruct",
      "properties": [
        {
          "abstract": true,
          "docs": {
            "stability": "experimental"
          },
          "immutable": true,
          "locationInModule": {
            "filename": "lib/stability.ts",
            "line": 6
          },
          "name": "readonlyProperty",
          "type": {
            "primitive": "string"
          }
        }
      ]
    },
    "jsii-calc.ExportedBaseClass": {
      "assembly": "jsii-calc",
      "docs": {
        "stability": "stable"
      },
      "fqn": "jsii-calc.ExportedBaseClass",
      "initializer": {
        "docs": {
          "stability": "stable"
        },
        "locationInModule": {
          "filename": "lib/compliance.ts",
          "line": 1517
        },
        "parameters": [
          {
            "name": "success",
            "type": {
              "primitive": "boolean"
            }
          }
        ]
      },
      "kind": "class",
      "locationInModule": {
        "filename": "lib/compliance.ts",
        "line": 1516
      },
      "name": "ExportedBaseClass",
      "properties": [
        {
          "docs": {
            "stability": "stable"
          },
          "immutable": true,
          "locationInModule": {
            "filename": "lib/compliance.ts",
            "line": 1517
          },
          "name": "success",
          "type": {
            "primitive": "boolean"
          }
        }
      ]
    },
    "jsii-calc.ExtendsInternalInterface": {
      "assembly": "jsii-calc",
      "datatype": true,
      "docs": {
        "stability": "stable"
      },
      "fqn": "jsii-calc.ExtendsInternalInterface",
      "kind": "interface",
      "locationInModule": {
        "filename": "lib/compliance.ts",
        "line": 1759
      },
      "name": "ExtendsInternalInterface",
      "properties": [
        {
          "abstract": true,
          "docs": {
            "stability": "stable"
          },
          "immutable": true,
          "locationInModule": {
            "filename": "lib/compliance.ts",
            "line": 1760
          },
          "name": "boom",
          "type": {
            "primitive": "boolean"
          }
        },
        {
          "abstract": true,
          "docs": {
            "stability": "stable"
          },
          "immutable": true,
          "locationInModule": {
            "filename": "lib/compliance.ts",
            "line": 1700
          },
          "name": "prop",
          "type": {
            "primitive": "string"
          }
        }
      ]
    },
    "jsii-calc.ExternalClass": {
      "assembly": "jsii-calc",
      "docs": {
        "custom": {
          "external": "true"
        },
        "stability": "stable"
      },
      "fqn": "jsii-calc.ExternalClass",
      "initializer": {
        "docs": {
          "custom": {
            "external": "true"
          },
          "stability": "stable"
        },
        "locationInModule": {
          "filename": "lib/stability.ts",
          "line": 131
        },
        "parameters": [
          {
            "name": "readonlyString",
            "type": {
              "primitive": "string"
            }
          },
          {
            "name": "mutableNumber",
            "optional": true,
            "type": {
              "primitive": "number"
            }
          }
        ]
      },
      "kind": "class",
      "locationInModule": {
        "filename": "lib/stability.ts",
        "line": 125
      },
      "methods": [
        {
          "docs": {
            "custom": {
              "external": "true"
            },
            "stability": "stable"
          },
          "locationInModule": {
            "filename": "lib/stability.ts",
            "line": 136
          },
          "name": "method"
        }
      ],
      "name": "ExternalClass",
      "properties": [
        {
          "docs": {
            "custom": {
              "external": "true"
            },
            "stability": "stable"
          },
          "immutable": true,
          "locationInModule": {
            "filename": "lib/stability.ts",
            "line": 127
          },
          "name": "readonlyProperty",
          "type": {
            "primitive": "string"
          }
        },
        {
          "docs": {
            "custom": {
              "external": "true"
            },
            "stability": "stable"
          },
          "locationInModule": {
            "filename": "lib/stability.ts",
            "line": 129
          },
          "name": "mutableProperty",
          "optional": true,
          "type": {
            "primitive": "number"
          }
        }
      ]
    },
    "jsii-calc.ExternalEnum": {
      "assembly": "jsii-calc",
      "docs": {
        "custom": {
          "external": "true"
        },
        "stability": "stable"
      },
      "fqn": "jsii-calc.ExternalEnum",
      "kind": "enum",
      "locationInModule": {
        "filename": "lib/stability.ts",
        "line": 141
      },
      "members": [
        {
          "docs": {
            "custom": {
              "external": "true"
            },
            "stability": "stable"
          },
          "name": "OPTION_A"
        },
        {
          "docs": {
            "custom": {
              "external": "true"
            },
            "stability": "stable"
          },
          "name": "OPTION_B"
        }
      ],
      "name": "ExternalEnum"
    },
    "jsii-calc.ExternalStruct": {
      "assembly": "jsii-calc",
      "datatype": true,
      "docs": {
        "custom": {
          "external": "true"
        },
        "stability": "stable"
      },
      "fqn": "jsii-calc.ExternalStruct",
      "kind": "interface",
      "locationInModule": {
        "filename": "lib/stability.ts",
        "line": 113
      },
      "name": "ExternalStruct",
      "properties": [
        {
          "abstract": true,
          "docs": {
            "custom": {
              "external": "true"
            },
            "stability": "stable"
          },
          "immutable": true,
          "locationInModule": {
            "filename": "lib/stability.ts",
            "line": 115
          },
          "name": "readonlyProperty",
          "type": {
            "primitive": "string"
          }
        }
      ]
    },
    "jsii-calc.GiveMeStructs": {
      "assembly": "jsii-calc",
      "docs": {
        "stability": "stable"
      },
      "fqn": "jsii-calc.GiveMeStructs",
      "initializer": {
        "docs": {
          "stability": "stable"
        }
      },
      "kind": "class",
      "locationInModule": {
        "filename": "lib/compliance.ts",
        "line": 556
      },
      "methods": [
        {
          "docs": {
            "stability": "stable",
            "summary": "Accepts a struct of type DerivedStruct and returns a struct of type FirstStruct."
          },
          "locationInModule": {
            "filename": "lib/compliance.ts",
            "line": 574
          },
          "name": "derivedToFirst",
          "parameters": [
            {
              "name": "derived",
              "type": {
                "fqn": "jsii-calc.DerivedStruct"
              }
            }
          ],
          "returns": {
            "type": {
              "fqn": "@scope/jsii-calc-lib.MyFirstStruct"
            }
          }
        },
        {
          "docs": {
            "stability": "stable",
            "summary": "Returns the boolean from a DerivedStruct struct."
          },
          "locationInModule": {
            "filename": "lib/compliance.ts",
            "line": 567
          },
          "name": "readDerivedNonPrimitive",
          "parameters": [
            {
              "name": "derived",
              "type": {
                "fqn": "jsii-calc.DerivedStruct"
              }
            }
          ],
          "returns": {
            "type": {
              "fqn": "jsii-calc.DoubleTrouble"
            }
          }
        },
        {
          "docs": {
            "stability": "stable",
            "summary": "Returns the \"anumber\" from a MyFirstStruct struct;"
          },
          "locationInModule": {
            "filename": "lib/compliance.ts",
            "line": 560
          },
          "name": "readFirstNumber",
          "parameters": [
            {
              "name": "first",
              "type": {
                "fqn": "@scope/jsii-calc-lib.MyFirstStruct"
              }
            }
          ],
          "returns": {
            "type": {
              "primitive": "number"
            }
          }
        }
      ],
      "name": "GiveMeStructs",
      "properties": [
        {
          "docs": {
            "stability": "stable"
          },
          "immutable": true,
          "locationInModule": {
            "filename": "lib/compliance.ts",
            "line": 578
          },
          "name": "structLiteral",
          "type": {
            "fqn": "@scope/jsii-calc-lib.StructWithOnlyOptionals"
          }
        }
      ]
    },
    "jsii-calc.Greetee": {
      "assembly": "jsii-calc",
      "datatype": true,
      "docs": {
        "stability": "stable",
        "summary": "These are some arguments you can pass to a method."
      },
      "fqn": "jsii-calc.Greetee",
      "kind": "interface",
      "locationInModule": {
        "filename": "lib/documented.ts",
        "line": 46
      },
      "name": "Greetee",
      "properties": [
        {
          "abstract": true,
          "docs": {
            "default": "world",
            "stability": "stable",
            "summary": "The name of the greetee."
          },
          "immutable": true,
          "locationInModule": {
            "filename": "lib/documented.ts",
            "line": 52
          },
          "name": "name",
          "optional": true,
          "type": {
            "primitive": "string"
          }
        }
      ]
    },
    "jsii-calc.GreetingAugmenter": {
      "assembly": "jsii-calc",
      "docs": {
        "stability": "stable"
      },
      "fqn": "jsii-calc.GreetingAugmenter",
      "initializer": {
        "docs": {
          "stability": "stable"
        }
      },
      "kind": "class",
      "locationInModule": {
        "filename": "lib/compliance.ts",
        "line": 532
      },
      "methods": [
        {
          "docs": {
            "stability": "stable"
          },
          "locationInModule": {
            "filename": "lib/compliance.ts",
            "line": 533
          },
          "name": "betterGreeting",
          "parameters": [
            {
              "name": "friendly",
              "type": {
                "fqn": "@scope/jsii-calc-lib.IFriendly"
              }
            }
          ],
          "returns": {
            "type": {
              "primitive": "string"
            }
          }
        }
      ],
      "name": "GreetingAugmenter"
    },
    "jsii-calc.IAnonymousImplementationProvider": {
      "assembly": "jsii-calc",
      "docs": {
        "stability": "stable",
        "summary": "We can return an anonymous interface implementation from an override without losing the interface declarations."
      },
      "fqn": "jsii-calc.IAnonymousImplementationProvider",
      "kind": "interface",
      "locationInModule": {
        "filename": "lib/compliance.ts",
        "line": 2210
      },
      "methods": [
        {
          "abstract": true,
          "docs": {
            "stability": "stable"
          },
          "locationInModule": {
            "filename": "lib/compliance.ts",
            "line": 2212
          },
          "name": "provideAsClass",
          "returns": {
            "type": {
              "fqn": "jsii-calc.Implementation"
            }
          }
        },
        {
          "abstract": true,
          "docs": {
            "stability": "stable"
          },
          "locationInModule": {
            "filename": "lib/compliance.ts",
            "line": 2211
          },
          "name": "provideAsInterface",
          "returns": {
            "type": {
              "fqn": "jsii-calc.IAnonymouslyImplementMe"
            }
          }
        }
      ],
      "name": "IAnonymousImplementationProvider"
    },
    "jsii-calc.IAnonymouslyImplementMe": {
      "assembly": "jsii-calc",
      "docs": {
        "stability": "stable"
      },
      "fqn": "jsii-calc.IAnonymouslyImplementMe",
      "kind": "interface",
      "locationInModule": {
        "filename": "lib/compliance.ts",
        "line": 2229
      },
      "methods": [
        {
          "abstract": true,
          "docs": {
            "stability": "stable"
          },
          "locationInModule": {
            "filename": "lib/compliance.ts",
            "line": 2231
          },
          "name": "verb",
          "returns": {
            "type": {
              "primitive": "string"
            }
          }
        }
      ],
      "name": "IAnonymouslyImplementMe",
      "properties": [
        {
          "abstract": true,
          "docs": {
            "stability": "stable"
          },
          "immutable": true,
          "locationInModule": {
            "filename": "lib/compliance.ts",
            "line": 2230
          },
          "name": "value",
          "type": {
            "primitive": "number"
          }
        }
      ]
    },
    "jsii-calc.IAnotherPublicInterface": {
      "assembly": "jsii-calc",
      "docs": {
        "stability": "stable"
      },
      "fqn": "jsii-calc.IAnotherPublicInterface",
      "kind": "interface",
      "locationInModule": {
        "filename": "lib/compliance.ts",
        "line": 1780
      },
      "name": "IAnotherPublicInterface",
      "properties": [
        {
          "abstract": true,
          "docs": {
            "stability": "stable"
          },
          "locationInModule": {
            "filename": "lib/compliance.ts",
            "line": 1781
          },
          "name": "a",
          "type": {
            "primitive": "string"
          }
        }
      ]
    },
    "jsii-calc.IBell": {
      "assembly": "jsii-calc",
      "docs": {
        "stability": "stable"
      },
      "fqn": "jsii-calc.IBell",
      "kind": "interface",
      "locationInModule": {
        "filename": "lib/compliance.ts",
        "line": 2419
      },
      "methods": [
        {
          "abstract": true,
          "docs": {
            "stability": "stable"
          },
          "locationInModule": {
            "filename": "lib/compliance.ts",
            "line": 2420
          },
          "name": "ring"
        }
      ],
      "name": "IBell"
    },
    "jsii-calc.IBellRinger": {
      "assembly": "jsii-calc",
      "docs": {
        "stability": "stable",
        "summary": "Takes the object parameter as an interface."
      },
      "fqn": "jsii-calc.IBellRinger",
      "kind": "interface",
      "locationInModule": {
        "filename": "lib/compliance.ts",
        "line": 2408
      },
      "methods": [
        {
          "abstract": true,
          "docs": {
            "stability": "stable"
          },
          "locationInModule": {
            "filename": "lib/compliance.ts",
            "line": 2409
          },
          "name": "yourTurn",
          "parameters": [
            {
              "name": "bell",
              "type": {
                "fqn": "jsii-calc.IBell"
              }
            }
          ]
        }
      ],
      "name": "IBellRinger"
    },
    "jsii-calc.IConcreteBellRinger": {
      "assembly": "jsii-calc",
      "docs": {
        "stability": "stable",
        "summary": "Takes the object parameter as a calss."
      },
      "fqn": "jsii-calc.IConcreteBellRinger",
      "kind": "interface",
      "locationInModule": {
        "filename": "lib/compliance.ts",
        "line": 2415
      },
      "methods": [
        {
          "abstract": true,
          "docs": {
            "stability": "stable"
          },
          "locationInModule": {
            "filename": "lib/compliance.ts",
            "line": 2416
          },
          "name": "yourTurn",
          "parameters": [
            {
              "name": "bell",
              "type": {
                "fqn": "jsii-calc.Bell"
              }
            }
          ]
        }
      ],
      "name": "IConcreteBellRinger"
    },
    "jsii-calc.IDeprecatedInterface": {
      "assembly": "jsii-calc",
      "docs": {
        "deprecated": "useless interface",
        "stability": "deprecated"
      },
      "fqn": "jsii-calc.IDeprecatedInterface",
      "kind": "interface",
      "locationInModule": {
        "filename": "lib/stability.ts",
        "line": 82
      },
      "methods": [
        {
          "abstract": true,
          "docs": {
            "deprecated": "services no purpose",
            "stability": "deprecated"
          },
          "locationInModule": {
            "filename": "lib/stability.ts",
            "line": 86
          },
          "name": "method"
        }
      ],
      "name": "IDeprecatedInterface",
      "properties": [
        {
          "abstract": true,
          "docs": {
            "deprecated": "could be better",
            "stability": "deprecated"
          },
          "locationInModule": {
            "filename": "lib/stability.ts",
            "line": 84
          },
          "name": "mutableProperty",
          "optional": true,
          "type": {
            "primitive": "number"
          }
        }
      ]
    },
    "jsii-calc.IExperimentalInterface": {
      "assembly": "jsii-calc",
      "docs": {
        "stability": "experimental"
      },
      "fqn": "jsii-calc.IExperimentalInterface",
      "kind": "interface",
      "locationInModule": {
        "filename": "lib/stability.ts",
        "line": 9
      },
      "methods": [
        {
          "abstract": true,
          "docs": {
            "stability": "experimental"
          },
          "locationInModule": {
            "filename": "lib/stability.ts",
            "line": 13
          },
          "name": "method"
        }
      ],
      "name": "IExperimentalInterface",
      "properties": [
        {
          "abstract": true,
          "docs": {
            "stability": "experimental"
          },
          "locationInModule": {
            "filename": "lib/stability.ts",
            "line": 11
          },
          "name": "mutableProperty",
          "optional": true,
          "type": {
            "primitive": "number"
          }
        }
      ]
    },
    "jsii-calc.IExtendsPrivateInterface": {
      "assembly": "jsii-calc",
      "docs": {
        "stability": "stable"
      },
      "fqn": "jsii-calc.IExtendsPrivateInterface",
      "kind": "interface",
      "locationInModule": {
        "filename": "lib/compliance.ts",
        "line": 1771
      },
      "name": "IExtendsPrivateInterface",
      "properties": [
        {
          "abstract": true,
          "docs": {
            "stability": "stable"
          },
          "immutable": true,
          "locationInModule": {
            "filename": "lib/compliance.ts",
            "line": 1772
          },
          "name": "moreThings",
          "type": {
            "collection": {
              "elementtype": {
                "primitive": "string"
              },
              "kind": "array"
            }
          }
        },
        {
          "abstract": true,
          "docs": {
            "stability": "stable"
          },
          "locationInModule": {
            "filename": "lib/compliance.ts",
            "line": 1756
          },
          "name": "private",
          "type": {
            "primitive": "string"
          }
        }
      ]
    },
    "jsii-calc.IExternalInterface": {
      "assembly": "jsii-calc",
      "docs": {
        "custom": {
          "external": "true"
        },
        "stability": "stable"
      },
      "fqn": "jsii-calc.IExternalInterface",
      "kind": "interface",
      "locationInModule": {
        "filename": "lib/stability.ts",
        "line": 118
      },
      "methods": [
        {
          "abstract": true,
          "docs": {
            "custom": {
              "external": "true"
            },
            "stability": "stable"
          },
          "locationInModule": {
            "filename": "lib/stability.ts",
            "line": 122
          },
          "name": "method"
        }
      ],
      "name": "IExternalInterface",
      "properties": [
        {
          "abstract": true,
          "docs": {
            "custom": {
              "external": "true"
            },
            "stability": "stable"
          },
          "locationInModule": {
            "filename": "lib/stability.ts",
            "line": 120
          },
          "name": "mutableProperty",
          "optional": true,
          "type": {
            "primitive": "number"
          }
        }
      ]
    },
    "jsii-calc.IFriendlier": {
      "assembly": "jsii-calc",
      "docs": {
        "stability": "stable",
        "summary": "Even friendlier classes can implement this interface."
      },
      "fqn": "jsii-calc.IFriendlier",
      "interfaces": [
        "@scope/jsii-calc-lib.IFriendly"
      ],
      "kind": "interface",
      "locationInModule": {
        "filename": "lib/calculator.ts",
        "line": 16
      },
      "methods": [
        {
          "abstract": true,
          "docs": {
            "stability": "stable",
            "summary": "Say farewell."
          },
          "locationInModule": {
            "filename": "lib/calculator.ts",
            "line": 26
          },
          "name": "farewell",
          "returns": {
            "type": {
              "primitive": "string"
            }
          }
        },
        {
          "abstract": true,
          "docs": {
            "returns": "A goodbye blessing.",
            "stability": "stable",
            "summary": "Say goodbye."
          },
          "locationInModule": {
            "filename": "lib/calculator.ts",
            "line": 21
          },
          "name": "goodbye",
          "returns": {
            "type": {
              "primitive": "string"
            }
          }
        }
      ],
      "name": "IFriendlier"
    },
    "jsii-calc.IFriendlyRandomGenerator": {
      "assembly": "jsii-calc",
      "docs": {
        "stability": "stable"
      },
      "fqn": "jsii-calc.IFriendlyRandomGenerator",
      "interfaces": [
        "jsii-calc.IRandomNumberGenerator",
        "@scope/jsii-calc-lib.IFriendly"
      ],
      "kind": "interface",
      "locationInModule": {
        "filename": "lib/calculator.ts",
        "line": 40
      },
      "name": "IFriendlyRandomGenerator"
    },
    "jsii-calc.IInterfaceImplementedByAbstractClass": {
      "assembly": "jsii-calc",
      "docs": {
        "stability": "stable",
        "summary": "awslabs/jsii#220 Abstract return type."
      },
      "fqn": "jsii-calc.IInterfaceImplementedByAbstractClass",
      "kind": "interface",
      "locationInModule": {
        "filename": "lib/compliance.ts",
        "line": 1242
      },
      "name": "IInterfaceImplementedByAbstractClass",
      "properties": [
        {
          "abstract": true,
          "docs": {
            "stability": "stable"
          },
          "immutable": true,
          "locationInModule": {
            "filename": "lib/compliance.ts",
            "line": 1243
          },
          "name": "propFromInterface",
          "type": {
            "primitive": "string"
          }
        }
      ]
    },
    "jsii-calc.IInterfaceThatShouldNotBeADataType": {
      "assembly": "jsii-calc",
      "docs": {
        "stability": "stable",
        "summary": "Even though this interface has only properties, it is disqualified from being a datatype because it inherits from an interface that is not a datatype."
      },
      "fqn": "jsii-calc.IInterfaceThatShouldNotBeADataType",
      "interfaces": [
        "jsii-calc.IInterfaceWithMethods"
      ],
      "kind": "interface",
      "locationInModule": {
        "filename": "lib/compliance.ts",
        "line": 1346
      },
      "name": "IInterfaceThatShouldNotBeADataType",
      "properties": [
        {
          "abstract": true,
          "docs": {
            "stability": "stable"
          },
          "immutable": true,
          "locationInModule": {
            "filename": "lib/compliance.ts",
            "line": 1348
          },
          "name": "otherValue",
          "type": {
            "primitive": "string"
          }
        }
      ]
    },
    "jsii-calc.IInterfaceWithInternal": {
      "assembly": "jsii-calc",
      "docs": {
        "stability": "stable"
      },
      "fqn": "jsii-calc.IInterfaceWithInternal",
      "kind": "interface",
      "locationInModule": {
        "filename": "lib/compliance.ts",
        "line": 1711
      },
      "methods": [
        {
          "abstract": true,
          "docs": {
            "stability": "stable"
          },
          "locationInModule": {
            "filename": "lib/compliance.ts",
            "line": 1712
          },
          "name": "visible"
        }
      ],
      "name": "IInterfaceWithInternal"
    },
    "jsii-calc.IInterfaceWithMethods": {
      "assembly": "jsii-calc",
      "docs": {
        "stability": "stable"
      },
      "fqn": "jsii-calc.IInterfaceWithMethods",
      "kind": "interface",
      "locationInModule": {
        "filename": "lib/compliance.ts",
        "line": 1336
      },
      "methods": [
        {
          "abstract": true,
          "docs": {
            "stability": "stable"
          },
          "locationInModule": {
            "filename": "lib/compliance.ts",
            "line": 1339
          },
          "name": "doThings"
        }
      ],
      "name": "IInterfaceWithMethods",
      "properties": [
        {
          "abstract": true,
          "docs": {
            "stability": "stable"
          },
          "immutable": true,
          "locationInModule": {
            "filename": "lib/compliance.ts",
            "line": 1337
          },
          "name": "value",
          "type": {
            "primitive": "string"
          }
        }
      ]
    },
    "jsii-calc.IInterfaceWithOptionalMethodArguments": {
      "assembly": "jsii-calc",
      "docs": {
        "stability": "stable",
        "summary": "awslabs/jsii#175 Interface proxies (and builders) do not respect optional arguments in methods."
      },
      "fqn": "jsii-calc.IInterfaceWithOptionalMethodArguments",
      "kind": "interface",
      "locationInModule": {
        "filename": "lib/compliance.ts",
        "line": 1220
      },
      "methods": [
        {
          "abstract": true,
          "docs": {
            "stability": "stable"
          },
          "locationInModule": {
            "filename": "lib/compliance.ts",
            "line": 1221
          },
          "name": "hello",
          "parameters": [
            {
              "name": "arg1",
              "type": {
                "primitive": "string"
              }
            },
            {
              "name": "arg2",
              "optional": true,
              "type": {
                "primitive": "number"
              }
            }
          ]
        }
      ],
      "name": "IInterfaceWithOptionalMethodArguments"
    },
    "jsii-calc.IInterfaceWithProperties": {
      "assembly": "jsii-calc",
      "docs": {
        "stability": "stable"
      },
      "fqn": "jsii-calc.IInterfaceWithProperties",
      "kind": "interface",
      "locationInModule": {
        "filename": "lib/compliance.ts",
        "line": 586
      },
      "name": "IInterfaceWithProperties",
      "properties": [
        {
          "abstract": true,
          "docs": {
            "stability": "stable"
          },
          "immutable": true,
          "locationInModule": {
            "filename": "lib/compliance.ts",
            "line": 587
          },
          "name": "readOnlyString",
          "type": {
            "primitive": "string"
          }
        },
        {
          "abstract": true,
          "docs": {
            "stability": "stable"
          },
          "locationInModule": {
            "filename": "lib/compliance.ts",
            "line": 588
          },
          "name": "readWriteString",
          "type": {
            "primitive": "string"
          }
        }
      ]
    },
    "jsii-calc.IInterfaceWithPropertiesExtension": {
      "assembly": "jsii-calc",
      "docs": {
        "stability": "stable"
      },
      "fqn": "jsii-calc.IInterfaceWithPropertiesExtension",
      "interfaces": [
        "jsii-calc.IInterfaceWithProperties"
      ],
      "kind": "interface",
      "locationInModule": {
        "filename": "lib/compliance.ts",
        "line": 591
      },
      "name": "IInterfaceWithPropertiesExtension",
      "properties": [
        {
          "abstract": true,
          "docs": {
            "stability": "stable"
          },
          "locationInModule": {
            "filename": "lib/compliance.ts",
            "line": 593
          },
          "name": "foo",
          "type": {
            "primitive": "number"
          }
        }
      ]
    },
    "jsii-calc.IJSII417Derived": {
      "assembly": "jsii-calc",
      "docs": {
        "stability": "stable"
      },
      "fqn": "jsii-calc.IJSII417Derived",
      "interfaces": [
        "jsii-calc.IJSII417PublicBaseOfBase"
      ],
      "kind": "interface",
      "locationInModule": {
        "filename": "lib/erasures.ts",
        "line": 43
      },
      "methods": [
        {
          "abstract": true,
          "docs": {
            "stability": "stable"
          },
          "locationInModule": {
            "filename": "lib/erasures.ts",
            "line": 41
          },
          "name": "bar"
        },
        {
          "abstract": true,
          "docs": {
            "stability": "stable"
          },
          "locationInModule": {
            "filename": "lib/erasures.ts",
            "line": 44
          },
          "name": "baz"
        }
      ],
      "name": "IJSII417Derived",
      "properties": [
        {
          "abstract": true,
          "docs": {
            "stability": "stable"
          },
          "immutable": true,
          "locationInModule": {
            "filename": "lib/erasures.ts",
            "line": 40
          },
          "name": "property",
          "type": {
            "primitive": "string"
          }
        }
      ]
    },
    "jsii-calc.IJSII417PublicBaseOfBase": {
      "assembly": "jsii-calc",
      "docs": {
        "stability": "stable"
      },
      "fqn": "jsii-calc.IJSII417PublicBaseOfBase",
      "kind": "interface",
      "locationInModule": {
        "filename": "lib/erasures.ts",
        "line": 36
      },
      "methods": [
        {
          "abstract": true,
          "docs": {
            "stability": "stable"
          },
          "locationInModule": {
            "filename": "lib/erasures.ts",
            "line": 37
          },
          "name": "foo"
        }
      ],
      "name": "IJSII417PublicBaseOfBase",
      "properties": [
        {
          "abstract": true,
          "docs": {
            "stability": "stable"
          },
          "immutable": true,
          "locationInModule": {
            "filename": "lib/erasures.ts",
            "line": 34
          },
          "name": "hasRoot",
          "type": {
            "primitive": "boolean"
          }
        }
      ]
    },
    "jsii-calc.IJsii487External": {
      "assembly": "jsii-calc",
      "docs": {
        "stability": "stable"
      },
      "fqn": "jsii-calc.IJsii487External",
      "kind": "interface",
      "locationInModule": {
        "filename": "lib/erasures.ts",
        "line": 52
      },
      "name": "IJsii487External"
    },
    "jsii-calc.IJsii487External2": {
      "assembly": "jsii-calc",
      "docs": {
        "stability": "stable"
      },
      "fqn": "jsii-calc.IJsii487External2",
      "kind": "interface",
      "locationInModule": {
        "filename": "lib/erasures.ts",
        "line": 54
      },
      "name": "IJsii487External2"
    },
    "jsii-calc.IJsii496": {
      "assembly": "jsii-calc",
      "docs": {
        "stability": "stable"
      },
      "fqn": "jsii-calc.IJsii496",
      "kind": "interface",
      "locationInModule": {
        "filename": "lib/erasures.ts",
        "line": 65
      },
      "name": "IJsii496"
    },
    "jsii-calc.IMutableObjectLiteral": {
      "assembly": "jsii-calc",
      "docs": {
        "stability": "stable"
      },
      "fqn": "jsii-calc.IMutableObjectLiteral",
      "kind": "interface",
      "locationInModule": {
        "filename": "lib/compliance.ts",
        "line": 1290
      },
      "name": "IMutableObjectLiteral",
      "properties": [
        {
          "abstract": true,
          "docs": {
            "stability": "stable"
          },
          "locationInModule": {
            "filename": "lib/compliance.ts",
            "line": 1291
          },
          "name": "value",
          "type": {
            "primitive": "string"
          }
        }
      ]
    },
    "jsii-calc.INonInternalInterface": {
      "assembly": "jsii-calc",
      "docs": {
        "stability": "stable"
      },
      "fqn": "jsii-calc.INonInternalInterface",
      "interfaces": [
        "jsii-calc.IAnotherPublicInterface"
      ],
      "kind": "interface",
      "locationInModule": {
        "filename": "lib/compliance.ts",
        "line": 1789
      },
      "name": "INonInternalInterface",
      "properties": [
        {
          "abstract": true,
          "docs": {
            "stability": "stable"
          },
          "locationInModule": {
            "filename": "lib/compliance.ts",
            "line": 1786
          },
          "name": "b",
          "type": {
            "primitive": "string"
          }
        },
        {
          "abstract": true,
          "docs": {
            "stability": "stable"
          },
          "locationInModule": {
            "filename": "lib/compliance.ts",
            "line": 1790
          },
          "name": "c",
          "type": {
            "primitive": "string"
          }
        }
      ]
    },
    "jsii-calc.IObjectWithProperty": {
      "assembly": "jsii-calc",
      "docs": {
        "stability": "stable",
        "summary": "Make sure that setters are properly called on objects with interfaces."
      },
      "fqn": "jsii-calc.IObjectWithProperty",
      "kind": "interface",
      "locationInModule": {
        "filename": "lib/compliance.ts",
        "line": 2544
      },
      "methods": [
        {
          "abstract": true,
          "docs": {
            "stability": "stable"
          },
          "locationInModule": {
            "filename": "lib/compliance.ts",
            "line": 2546
          },
          "name": "wasSet",
          "returns": {
            "type": {
              "primitive": "boolean"
            }
          }
        }
      ],
      "name": "IObjectWithProperty",
      "properties": [
        {
          "abstract": true,
          "docs": {
            "stability": "stable"
          },
          "locationInModule": {
            "filename": "lib/compliance.ts",
            "line": 2545
          },
          "name": "property",
          "type": {
            "primitive": "string"
          }
        }
      ]
    },
    "jsii-calc.IOptionalMethod": {
      "assembly": "jsii-calc",
      "docs": {
        "stability": "stable",
        "summary": "Checks that optional result from interface method code generates correctly."
      },
      "fqn": "jsii-calc.IOptionalMethod",
      "kind": "interface",
      "locationInModule": {
        "filename": "lib/compliance.ts",
        "line": 2733
      },
      "methods": [
        {
          "abstract": true,
          "docs": {
            "stability": "stable"
          },
          "locationInModule": {
            "filename": "lib/compliance.ts",
            "line": 2734
          },
          "name": "optional",
          "returns": {
            "optional": true,
            "type": {
              "primitive": "string"
            }
          }
        }
      ],
      "name": "IOptionalMethod"
    },
    "jsii-calc.IPrivatelyImplemented": {
      "assembly": "jsii-calc",
      "docs": {
        "stability": "stable"
      },
      "fqn": "jsii-calc.IPrivatelyImplemented",
      "kind": "interface",
      "locationInModule": {
        "filename": "lib/compliance.ts",
        "line": 1513
      },
      "name": "IPrivatelyImplemented",
      "properties": [
        {
          "abstract": true,
          "docs": {
            "stability": "stable"
          },
          "immutable": true,
          "locationInModule": {
            "filename": "lib/compliance.ts",
            "line": 1514
          },
          "name": "success",
          "type": {
            "primitive": "boolean"
          }
        }
      ]
    },
    "jsii-calc.IPublicInterface": {
      "assembly": "jsii-calc",
      "docs": {
        "stability": "stable"
      },
      "fqn": "jsii-calc.IPublicInterface",
      "kind": "interface",
      "locationInModule": {
        "filename": "lib/compliance.ts",
        "line": 1560
      },
      "methods": [
        {
          "abstract": true,
          "docs": {
            "stability": "stable"
          },
          "locationInModule": {
            "filename": "lib/compliance.ts",
            "line": 1561
          },
          "name": "bye",
          "returns": {
            "type": {
              "primitive": "string"
            }
          }
        }
      ],
      "name": "IPublicInterface"
    },
    "jsii-calc.IPublicInterface2": {
      "assembly": "jsii-calc",
      "docs": {
        "stability": "stable"
      },
      "fqn": "jsii-calc.IPublicInterface2",
      "kind": "interface",
      "locationInModule": {
        "filename": "lib/compliance.ts",
        "line": 1564
      },
      "methods": [
        {
          "abstract": true,
          "docs": {
            "stability": "stable"
          },
          "locationInModule": {
            "filename": "lib/compliance.ts",
            "line": 1565
          },
          "name": "ciao",
          "returns": {
            "type": {
              "primitive": "string"
            }
          }
        }
      ],
      "name": "IPublicInterface2"
    },
    "jsii-calc.IRandomNumberGenerator": {
      "assembly": "jsii-calc",
      "docs": {
        "stability": "stable",
        "summary": "Generates random numbers."
      },
      "fqn": "jsii-calc.IRandomNumberGenerator",
      "kind": "interface",
      "locationInModule": {
        "filename": "lib/calculator.ts",
        "line": 32
      },
      "methods": [
        {
          "abstract": true,
          "docs": {
            "returns": "A random number.",
            "stability": "stable",
            "summary": "Returns another random number."
          },
          "locationInModule": {
            "filename": "lib/calculator.ts",
            "line": 37
          },
          "name": "next",
          "returns": {
            "type": {
              "primitive": "number"
            }
          }
        }
      ],
      "name": "IRandomNumberGenerator"
    },
    "jsii-calc.IReturnJsii976": {
      "assembly": "jsii-calc",
      "docs": {
        "stability": "stable",
        "summary": "Returns a subclass of a known class which implements an interface."
      },
      "fqn": "jsii-calc.IReturnJsii976",
      "kind": "interface",
      "locationInModule": {
        "filename": "lib/compliance.ts",
        "line": 2475
      },
      "name": "IReturnJsii976",
      "properties": [
        {
          "abstract": true,
          "docs": {
            "stability": "stable"
          },
          "immutable": true,
          "locationInModule": {
            "filename": "lib/compliance.ts",
            "line": 2476
          },
          "name": "foo",
          "type": {
            "primitive": "number"
          }
        }
      ]
    },
    "jsii-calc.IReturnsNumber": {
      "assembly": "jsii-calc",
      "docs": {
        "stability": "stable"
      },
      "fqn": "jsii-calc.IReturnsNumber",
      "kind": "interface",
      "locationInModule": {
        "filename": "lib/compliance.ts",
        "line": 639
      },
      "methods": [
        {
          "abstract": true,
          "docs": {
            "stability": "stable"
          },
          "locationInModule": {
            "filename": "lib/compliance.ts",
            "line": 640
          },
          "name": "obtainNumber",
          "returns": {
            "type": {
              "fqn": "@scope/jsii-calc-lib.IDoublable"
            }
          }
        }
      ],
      "name": "IReturnsNumber",
      "properties": [
        {
          "abstract": true,
          "docs": {
            "stability": "stable"
          },
          "immutable": true,
          "locationInModule": {
            "filename": "lib/compliance.ts",
            "line": 642
          },
          "name": "numberProp",
          "type": {
            "fqn": "@scope/jsii-calc-lib.Number"
          }
        }
      ]
    },
    "jsii-calc.IStableInterface": {
      "assembly": "jsii-calc",
      "docs": {
        "stability": "stable"
      },
      "fqn": "jsii-calc.IStableInterface",
      "kind": "interface",
      "locationInModule": {
        "filename": "lib/stability.ts",
        "line": 46
      },
      "methods": [
        {
          "abstract": true,
          "docs": {
            "stability": "stable"
          },
          "locationInModule": {
            "filename": "lib/stability.ts",
            "line": 50
          },
          "name": "method"
        }
      ],
      "name": "IStableInterface",
      "properties": [
        {
          "abstract": true,
          "docs": {
            "stability": "stable"
          },
          "locationInModule": {
            "filename": "lib/stability.ts",
            "line": 48
          },
          "name": "mutableProperty",
          "optional": true,
          "type": {
            "primitive": "number"
          }
        }
      ]
    },
    "jsii-calc.IStructReturningDelegate": {
      "assembly": "jsii-calc",
      "docs": {
        "stability": "stable",
        "summary": "Verifies that a \"pure\" implementation of an interface works correctly."
      },
      "fqn": "jsii-calc.IStructReturningDelegate",
      "kind": "interface",
      "locationInModule": {
        "filename": "lib/compliance.ts",
        "line": 2662
      },
      "methods": [
        {
          "abstract": true,
          "docs": {
            "stability": "stable"
          },
          "locationInModule": {
            "filename": "lib/compliance.ts",
            "line": 2663
          },
          "name": "returnStruct",
          "returns": {
            "type": {
              "fqn": "jsii-calc.StructB"
            }
          }
        }
      ],
      "name": "IStructReturningDelegate"
    },
    "jsii-calc.IWallClock": {
      "assembly": "jsii-calc",
      "docs": {
        "stability": "stable",
        "summary": "Implement this interface."
      },
      "fqn": "jsii-calc.IWallClock",
      "kind": "interface",
      "locationInModule": {
        "filename": "lib/date.ts",
        "line": 53
      },
      "methods": [
        {
          "abstract": true,
          "docs": {
            "stability": "stable",
            "summary": "Returns the current time, formatted as an ISO-8601 string."
          },
          "locationInModule": {
            "filename": "lib/date.ts",
            "line": 57
          },
          "name": "iso8601Now",
          "returns": {
            "type": {
              "primitive": "string"
            }
          }
        }
      ],
      "name": "IWallClock"
    },
    "jsii-calc.ImplementInternalInterface": {
      "assembly": "jsii-calc",
      "docs": {
        "stability": "stable"
      },
      "fqn": "jsii-calc.ImplementInternalInterface",
      "initializer": {
        "docs": {
          "stability": "stable"
        }
      },
      "kind": "class",
      "locationInModule": {
        "filename": "lib/compliance.ts",
        "line": 1763
      },
      "name": "ImplementInternalInterface",
      "properties": [
        {
          "docs": {
            "stability": "stable"
          },
          "locationInModule": {
            "filename": "lib/compliance.ts",
            "line": 1764
          },
          "name": "prop",
          "type": {
            "primitive": "string"
          }
        }
      ]
    },
    "jsii-calc.Implementation": {
      "assembly": "jsii-calc",
      "docs": {
        "stability": "stable"
      },
      "fqn": "jsii-calc.Implementation",
      "initializer": {
        "docs": {
          "stability": "stable"
        }
      },
      "kind": "class",
      "locationInModule": {
        "filename": "lib/compliance.ts",
        "line": 2226
      },
      "name": "Implementation",
      "properties": [
        {
          "docs": {
            "stability": "stable"
          },
          "immutable": true,
          "locationInModule": {
            "filename": "lib/compliance.ts",
            "line": 2227
          },
          "name": "value",
          "type": {
            "primitive": "number"
          }
        }
      ]
    },
    "jsii-calc.ImplementsInterfaceWithInternal": {
      "assembly": "jsii-calc",
      "docs": {
        "stability": "stable"
      },
      "fqn": "jsii-calc.ImplementsInterfaceWithInternal",
      "initializer": {
        "docs": {
          "stability": "stable"
        }
      },
      "interfaces": [
        "jsii-calc.IInterfaceWithInternal"
      ],
      "kind": "class",
      "locationInModule": {
        "filename": "lib/compliance.ts",
        "line": 1718
      },
      "methods": [
        {
          "docs": {
            "stability": "stable"
          },
          "locationInModule": {
            "filename": "lib/compliance.ts",
            "line": 1719
          },
          "name": "visible",
          "overrides": "jsii-calc.IInterfaceWithInternal"
        }
      ],
      "name": "ImplementsInterfaceWithInternal"
    },
    "jsii-calc.ImplementsInterfaceWithInternalSubclass": {
      "assembly": "jsii-calc",
      "base": "jsii-calc.ImplementsInterfaceWithInternal",
      "docs": {
        "stability": "stable"
      },
      "fqn": "jsii-calc.ImplementsInterfaceWithInternalSubclass",
      "initializer": {
        "docs": {
          "stability": "stable"
        }
      },
      "kind": "class",
      "locationInModule": {
        "filename": "lib/compliance.ts",
        "line": 1737
      },
      "name": "ImplementsInterfaceWithInternalSubclass"
    },
    "jsii-calc.ImplementsPrivateInterface": {
      "assembly": "jsii-calc",
      "docs": {
        "stability": "stable"
      },
      "fqn": "jsii-calc.ImplementsPrivateInterface",
      "initializer": {
        "docs": {
          "stability": "stable"
        }
      },
      "kind": "class",
      "locationInModule": {
        "filename": "lib/compliance.ts",
        "line": 1767
      },
      "name": "ImplementsPrivateInterface",
      "properties": [
        {
          "docs": {
            "stability": "stable"
          },
          "locationInModule": {
            "filename": "lib/compliance.ts",
            "line": 1768
          },
          "name": "private",
          "type": {
            "primitive": "string"
          }
        }
      ]
    },
    "jsii-calc.ImplictBaseOfBase": {
      "assembly": "jsii-calc",
      "datatype": true,
      "docs": {
        "stability": "stable"
      },
      "fqn": "jsii-calc.ImplictBaseOfBase",
      "interfaces": [
        "@scope/jsii-calc-base.BaseProps"
      ],
      "kind": "interface",
      "locationInModule": {
        "filename": "lib/compliance.ts",
        "line": 1176
      },
      "name": "ImplictBaseOfBase",
      "properties": [
        {
          "abstract": true,
          "docs": {
            "stability": "stable"
          },
          "immutable": true,
          "locationInModule": {
            "filename": "lib/compliance.ts",
            "line": 1177
          },
          "name": "goo",
          "type": {
            "primitive": "date"
          }
        }
      ]
    },
    "jsii-calc.InbetweenClass": {
      "assembly": "jsii-calc",
      "base": "jsii-calc.PublicClass",
      "docs": {
        "stability": "stable"
      },
      "fqn": "jsii-calc.InbetweenClass",
      "initializer": {
        "docs": {
          "stability": "stable"
        }
      },
      "interfaces": [
        "jsii-calc.IPublicInterface2"
      ],
      "kind": "class",
      "locationInModule": {
        "filename": "lib/compliance.ts",
        "line": 1567
      },
      "methods": [
        {
          "docs": {
            "stability": "stable"
          },
          "locationInModule": {
            "filename": "lib/compliance.ts",
            "line": 1568
          },
          "name": "ciao",
          "overrides": "jsii-calc.IPublicInterface2",
          "returns": {
            "type": {
              "primitive": "string"
            }
          }
        }
      ],
      "name": "InbetweenClass"
    },
    "jsii-calc.InterfaceCollections": {
      "assembly": "jsii-calc",
      "docs": {
        "remarks": "See: https://github.com/aws/jsii/issues/1196",
        "stability": "stable",
        "summary": "Verifies that collections of interfaces or structs are correctly handled."
      },
      "fqn": "jsii-calc.InterfaceCollections",
      "kind": "class",
      "locationInModule": {
        "filename": "lib/compliance.ts",
        "line": 2696
      },
      "methods": [
        {
          "docs": {
            "stability": "stable"
          },
          "locationInModule": {
            "filename": "lib/compliance.ts",
            "line": 2707
          },
          "name": "listOfInterfaces",
          "returns": {
            "type": {
              "collection": {
                "elementtype": {
                  "fqn": "jsii-calc.IBell"
                },
                "kind": "array"
              }
            }
          },
          "static": true
        },
        {
          "docs": {
            "stability": "stable"
          },
          "locationInModule": {
            "filename": "lib/compliance.ts",
            "line": 2697
          },
          "name": "listOfStructs",
          "returns": {
            "type": {
              "collection": {
                "elementtype": {
                  "fqn": "jsii-calc.StructA"
                },
                "kind": "array"
              }
            }
          },
          "static": true
        },
        {
          "docs": {
            "stability": "stable"
          },
          "locationInModule": {
            "filename": "lib/compliance.ts",
            "line": 2717
          },
          "name": "mapOfInterfaces",
          "returns": {
            "type": {
              "collection": {
                "elementtype": {
                  "fqn": "jsii-calc.IBell"
                },
                "kind": "map"
              }
            }
          },
          "static": true
        },
        {
          "docs": {
            "stability": "stable"
          },
          "locationInModule": {
            "filename": "lib/compliance.ts",
            "line": 2701
          },
          "name": "mapOfStructs",
          "returns": {
            "type": {
              "collection": {
                "elementtype": {
                  "fqn": "jsii-calc.StructA"
                },
                "kind": "map"
              }
            }
          },
          "static": true
        }
      ],
      "name": "InterfaceCollections"
    },
    "jsii-calc.InterfaceInNamespaceIncludesClasses.Foo": {
      "assembly": "jsii-calc",
      "docs": {
        "stability": "stable"
      },
      "fqn": "jsii-calc.InterfaceInNamespaceIncludesClasses.Foo",
      "initializer": {
        "docs": {
          "stability": "stable"
        }
      },
      "kind": "class",
      "locationInModule": {
        "filename": "lib/compliance.ts",
        "line": 1207
      },
      "name": "Foo",
      "namespace": "InterfaceInNamespaceIncludesClasses",
      "properties": [
        {
          "docs": {
            "stability": "stable"
          },
          "locationInModule": {
            "filename": "lib/compliance.ts",
            "line": 1208
          },
          "name": "bar",
          "optional": true,
          "type": {
            "primitive": "string"
          }
        }
      ]
    },
    "jsii-calc.InterfaceInNamespaceIncludesClasses.Hello": {
      "assembly": "jsii-calc",
      "datatype": true,
      "docs": {
        "stability": "stable"
      },
      "fqn": "jsii-calc.InterfaceInNamespaceIncludesClasses.Hello",
      "kind": "interface",
      "locationInModule": {
        "filename": "lib/compliance.ts",
        "line": 1211
      },
      "name": "Hello",
      "namespace": "InterfaceInNamespaceIncludesClasses",
      "properties": [
        {
          "abstract": true,
          "docs": {
            "stability": "stable"
          },
          "immutable": true,
          "locationInModule": {
            "filename": "lib/compliance.ts",
            "line": 1212
          },
          "name": "foo",
          "type": {
            "primitive": "number"
          }
        }
      ]
    },
    "jsii-calc.InterfaceInNamespaceOnlyInterface.Hello": {
      "assembly": "jsii-calc",
      "datatype": true,
      "docs": {
        "stability": "stable"
      },
      "fqn": "jsii-calc.InterfaceInNamespaceOnlyInterface.Hello",
      "kind": "interface",
      "locationInModule": {
        "filename": "lib/compliance.ts",
        "line": 1201
      },
      "name": "Hello",
      "namespace": "InterfaceInNamespaceOnlyInterface",
      "properties": [
        {
          "abstract": true,
          "docs": {
            "stability": "stable"
          },
          "immutable": true,
          "locationInModule": {
            "filename": "lib/compliance.ts",
            "line": 1202
          },
          "name": "foo",
          "type": {
            "primitive": "number"
          }
        }
      ]
    },
    "jsii-calc.InterfacesMaker": {
      "assembly": "jsii-calc",
      "docs": {
        "stability": "stable",
        "summary": "We can return arrays of interfaces See aws/aws-cdk#2362."
      },
      "fqn": "jsii-calc.InterfacesMaker",
      "kind": "class",
      "locationInModule": {
        "filename": "lib/compliance.ts",
        "line": 2098
      },
      "methods": [
        {
          "docs": {
            "stability": "stable"
          },
          "locationInModule": {
            "filename": "lib/compliance.ts",
            "line": 2099
          },
          "name": "makeInterfaces",
          "parameters": [
            {
              "name": "count",
              "type": {
                "primitive": "number"
              }
            }
          ],
          "returns": {
            "type": {
              "collection": {
                "elementtype": {
                  "fqn": "@scope/jsii-calc-lib.IDoublable"
                },
                "kind": "array"
              }
            }
          },
          "static": true
        }
      ],
      "name": "InterfacesMaker"
    },
    "jsii-calc.Isomorphism": {
      "abstract": true,
      "assembly": "jsii-calc",
      "docs": {
        "remarks": "Create a subclass of this, and assert that `this.myself()` actually returns\n`this` from within the constructor.",
        "stability": "stable",
        "summary": "Checks the \"same instance\" isomorphism is preserved within the constructor."
      },
      "fqn": "jsii-calc.Isomorphism",
      "initializer": {
        "docs": {
          "stability": "stable"
        }
      },
      "kind": "class",
      "locationInModule": {
        "filename": "lib/compliance.ts",
        "line": 2743
      },
      "methods": [
        {
          "docs": {
            "stability": "stable"
          },
          "locationInModule": {
            "filename": "lib/compliance.ts",
            "line": 2744
          },
          "name": "myself",
          "returns": {
            "type": {
              "fqn": "jsii-calc.Isomorphism"
            }
          }
        }
      ],
      "name": "Isomorphism"
    },
    "jsii-calc.Issue2638": {
      "assembly": "jsii-calc",
      "docs": {
        "see": "https://github.com/aws/jsii/issues/2638",
        "stability": "stable",
        "summary": "Docstrings with period."
      },
      "fqn": "jsii-calc.Issue2638",
      "initializer": {
        "docs": {
          "remarks": "Second sentence. Third sentence.",
          "stability": "stable",
          "summary": "First sentence."
        },
        "locationInModule": {
          "filename": "lib/compliance.ts",
          "line": 2937
        }
      },
      "kind": "class",
      "locationInModule": {
        "filename": "lib/compliance.ts",
        "line": 2933
      },
      "name": "Issue2638"
    },
    "jsii-calc.Issue2638B": {
      "assembly": "jsii-calc",
      "docs": {
        "stability": "stable"
      },
      "fqn": "jsii-calc.Issue2638B",
      "initializer": {
        "docs": {
          "stability": "stable"
        },
        "locationInModule": {
          "filename": "lib/compliance.ts",
          "line": 2943
        }
      },
      "kind": "class",
      "locationInModule": {
        "filename": "lib/compliance.ts",
        "line": 2942
      },
      "name": "Issue2638B"
    },
    "jsii-calc.JSII417Derived": {
      "assembly": "jsii-calc",
      "base": "jsii-calc.JSII417PublicBaseOfBase",
      "docs": {
        "stability": "stable"
      },
      "fqn": "jsii-calc.JSII417Derived",
      "initializer": {
        "docs": {
          "stability": "stable"
        },
        "locationInModule": {
          "filename": "lib/erasures.ts",
          "line": 17
        },
        "parameters": [
          {
            "name": "property",
            "type": {
              "primitive": "string"
            }
          }
        ]
      },
      "kind": "class",
      "locationInModule": {
        "filename": "lib/erasures.ts",
        "line": 24
      },
      "methods": [
        {
          "docs": {
            "stability": "stable"
          },
          "locationInModule": {
            "filename": "lib/erasures.ts",
            "line": 25
          },
          "name": "bar"
        },
        {
          "docs": {
            "stability": "stable"
          },
          "locationInModule": {
            "filename": "lib/erasures.ts",
            "line": 28
          },
          "name": "baz"
        }
      ],
      "name": "JSII417Derived",
      "properties": [
        {
          "docs": {
            "stability": "stable"
          },
          "immutable": true,
          "locationInModule": {
            "filename": "lib/erasures.ts",
            "line": 17
          },
          "name": "property",
          "protected": true,
          "type": {
            "primitive": "string"
          }
        }
      ]
    },
    "jsii-calc.JSII417PublicBaseOfBase": {
      "assembly": "jsii-calc",
      "docs": {
        "stability": "stable"
      },
      "fqn": "jsii-calc.JSII417PublicBaseOfBase",
      "initializer": {
        "docs": {
          "stability": "stable"
        }
      },
      "kind": "class",
      "locationInModule": {
        "filename": "lib/erasures.ts",
        "line": 8
      },
      "methods": [
        {
          "docs": {
            "stability": "stable"
          },
          "locationInModule": {
            "filename": "lib/erasures.ts",
            "line": 9
          },
          "name": "makeInstance",
          "returns": {
            "type": {
              "fqn": "jsii-calc.JSII417PublicBaseOfBase"
            }
          },
          "static": true
        },
        {
          "docs": {
            "stability": "stable"
          },
          "locationInModule": {
            "filename": "lib/erasures.ts",
            "line": 12
          },
          "name": "foo"
        }
      ],
      "name": "JSII417PublicBaseOfBase",
      "properties": [
        {
          "docs": {
            "stability": "stable"
          },
          "immutable": true,
          "locationInModule": {
            "filename": "lib/erasures.ts",
            "line": 6
          },
          "name": "hasRoot",
          "type": {
            "primitive": "boolean"
          }
        }
      ]
    },
    "jsii-calc.JSObjectLiteralForInterface": {
      "assembly": "jsii-calc",
      "docs": {
        "stability": "stable"
      },
      "fqn": "jsii-calc.JSObjectLiteralForInterface",
      "initializer": {
        "docs": {
          "stability": "stable"
        }
      },
      "kind": "class",
      "locationInModule": {
        "filename": "lib/compliance.ts",
        "line": 517
      },
      "methods": [
        {
          "docs": {
            "stability": "stable"
          },
          "locationInModule": {
            "filename": "lib/compliance.ts",
            "line": 518
          },
          "name": "giveMeFriendly",
          "returns": {
            "type": {
              "fqn": "@scope/jsii-calc-lib.IFriendly"
            }
          }
        },
        {
          "docs": {
            "stability": "stable"
          },
          "locationInModule": {
            "filename": "lib/compliance.ts",
            "line": 524
          },
          "name": "giveMeFriendlyGenerator",
          "returns": {
            "type": {
              "fqn": "jsii-calc.IFriendlyRandomGenerator"
            }
          }
        }
      ],
      "name": "JSObjectLiteralForInterface"
    },
    "jsii-calc.JSObjectLiteralToNative": {
      "assembly": "jsii-calc",
      "docs": {
        "stability": "stable"
      },
      "fqn": "jsii-calc.JSObjectLiteralToNative",
      "initializer": {
        "docs": {
          "stability": "stable"
        }
      },
      "kind": "class",
      "locationInModule": {
        "filename": "lib/compliance.ts",
        "line": 247
      },
      "methods": [
        {
          "docs": {
            "stability": "stable"
          },
          "locationInModule": {
            "filename": "lib/compliance.ts",
            "line": 248
          },
          "name": "returnLiteral",
          "returns": {
            "type": {
              "fqn": "jsii-calc.JSObjectLiteralToNativeClass"
            }
          }
        }
      ],
      "name": "JSObjectLiteralToNative"
    },
    "jsii-calc.JSObjectLiteralToNativeClass": {
      "assembly": "jsii-calc",
      "docs": {
        "stability": "stable"
      },
      "fqn": "jsii-calc.JSObjectLiteralToNativeClass",
      "initializer": {
        "docs": {
          "stability": "stable"
        }
      },
      "kind": "class",
      "locationInModule": {
        "filename": "lib/compliance.ts",
        "line": 256
      },
      "name": "JSObjectLiteralToNativeClass",
      "properties": [
        {
          "docs": {
            "stability": "stable"
          },
          "locationInModule": {
            "filename": "lib/compliance.ts",
            "line": 257
          },
          "name": "propA",
          "type": {
            "primitive": "string"
          }
        },
        {
          "docs": {
            "stability": "stable"
          },
          "locationInModule": {
            "filename": "lib/compliance.ts",
            "line": 258
          },
          "name": "propB",
          "type": {
            "primitive": "number"
          }
        }
      ]
    },
    "jsii-calc.JavaReservedWords": {
      "assembly": "jsii-calc",
      "docs": {
        "stability": "stable"
      },
      "fqn": "jsii-calc.JavaReservedWords",
      "initializer": {
        "docs": {
          "stability": "stable"
        }
      },
      "kind": "class",
      "locationInModule": {
        "filename": "lib/compliance.ts",
        "line": 745
      },
      "methods": [
        {
          "docs": {
            "stability": "stable"
          },
          "locationInModule": {
            "filename": "lib/compliance.ts",
            "line": 746
          },
          "name": "abstract"
        },
        {
          "docs": {
            "stability": "stable"
          },
          "locationInModule": {
            "filename": "lib/compliance.ts",
            "line": 750
          },
          "name": "assert"
        },
        {
          "docs": {
            "stability": "stable"
          },
          "locationInModule": {
            "filename": "lib/compliance.ts",
            "line": 754
          },
          "name": "boolean"
        },
        {
          "docs": {
            "stability": "stable"
          },
          "locationInModule": {
            "filename": "lib/compliance.ts",
            "line": 758
          },
          "name": "break"
        },
        {
          "docs": {
            "stability": "stable"
          },
          "locationInModule": {
            "filename": "lib/compliance.ts",
            "line": 762
          },
          "name": "byte"
        },
        {
          "docs": {
            "stability": "stable"
          },
          "locationInModule": {
            "filename": "lib/compliance.ts",
            "line": 766
          },
          "name": "case"
        },
        {
          "docs": {
            "stability": "stable"
          },
          "locationInModule": {
            "filename": "lib/compliance.ts",
            "line": 770
          },
          "name": "catch"
        },
        {
          "docs": {
            "stability": "stable"
          },
          "locationInModule": {
            "filename": "lib/compliance.ts",
            "line": 774
          },
          "name": "char"
        },
        {
          "docs": {
            "stability": "stable"
          },
          "locationInModule": {
            "filename": "lib/compliance.ts",
            "line": 778
          },
          "name": "class"
        },
        {
          "docs": {
            "stability": "stable"
          },
          "locationInModule": {
            "filename": "lib/compliance.ts",
            "line": 782
          },
          "name": "const"
        },
        {
          "docs": {
            "stability": "stable"
          },
          "locationInModule": {
            "filename": "lib/compliance.ts",
            "line": 786
          },
          "name": "continue"
        },
        {
          "docs": {
            "stability": "stable"
          },
          "locationInModule": {
            "filename": "lib/compliance.ts",
            "line": 790
          },
          "name": "default"
        },
        {
          "docs": {
            "stability": "stable"
          },
          "locationInModule": {
            "filename": "lib/compliance.ts",
            "line": 798
          },
          "name": "do"
        },
        {
          "docs": {
            "stability": "stable"
          },
          "locationInModule": {
            "filename": "lib/compliance.ts",
            "line": 794
          },
          "name": "double"
        },
        {
          "docs": {
            "stability": "stable"
          },
          "locationInModule": {
            "filename": "lib/compliance.ts",
            "line": 802
          },
          "name": "else"
        },
        {
          "docs": {
            "stability": "stable"
          },
          "locationInModule": {
            "filename": "lib/compliance.ts",
            "line": 806
          },
          "name": "enum"
        },
        {
          "docs": {
            "stability": "stable"
          },
          "locationInModule": {
            "filename": "lib/compliance.ts",
            "line": 810
          },
          "name": "extends"
        },
        {
          "docs": {
            "stability": "stable"
          },
          "locationInModule": {
            "filename": "lib/compliance.ts",
            "line": 814
          },
          "name": "false"
        },
        {
          "docs": {
            "stability": "stable"
          },
          "locationInModule": {
            "filename": "lib/compliance.ts",
            "line": 818
          },
          "name": "final"
        },
        {
          "docs": {
            "stability": "stable"
          },
          "locationInModule": {
            "filename": "lib/compliance.ts",
            "line": 822
          },
          "name": "finally"
        },
        {
          "docs": {
            "stability": "stable"
          },
          "locationInModule": {
            "filename": "lib/compliance.ts",
            "line": 826
          },
          "name": "float"
        },
        {
          "docs": {
            "stability": "stable"
          },
          "locationInModule": {
            "filename": "lib/compliance.ts",
            "line": 830
          },
          "name": "for"
        },
        {
          "docs": {
            "stability": "stable"
          },
          "locationInModule": {
            "filename": "lib/compliance.ts",
            "line": 834
          },
          "name": "goto"
        },
        {
          "docs": {
            "stability": "stable"
          },
          "locationInModule": {
            "filename": "lib/compliance.ts",
            "line": 838
          },
          "name": "if"
        },
        {
          "docs": {
            "stability": "stable"
          },
          "locationInModule": {
            "filename": "lib/compliance.ts",
            "line": 842
          },
          "name": "implements"
        },
        {
          "docs": {
            "stability": "stable"
          },
          "locationInModule": {
            "filename": "lib/compliance.ts",
            "line": 846
          },
          "name": "import"
        },
        {
          "docs": {
            "stability": "stable"
          },
          "locationInModule": {
            "filename": "lib/compliance.ts",
            "line": 850
          },
          "name": "instanceof"
        },
        {
          "docs": {
            "stability": "stable"
          },
          "locationInModule": {
            "filename": "lib/compliance.ts",
            "line": 854
          },
          "name": "int"
        },
        {
          "docs": {
            "stability": "stable"
          },
          "locationInModule": {
            "filename": "lib/compliance.ts",
            "line": 858
          },
          "name": "interface"
        },
        {
          "docs": {
            "stability": "stable"
          },
          "locationInModule": {
            "filename": "lib/compliance.ts",
            "line": 862
          },
          "name": "long"
        },
        {
          "docs": {
            "stability": "stable"
          },
          "locationInModule": {
            "filename": "lib/compliance.ts",
            "line": 866
          },
          "name": "native"
        },
        {
          "docs": {
            "stability": "stable"
          },
          "locationInModule": {
            "filename": "lib/compliance.ts",
            "line": 870
          },
          "name": "new"
        },
        {
          "docs": {
            "stability": "stable"
          },
          "locationInModule": {
            "filename": "lib/compliance.ts",
            "line": 874
          },
          "name": "null"
        },
        {
          "docs": {
            "stability": "stable"
          },
          "locationInModule": {
            "filename": "lib/compliance.ts",
            "line": 878
          },
          "name": "package"
        },
        {
          "docs": {
            "stability": "stable"
          },
          "locationInModule": {
            "filename": "lib/compliance.ts",
            "line": 882
          },
          "name": "private"
        },
        {
          "docs": {
            "stability": "stable"
          },
          "locationInModule": {
            "filename": "lib/compliance.ts",
            "line": 886
          },
          "name": "protected"
        },
        {
          "docs": {
            "stability": "stable"
          },
          "locationInModule": {
            "filename": "lib/compliance.ts",
            "line": 890
          },
          "name": "public"
        },
        {
          "docs": {
            "stability": "stable"
          },
          "locationInModule": {
            "filename": "lib/compliance.ts",
            "line": 894
          },
          "name": "return"
        },
        {
          "docs": {
            "stability": "stable"
          },
          "locationInModule": {
            "filename": "lib/compliance.ts",
            "line": 898
          },
          "name": "short"
        },
        {
          "docs": {
            "stability": "stable"
          },
          "locationInModule": {
            "filename": "lib/compliance.ts",
            "line": 902
          },
          "name": "static"
        },
        {
          "docs": {
            "stability": "stable"
          },
          "locationInModule": {
            "filename": "lib/compliance.ts",
            "line": 906
          },
          "name": "strictfp"
        },
        {
          "docs": {
            "stability": "stable"
          },
          "locationInModule": {
            "filename": "lib/compliance.ts",
            "line": 910
          },
          "name": "super"
        },
        {
          "docs": {
            "stability": "stable"
          },
          "locationInModule": {
            "filename": "lib/compliance.ts",
            "line": 914
          },
          "name": "switch"
        },
        {
          "docs": {
            "stability": "stable"
          },
          "locationInModule": {
            "filename": "lib/compliance.ts",
            "line": 918
          },
          "name": "synchronized"
        },
        {
          "docs": {
            "stability": "stable"
          },
          "locationInModule": {
            "filename": "lib/compliance.ts",
            "line": 922
          },
          "name": "this"
        },
        {
          "docs": {
            "stability": "stable"
          },
          "locationInModule": {
            "filename": "lib/compliance.ts",
            "line": 926
          },
          "name": "throw"
        },
        {
          "docs": {
            "stability": "stable"
          },
          "locationInModule": {
            "filename": "lib/compliance.ts",
            "line": 930
          },
          "name": "throws"
        },
        {
          "docs": {
            "stability": "stable"
          },
          "locationInModule": {
            "filename": "lib/compliance.ts",
            "line": 934
          },
          "name": "transient"
        },
        {
          "docs": {
            "stability": "stable"
          },
          "locationInModule": {
            "filename": "lib/compliance.ts",
            "line": 938
          },
          "name": "true"
        },
        {
          "docs": {
            "stability": "stable"
          },
          "locationInModule": {
            "filename": "lib/compliance.ts",
            "line": 942
          },
          "name": "try"
        },
        {
          "docs": {
            "stability": "stable"
          },
          "locationInModule": {
            "filename": "lib/compliance.ts",
            "line": 946
          },
          "name": "void"
        },
        {
          "docs": {
            "stability": "stable"
          },
          "locationInModule": {
            "filename": "lib/compliance.ts",
            "line": 950
          },
          "name": "volatile"
        }
      ],
      "name": "JavaReservedWords",
      "properties": [
        {
          "docs": {
            "stability": "stable"
          },
          "locationInModule": {
            "filename": "lib/compliance.ts",
            "line": 954
          },
          "name": "while",
          "type": {
            "primitive": "string"
          }
        }
      ]
    },
    "jsii-calc.Jsii487Derived": {
      "assembly": "jsii-calc",
      "docs": {
        "stability": "stable"
      },
      "fqn": "jsii-calc.Jsii487Derived",
      "initializer": {
        "docs": {
          "stability": "stable"
        }
      },
      "interfaces": [
        "jsii-calc.IJsii487External2",
        "jsii-calc.IJsii487External"
      ],
      "kind": "class",
      "locationInModule": {
        "filename": "lib/erasures.ts",
        "line": 56
      },
      "name": "Jsii487Derived"
    },
    "jsii-calc.Jsii496Derived": {
      "assembly": "jsii-calc",
      "docs": {
        "stability": "stable"
      },
      "fqn": "jsii-calc.Jsii496Derived",
      "initializer": {
        "docs": {
          "stability": "stable"
        }
      },
      "interfaces": [
        "jsii-calc.IJsii496"
      ],
      "kind": "class",
      "locationInModule": {
        "filename": "lib/erasures.ts",
        "line": 67
      },
      "name": "Jsii496Derived"
    },
    "jsii-calc.JsiiAgent": {
      "assembly": "jsii-calc",
      "docs": {
        "stability": "stable",
        "summary": "Host runtime version should be set via JSII_AGENT."
      },
      "fqn": "jsii-calc.JsiiAgent",
      "initializer": {
        "docs": {
          "stability": "stable"
        }
      },
      "kind": "class",
      "locationInModule": {
        "filename": "lib/compliance.ts",
        "line": 1530
      },
      "name": "JsiiAgent",
      "properties": [
        {
          "docs": {
            "stability": "stable",
            "summary": "Returns the value of the JSII_AGENT environment variable."
          },
          "immutable": true,
          "locationInModule": {
            "filename": "lib/compliance.ts",
            "line": 1534
          },
          "name": "value",
          "optional": true,
          "static": true,
          "type": {
            "primitive": "string"
          }
        }
      ]
    },
    "jsii-calc.JsonFormatter": {
      "assembly": "jsii-calc",
      "docs": {
        "see": "https://github.com/aws/aws-cdk/issues/5066",
        "stability": "stable",
        "summary": "Make sure structs are un-decorated on the way in."
      },
      "fqn": "jsii-calc.JsonFormatter",
      "kind": "class",
      "locationInModule": {
        "filename": "lib/compliance.ts",
        "line": 2577
      },
      "methods": [
        {
          "docs": {
            "stability": "stable"
          },
          "locationInModule": {
            "filename": "lib/compliance.ts",
            "line": 2622
          },
          "name": "anyArray",
          "returns": {
            "type": {
              "primitive": "any"
            }
          },
          "static": true
        },
        {
          "docs": {
            "stability": "stable"
          },
          "locationInModule": {
            "filename": "lib/compliance.ts",
            "line": 2618
          },
          "name": "anyBooleanFalse",
          "returns": {
            "type": {
              "primitive": "any"
            }
          },
          "static": true
        },
        {
          "docs": {
            "stability": "stable"
          },
          "locationInModule": {
            "filename": "lib/compliance.ts",
            "line": 2614
          },
          "name": "anyBooleanTrue",
          "returns": {
            "type": {
              "primitive": "any"
            }
          },
          "static": true
        },
        {
          "docs": {
            "stability": "stable"
          },
          "locationInModule": {
            "filename": "lib/compliance.ts",
            "line": 2594
          },
          "name": "anyDate",
          "returns": {
            "type": {
              "primitive": "any"
            }
          },
          "static": true
        },
        {
          "docs": {
            "stability": "stable"
          },
          "locationInModule": {
            "filename": "lib/compliance.ts",
            "line": 2610
          },
          "name": "anyEmptyString",
          "returns": {
            "type": {
              "primitive": "any"
            }
          },
          "static": true
        },
        {
          "docs": {
            "stability": "stable"
          },
          "locationInModule": {
            "filename": "lib/compliance.ts",
            "line": 2590
          },
          "name": "anyFunction",
          "returns": {
            "type": {
              "primitive": "any"
            }
          },
          "static": true
        },
        {
          "docs": {
            "stability": "stable"
          },
          "locationInModule": {
            "filename": "lib/compliance.ts",
            "line": 2626
          },
          "name": "anyHash",
          "returns": {
            "type": {
              "primitive": "any"
            }
          },
          "static": true
        },
        {
          "docs": {
            "stability": "stable"
          },
          "locationInModule": {
            "filename": "lib/compliance.ts",
            "line": 2582
          },
          "name": "anyNull",
          "returns": {
            "type": {
              "primitive": "any"
            }
          },
          "static": true
        },
        {
          "docs": {
            "stability": "stable"
          },
          "locationInModule": {
            "filename": "lib/compliance.ts",
            "line": 2598
          },
          "name": "anyNumber",
          "returns": {
            "type": {
              "primitive": "any"
            }
          },
          "static": true
        },
        {
          "docs": {
            "stability": "stable"
          },
          "locationInModule": {
            "filename": "lib/compliance.ts",
            "line": 2630
          },
          "name": "anyRef",
          "returns": {
            "type": {
              "primitive": "any"
            }
          },
          "static": true
        },
        {
          "docs": {
            "stability": "stable"
          },
          "locationInModule": {
            "filename": "lib/compliance.ts",
            "line": 2606
          },
          "name": "anyString",
          "returns": {
            "type": {
              "primitive": "any"
            }
          },
          "static": true
        },
        {
          "docs": {
            "stability": "stable"
          },
          "locationInModule": {
            "filename": "lib/compliance.ts",
            "line": 2586
          },
          "name": "anyUndefined",
          "returns": {
            "type": {
              "primitive": "any"
            }
          },
          "static": true
        },
        {
          "docs": {
            "stability": "stable"
          },
          "locationInModule": {
            "filename": "lib/compliance.ts",
            "line": 2602
          },
          "name": "anyZero",
          "returns": {
            "type": {
              "primitive": "any"
            }
          },
          "static": true
        },
        {
          "docs": {
            "stability": "stable"
          },
          "locationInModule": {
            "filename": "lib/compliance.ts",
            "line": 2578
          },
          "name": "stringify",
          "parameters": [
            {
              "name": "value",
              "optional": true,
              "type": {
                "primitive": "any"
              }
            }
          ],
          "returns": {
            "optional": true,
            "type": {
              "primitive": "string"
            }
          },
          "static": true
        }
      ],
      "name": "JsonFormatter"
    },
    "jsii-calc.LevelOne": {
      "assembly": "jsii-calc",
      "docs": {
        "stability": "stable",
        "summary": "Validates that nested classes get correct code generation for the occasional forward reference."
      },
      "fqn": "jsii-calc.LevelOne",
      "initializer": {
        "docs": {
          "stability": "stable"
        },
        "locationInModule": {
          "filename": "lib/compliance.ts",
          "line": 2828
        },
        "parameters": [
          {
            "name": "props",
            "type": {
              "fqn": "jsii-calc.LevelOneProps"
            }
          }
        ]
      },
      "kind": "class",
      "locationInModule": {
        "filename": "lib/compliance.ts",
        "line": 2827
      },
      "name": "LevelOne",
      "properties": [
        {
          "docs": {
            "stability": "stable"
          },
          "immutable": true,
          "locationInModule": {
            "filename": "lib/compliance.ts",
            "line": 2828
          },
          "name": "props",
          "type": {
            "fqn": "jsii-calc.LevelOneProps"
          }
        }
      ]
    },
    "jsii-calc.LevelOne.PropBooleanValue": {
      "assembly": "jsii-calc",
      "datatype": true,
      "docs": {
        "stability": "stable"
      },
      "fqn": "jsii-calc.LevelOne.PropBooleanValue",
      "kind": "interface",
      "locationInModule": {
        "filename": "lib/compliance.ts",
        "line": 2838
      },
      "name": "PropBooleanValue",
      "namespace": "LevelOne",
      "properties": [
        {
          "abstract": true,
          "docs": {
            "stability": "stable"
          },
          "immutable": true,
          "locationInModule": {
            "filename": "lib/compliance.ts",
            "line": 2839
          },
          "name": "value",
          "type": {
            "primitive": "boolean"
          }
        }
      ]
    },
    "jsii-calc.LevelOne.PropProperty": {
      "assembly": "jsii-calc",
      "datatype": true,
      "docs": {
        "stability": "stable"
      },
      "fqn": "jsii-calc.LevelOne.PropProperty",
      "kind": "interface",
      "locationInModule": {
        "filename": "lib/compliance.ts",
        "line": 2834
      },
      "name": "PropProperty",
      "namespace": "LevelOne",
      "properties": [
        {
          "abstract": true,
          "docs": {
            "stability": "stable"
          },
          "immutable": true,
          "locationInModule": {
            "filename": "lib/compliance.ts",
            "line": 2835
          },
          "name": "prop",
          "type": {
            "fqn": "jsii-calc.LevelOne.PropBooleanValue"
          }
        }
      ]
    },
    "jsii-calc.LevelOneProps": {
      "assembly": "jsii-calc",
      "datatype": true,
      "docs": {
        "stability": "stable"
      },
      "fqn": "jsii-calc.LevelOneProps",
      "kind": "interface",
      "locationInModule": {
        "filename": "lib/compliance.ts",
        "line": 2830
      },
      "name": "LevelOneProps",
      "properties": [
        {
          "abstract": true,
          "docs": {
            "stability": "stable"
          },
          "immutable": true,
          "locationInModule": {
            "filename": "lib/compliance.ts",
            "line": 2831
          },
          "name": "prop",
          "type": {
            "fqn": "jsii-calc.LevelOne.PropProperty"
          }
        }
      ]
    },
    "jsii-calc.LoadBalancedFargateServiceProps": {
      "assembly": "jsii-calc",
      "datatype": true,
      "docs": {
        "stability": "stable",
        "summary": "jsii#298: show default values in sphinx documentation, and respect newlines."
      },
      "fqn": "jsii-calc.LoadBalancedFargateServiceProps",
      "kind": "interface",
      "locationInModule": {
        "filename": "lib/compliance.ts",
        "line": 1440
      },
      "name": "LoadBalancedFargateServiceProps",
      "properties": [
        {
          "abstract": true,
          "docs": {
            "default": "80",
            "remarks": "Corresponds to container port mapping.",
            "stability": "stable",
            "summary": "The container port of the application load balancer attached to your Fargate service."
          },
          "immutable": true,
          "locationInModule": {
            "filename": "lib/compliance.ts",
            "line": 1483
          },
          "name": "containerPort",
          "optional": true,
          "type": {
            "primitive": "number"
          }
        },
        {
          "abstract": true,
          "docs": {
            "default": "256",
            "remarks": "Valid values, which determines your range of valid values for the memory parameter:\n256 (.25 vCPU) - Available memory values: 0.5GB, 1GB, 2GB\n512 (.5 vCPU) - Available memory values: 1GB, 2GB, 3GB, 4GB\n1024 (1 vCPU) - Available memory values: 2GB, 3GB, 4GB, 5GB, 6GB, 7GB, 8GB\n2048 (2 vCPU) - Available memory values: Between 4GB and 16GB in 1GB increments\n4096 (4 vCPU) - Available memory values: Between 8GB and 30GB in 1GB increments\n\nThis default is set in the underlying FargateTaskDefinition construct.",
            "stability": "stable",
            "summary": "The number of cpu units used by the task."
          },
          "immutable": true,
          "locationInModule": {
            "filename": "lib/compliance.ts",
            "line": 1454
          },
          "name": "cpu",
          "optional": true,
          "type": {
            "primitive": "string"
          }
        },
        {
          "abstract": true,
          "docs": {
            "default": "512",
            "remarks": "This field is required and you must use one of the following values, which determines your range of valid values\nfor the cpu parameter:\n\n0.5GB, 1GB, 2GB - Available cpu values: 256 (.25 vCPU)\n\n1GB, 2GB, 3GB, 4GB - Available cpu values: 512 (.5 vCPU)\n\n2GB, 3GB, 4GB, 5GB, 6GB, 7GB, 8GB - Available cpu values: 1024 (1 vCPU)\n\nBetween 4GB and 16GB in 1GB increments - Available cpu values: 2048 (2 vCPU)\n\nBetween 8GB and 30GB in 1GB increments - Available cpu values: 4096 (4 vCPU)\n\nThis default is set in the underlying FargateTaskDefinition construct.",
            "stability": "stable",
            "summary": "The amount (in MiB) of memory used by the task."
          },
          "immutable": true,
          "locationInModule": {
            "filename": "lib/compliance.ts",
            "line": 1476
          },
          "name": "memoryMiB",
          "optional": true,
          "type": {
            "primitive": "string"
          }
        },
        {
          "abstract": true,
          "docs": {
            "default": "true",
            "stability": "stable",
            "summary": "Determines whether the Application Load Balancer will be internet-facing."
          },
          "immutable": true,
          "locationInModule": {
            "filename": "lib/compliance.ts",
            "line": 1490
          },
          "name": "publicLoadBalancer",
          "optional": true,
          "type": {
            "primitive": "boolean"
          }
        },
        {
          "abstract": true,
          "docs": {
            "default": "false",
            "stability": "stable",
            "summary": "Determines whether your Fargate Service will be assigned a public IP address."
          },
          "immutable": true,
          "locationInModule": {
            "filename": "lib/compliance.ts",
            "line": 1497
          },
          "name": "publicTasks",
          "optional": true,
          "type": {
            "primitive": "boolean"
          }
        }
      ]
    },
    "jsii-calc.MethodNamedProperty": {
      "assembly": "jsii-calc",
      "docs": {
        "stability": "stable"
      },
      "fqn": "jsii-calc.MethodNamedProperty",
      "initializer": {
        "docs": {
          "stability": "stable"
        }
      },
      "kind": "class",
      "locationInModule": {
        "filename": "lib/calculator.ts",
        "line": 407
      },
      "methods": [
        {
          "docs": {
            "stability": "stable"
          },
          "locationInModule": {
            "filename": "lib/calculator.ts",
            "line": 408
          },
          "name": "property",
          "returns": {
            "type": {
              "primitive": "string"
            }
          }
        }
      ],
      "name": "MethodNamedProperty",
      "properties": [
        {
          "docs": {
            "stability": "stable"
          },
          "immutable": true,
          "locationInModule": {
            "filename": "lib/calculator.ts",
            "line": 412
          },
          "name": "elite",
          "type": {
            "primitive": "number"
          }
        }
      ]
    },
    "jsii-calc.Multiply": {
      "assembly": "jsii-calc",
      "base": "jsii-calc.BinaryOperation",
      "docs": {
        "stability": "stable",
        "summary": "The \"*\" binary operation."
      },
      "fqn": "jsii-calc.Multiply",
      "initializer": {
        "docs": {
          "stability": "stable",
          "summary": "Creates a BinaryOperation."
        },
        "locationInModule": {
          "filename": "lib/calculator.ts",
          "line": 53
        },
        "parameters": [
          {
            "docs": {
              "summary": "Left-hand side operand."
            },
            "name": "lhs",
            "type": {
              "fqn": "@scope/jsii-calc-lib.NumericValue"
            }
          },
          {
            "docs": {
              "summary": "Right-hand side operand."
            },
            "name": "rhs",
            "type": {
              "fqn": "@scope/jsii-calc-lib.NumericValue"
            }
          }
        ]
      },
      "interfaces": [
        "jsii-calc.IFriendlier",
        "jsii-calc.IRandomNumberGenerator"
      ],
      "kind": "class",
      "locationInModule": {
        "filename": "lib/calculator.ts",
        "line": 81
      },
      "methods": [
        {
          "docs": {
            "stability": "stable",
            "summary": "Say farewell."
          },
          "locationInModule": {
            "filename": "lib/calculator.ts",
            "line": 96
          },
          "name": "farewell",
          "overrides": "jsii-calc.IFriendlier",
          "returns": {
            "type": {
              "primitive": "string"
            }
          }
        },
        {
          "docs": {
            "stability": "stable",
            "summary": "Say goodbye."
          },
          "locationInModule": {
            "filename": "lib/calculator.ts",
            "line": 92
          },
          "name": "goodbye",
          "overrides": "jsii-calc.IFriendlier",
          "returns": {
            "type": {
              "primitive": "string"
            }
          }
        },
        {
          "docs": {
            "stability": "stable",
            "summary": "Returns another random number."
          },
          "locationInModule": {
            "filename": "lib/calculator.ts",
            "line": 100
          },
          "name": "next",
          "overrides": "jsii-calc.IRandomNumberGenerator",
          "returns": {
            "type": {
              "primitive": "number"
            }
          }
        },
        {
          "docs": {
            "stability": "stable",
            "summary": "(deprecated) String representation of the value."
          },
          "locationInModule": {
            "filename": "lib/calculator.ts",
            "line": 88
          },
          "name": "toString",
          "overrides": "@scope/jsii-calc-lib.Operation",
          "returns": {
            "type": {
              "primitive": "string"
            }
          }
        }
      ],
      "name": "Multiply",
      "properties": [
        {
          "docs": {
            "stability": "stable",
            "summary": "(deprecated) The value."
          },
          "immutable": true,
          "locationInModule": {
            "filename": "lib/calculator.ts",
            "line": 84
          },
          "name": "value",
          "overrides": "@scope/jsii-calc-lib.NumericValue",
          "type": {
            "primitive": "number"
          }
        }
      ]
    },
    "jsii-calc.Negate": {
      "assembly": "jsii-calc",
      "base": "jsii-calc.UnaryOperation",
      "docs": {
        "stability": "stable",
        "summary": "The negation operation (\"-value\")."
      },
      "fqn": "jsii-calc.Negate",
      "initializer": {
        "docs": {
          "stability": "stable"
        },
        "locationInModule": {
          "filename": "lib/calculator.ts",
          "line": 109
        },
        "parameters": [
          {
            "name": "operand",
            "type": {
              "fqn": "@scope/jsii-calc-lib.NumericValue"
            }
          }
        ]
      },
      "interfaces": [
        "jsii-calc.IFriendlier"
      ],
      "kind": "class",
      "locationInModule": {
        "filename": "lib/calculator.ts",
        "line": 117
      },
      "methods": [
        {
          "docs": {
            "stability": "stable",
            "summary": "Say farewell."
          },
          "locationInModule": {
            "filename": "lib/calculator.ts",
            "line": 134
          },
          "name": "farewell",
          "overrides": "jsii-calc.IFriendlier",
          "returns": {
            "type": {
              "primitive": "string"
            }
          }
        },
        {
          "docs": {
            "stability": "stable",
            "summary": "Say goodbye."
          },
          "locationInModule": {
            "filename": "lib/calculator.ts",
            "line": 130
          },
          "name": "goodbye",
          "overrides": "jsii-calc.IFriendlier",
          "returns": {
            "type": {
              "primitive": "string"
            }
          }
        },
        {
          "docs": {
            "stability": "stable",
            "summary": "(deprecated) Say hello!"
          },
          "locationInModule": {
            "filename": "lib/calculator.ts",
            "line": 126
          },
          "name": "hello",
          "overrides": "@scope/jsii-calc-lib.IFriendly",
          "returns": {
            "type": {
              "primitive": "string"
            }
          }
        },
        {
          "docs": {
            "stability": "stable",
            "summary": "(deprecated) String representation of the value."
          },
          "locationInModule": {
            "filename": "lib/calculator.ts",
            "line": 122
          },
          "name": "toString",
          "overrides": "@scope/jsii-calc-lib.Operation",
          "returns": {
            "type": {
              "primitive": "string"
            }
          }
        }
      ],
      "name": "Negate",
      "properties": [
        {
          "docs": {
            "stability": "stable",
            "summary": "(deprecated) The value."
          },
          "immutable": true,
          "locationInModule": {
            "filename": "lib/calculator.ts",
            "line": 118
          },
          "name": "value",
          "overrides": "@scope/jsii-calc-lib.NumericValue",
          "type": {
            "primitive": "number"
          }
        }
      ]
    },
    "jsii-calc.NestedClassInstance": {
      "assembly": "jsii-calc",
      "docs": {
        "stability": "stable"
      },
      "fqn": "jsii-calc.NestedClassInstance",
      "kind": "class",
      "locationInModule": {
        "filename": "lib/nested-class.ts",
        "line": 3
      },
      "methods": [
        {
          "docs": {
            "stability": "stable"
          },
          "locationInModule": {
            "filename": "lib/nested-class.ts",
            "line": 4
          },
          "name": "makeInstance",
          "returns": {
            "type": {
              "fqn": "@scope/jsii-calc-lib.submodule.NestingClass.NestedClass"
            }
          },
          "static": true
        }
      ],
      "name": "NestedClassInstance"
    },
    "jsii-calc.NestedStruct": {
      "assembly": "jsii-calc",
      "datatype": true,
      "docs": {
        "stability": "stable"
      },
      "fqn": "jsii-calc.NestedStruct",
      "kind": "interface",
      "locationInModule": {
        "filename": "lib/compliance.ts",
        "line": 2451
      },
      "name": "NestedStruct",
      "properties": [
        {
          "abstract": true,
          "docs": {
            "stability": "stable",
            "summary": "When provided, must be > 0."
          },
          "immutable": true,
          "locationInModule": {
            "filename": "lib/compliance.ts",
            "line": 2455
          },
          "name": "numberProp",
          "type": {
            "primitive": "number"
          }
        }
      ]
    },
    "jsii-calc.NodeStandardLibrary": {
      "assembly": "jsii-calc",
      "docs": {
        "stability": "stable",
        "summary": "Test fixture to verify that jsii modules can use the node standard library."
      },
      "fqn": "jsii-calc.NodeStandardLibrary",
      "initializer": {
        "docs": {
          "stability": "stable"
        }
      },
      "kind": "class",
      "locationInModule": {
        "filename": "lib/compliance.ts",
        "line": 1126
      },
      "methods": [
        {
          "docs": {
            "returns": "\"6a2da20943931e9834fc12cfe5bb47bbd9ae43489a30726962b576f4e3993e50\"",
            "stability": "stable",
            "summary": "Uses node.js \"crypto\" module to calculate sha256 of a string."
          },
          "locationInModule": {
            "filename": "lib/compliance.ts",
            "line": 1157
          },
          "name": "cryptoSha256",
          "returns": {
            "type": {
              "primitive": "string"
            }
          }
        },
        {
          "async": true,
          "docs": {
            "returns": "\"Hello, resource!\"",
            "stability": "stable",
            "summary": "Reads a local resource file (resource.txt) asynchronously."
          },
          "locationInModule": {
            "filename": "lib/compliance.ts",
            "line": 1131
          },
          "name": "fsReadFile",
          "returns": {
            "type": {
              "primitive": "string"
            }
          }
        },
        {
          "docs": {
            "returns": "\"Hello, resource! SYNC!\"",
            "stability": "stable",
            "summary": "Sync version of fsReadFile."
          },
          "locationInModule": {
            "filename": "lib/compliance.ts",
            "line": 1140
          },
          "name": "fsReadFileSync",
          "returns": {
            "type": {
              "primitive": "string"
            }
          }
        }
      ],
      "name": "NodeStandardLibrary",
      "properties": [
        {
          "docs": {
            "stability": "stable",
            "summary": "Returns the current os.platform() from the \"os\" node module."
          },
          "immutable": true,
          "locationInModule": {
            "filename": "lib/compliance.ts",
            "line": 1149
          },
          "name": "osPlatform",
          "type": {
            "primitive": "string"
          }
        }
      ]
    },
    "jsii-calc.NullShouldBeTreatedAsUndefined": {
      "assembly": "jsii-calc",
      "docs": {
        "stability": "stable",
        "summary": "jsii#282, aws-cdk#157: null should be treated as \"undefined\"."
      },
      "fqn": "jsii-calc.NullShouldBeTreatedAsUndefined",
      "initializer": {
        "docs": {
          "stability": "stable"
        },
        "locationInModule": {
          "filename": "lib/compliance.ts",
          "line": 1370
        },
        "parameters": [
          {
            "name": "_param1",
            "type": {
              "primitive": "string"
            }
          },
          {
            "name": "optional",
            "optional": true,
            "type": {
              "primitive": "any"
            }
          }
        ]
      },
      "kind": "class",
      "locationInModule": {
        "filename": "lib/compliance.ts",
        "line": 1367
      },
      "methods": [
        {
          "docs": {
            "stability": "stable"
          },
          "locationInModule": {
            "filename": "lib/compliance.ts",
            "line": 1378
          },
          "name": "giveMeUndefined",
          "parameters": [
            {
              "name": "value",
              "optional": true,
              "type": {
                "primitive": "any"
              }
            }
          ]
        },
        {
          "docs": {
            "stability": "stable"
          },
          "locationInModule": {
            "filename": "lib/compliance.ts",
            "line": 1388
          },
          "name": "giveMeUndefinedInsideAnObject",
          "parameters": [
            {
              "name": "input",
              "type": {
                "fqn": "jsii-calc.NullShouldBeTreatedAsUndefinedData"
              }
            }
          ]
        },
        {
          "docs": {
            "stability": "stable"
          },
          "locationInModule": {
            "filename": "lib/compliance.ts",
            "line": 1417
          },
          "name": "verifyPropertyIsUndefined"
        }
      ],
      "name": "NullShouldBeTreatedAsUndefined",
      "properties": [
        {
          "docs": {
            "stability": "stable"
          },
          "locationInModule": {
            "filename": "lib/compliance.ts",
            "line": 1368
          },
          "name": "changeMeToUndefined",
          "optional": true,
          "type": {
            "primitive": "string"
          }
        }
      ]
    },
    "jsii-calc.NullShouldBeTreatedAsUndefinedData": {
      "assembly": "jsii-calc",
      "datatype": true,
      "docs": {
        "stability": "stable"
      },
      "fqn": "jsii-calc.NullShouldBeTreatedAsUndefinedData",
      "kind": "interface",
      "locationInModule": {
        "filename": "lib/compliance.ts",
        "line": 1426
      },
      "name": "NullShouldBeTreatedAsUndefinedData",
      "properties": [
        {
          "abstract": true,
          "docs": {
            "stability": "stable"
          },
          "immutable": true,
          "locationInModule": {
            "filename": "lib/compliance.ts",
            "line": 1428
          },
          "name": "arrayWithThreeElementsAndUndefinedAsSecondArgument",
          "type": {
            "collection": {
              "elementtype": {
                "primitive": "any"
              },
              "kind": "array"
            }
          }
        },
        {
          "abstract": true,
          "docs": {
            "stability": "stable"
          },
          "immutable": true,
          "locationInModule": {
            "filename": "lib/compliance.ts",
            "line": 1427
          },
          "name": "thisShouldBeUndefined",
          "optional": true,
          "type": {
            "primitive": "any"
          }
        }
      ]
    },
    "jsii-calc.NumberGenerator": {
      "assembly": "jsii-calc",
      "docs": {
        "stability": "stable",
        "summary": "This allows us to test that a reference can be stored for objects that implement interfaces."
      },
      "fqn": "jsii-calc.NumberGenerator",
      "initializer": {
        "docs": {
          "stability": "stable"
        },
        "locationInModule": {
          "filename": "lib/compliance.ts",
          "line": 506
        },
        "parameters": [
          {
            "name": "generator",
            "type": {
              "fqn": "jsii-calc.IRandomNumberGenerator"
            }
          }
        ]
      },
      "kind": "class",
      "locationInModule": {
        "filename": "lib/compliance.ts",
        "line": 505
      },
      "methods": [
        {
          "docs": {
            "stability": "stable"
          },
          "locationInModule": {
            "filename": "lib/compliance.ts",
            "line": 512
          },
          "name": "isSameGenerator",
          "parameters": [
            {
              "name": "gen",
              "type": {
                "fqn": "jsii-calc.IRandomNumberGenerator"
              }
            }
          ],
          "returns": {
            "type": {
              "primitive": "boolean"
            }
          }
        },
        {
          "docs": {
            "stability": "stable"
          },
          "locationInModule": {
            "filename": "lib/compliance.ts",
            "line": 508
          },
          "name": "nextTimes100",
          "returns": {
            "type": {
              "primitive": "number"
            }
          }
        }
      ],
      "name": "NumberGenerator",
      "properties": [
        {
          "docs": {
            "stability": "stable"
          },
          "locationInModule": {
            "filename": "lib/compliance.ts",
            "line": 506
          },
          "name": "generator",
          "type": {
            "fqn": "jsii-calc.IRandomNumberGenerator"
          }
        }
      ]
    },
    "jsii-calc.ObjectRefsInCollections": {
      "assembly": "jsii-calc",
      "docs": {
        "stability": "stable",
        "summary": "Verify that object references can be passed inside collections."
      },
      "fqn": "jsii-calc.ObjectRefsInCollections",
      "initializer": {
        "docs": {
          "stability": "stable"
        }
      },
      "kind": "class",
      "locationInModule": {
        "filename": "lib/compliance.ts",
        "line": 264
      },
      "methods": [
        {
          "docs": {
            "stability": "stable",
            "summary": "Returns the sum of all values."
          },
          "locationInModule": {
            "filename": "lib/compliance.ts",
            "line": 268
          },
          "name": "sumFromArray",
          "parameters": [
            {
              "name": "values",
              "type": {
                "collection": {
                  "elementtype": {
                    "fqn": "@scope/jsii-calc-lib.NumericValue"
                  },
                  "kind": "array"
                }
              }
            }
          ],
          "returns": {
            "type": {
              "primitive": "number"
            }
          }
        },
        {
          "docs": {
            "stability": "stable",
            "summary": "Returns the sum of all values in a map."
          },
          "locationInModule": {
            "filename": "lib/compliance.ts",
            "line": 279
          },
          "name": "sumFromMap",
          "parameters": [
            {
              "name": "values",
              "type": {
                "collection": {
                  "elementtype": {
                    "fqn": "@scope/jsii-calc-lib.NumericValue"
                  },
                  "kind": "map"
                }
              }
            }
          ],
          "returns": {
            "type": {
              "primitive": "number"
            }
          }
        }
      ],
      "name": "ObjectRefsInCollections"
    },
    "jsii-calc.ObjectWithPropertyProvider": {
      "assembly": "jsii-calc",
      "docs": {
        "stability": "stable"
      },
      "fqn": "jsii-calc.ObjectWithPropertyProvider",
      "kind": "class",
      "locationInModule": {
        "filename": "lib/compliance.ts",
        "line": 2548
      },
      "methods": [
        {
          "docs": {
            "stability": "stable"
          },
          "locationInModule": {
            "filename": "lib/compliance.ts",
            "line": 2549
          },
          "name": "provide",
          "returns": {
            "type": {
              "fqn": "jsii-calc.IObjectWithProperty"
            }
          },
          "static": true
        }
      ],
      "name": "ObjectWithPropertyProvider"
    },
    "jsii-calc.Old": {
      "assembly": "jsii-calc",
      "docs": {
        "deprecated": "Use the new class or the old class whatever you want because\nwhatever you like is always the best",
        "stability": "deprecated",
        "summary": "Old class."
      },
      "fqn": "jsii-calc.Old",
      "initializer": {
        "docs": {
          "stability": "stable"
        }
      },
      "kind": "class",
      "locationInModule": {
        "filename": "lib/documented.ts",
        "line": 61
      },
      "methods": [
        {
          "docs": {
            "stability": "deprecated",
            "summary": "Doo wop that thing."
          },
          "locationInModule": {
            "filename": "lib/documented.ts",
            "line": 65
          },
          "name": "doAThing"
        }
      ],
      "name": "Old"
    },
    "jsii-calc.OptionalArgumentInvoker": {
      "assembly": "jsii-calc",
      "docs": {
        "stability": "stable"
      },
      "fqn": "jsii-calc.OptionalArgumentInvoker",
      "initializer": {
        "docs": {
          "stability": "stable"
        },
        "locationInModule": {
          "filename": "lib/compliance.ts",
          "line": 1224
        },
        "parameters": [
          {
            "name": "delegate",
            "type": {
              "fqn": "jsii-calc.IInterfaceWithOptionalMethodArguments"
            }
          }
        ]
      },
      "kind": "class",
      "locationInModule": {
        "filename": "lib/compliance.ts",
        "line": 1223
      },
      "methods": [
        {
          "docs": {
            "stability": "stable"
          },
          "locationInModule": {
            "filename": "lib/compliance.ts",
            "line": 1232
          },
          "name": "invokeWithOptional"
        },
        {
          "docs": {
            "stability": "stable"
          },
          "locationInModule": {
            "filename": "lib/compliance.ts",
            "line": 1228
          },
          "name": "invokeWithoutOptional"
        }
      ],
      "name": "OptionalArgumentInvoker"
    },
    "jsii-calc.OptionalConstructorArgument": {
      "assembly": "jsii-calc",
      "docs": {
        "stability": "stable"
      },
      "fqn": "jsii-calc.OptionalConstructorArgument",
      "initializer": {
        "docs": {
          "stability": "stable"
        },
        "locationInModule": {
          "filename": "lib/compliance.ts",
          "line": 310
        },
        "parameters": [
          {
            "name": "arg1",
            "type": {
              "primitive": "number"
            }
          },
          {
            "name": "arg2",
            "type": {
              "primitive": "string"
            }
          },
          {
            "name": "arg3",
            "optional": true,
            "type": {
              "primitive": "date"
            }
          }
        ]
      },
      "kind": "class",
      "locationInModule": {
        "filename": "lib/compliance.ts",
        "line": 309
      },
      "name": "OptionalConstructorArgument",
      "properties": [
        {
          "docs": {
            "stability": "stable"
          },
          "immutable": true,
          "locationInModule": {
            "filename": "lib/compliance.ts",
            "line": 311
          },
          "name": "arg1",
          "type": {
            "primitive": "number"
          }
        },
        {
          "docs": {
            "stability": "stable"
          },
          "immutable": true,
          "locationInModule": {
            "filename": "lib/compliance.ts",
            "line": 312
          },
          "name": "arg2",
          "type": {
            "primitive": "string"
          }
        },
        {
          "docs": {
            "stability": "stable"
          },
          "immutable": true,
          "locationInModule": {
            "filename": "lib/compliance.ts",
            "line": 313
          },
          "name": "arg3",
          "optional": true,
          "type": {
            "primitive": "date"
          }
        }
      ]
    },
    "jsii-calc.OptionalStruct": {
      "assembly": "jsii-calc",
      "datatype": true,
      "docs": {
        "stability": "stable"
      },
      "fqn": "jsii-calc.OptionalStruct",
      "kind": "interface",
      "locationInModule": {
        "filename": "lib/compliance.ts",
        "line": 1869
      },
      "name": "OptionalStruct",
      "properties": [
        {
          "abstract": true,
          "docs": {
            "stability": "stable"
          },
          "immutable": true,
          "locationInModule": {
            "filename": "lib/compliance.ts",
            "line": 1870
          },
          "name": "field",
          "optional": true,
          "type": {
            "primitive": "string"
          }
        }
      ]
    },
    "jsii-calc.OptionalStructConsumer": {
      "assembly": "jsii-calc",
      "docs": {
        "stability": "stable"
      },
      "fqn": "jsii-calc.OptionalStructConsumer",
      "initializer": {
        "docs": {
          "stability": "stable"
        },
        "locationInModule": {
          "filename": "lib/compliance.ts",
          "line": 1864
        },
        "parameters": [
          {
            "name": "optionalStruct",
            "optional": true,
            "type": {
              "fqn": "jsii-calc.OptionalStruct"
            }
          }
        ]
      },
      "kind": "class",
      "locationInModule": {
        "filename": "lib/compliance.ts",
        "line": 1860
      },
      "name": "OptionalStructConsumer",
      "properties": [
        {
          "docs": {
            "stability": "stable"
          },
          "immutable": true,
          "locationInModule": {
            "filename": "lib/compliance.ts",
            "line": 1861
          },
          "name": "parameterWasUndefined",
          "type": {
            "primitive": "boolean"
          }
        },
        {
          "docs": {
            "stability": "stable"
          },
          "immutable": true,
          "locationInModule": {
            "filename": "lib/compliance.ts",
            "line": 1862
          },
          "name": "fieldValue",
          "optional": true,
          "type": {
            "primitive": "string"
          }
        }
      ]
    },
    "jsii-calc.OverridableProtectedMember": {
      "assembly": "jsii-calc",
      "docs": {
        "see": "https://github.com/aws/jsii/issues/903",
        "stability": "stable"
      },
      "fqn": "jsii-calc.OverridableProtectedMember",
      "initializer": {
        "docs": {
          "stability": "stable"
        }
      },
      "kind": "class",
      "locationInModule": {
        "filename": "lib/compliance.ts",
        "line": 2137
      },
      "methods": [
        {
          "docs": {
            "stability": "stable"
          },
          "locationInModule": {
            "filename": "lib/compliance.ts",
            "line": 2149
          },
          "name": "overrideMe",
          "protected": true,
          "returns": {
            "type": {
              "primitive": "string"
            }
          }
        },
        {
          "docs": {
            "stability": "stable"
          },
          "locationInModule": {
            "filename": "lib/compliance.ts",
            "line": 2145
          },
          "name": "switchModes"
        },
        {
          "docs": {
            "stability": "stable"
          },
          "locationInModule": {
            "filename": "lib/compliance.ts",
            "line": 2141
          },
          "name": "valueFromProtected",
          "returns": {
            "type": {
              "primitive": "string"
            }
          }
        }
      ],
      "name": "OverridableProtectedMember",
      "properties": [
        {
          "docs": {
            "stability": "stable"
          },
          "immutable": true,
          "locationInModule": {
            "filename": "lib/compliance.ts",
            "line": 2138
          },
          "name": "overrideReadOnly",
          "protected": true,
          "type": {
            "primitive": "string"
          }
        },
        {
          "docs": {
            "stability": "stable"
          },
          "locationInModule": {
            "filename": "lib/compliance.ts",
            "line": 2139
          },
          "name": "overrideReadWrite",
          "protected": true,
          "type": {
            "primitive": "string"
          }
        }
      ]
    },
    "jsii-calc.OverrideReturnsObject": {
      "assembly": "jsii-calc",
      "docs": {
        "stability": "stable"
      },
      "fqn": "jsii-calc.OverrideReturnsObject",
      "initializer": {
        "docs": {
          "stability": "stable"
        }
      },
      "kind": "class",
      "locationInModule": {
        "filename": "lib/compliance.ts",
        "line": 645
      },
      "methods": [
        {
          "docs": {
            "stability": "stable"
          },
          "locationInModule": {
            "filename": "lib/compliance.ts",
            "line": 646
          },
          "name": "test",
          "parameters": [
            {
              "name": "obj",
              "type": {
                "fqn": "jsii-calc.IReturnsNumber"
              }
            }
          ],
          "returns": {
            "type": {
              "primitive": "number"
            }
          }
        }
      ],
      "name": "OverrideReturnsObject"
    },
    "jsii-calc.ParentStruct982": {
      "assembly": "jsii-calc",
      "datatype": true,
      "docs": {
        "stability": "stable",
        "summary": "https://github.com/aws/jsii/issues/982."
      },
      "fqn": "jsii-calc.ParentStruct982",
      "kind": "interface",
      "locationInModule": {
        "filename": "lib/compliance.ts",
        "line": 2500
      },
      "name": "ParentStruct982",
      "properties": [
        {
          "abstract": true,
          "docs": {
            "stability": "stable"
          },
          "immutable": true,
          "locationInModule": {
            "filename": "lib/compliance.ts",
            "line": 2501
          },
          "name": "foo",
          "type": {
            "primitive": "string"
          }
        }
      ]
    },
    "jsii-calc.PartiallyInitializedThisConsumer": {
      "abstract": true,
      "assembly": "jsii-calc",
      "docs": {
        "stability": "stable"
      },
      "fqn": "jsii-calc.PartiallyInitializedThisConsumer",
      "initializer": {
        "docs": {
          "stability": "stable"
        }
      },
      "kind": "class",
      "locationInModule": {
        "filename": "lib/compliance.ts",
        "line": 1835
      },
      "methods": [
        {
          "abstract": true,
          "docs": {
            "stability": "stable"
          },
          "locationInModule": {
            "filename": "lib/compliance.ts",
            "line": 1836
          },
          "name": "consumePartiallyInitializedThis",
          "parameters": [
            {
              "name": "obj",
              "type": {
                "fqn": "jsii-calc.ConstructorPassesThisOut"
              }
            },
            {
              "name": "dt",
              "type": {
                "primitive": "date"
              }
            },
            {
              "name": "ev",
              "type": {
                "fqn": "jsii-calc.AllTypesEnum"
              }
            }
          ],
          "returns": {
            "type": {
              "primitive": "string"
            }
          }
        }
      ],
      "name": "PartiallyInitializedThisConsumer"
    },
    "jsii-calc.Polymorphism": {
      "assembly": "jsii-calc",
      "docs": {
        "stability": "stable"
      },
      "fqn": "jsii-calc.Polymorphism",
      "initializer": {
        "docs": {
          "stability": "stable"
        }
      },
      "kind": "class",
      "locationInModule": {
        "filename": "lib/compliance.ts",
        "line": 495
      },
      "methods": [
        {
          "docs": {
            "stability": "stable"
          },
          "locationInModule": {
            "filename": "lib/compliance.ts",
            "line": 496
          },
          "name": "sayHello",
          "parameters": [
            {
              "name": "friendly",
              "type": {
                "fqn": "@scope/jsii-calc-lib.IFriendly"
              }
            }
          ],
          "returns": {
            "type": {
              "primitive": "string"
            }
          }
        }
      ],
      "name": "Polymorphism"
    },
    "jsii-calc.Power": {
      "assembly": "jsii-calc",
      "base": "jsii-calc.composition.CompositeOperation",
      "docs": {
        "stability": "stable",
        "summary": "The power operation."
      },
      "fqn": "jsii-calc.Power",
      "initializer": {
        "docs": {
          "stability": "stable",
          "summary": "Creates a Power operation."
        },
        "locationInModule": {
          "filename": "lib/calculator.ts",
          "line": 235
        },
        "parameters": [
          {
            "docs": {
              "summary": "The base of the power."
            },
            "name": "base",
            "type": {
              "fqn": "@scope/jsii-calc-lib.NumericValue"
            }
          },
          {
            "docs": {
              "summary": "The number of times to multiply."
            },
            "name": "pow",
            "type": {
              "fqn": "@scope/jsii-calc-lib.NumericValue"
            }
          }
        ]
      },
      "kind": "class",
      "locationInModule": {
        "filename": "lib/calculator.ts",
        "line": 229
      },
      "name": "Power",
      "properties": [
        {
          "docs": {
            "stability": "stable",
            "summary": "The base of the power."
          },
          "immutable": true,
          "locationInModule": {
            "filename": "lib/calculator.ts",
            "line": 236
          },
          "name": "base",
          "type": {
            "fqn": "@scope/jsii-calc-lib.NumericValue"
          }
        },
        {
          "docs": {
            "remarks": "Must be implemented by derived classes.",
            "stability": "stable",
            "summary": "The expression that this operation consists of."
          },
          "immutable": true,
          "locationInModule": {
            "filename": "lib/calculator.ts",
            "line": 242
          },
          "name": "expression",
          "overrides": "jsii-calc.composition.CompositeOperation",
          "type": {
            "fqn": "@scope/jsii-calc-lib.NumericValue"
          }
        },
        {
          "docs": {
            "stability": "stable",
            "summary": "The number of times to multiply."
          },
          "immutable": true,
          "locationInModule": {
            "filename": "lib/calculator.ts",
            "line": 237
          },
          "name": "pow",
          "type": {
            "fqn": "@scope/jsii-calc-lib.NumericValue"
          }
        }
      ]
    },
    "jsii-calc.PropertyNamedProperty": {
      "assembly": "jsii-calc",
      "docs": {
        "stability": "stable",
        "summary": "Reproduction for https://github.com/aws/jsii/issues/1113 Where a method or property named \"property\" would result in impossible to load Python code."
      },
      "fqn": "jsii-calc.PropertyNamedProperty",
      "initializer": {
        "docs": {
          "stability": "stable"
        }
      },
      "kind": "class",
      "locationInModule": {
        "filename": "lib/calculator.ts",
        "line": 403
      },
      "name": "PropertyNamedProperty",
      "properties": [
        {
          "docs": {
            "stability": "stable"
          },
          "immutable": true,
          "locationInModule": {
            "filename": "lib/calculator.ts",
            "line": 404
          },
          "name": "property",
          "type": {
            "primitive": "string"
          }
        },
        {
          "docs": {
            "stability": "stable"
          },
          "immutable": true,
          "locationInModule": {
            "filename": "lib/calculator.ts",
            "line": 405
          },
          "name": "yetAnoterOne",
          "type": {
            "primitive": "boolean"
          }
        }
      ]
    },
    "jsii-calc.PublicClass": {
      "assembly": "jsii-calc",
      "docs": {
        "stability": "stable"
      },
      "fqn": "jsii-calc.PublicClass",
      "initializer": {
        "docs": {
          "stability": "stable"
        }
      },
      "kind": "class",
      "locationInModule": {
        "filename": "lib/compliance.ts",
        "line": 1555
      },
      "methods": [
        {
          "docs": {
            "stability": "stable"
          },
          "locationInModule": {
            "filename": "lib/compliance.ts",
            "line": 1556
          },
          "name": "hello"
        }
      ],
      "name": "PublicClass"
    },
    "jsii-calc.PythonReservedWords": {
      "assembly": "jsii-calc",
      "docs": {
        "stability": "stable"
      },
      "fqn": "jsii-calc.PythonReservedWords",
      "initializer": {
        "docs": {
          "stability": "stable"
        }
      },
      "kind": "class",
      "locationInModule": {
        "filename": "lib/compliance.ts",
        "line": 957
      },
      "methods": [
        {
          "docs": {
            "stability": "stable"
          },
          "locationInModule": {
            "filename": "lib/compliance.ts",
            "line": 958
          },
          "name": "and"
        },
        {
          "docs": {
            "stability": "stable"
          },
          "locationInModule": {
            "filename": "lib/compliance.ts",
            "line": 962
          },
          "name": "as"
        },
        {
          "docs": {
            "stability": "stable"
          },
          "locationInModule": {
            "filename": "lib/compliance.ts",
            "line": 966
          },
          "name": "assert"
        },
        {
          "docs": {
            "stability": "stable"
          },
          "locationInModule": {
            "filename": "lib/compliance.ts",
            "line": 970
          },
          "name": "async"
        },
        {
          "docs": {
            "stability": "stable"
          },
          "locationInModule": {
            "filename": "lib/compliance.ts",
            "line": 974
          },
          "name": "await"
        },
        {
          "docs": {
            "stability": "stable"
          },
          "locationInModule": {
            "filename": "lib/compliance.ts",
            "line": 978
          },
          "name": "break"
        },
        {
          "docs": {
            "stability": "stable"
          },
          "locationInModule": {
            "filename": "lib/compliance.ts",
            "line": 982
          },
          "name": "class"
        },
        {
          "docs": {
            "stability": "stable"
          },
          "locationInModule": {
            "filename": "lib/compliance.ts",
            "line": 986
          },
          "name": "continue"
        },
        {
          "docs": {
            "stability": "stable"
          },
          "locationInModule": {
            "filename": "lib/compliance.ts",
            "line": 990
          },
          "name": "def"
        },
        {
          "docs": {
            "stability": "stable"
          },
          "locationInModule": {
            "filename": "lib/compliance.ts",
            "line": 994
          },
          "name": "del"
        },
        {
          "docs": {
            "stability": "stable"
          },
          "locationInModule": {
            "filename": "lib/compliance.ts",
            "line": 998
          },
          "name": "elif"
        },
        {
          "docs": {
            "stability": "stable"
          },
          "locationInModule": {
            "filename": "lib/compliance.ts",
            "line": 1002
          },
          "name": "else"
        },
        {
          "docs": {
            "stability": "stable"
          },
          "locationInModule": {
            "filename": "lib/compliance.ts",
            "line": 1006
          },
          "name": "except"
        },
        {
          "docs": {
            "stability": "stable"
          },
          "locationInModule": {
            "filename": "lib/compliance.ts",
            "line": 1010
          },
          "name": "finally"
        },
        {
          "docs": {
            "stability": "stable"
          },
          "locationInModule": {
            "filename": "lib/compliance.ts",
            "line": 1014
          },
          "name": "for"
        },
        {
          "docs": {
            "stability": "stable"
          },
          "locationInModule": {
            "filename": "lib/compliance.ts",
            "line": 1018
          },
          "name": "from"
        },
        {
          "docs": {
            "stability": "stable"
          },
          "locationInModule": {
            "filename": "lib/compliance.ts",
            "line": 1022
          },
          "name": "global"
        },
        {
          "docs": {
            "stability": "stable"
          },
          "locationInModule": {
            "filename": "lib/compliance.ts",
            "line": 1026
          },
          "name": "if"
        },
        {
          "docs": {
            "stability": "stable"
          },
          "locationInModule": {
            "filename": "lib/compliance.ts",
            "line": 1030
          },
          "name": "import"
        },
        {
          "docs": {
            "stability": "stable"
          },
          "locationInModule": {
            "filename": "lib/compliance.ts",
            "line": 1034
          },
          "name": "in"
        },
        {
          "docs": {
            "stability": "stable"
          },
          "locationInModule": {
            "filename": "lib/compliance.ts",
            "line": 1038
          },
          "name": "is"
        },
        {
          "docs": {
            "stability": "stable"
          },
          "locationInModule": {
            "filename": "lib/compliance.ts",
            "line": 1042
          },
          "name": "lambda"
        },
        {
          "docs": {
            "stability": "stable"
          },
          "locationInModule": {
            "filename": "lib/compliance.ts",
            "line": 1046
          },
          "name": "nonlocal"
        },
        {
          "docs": {
            "stability": "stable"
          },
          "locationInModule": {
            "filename": "lib/compliance.ts",
            "line": 1050
          },
          "name": "not"
        },
        {
          "docs": {
            "stability": "stable"
          },
          "locationInModule": {
            "filename": "lib/compliance.ts",
            "line": 1054
          },
          "name": "or"
        },
        {
          "docs": {
            "stability": "stable"
          },
          "locationInModule": {
            "filename": "lib/compliance.ts",
            "line": 1058
          },
          "name": "pass"
        },
        {
          "docs": {
            "stability": "stable"
          },
          "locationInModule": {
            "filename": "lib/compliance.ts",
            "line": 1062
          },
          "name": "raise"
        },
        {
          "docs": {
            "stability": "stable"
          },
          "locationInModule": {
            "filename": "lib/compliance.ts",
            "line": 1066
          },
          "name": "return"
        },
        {
          "docs": {
            "stability": "stable"
          },
          "locationInModule": {
            "filename": "lib/compliance.ts",
            "line": 1070
          },
          "name": "try"
        },
        {
          "docs": {
            "stability": "stable"
          },
          "locationInModule": {
            "filename": "lib/compliance.ts",
            "line": 1074
          },
          "name": "while"
        },
        {
          "docs": {
            "stability": "stable"
          },
          "locationInModule": {
            "filename": "lib/compliance.ts",
            "line": 1078
          },
          "name": "with"
        },
        {
          "docs": {
            "stability": "stable"
          },
          "locationInModule": {
            "filename": "lib/compliance.ts",
            "line": 1082
          },
          "name": "yield"
        }
      ],
      "name": "PythonReservedWords"
    },
    "jsii-calc.PythonSelf.ClassWithSelf": {
      "assembly": "jsii-calc",
      "docs": {
        "stability": "stable"
      },
      "fqn": "jsii-calc.PythonSelf.ClassWithSelf",
      "initializer": {
        "docs": {
          "stability": "stable"
        },
        "locationInModule": {
          "filename": "lib/compliance.ts",
          "line": 1092
        },
        "parameters": [
          {
            "name": "self",
            "type": {
              "primitive": "string"
            }
          }
        ]
      },
      "kind": "class",
      "locationInModule": {
        "filename": "lib/compliance.ts",
        "line": 1091
      },
      "methods": [
        {
          "docs": {
            "stability": "stable"
          },
          "locationInModule": {
            "filename": "lib/compliance.ts",
            "line": 1094
          },
          "name": "method",
          "parameters": [
            {
              "name": "self",
              "type": {
                "primitive": "number"
              }
            }
          ],
          "returns": {
            "type": {
              "primitive": "string"
            }
          }
        }
      ],
      "name": "ClassWithSelf",
      "namespace": "PythonSelf",
      "properties": [
        {
          "docs": {
            "stability": "stable"
          },
          "immutable": true,
          "locationInModule": {
            "filename": "lib/compliance.ts",
            "line": 1092
          },
          "name": "self",
          "type": {
            "primitive": "string"
          }
        }
      ]
    },
    "jsii-calc.PythonSelf.ClassWithSelfKwarg": {
      "assembly": "jsii-calc",
      "docs": {
        "stability": "stable"
      },
      "fqn": "jsii-calc.PythonSelf.ClassWithSelfKwarg",
      "initializer": {
        "docs": {
          "stability": "stable"
        },
        "locationInModule": {
          "filename": "lib/compliance.ts",
          "line": 1100
        },
        "parameters": [
          {
            "name": "props",
            "type": {
              "fqn": "jsii-calc.PythonSelf.StructWithSelf"
            }
          }
        ]
      },
      "kind": "class",
      "locationInModule": {
        "filename": "lib/compliance.ts",
        "line": 1099
      },
      "name": "ClassWithSelfKwarg",
      "namespace": "PythonSelf",
      "properties": [
        {
          "docs": {
            "stability": "stable"
          },
          "immutable": true,
          "locationInModule": {
            "filename": "lib/compliance.ts",
            "line": 1100
          },
          "name": "props",
          "type": {
            "fqn": "jsii-calc.PythonSelf.StructWithSelf"
          }
        }
      ]
    },
    "jsii-calc.PythonSelf.IInterfaceWithSelf": {
      "assembly": "jsii-calc",
      "docs": {
        "stability": "stable"
      },
      "fqn": "jsii-calc.PythonSelf.IInterfaceWithSelf",
      "kind": "interface",
      "locationInModule": {
        "filename": "lib/compliance.ts",
        "line": 1107
      },
      "methods": [
        {
          "abstract": true,
          "docs": {
            "stability": "stable"
          },
          "locationInModule": {
            "filename": "lib/compliance.ts",
            "line": 1108
          },
          "name": "method",
          "parameters": [
            {
              "name": "self",
              "type": {
                "primitive": "number"
              }
            }
          ],
          "returns": {
            "type": {
              "primitive": "string"
            }
          }
        }
      ],
      "name": "IInterfaceWithSelf",
      "namespace": "PythonSelf"
    },
    "jsii-calc.PythonSelf.StructWithSelf": {
      "assembly": "jsii-calc",
      "datatype": true,
      "docs": {
        "stability": "stable"
      },
      "fqn": "jsii-calc.PythonSelf.StructWithSelf",
      "kind": "interface",
      "locationInModule": {
        "filename": "lib/compliance.ts",
        "line": 1103
      },
      "name": "StructWithSelf",
      "namespace": "PythonSelf",
      "properties": [
        {
          "abstract": true,
          "docs": {
            "stability": "stable"
          },
          "immutable": true,
          "locationInModule": {
            "filename": "lib/compliance.ts",
            "line": 1104
          },
          "name": "self",
          "type": {
            "primitive": "string"
          }
        }
      ]
    },
    "jsii-calc.ReferenceEnumFromScopedPackage": {
      "assembly": "jsii-calc",
      "docs": {
        "stability": "stable",
        "summary": "See awslabs/jsii#138."
      },
      "fqn": "jsii-calc.ReferenceEnumFromScopedPackage",
      "initializer": {
        "docs": {
          "stability": "stable"
        }
      },
      "kind": "class",
      "locationInModule": {
        "filename": "lib/compliance.ts",
        "line": 1183
      },
      "methods": [
        {
          "docs": {
            "stability": "stable"
          },
          "locationInModule": {
            "filename": "lib/compliance.ts",
            "line": 1186
          },
          "name": "loadFoo",
          "returns": {
            "optional": true,
            "type": {
              "fqn": "@scope/jsii-calc-lib.EnumFromScopedModule"
            }
          }
        },
        {
          "docs": {
            "stability": "stable"
          },
          "locationInModule": {
            "filename": "lib/compliance.ts",
            "line": 1190
          },
          "name": "saveFoo",
          "parameters": [
            {
              "name": "value",
              "type": {
                "fqn": "@scope/jsii-calc-lib.EnumFromScopedModule"
              }
            }
          ]
        }
      ],
      "name": "ReferenceEnumFromScopedPackage",
      "properties": [
        {
          "docs": {
            "stability": "stable"
          },
          "locationInModule": {
            "filename": "lib/compliance.ts",
            "line": 1184
          },
          "name": "foo",
          "optional": true,
          "type": {
            "fqn": "@scope/jsii-calc-lib.EnumFromScopedModule"
          }
        }
      ]
    },
    "jsii-calc.ReturnsPrivateImplementationOfInterface": {
      "assembly": "jsii-calc",
      "docs": {
        "returns": "an instance of an un-exported class that extends `ExportedBaseClass`, declared as `IPrivatelyImplemented`.",
        "see": "https://github.com/aws/jsii/issues/320",
        "stability": "stable",
        "summary": "Helps ensure the JSII kernel & runtime cooperate correctly when an un-exported instance of a class is returned with a declared type that is an exported interface, and the instance inherits from an exported class."
      },
      "fqn": "jsii-calc.ReturnsPrivateImplementationOfInterface",
      "initializer": {
        "docs": {
          "stability": "stable"
        }
      },
      "kind": "class",
      "locationInModule": {
        "filename": "lib/compliance.ts",
        "line": 1508
      },
      "name": "ReturnsPrivateImplementationOfInterface",
      "properties": [
        {
          "docs": {
            "stability": "stable"
          },
          "immutable": true,
          "locationInModule": {
            "filename": "lib/compliance.ts",
            "line": 1509
          },
          "name": "privateImplementation",
          "type": {
            "fqn": "jsii-calc.IPrivatelyImplemented"
          }
        }
      ]
    },
    "jsii-calc.RootStruct": {
      "assembly": "jsii-calc",
      "datatype": true,
      "docs": {
        "remarks": "This is cheating with the (current) declared types, but this is the \"more\nidiomatic\" way for Pythonists.",
        "stability": "stable",
        "summary": "This is here to check that we can pass a nested struct into a kwargs by specifying it as an in-line dictionary."
      },
      "fqn": "jsii-calc.RootStruct",
      "kind": "interface",
      "locationInModule": {
        "filename": "lib/compliance.ts",
        "line": 2444
      },
      "name": "RootStruct",
      "properties": [
        {
          "abstract": true,
          "docs": {
            "stability": "stable",
            "summary": "May not be empty."
          },
          "immutable": true,
          "locationInModule": {
            "filename": "lib/compliance.ts",
            "line": 2448
          },
          "name": "stringProp",
          "type": {
            "primitive": "string"
          }
        },
        {
          "abstract": true,
          "docs": {
            "stability": "stable"
          },
          "immutable": true,
          "locationInModule": {
            "filename": "lib/compliance.ts",
            "line": 2449
          },
          "name": "nestedStruct",
          "optional": true,
          "type": {
            "fqn": "jsii-calc.NestedStruct"
          }
        }
      ]
    },
    "jsii-calc.RootStructValidator": {
      "assembly": "jsii-calc",
      "docs": {
        "stability": "stable"
      },
      "fqn": "jsii-calc.RootStructValidator",
      "kind": "class",
      "locationInModule": {
        "filename": "lib/compliance.ts",
        "line": 2457
      },
      "methods": [
        {
          "docs": {
            "stability": "stable"
          },
          "locationInModule": {
            "filename": "lib/compliance.ts",
            "line": 2458
          },
          "name": "validate",
          "parameters": [
            {
              "name": "struct",
              "type": {
                "fqn": "jsii-calc.RootStruct"
              }
            }
          ],
          "static": true
        }
      ],
      "name": "RootStructValidator"
    },
    "jsii-calc.RuntimeTypeChecking": {
      "assembly": "jsii-calc",
      "docs": {
        "stability": "stable"
      },
      "fqn": "jsii-calc.RuntimeTypeChecking",
      "initializer": {
        "docs": {
          "stability": "stable"
        }
      },
      "kind": "class",
      "locationInModule": {
        "filename": "lib/compliance.ts",
        "line": 288
      },
      "methods": [
        {
          "docs": {
            "stability": "stable"
          },
          "locationInModule": {
            "filename": "lib/compliance.ts",
            "line": 296
          },
          "name": "methodWithDefaultedArguments",
          "parameters": [
            {
              "name": "arg1",
              "optional": true,
              "type": {
                "primitive": "number"
              }
            },
            {
              "name": "arg2",
              "optional": true,
              "type": {
                "primitive": "string"
              }
            },
            {
              "name": "arg3",
              "optional": true,
              "type": {
                "primitive": "date"
              }
            }
          ]
        },
        {
          "docs": {
            "stability": "stable"
          },
          "locationInModule": {
            "filename": "lib/compliance.ts",
            "line": 304
          },
          "name": "methodWithOptionalAnyArgument",
          "parameters": [
            {
              "name": "arg",
              "optional": true,
              "type": {
                "primitive": "any"
              }
            }
          ]
        },
        {
          "docs": {
            "stability": "stable",
            "summary": "Used to verify verification of number of method arguments."
          },
          "locationInModule": {
            "filename": "lib/compliance.ts",
            "line": 292
          },
          "name": "methodWithOptionalArguments",
          "parameters": [
            {
              "name": "arg1",
              "type": {
                "primitive": "number"
              }
            },
            {
              "name": "arg2",
              "type": {
                "primitive": "string"
              }
            },
            {
              "name": "arg3",
              "optional": true,
              "type": {
                "primitive": "date"
              }
            }
          ]
        }
      ],
      "name": "RuntimeTypeChecking"
    },
    "jsii-calc.SecondLevelStruct": {
      "assembly": "jsii-calc",
      "datatype": true,
      "docs": {
        "stability": "stable"
      },
      "fqn": "jsii-calc.SecondLevelStruct",
      "kind": "interface",
      "locationInModule": {
        "filename": "lib/compliance.ts",
        "line": 2016
      },
      "name": "SecondLevelStruct",
      "properties": [
        {
          "abstract": true,
          "docs": {
            "stability": "stable",
            "summary": "It's long and required."
          },
          "immutable": true,
          "locationInModule": {
            "filename": "lib/compliance.ts",
            "line": 2020
          },
          "name": "deeperRequiredProp",
          "type": {
            "primitive": "string"
          }
        },
        {
          "abstract": true,
          "docs": {
            "stability": "stable",
            "summary": "It's long, but you'll almost never pass it."
          },
          "immutable": true,
          "locationInModule": {
            "filename": "lib/compliance.ts",
            "line": 2025
          },
          "name": "deeperOptionalProp",
          "optional": true,
          "type": {
            "primitive": "string"
          }
        }
      ]
    },
    "jsii-calc.SingleInstanceTwoTypes": {
      "assembly": "jsii-calc",
      "docs": {
        "remarks": "JSII clients can instantiate 2 different strongly-typed wrappers for the same\nobject. Unfortunately, this will break object equality, but if we didn't do\nthis it would break runtime type checks in the JVM or CLR.",
        "stability": "stable",
        "summary": "Test that a single instance can be returned under two different FQNs."
      },
      "fqn": "jsii-calc.SingleInstanceTwoTypes",
      "initializer": {
        "docs": {
          "stability": "stable"
        }
      },
      "kind": "class",
      "locationInModule": {
        "filename": "lib/compliance.ts",
        "line": 1626
      },
      "methods": [
        {
          "docs": {
            "stability": "stable"
          },
          "locationInModule": {
            "filename": "lib/compliance.ts",
            "line": 1629
          },
          "name": "interface1",
          "returns": {
            "type": {
              "fqn": "jsii-calc.InbetweenClass"
            }
          }
        },
        {
          "docs": {
            "stability": "stable"
          },
          "locationInModule": {
            "filename": "lib/compliance.ts",
            "line": 1633
          },
          "name": "interface2",
          "returns": {
            "type": {
              "fqn": "jsii-calc.IPublicInterface"
            }
          }
        }
      ],
      "name": "SingleInstanceTwoTypes"
    },
    "jsii-calc.SingletonInt": {
      "assembly": "jsii-calc",
      "docs": {
        "remarks": "https://github.com/aws/jsii/issues/231",
        "stability": "stable",
        "summary": "Verifies that singleton enums are handled correctly."
      },
      "fqn": "jsii-calc.SingletonInt",
      "kind": "class",
      "locationInModule": {
        "filename": "lib/compliance.ts",
        "line": 1968
      },
      "methods": [
        {
          "docs": {
            "stability": "stable"
          },
          "locationInModule": {
            "filename": "lib/compliance.ts",
            "line": 1970
          },
          "name": "isSingletonInt",
          "parameters": [
            {
              "name": "value",
              "type": {
                "primitive": "number"
              }
            }
          ],
          "returns": {
            "type": {
              "primitive": "boolean"
            }
          }
        }
      ],
      "name": "SingletonInt"
    },
    "jsii-calc.SingletonIntEnum": {
      "assembly": "jsii-calc",
      "docs": {
        "stability": "stable",
        "summary": "A singleton integer."
      },
      "fqn": "jsii-calc.SingletonIntEnum",
      "kind": "enum",
      "locationInModule": {
        "filename": "lib/compliance.ts",
        "line": 1975
      },
      "members": [
        {
          "docs": {
            "stability": "stable",
            "summary": "Elite!"
          },
          "name": "SINGLETON_INT"
        }
      ],
      "name": "SingletonIntEnum"
    },
    "jsii-calc.SingletonString": {
      "assembly": "jsii-calc",
      "docs": {
        "remarks": "https://github.com/aws/jsii/issues/231",
        "stability": "stable",
        "summary": "Verifies that singleton enums are handled correctly."
      },
      "fqn": "jsii-calc.SingletonString",
      "kind": "class",
      "locationInModule": {
        "filename": "lib/compliance.ts",
        "line": 1951
      },
      "methods": [
        {
          "docs": {
            "stability": "stable"
          },
          "locationInModule": {
            "filename": "lib/compliance.ts",
            "line": 1954
          },
          "name": "isSingletonString",
          "parameters": [
            {
              "name": "value",
              "type": {
                "primitive": "string"
              }
            }
          ],
          "returns": {
            "type": {
              "primitive": "boolean"
            }
          }
        }
      ],
      "name": "SingletonString"
    },
    "jsii-calc.SingletonStringEnum": {
      "assembly": "jsii-calc",
      "docs": {
        "stability": "stable",
        "summary": "A singleton string."
      },
      "fqn": "jsii-calc.SingletonStringEnum",
      "kind": "enum",
      "locationInModule": {
        "filename": "lib/compliance.ts",
        "line": 1959
      },
      "members": [
        {
          "docs": {
            "stability": "stable",
            "summary": "1337."
          },
          "name": "SINGLETON_STRING"
        }
      ],
      "name": "SingletonStringEnum"
    },
    "jsii-calc.SmellyStruct": {
      "assembly": "jsii-calc",
      "datatype": true,
      "docs": {
        "stability": "stable"
      },
      "fqn": "jsii-calc.SmellyStruct",
      "kind": "interface",
      "locationInModule": {
        "filename": "lib/calculator.ts",
        "line": 414
      },
      "name": "SmellyStruct",
      "properties": [
        {
          "abstract": true,
          "docs": {
            "stability": "stable"
          },
          "immutable": true,
          "locationInModule": {
            "filename": "lib/calculator.ts",
            "line": 415
          },
          "name": "property",
          "type": {
            "primitive": "string"
          }
        },
        {
          "abstract": true,
          "docs": {
            "stability": "stable"
          },
          "immutable": true,
          "locationInModule": {
            "filename": "lib/calculator.ts",
            "line": 416
          },
          "name": "yetAnoterOne",
          "type": {
            "primitive": "boolean"
          }
        }
      ]
    },
    "jsii-calc.SomeTypeJsii976": {
      "assembly": "jsii-calc",
      "docs": {
        "stability": "stable"
      },
      "fqn": "jsii-calc.SomeTypeJsii976",
      "initializer": {
        "docs": {
          "stability": "stable"
        }
      },
      "kind": "class",
      "locationInModule": {
        "filename": "lib/compliance.ts",
        "line": 2481
      },
      "methods": [
        {
          "docs": {
            "stability": "stable"
          },
          "locationInModule": {
            "filename": "lib/compliance.ts",
            "line": 2490
          },
          "name": "returnAnonymous",
          "returns": {
            "type": {
              "primitive": "any"
            }
          },
          "static": true
        },
        {
          "docs": {
            "stability": "stable"
          },
          "locationInModule": {
            "filename": "lib/compliance.ts",
            "line": 2482
          },
          "name": "returnReturn",
          "returns": {
            "type": {
              "fqn": "jsii-calc.IReturnJsii976"
            }
          },
          "static": true
        }
      ],
      "name": "SomeTypeJsii976"
    },
    "jsii-calc.StableClass": {
      "assembly": "jsii-calc",
      "docs": {
        "stability": "stable"
      },
      "fqn": "jsii-calc.StableClass",
      "initializer": {
        "docs": {
          "stability": "stable"
        },
        "locationInModule": {
          "filename": "lib/stability.ts",
          "line": 59
        },
        "parameters": [
          {
            "name": "readonlyString",
            "type": {
              "primitive": "string"
            }
          },
          {
            "name": "mutableNumber",
            "optional": true,
            "type": {
              "primitive": "number"
            }
          }
        ]
      },
      "kind": "class",
      "locationInModule": {
        "filename": "lib/stability.ts",
        "line": 53
      },
      "methods": [
        {
          "docs": {
            "stability": "stable"
          },
          "locationInModule": {
            "filename": "lib/stability.ts",
            "line": 64
          },
          "name": "method"
        }
      ],
      "name": "StableClass",
      "properties": [
        {
          "docs": {
            "stability": "stable"
          },
          "immutable": true,
          "locationInModule": {
            "filename": "lib/stability.ts",
            "line": 55
          },
          "name": "readonlyProperty",
          "type": {
            "primitive": "string"
          }
        },
        {
          "docs": {
            "stability": "stable"
          },
          "locationInModule": {
            "filename": "lib/stability.ts",
            "line": 57
          },
          "name": "mutableProperty",
          "optional": true,
          "type": {
            "primitive": "number"
          }
        }
      ]
    },
    "jsii-calc.StableEnum": {
      "assembly": "jsii-calc",
      "docs": {
        "stability": "stable"
      },
      "fqn": "jsii-calc.StableEnum",
      "kind": "enum",
      "locationInModule": {
        "filename": "lib/stability.ts",
        "line": 69
      },
      "members": [
        {
          "docs": {
            "stability": "stable"
          },
          "name": "OPTION_A"
        },
        {
          "docs": {
            "stability": "stable"
          },
          "name": "OPTION_B"
        }
      ],
      "name": "StableEnum"
    },
    "jsii-calc.StableStruct": {
      "assembly": "jsii-calc",
      "datatype": true,
      "docs": {
        "stability": "stable"
      },
      "fqn": "jsii-calc.StableStruct",
      "kind": "interface",
      "locationInModule": {
        "filename": "lib/stability.ts",
        "line": 41
      },
      "name": "StableStruct",
      "properties": [
        {
          "abstract": true,
          "docs": {
            "stability": "stable"
          },
          "immutable": true,
          "locationInModule": {
            "filename": "lib/stability.ts",
            "line": 43
          },
          "name": "readonlyProperty",
          "type": {
            "primitive": "string"
          }
        }
      ]
    },
    "jsii-calc.StaticContext": {
      "assembly": "jsii-calc",
      "docs": {
        "remarks": "https://github.com/awslabs/aws-cdk/issues/2304",
        "stability": "stable",
        "summary": "This is used to validate the ability to use `this` from within a static context."
      },
      "fqn": "jsii-calc.StaticContext",
      "kind": "class",
      "locationInModule": {
        "filename": "lib/compliance.ts",
        "line": 1894
      },
      "methods": [
        {
          "docs": {
            "stability": "stable"
          },
          "locationInModule": {
            "filename": "lib/compliance.ts",
            "line": 1897
          },
          "name": "canAccessStaticContext",
          "returns": {
            "type": {
              "primitive": "boolean"
            }
          },
          "static": true
        }
      ],
      "name": "StaticContext",
      "properties": [
        {
          "docs": {
            "stability": "stable"
          },
          "locationInModule": {
            "filename": "lib/compliance.ts",
            "line": 1905
          },
          "name": "staticVariable",
          "static": true,
          "type": {
            "primitive": "boolean"
          }
        }
      ]
    },
    "jsii-calc.StaticHelloChild": {
      "assembly": "jsii-calc",
      "base": "jsii-calc.StaticHelloParent",
      "docs": {
        "stability": "stable"
      },
      "fqn": "jsii-calc.StaticHelloChild",
      "kind": "class",
      "locationInModule": {
        "filename": "lib/compliance.ts",
        "line": 2862
      },
      "methods": [
        {
          "docs": {
            "stability": "stable"
          },
          "locationInModule": {
            "filename": "lib/compliance.ts",
            "line": 2867
          },
          "name": "method",
          "overrides": "jsii-calc.StaticHelloParent",
          "static": true
        }
      ],
      "name": "StaticHelloChild",
      "properties": [
        {
          "docs": {
            "stability": "stable"
          },
          "immutable": true,
          "locationInModule": {
            "filename": "lib/compliance.ts",
            "line": 2863
          },
          "name": "property",
          "overrides": "jsii-calc.StaticHelloParent",
          "static": true,
          "type": {
            "primitive": "number"
          }
        }
      ]
    },
    "jsii-calc.StaticHelloParent": {
      "assembly": "jsii-calc",
      "docs": {
        "remarks": "The difference is fairly minor (for typical use-cases, the end result is the\nsame), however this has implications on what the generated code should look\nlike.",
        "stability": "stable",
        "summary": "Static methods that override parent class are technically overrides (the inheritance of statics is part of the ES6 specification), but certain other languages such as Java do not carry statics in the inheritance chain at all, so they cannot be overridden, only hidden."
      },
      "fqn": "jsii-calc.StaticHelloParent",
      "initializer": {
        "docs": {
          "stability": "stable"
        }
      },
      "kind": "class",
      "locationInModule": {
        "filename": "lib/compliance.ts",
        "line": 2853
      },
      "methods": [
        {
          "docs": {
            "stability": "stable"
          },
          "locationInModule": {
            "filename": "lib/compliance.ts",
            "line": 2858
          },
          "name": "method",
          "static": true
        }
      ],
      "name": "StaticHelloParent",
      "properties": [
        {
          "docs": {
            "stability": "stable"
          },
          "immutable": true,
          "locationInModule": {
            "filename": "lib/compliance.ts",
            "line": 2854
          },
          "name": "property",
          "static": true,
          "type": {
            "primitive": "number"
          }
        }
      ]
    },
    "jsii-calc.Statics": {
      "assembly": "jsii-calc",
      "docs": {
        "stability": "stable"
      },
      "fqn": "jsii-calc.Statics",
      "initializer": {
        "docs": {
          "stability": "stable"
        },
        "locationInModule": {
          "filename": "lib/compliance.ts",
          "line": 690
        },
        "parameters": [
          {
            "name": "value",
            "type": {
              "primitive": "string"
            }
          }
        ]
      },
      "kind": "class",
      "locationInModule": {
        "filename": "lib/compliance.ts",
        "line": 689
      },
      "methods": [
        {
          "docs": {
            "stability": "stable",
            "summary": "Jsdocs for static method."
          },
          "locationInModule": {
            "filename": "lib/compliance.ts",
            "line": 696
          },
          "name": "staticMethod",
          "parameters": [
            {
              "docs": {
                "summary": "The name of the person to say hello to."
              },
              "name": "name",
              "type": {
                "primitive": "string"
              }
            }
          ],
          "returns": {
            "type": {
              "primitive": "string"
            }
          },
          "static": true
        },
        {
          "docs": {
            "stability": "stable"
          },
          "locationInModule": {
            "filename": "lib/compliance.ts",
            "line": 700
          },
          "name": "justMethod",
          "returns": {
            "type": {
              "primitive": "string"
            }
          }
        }
      ],
      "name": "Statics",
      "properties": [
        {
          "const": true,
          "docs": {
            "stability": "stable",
            "summary": "Constants may also use all-caps."
          },
          "immutable": true,
          "locationInModule": {
            "filename": "lib/compliance.ts",
            "line": 712
          },
          "name": "BAR",
          "static": true,
          "type": {
            "primitive": "number"
          }
        },
        {
          "const": true,
          "docs": {
            "stability": "stable"
          },
          "immutable": true,
          "locationInModule": {
            "filename": "lib/compliance.ts",
            "line": 741
          },
          "name": "ConstObj",
          "static": true,
          "type": {
            "fqn": "jsii-calc.DoubleTrouble"
          }
        },
        {
          "const": true,
          "docs": {
            "stability": "stable",
            "summary": "Jsdocs for static property."
          },
          "immutable": true,
          "locationInModule": {
            "filename": "lib/compliance.ts",
            "line": 707
          },
          "name": "Foo",
          "static": true,
          "type": {
            "primitive": "string"
          }
        },
        {
          "const": true,
          "docs": {
            "stability": "stable",
            "summary": "Constants can also use camelCase."
          },
          "immutable": true,
          "locationInModule": {
            "filename": "lib/compliance.ts",
            "line": 717
          },
          "name": "zooBar",
          "static": true,
          "type": {
            "collection": {
              "elementtype": {
                "primitive": "string"
              },
              "kind": "map"
            }
          }
        },
        {
          "docs": {
            "remarks": "Jsdocs for static setter.",
            "stability": "stable",
            "summary": "Jsdocs for static getter."
          },
          "locationInModule": {
            "filename": "lib/compliance.ts",
            "line": 726
          },
          "name": "instance",
          "static": true,
          "type": {
            "fqn": "jsii-calc.Statics"
          }
        },
        {
          "docs": {
            "stability": "stable"
          },
          "locationInModule": {
            "filename": "lib/compliance.ts",
            "line": 740
          },
          "name": "nonConstStatic",
          "static": true,
          "type": {
            "primitive": "number"
          }
        },
        {
          "docs": {
            "stability": "stable"
          },
          "immutable": true,
          "locationInModule": {
            "filename": "lib/compliance.ts",
            "line": 690
          },
          "name": "value",
          "type": {
            "primitive": "string"
          }
        }
      ]
    },
    "jsii-calc.StringEnum": {
      "assembly": "jsii-calc",
      "docs": {
        "stability": "stable"
      },
      "fqn": "jsii-calc.StringEnum",
      "kind": "enum",
      "locationInModule": {
        "filename": "lib/compliance.ts",
        "line": 39
      },
      "members": [
        {
          "docs": {
            "stability": "stable"
          },
          "name": "A"
        },
        {
          "docs": {
            "stability": "stable"
          },
          "name": "B"
        },
        {
          "docs": {
            "stability": "stable"
          },
          "name": "C"
        }
      ],
      "name": "StringEnum"
    },
    "jsii-calc.StripInternal": {
      "assembly": "jsii-calc",
      "docs": {
        "stability": "stable"
      },
      "fqn": "jsii-calc.StripInternal",
      "initializer": {
        "docs": {
          "stability": "stable"
        }
      },
      "kind": "class",
      "locationInModule": {
        "filename": "lib/compliance.ts",
        "line": 1679
      },
      "name": "StripInternal",
      "properties": [
        {
          "docs": {
            "stability": "stable"
          },
          "locationInModule": {
            "filename": "lib/compliance.ts",
            "line": 1680
          },
          "name": "youSeeMe",
          "type": {
            "primitive": "string"
          }
        }
      ]
    },
    "jsii-calc.StructA": {
      "assembly": "jsii-calc",
      "datatype": true,
      "docs": {
        "stability": "stable",
        "summary": "We can serialize and deserialize structs without silently ignoring optional fields."
      },
      "fqn": "jsii-calc.StructA",
      "kind": "interface",
      "locationInModule": {
        "filename": "lib/compliance.ts",
        "line": 2242
      },
      "name": "StructA",
      "properties": [
        {
          "abstract": true,
          "docs": {
            "stability": "stable"
          },
          "immutable": true,
          "locationInModule": {
            "filename": "lib/compliance.ts",
            "line": 2243
          },
          "name": "requiredString",
          "type": {
            "primitive": "string"
          }
        },
        {
          "abstract": true,
          "docs": {
            "stability": "stable"
          },
          "immutable": true,
          "locationInModule": {
            "filename": "lib/compliance.ts",
            "line": 2245
          },
          "name": "optionalNumber",
          "optional": true,
          "type": {
            "primitive": "number"
          }
        },
        {
          "abstract": true,
          "docs": {
            "stability": "stable"
          },
          "immutable": true,
          "locationInModule": {
            "filename": "lib/compliance.ts",
            "line": 2244
          },
          "name": "optionalString",
          "optional": true,
          "type": {
            "primitive": "string"
          }
        }
      ]
    },
    "jsii-calc.StructB": {
      "assembly": "jsii-calc",
      "datatype": true,
      "docs": {
        "stability": "stable",
        "summary": "This intentionally overlaps with StructA (where only requiredString is provided) to test htat the kernel properly disambiguates those."
      },
      "fqn": "jsii-calc.StructB",
      "kind": "interface",
      "locationInModule": {
        "filename": "lib/compliance.ts",
        "line": 2251
      },
      "name": "StructB",
      "properties": [
        {
          "abstract": true,
          "docs": {
            "stability": "stable"
          },
          "immutable": true,
          "locationInModule": {
            "filename": "lib/compliance.ts",
            "line": 2252
          },
          "name": "requiredString",
          "type": {
            "primitive": "string"
          }
        },
        {
          "abstract": true,
          "docs": {
            "stability": "stable"
          },
          "immutable": true,
          "locationInModule": {
            "filename": "lib/compliance.ts",
            "line": 2253
          },
          "name": "optionalBoolean",
          "optional": true,
          "type": {
            "primitive": "boolean"
          }
        },
        {
          "abstract": true,
          "docs": {
            "stability": "stable"
          },
          "immutable": true,
          "locationInModule": {
            "filename": "lib/compliance.ts",
            "line": 2254
          },
          "name": "optionalStructA",
          "optional": true,
          "type": {
            "fqn": "jsii-calc.StructA"
          }
        }
      ]
    },
    "jsii-calc.StructParameterType": {
      "assembly": "jsii-calc",
      "datatype": true,
      "docs": {
        "remarks": "See: https://github.com/aws/aws-cdk/issues/4302",
        "stability": "stable",
        "summary": "Verifies that, in languages that do keyword lifting (e.g: Python), having a struct member with the same name as a positional parameter results in the correct code being emitted."
      },
      "fqn": "jsii-calc.StructParameterType",
      "kind": "interface",
      "locationInModule": {
        "filename": "lib/compliance.ts",
        "line": 2680
      },
      "name": "StructParameterType",
      "properties": [
        {
          "abstract": true,
          "docs": {
            "stability": "stable"
          },
          "immutable": true,
          "locationInModule": {
            "filename": "lib/compliance.ts",
            "line": 2681
          },
          "name": "scope",
          "type": {
            "primitive": "string"
          }
        },
        {
          "abstract": true,
          "docs": {
            "stability": "stable"
          },
          "immutable": true,
          "locationInModule": {
            "filename": "lib/compliance.ts",
            "line": 2682
          },
          "name": "props",
          "optional": true,
          "type": {
            "primitive": "boolean"
          }
        }
      ]
    },
    "jsii-calc.StructPassing": {
      "assembly": "jsii-calc",
      "docs": {
        "stability": "external",
        "summary": "Just because we can."
      },
      "fqn": "jsii-calc.StructPassing",
      "initializer": {
        "docs": {
          "stability": "stable"
        }
      },
      "kind": "class",
      "locationInModule": {
        "filename": "lib/compliance.ts",
        "line": 2074
      },
      "methods": [
        {
          "docs": {
            "stability": "external"
          },
          "locationInModule": {
            "filename": "lib/compliance.ts",
            "line": 2086
          },
          "name": "howManyVarArgsDidIPass",
          "parameters": [
            {
              "name": "_positional",
              "type": {
                "primitive": "number"
              }
            },
            {
              "name": "inputs",
              "type": {
                "fqn": "jsii-calc.TopLevelStruct"
              },
              "variadic": true
            }
          ],
          "returns": {
            "type": {
              "primitive": "number"
            }
          },
          "static": true,
          "variadic": true
        },
        {
          "docs": {
            "stability": "external"
          },
          "locationInModule": {
            "filename": "lib/compliance.ts",
            "line": 2075
          },
          "name": "roundTrip",
          "parameters": [
            {
              "name": "_positional",
              "type": {
                "primitive": "number"
              }
            },
            {
              "name": "input",
              "type": {
                "fqn": "jsii-calc.TopLevelStruct"
              }
            }
          ],
          "returns": {
            "type": {
              "fqn": "jsii-calc.TopLevelStruct"
            }
          },
          "static": true
        }
      ],
      "name": "StructPassing"
    },
    "jsii-calc.StructUnionConsumer": {
      "assembly": "jsii-calc",
      "docs": {
        "stability": "stable"
      },
      "fqn": "jsii-calc.StructUnionConsumer",
      "kind": "class",
      "locationInModule": {
        "filename": "lib/compliance.ts",
        "line": 2256
      },
      "methods": [
        {
          "docs": {
            "stability": "stable"
          },
          "locationInModule": {
            "filename": "lib/compliance.ts",
            "line": 2257
          },
          "name": "isStructA",
          "parameters": [
            {
              "name": "struct",
              "type": {
                "union": {
                  "types": [
                    {
                      "fqn": "jsii-calc.StructA"
                    },
                    {
                      "fqn": "jsii-calc.StructB"
                    }
                  ]
                }
              }
            }
          ],
          "returns": {
            "type": {
              "primitive": "boolean"
            }
          },
          "static": true
        },
        {
          "docs": {
            "stability": "stable"
          },
          "locationInModule": {
            "filename": "lib/compliance.ts",
            "line": 2278
          },
          "name": "isStructB",
          "parameters": [
            {
              "name": "struct",
              "type": {
                "union": {
                  "types": [
                    {
                      "fqn": "jsii-calc.StructA"
                    },
                    {
                      "fqn": "jsii-calc.StructB"
                    }
                  ]
                }
              }
            }
          ],
          "returns": {
            "type": {
              "primitive": "boolean"
            }
          },
          "static": true
        }
      ],
      "name": "StructUnionConsumer"
    },
    "jsii-calc.StructWithEnum": {
      "assembly": "jsii-calc",
      "datatype": true,
      "docs": {
        "stability": "stable"
      },
      "fqn": "jsii-calc.StructWithEnum",
      "kind": "interface",
      "locationInModule": {
        "filename": "lib/compliance.ts",
        "line": 2879
      },
      "name": "StructWithEnum",
      "properties": [
        {
          "abstract": true,
          "docs": {
            "stability": "stable",
            "summary": "An enum value."
          },
          "immutable": true,
          "locationInModule": {
            "filename": "lib/compliance.ts",
            "line": 2883
          },
          "name": "foo",
          "type": {
            "fqn": "jsii-calc.StringEnum"
          }
        },
        {
          "abstract": true,
          "docs": {
            "default": "AllTypesEnum.YOUR_ENUM_VALUE",
            "stability": "stable",
            "summary": "Optional enum value (of type integer)."
          },
          "immutable": true,
          "locationInModule": {
            "filename": "lib/compliance.ts",
            "line": 2889
          },
          "name": "bar",
          "optional": true,
          "type": {
            "fqn": "jsii-calc.AllTypesEnum"
          }
        }
      ]
    },
    "jsii-calc.StructWithJavaReservedWords": {
      "assembly": "jsii-calc",
      "datatype": true,
      "docs": {
        "stability": "stable"
      },
      "fqn": "jsii-calc.StructWithJavaReservedWords",
      "kind": "interface",
      "locationInModule": {
        "filename": "lib/compliance.ts",
        "line": 2048
      },
      "name": "StructWithJavaReservedWords",
      "properties": [
        {
          "abstract": true,
          "docs": {
            "stability": "stable"
          },
          "immutable": true,
          "locationInModule": {
            "filename": "lib/compliance.ts",
            "line": 2049
          },
          "name": "default",
          "type": {
            "primitive": "string"
          }
        },
        {
          "abstract": true,
          "docs": {
            "stability": "stable"
          },
          "immutable": true,
          "locationInModule": {
            "filename": "lib/compliance.ts",
            "line": 2050
          },
          "name": "assert",
          "optional": true,
          "type": {
            "primitive": "string"
          }
        },
        {
          "abstract": true,
          "docs": {
            "stability": "stable"
          },
          "immutable": true,
          "locationInModule": {
            "filename": "lib/compliance.ts",
            "line": 2053
          },
          "name": "result",
          "optional": true,
          "type": {
            "primitive": "string"
          }
        },
        {
          "abstract": true,
          "docs": {
            "stability": "stable"
          },
          "immutable": true,
          "locationInModule": {
            "filename": "lib/compliance.ts",
            "line": 2054
          },
          "name": "that",
          "optional": true,
          "type": {
            "primitive": "string"
          }
        }
      ]
    },
    "jsii-calc.Sum": {
      "assembly": "jsii-calc",
      "base": "jsii-calc.composition.CompositeOperation",
      "docs": {
        "stability": "stable",
        "summary": "An operation that sums multiple values."
      },
      "fqn": "jsii-calc.Sum",
      "initializer": {
        "docs": {
          "stability": "stable"
        },
        "locationInModule": {
          "filename": "lib/calculator.ts",
          "line": 213
        }
      },
      "kind": "class",
      "locationInModule": {
        "filename": "lib/calculator.ts",
        "line": 205
      },
      "name": "Sum",
      "properties": [
        {
          "docs": {
            "remarks": "Must be implemented by derived classes.",
            "stability": "stable",
            "summary": "The expression that this operation consists of."
          },
          "immutable": true,
          "locationInModule": {
            "filename": "lib/calculator.ts",
            "line": 217
          },
          "name": "expression",
          "overrides": "jsii-calc.composition.CompositeOperation",
          "type": {
            "fqn": "@scope/jsii-calc-lib.NumericValue"
          }
        },
        {
          "docs": {
            "stability": "stable",
            "summary": "The parts to sum."
          },
          "locationInModule": {
            "filename": "lib/calculator.ts",
            "line": 209
          },
          "name": "parts",
          "type": {
            "collection": {
              "elementtype": {
                "fqn": "@scope/jsii-calc-lib.NumericValue"
              },
              "kind": "array"
            }
          }
        }
      ]
    },
    "jsii-calc.SupportsNiceJavaBuilder": {
      "assembly": "jsii-calc",
      "base": "jsii-calc.SupportsNiceJavaBuilderWithRequiredProps",
      "docs": {
        "stability": "stable"
      },
      "fqn": "jsii-calc.SupportsNiceJavaBuilder",
      "initializer": {
        "docs": {
          "stability": "stable"
        },
        "locationInModule": {
          "filename": "lib/compliance.ts",
          "line": 2183
        },
        "parameters": [
          {
            "docs": {
              "summary": "some identifier."
            },
            "name": "id",
            "type": {
              "primitive": "number"
            }
          },
          {
            "docs": {
              "summary": "the default value of `bar`."
            },
            "name": "defaultBar",
            "optional": true,
            "type": {
              "primitive": "number"
            }
          },
          {
            "docs": {
              "summary": "some props once can provide."
            },
            "name": "props",
            "optional": true,
            "type": {
              "fqn": "jsii-calc.SupportsNiceJavaBuilderProps"
            }
          },
          {
            "docs": {
              "summary": "a variadic continuation."
            },
            "name": "rest",
            "type": {
              "primitive": "string"
            },
            "variadic": true
          }
        ],
        "variadic": true
      },
      "kind": "class",
      "locationInModule": {
        "filename": "lib/compliance.ts",
        "line": 2173
      },
      "name": "SupportsNiceJavaBuilder",
      "properties": [
        {
          "docs": {
            "stability": "stable",
            "summary": "some identifier."
          },
          "immutable": true,
          "locationInModule": {
            "filename": "lib/compliance.ts",
            "line": 2184
          },
          "name": "id",
          "overrides": "jsii-calc.SupportsNiceJavaBuilderWithRequiredProps",
          "type": {
            "primitive": "number"
          }
        },
        {
          "docs": {
            "stability": "stable"
          },
          "immutable": true,
          "locationInModule": {
            "filename": "lib/compliance.ts",
            "line": 2174
          },
          "name": "rest",
          "type": {
            "collection": {
              "elementtype": {
                "primitive": "string"
              },
              "kind": "array"
            }
          }
        }
      ]
    },
    "jsii-calc.SupportsNiceJavaBuilderProps": {
      "assembly": "jsii-calc",
      "datatype": true,
      "docs": {
        "stability": "stable"
      },
      "fqn": "jsii-calc.SupportsNiceJavaBuilderProps",
      "kind": "interface",
      "locationInModule": {
        "filename": "lib/compliance.ts",
        "line": 2193
      },
      "name": "SupportsNiceJavaBuilderProps",
      "properties": [
        {
          "abstract": true,
          "docs": {
            "stability": "stable",
            "summary": "Some number, like 42."
          },
          "immutable": true,
          "locationInModule": {
            "filename": "lib/compliance.ts",
            "line": 2203
          },
          "name": "bar",
          "type": {
            "primitive": "number"
          }
        },
        {
          "abstract": true,
          "docs": {
            "remarks": "But here we are, doing it like we didn't care.",
            "stability": "stable",
            "summary": "An `id` field here is terrible API design, because the constructor of `SupportsNiceJavaBuilder` already has a parameter named `id`."
          },
          "immutable": true,
          "locationInModule": {
            "filename": "lib/compliance.ts",
            "line": 2198
          },
          "name": "id",
          "optional": true,
          "type": {
            "primitive": "string"
          }
        }
      ]
    },
    "jsii-calc.SupportsNiceJavaBuilderWithRequiredProps": {
      "assembly": "jsii-calc",
      "docs": {
        "stability": "stable",
        "summary": "We can generate fancy builders in Java for classes which take a mix of positional & struct parameters."
      },
      "fqn": "jsii-calc.SupportsNiceJavaBuilderWithRequiredProps",
      "initializer": {
        "docs": {
          "stability": "stable"
        },
        "locationInModule": {
          "filename": "lib/compliance.ts",
          "line": 2165
        },
        "parameters": [
          {
            "docs": {
              "summary": "some identifier of your choice."
            },
            "name": "id",
            "type": {
              "primitive": "number"
            }
          },
          {
            "docs": {
              "summary": "some properties."
            },
            "name": "props",
            "type": {
              "fqn": "jsii-calc.SupportsNiceJavaBuilderProps"
            }
          }
        ]
      },
      "kind": "class",
      "locationInModule": {
        "filename": "lib/compliance.ts",
        "line": 2157
      },
      "name": "SupportsNiceJavaBuilderWithRequiredProps",
      "properties": [
        {
          "docs": {
            "stability": "stable"
          },
          "immutable": true,
          "locationInModule": {
            "filename": "lib/compliance.ts",
            "line": 2159
          },
          "name": "bar",
          "type": {
            "primitive": "number"
          }
        },
        {
          "docs": {
            "stability": "stable",
            "summary": "some identifier of your choice."
          },
          "immutable": true,
          "locationInModule": {
            "filename": "lib/compliance.ts",
            "line": 2166
          },
          "name": "id",
          "type": {
            "primitive": "number"
          }
        },
        {
          "docs": {
            "stability": "stable"
          },
          "immutable": true,
          "locationInModule": {
            "filename": "lib/compliance.ts",
            "line": 2158
          },
          "name": "propId",
          "optional": true,
          "type": {
            "primitive": "string"
          }
        }
      ]
    },
    "jsii-calc.SyncVirtualMethods": {
      "assembly": "jsii-calc",
      "docs": {
        "stability": "stable"
      },
      "fqn": "jsii-calc.SyncVirtualMethods",
      "initializer": {
        "docs": {
          "stability": "stable"
        }
      },
      "kind": "class",
      "locationInModule": {
        "filename": "lib/compliance.ts",
        "line": 376
      },
      "methods": [
        {
          "async": true,
          "docs": {
            "stability": "stable"
          },
          "locationInModule": {
            "filename": "lib/compliance.ts",
            "line": 389
          },
          "name": "callerIsAsync",
          "returns": {
            "type": {
              "primitive": "number"
            }
          }
        },
        {
          "docs": {
            "stability": "stable"
          },
          "locationInModule": {
            "filename": "lib/compliance.ts",
            "line": 377
          },
          "name": "callerIsMethod",
          "returns": {
            "type": {
              "primitive": "number"
            }
          }
        },
        {
          "docs": {
            "stability": "stable"
          },
          "locationInModule": {
            "filename": "lib/compliance.ts",
            "line": 429
          },
          "name": "modifyOtherProperty",
          "parameters": [
            {
              "name": "value",
              "type": {
                "primitive": "string"
              }
            }
          ]
        },
        {
          "docs": {
            "stability": "stable"
          },
          "locationInModule": {
            "filename": "lib/compliance.ts",
            "line": 401
          },
          "name": "modifyValueOfTheProperty",
          "parameters": [
            {
              "name": "value",
              "type": {
                "primitive": "string"
              }
            }
          ]
        },
        {
          "docs": {
            "stability": "stable"
          },
          "locationInModule": {
            "filename": "lib/compliance.ts",
            "line": 442
          },
          "name": "readA",
          "returns": {
            "type": {
              "primitive": "number"
            }
          }
        },
        {
          "docs": {
            "stability": "stable"
          },
          "locationInModule": {
            "filename": "lib/compliance.ts",
            "line": 433
          },
          "name": "retrieveOtherProperty",
          "returns": {
            "type": {
              "primitive": "string"
            }
          }
        },
        {
          "docs": {
            "stability": "stable"
          },
          "locationInModule": {
            "filename": "lib/compliance.ts",
            "line": 413
          },
          "name": "retrieveReadOnlyProperty",
          "returns": {
            "type": {
              "primitive": "string"
            }
          }
        },
        {
          "docs": {
            "stability": "stable"
          },
          "locationInModule": {
            "filename": "lib/compliance.ts",
            "line": 405
          },
          "name": "retrieveValueOfTheProperty",
          "returns": {
            "type": {
              "primitive": "string"
            }
          }
        },
        {
          "docs": {
            "stability": "stable"
          },
          "locationInModule": {
            "filename": "lib/compliance.ts",
            "line": 393
          },
          "name": "virtualMethod",
          "parameters": [
            {
              "name": "n",
              "type": {
                "primitive": "number"
              }
            }
          ],
          "returns": {
            "type": {
              "primitive": "number"
            }
          }
        },
        {
          "docs": {
            "stability": "stable"
          },
          "locationInModule": {
            "filename": "lib/compliance.ts",
            "line": 446
          },
          "name": "writeA",
          "parameters": [
            {
              "name": "value",
              "type": {
                "primitive": "number"
              }
            }
          ]
        }
      ],
      "name": "SyncVirtualMethods",
      "properties": [
        {
          "docs": {
            "stability": "stable"
          },
          "immutable": true,
          "locationInModule": {
            "filename": "lib/compliance.ts",
            "line": 411
          },
          "name": "readonlyProperty",
          "type": {
            "primitive": "string"
          }
        },
        {
          "docs": {
            "stability": "stable"
          },
          "locationInModule": {
            "filename": "lib/compliance.ts",
            "line": 440
          },
          "name": "a",
          "type": {
            "primitive": "number"
          }
        },
        {
          "docs": {
            "stability": "stable"
          },
          "locationInModule": {
            "filename": "lib/compliance.ts",
            "line": 381
          },
          "name": "callerIsProperty",
          "type": {
            "primitive": "number"
          }
        },
        {
          "docs": {
            "stability": "stable"
          },
          "locationInModule": {
            "filename": "lib/compliance.ts",
            "line": 419
          },
          "name": "otherProperty",
          "type": {
            "primitive": "string"
          }
        },
        {
          "docs": {
            "stability": "stable"
          },
          "locationInModule": {
            "filename": "lib/compliance.ts",
            "line": 399
          },
          "name": "theProperty",
          "type": {
            "primitive": "string"
          }
        },
        {
          "docs": {
            "stability": "stable"
          },
          "locationInModule": {
            "filename": "lib/compliance.ts",
            "line": 427
          },
          "name": "valueOfOtherProperty",
          "type": {
            "primitive": "string"
          }
        }
      ]
    },
    "jsii-calc.TestStructWithEnum": {
      "assembly": "jsii-calc",
      "docs": {
        "stability": "stable"
      },
      "fqn": "jsii-calc.TestStructWithEnum",
      "initializer": {
        "docs": {
          "stability": "stable"
        }
      },
      "kind": "class",
      "locationInModule": {
        "filename": "lib/compliance.ts",
        "line": 2892
      },
      "methods": [
        {
          "docs": {
            "stability": "stable",
            "summary": "Returns true if `foo` is `StringEnum.A`."
          },
          "locationInModule": {
            "filename": "lib/compliance.ts",
            "line": 2896
          },
          "name": "isStringEnumA",
          "parameters": [
            {
              "name": "input",
              "type": {
                "fqn": "jsii-calc.StructWithEnum"
              }
            }
          ],
          "returns": {
            "type": {
              "primitive": "boolean"
            }
          }
        },
        {
          "docs": {
            "stability": "stable",
            "summary": "Returns true if `foo` is `StringEnum.B` and `bar` is `AllTypesEnum.THIS_IS_GREAT`."
          },
          "locationInModule": {
            "filename": "lib/compliance.ts",
            "line": 2903
          },
          "name": "isStringEnumB",
          "parameters": [
            {
              "name": "input",
              "type": {
                "fqn": "jsii-calc.StructWithEnum"
              }
            }
          ],
          "returns": {
            "type": {
              "primitive": "boolean"
            }
          }
        }
      ],
      "name": "TestStructWithEnum",
      "properties": [
        {
          "docs": {
            "stability": "stable",
            "summary": "Returns `foo: StringEnum.A`."
          },
          "immutable": true,
          "locationInModule": {
            "filename": "lib/compliance.ts",
            "line": 2922
          },
          "name": "structWithFoo",
          "type": {
            "fqn": "jsii-calc.StructWithEnum"
          }
        },
        {
          "docs": {
            "stability": "stable",
            "summary": "Returns `foo: StringEnum.C` and `bar: AllTypesEnum.MY_ENUM_VALUE`."
          },
          "immutable": true,
          "locationInModule": {
            "filename": "lib/compliance.ts",
            "line": 2912
          },
          "name": "structWithFooBar",
          "type": {
            "fqn": "jsii-calc.StructWithEnum"
          }
        }
      ]
    },
    "jsii-calc.Thrower": {
      "assembly": "jsii-calc",
      "docs": {
        "stability": "stable"
      },
      "fqn": "jsii-calc.Thrower",
      "initializer": {
        "docs": {
          "stability": "stable"
        }
      },
      "kind": "class",
      "locationInModule": {
        "filename": "lib/compliance.ts",
        "line": 651
      },
      "methods": [
        {
          "docs": {
            "stability": "stable"
          },
          "locationInModule": {
            "filename": "lib/compliance.ts",
            "line": 652
          },
          "name": "throwError"
        }
      ],
      "name": "Thrower"
    },
    "jsii-calc.TopLevelStruct": {
      "assembly": "jsii-calc",
      "datatype": true,
      "docs": {
        "stability": "stable"
      },
      "fqn": "jsii-calc.TopLevelStruct",
      "kind": "interface",
      "locationInModule": {
        "filename": "lib/compliance.ts",
        "line": 1999
      },
      "name": "TopLevelStruct",
      "properties": [
        {
          "abstract": true,
          "docs": {
            "stability": "stable",
            "summary": "This is a required field."
          },
          "immutable": true,
          "locationInModule": {
            "filename": "lib/compliance.ts",
            "line": 2003
          },
          "name": "required",
          "type": {
            "primitive": "string"
          }
        },
        {
          "abstract": true,
          "docs": {
            "stability": "stable",
            "summary": "A union to really stress test our serialization."
          },
          "immutable": true,
          "locationInModule": {
            "filename": "lib/compliance.ts",
            "line": 2013
          },
          "name": "secondLevel",
          "type": {
            "union": {
              "types": [
                {
                  "primitive": "number"
                },
                {
                  "fqn": "jsii-calc.SecondLevelStruct"
                }
              ]
            }
          }
        },
        {
          "abstract": true,
          "docs": {
            "stability": "stable",
            "summary": "You don't have to pass this."
          },
          "immutable": true,
          "locationInModule": {
            "filename": "lib/compliance.ts",
            "line": 2008
          },
          "name": "optional",
          "optional": true,
          "type": {
            "primitive": "string"
          }
        }
      ]
    },
    "jsii-calc.UmaskCheck": {
      "assembly": "jsii-calc",
      "docs": {
        "see": "https://github.com/aws/jsii/issues/1765",
        "stability": "stable",
        "summary": "Checks the current file permissions are cool (no funky UMASK down-scoping happened)."
      },
      "fqn": "jsii-calc.UmaskCheck",
      "kind": "class",
      "locationInModule": {
        "filename": "lib/compliance.ts",
        "line": 2754
      },
      "methods": [
        {
          "docs": {
            "stability": "stable",
            "summary": "This should return 0o644 (-rw-r--r--)."
          },
          "locationInModule": {
            "filename": "lib/compliance.ts",
            "line": 2758
          },
          "name": "mode",
          "returns": {
            "type": {
              "primitive": "number"
            }
          },
          "static": true
        }
      ],
      "name": "UmaskCheck"
    },
    "jsii-calc.UnaryOperation": {
      "abstract": true,
      "assembly": "jsii-calc",
      "base": "@scope/jsii-calc-lib.Operation",
      "docs": {
        "stability": "stable",
        "summary": "An operation on a single operand."
      },
      "fqn": "jsii-calc.UnaryOperation",
      "initializer": {
        "docs": {
          "stability": "stable"
        },
        "locationInModule": {
          "filename": "lib/calculator.ts",
          "line": 109
        },
        "parameters": [
          {
            "name": "operand",
            "type": {
              "fqn": "@scope/jsii-calc-lib.NumericValue"
            }
          }
        ]
      },
      "kind": "class",
      "locationInModule": {
        "filename": "lib/calculator.ts",
        "line": 108
      },
      "name": "UnaryOperation",
      "properties": [
        {
          "docs": {
            "stability": "stable"
          },
          "immutable": true,
          "locationInModule": {
            "filename": "lib/calculator.ts",
            "line": 109
          },
          "name": "operand",
          "type": {
            "fqn": "@scope/jsii-calc-lib.NumericValue"
          }
        }
      ]
    },
    "jsii-calc.UnionProperties": {
      "assembly": "jsii-calc",
      "datatype": true,
      "docs": {
        "stability": "stable"
      },
      "fqn": "jsii-calc.UnionProperties",
      "kind": "interface",
      "locationInModule": {
        "filename": "lib/compliance.ts",
        "line": 1112
      },
      "name": "UnionProperties",
      "properties": [
        {
          "abstract": true,
          "docs": {
            "stability": "stable"
          },
          "immutable": true,
          "locationInModule": {
            "filename": "lib/compliance.ts",
            "line": 1114
          },
          "name": "bar",
          "type": {
            "union": {
              "types": [
                {
                  "primitive": "string"
                },
                {
                  "primitive": "number"
                },
                {
                  "fqn": "jsii-calc.AllTypes"
                }
              ]
            }
          }
        },
        {
          "abstract": true,
          "docs": {
            "stability": "stable"
          },
          "immutable": true,
          "locationInModule": {
            "filename": "lib/compliance.ts",
            "line": 1113
          },
          "name": "foo",
          "optional": true,
          "type": {
            "union": {
              "types": [
                {
                  "primitive": "string"
                },
                {
                  "primitive": "number"
                }
              ]
            }
          }
        }
      ]
    },
    "jsii-calc.UpcasingReflectable": {
      "assembly": "jsii-calc",
      "docs": {
        "stability": "stable",
        "summary": "Ensures submodule-imported types from dependencies can be used correctly."
      },
      "fqn": "jsii-calc.UpcasingReflectable",
      "initializer": {
        "docs": {
          "stability": "stable"
        },
        "locationInModule": {
          "filename": "lib/submodules.ts",
          "line": 9
        },
        "parameters": [
          {
            "name": "delegate",
            "type": {
              "collection": {
                "elementtype": {
                  "primitive": "any"
                },
                "kind": "map"
              }
            }
          }
        ]
      },
      "interfaces": [
        "@scope/jsii-calc-lib.submodule.IReflectable"
      ],
      "kind": "class",
      "locationInModule": {
        "filename": "lib/submodules.ts",
        "line": 6
      },
      "name": "UpcasingReflectable",
      "properties": [
        {
          "const": true,
          "docs": {
            "stability": "stable"
          },
          "immutable": true,
          "locationInModule": {
            "filename": "lib/submodules.ts",
            "line": 7
          },
          "name": "reflector",
          "static": true,
          "type": {
            "fqn": "@scope/jsii-calc-lib.submodule.Reflector"
          }
        },
        {
          "docs": {
            "stability": "stable"
          },
          "immutable": true,
          "locationInModule": {
            "filename": "lib/submodules.ts",
            "line": 11
          },
          "name": "entries",
          "overrides": "@scope/jsii-calc-lib.submodule.IReflectable",
          "type": {
            "collection": {
              "elementtype": {
                "fqn": "@scope/jsii-calc-lib.submodule.ReflectableEntry"
              },
              "kind": "array"
            }
          }
        }
      ]
    },
    "jsii-calc.UseBundledDependency": {
      "assembly": "jsii-calc",
      "docs": {
        "stability": "stable"
      },
      "fqn": "jsii-calc.UseBundledDependency",
      "initializer": {
        "docs": {
          "stability": "stable"
        }
      },
      "kind": "class",
      "locationInModule": {
        "filename": "lib/compliance.ts",
        "line": 1117
      },
      "methods": [
        {
          "docs": {
            "stability": "stable"
          },
          "locationInModule": {
            "filename": "lib/compliance.ts",
            "line": 1118
          },
          "name": "value",
          "returns": {
            "type": {
              "primitive": "any"
            }
          }
        }
      ],
      "name": "UseBundledDependency"
    },
    "jsii-calc.UseCalcBase": {
      "assembly": "jsii-calc",
      "docs": {
        "stability": "stable",
        "summary": "Depend on a type from jsii-calc-base as a test for awslabs/jsii#128."
      },
      "fqn": "jsii-calc.UseCalcBase",
      "initializer": {
        "docs": {
          "stability": "stable"
        }
      },
      "kind": "class",
      "locationInModule": {
        "filename": "lib/compliance.ts",
        "line": 1168
      },
      "methods": [
        {
          "docs": {
            "stability": "stable"
          },
          "locationInModule": {
            "filename": "lib/compliance.ts",
            "line": 1169
          },
          "name": "hello",
          "returns": {
            "type": {
              "fqn": "@scope/jsii-calc-base.Base"
            }
          }
        }
      ],
      "name": "UseCalcBase"
    },
    "jsii-calc.UsesInterfaceWithProperties": {
      "assembly": "jsii-calc",
      "docs": {
        "stability": "stable"
      },
      "fqn": "jsii-calc.UsesInterfaceWithProperties",
      "initializer": {
        "docs": {
          "stability": "stable"
        },
        "locationInModule": {
          "filename": "lib/compliance.ts",
          "line": 597
        },
        "parameters": [
          {
            "name": "obj",
            "type": {
              "fqn": "jsii-calc.IInterfaceWithProperties"
            }
          }
        ]
      },
      "kind": "class",
      "locationInModule": {
        "filename": "lib/compliance.ts",
        "line": 596
      },
      "methods": [
        {
          "docs": {
            "stability": "stable"
          },
          "locationInModule": {
            "filename": "lib/compliance.ts",
            "line": 599
          },
          "name": "justRead",
          "returns": {
            "type": {
              "primitive": "string"
            }
          }
        },
        {
          "docs": {
            "stability": "stable"
          },
          "locationInModule": {
            "filename": "lib/compliance.ts",
            "line": 608
          },
          "name": "readStringAndNumber",
          "parameters": [
            {
              "name": "ext",
              "type": {
                "fqn": "jsii-calc.IInterfaceWithPropertiesExtension"
              }
            }
          ],
          "returns": {
            "type": {
              "primitive": "string"
            }
          }
        },
        {
          "docs": {
            "stability": "stable"
          },
          "locationInModule": {
            "filename": "lib/compliance.ts",
            "line": 603
          },
          "name": "writeAndRead",
          "parameters": [
            {
              "name": "value",
              "type": {
                "primitive": "string"
              }
            }
          ],
          "returns": {
            "type": {
              "primitive": "string"
            }
          }
        }
      ],
      "name": "UsesInterfaceWithProperties",
      "properties": [
        {
          "docs": {
            "stability": "stable"
          },
          "immutable": true,
          "locationInModule": {
            "filename": "lib/compliance.ts",
            "line": 597
          },
          "name": "obj",
          "type": {
            "fqn": "jsii-calc.IInterfaceWithProperties"
          }
        }
      ]
    },
    "jsii-calc.VariadicInvoker": {
      "assembly": "jsii-calc",
      "docs": {
        "stability": "stable"
      },
      "fqn": "jsii-calc.VariadicInvoker",
      "initializer": {
        "docs": {
          "stability": "stable"
        },
        "locationInModule": {
          "filename": "lib/compliance.ts",
          "line": 681
        },
        "parameters": [
          {
            "name": "method",
            "type": {
              "fqn": "jsii-calc.VariadicMethod"
            }
          }
        ]
      },
      "kind": "class",
      "locationInModule": {
        "filename": "lib/compliance.ts",
        "line": 680
      },
      "methods": [
        {
          "docs": {
            "stability": "stable"
          },
          "locationInModule": {
            "filename": "lib/compliance.ts",
            "line": 683
          },
          "name": "asArray",
          "parameters": [
            {
              "name": "values",
              "type": {
                "primitive": "number"
              },
              "variadic": true
            }
          ],
          "returns": {
            "type": {
              "collection": {
                "elementtype": {
                  "primitive": "number"
                },
                "kind": "array"
              }
            }
          },
          "variadic": true
        }
      ],
      "name": "VariadicInvoker"
    },
    "jsii-calc.VariadicMethod": {
      "assembly": "jsii-calc",
      "docs": {
        "stability": "stable"
      },
      "fqn": "jsii-calc.VariadicMethod",
      "initializer": {
        "docs": {
          "stability": "stable"
        },
        "locationInModule": {
          "filename": "lib/compliance.ts",
          "line": 667
        },
        "parameters": [
          {
            "docs": {
              "summary": "a prefix that will be use for all values returned by `#asArray`."
            },
            "name": "prefix",
            "type": {
              "primitive": "number"
            },
            "variadic": true
          }
        ],
        "variadic": true
      },
      "kind": "class",
      "locationInModule": {
        "filename": "lib/compliance.ts",
        "line": 661
      },
      "methods": [
        {
          "docs": {
            "stability": "stable"
          },
          "locationInModule": {
            "filename": "lib/compliance.ts",
            "line": 675
          },
          "name": "asArray",
          "parameters": [
            {
              "docs": {
                "summary": "the first element of the array to be returned (after the `prefix` provided at construction time)."
              },
              "name": "first",
              "type": {
                "primitive": "number"
              }
            },
            {
              "docs": {
                "summary": "other elements to be included in the array."
              },
              "name": "others",
              "type": {
                "primitive": "number"
              },
              "variadic": true
            }
          ],
          "returns": {
            "type": {
              "collection": {
                "elementtype": {
                  "primitive": "number"
                },
                "kind": "array"
              }
            }
          },
          "variadic": true
        }
      ],
      "name": "VariadicMethod"
    },
    "jsii-calc.VirtualMethodPlayground": {
      "assembly": "jsii-calc",
      "docs": {
        "stability": "stable"
      },
      "fqn": "jsii-calc.VirtualMethodPlayground",
      "initializer": {
        "docs": {
          "stability": "stable"
        }
      },
      "kind": "class",
      "locationInModule": {
        "filename": "lib/compliance.ts",
        "line": 451
      },
      "methods": [
        {
          "async": true,
          "docs": {
            "stability": "stable"
          },
          "locationInModule": {
            "filename": "lib/compliance.ts",
            "line": 476
          },
          "name": "overrideMeAsync",
          "parameters": [
            {
              "name": "index",
              "type": {
                "primitive": "number"
              }
            }
          ],
          "returns": {
            "type": {
              "primitive": "number"
            }
          }
        },
        {
          "docs": {
            "stability": "stable"
          },
          "locationInModule": {
            "filename": "lib/compliance.ts",
            "line": 480
          },
          "name": "overrideMeSync",
          "parameters": [
            {
              "name": "index",
              "type": {
                "primitive": "number"
              }
            }
          ],
          "returns": {
            "type": {
              "primitive": "number"
            }
          }
        },
        {
          "async": true,
          "docs": {
            "stability": "stable"
          },
          "locationInModule": {
            "filename": "lib/compliance.ts",
            "line": 458
          },
          "name": "parallelSumAsync",
          "parameters": [
            {
              "name": "count",
              "type": {
                "primitive": "number"
              }
            }
          ],
          "returns": {
            "type": {
              "primitive": "number"
            }
          }
        },
        {
          "async": true,
          "docs": {
            "stability": "stable"
          },
          "locationInModule": {
            "filename": "lib/compliance.ts",
            "line": 452
          },
          "name": "serialSumAsync",
          "parameters": [
            {
              "name": "count",
              "type": {
                "primitive": "number"
              }
            }
          ],
          "returns": {
            "type": {
              "primitive": "number"
            }
          }
        },
        {
          "docs": {
            "stability": "stable"
          },
          "locationInModule": {
            "filename": "lib/compliance.ts",
            "line": 468
          },
          "name": "sumSync",
          "parameters": [
            {
              "name": "count",
              "type": {
                "primitive": "number"
              }
            }
          ],
          "returns": {
            "type": {
              "primitive": "number"
            }
          }
        }
      ],
      "name": "VirtualMethodPlayground"
    },
    "jsii-calc.VoidCallback": {
      "abstract": true,
      "assembly": "jsii-calc",
      "docs": {
        "remarks": "- Implement `overrideMe` (method does not have to do anything).\n- Invoke `callMe`\n- Verify that `methodWasCalled` is `true`.",
        "stability": "stable",
        "summary": "This test is used to validate the runtimes can return correctly from a void callback."
      },
      "fqn": "jsii-calc.VoidCallback",
      "initializer": {
        "docs": {
          "stability": "stable"
        }
      },
      "kind": "class",
      "locationInModule": {
        "filename": "lib/compliance.ts",
        "line": 1923
      },
      "methods": [
        {
          "docs": {
            "stability": "stable"
          },
          "locationInModule": {
            "filename": "lib/compliance.ts",
            "line": 1928
          },
          "name": "callMe"
        },
        {
          "abstract": true,
          "docs": {
            "stability": "stable"
          },
          "locationInModule": {
            "filename": "lib/compliance.ts",
            "line": 1932
          },
          "name": "overrideMe",
          "protected": true
        }
      ],
      "name": "VoidCallback",
      "properties": [
        {
          "docs": {
            "stability": "stable"
          },
          "immutable": true,
          "locationInModule": {
            "filename": "lib/compliance.ts",
            "line": 1925
          },
          "name": "methodWasCalled",
          "type": {
            "primitive": "boolean"
          }
        }
      ]
    },
    "jsii-calc.WithPrivatePropertyInConstructor": {
      "assembly": "jsii-calc",
      "docs": {
        "stability": "stable",
        "summary": "Verifies that private property declarations in constructor arguments are hidden."
      },
      "fqn": "jsii-calc.WithPrivatePropertyInConstructor",
      "initializer": {
        "docs": {
          "stability": "stable"
        },
        "locationInModule": {
          "filename": "lib/compliance.ts",
          "line": 1939
        },
        "parameters": [
          {
            "name": "privateField",
            "optional": true,
            "type": {
              "primitive": "string"
            }
          }
        ]
      },
      "kind": "class",
      "locationInModule": {
        "filename": "lib/compliance.ts",
        "line": 1938
      },
      "name": "WithPrivatePropertyInConstructor",
      "properties": [
        {
          "docs": {
            "stability": "stable"
          },
          "immutable": true,
          "locationInModule": {
            "filename": "lib/compliance.ts",
            "line": 1941
          },
          "name": "success",
          "type": {
            "primitive": "boolean"
          }
        }
      ]
    },
    "jsii-calc.composition.CompositeOperation": {
      "abstract": true,
      "assembly": "jsii-calc",
      "base": "@scope/jsii-calc-lib.Operation",
      "docs": {
        "stability": "stable",
        "summary": "Abstract operation composed from an expression of other operations."
      },
      "fqn": "jsii-calc.composition.CompositeOperation",
      "initializer": {},
      "kind": "class",
      "locationInModule": {
        "filename": "lib/calculator.ts",
        "line": 146
      },
      "methods": [
        {
          "docs": {
            "stability": "stable",
            "summary": "(deprecated) String representation of the value."
          },
          "locationInModule": {
            "filename": "lib/calculator.ts",
            "line": 172
          },
          "name": "toString",
          "overrides": "@scope/jsii-calc-lib.Operation",
          "returns": {
            "type": {
              "primitive": "string"
            }
          }
        }
      ],
      "name": "CompositeOperation",
      "namespace": "composition",
      "properties": [
        {
          "abstract": true,
          "docs": {
            "remarks": "Must be implemented by derived classes.",
            "stability": "stable",
            "summary": "The expression that this operation consists of."
          },
          "immutable": true,
          "locationInModule": {
            "filename": "lib/calculator.ts",
            "line": 170
          },
          "name": "expression",
          "type": {
            "fqn": "@scope/jsii-calc-lib.NumericValue"
          }
        },
        {
          "docs": {
            "stability": "stable",
            "summary": "(deprecated) The value."
          },
          "immutable": true,
          "locationInModule": {
            "filename": "lib/calculator.ts",
            "line": 162
          },
          "name": "value",
          "overrides": "@scope/jsii-calc-lib.NumericValue",
          "type": {
            "primitive": "number"
          }
        },
        {
          "docs": {
            "stability": "stable",
            "summary": "A set of postfixes to include in a decorated .toString()."
          },
          "locationInModule": {
            "filename": "lib/calculator.ts",
            "line": 160
          },
          "name": "decorationPostfixes",
          "type": {
            "collection": {
              "elementtype": {
                "primitive": "string"
              },
              "kind": "array"
            }
          }
        },
        {
          "docs": {
            "stability": "stable",
            "summary": "A set of prefixes to include in a decorated .toString()."
          },
          "locationInModule": {
            "filename": "lib/calculator.ts",
            "line": 155
          },
          "name": "decorationPrefixes",
          "type": {
            "collection": {
              "elementtype": {
                "primitive": "string"
              },
              "kind": "array"
            }
          }
        },
        {
          "docs": {
            "stability": "stable",
            "summary": "The .toString() style."
          },
          "locationInModule": {
            "filename": "lib/calculator.ts",
            "line": 150
          },
          "name": "stringStyle",
          "type": {
            "fqn": "jsii-calc.composition.CompositeOperation.CompositionStringStyle"
          }
        }
      ]
    },
    "jsii-calc.composition.CompositeOperation.CompositionStringStyle": {
      "assembly": "jsii-calc",
      "docs": {
        "stability": "stable",
        "summary": "Style of .toString() output for CompositeOperation."
      },
      "fqn": "jsii-calc.composition.CompositeOperation.CompositionStringStyle",
      "kind": "enum",
      "locationInModule": {
        "filename": "lib/calculator.ts",
        "line": 192
      },
      "members": [
        {
          "docs": {
            "stability": "stable",
            "summary": "Normal string expression."
          },
          "name": "NORMAL"
        },
        {
          "docs": {
            "stability": "stable",
            "summary": "Decorated string expression."
          },
          "name": "DECORATED"
        }
      ],
      "name": "CompositionStringStyle",
      "namespace": "composition.CompositeOperation"
    },
    "jsii-calc.module2530.MyClass": {
      "assembly": "jsii-calc",
      "docs": {
        "see": "https://github.com/aws/jsii/issues/2530",
        "stability": "stable",
        "summary": "Verifies a method with parameters \"_\" can be generated."
      },
      "fqn": "jsii-calc.module2530.MyClass",
      "initializer": {
        "docs": {
          "stability": "stable"
        },
        "locationInModule": {
          "filename": "lib/module2530/index.ts",
          "line": 10
        },
        "parameters": [
          {
            "name": "_",
            "type": {
              "primitive": "number"
            }
          }
        ]
      },
      "kind": "class",
      "locationInModule": {
        "filename": "lib/module2530/index.ts",
        "line": 5
      },
      "methods": [
        {
          "docs": {
            "stability": "stable"
          },
          "locationInModule": {
            "filename": "lib/module2530/index.ts",
            "line": 6
          },
          "name": "bar",
          "parameters": [
            {
              "name": "_",
              "type": {
                "primitive": "boolean"
              }
            }
          ],
          "static": true
        },
        {
          "docs": {
            "stability": "stable"
          },
          "locationInModule": {
            "filename": "lib/module2530/index.ts",
            "line": 14
          },
          "name": "foo",
          "parameters": [
            {
              "name": "_",
              "type": {
                "primitive": "string"
              }
            }
          ]
        }
      ],
      "name": "MyClass",
      "namespace": "module2530"
    },
    "jsii-calc.module2617.OnlyStatics": {
      "assembly": "jsii-calc",
      "docs": {
        "stability": "stable"
      },
      "fqn": "jsii-calc.module2617.OnlyStatics",
      "kind": "class",
      "locationInModule": {
        "filename": "lib/module2617/index.ts",
        "line": 3
      },
      "methods": [
        {
          "docs": {
            "stability": "stable"
          },
          "locationInModule": {
            "filename": "lib/module2617/index.ts",
            "line": 7
          },
          "name": "bar",
          "static": true
        },
        {
          "docs": {
            "stability": "stable"
          },
          "locationInModule": {
            "filename": "lib/module2617/index.ts",
            "line": 4
          },
          "name": "foo",
          "static": true
        }
      ],
      "name": "OnlyStatics",
      "namespace": "module2617"
    },
    "jsii-calc.module2647.ExtendAndImplement": {
      "assembly": "jsii-calc",
      "base": "@scope/jsii-calc-lib.BaseFor2647",
      "docs": {
        "see": "https://github.com/aws/jsii/issues/2647",
        "stability": "stable",
        "summary": "This class falls into the category of \"multiple bases\" from a different module from a go code gen perspective."
      },
      "fqn": "jsii-calc.module2647.ExtendAndImplement",
      "initializer": {
        "docs": {
          "stability": "deprecated"
        },
        "locationInModule": {
          "filename": "lib/index.ts",
          "line": 121
        },
        "parameters": [
          {
            "name": "very",
            "type": {
              "fqn": "@scope/jsii-calc-base-of-base.Very"
            }
          }
        ]
      },
      "interfaces": [
        "@scope/jsii-calc-lib.IFriendly"
      ],
      "kind": "class",
      "locationInModule": {
        "filename": "lib/module2647/index.ts",
        "line": 9
      },
      "methods": [
        {
          "docs": {
            "stability": "stable",
            "summary": "(deprecated) Say hello!"
          },
          "locationInModule": {
            "filename": "lib/module2647/index.ts",
            "line": 14
          },
          "name": "hello",
          "overrides": "@scope/jsii-calc-lib.IFriendly",
          "returns": {
            "type": {
              "primitive": "string"
            }
          }
        },
        {
          "docs": {
            "stability": "stable"
          },
          "locationInModule": {
            "filename": "lib/module2647/index.ts",
            "line": 10
          },
          "name": "localMethod",
          "returns": {
            "type": {
              "primitive": "string"
            }
          }
        }
      ],
      "name": "ExtendAndImplement",
      "namespace": "module2647"
    },
    "jsii-calc.module2689.methods.MyClass": {
      "assembly": "jsii-calc",
      "docs": {
        "stability": "stable"
      },
      "fqn": "jsii-calc.module2689.methods.MyClass",
      "initializer": {
        "docs": {
          "stability": "stable"
        }
      },
      "kind": "class",
      "locationInModule": {
        "filename": "lib/module2689/methods/index.ts",
        "line": 4
      },
      "methods": [
        {
          "docs": {
            "stability": "stable"
          },
          "locationInModule": {
            "filename": "lib/module2689/methods/index.ts",
            "line": 9
          },
          "name": "bar",
          "parameters": [
            {
              "name": "_bar",
              "type": {
                "collection": {
                  "elementtype": {
                    "fqn": "@scope/jsii-calc-base.BaseProps"
                  },
                  "kind": "map"
                }
              }
            }
          ]
        },
        {
          "docs": {
            "stability": "stable"
          },
          "locationInModule": {
            "filename": "lib/module2689/methods/index.ts",
            "line": 5
          },
          "name": "foo",
          "parameters": [
            {
              "name": "_values",
              "type": {
                "collection": {
                  "elementtype": {
                    "fqn": "@scope/jsii-calc-lib.Number"
                  },
                  "kind": "array"
                }
              }
            }
          ]
        }
      ],
      "name": "MyClass",
      "namespace": "module2689.methods"
    },
    "jsii-calc.module2689.props.MyClass": {
      "assembly": "jsii-calc",
      "docs": {
        "stability": "stable"
      },
      "fqn": "jsii-calc.module2689.props.MyClass",
      "initializer": {
        "docs": {
          "stability": "stable"
        }
      },
      "kind": "class",
      "locationInModule": {
        "filename": "lib/module2689/props/index.ts",
        "line": 4
      },
      "name": "MyClass",
      "namespace": "module2689.props",
      "properties": [
        {
          "docs": {
            "stability": "stable"
          },
          "immutable": true,
          "locationInModule": {
            "filename": "lib/module2689/props/index.ts",
            "line": 6
          },
          "name": "bar",
          "type": {
            "collection": {
              "elementtype": {
                "fqn": "@scope/jsii-calc-base.BaseProps"
              },
              "kind": "map"
            }
          }
        },
        {
          "docs": {
            "stability": "stable"
          },
          "immutable": true,
          "locationInModule": {
            "filename": "lib/module2689/props/index.ts",
            "line": 5
          },
          "name": "foo",
          "type": {
            "collection": {
              "elementtype": {
                "fqn": "@scope/jsii-calc-lib.Number"
              },
              "kind": "array"
            }
          }
        }
      ]
    },
    "jsii-calc.module2689.retval.MyClass": {
      "assembly": "jsii-calc",
      "docs": {
        "stability": "stable"
      },
      "fqn": "jsii-calc.module2689.retval.MyClass",
      "initializer": {
        "docs": {
          "stability": "stable"
        }
      },
      "kind": "class",
      "locationInModule": {
        "filename": "lib/module2689/retval/index.ts",
        "line": 4
      },
      "methods": [
        {
          "docs": {
            "stability": "stable"
          },
          "locationInModule": {
            "filename": "lib/module2689/retval/index.ts",
            "line": 9
          },
          "name": "bar",
          "returns": {
            "type": {
              "collection": {
                "elementtype": {
                  "fqn": "@scope/jsii-calc-base.BaseProps"
                },
                "kind": "map"
              }
            }
          }
        },
        {
          "docs": {
            "stability": "stable"
          },
          "locationInModule": {
            "filename": "lib/module2689/retval/index.ts",
            "line": 5
          },
          "name": "foo",
          "returns": {
            "type": {
              "collection": {
                "elementtype": {
                  "fqn": "@scope/jsii-calc-lib.Number"
                },
                "kind": "array"
              }
            }
          }
        }
      ],
      "name": "MyClass",
      "namespace": "module2689.retval"
    },
    "jsii-calc.module2689.structs.MyStruct": {
      "assembly": "jsii-calc",
      "datatype": true,
      "docs": {
        "stability": "stable"
      },
      "fqn": "jsii-calc.module2689.structs.MyStruct",
      "kind": "interface",
      "locationInModule": {
        "filename": "lib/module2689/structs/index.ts",
        "line": 4
      },
      "name": "MyStruct",
      "namespace": "module2689.structs",
      "properties": [
        {
          "abstract": true,
          "docs": {
            "stability": "stable"
          },
          "immutable": true,
          "locationInModule": {
            "filename": "lib/module2689/structs/index.ts",
            "line": 6
          },
          "name": "baseMap",
          "type": {
            "collection": {
              "elementtype": {
                "fqn": "@scope/jsii-calc-base.BaseProps"
              },
              "kind": "map"
            }
          }
        },
        {
          "abstract": true,
          "docs": {
            "stability": "stable"
          },
          "immutable": true,
          "locationInModule": {
            "filename": "lib/module2689/structs/index.ts",
            "line": 5
          },
          "name": "numbers",
          "type": {
            "collection": {
              "elementtype": {
                "fqn": "@scope/jsii-calc-lib.Number"
              },
              "kind": "array"
            }
          }
        }
      ]
    },
    "jsii-calc.module2692.submodule1.Bar": {
      "assembly": "jsii-calc",
      "datatype": true,
      "docs": {
        "stability": "stable"
      },
      "fqn": "jsii-calc.module2692.submodule1.Bar",
      "kind": "interface",
      "locationInModule": {
        "filename": "lib/module2692/submodule1/index.ts",
        "line": 1
      },
      "name": "Bar",
      "namespace": "module2692.submodule1",
      "properties": [
        {
          "abstract": true,
          "docs": {
            "stability": "stable"
          },
          "immutable": true,
          "locationInModule": {
            "filename": "lib/module2692/submodule1/index.ts",
            "line": 2
          },
          "name": "bar1",
          "type": {
            "primitive": "string"
          }
        }
      ]
    },
    "jsii-calc.module2692.submodule2.Bar": {
      "assembly": "jsii-calc",
      "datatype": true,
      "docs": {
        "stability": "stable"
      },
      "fqn": "jsii-calc.module2692.submodule2.Bar",
      "kind": "interface",
      "locationInModule": {
        "filename": "lib/module2692/submodule2/index.ts",
        "line": 3
      },
      "name": "Bar",
      "namespace": "module2692.submodule2",
      "properties": [
        {
          "abstract": true,
          "docs": {
            "stability": "stable"
          },
          "immutable": true,
          "locationInModule": {
            "filename": "lib/module2692/submodule2/index.ts",
            "line": 4
          },
          "name": "bar2",
          "type": {
            "primitive": "string"
          }
        }
      ]
    },
    "jsii-calc.module2692.submodule2.Foo": {
      "assembly": "jsii-calc",
      "datatype": true,
      "docs": {
        "stability": "stable"
      },
      "fqn": "jsii-calc.module2692.submodule2.Foo",
      "interfaces": [
        "jsii-calc.module2692.submodule2.Bar",
        "jsii-calc.module2692.submodule1.Bar"
      ],
      "kind": "interface",
      "locationInModule": {
        "filename": "lib/module2692/submodule2/index.ts",
        "line": 7
      },
      "name": "Foo",
      "namespace": "module2692.submodule2",
      "properties": [
        {
          "abstract": true,
          "docs": {
            "stability": "stable"
          },
          "immutable": true,
          "locationInModule": {
            "filename": "lib/module2692/submodule2/index.ts",
            "line": 8
          },
          "name": "foo2",
          "type": {
            "primitive": "string"
          }
        }
      ]
    },
    "jsii-calc.module2702.Class1": {
      "assembly": "jsii-calc",
      "base": "@scope/jsii-calc-base.Base",
      "docs": {
        "stability": "stable"
      },
      "fqn": "jsii-calc.module2702.Class1",
      "initializer": {},
      "kind": "class",
      "locationInModule": {
        "filename": "lib/module2702/index.ts",
        "line": 6
      },
      "methods": [
        {
          "docs": {
            "stability": "stable"
          },
          "locationInModule": {
            "filename": "lib/module2702/index.ts",
            "line": 7
          },
          "name": "base"
        }
      ],
      "name": "Class1",
      "namespace": "module2702"
    },
    "jsii-calc.module2702.Class2": {
      "assembly": "jsii-calc",
      "base": "@scope/jsii-calc-base.Base",
      "docs": {
        "stability": "stable"
      },
      "fqn": "jsii-calc.module2702.Class2",
      "initializer": {},
      "kind": "class",
      "locationInModule": {
        "filename": "lib/module2702/index.ts",
        "line": 12
      },
      "name": "Class2",
      "namespace": "module2702",
      "properties": [
        {
          "docs": {
            "stability": "stable"
          },
          "immutable": true,
          "locationInModule": {
            "filename": "lib/module2702/index.ts",
            "line": 13
          },
          "name": "base",
          "type": {
            "primitive": "string"
          }
        }
      ]
    },
    "jsii-calc.module2702.Class3": {
      "assembly": "jsii-calc",
      "docs": {
        "stability": "stable"
      },
      "fqn": "jsii-calc.module2702.Class3",
      "initializer": {
        "docs": {
          "stability": "stable"
        }
      },
      "interfaces": [
        "@scope/jsii-calc-base.IBaseInterface"
      ],
      "kind": "class",
      "locationInModule": {
        "filename": "lib/module2702/index.ts",
        "line": 16
      },
      "methods": [
        {
          "docs": {
            "stability": "stable"
          },
          "locationInModule": {
            "filename": "lib/module2702/index.ts",
            "line": 17
          },
          "name": "bar",
          "overrides": "@scope/jsii-calc-base.IBaseInterface"
        },
        {
          "docs": {
            "stability": "stable"
          },
          "locationInModule": {
            "filename": "lib/module2702/index.ts",
            "line": 21
          },
          "name": "foo",
          "overrides": "@scope/jsii-calc-base-of-base.IVeryBaseInterface"
        },
        {
          "docs": {
            "stability": "stable"
          },
          "locationInModule": {
            "filename": "lib/module2702/index.ts",
            "line": 25
          },
          "name": "iBaseInterface"
        }
      ],
      "name": "Class3",
      "namespace": "module2702"
    },
    "jsii-calc.module2702.IFoo": {
      "assembly": "jsii-calc",
      "docs": {
        "stability": "stable"
      },
      "fqn": "jsii-calc.module2702.IFoo",
      "interfaces": [
        "@scope/jsii-calc-base.IBaseInterface"
      ],
      "kind": "interface",
      "locationInModule": {
        "filename": "lib/module2702/index.ts",
        "line": 30
      },
      "name": "IFoo",
      "namespace": "module2702",
      "properties": [
        {
          "abstract": true,
          "docs": {
            "stability": "stable"
          },
          "immutable": true,
          "locationInModule": {
            "filename": "lib/module2702/index.ts",
            "line": 31
          },
          "name": "iBaseInterface",
          "type": {
            "primitive": "string"
          }
        }
      ]
    },
    "jsii-calc.nodirect.sub1.TypeFromSub1": {
      "assembly": "jsii-calc",
      "docs": {
        "stability": "stable"
      },
      "fqn": "jsii-calc.nodirect.sub1.TypeFromSub1",
      "initializer": {
        "docs": {
          "stability": "stable"
        }
      },
      "kind": "class",
      "locationInModule": {
        "filename": "lib/no-direct-types/sub1/index.ts",
        "line": 1
      },
      "methods": [
        {
          "docs": {
            "stability": "stable"
          },
          "locationInModule": {
            "filename": "lib/no-direct-types/sub1/index.ts",
            "line": 2
          },
          "name": "sub1",
          "returns": {
            "type": {
              "primitive": "string"
            }
          }
        }
      ],
      "name": "TypeFromSub1",
      "namespace": "nodirect.sub1"
    },
    "jsii-calc.nodirect.sub2.TypeFromSub2": {
      "assembly": "jsii-calc",
      "docs": {
        "stability": "stable"
      },
      "fqn": "jsii-calc.nodirect.sub2.TypeFromSub2",
      "initializer": {
        "docs": {
          "stability": "stable"
        }
      },
      "kind": "class",
      "locationInModule": {
        "filename": "lib/no-direct-types/sub2/index.ts",
        "line": 1
      },
      "methods": [
        {
          "docs": {
            "stability": "stable"
          },
          "locationInModule": {
            "filename": "lib/no-direct-types/sub2/index.ts",
            "line": 2
          },
          "name": "sub2",
          "returns": {
            "type": {
              "primitive": "string"
            }
          }
        }
      ],
      "name": "TypeFromSub2",
      "namespace": "nodirect.sub2"
    },
    "jsii-calc.onlystatic.OnlyStaticMethods": {
      "assembly": "jsii-calc",
      "docs": {
        "stability": "stable",
        "summary": "Test for https://github.com/aws/jsii/issues/2617."
      },
      "fqn": "jsii-calc.onlystatic.OnlyStaticMethods",
      "kind": "class",
      "locationInModule": {
        "filename": "lib/only-static/index.ts",
        "line": 4
      },
      "methods": [
        {
          "docs": {
            "stability": "stable"
          },
          "locationInModule": {
            "filename": "lib/only-static/index.ts",
            "line": 5
          },
          "name": "staticMethod",
          "returns": {
            "type": {
              "primitive": "string"
            }
          },
          "static": true
        }
      ],
      "name": "OnlyStaticMethods",
      "namespace": "onlystatic"
    },
    "jsii-calc.submodule.Default": {
      "assembly": "jsii-calc",
      "datatype": true,
      "docs": {
        "see": "https://github.com/aws/jsii/issues/2637",
        "stability": "stable",
        "summary": "A struct named \"Default\"."
      },
      "fqn": "jsii-calc.submodule.Default",
      "kind": "interface",
      "locationInModule": {
        "filename": "lib/submodule/issue2637.ts",
        "line": 6
      },
      "name": "Default",
      "namespace": "submodule",
      "properties": [
        {
          "abstract": true,
          "docs": {
            "stability": "stable"
          },
          "immutable": true,
          "locationInModule": {
            "filename": "lib/submodule/issue2637.ts",
            "line": 7
          },
          "name": "foo",
          "type": {
            "primitive": "number"
          }
        }
      ]
    },
    "jsii-calc.submodule.MyClass": {
      "assembly": "jsii-calc",
      "docs": {
        "stability": "stable"
      },
      "fqn": "jsii-calc.submodule.MyClass",
      "initializer": {
        "docs": {
          "stability": "stable"
        },
        "locationInModule": {
          "filename": "lib/submodule/my-class.ts",
          "line": 12
        },
        "parameters": [
          {
            "name": "props",
            "type": {
              "fqn": "jsii-calc.submodule.child.SomeStruct"
            }
          }
        ]
      },
      "interfaces": [
        "jsii-calc.submodule.nested_submodule.deeplyNested.INamespaced"
      ],
      "kind": "class",
      "locationInModule": {
        "filename": "lib/submodule/my-class.ts",
        "line": 6
      },
      "methods": [
        {
          "docs": {
            "stability": "stable"
          },
          "locationInModule": {
            "filename": "lib/submodule/my-class.ts",
            "line": 14
          },
          "name": "methodWithSpecialParam",
          "parameters": [
            {
              "name": "param",
              "type": {
                "fqn": "jsii-calc.submodule.param.SpecialParameter"
              }
            }
          ],
          "returns": {
            "type": {
              "primitive": "string"
            }
          }
        }
      ],
      "name": "MyClass",
      "namespace": "submodule",
      "properties": [
        {
          "docs": {
            "stability": "stable"
          },
          "immutable": true,
          "locationInModule": {
            "filename": "lib/submodule/my-class.ts",
            "line": 9
          },
          "name": "awesomeness",
          "type": {
            "fqn": "jsii-calc.submodule.child.Awesomeness"
          }
        },
        {
          "docs": {
            "stability": "stable"
          },
          "immutable": true,
          "locationInModule": {
            "filename": "lib/submodule/my-class.ts",
            "line": 7
          },
          "name": "definedAt",
          "overrides": "jsii-calc.submodule.nested_submodule.deeplyNested.INamespaced",
          "type": {
            "primitive": "string"
          }
        },
        {
          "docs": {
            "stability": "stable"
          },
          "immutable": true,
          "locationInModule": {
            "filename": "lib/submodule/my-class.ts",
            "line": 8
          },
          "name": "goodness",
          "type": {
            "fqn": "jsii-calc.submodule.child.Goodness"
          }
        },
        {
          "docs": {
            "stability": "stable"
          },
          "immutable": true,
          "locationInModule": {
            "filename": "lib/submodule/my-class.ts",
            "line": 12
          },
          "name": "props",
          "type": {
            "fqn": "jsii-calc.submodule.child.SomeStruct"
          }
        },
        {
          "docs": {
            "stability": "stable"
          },
          "locationInModule": {
            "filename": "lib/submodule/my-class.ts",
            "line": 10
          },
          "name": "allTypes",
          "optional": true,
          "type": {
            "fqn": "jsii-calc.AllTypes"
          }
        }
      ]
    },
    "jsii-calc.submodule.back_references.MyClassReference": {
      "assembly": "jsii-calc",
      "datatype": true,
      "docs": {
        "stability": "stable"
      },
      "fqn": "jsii-calc.submodule.back_references.MyClassReference",
      "kind": "interface",
      "locationInModule": {
        "filename": "lib/submodule/refers-to-parent/index.ts",
        "line": 3
      },
      "name": "MyClassReference",
      "namespace": "submodule.back_references",
      "properties": [
        {
          "abstract": true,
          "docs": {
            "stability": "stable"
          },
          "immutable": true,
          "locationInModule": {
            "filename": "lib/submodule/refers-to-parent/index.ts",
            "line": 4
          },
          "name": "reference",
          "type": {
            "fqn": "jsii-calc.submodule.MyClass"
          }
        }
      ]
    },
    "jsii-calc.submodule.child.Awesomeness": {
      "assembly": "jsii-calc",
      "docs": {
        "stability": "stable"
      },
      "fqn": "jsii-calc.submodule.child.Awesomeness",
      "kind": "enum",
      "locationInModule": {
        "filename": "lib/submodule/child/index.ts",
        "line": 15
      },
      "members": [
        {
          "docs": {
            "stability": "stable",
            "summary": "It was awesome!"
          },
          "name": "AWESOME"
        }
      ],
      "name": "Awesomeness",
      "namespace": "submodule.child"
    },
    "jsii-calc.submodule.child.Goodness": {
      "assembly": "jsii-calc",
      "docs": {
        "stability": "stable"
      },
      "fqn": "jsii-calc.submodule.child.Goodness",
      "kind": "enum",
      "locationInModule": {
        "filename": "lib/submodule/child/index.ts",
        "line": 5
      },
      "members": [
        {
          "docs": {
            "stability": "stable",
            "summary": "It's pretty good."
          },
          "name": "PRETTY_GOOD"
        },
        {
          "docs": {
            "stability": "stable",
            "summary": "It's really good."
          },
          "name": "REALLY_GOOD"
        },
        {
          "docs": {
            "stability": "stable",
            "summary": "It's amazingly good."
          },
          "name": "AMAZINGLY_GOOD"
        }
      ],
      "name": "Goodness",
      "namespace": "submodule.child"
    },
    "jsii-calc.submodule.child.InnerClass": {
      "assembly": "jsii-calc",
      "docs": {
        "stability": "stable"
      },
      "fqn": "jsii-calc.submodule.child.InnerClass",
      "initializer": {
        "docs": {
          "stability": "stable"
        }
      },
      "kind": "class",
      "locationInModule": {
        "filename": "lib/submodule/child/index.ts",
        "line": 37
      },
      "name": "InnerClass",
      "namespace": "submodule.child",
      "properties": [
        {
          "const": true,
          "docs": {
            "stability": "stable"
          },
          "immutable": true,
          "locationInModule": {
            "filename": "lib/submodule/child/index.ts",
            "line": 38
          },
          "name": "staticProp",
          "static": true,
          "type": {
            "fqn": "jsii-calc.submodule.child.SomeStruct"
          }
        }
      ]
    },
    "jsii-calc.submodule.child.KwargsProps": {
      "assembly": "jsii-calc",
      "datatype": true,
      "docs": {
        "stability": "stable"
      },
      "fqn": "jsii-calc.submodule.child.KwargsProps",
      "interfaces": [
        "jsii-calc.submodule.child.SomeStruct"
      ],
      "kind": "interface",
      "locationInModule": {
        "filename": "lib/submodule/child/index.ts",
        "line": 41
      },
      "name": "KwargsProps",
      "namespace": "submodule.child",
      "properties": [
        {
          "abstract": true,
          "docs": {
            "stability": "stable"
          },
          "immutable": true,
          "locationInModule": {
            "filename": "lib/submodule/child/index.ts",
            "line": 42
          },
          "name": "extra",
          "optional": true,
          "type": {
            "primitive": "string"
          }
        }
      ]
    },
    "jsii-calc.submodule.child.OuterClass": {
      "assembly": "jsii-calc",
      "docs": {
        "see": ": https://github.com/aws/jsii/pull/1706",
        "stability": "stable",
        "summary": "Checks that classes can self-reference during initialization."
      },
      "fqn": "jsii-calc.submodule.child.OuterClass",
      "initializer": {
        "docs": {
          "stability": "stable"
        },
        "locationInModule": {
          "filename": "lib/submodule/child/index.ts",
          "line": 27
        }
      },
      "kind": "class",
      "locationInModule": {
        "filename": "lib/submodule/child/index.ts",
        "line": 24
      },
      "name": "OuterClass",
      "namespace": "submodule.child",
      "properties": [
        {
          "docs": {
            "stability": "stable"
          },
          "immutable": true,
          "locationInModule": {
            "filename": "lib/submodule/child/index.ts",
            "line": 25
          },
          "name": "innerClass",
          "type": {
            "fqn": "jsii-calc.submodule.child.InnerClass"
          }
        }
      ]
    },
    "jsii-calc.submodule.child.SomeEnum": {
      "assembly": "jsii-calc",
      "docs": {
        "stability": "stable"
      },
      "fqn": "jsii-calc.submodule.child.SomeEnum",
      "kind": "enum",
      "locationInModule": {
        "filename": "lib/submodule/child/index.ts",
        "line": 31
      },
      "members": [
        {
          "docs": {
            "stability": "stable"
          },
          "name": "SOME"
        }
      ],
      "name": "SomeEnum",
      "namespace": "submodule.child"
    },
    "jsii-calc.submodule.child.SomeStruct": {
      "assembly": "jsii-calc",
      "datatype": true,
      "docs": {
        "stability": "stable"
      },
      "fqn": "jsii-calc.submodule.child.SomeStruct",
      "kind": "interface",
      "locationInModule": {
        "filename": "lib/submodule/child/index.ts",
        "line": 34
      },
      "name": "SomeStruct",
      "namespace": "submodule.child",
      "properties": [
        {
          "abstract": true,
          "docs": {
            "stability": "stable"
          },
          "immutable": true,
          "locationInModule": {
            "filename": "lib/submodule/child/index.ts",
            "line": 35
          },
          "name": "prop",
          "type": {
            "fqn": "jsii-calc.submodule.child.SomeEnum"
          }
        }
      ]
    },
    "jsii-calc.submodule.child.Structure": {
      "assembly": "jsii-calc",
      "datatype": true,
      "docs": {
        "stability": "stable"
      },
      "fqn": "jsii-calc.submodule.child.Structure",
      "kind": "interface",
      "locationInModule": {
        "filename": "lib/submodule/child/index.ts",
        "line": 1
      },
      "name": "Structure",
      "namespace": "submodule.child",
      "properties": [
        {
          "abstract": true,
          "docs": {
            "stability": "stable"
          },
          "immutable": true,
          "locationInModule": {
            "filename": "lib/submodule/child/index.ts",
            "line": 2
          },
          "name": "bool",
          "type": {
            "primitive": "boolean"
          }
        }
      ]
    },
    "jsii-calc.submodule.isolated.Kwargs": {
      "assembly": "jsii-calc",
      "docs": {
        "stability": "stable",
        "summary": "Ensures imports are correctly registered for kwargs lifted properties from super-structs."
      },
      "fqn": "jsii-calc.submodule.isolated.Kwargs",
      "kind": "class",
      "locationInModule": {
        "filename": "lib/submodule/isolated.ts",
        "line": 7
      },
      "methods": [
        {
          "docs": {
            "stability": "stable"
          },
          "locationInModule": {
            "filename": "lib/submodule/isolated.ts",
            "line": 8
          },
          "name": "method",
          "parameters": [
            {
              "name": "props",
              "optional": true,
              "type": {
                "fqn": "jsii-calc.submodule.child.KwargsProps"
              }
            }
          ],
          "returns": {
            "type": {
              "primitive": "boolean"
            }
          },
          "static": true
        }
      ],
      "name": "Kwargs",
      "namespace": "submodule.isolated"
    },
    "jsii-calc.submodule.nested_submodule.Namespaced": {
      "abstract": true,
      "assembly": "jsii-calc",
      "docs": {
        "stability": "stable"
      },
      "fqn": "jsii-calc.submodule.nested_submodule.Namespaced",
      "interfaces": [
        "jsii-calc.submodule.nested_submodule.deeplyNested.INamespaced"
      ],
      "kind": "class",
      "locationInModule": {
        "filename": "lib/submodule/nested_submodule.ts",
        "line": 12
      },
      "name": "Namespaced",
      "namespace": "submodule.nested_submodule",
      "properties": [
        {
          "docs": {
            "stability": "stable"
          },
          "immutable": true,
          "locationInModule": {
            "filename": "lib/submodule/nested_submodule.ts",
            "line": 13
          },
          "name": "definedAt",
          "overrides": "jsii-calc.submodule.nested_submodule.deeplyNested.INamespaced",
          "type": {
            "primitive": "string"
          }
        },
        {
          "abstract": true,
          "docs": {
            "stability": "stable"
          },
          "immutable": true,
          "locationInModule": {
            "filename": "lib/submodule/nested_submodule.ts",
            "line": 14
          },
          "name": "goodness",
          "type": {
            "fqn": "jsii-calc.submodule.child.Goodness"
          }
        }
      ]
    },
    "jsii-calc.submodule.nested_submodule.deeplyNested.INamespaced": {
      "assembly": "jsii-calc",
      "docs": {
        "stability": "stable"
      },
      "fqn": "jsii-calc.submodule.nested_submodule.deeplyNested.INamespaced",
      "kind": "interface",
      "locationInModule": {
        "filename": "lib/submodule/nested_submodule.ts",
        "line": 7
      },
      "name": "INamespaced",
      "namespace": "submodule.nested_submodule.deeplyNested",
      "properties": [
        {
          "abstract": true,
          "docs": {
            "stability": "stable"
          },
          "immutable": true,
          "locationInModule": {
            "filename": "lib/submodule/nested_submodule.ts",
            "line": 8
          },
          "name": "definedAt",
          "type": {
            "primitive": "string"
          }
        }
      ]
    },
    "jsii-calc.submodule.param.SpecialParameter": {
      "assembly": "jsii-calc",
      "datatype": true,
      "docs": {
        "stability": "stable"
      },
      "fqn": "jsii-calc.submodule.param.SpecialParameter",
      "kind": "interface",
      "locationInModule": {
        "filename": "lib/submodule/param/index.ts",
        "line": 1
      },
      "name": "SpecialParameter",
      "namespace": "submodule.param",
      "properties": [
        {
          "abstract": true,
          "docs": {
            "stability": "stable"
          },
          "immutable": true,
          "locationInModule": {
            "filename": "lib/submodule/param/index.ts",
            "line": 2
          },
          "name": "value",
          "type": {
            "primitive": "string"
          }
        }
      ]
    },
    "jsii-calc.submodule.returnsparam.ReturnsSpecialParameter": {
      "assembly": "jsii-calc",
      "docs": {
        "stability": "stable"
      },
      "fqn": "jsii-calc.submodule.returnsparam.ReturnsSpecialParameter",
      "initializer": {
        "docs": {
          "stability": "stable"
        }
      },
      "kind": "class",
      "locationInModule": {
        "filename": "lib/submodule/returns-param/index.ts",
        "line": 3
      },
      "methods": [
        {
          "docs": {
            "stability": "stable"
          },
          "locationInModule": {
            "filename": "lib/submodule/returns-param/index.ts",
            "line": 4
          },
          "name": "returnsSpecialParam",
          "returns": {
            "type": {
              "fqn": "jsii-calc.submodule.param.SpecialParameter"
            }
          }
        }
      ],
      "name": "ReturnsSpecialParameter",
      "namespace": "submodule.returnsparam"
    }
  },
  "version": "3.20.120",
<<<<<<< HEAD
  "fingerprint": "cx+kx1KLDEkeXaog1gpJAebFuXJNCVTkd1QElIvFg+k="
=======
  "fingerprint": "NN/7JA2G5+NzNqrZC0MowhGB3DS5OlSmsNIF8KMR7Kg="
>>>>>>> 2dbe84df
}<|MERGE_RESOLUTION|>--- conflicted
+++ resolved
@@ -214,16 +214,13 @@
     "jsii-calc.module2530": {
       "locationInModule": {
         "filename": "lib/index.ts",
-        "line": 18
-<<<<<<< HEAD
-=======
+        "line": 19
       }
     },
     "jsii-calc.module2617": {
       "locationInModule": {
         "filename": "lib/index.ts",
         "line": 15
->>>>>>> 2dbe84df
       }
     },
     "jsii-calc.module2647": {
@@ -265,7 +262,7 @@
     "jsii-calc.module2692": {
       "locationInModule": {
         "filename": "lib/index.ts",
-        "line": 17
+        "line": 18
       }
     },
     "jsii-calc.module2692.submodule1": {
@@ -283,7 +280,7 @@
     "jsii-calc.module2702": {
       "locationInModule": {
         "filename": "lib/index.ts",
-        "line": 16
+        "line": 17
       }
     },
     "jsii-calc.nodirect": {
@@ -15625,9 +15622,5 @@
     }
   },
   "version": "3.20.120",
-<<<<<<< HEAD
-  "fingerprint": "cx+kx1KLDEkeXaog1gpJAebFuXJNCVTkd1QElIvFg+k="
-=======
-  "fingerprint": "NN/7JA2G5+NzNqrZC0MowhGB3DS5OlSmsNIF8KMR7Kg="
->>>>>>> 2dbe84df
+  "fingerprint": "6bp+7710rB2d7RbRNW+jpVvxyomcbEgujLUejzMiPT8="
 }