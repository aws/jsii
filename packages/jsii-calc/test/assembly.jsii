{
  "author": {
    "name": "Amazon Web Services",
    "organization": true,
    "roles": [
      "author"
    ],
    "url": "https://aws.amazon.com"
  },
  "bundled": {
    "@fixtures/jsii-calc-bundled": "^0.19.0"
  },
  "contributors": [
    {
      "name": "Elad Ben-Israel",
      "roles": [
        "maintainer"
      ],
      "url": "https://github.com/eladb"
    },
    {
      "name": "Rico Huijbers",
      "roles": [
        "maintainer"
      ],
      "url": "https://github.com/rix0rrr"
    },
    {
      "name": "Romain Marcadier-Muller",
      "roles": [
        "maintainer"
      ],
      "url": "https://github.com/RomainMuller"
    }
  ],
  "dependencies": {
    "@scope/jsii-calc-base": "^0.20.11",
    "@scope/jsii-calc-base-of-base": "^0.20.11",
    "@scope/jsii-calc-lib": "^0.20.11"
  },
  "dependencyClosure": {
    "@scope/jsii-calc-base": {
      "targets": {
        "dotnet": {
          "namespace": "Amazon.JSII.Tests.CalculatorNamespace.BaseNamespace",
          "packageId": "Amazon.JSII.Tests.CalculatorPackageId.BasePackageId"
        },
        "java": {
          "maven": {
            "artifactId": "calculator-base",
            "groupId": "software.amazon.jsii.tests"
          },
          "package": "software.amazon.jsii.tests.calculator.base"
        },
        "js": {
          "npm": "@scope/jsii-calc-base"
        },
        "python": {
          "distName": "scope.jsii-calc-base",
          "module": "scope.jsii_calc_base"
        }
      }
    },
    "@scope/jsii-calc-base-of-base": {
      "targets": {
        "dotnet": {
          "namespace": "Amazon.JSII.Tests.CalculatorNamespace.BaseOfBaseNamespace",
          "packageId": "Amazon.JSII.Tests.CalculatorPackageId.BaseOfBasePackageId"
        },
        "java": {
          "maven": {
            "artifactId": "calculator-base-of-base",
            "groupId": "software.amazon.jsii.tests"
          },
          "package": "software.amazon.jsii.tests.calculator.baseofbase"
        },
        "js": {
          "npm": "@scope/jsii-calc-base-of-base"
        },
        "python": {
          "distName": "scope.jsii-calc-base-of-base",
          "module": "scope.jsii_calc_base_of_base"
        }
      }
    },
    "@scope/jsii-calc-lib": {
      "targets": {
        "dotnet": {
          "namespace": "Amazon.JSII.Tests.CalculatorNamespace.LibNamespace",
          "packageId": "Amazon.JSII.Tests.CalculatorPackageId.LibPackageId",
          "versionSuffix": "-devpreview"
        },
        "java": {
          "maven": {
            "artifactId": "calculator-lib",
            "groupId": "software.amazon.jsii.tests",
            "versionSuffix": ".DEVPREVIEW"
          },
          "package": "software.amazon.jsii.tests.calculator.lib"
        },
        "js": {
          "npm": "@scope/jsii-calc-lib"
        },
        "python": {
          "distName": "scope.jsii-calc-lib",
          "module": "scope.jsii_calc_lib"
        }
      }
    }
  },
  "description": "A simple calcuator built on JSII.",
  "docs": {
    "stability": "experimental"
  },
  "homepage": "https://github.com/aws/jsii",
  "jsiiVersion": "0.20.11",
  "keywords": [
    "aws",
    "jsii",
    "test"
  ],
  "license": "Apache-2.0",
  "metadata": {
    "jsii:boolean": true,
    "jsii:number": 1337,
    "jsii:object": {
      "string": "yes!"
    }
  },
  "name": "jsii-calc",
  "readme": {
    "markdown": "# jsii Calculator\n\nThis library is used to demonstrate and test the features of JSII\n\n## How to use running sum API:\n\nFirst, create a calculator:\n\n```ts\nconst calculator = new calc.Calculator();\n```\n\nThen call some operations:\n\n\n```ts fixture=with-calculator\ncalculator.add(10);\n```\n\n## Code Samples\n\n```ts\n/* This is totes a magic comment in here, just you wait! */\nconst foo = 'bar';\n```\n"
  },
  "repository": {
    "directory": "packages/jsii-calc",
    "type": "git",
    "url": "https://github.com/aws/jsii.git"
  },
  "schema": "jsii/0.10.0",
  "targets": {
    "dotnet": {
      "iconUrl": "https://sdk-for-net.amazonwebservices.com/images/AWSLogo128x128.png",
      "namespace": "Amazon.JSII.Tests.CalculatorNamespace",
      "packageId": "Amazon.JSII.Tests.CalculatorPackageId"
    },
    "java": {
      "maven": {
        "artifactId": "calculator",
        "groupId": "software.amazon.jsii.tests"
      },
      "package": "software.amazon.jsii.tests.calculator"
    },
    "js": {
      "npm": "jsii-calc"
    },
    "python": {
      "distName": "jsii-calc",
      "module": "jsii_calc"
    }
  },
  "types": {
    "jsii-calc.AbstractClass": {
      "abstract": true,
      "assembly": "jsii-calc",
      "base": "jsii-calc.AbstractClassBase",
      "docs": {
        "stability": "experimental"
      },
      "fqn": "jsii-calc.AbstractClass",
      "initializer": {},
      "interfaces": [
        "jsii-calc.IInterfaceImplementedByAbstractClass"
      ],
      "kind": "class",
      "locationInModule": {
        "filename": "lib/compliance.ts",
        "line": 1100
      },
      "methods": [
        {
          "abstract": true,
          "docs": {
            "stability": "experimental"
          },
          "locationInModule": {
            "filename": "lib/compliance.ts",
            "line": 1105
          },
          "name": "abstractMethod",
          "parameters": [
            {
              "name": "name",
              "type": {
                "primitive": "string"
              }
            }
          ],
          "returns": {
            "type": {
              "primitive": "string"
            }
          }
        },
        {
          "docs": {
            "stability": "experimental"
          },
          "locationInModule": {
            "filename": "lib/compliance.ts",
            "line": 1101
          },
          "name": "nonAbstractMethod",
          "returns": {
            "type": {
              "primitive": "number"
            }
          }
        }
      ],
      "name": "AbstractClass",
      "properties": [
        {
          "docs": {
            "stability": "experimental"
          },
          "immutable": true,
          "locationInModule": {
            "filename": "lib/compliance.ts",
            "line": 1107
          },
          "name": "propFromInterface",
          "overrides": "jsii-calc.IInterfaceImplementedByAbstractClass",
          "type": {
            "primitive": "string"
          }
        }
      ]
    },
    "jsii-calc.AbstractClassBase": {
      "abstract": true,
      "assembly": "jsii-calc",
      "docs": {
        "stability": "experimental"
      },
      "fqn": "jsii-calc.AbstractClassBase",
      "initializer": {},
      "kind": "class",
      "locationInModule": {
        "filename": "lib/compliance.ts",
        "line": 1096
      },
      "name": "AbstractClassBase",
      "properties": [
        {
          "abstract": true,
          "docs": {
            "stability": "experimental"
          },
          "immutable": true,
          "locationInModule": {
            "filename": "lib/compliance.ts",
            "line": 1097
          },
          "name": "abstractProperty",
          "type": {
            "primitive": "string"
          }
        }
      ]
    },
    "jsii-calc.AbstractClassReturner": {
      "assembly": "jsii-calc",
      "docs": {
        "stability": "experimental"
      },
      "fqn": "jsii-calc.AbstractClassReturner",
      "initializer": {},
      "kind": "class",
      "locationInModule": {
        "filename": "lib/compliance.ts",
        "line": 1122
      },
      "methods": [
        {
          "docs": {
            "stability": "experimental"
          },
          "locationInModule": {
            "filename": "lib/compliance.ts",
            "line": 1123
          },
          "name": "giveMeAbstract",
          "returns": {
            "type": {
              "fqn": "jsii-calc.AbstractClass"
            }
          }
        },
        {
          "docs": {
            "stability": "experimental"
          },
          "locationInModule": {
            "filename": "lib/compliance.ts",
            "line": 1127
          },
          "name": "giveMeInterface",
          "returns": {
            "type": {
              "fqn": "jsii-calc.IInterfaceImplementedByAbstractClass"
            }
          }
        }
      ],
      "name": "AbstractClassReturner",
      "properties": [
        {
          "docs": {
            "stability": "experimental"
          },
          "immutable": true,
          "locationInModule": {
            "filename": "lib/compliance.ts",
            "line": 1131
          },
          "name": "returnAbstractFromProperty",
          "type": {
            "fqn": "jsii-calc.AbstractClassBase"
          }
        }
      ]
    },
    "jsii-calc.AbstractSuite": {
      "abstract": true,
      "assembly": "jsii-calc",
      "docs": {
        "stability": "experimental",
        "summary": "Ensures abstract members implementations correctly register overrides in various languages."
      },
      "fqn": "jsii-calc.AbstractSuite",
      "initializer": {},
      "kind": "class",
      "locationInModule": {
        "filename": "lib/calculator.ts",
        "line": 401
      },
      "methods": [
        {
          "abstract": true,
          "docs": {
            "stability": "experimental"
          },
          "locationInModule": {
            "filename": "lib/calculator.ts",
            "line": 403
          },
          "name": "someMethod",
          "parameters": [
            {
              "name": "str",
              "type": {
                "primitive": "string"
              }
            }
          ],
          "protected": true,
          "returns": {
            "type": {
              "primitive": "string"
            }
          }
        },
        {
          "docs": {
            "stability": "experimental",
            "summary": "Sets `seed` to `this.property`, then calls `someMethod` with `this.property` and returns the result."
          },
          "locationInModule": {
            "filename": "lib/calculator.ts",
            "line": 409
          },
          "name": "workItAll",
          "parameters": [
            {
              "docs": {
                "summary": "a `string`."
              },
              "name": "seed",
              "type": {
                "primitive": "string"
              }
            }
          ],
          "returns": {
            "type": {
              "primitive": "string"
            }
          }
        }
      ],
      "name": "AbstractSuite",
      "properties": [
        {
          "abstract": true,
          "docs": {
            "stability": "experimental"
          },
          "locationInModule": {
            "filename": "lib/calculator.ts",
            "line": 402
          },
          "name": "property",
          "protected": true,
          "type": {
            "primitive": "string"
          }
        }
      ]
    },
    "jsii-calc.Add": {
      "assembly": "jsii-calc",
      "base": "jsii-calc.BinaryOperation",
      "docs": {
        "stability": "experimental",
        "summary": "The \"+\" binary operation."
      },
      "fqn": "jsii-calc.Add",
      "initializer": {
        "docs": {
          "stability": "experimental",
          "summary": "Creates a BinaryOperation."
        },
        "parameters": [
          {
            "docs": {
              "summary": "Left-hand side operand."
            },
            "name": "lhs",
            "type": {
              "fqn": "@scope/jsii-calc-lib.Value"
            }
          },
          {
            "docs": {
              "summary": "Right-hand side operand."
            },
            "name": "rhs",
            "type": {
              "fqn": "@scope/jsii-calc-lib.Value"
            }
          }
        ]
      },
      "kind": "class",
      "locationInModule": {
        "filename": "lib/calculator.ts",
        "line": 55
      },
      "methods": [
        {
          "docs": {
            "stability": "experimental",
            "summary": "String representation of the value."
          },
          "locationInModule": {
            "filename": "lib/calculator.ts",
            "line": 60
          },
          "name": "toString",
          "overrides": "@scope/jsii-calc-lib.Operation",
          "returns": {
            "type": {
              "primitive": "string"
            }
          }
        }
      ],
      "name": "Add",
      "properties": [
        {
          "docs": {
            "stability": "experimental",
            "summary": "The value."
          },
          "immutable": true,
          "locationInModule": {
            "filename": "lib/calculator.ts",
            "line": 56
          },
          "name": "value",
          "overrides": "@scope/jsii-calc-lib.Value",
          "type": {
            "primitive": "number"
          }
        }
      ]
    },
    "jsii-calc.AllTypes": {
      "assembly": "jsii-calc",
      "docs": {
        "remarks": "The setters will validate\nthat the value set is of the expected type and throw otherwise.",
        "stability": "experimental",
        "summary": "This class includes property for all types supported by jsii."
      },
      "fqn": "jsii-calc.AllTypes",
      "initializer": {},
      "kind": "class",
      "locationInModule": {
        "filename": "lib/compliance.ts",
        "line": 52
      },
      "methods": [
        {
          "docs": {
            "stability": "experimental"
          },
          "locationInModule": {
            "filename": "lib/compliance.ts",
            "line": 220
          },
          "name": "anyIn",
          "parameters": [
            {
              "name": "inp",
              "type": {
                "primitive": "any"
              }
            }
          ]
        },
        {
          "docs": {
            "stability": "experimental"
          },
          "locationInModule": {
            "filename": "lib/compliance.ts",
            "line": 212
          },
          "name": "anyOut",
          "returns": {
            "type": {
              "primitive": "any"
            }
          }
        },
        {
          "docs": {
            "stability": "experimental"
          },
          "locationInModule": {
            "filename": "lib/compliance.ts",
            "line": 207
          },
          "name": "enumMethod",
          "parameters": [
            {
              "name": "value",
              "type": {
                "fqn": "jsii-calc.StringEnum"
              }
            }
          ],
          "returns": {
            "type": {
              "fqn": "jsii-calc.StringEnum"
            }
          }
        }
      ],
      "name": "AllTypes",
      "properties": [
        {
          "docs": {
            "stability": "experimental"
          },
          "immutable": true,
          "locationInModule": {
            "filename": "lib/compliance.ts",
            "line": 203
          },
          "name": "enumPropertyValue",
          "type": {
            "primitive": "number"
          }
        },
        {
          "docs": {
            "stability": "experimental"
          },
          "locationInModule": {
            "filename": "lib/compliance.ts",
            "line": 167
          },
          "name": "anyArrayProperty",
          "type": {
            "collection": {
              "elementtype": {
                "primitive": "any"
              },
              "kind": "array"
            }
          }
        },
        {
          "docs": {
            "stability": "experimental"
          },
          "locationInModule": {
            "filename": "lib/compliance.ts",
            "line": 168
          },
          "name": "anyMapProperty",
          "type": {
            "collection": {
              "elementtype": {
                "primitive": "any"
              },
              "kind": "map"
            }
          }
        },
        {
          "docs": {
            "stability": "experimental"
          },
          "locationInModule": {
            "filename": "lib/compliance.ts",
            "line": 166
          },
          "name": "anyProperty",
          "type": {
            "primitive": "any"
          }
        },
        {
          "docs": {
            "stability": "experimental"
          },
          "locationInModule": {
            "filename": "lib/compliance.ts",
            "line": 152
          },
          "name": "arrayProperty",
          "type": {
            "collection": {
              "elementtype": {
                "primitive": "string"
              },
              "kind": "array"
            }
          }
        },
        {
          "docs": {
            "stability": "experimental"
          },
          "locationInModule": {
            "filename": "lib/compliance.ts",
            "line": 58
          },
          "name": "booleanProperty",
          "type": {
            "primitive": "boolean"
          }
        },
        {
          "docs": {
            "stability": "experimental"
          },
          "locationInModule": {
            "filename": "lib/compliance.ts",
            "line": 104
          },
          "name": "dateProperty",
          "type": {
            "primitive": "date"
          }
        },
        {
          "docs": {
            "stability": "experimental"
          },
          "locationInModule": {
            "filename": "lib/compliance.ts",
            "line": 187
          },
          "name": "enumProperty",
          "type": {
            "fqn": "jsii-calc.AllTypesEnum"
          }
        },
        {
          "docs": {
            "stability": "experimental"
          },
          "locationInModule": {
            "filename": "lib/compliance.ts",
            "line": 121
          },
          "name": "jsonProperty",
          "type": {
            "primitive": "json"
          }
        },
        {
          "docs": {
            "stability": "experimental"
          },
          "locationInModule": {
            "filename": "lib/compliance.ts",
            "line": 137
          },
          "name": "mapProperty",
          "type": {
            "collection": {
              "elementtype": {
                "fqn": "@scope/jsii-calc-lib.Number"
              },
              "kind": "map"
            }
          }
        },
        {
          "docs": {
            "stability": "experimental"
          },
          "locationInModule": {
            "filename": "lib/compliance.ts",
            "line": 89
          },
          "name": "numberProperty",
          "type": {
            "primitive": "number"
          }
        },
        {
          "docs": {
            "stability": "experimental"
          },
          "locationInModule": {
            "filename": "lib/compliance.ts",
            "line": 73
          },
          "name": "stringProperty",
          "type": {
            "primitive": "string"
          }
        },
        {
          "docs": {
            "stability": "experimental"
          },
          "locationInModule": {
            "filename": "lib/compliance.ts",
            "line": 179
          },
          "name": "unionArrayProperty",
          "type": {
            "collection": {
              "elementtype": {
                "union": {
                  "types": [
                    {
                      "primitive": "number"
                    },
                    {
                      "fqn": "@scope/jsii-calc-lib.Value"
                    }
                  ]
                }
              },
              "kind": "array"
            }
          }
        },
        {
          "docs": {
            "stability": "experimental"
          },
          "locationInModule": {
            "filename": "lib/compliance.ts",
            "line": 180
          },
          "name": "unionMapProperty",
          "type": {
            "collection": {
              "elementtype": {
                "union": {
                  "types": [
                    {
                      "primitive": "string"
                    },
                    {
                      "primitive": "number"
                    },
                    {
                      "fqn": "@scope/jsii-calc-lib.Number"
                    }
                  ]
                }
              },
              "kind": "map"
            }
          }
        },
        {
          "docs": {
            "stability": "experimental"
          },
          "locationInModule": {
            "filename": "lib/compliance.ts",
            "line": 178
          },
          "name": "unionProperty",
          "type": {
            "union": {
              "types": [
                {
                  "primitive": "string"
                },
                {
                  "primitive": "number"
                },
                {
                  "fqn": "jsii-calc.Multiply"
                },
                {
                  "fqn": "@scope/jsii-calc-lib.Number"
                }
              ]
            }
          }
        },
        {
          "docs": {
            "stability": "experimental"
          },
          "locationInModule": {
            "filename": "lib/compliance.ts",
            "line": 173
          },
          "name": "unknownArrayProperty",
          "type": {
            "collection": {
              "elementtype": {
                "primitive": "any"
              },
              "kind": "array"
            }
          }
        },
        {
          "docs": {
            "stability": "experimental"
          },
          "locationInModule": {
            "filename": "lib/compliance.ts",
            "line": 174
          },
          "name": "unknownMapProperty",
          "type": {
            "collection": {
              "elementtype": {
                "primitive": "any"
              },
              "kind": "map"
            }
          }
        },
        {
          "docs": {
            "stability": "experimental"
          },
          "locationInModule": {
            "filename": "lib/compliance.ts",
            "line": 172
          },
          "name": "unknownProperty",
          "type": {
            "primitive": "any"
          }
        },
        {
          "docs": {
            "stability": "experimental"
          },
          "locationInModule": {
            "filename": "lib/compliance.ts",
            "line": 184
          },
          "name": "optionalEnumValue",
          "optional": true,
          "type": {
            "fqn": "jsii-calc.StringEnum"
          }
        }
      ]
    },
    "jsii-calc.AllTypesEnum": {
      "assembly": "jsii-calc",
      "docs": {
        "stability": "experimental"
      },
      "fqn": "jsii-calc.AllTypesEnum",
      "kind": "enum",
      "locationInModule": {
        "filename": "lib/compliance.ts",
        "line": 22
      },
      "members": [
        {
          "docs": {
            "stability": "experimental"
          },
          "name": "MY_ENUM_VALUE"
        },
        {
          "docs": {
            "stability": "experimental"
          },
          "name": "YOUR_ENUM_VALUE"
        },
        {
          "docs": {
            "stability": "experimental"
          },
          "name": "THIS_IS_GREAT"
        }
      ],
      "name": "AllTypesEnum"
    },
    "jsii-calc.AllowedMethodNames": {
      "assembly": "jsii-calc",
      "docs": {
        "stability": "experimental"
      },
      "fqn": "jsii-calc.AllowedMethodNames",
      "initializer": {},
      "kind": "class",
      "locationInModule": {
        "filename": "lib/compliance.ts",
        "line": 606
      },
      "methods": [
        {
          "docs": {
            "stability": "experimental"
          },
          "locationInModule": {
            "filename": "lib/compliance.ts",
            "line": 615
          },
          "name": "getBar",
          "parameters": [
            {
              "name": "_p1",
              "type": {
                "primitive": "string"
              }
            },
            {
              "name": "_p2",
              "type": {
                "primitive": "number"
              }
            }
          ]
        },
        {
          "docs": {
            "stability": "experimental",
            "summary": "getXxx() is not allowed (see negatives), but getXxx(a, ...) is okay."
          },
          "locationInModule": {
            "filename": "lib/compliance.ts",
            "line": 611
          },
          "name": "getFoo",
          "parameters": [
            {
              "name": "withParam",
              "type": {
                "primitive": "string"
              }
            }
          ],
          "returns": {
            "type": {
              "primitive": "string"
            }
          }
        },
        {
          "docs": {
            "stability": "experimental"
          },
          "locationInModule": {
            "filename": "lib/compliance.ts",
            "line": 626
          },
          "name": "setBar",
          "parameters": [
            {
              "name": "_x",
              "type": {
                "primitive": "string"
              }
            },
            {
              "name": "_y",
              "type": {
                "primitive": "number"
              }
            },
            {
              "name": "_z",
              "type": {
                "primitive": "boolean"
              }
            }
          ]
        },
        {
          "docs": {
            "stability": "experimental",
            "summary": "setFoo(x) is not allowed (see negatives), but setXxx(a, b, ...) is okay."
          },
          "locationInModule": {
            "filename": "lib/compliance.ts",
            "line": 622
          },
          "name": "setFoo",
          "parameters": [
            {
              "name": "_x",
              "type": {
                "primitive": "string"
              }
            },
            {
              "name": "_y",
              "type": {
                "primitive": "number"
              }
            }
          ]
        }
      ],
      "name": "AllowedMethodNames"
    },
    "jsii-calc.AmbiguousParameters": {
      "assembly": "jsii-calc",
      "docs": {
        "stability": "experimental"
      },
      "fqn": "jsii-calc.AmbiguousParameters",
      "initializer": {
        "docs": {
          "stability": "experimental"
        },
        "parameters": [
          {
            "name": "scope",
            "type": {
              "fqn": "jsii-calc.Bell"
            }
          },
          {
            "name": "props",
            "type": {
              "fqn": "jsii-calc.StructParameterType"
            }
          }
        ]
      },
      "kind": "class",
      "locationInModule": {
        "filename": "lib/compliance.ts",
        "line": 2425
      },
      "name": "AmbiguousParameters",
      "properties": [
        {
          "docs": {
            "stability": "experimental"
          },
          "immutable": true,
          "locationInModule": {
            "filename": "lib/compliance.ts",
            "line": 2426
          },
          "name": "props",
          "type": {
            "fqn": "jsii-calc.StructParameterType"
          }
        },
        {
          "docs": {
            "stability": "experimental"
          },
          "immutable": true,
          "locationInModule": {
            "filename": "lib/compliance.ts",
            "line": 2426
          },
          "name": "scope",
          "type": {
            "fqn": "jsii-calc.Bell"
          }
        }
      ]
    },
    "jsii-calc.AnonymousImplementationProvider": {
      "assembly": "jsii-calc",
      "docs": {
        "stability": "experimental"
      },
      "fqn": "jsii-calc.AnonymousImplementationProvider",
      "initializer": {},
      "interfaces": [
        "jsii-calc.IAnonymousImplementationProvider"
      ],
      "kind": "class",
      "locationInModule": {
        "filename": "lib/compliance.ts",
        "line": 1976
      },
      "methods": [
        {
          "docs": {
            "stability": "experimental"
          },
          "locationInModule": {
            "filename": "lib/compliance.ts",
            "line": 1979
          },
          "name": "provideAsClass",
          "overrides": "jsii-calc.IAnonymousImplementationProvider",
          "returns": {
            "type": {
              "fqn": "jsii-calc.Implementation"
            }
          }
        },
        {
          "docs": {
            "stability": "experimental"
          },
          "locationInModule": {
            "filename": "lib/compliance.ts",
            "line": 1983
          },
          "name": "provideAsInterface",
          "overrides": "jsii-calc.IAnonymousImplementationProvider",
          "returns": {
            "type": {
              "fqn": "jsii-calc.IAnonymouslyImplementMe"
            }
          }
        }
      ],
      "name": "AnonymousImplementationProvider"
    },
    "jsii-calc.AsyncVirtualMethods": {
      "assembly": "jsii-calc",
      "docs": {
        "stability": "experimental"
      },
      "fqn": "jsii-calc.AsyncVirtualMethods",
      "initializer": {},
      "kind": "class",
      "locationInModule": {
        "filename": "lib/compliance.ts",
        "line": 321
      },
      "methods": [
        {
          "async": true,
          "docs": {
            "stability": "experimental"
          },
          "locationInModule": {
            "filename": "lib/compliance.ts",
            "line": 322
          },
          "name": "callMe",
          "returns": {
            "type": {
              "primitive": "number"
            }
          }
        },
        {
          "async": true,
          "docs": {
            "stability": "experimental",
            "summary": "Just calls \"overrideMeToo\"."
          },
          "locationInModule": {
            "filename": "lib/compliance.ts",
            "line": 337
          },
          "name": "callMe2",
          "returns": {
            "type": {
              "primitive": "number"
            }
          }
        },
        {
          "async": true,
          "docs": {
            "remarks": "This is a \"double promise\" situation, which\nmeans that callbacks are not going to be available immediate, but only\nafter an \"immediates\" cycle.",
            "stability": "experimental",
            "summary": "This method calls the \"callMe\" async method indirectly, which will then invoke a virtual method."
          },
          "locationInModule": {
            "filename": "lib/compliance.ts",
            "line": 347
          },
          "name": "callMeDoublePromise",
          "returns": {
            "type": {
              "primitive": "number"
            }
          }
        },
        {
          "docs": {
            "stability": "experimental"
          },
          "locationInModule": {
            "filename": "lib/compliance.ts",
            "line": 355
          },
          "name": "dontOverrideMe",
          "returns": {
            "type": {
              "primitive": "number"
            }
          }
        },
        {
          "async": true,
          "docs": {
            "stability": "experimental"
          },
          "locationInModule": {
            "filename": "lib/compliance.ts",
            "line": 326
          },
          "name": "overrideMe",
          "parameters": [
            {
              "name": "mult",
              "type": {
                "primitive": "number"
              }
            }
          ],
          "returns": {
            "type": {
              "primitive": "number"
            }
          }
        },
        {
          "async": true,
          "docs": {
            "stability": "experimental"
          },
          "locationInModule": {
            "filename": "lib/compliance.ts",
            "line": 330
          },
          "name": "overrideMeToo",
          "returns": {
            "type": {
              "primitive": "number"
            }
          }
        }
      ],
      "name": "AsyncVirtualMethods"
    },
    "jsii-calc.AugmentableClass": {
      "assembly": "jsii-calc",
      "docs": {
        "stability": "experimental"
      },
      "fqn": "jsii-calc.AugmentableClass",
      "initializer": {},
      "kind": "class",
      "locationInModule": {
        "filename": "lib/compliance.ts",
        "line": 1354
      },
      "methods": [
        {
          "docs": {
            "stability": "experimental"
          },
          "locationInModule": {
            "filename": "lib/compliance.ts",
            "line": 1355
          },
          "name": "methodOne"
        },
        {
          "docs": {
            "stability": "experimental"
          },
          "locationInModule": {
            "filename": "lib/compliance.ts",
            "line": 1361
          },
          "name": "methodTwo"
        }
      ],
      "name": "AugmentableClass"
    },
    "jsii-calc.BaseJsii976": {
      "assembly": "jsii-calc",
      "docs": {
        "stability": "experimental"
      },
      "fqn": "jsii-calc.BaseJsii976",
      "initializer": {},
      "kind": "class",
      "locationInModule": {
        "filename": "lib/compliance.ts",
        "line": 2219
      },
      "name": "BaseJsii976"
    },
    "jsii-calc.Bell": {
      "assembly": "jsii-calc",
      "docs": {
        "stability": "experimental"
      },
      "fqn": "jsii-calc.Bell",
      "initializer": {},
      "interfaces": [
        "jsii-calc.IBell"
      ],
      "kind": "class",
      "locationInModule": {
        "filename": "lib/compliance.ts",
        "line": 2163
      },
      "methods": [
        {
          "docs": {
            "stability": "experimental"
          },
          "locationInModule": {
            "filename": "lib/compliance.ts",
            "line": 2166
          },
          "name": "ring",
          "overrides": "jsii-calc.IBell"
        }
      ],
      "name": "Bell",
      "properties": [
        {
          "docs": {
            "stability": "experimental"
          },
          "locationInModule": {
            "filename": "lib/compliance.ts",
            "line": 2164
          },
          "name": "rung",
          "type": {
            "primitive": "boolean"
          }
        }
      ]
    },
    "jsii-calc.BinaryOperation": {
      "abstract": true,
      "assembly": "jsii-calc",
      "base": "@scope/jsii-calc-lib.Operation",
      "docs": {
        "stability": "experimental",
        "summary": "Represents an operation with two operands."
      },
      "fqn": "jsii-calc.BinaryOperation",
      "initializer": {
        "docs": {
          "stability": "experimental",
          "summary": "Creates a BinaryOperation."
        },
        "parameters": [
          {
            "docs": {
              "summary": "Left-hand side operand."
            },
            "name": "lhs",
            "type": {
              "fqn": "@scope/jsii-calc-lib.Value"
            }
          },
          {
            "docs": {
              "summary": "Right-hand side operand."
            },
            "name": "rhs",
            "type": {
              "fqn": "@scope/jsii-calc-lib.Value"
            }
          }
        ]
      },
      "interfaces": [
        "@scope/jsii-calc-lib.IFriendly"
      ],
      "kind": "class",
      "locationInModule": {
        "filename": "lib/calculator.ts",
        "line": 37
      },
      "methods": [
        {
          "docs": {
            "stability": "experimental",
            "summary": "Say hello!"
          },
          "locationInModule": {
            "filename": "lib/calculator.ts",
            "line": 47
          },
          "name": "hello",
          "overrides": "@scope/jsii-calc-lib.IFriendly",
          "returns": {
            "type": {
              "primitive": "string"
            }
          }
        }
      ],
      "name": "BinaryOperation",
      "properties": [
        {
          "docs": {
            "stability": "experimental",
            "summary": "Left-hand side operand."
          },
          "immutable": true,
          "locationInModule": {
            "filename": "lib/calculator.ts",
            "line": 43
          },
          "name": "lhs",
          "type": {
            "fqn": "@scope/jsii-calc-lib.Value"
          }
        },
        {
          "docs": {
            "stability": "experimental",
            "summary": "Right-hand side operand."
          },
          "immutable": true,
          "locationInModule": {
            "filename": "lib/calculator.ts",
            "line": 43
          },
          "name": "rhs",
          "type": {
            "fqn": "@scope/jsii-calc-lib.Value"
          }
        }
      ]
    },
    "jsii-calc.Calculator": {
      "assembly": "jsii-calc",
      "base": "jsii-calc.composition.CompositeOperation",
      "docs": {
        "example": "const calculator = new calc.Calculator();\ncalculator.add(5);\ncalculator.mul(3);\nconsole.log(calculator.expression.value);",
        "remarks": "Here's how you use it:\n\n```ts\nconst calculator = new calc.Calculator();\ncalculator.add(5);\ncalculator.mul(3);\nconsole.log(calculator.expression.value);\n```\n\nI will repeat this example again, but in an @example tag.",
        "stability": "experimental",
        "summary": "A calculator which maintains a current value and allows adding operations."
      },
      "fqn": "jsii-calc.Calculator",
      "initializer": {
        "docs": {
          "stability": "experimental",
          "summary": "Creates a Calculator object."
        },
        "parameters": [
          {
            "docs": {
              "summary": "Initialization properties."
            },
            "name": "props",
            "optional": true,
            "type": {
              "fqn": "jsii-calc.CalculatorProps"
            }
          }
        ]
      },
      "kind": "class",
      "locationInModule": {
        "filename": "lib/calculator.ts",
        "line": 273
      },
      "methods": [
        {
          "docs": {
            "stability": "experimental",
            "summary": "Adds a number to the current value."
          },
          "locationInModule": {
            "filename": "lib/calculator.ts",
            "line": 312
          },
          "name": "add",
          "parameters": [
            {
              "name": "value",
              "type": {
                "primitive": "number"
              }
            }
          ]
        },
        {
          "docs": {
            "stability": "experimental",
            "summary": "Multiplies the current value by a number."
          },
          "locationInModule": {
            "filename": "lib/calculator.ts",
            "line": 319
          },
          "name": "mul",
          "parameters": [
            {
              "name": "value",
              "type": {
                "primitive": "number"
              }
            }
          ]
        },
        {
          "docs": {
            "stability": "experimental",
            "summary": "Negates the current value."
          },
          "locationInModule": {
            "filename": "lib/calculator.ts",
            "line": 333
          },
          "name": "neg"
        },
        {
          "docs": {
            "stability": "experimental",
            "summary": "Raises the current value by a power."
          },
          "locationInModule": {
            "filename": "lib/calculator.ts",
            "line": 326
          },
          "name": "pow",
          "parameters": [
            {
              "name": "value",
              "type": {
                "primitive": "number"
              }
            }
          ]
        },
        {
          "docs": {
            "stability": "experimental",
            "summary": "Returns teh value of the union property (if defined)."
          },
          "locationInModule": {
            "filename": "lib/calculator.ts",
            "line": 352
          },
          "name": "readUnionValue",
          "returns": {
            "type": {
              "primitive": "number"
            }
          }
        }
      ],
      "name": "Calculator",
      "properties": [
        {
          "docs": {
            "stability": "experimental",
            "summary": "Returns the expression."
          },
          "immutable": true,
          "locationInModule": {
            "filename": "lib/calculator.ts",
            "line": 340
          },
          "name": "expression",
          "overrides": "jsii-calc.composition.CompositeOperation",
          "type": {
            "fqn": "@scope/jsii-calc-lib.Value"
          }
        },
        {
          "docs": {
            "stability": "experimental",
            "summary": "A log of all operations."
          },
          "immutable": true,
          "locationInModule": {
            "filename": "lib/calculator.ts",
            "line": 302
          },
          "name": "operationsLog",
          "type": {
            "collection": {
              "elementtype": {
                "fqn": "@scope/jsii-calc-lib.Value"
              },
              "kind": "array"
            }
          }
        },
        {
          "docs": {
            "stability": "experimental",
            "summary": "A map of per operation name of all operations performed."
          },
          "immutable": true,
          "locationInModule": {
            "filename": "lib/calculator.ts",
            "line": 297
          },
          "name": "operationsMap",
          "type": {
            "collection": {
              "elementtype": {
                "collection": {
                  "elementtype": {
                    "fqn": "@scope/jsii-calc-lib.Value"
                  },
                  "kind": "array"
                }
              },
              "kind": "map"
            }
          }
        },
        {
          "docs": {
            "stability": "experimental",
            "summary": "The current value."
          },
          "locationInModule": {
            "filename": "lib/calculator.ts",
            "line": 292
          },
          "name": "curr",
          "type": {
            "fqn": "@scope/jsii-calc-lib.Value"
          }
        },
        {
          "docs": {
            "stability": "experimental",
            "summary": "The maximum value allows in this calculator."
          },
          "locationInModule": {
            "filename": "lib/calculator.ts",
            "line": 307
          },
          "name": "maxValue",
          "optional": true,
          "type": {
            "primitive": "number"
          }
        },
        {
          "docs": {
            "stability": "experimental",
            "summary": "Example of a property that accepts a union of types."
          },
          "locationInModule": {
            "filename": "lib/calculator.ts",
            "line": 347
          },
          "name": "unionProperty",
          "optional": true,
          "type": {
            "union": {
              "types": [
                {
                  "fqn": "jsii-calc.Add"
                },
                {
                  "fqn": "jsii-calc.Multiply"
                },
                {
                  "fqn": "jsii-calc.Power"
                }
              ]
            }
          }
        }
      ]
    },
    "jsii-calc.CalculatorProps": {
      "assembly": "jsii-calc",
      "datatype": true,
      "docs": {
        "stability": "experimental",
        "summary": "Properties for Calculator."
      },
      "fqn": "jsii-calc.CalculatorProps",
      "kind": "interface",
      "locationInModule": {
        "filename": "lib/calculator.ts",
        "line": 234
      },
      "name": "CalculatorProps",
      "properties": [
        {
          "abstract": true,
          "docs": {
            "default": "0",
            "remarks": "NOTE: Any number works here, it's fine.",
            "stability": "experimental",
            "summary": "The initial value of the calculator."
          },
          "immutable": true,
          "locationInModule": {
            "filename": "lib/calculator.ts",
            "line": 242
          },
          "name": "initialValue",
          "optional": true,
          "type": {
            "primitive": "number"
          }
        },
        {
          "abstract": true,
          "docs": {
            "default": "none",
            "stability": "experimental",
            "summary": "The maximum value the calculator can store."
          },
          "immutable": true,
          "locationInModule": {
            "filename": "lib/calculator.ts",
            "line": 249
          },
          "name": "maximumValue",
          "optional": true,
          "type": {
            "primitive": "number"
          }
        }
      ]
    },
    "jsii-calc.ChildStruct982": {
      "assembly": "jsii-calc",
      "datatype": true,
      "docs": {
        "stability": "experimental"
      },
      "fqn": "jsii-calc.ChildStruct982",
      "interfaces": [
        "jsii-calc.ParentStruct982"
      ],
      "kind": "interface",
      "locationInModule": {
        "filename": "lib/compliance.ts",
        "line": 2244
      },
      "name": "ChildStruct982",
      "properties": [
        {
          "abstract": true,
          "docs": {
            "stability": "experimental"
          },
          "immutable": true,
          "locationInModule": {
            "filename": "lib/compliance.ts",
            "line": 2245
          },
          "name": "bar",
          "type": {
            "primitive": "number"
          }
        }
      ]
    },
    "jsii-calc.ClassThatImplementsTheInternalInterface": {
      "assembly": "jsii-calc",
      "docs": {
        "stability": "experimental"
      },
      "fqn": "jsii-calc.ClassThatImplementsTheInternalInterface",
      "initializer": {},
      "interfaces": [
        "jsii-calc.INonInternalInterface"
      ],
      "kind": "class",
      "locationInModule": {
        "filename": "lib/compliance.ts",
        "line": 1596
      },
      "name": "ClassThatImplementsTheInternalInterface",
      "properties": [
        {
          "docs": {
            "stability": "experimental"
          },
          "locationInModule": {
            "filename": "lib/compliance.ts",
            "line": 1597
          },
          "name": "a",
          "overrides": "jsii-calc.IAnotherPublicInterface",
          "type": {
            "primitive": "string"
          }
        },
        {
          "docs": {
            "stability": "experimental"
          },
          "locationInModule": {
            "filename": "lib/compliance.ts",
            "line": 1598
          },
          "name": "b",
          "overrides": "jsii-calc.INonInternalInterface",
          "type": {
            "primitive": "string"
          }
        },
        {
          "docs": {
            "stability": "experimental"
          },
          "locationInModule": {
            "filename": "lib/compliance.ts",
            "line": 1599
          },
          "name": "c",
          "overrides": "jsii-calc.INonInternalInterface",
          "type": {
            "primitive": "string"
          }
        },
        {
          "docs": {
            "stability": "experimental"
          },
          "locationInModule": {
            "filename": "lib/compliance.ts",
            "line": 1600
          },
          "name": "d",
          "type": {
            "primitive": "string"
          }
        }
      ]
    },
    "jsii-calc.ClassThatImplementsThePrivateInterface": {
      "assembly": "jsii-calc",
      "docs": {
        "stability": "experimental"
      },
      "fqn": "jsii-calc.ClassThatImplementsThePrivateInterface",
      "initializer": {},
      "interfaces": [
        "jsii-calc.INonInternalInterface"
      ],
      "kind": "class",
      "locationInModule": {
        "filename": "lib/compliance.ts",
        "line": 1603
      },
      "name": "ClassThatImplementsThePrivateInterface",
      "properties": [
        {
          "docs": {
            "stability": "experimental"
          },
          "locationInModule": {
            "filename": "lib/compliance.ts",
            "line": 1604
          },
          "name": "a",
          "overrides": "jsii-calc.IAnotherPublicInterface",
          "type": {
            "primitive": "string"
          }
        },
        {
          "docs": {
            "stability": "experimental"
          },
          "locationInModule": {
            "filename": "lib/compliance.ts",
            "line": 1605
          },
          "name": "b",
          "overrides": "jsii-calc.INonInternalInterface",
          "type": {
            "primitive": "string"
          }
        },
        {
          "docs": {
            "stability": "experimental"
          },
          "locationInModule": {
            "filename": "lib/compliance.ts",
            "line": 1606
          },
          "name": "c",
          "overrides": "jsii-calc.INonInternalInterface",
          "type": {
            "primitive": "string"
          }
        },
        {
          "docs": {
            "stability": "experimental"
          },
          "locationInModule": {
            "filename": "lib/compliance.ts",
            "line": 1607
          },
          "name": "e",
          "type": {
            "primitive": "string"
          }
        }
      ]
    },
    "jsii-calc.ClassWithCollections": {
      "assembly": "jsii-calc",
      "docs": {
        "stability": "experimental"
      },
      "fqn": "jsii-calc.ClassWithCollections",
      "initializer": {
        "docs": {
          "stability": "experimental"
        },
        "parameters": [
          {
            "name": "map",
            "type": {
              "collection": {
                "elementtype": {
                  "primitive": "string"
                },
                "kind": "map"
              }
            }
          },
          {
            "name": "array",
            "type": {
              "collection": {
                "elementtype": {
                  "primitive": "string"
                },
                "kind": "array"
              }
            }
          }
        ]
      },
      "kind": "class",
      "locationInModule": {
        "filename": "lib/compliance.ts",
        "line": 1883
      },
      "methods": [
        {
          "docs": {
            "stability": "experimental"
          },
          "locationInModule": {
            "filename": "lib/compliance.ts",
            "line": 1895
          },
          "name": "createAList",
          "returns": {
            "type": {
              "collection": {
                "elementtype": {
                  "primitive": "string"
                },
                "kind": "array"
              }
            }
          },
          "static": true
        },
        {
          "docs": {
            "stability": "experimental"
          },
          "locationInModule": {
            "filename": "lib/compliance.ts",
            "line": 1899
          },
          "name": "createAMap",
          "returns": {
            "type": {
              "collection": {
                "elementtype": {
                  "primitive": "string"
                },
                "kind": "map"
              }
            }
          },
          "static": true
        }
      ],
      "name": "ClassWithCollections",
      "properties": [
        {
          "docs": {
            "stability": "experimental"
          },
          "locationInModule": {
            "filename": "lib/compliance.ts",
            "line": 1888
          },
          "name": "staticArray",
          "static": true,
          "type": {
            "collection": {
              "elementtype": {
                "primitive": "string"
              },
              "kind": "array"
            }
          }
        },
        {
          "docs": {
            "stability": "experimental"
          },
          "locationInModule": {
            "filename": "lib/compliance.ts",
            "line": 1887
          },
          "name": "staticMap",
          "static": true,
          "type": {
            "collection": {
              "elementtype": {
                "primitive": "string"
              },
              "kind": "map"
            }
          }
        },
        {
          "docs": {
            "stability": "experimental"
          },
          "locationInModule": {
            "filename": "lib/compliance.ts",
            "line": 1885
          },
          "name": "array",
          "type": {
            "collection": {
              "elementtype": {
                "primitive": "string"
              },
              "kind": "array"
            }
          }
        },
        {
          "docs": {
            "stability": "experimental"
          },
          "locationInModule": {
            "filename": "lib/compliance.ts",
            "line": 1884
          },
          "name": "map",
          "type": {
            "collection": {
              "elementtype": {
                "primitive": "string"
              },
              "kind": "map"
            }
          }
        }
      ]
    },
    "jsii-calc.ClassWithDocs": {
      "assembly": "jsii-calc",
      "docs": {
        "custom": {
          "customAttribute": "hasAValue"
        },
        "example": "function anExample() {\n}",
        "remarks": "The docs are great. They're a bunch of tags.",
        "see": "https://aws.amazon.com/",
        "stability": "stable",
        "summary": "This class has docs."
      },
      "fqn": "jsii-calc.ClassWithDocs",
      "initializer": {},
      "kind": "class",
      "locationInModule": {
        "filename": "lib/compliance.ts",
        "line": 1669
      },
      "name": "ClassWithDocs"
    },
    "jsii-calc.ClassWithJavaReservedWords": {
      "assembly": "jsii-calc",
      "docs": {
        "stability": "experimental"
      },
      "fqn": "jsii-calc.ClassWithJavaReservedWords",
      "initializer": {
        "docs": {
          "stability": "experimental"
        },
        "parameters": [
          {
            "name": "int",
            "type": {
              "primitive": "string"
            }
          }
        ]
      },
      "kind": "class",
      "locationInModule": {
        "filename": "lib/compliance.ts",
        "line": 1836
      },
      "methods": [
        {
          "docs": {
            "stability": "experimental"
          },
          "locationInModule": {
            "filename": "lib/compliance.ts",
            "line": 1843
          },
          "name": "import",
          "parameters": [
            {
              "name": "assert",
              "type": {
                "primitive": "string"
              }
            }
          ],
          "returns": {
            "type": {
              "primitive": "string"
            }
          }
        }
      ],
      "name": "ClassWithJavaReservedWords",
      "properties": [
        {
          "docs": {
            "stability": "experimental"
          },
          "immutable": true,
          "locationInModule": {
            "filename": "lib/compliance.ts",
            "line": 1837
          },
          "name": "int",
          "type": {
            "primitive": "string"
          }
        }
      ]
    },
    "jsii-calc.ClassWithMutableObjectLiteralProperty": {
      "assembly": "jsii-calc",
      "docs": {
        "stability": "experimental"
      },
      "fqn": "jsii-calc.ClassWithMutableObjectLiteralProperty",
      "initializer": {},
      "kind": "class",
      "locationInModule": {
        "filename": "lib/compliance.ts",
        "line": 1142
      },
      "name": "ClassWithMutableObjectLiteralProperty",
      "properties": [
        {
          "docs": {
            "stability": "experimental"
          },
          "locationInModule": {
            "filename": "lib/compliance.ts",
            "line": 1143
          },
          "name": "mutableObject",
          "type": {
            "fqn": "jsii-calc.IMutableObjectLiteral"
          }
        }
      ]
    },
    "jsii-calc.ClassWithPrivateConstructorAndAutomaticProperties": {
      "assembly": "jsii-calc",
      "docs": {
        "stability": "experimental",
        "summary": "Class that implements interface properties automatically, but using a private constructor."
      },
      "fqn": "jsii-calc.ClassWithPrivateConstructorAndAutomaticProperties",
      "interfaces": [
        "jsii-calc.IInterfaceWithProperties"
      ],
      "kind": "class",
      "locationInModule": {
        "filename": "lib/compliance.ts",
        "line": 1169
      },
      "methods": [
        {
          "docs": {
            "stability": "experimental"
          },
          "locationInModule": {
            "filename": "lib/compliance.ts",
            "line": 1170
          },
          "name": "create",
          "parameters": [
            {
              "name": "readOnlyString",
              "type": {
                "primitive": "string"
              }
            },
            {
              "name": "readWriteString",
              "type": {
                "primitive": "string"
              }
            }
          ],
          "returns": {
            "type": {
              "fqn": "jsii-calc.ClassWithPrivateConstructorAndAutomaticProperties"
            }
          },
          "static": true
        }
      ],
      "name": "ClassWithPrivateConstructorAndAutomaticProperties",
      "properties": [
        {
          "docs": {
            "stability": "experimental"
          },
          "immutable": true,
          "locationInModule": {
            "filename": "lib/compliance.ts",
            "line": 1174
          },
          "name": "readOnlyString",
          "overrides": "jsii-calc.IInterfaceWithProperties",
          "type": {
            "primitive": "string"
          }
        },
        {
          "docs": {
            "stability": "experimental"
          },
          "locationInModule": {
            "filename": "lib/compliance.ts",
            "line": 1174
          },
          "name": "readWriteString",
          "overrides": "jsii-calc.IInterfaceWithProperties",
          "type": {
            "primitive": "string"
          }
        }
      ]
    },
    "jsii-calc.ConfusingToJackson": {
      "assembly": "jsii-calc",
      "docs": {
        "see": "https://github.com/aws/aws-cdk/issues/4080",
        "stability": "experimental",
        "summary": "This tries to confuse Jackson by having overloaded property setters."
      },
      "fqn": "jsii-calc.ConfusingToJackson",
      "kind": "class",
      "locationInModule": {
        "filename": "lib/compliance.ts",
        "line": 2383
      },
      "methods": [
        {
          "docs": {
            "stability": "experimental"
          },
          "locationInModule": {
            "filename": "lib/compliance.ts",
            "line": 2384
          },
          "name": "makeInstance",
          "returns": {
            "type": {
              "fqn": "jsii-calc.ConfusingToJackson"
            }
          },
          "static": true
        },
        {
          "docs": {
            "stability": "experimental"
          },
          "locationInModule": {
            "filename": "lib/compliance.ts",
            "line": 2388
          },
          "name": "makeStructInstance",
          "returns": {
            "type": {
              "fqn": "jsii-calc.ConfusingToJacksonStruct"
            }
          },
          "static": true
        }
      ],
      "name": "ConfusingToJackson",
      "properties": [
        {
          "docs": {
            "stability": "experimental"
          },
          "locationInModule": {
            "filename": "lib/compliance.ts",
            "line": 2392
          },
          "name": "unionProperty",
          "optional": true,
          "type": {
            "union": {
              "types": [
                {
                  "fqn": "@scope/jsii-calc-lib.IFriendly"
                },
                {
                  "collection": {
                    "elementtype": {
                      "union": {
                        "types": [
                          {
                            "fqn": "@scope/jsii-calc-lib.IFriendly"
                          },
                          {
                            "fqn": "jsii-calc.AbstractClass"
                          }
                        ]
                      }
                    },
                    "kind": "array"
                  }
                }
              ]
            }
          }
        }
      ]
    },
    "jsii-calc.ConfusingToJacksonStruct": {
      "assembly": "jsii-calc",
      "datatype": true,
      "docs": {
        "stability": "experimental"
      },
      "fqn": "jsii-calc.ConfusingToJacksonStruct",
      "kind": "interface",
      "locationInModule": {
        "filename": "lib/compliance.ts",
        "line": 2396
      },
      "name": "ConfusingToJacksonStruct",
      "properties": [
        {
          "abstract": true,
          "docs": {
            "stability": "experimental"
          },
          "immutable": true,
          "locationInModule": {
            "filename": "lib/compliance.ts",
            "line": 2397
          },
          "name": "unionProperty",
          "optional": true,
          "type": {
            "union": {
              "types": [
                {
                  "fqn": "@scope/jsii-calc-lib.IFriendly"
                },
                {
                  "collection": {
                    "elementtype": {
                      "union": {
                        "types": [
                          {
                            "fqn": "@scope/jsii-calc-lib.IFriendly"
                          },
                          {
                            "fqn": "jsii-calc.AbstractClass"
                          }
                        ]
                      }
                    },
                    "kind": "array"
                  }
                }
              ]
            }
          }
        }
      ]
    },
    "jsii-calc.ConstructorPassesThisOut": {
      "assembly": "jsii-calc",
      "docs": {
        "stability": "experimental"
      },
      "fqn": "jsii-calc.ConstructorPassesThisOut",
      "initializer": {
        "docs": {
          "stability": "experimental"
        },
        "parameters": [
          {
            "name": "consumer",
            "type": {
              "fqn": "jsii-calc.PartiallyInitializedThisConsumer"
            }
          }
        ]
      },
      "kind": "class",
      "locationInModule": {
        "filename": "lib/compliance.ts",
        "line": 1628
      },
      "name": "ConstructorPassesThisOut"
    },
    "jsii-calc.Constructors": {
      "assembly": "jsii-calc",
      "docs": {
        "stability": "experimental"
      },
      "fqn": "jsii-calc.Constructors",
      "initializer": {},
      "kind": "class",
      "locationInModule": {
        "filename": "lib/compliance.ts",
        "line": 1393
      },
      "methods": [
        {
          "docs": {
            "stability": "experimental"
          },
          "locationInModule": {
            "filename": "lib/compliance.ts",
            "line": 1410
          },
          "name": "hiddenInterface",
          "returns": {
            "type": {
              "fqn": "jsii-calc.IPublicInterface"
            }
          },
          "static": true
        },
        {
          "docs": {
            "stability": "experimental"
          },
          "locationInModule": {
            "filename": "lib/compliance.ts",
            "line": 1414
          },
          "name": "hiddenInterfaces",
          "returns": {
            "type": {
              "collection": {
                "elementtype": {
                  "fqn": "jsii-calc.IPublicInterface"
                },
                "kind": "array"
              }
            }
          },
          "static": true
        },
        {
          "docs": {
            "stability": "experimental"
          },
          "locationInModule": {
            "filename": "lib/compliance.ts",
            "line": 1418
          },
          "name": "hiddenSubInterfaces",
          "returns": {
            "type": {
              "collection": {
                "elementtype": {
                  "fqn": "jsii-calc.IPublicInterface"
                },
                "kind": "array"
              }
            }
          },
          "static": true
        },
        {
          "docs": {
            "stability": "experimental"
          },
          "locationInModule": {
            "filename": "lib/compliance.ts",
            "line": 1394
          },
          "name": "makeClass",
          "returns": {
            "type": {
              "fqn": "jsii-calc.PublicClass"
            }
          },
          "static": true
        },
        {
          "docs": {
            "stability": "experimental"
          },
          "locationInModule": {
            "filename": "lib/compliance.ts",
            "line": 1398
          },
          "name": "makeInterface",
          "returns": {
            "type": {
              "fqn": "jsii-calc.IPublicInterface"
            }
          },
          "static": true
        },
        {
          "docs": {
            "stability": "experimental"
          },
          "locationInModule": {
            "filename": "lib/compliance.ts",
            "line": 1402
          },
          "name": "makeInterface2",
          "returns": {
            "type": {
              "fqn": "jsii-calc.IPublicInterface2"
            }
          },
          "static": true
        },
        {
          "docs": {
            "stability": "experimental"
          },
          "locationInModule": {
            "filename": "lib/compliance.ts",
            "line": 1406
          },
          "name": "makeInterfaces",
          "returns": {
            "type": {
              "collection": {
                "elementtype": {
                  "fqn": "jsii-calc.IPublicInterface"
                },
                "kind": "array"
              }
            }
          },
          "static": true
        }
      ],
      "name": "Constructors"
    },
    "jsii-calc.ConsumePureInterface": {
      "assembly": "jsii-calc",
      "docs": {
        "stability": "experimental"
      },
      "fqn": "jsii-calc.ConsumePureInterface",
      "initializer": {
        "docs": {
          "stability": "experimental"
        },
        "parameters": [
          {
            "name": "delegate",
            "type": {
              "fqn": "jsii-calc.IStructReturningDelegate"
            }
          }
        ]
      },
      "kind": "class",
      "locationInModule": {
        "filename": "lib/compliance.ts",
        "line": 2406
      },
      "methods": [
        {
          "docs": {
            "stability": "experimental"
          },
          "locationInModule": {
            "filename": "lib/compliance.ts",
            "line": 2409
          },
          "name": "workItBaby",
          "returns": {
            "type": {
              "fqn": "jsii-calc.StructB"
            }
          }
        }
      ],
      "name": "ConsumePureInterface"
    },
    "jsii-calc.ConsumerCanRingBell": {
      "assembly": "jsii-calc",
      "docs": {
        "remarks": "Check that if a JSII consumer implements IConsumerWithInterfaceParam, they can call\nthe method on the argument that they're passed...",
        "stability": "experimental",
        "summary": "Test calling back to consumers that implement interfaces."
      },
      "fqn": "jsii-calc.ConsumerCanRingBell",
      "initializer": {},
      "kind": "class",
      "locationInModule": {
        "filename": "lib/compliance.ts",
        "line": 2048
      },
      "methods": [
        {
          "docs": {
            "remarks": "Returns whether the bell was rung.",
            "stability": "experimental",
            "summary": "...if the interface is implemented using an object literal."
          },
          "locationInModule": {
            "filename": "lib/compliance.ts",
            "line": 2054
          },
          "name": "staticImplementedByObjectLiteral",
          "parameters": [
            {
              "name": "ringer",
              "type": {
                "fqn": "jsii-calc.IBellRinger"
              }
            }
          ],
          "returns": {
            "type": {
              "primitive": "boolean"
            }
          },
          "static": true
        },
        {
          "docs": {
            "remarks": "Return whether the bell was rung.",
            "stability": "experimental",
            "summary": "...if the interface is implemented using a private class."
          },
          "locationInModule": {
            "filename": "lib/compliance.ts",
            "line": 2080
          },
          "name": "staticImplementedByPrivateClass",
          "parameters": [
            {
              "name": "ringer",
              "type": {
                "fqn": "jsii-calc.IBellRinger"
              }
            }
          ],
          "returns": {
            "type": {
              "primitive": "boolean"
            }
          },
          "static": true
        },
        {
          "docs": {
            "remarks": "Return whether the bell was rung.",
            "stability": "experimental",
            "summary": "...if the interface is implemented using a public class."
          },
          "locationInModule": {
            "filename": "lib/compliance.ts",
            "line": 2069
          },
          "name": "staticImplementedByPublicClass",
          "parameters": [
            {
              "name": "ringer",
              "type": {
                "fqn": "jsii-calc.IBellRinger"
              }
            }
          ],
          "returns": {
            "type": {
              "primitive": "boolean"
            }
          },
          "static": true
        },
        {
          "docs": {
            "remarks": "Return whether the bell was rung.",
            "stability": "experimental",
            "summary": "If the parameter is a concrete class instead of an interface."
          },
          "locationInModule": {
            "filename": "lib/compliance.ts",
            "line": 2091
          },
          "name": "staticWhenTypedAsClass",
          "parameters": [
            {
              "name": "ringer",
              "type": {
                "fqn": "jsii-calc.IConcreteBellRinger"
              }
            }
          ],
          "returns": {
            "type": {
              "primitive": "boolean"
            }
          },
          "static": true
        },
        {
          "docs": {
            "remarks": "Returns whether the bell was rung.",
            "stability": "experimental",
            "summary": "...if the interface is implemented using an object literal."
          },
          "locationInModule": {
            "filename": "lib/compliance.ts",
            "line": 2101
          },
          "name": "implementedByObjectLiteral",
          "parameters": [
            {
              "name": "ringer",
              "type": {
                "fqn": "jsii-calc.IBellRinger"
              }
            }
          ],
          "returns": {
            "type": {
              "primitive": "boolean"
            }
          }
        },
        {
          "docs": {
            "remarks": "Return whether the bell was rung.",
            "stability": "experimental",
            "summary": "...if the interface is implemented using a private class."
          },
          "locationInModule": {
            "filename": "lib/compliance.ts",
            "line": 2127
          },
          "name": "implementedByPrivateClass",
          "parameters": [
            {
              "name": "ringer",
              "type": {
                "fqn": "jsii-calc.IBellRinger"
              }
            }
          ],
          "returns": {
            "type": {
              "primitive": "boolean"
            }
          }
        },
        {
          "docs": {
            "remarks": "Return whether the bell was rung.",
            "stability": "experimental",
            "summary": "...if the interface is implemented using a public class."
          },
          "locationInModule": {
            "filename": "lib/compliance.ts",
            "line": 2116
          },
          "name": "implementedByPublicClass",
          "parameters": [
            {
              "name": "ringer",
              "type": {
                "fqn": "jsii-calc.IBellRinger"
              }
            }
          ],
          "returns": {
            "type": {
              "primitive": "boolean"
            }
          }
        },
        {
          "docs": {
            "remarks": "Return whether the bell was rung.",
            "stability": "experimental",
            "summary": "If the parameter is a concrete class instead of an interface."
          },
          "locationInModule": {
            "filename": "lib/compliance.ts",
            "line": 2138
          },
          "name": "whenTypedAsClass",
          "parameters": [
            {
              "name": "ringer",
              "type": {
                "fqn": "jsii-calc.IConcreteBellRinger"
              }
            }
          ],
          "returns": {
            "type": {
              "primitive": "boolean"
            }
          }
        }
      ],
      "name": "ConsumerCanRingBell"
    },
    "jsii-calc.ConsumersOfThisCrazyTypeSystem": {
      "assembly": "jsii-calc",
      "docs": {
        "stability": "experimental"
      },
      "fqn": "jsii-calc.ConsumersOfThisCrazyTypeSystem",
      "initializer": {},
      "kind": "class",
      "locationInModule": {
        "filename": "lib/compliance.ts",
        "line": 1610
      },
      "methods": [
        {
          "docs": {
            "stability": "experimental"
          },
          "locationInModule": {
            "filename": "lib/compliance.ts",
            "line": 1611
          },
          "name": "consumeAnotherPublicInterface",
          "parameters": [
            {
              "name": "obj",
              "type": {
                "fqn": "jsii-calc.IAnotherPublicInterface"
              }
            }
          ],
          "returns": {
            "type": {
              "primitive": "string"
            }
          }
        },
        {
          "docs": {
            "stability": "experimental"
          },
          "locationInModule": {
            "filename": "lib/compliance.ts",
            "line": 1615
          },
          "name": "consumeNonInternalInterface",
          "parameters": [
            {
              "name": "obj",
              "type": {
                "fqn": "jsii-calc.INonInternalInterface"
              }
            }
          ],
          "returns": {
            "type": {
              "primitive": "any"
            }
          }
        }
      ],
      "name": "ConsumersOfThisCrazyTypeSystem"
    },
    "jsii-calc.DataRenderer": {
      "assembly": "jsii-calc",
      "docs": {
        "stability": "experimental",
        "summary": "Verifies proper type handling through dynamic overrides."
      },
      "fqn": "jsii-calc.DataRenderer",
      "initializer": {
        "docs": {
          "stability": "experimental"
        }
      },
      "kind": "class",
      "locationInModule": {
        "filename": "lib/compliance.ts",
        "line": 1766
      },
      "methods": [
        {
          "docs": {
            "stability": "experimental"
          },
          "locationInModule": {
            "filename": "lib/compliance.ts",
            "line": 1769
          },
          "name": "render",
          "parameters": [
            {
              "name": "data",
              "optional": true,
              "type": {
                "fqn": "@scope/jsii-calc-lib.MyFirstStruct"
              }
            }
          ],
          "returns": {
            "type": {
              "primitive": "string"
            }
          }
        },
        {
          "docs": {
            "stability": "experimental"
          },
          "locationInModule": {
            "filename": "lib/compliance.ts",
            "line": 1773
          },
          "name": "renderArbitrary",
          "parameters": [
            {
              "name": "data",
              "type": {
                "collection": {
                  "elementtype": {
                    "primitive": "any"
                  },
                  "kind": "map"
                }
              }
            }
          ],
          "returns": {
            "type": {
              "primitive": "string"
            }
          }
        },
        {
          "docs": {
            "stability": "experimental"
          },
          "locationInModule": {
            "filename": "lib/compliance.ts",
            "line": 1777
          },
          "name": "renderMap",
          "parameters": [
            {
              "name": "map",
              "type": {
                "collection": {
                  "elementtype": {
                    "primitive": "any"
                  },
                  "kind": "map"
                }
              }
            }
          ],
          "returns": {
            "type": {
              "primitive": "string"
            }
          }
        }
      ],
      "name": "DataRenderer"
    },
    "jsii-calc.DefaultedConstructorArgument": {
      "assembly": "jsii-calc",
      "docs": {
        "stability": "experimental"
      },
      "fqn": "jsii-calc.DefaultedConstructorArgument",
      "initializer": {
        "docs": {
          "stability": "experimental"
        },
        "parameters": [
          {
            "name": "arg1",
            "optional": true,
            "type": {
              "primitive": "number"
            }
          },
          {
            "name": "arg2",
            "optional": true,
            "type": {
              "primitive": "string"
            }
          },
          {
            "name": "arg3",
            "optional": true,
            "type": {
              "primitive": "date"
            }
          }
        ]
      },
      "kind": "class",
      "locationInModule": {
        "filename": "lib/compliance.ts",
        "line": 302
      },
      "name": "DefaultedConstructorArgument",
      "properties": [
        {
          "docs": {
            "stability": "experimental"
          },
          "immutable": true,
          "locationInModule": {
            "filename": "lib/compliance.ts",
            "line": 303
          },
          "name": "arg1",
          "type": {
            "primitive": "number"
          }
        },
        {
          "docs": {
            "stability": "experimental"
          },
          "immutable": true,
          "locationInModule": {
            "filename": "lib/compliance.ts",
            "line": 305
          },
          "name": "arg3",
          "type": {
            "primitive": "date"
          }
        },
        {
          "docs": {
            "stability": "experimental"
          },
          "immutable": true,
          "locationInModule": {
            "filename": "lib/compliance.ts",
            "line": 304
          },
          "name": "arg2",
          "optional": true,
          "type": {
            "primitive": "string"
          }
        }
      ]
    },
    "jsii-calc.Demonstrate982": {
      "assembly": "jsii-calc",
      "docs": {
        "remarks": "call #takeThis() -> An ObjectRef will be provisioned for the value (it'll be re-used!)\n2. call #takeThisToo() -> The ObjectRef from before will need to be down-cased to the ParentStruct982 type",
        "stability": "experimental",
        "summary": "1."
      },
      "fqn": "jsii-calc.Demonstrate982",
      "initializer": {
        "docs": {
          "stability": "experimental"
        }
      },
      "kind": "class",
      "locationInModule": {
        "filename": "lib/compliance.ts",
        "line": 2251
      },
      "methods": [
        {
          "docs": {
            "stability": "experimental",
            "summary": "It's dangerous to go alone!"
          },
          "locationInModule": {
            "filename": "lib/compliance.ts",
            "line": 2258
          },
          "name": "takeThis",
          "returns": {
            "type": {
              "fqn": "jsii-calc.ChildStruct982"
            }
          },
          "static": true
        },
        {
          "docs": {
            "stability": "experimental",
            "summary": "It's dangerous to go alone!"
          },
          "locationInModule": {
            "filename": "lib/compliance.ts",
            "line": 2263
          },
          "name": "takeThisToo",
          "returns": {
            "type": {
              "fqn": "jsii-calc.ParentStruct982"
            }
          },
          "static": true
        }
      ],
      "name": "Demonstrate982"
    },
    "jsii-calc.DeprecatedClass": {
      "assembly": "jsii-calc",
      "docs": {
        "deprecated": "a pretty boring class",
        "stability": "deprecated"
      },
      "fqn": "jsii-calc.DeprecatedClass",
      "initializer": {
        "docs": {
          "deprecated": "this constructor is \"just\" okay",
          "stability": "deprecated"
        },
        "parameters": [
          {
            "name": "readonlyString",
            "type": {
              "primitive": "string"
            }
          },
          {
            "name": "mutableNumber",
            "optional": true,
            "type": {
              "primitive": "number"
            }
          }
        ]
      },
      "kind": "class",
      "locationInModule": {
        "filename": "lib/stability.ts",
        "line": 85
      },
      "methods": [
        {
          "docs": {
            "deprecated": "it was a bad idea",
            "stability": "deprecated"
          },
          "locationInModule": {
            "filename": "lib/stability.ts",
            "line": 96
          },
          "name": "method"
        }
      ],
      "name": "DeprecatedClass",
      "properties": [
        {
          "docs": {
            "deprecated": "this is not always \"wazoo\", be ready to be disappointed",
            "stability": "deprecated"
          },
          "immutable": true,
          "locationInModule": {
            "filename": "lib/stability.ts",
            "line": 87
          },
          "name": "readonlyProperty",
          "type": {
            "primitive": "string"
          }
        },
        {
          "docs": {
            "deprecated": "shouldn't have been mutable",
            "stability": "deprecated"
          },
          "locationInModule": {
            "filename": "lib/stability.ts",
            "line": 89
          },
          "name": "mutableProperty",
          "optional": true,
          "type": {
            "primitive": "number"
          }
        }
      ]
    },
    "jsii-calc.DeprecatedEnum": {
      "assembly": "jsii-calc",
      "docs": {
        "deprecated": "your deprecated selection of bad options",
        "stability": "deprecated"
      },
      "fqn": "jsii-calc.DeprecatedEnum",
      "kind": "enum",
      "locationInModule": {
        "filename": "lib/stability.ts",
        "line": 99
      },
      "members": [
        {
          "docs": {
            "deprecated": "option A is not great",
            "stability": "deprecated"
          },
          "name": "OPTION_A"
        },
        {
          "docs": {
            "deprecated": "option B is kinda bad, too",
            "stability": "deprecated"
          },
          "name": "OPTION_B"
        }
      ],
      "name": "DeprecatedEnum"
    },
    "jsii-calc.DeprecatedStruct": {
      "assembly": "jsii-calc",
      "datatype": true,
      "docs": {
        "deprecated": "it just wraps a string",
        "stability": "deprecated"
      },
      "fqn": "jsii-calc.DeprecatedStruct",
      "kind": "interface",
      "locationInModule": {
        "filename": "lib/stability.ts",
        "line": 73
      },
      "name": "DeprecatedStruct",
      "properties": [
        {
          "abstract": true,
          "docs": {
            "deprecated": "well, yeah",
            "stability": "deprecated"
          },
          "immutable": true,
          "locationInModule": {
            "filename": "lib/stability.ts",
            "line": 75
          },
          "name": "readonlyProperty",
          "type": {
            "primitive": "string"
          }
        }
      ]
    },
    "jsii-calc.DerivedClassHasNoProperties.Base": {
      "assembly": "jsii-calc",
      "docs": {
        "stability": "experimental"
      },
      "fqn": "jsii-calc.DerivedClassHasNoProperties.Base",
      "initializer": {},
      "kind": "class",
      "locationInModule": {
        "filename": "lib/compliance.ts",
        "line": 311
      },
      "name": "Base",
      "namespace": "DerivedClassHasNoProperties",
      "properties": [
        {
          "docs": {
            "stability": "experimental"
          },
          "locationInModule": {
            "filename": "lib/compliance.ts",
            "line": 312
          },
          "name": "prop",
          "type": {
            "primitive": "string"
          }
        }
      ]
    },
    "jsii-calc.DerivedClassHasNoProperties.Derived": {
      "assembly": "jsii-calc",
      "base": "jsii-calc.DerivedClassHasNoProperties.Base",
      "docs": {
        "stability": "experimental"
      },
      "fqn": "jsii-calc.DerivedClassHasNoProperties.Derived",
      "initializer": {},
      "kind": "class",
      "locationInModule": {
        "filename": "lib/compliance.ts",
        "line": 315
      },
      "name": "Derived",
      "namespace": "DerivedClassHasNoProperties"
    },
    "jsii-calc.DerivedStruct": {
      "assembly": "jsii-calc",
      "datatype": true,
      "docs": {
        "stability": "experimental",
        "summary": "A struct which derives from another struct."
      },
      "fqn": "jsii-calc.DerivedStruct",
      "interfaces": [
        "@scope/jsii-calc-lib.MyFirstStruct"
      ],
      "kind": "interface",
      "locationInModule": {
        "filename": "lib/compliance.ts",
        "line": 533
      },
      "name": "DerivedStruct",
      "properties": [
        {
          "abstract": true,
          "docs": {
            "stability": "experimental"
          },
          "immutable": true,
          "locationInModule": {
            "filename": "lib/compliance.ts",
            "line": 539
          },
          "name": "anotherRequired",
          "type": {
            "primitive": "date"
          }
        },
        {
          "abstract": true,
          "docs": {
            "stability": "experimental"
          },
          "immutable": true,
          "locationInModule": {
            "filename": "lib/compliance.ts",
            "line": 538
          },
          "name": "bool",
          "type": {
            "primitive": "boolean"
          }
        },
        {
          "abstract": true,
          "docs": {
            "stability": "experimental",
            "summary": "An example of a non primitive property."
          },
          "immutable": true,
          "locationInModule": {
            "filename": "lib/compliance.ts",
            "line": 537
          },
          "name": "nonPrimitive",
          "type": {
            "fqn": "jsii-calc.DoubleTrouble"
          }
        },
        {
          "abstract": true,
          "docs": {
            "stability": "experimental",
            "summary": "This is optional."
          },
          "immutable": true,
          "locationInModule": {
            "filename": "lib/compliance.ts",
            "line": 545
          },
          "name": "anotherOptional",
          "optional": true,
          "type": {
            "collection": {
              "elementtype": {
                "fqn": "@scope/jsii-calc-lib.Value"
              },
              "kind": "map"
            }
          }
        },
        {
          "abstract": true,
          "docs": {
            "stability": "experimental"
          },
          "immutable": true,
          "locationInModule": {
            "filename": "lib/compliance.ts",
            "line": 541
          },
          "name": "optionalAny",
          "optional": true,
          "type": {
            "primitive": "any"
          }
        },
        {
          "abstract": true,
          "docs": {
            "stability": "experimental"
          },
          "immutable": true,
          "locationInModule": {
            "filename": "lib/compliance.ts",
            "line": 540
          },
          "name": "optionalArray",
          "optional": true,
          "type": {
            "collection": {
              "elementtype": {
                "primitive": "string"
              },
              "kind": "array"
            }
          }
        }
      ]
    },
    "jsii-calc.DiamondInheritanceBaseLevelStruct": {
      "assembly": "jsii-calc",
      "datatype": true,
      "docs": {
        "stability": "experimental"
      },
      "fqn": "jsii-calc.DiamondInheritanceBaseLevelStruct",
      "kind": "interface",
      "locationInModule": {
        "filename": "lib/compliance.ts",
        "line": 1811
      },
      "name": "DiamondInheritanceBaseLevelStruct",
      "properties": [
        {
          "abstract": true,
          "docs": {
            "stability": "experimental"
          },
          "immutable": true,
          "locationInModule": {
            "filename": "lib/compliance.ts",
            "line": 1812
          },
          "name": "baseLevelProperty",
          "type": {
            "primitive": "string"
          }
        }
      ]
    },
    "jsii-calc.DiamondInheritanceFirstMidLevelStruct": {
      "assembly": "jsii-calc",
      "datatype": true,
      "docs": {
        "stability": "experimental"
      },
      "fqn": "jsii-calc.DiamondInheritanceFirstMidLevelStruct",
      "interfaces": [
        "jsii-calc.DiamondInheritanceBaseLevelStruct"
      ],
      "kind": "interface",
      "locationInModule": {
        "filename": "lib/compliance.ts",
        "line": 1815
      },
      "name": "DiamondInheritanceFirstMidLevelStruct",
      "properties": [
        {
          "abstract": true,
          "docs": {
            "stability": "experimental"
          },
          "immutable": true,
          "locationInModule": {
            "filename": "lib/compliance.ts",
            "line": 1816
          },
          "name": "firstMidLevelProperty",
          "type": {
            "primitive": "string"
          }
        }
      ]
    },
    "jsii-calc.DiamondInheritanceSecondMidLevelStruct": {
      "assembly": "jsii-calc",
      "datatype": true,
      "docs": {
        "stability": "experimental"
      },
      "fqn": "jsii-calc.DiamondInheritanceSecondMidLevelStruct",
      "interfaces": [
        "jsii-calc.DiamondInheritanceBaseLevelStruct"
      ],
      "kind": "interface",
      "locationInModule": {
        "filename": "lib/compliance.ts",
        "line": 1819
      },
      "name": "DiamondInheritanceSecondMidLevelStruct",
      "properties": [
        {
          "abstract": true,
          "docs": {
            "stability": "experimental"
          },
          "immutable": true,
          "locationInModule": {
            "filename": "lib/compliance.ts",
            "line": 1820
          },
          "name": "secondMidLevelProperty",
          "type": {
            "primitive": "string"
          }
        }
      ]
    },
    "jsii-calc.DiamondInheritanceTopLevelStruct": {
      "assembly": "jsii-calc",
      "datatype": true,
      "docs": {
        "stability": "experimental"
      },
      "fqn": "jsii-calc.DiamondInheritanceTopLevelStruct",
      "interfaces": [
        "jsii-calc.DiamondInheritanceFirstMidLevelStruct",
        "jsii-calc.DiamondInheritanceSecondMidLevelStruct"
      ],
      "kind": "interface",
      "locationInModule": {
        "filename": "lib/compliance.ts",
        "line": 1823
      },
      "name": "DiamondInheritanceTopLevelStruct",
      "properties": [
        {
          "abstract": true,
          "docs": {
            "stability": "experimental"
          },
          "immutable": true,
          "locationInModule": {
            "filename": "lib/compliance.ts",
            "line": 1824
          },
          "name": "topLevelProperty",
          "type": {
            "primitive": "string"
          }
        }
      ]
    },
    "jsii-calc.DisappointingCollectionSource": {
      "assembly": "jsii-calc",
      "docs": {
        "remarks": "This source of collections is disappointing - it'll always give you nothing :(",
        "stability": "experimental",
        "summary": "Verifies that null/undefined can be returned for optional collections."
      },
      "fqn": "jsii-calc.DisappointingCollectionSource",
      "kind": "class",
      "locationInModule": {
        "filename": "lib/compliance.ts",
        "line": 2275
      },
      "name": "DisappointingCollectionSource",
      "properties": [
        {
          "const": true,
          "docs": {
            "remarks": "(Nah, just a billion dollars mistake!)",
            "stability": "experimental",
            "summary": "Some List of strings, maybe?"
          },
          "immutable": true,
          "locationInModule": {
            "filename": "lib/compliance.ts",
            "line": 2277
          },
          "name": "maybeList",
          "optional": true,
          "static": true,
          "type": {
            "collection": {
              "elementtype": {
                "primitive": "string"
              },
              "kind": "array"
            }
          }
        },
        {
          "const": true,
          "docs": {
            "remarks": "(Nah, just a billion dollars mistake!)",
            "stability": "experimental",
            "summary": "Some Map of strings to numbers, maybe?"
          },
          "immutable": true,
          "locationInModule": {
            "filename": "lib/compliance.ts",
            "line": 2279
          },
          "name": "maybeMap",
          "optional": true,
          "static": true,
          "type": {
            "collection": {
              "elementtype": {
                "primitive": "number"
              },
              "kind": "map"
            }
          }
        }
      ]
    },
    "jsii-calc.DoNotOverridePrivates": {
      "assembly": "jsii-calc",
      "docs": {
        "stability": "experimental"
      },
      "fqn": "jsii-calc.DoNotOverridePrivates",
      "initializer": {},
      "kind": "class",
      "locationInModule": {
        "filename": "lib/compliance.ts",
        "line": 1146
      },
      "methods": [
        {
          "docs": {
            "stability": "experimental"
          },
          "locationInModule": {
            "filename": "lib/compliance.ts",
            "line": 1161
          },
          "name": "changePrivatePropertyValue",
          "parameters": [
            {
              "name": "newValue",
              "type": {
                "primitive": "string"
              }
            }
          ]
        },
        {
          "docs": {
            "stability": "experimental"
          },
          "locationInModule": {
            "filename": "lib/compliance.ts",
            "line": 1153
          },
          "name": "privateMethodValue",
          "returns": {
            "type": {
              "primitive": "string"
            }
          }
        },
        {
          "docs": {
            "stability": "experimental"
          },
          "locationInModule": {
            "filename": "lib/compliance.ts",
            "line": 1157
          },
          "name": "privatePropertyValue",
          "returns": {
            "type": {
              "primitive": "string"
            }
          }
        }
      ],
      "name": "DoNotOverridePrivates"
    },
    "jsii-calc.DoNotRecognizeAnyAsOptional": {
      "assembly": "jsii-calc",
      "docs": {
        "stability": "experimental",
        "summary": "jsii#284: do not recognize \"any\" as an optional argument."
      },
      "fqn": "jsii-calc.DoNotRecognizeAnyAsOptional",
      "initializer": {},
      "kind": "class",
      "locationInModule": {
        "filename": "lib/compliance.ts",
        "line": 1195
      },
      "methods": [
        {
          "docs": {
            "stability": "experimental"
          },
          "locationInModule": {
            "filename": "lib/compliance.ts",
            "line": 1196
          },
          "name": "method",
          "parameters": [
            {
              "name": "_requiredAny",
              "type": {
                "primitive": "any"
              }
            },
            {
              "name": "_optionalAny",
              "optional": true,
              "type": {
                "primitive": "any"
              }
            },
            {
              "name": "_optionalString",
              "optional": true,
              "type": {
                "primitive": "string"
              }
            }
          ]
        }
      ],
      "name": "DoNotRecognizeAnyAsOptional"
    },
    "jsii-calc.DocumentedClass": {
      "assembly": "jsii-calc",
      "docs": {
        "remarks": "This is the meat of the TSDoc comment. It may contain\nmultiple lines and multiple paragraphs.\n\nMultiple paragraphs are separated by an empty line.",
        "stability": "stable",
        "summary": "Here's the first line of the TSDoc comment."
      },
      "fqn": "jsii-calc.DocumentedClass",
      "initializer": {},
      "kind": "class",
      "locationInModule": {
        "filename": "lib/documented.ts",
        "line": 11
      },
      "methods": [
        {
          "docs": {
            "remarks": "This will print out a friendly greeting intended for\nthe indicated person.",
            "returns": "A number that everyone knows very well",
            "stability": "stable",
            "summary": "Greet the indicated person."
          },
          "locationInModule": {
            "filename": "lib/documented.ts",
            "line": 22
          },
          "name": "greet",
          "parameters": [
            {
              "docs": {
                "summary": "The person to be greeted."
              },
              "name": "greetee",
              "optional": true,
              "type": {
                "fqn": "jsii-calc.Greetee"
              }
            }
          ],
          "returns": {
            "type": {
              "primitive": "number"
            }
          }
        },
        {
          "docs": {
            "stability": "experimental",
            "summary": "Say ¡Hola!"
          },
          "locationInModule": {
            "filename": "lib/documented.ts",
            "line": 32
          },
          "name": "hola"
        }
      ],
      "name": "DocumentedClass"
    },
    "jsii-calc.DontComplainAboutVariadicAfterOptional": {
      "assembly": "jsii-calc",
      "docs": {
        "stability": "experimental"
      },
      "fqn": "jsii-calc.DontComplainAboutVariadicAfterOptional",
      "initializer": {},
      "kind": "class",
      "locationInModule": {
        "filename": "lib/compliance.ts",
        "line": 1246
      },
      "methods": [
        {
          "docs": {
            "stability": "experimental"
          },
          "locationInModule": {
            "filename": "lib/compliance.ts",
            "line": 1247
          },
          "name": "optionalAndVariadic",
          "parameters": [
            {
              "name": "optional",
              "optional": true,
              "type": {
                "primitive": "string"
              }
            },
            {
              "name": "things",
              "type": {
                "primitive": "string"
              },
              "variadic": true
            }
          ],
          "returns": {
            "type": {
              "primitive": "string"
            }
          },
          "variadic": true
        }
      ],
      "name": "DontComplainAboutVariadicAfterOptional"
    },
    "jsii-calc.DoubleTrouble": {
      "assembly": "jsii-calc",
      "docs": {
        "stability": "experimental"
      },
      "fqn": "jsii-calc.DoubleTrouble",
      "initializer": {},
      "interfaces": [
        "jsii-calc.IFriendlyRandomGenerator"
      ],
      "kind": "class",
      "locationInModule": {
        "filename": "lib/compliance.ts",
        "line": 473
      },
      "methods": [
        {
          "docs": {
            "stability": "experimental",
            "summary": "Say hello!"
          },
          "locationInModule": {
            "filename": "lib/compliance.ts",
            "line": 478
          },
          "name": "hello",
          "overrides": "@scope/jsii-calc-lib.IFriendly",
          "returns": {
            "type": {
              "primitive": "string"
            }
          }
        },
        {
          "docs": {
            "stability": "experimental",
            "summary": "Returns another random number."
          },
          "locationInModule": {
            "filename": "lib/compliance.ts",
            "line": 474
          },
          "name": "next",
          "overrides": "jsii-calc.IRandomNumberGenerator",
          "returns": {
            "type": {
              "primitive": "number"
            }
          }
        }
      ],
      "name": "DoubleTrouble"
    },
    "jsii-calc.EnumDispenser": {
      "assembly": "jsii-calc",
      "docs": {
        "stability": "experimental"
      },
      "fqn": "jsii-calc.EnumDispenser",
      "kind": "class",
      "locationInModule": {
        "filename": "lib/compliance.ts",
        "line": 34
      },
      "methods": [
        {
          "docs": {
            "stability": "experimental"
          },
          "locationInModule": {
            "filename": "lib/compliance.ts",
            "line": 40
          },
          "name": "randomIntegerLikeEnum",
          "returns": {
            "type": {
              "fqn": "jsii-calc.AllTypesEnum"
            }
          },
          "static": true
        },
        {
          "docs": {
            "stability": "experimental"
          },
          "locationInModule": {
            "filename": "lib/compliance.ts",
            "line": 35
          },
          "name": "randomStringLikeEnum",
          "returns": {
            "type": {
              "fqn": "jsii-calc.StringEnum"
            }
          },
          "static": true
        }
      ],
      "name": "EnumDispenser"
    },
    "jsii-calc.EraseUndefinedHashValues": {
      "assembly": "jsii-calc",
      "docs": {
        "stability": "experimental"
      },
      "fqn": "jsii-calc.EraseUndefinedHashValues",
      "initializer": {},
      "kind": "class",
      "locationInModule": {
        "filename": "lib/compliance.ts",
        "line": 1449
      },
      "methods": [
        {
          "docs": {
            "remarks": "Used to check that undefined/null hash values\nare being erased when sending values from native code to JS.",
            "stability": "experimental",
            "summary": "Returns `true` if `key` is defined in `opts`."
          },
          "locationInModule": {
            "filename": "lib/compliance.ts",
            "line": 1454
          },
          "name": "doesKeyExist",
          "parameters": [
            {
              "name": "opts",
              "type": {
                "fqn": "jsii-calc.EraseUndefinedHashValuesOptions"
              }
            },
            {
              "name": "key",
              "type": {
                "primitive": "string"
              }
            }
          ],
          "returns": {
            "type": {
              "primitive": "boolean"
            }
          },
          "static": true
        },
        {
          "docs": {
            "stability": "experimental",
            "summary": "We expect \"prop1\" to be erased."
          },
          "locationInModule": {
            "filename": "lib/compliance.ts",
            "line": 1471
          },
          "name": "prop1IsNull",
          "returns": {
            "type": {
              "collection": {
                "elementtype": {
                  "primitive": "any"
                },
                "kind": "map"
              }
            }
          },
          "static": true
        },
        {
          "docs": {
            "stability": "experimental",
            "summary": "We expect \"prop2\" to be erased."
          },
          "locationInModule": {
            "filename": "lib/compliance.ts",
            "line": 1461
          },
          "name": "prop2IsUndefined",
          "returns": {
            "type": {
              "collection": {
                "elementtype": {
                  "primitive": "any"
                },
                "kind": "map"
              }
            }
          },
          "static": true
        }
      ],
      "name": "EraseUndefinedHashValues"
    },
    "jsii-calc.EraseUndefinedHashValuesOptions": {
      "assembly": "jsii-calc",
      "datatype": true,
      "docs": {
        "stability": "experimental"
      },
      "fqn": "jsii-calc.EraseUndefinedHashValuesOptions",
      "kind": "interface",
      "locationInModule": {
        "filename": "lib/compliance.ts",
        "line": 1444
      },
      "name": "EraseUndefinedHashValuesOptions",
      "properties": [
        {
          "abstract": true,
          "docs": {
            "stability": "experimental"
          },
          "immutable": true,
          "locationInModule": {
            "filename": "lib/compliance.ts",
            "line": 1445
          },
          "name": "option1",
          "optional": true,
          "type": {
            "primitive": "string"
          }
        },
        {
          "abstract": true,
          "docs": {
            "stability": "experimental"
          },
          "immutable": true,
          "locationInModule": {
            "filename": "lib/compliance.ts",
            "line": 1446
          },
          "name": "option2",
          "optional": true,
          "type": {
            "primitive": "string"
          }
        }
      ]
    },
    "jsii-calc.ExperimentalClass": {
      "assembly": "jsii-calc",
      "docs": {
        "stability": "experimental"
      },
      "fqn": "jsii-calc.ExperimentalClass",
      "initializer": {
        "docs": {
          "stability": "experimental"
        },
        "parameters": [
          {
            "name": "readonlyString",
            "type": {
              "primitive": "string"
            }
          },
          {
            "name": "mutableNumber",
            "optional": true,
            "type": {
              "primitive": "number"
            }
          }
        ]
      },
      "kind": "class",
      "locationInModule": {
        "filename": "lib/stability.ts",
        "line": 16
      },
      "methods": [
        {
          "docs": {
            "stability": "experimental"
          },
          "locationInModule": {
            "filename": "lib/stability.ts",
            "line": 28
          },
          "name": "method"
        }
      ],
      "name": "ExperimentalClass",
      "properties": [
        {
          "docs": {
            "stability": "experimental"
          },
          "immutable": true,
          "locationInModule": {
            "filename": "lib/stability.ts",
            "line": 18
          },
          "name": "readonlyProperty",
          "type": {
            "primitive": "string"
          }
        },
        {
          "docs": {
            "stability": "experimental"
          },
          "locationInModule": {
            "filename": "lib/stability.ts",
            "line": 20
          },
          "name": "mutableProperty",
          "optional": true,
          "type": {
            "primitive": "number"
          }
        }
      ]
    },
    "jsii-calc.ExperimentalEnum": {
      "assembly": "jsii-calc",
      "docs": {
        "stability": "experimental"
      },
      "fqn": "jsii-calc.ExperimentalEnum",
      "kind": "enum",
      "locationInModule": {
        "filename": "lib/stability.ts",
        "line": 31
      },
      "members": [
        {
          "docs": {
            "stability": "experimental"
          },
          "name": "OPTION_A"
        },
        {
          "docs": {
            "stability": "experimental"
          },
          "name": "OPTION_B"
        }
      ],
      "name": "ExperimentalEnum"
    },
    "jsii-calc.ExperimentalStruct": {
      "assembly": "jsii-calc",
      "datatype": true,
      "docs": {
        "stability": "experimental"
      },
      "fqn": "jsii-calc.ExperimentalStruct",
      "kind": "interface",
      "locationInModule": {
        "filename": "lib/stability.ts",
        "line": 4
      },
      "name": "ExperimentalStruct",
      "properties": [
        {
          "abstract": true,
          "docs": {
            "stability": "experimental"
          },
          "immutable": true,
          "locationInModule": {
            "filename": "lib/stability.ts",
            "line": 6
          },
          "name": "readonlyProperty",
          "type": {
            "primitive": "string"
          }
        }
      ]
    },
    "jsii-calc.ExportedBaseClass": {
      "assembly": "jsii-calc",
      "docs": {
        "stability": "experimental"
      },
      "fqn": "jsii-calc.ExportedBaseClass",
      "initializer": {
        "docs": {
          "stability": "experimental"
        },
        "parameters": [
          {
            "name": "success",
            "type": {
              "primitive": "boolean"
            }
          }
        ]
      },
      "kind": "class",
      "locationInModule": {
        "filename": "lib/compliance.ts",
        "line": 1331
      },
      "name": "ExportedBaseClass",
      "properties": [
        {
          "docs": {
            "stability": "experimental"
          },
          "immutable": true,
          "locationInModule": {
            "filename": "lib/compliance.ts",
            "line": 1332
          },
          "name": "success",
          "type": {
            "primitive": "boolean"
          }
        }
      ]
    },
    "jsii-calc.ExtendsInternalInterface": {
      "assembly": "jsii-calc",
      "datatype": true,
      "docs": {
        "stability": "experimental"
      },
      "fqn": "jsii-calc.ExtendsInternalInterface",
      "kind": "interface",
      "locationInModule": {
        "filename": "lib/compliance.ts",
        "line": 1552
      },
      "name": "ExtendsInternalInterface",
      "properties": [
        {
          "abstract": true,
          "docs": {
            "stability": "experimental"
          },
          "immutable": true,
          "locationInModule": {
            "filename": "lib/compliance.ts",
            "line": 1553
          },
          "name": "boom",
          "type": {
            "primitive": "boolean"
          }
        },
        {
          "abstract": true,
          "docs": {
            "stability": "experimental"
          },
          "immutable": true,
          "locationInModule": {
            "filename": "lib/compliance.ts",
            "line": 1501
          },
          "name": "prop",
          "type": {
            "primitive": "string"
          }
        }
      ]
    },
    "jsii-calc.GiveMeStructs": {
      "assembly": "jsii-calc",
      "docs": {
        "stability": "experimental"
      },
      "fqn": "jsii-calc.GiveMeStructs",
      "initializer": {},
      "kind": "class",
      "locationInModule": {
        "filename": "lib/compliance.ts",
        "line": 548
      },
      "methods": [
        {
          "docs": {
            "stability": "experimental",
            "summary": "Accepts a struct of type DerivedStruct and returns a struct of type FirstStruct."
          },
          "locationInModule": {
            "filename": "lib/compliance.ts",
            "line": 566
          },
          "name": "derivedToFirst",
          "parameters": [
            {
              "name": "derived",
              "type": {
                "fqn": "jsii-calc.DerivedStruct"
              }
            }
          ],
          "returns": {
            "type": {
              "fqn": "@scope/jsii-calc-lib.MyFirstStruct"
            }
          }
        },
        {
          "docs": {
            "stability": "experimental",
            "summary": "Returns the boolean from a DerivedStruct struct."
          },
          "locationInModule": {
            "filename": "lib/compliance.ts",
            "line": 559
          },
          "name": "readDerivedNonPrimitive",
          "parameters": [
            {
              "name": "derived",
              "type": {
                "fqn": "jsii-calc.DerivedStruct"
              }
            }
          ],
          "returns": {
            "type": {
              "fqn": "jsii-calc.DoubleTrouble"
            }
          }
        },
        {
          "docs": {
            "stability": "experimental",
            "summary": "Returns the \"anumber\" from a MyFirstStruct struct;"
          },
          "locationInModule": {
            "filename": "lib/compliance.ts",
            "line": 552
          },
          "name": "readFirstNumber",
          "parameters": [
            {
              "name": "first",
              "type": {
                "fqn": "@scope/jsii-calc-lib.MyFirstStruct"
              }
            }
          ],
          "returns": {
            "type": {
              "primitive": "number"
            }
          }
        }
      ],
      "name": "GiveMeStructs",
      "properties": [
        {
          "docs": {
            "stability": "experimental"
          },
          "immutable": true,
          "locationInModule": {
            "filename": "lib/compliance.ts",
            "line": 570
          },
          "name": "structLiteral",
          "type": {
            "fqn": "@scope/jsii-calc-lib.StructWithOnlyOptionals"
          }
        }
      ]
    },
    "jsii-calc.Greetee": {
      "assembly": "jsii-calc",
      "datatype": true,
      "docs": {
        "stability": "experimental",
        "summary": "These are some arguments you can pass to a method."
      },
      "fqn": "jsii-calc.Greetee",
      "kind": "interface",
      "locationInModule": {
        "filename": "lib/documented.ts",
        "line": 40
      },
      "name": "Greetee",
      "properties": [
        {
          "abstract": true,
          "docs": {
            "default": "world",
            "stability": "experimental",
            "summary": "The name of the greetee."
          },
          "immutable": true,
          "locationInModule": {
            "filename": "lib/documented.ts",
            "line": 46
          },
          "name": "name",
          "optional": true,
          "type": {
            "primitive": "string"
          }
        }
      ]
    },
    "jsii-calc.GreetingAugmenter": {
      "assembly": "jsii-calc",
      "docs": {
        "stability": "experimental"
      },
      "fqn": "jsii-calc.GreetingAugmenter",
      "initializer": {},
      "kind": "class",
      "locationInModule": {
        "filename": "lib/compliance.ts",
        "line": 524
      },
      "methods": [
        {
          "docs": {
            "stability": "experimental"
          },
          "locationInModule": {
            "filename": "lib/compliance.ts",
            "line": 525
          },
          "name": "betterGreeting",
          "parameters": [
            {
              "name": "friendly",
              "type": {
                "fqn": "@scope/jsii-calc-lib.IFriendly"
              }
            }
          ],
          "returns": {
            "type": {
              "primitive": "string"
            }
          }
        }
      ],
      "name": "GreetingAugmenter"
    },
    "jsii-calc.IAnonymousImplementationProvider": {
      "assembly": "jsii-calc",
      "docs": {
        "stability": "experimental",
        "summary": "We can return an anonymous interface implementation from an override without losing the interface declarations."
      },
      "fqn": "jsii-calc.IAnonymousImplementationProvider",
      "kind": "interface",
      "locationInModule": {
        "filename": "lib/compliance.ts",
        "line": 1972
      },
      "methods": [
        {
          "abstract": true,
          "docs": {
            "stability": "experimental"
          },
          "locationInModule": {
            "filename": "lib/compliance.ts",
            "line": 1974
          },
          "name": "provideAsClass",
          "returns": {
            "type": {
              "fqn": "jsii-calc.Implementation"
            }
          }
        },
        {
          "abstract": true,
          "docs": {
            "stability": "experimental"
          },
          "locationInModule": {
            "filename": "lib/compliance.ts",
            "line": 1973
          },
          "name": "provideAsInterface",
          "returns": {
            "type": {
              "fqn": "jsii-calc.IAnonymouslyImplementMe"
            }
          }
        }
      ],
      "name": "IAnonymousImplementationProvider"
    },
    "jsii-calc.IAnonymouslyImplementMe": {
      "assembly": "jsii-calc",
      "docs": {
        "stability": "experimental"
      },
      "fqn": "jsii-calc.IAnonymouslyImplementMe",
      "kind": "interface",
      "locationInModule": {
        "filename": "lib/compliance.ts",
        "line": 1990
      },
      "methods": [
        {
          "abstract": true,
          "docs": {
            "stability": "experimental"
          },
          "locationInModule": {
            "filename": "lib/compliance.ts",
            "line": 1992
          },
          "name": "verb",
          "returns": {
            "type": {
              "primitive": "string"
            }
          }
        }
      ],
      "name": "IAnonymouslyImplementMe",
      "properties": [
        {
          "abstract": true,
          "docs": {
            "stability": "experimental"
          },
          "immutable": true,
          "locationInModule": {
            "filename": "lib/compliance.ts",
            "line": 1991
          },
          "name": "value",
          "type": {
            "primitive": "number"
          }
        }
      ]
    },
    "jsii-calc.IAnotherPublicInterface": {
      "assembly": "jsii-calc",
      "docs": {
        "stability": "experimental"
      },
      "fqn": "jsii-calc.IAnotherPublicInterface",
      "kind": "interface",
      "locationInModule": {
        "filename": "lib/compliance.ts",
        "line": 1573
      },
      "name": "IAnotherPublicInterface",
      "properties": [
        {
          "abstract": true,
          "docs": {
            "stability": "experimental"
          },
          "locationInModule": {
            "filename": "lib/compliance.ts",
            "line": 1574
          },
          "name": "a",
          "type": {
            "primitive": "string"
          }
        }
      ]
    },
    "jsii-calc.IBell": {
      "assembly": "jsii-calc",
      "docs": {
        "stability": "experimental"
      },
      "fqn": "jsii-calc.IBell",
      "kind": "interface",
      "locationInModule": {
        "filename": "lib/compliance.ts",
        "line": 2159
      },
      "methods": [
        {
          "abstract": true,
          "docs": {
            "stability": "experimental"
          },
          "locationInModule": {
            "filename": "lib/compliance.ts",
            "line": 2160
          },
          "name": "ring"
        }
      ],
      "name": "IBell"
    },
    "jsii-calc.IBellRinger": {
      "assembly": "jsii-calc",
      "docs": {
        "stability": "experimental",
        "summary": "Takes the object parameter as an interface."
      },
      "fqn": "jsii-calc.IBellRinger",
      "kind": "interface",
      "locationInModule": {
        "filename": "lib/compliance.ts",
        "line": 2148
      },
      "methods": [
        {
          "abstract": true,
          "docs": {
            "stability": "experimental"
          },
          "locationInModule": {
            "filename": "lib/compliance.ts",
            "line": 2149
          },
          "name": "yourTurn",
          "parameters": [
            {
              "name": "bell",
              "type": {
                "fqn": "jsii-calc.IBell"
              }
            }
          ]
        }
      ],
      "name": "IBellRinger"
    },
    "jsii-calc.IConcreteBellRinger": {
      "assembly": "jsii-calc",
      "docs": {
        "stability": "experimental",
        "summary": "Takes the object parameter as a calss."
      },
      "fqn": "jsii-calc.IConcreteBellRinger",
      "kind": "interface",
      "locationInModule": {
        "filename": "lib/compliance.ts",
        "line": 2155
      },
      "methods": [
        {
          "abstract": true,
          "docs": {
            "stability": "experimental"
          },
          "locationInModule": {
            "filename": "lib/compliance.ts",
            "line": 2156
          },
          "name": "yourTurn",
          "parameters": [
            {
              "name": "bell",
              "type": {
                "fqn": "jsii-calc.Bell"
              }
            }
          ]
        }
      ],
      "name": "IConcreteBellRinger"
    },
    "jsii-calc.IDeprecatedInterface": {
      "assembly": "jsii-calc",
      "docs": {
        "deprecated": "useless interface",
        "stability": "deprecated"
      },
      "fqn": "jsii-calc.IDeprecatedInterface",
      "kind": "interface",
      "locationInModule": {
        "filename": "lib/stability.ts",
        "line": 78
      },
      "methods": [
        {
          "abstract": true,
          "docs": {
            "deprecated": "services no purpose",
            "stability": "deprecated"
          },
          "locationInModule": {
            "filename": "lib/stability.ts",
            "line": 82
          },
          "name": "method"
        }
      ],
      "name": "IDeprecatedInterface",
      "properties": [
        {
          "abstract": true,
          "docs": {
            "deprecated": "could be better",
            "stability": "deprecated"
          },
          "locationInModule": {
            "filename": "lib/stability.ts",
            "line": 80
          },
          "name": "mutableProperty",
          "optional": true,
          "type": {
            "primitive": "number"
          }
        }
      ]
    },
    "jsii-calc.IExperimentalInterface": {
      "assembly": "jsii-calc",
      "docs": {
        "stability": "experimental"
      },
      "fqn": "jsii-calc.IExperimentalInterface",
      "kind": "interface",
      "locationInModule": {
        "filename": "lib/stability.ts",
        "line": 9
      },
      "methods": [
        {
          "abstract": true,
          "docs": {
            "stability": "experimental"
          },
          "locationInModule": {
            "filename": "lib/stability.ts",
            "line": 13
          },
          "name": "method"
        }
      ],
      "name": "IExperimentalInterface",
      "properties": [
        {
          "abstract": true,
          "docs": {
            "stability": "experimental"
          },
          "locationInModule": {
            "filename": "lib/stability.ts",
            "line": 11
          },
          "name": "mutableProperty",
          "optional": true,
          "type": {
            "primitive": "number"
          }
        }
      ]
    },
    "jsii-calc.IExtendsPrivateInterface": {
      "assembly": "jsii-calc",
      "docs": {
        "stability": "experimental"
      },
      "fqn": "jsii-calc.IExtendsPrivateInterface",
      "kind": "interface",
      "locationInModule": {
        "filename": "lib/compliance.ts",
        "line": 1564
      },
      "name": "IExtendsPrivateInterface",
      "properties": [
        {
          "abstract": true,
          "docs": {
            "stability": "experimental"
          },
          "immutable": true,
          "locationInModule": {
            "filename": "lib/compliance.ts",
            "line": 1565
          },
          "name": "moreThings",
          "type": {
            "collection": {
              "elementtype": {
                "primitive": "string"
              },
              "kind": "array"
            }
          }
        },
        {
          "abstract": true,
          "docs": {
            "stability": "experimental"
          },
          "locationInModule": {
            "filename": "lib/compliance.ts",
            "line": 1549
          },
          "name": "private",
          "type": {
            "primitive": "string"
          }
        }
      ]
    },
    "jsii-calc.IFriendlier": {
      "assembly": "jsii-calc",
      "docs": {
        "stability": "experimental",
        "summary": "Even friendlier classes can implement this interface."
      },
      "fqn": "jsii-calc.IFriendlier",
      "interfaces": [
        "@scope/jsii-calc-lib.IFriendly"
      ],
      "kind": "interface",
      "locationInModule": {
        "filename": "lib/calculator.ts",
        "line": 6
      },
      "methods": [
        {
          "abstract": true,
          "docs": {
            "stability": "experimental",
            "summary": "Say farewell."
          },
          "locationInModule": {
            "filename": "lib/calculator.ts",
            "line": 16
          },
          "name": "farewell",
          "returns": {
            "type": {
              "primitive": "string"
            }
          }
        },
        {
          "abstract": true,
          "docs": {
            "returns": "A goodbye blessing.",
            "stability": "experimental",
            "summary": "Say goodbye."
          },
          "locationInModule": {
            "filename": "lib/calculator.ts",
            "line": 11
          },
          "name": "goodbye",
          "returns": {
            "type": {
              "primitive": "string"
            }
          }
        }
      ],
      "name": "IFriendlier"
    },
    "jsii-calc.IFriendlyRandomGenerator": {
      "assembly": "jsii-calc",
      "docs": {
        "stability": "experimental"
      },
      "fqn": "jsii-calc.IFriendlyRandomGenerator",
      "interfaces": [
        "jsii-calc.IRandomNumberGenerator",
        "@scope/jsii-calc-lib.IFriendly"
      ],
      "kind": "interface",
      "locationInModule": {
        "filename": "lib/calculator.ts",
        "line": 30
      },
      "name": "IFriendlyRandomGenerator"
    },
    "jsii-calc.IInterfaceImplementedByAbstractClass": {
      "assembly": "jsii-calc",
      "docs": {
        "stability": "experimental",
        "summary": "awslabs/jsii#220 Abstract return type."
      },
      "fqn": "jsii-calc.IInterfaceImplementedByAbstractClass",
      "kind": "interface",
      "locationInModule": {
        "filename": "lib/compliance.ts",
        "line": 1092
      },
      "name": "IInterfaceImplementedByAbstractClass",
      "properties": [
        {
          "abstract": true,
          "docs": {
            "stability": "experimental"
          },
          "immutable": true,
          "locationInModule": {
            "filename": "lib/compliance.ts",
            "line": 1093
          },
          "name": "propFromInterface",
          "type": {
            "primitive": "string"
          }
        }
      ]
    },
    "jsii-calc.IInterfaceThatShouldNotBeADataType": {
      "assembly": "jsii-calc",
      "docs": {
        "stability": "experimental",
        "summary": "Even though this interface has only properties, it is disqualified from being a datatype because it inherits from an interface that is not a datatype."
      },
      "fqn": "jsii-calc.IInterfaceThatShouldNotBeADataType",
      "interfaces": [
        "jsii-calc.IInterfaceWithMethods"
      ],
      "kind": "interface",
      "locationInModule": {
        "filename": "lib/compliance.ts",
        "line": 1188
      },
      "name": "IInterfaceThatShouldNotBeADataType",
      "properties": [
        {
          "abstract": true,
          "docs": {
            "stability": "experimental"
          },
          "immutable": true,
          "locationInModule": {
            "filename": "lib/compliance.ts",
            "line": 1189
          },
          "name": "otherValue",
          "type": {
            "primitive": "string"
          }
        }
      ]
    },
    "jsii-calc.IInterfaceWithInternal": {
      "assembly": "jsii-calc",
      "docs": {
        "stability": "experimental"
      },
      "fqn": "jsii-calc.IInterfaceWithInternal",
      "kind": "interface",
      "locationInModule": {
        "filename": "lib/compliance.ts",
        "line": 1512
      },
      "methods": [
        {
          "abstract": true,
          "docs": {
            "stability": "experimental"
          },
          "locationInModule": {
            "filename": "lib/compliance.ts",
            "line": 1513
          },
          "name": "visible"
        }
      ],
      "name": "IInterfaceWithInternal"
    },
    "jsii-calc.IInterfaceWithMethods": {
      "assembly": "jsii-calc",
      "docs": {
        "stability": "experimental"
      },
      "fqn": "jsii-calc.IInterfaceWithMethods",
      "kind": "interface",
      "locationInModule": {
        "filename": "lib/compliance.ts",
        "line": 1178
      },
      "methods": [
        {
          "abstract": true,
          "docs": {
            "stability": "experimental"
          },
          "locationInModule": {
            "filename": "lib/compliance.ts",
            "line": 1181
          },
          "name": "doThings"
        }
      ],
      "name": "IInterfaceWithMethods",
      "properties": [
        {
          "abstract": true,
          "docs": {
            "stability": "experimental"
          },
          "immutable": true,
          "locationInModule": {
            "filename": "lib/compliance.ts",
            "line": 1179
          },
          "name": "value",
          "type": {
            "primitive": "string"
          }
        }
      ]
    },
    "jsii-calc.IInterfaceWithOptionalMethodArguments": {
      "assembly": "jsii-calc",
      "docs": {
        "stability": "experimental",
        "summary": "awslabs/jsii#175 Interface proxies (and builders) do not respect optional arguments in methods."
      },
      "fqn": "jsii-calc.IInterfaceWithOptionalMethodArguments",
      "kind": "interface",
      "locationInModule": {
        "filename": "lib/compliance.ts",
        "line": 1072
      },
      "methods": [
        {
          "abstract": true,
          "docs": {
            "stability": "experimental"
          },
          "locationInModule": {
            "filename": "lib/compliance.ts",
            "line": 1073
          },
          "name": "hello",
          "parameters": [
            {
              "name": "arg1",
              "type": {
                "primitive": "string"
              }
            },
            {
              "name": "arg2",
              "optional": true,
              "type": {
                "primitive": "number"
              }
            }
          ]
        }
      ],
      "name": "IInterfaceWithOptionalMethodArguments"
    },
    "jsii-calc.IInterfaceWithProperties": {
      "assembly": "jsii-calc",
      "docs": {
        "stability": "experimental"
      },
      "fqn": "jsii-calc.IInterfaceWithProperties",
      "kind": "interface",
      "locationInModule": {
        "filename": "lib/compliance.ts",
        "line": 578
      },
      "name": "IInterfaceWithProperties",
      "properties": [
        {
          "abstract": true,
          "docs": {
            "stability": "experimental"
          },
          "immutable": true,
          "locationInModule": {
            "filename": "lib/compliance.ts",
            "line": 579
          },
          "name": "readOnlyString",
          "type": {
            "primitive": "string"
          }
        },
        {
          "abstract": true,
          "docs": {
            "stability": "experimental"
          },
          "locationInModule": {
            "filename": "lib/compliance.ts",
            "line": 580
          },
          "name": "readWriteString",
          "type": {
            "primitive": "string"
          }
        }
      ]
    },
    "jsii-calc.IInterfaceWithPropertiesExtension": {
      "assembly": "jsii-calc",
      "docs": {
        "stability": "experimental"
      },
      "fqn": "jsii-calc.IInterfaceWithPropertiesExtension",
      "interfaces": [
        "jsii-calc.IInterfaceWithProperties"
      ],
      "kind": "interface",
      "locationInModule": {
        "filename": "lib/compliance.ts",
        "line": 583
      },
      "name": "IInterfaceWithPropertiesExtension",
      "properties": [
        {
          "abstract": true,
          "docs": {
            "stability": "experimental"
          },
          "locationInModule": {
            "filename": "lib/compliance.ts",
            "line": 584
          },
          "name": "foo",
          "type": {
            "primitive": "number"
          }
        }
      ]
    },
    "jsii-calc.IJSII417Derived": {
      "assembly": "jsii-calc",
      "docs": {
        "stability": "experimental"
      },
      "fqn": "jsii-calc.IJSII417Derived",
      "interfaces": [
        "jsii-calc.IJSII417PublicBaseOfBase"
      ],
      "kind": "interface",
      "locationInModule": {
        "filename": "lib/erasures.ts",
        "line": 37
      },
      "methods": [
        {
          "abstract": true,
          "docs": {
            "stability": "experimental"
          },
          "locationInModule": {
            "filename": "lib/erasures.ts",
            "line": 35
          },
          "name": "bar"
        },
        {
          "abstract": true,
          "docs": {
            "stability": "experimental"
          },
          "locationInModule": {
            "filename": "lib/erasures.ts",
            "line": 38
          },
          "name": "baz"
        }
      ],
      "name": "IJSII417Derived",
      "properties": [
        {
          "abstract": true,
          "docs": {
            "stability": "experimental"
          },
          "immutable": true,
          "locationInModule": {
            "filename": "lib/erasures.ts",
            "line": 34
          },
          "name": "property",
          "type": {
            "primitive": "string"
          }
        }
      ]
    },
    "jsii-calc.IJSII417PublicBaseOfBase": {
      "assembly": "jsii-calc",
      "docs": {
        "stability": "experimental"
      },
      "fqn": "jsii-calc.IJSII417PublicBaseOfBase",
      "kind": "interface",
      "locationInModule": {
        "filename": "lib/erasures.ts",
        "line": 30
      },
      "methods": [
        {
          "abstract": true,
          "docs": {
            "stability": "experimental"
          },
          "locationInModule": {
            "filename": "lib/erasures.ts",
            "line": 31
          },
          "name": "foo"
        }
      ],
      "name": "IJSII417PublicBaseOfBase",
      "properties": [
        {
          "abstract": true,
          "docs": {
            "stability": "experimental"
          },
          "immutable": true,
          "locationInModule": {
            "filename": "lib/erasures.ts",
            "line": 28
          },
          "name": "hasRoot",
          "type": {
            "primitive": "boolean"
          }
        }
      ]
    },
    "jsii-calc.IJsii487External": {
      "assembly": "jsii-calc",
      "docs": {
        "stability": "experimental"
      },
      "fqn": "jsii-calc.IJsii487External",
      "kind": "interface",
      "locationInModule": {
        "filename": "lib/erasures.ts",
        "line": 45
      },
      "name": "IJsii487External"
    },
    "jsii-calc.IJsii487External2": {
      "assembly": "jsii-calc",
      "docs": {
        "stability": "experimental"
      },
      "fqn": "jsii-calc.IJsii487External2",
      "kind": "interface",
      "locationInModule": {
        "filename": "lib/erasures.ts",
        "line": 46
      },
      "name": "IJsii487External2"
    },
    "jsii-calc.IJsii496": {
      "assembly": "jsii-calc",
      "docs": {
        "stability": "experimental"
      },
      "fqn": "jsii-calc.IJsii496",
      "kind": "interface",
      "locationInModule": {
        "filename": "lib/erasures.ts",
        "line": 54
      },
      "name": "IJsii496"
    },
    "jsii-calc.IMutableObjectLiteral": {
      "assembly": "jsii-calc",
      "docs": {
        "stability": "experimental"
      },
      "fqn": "jsii-calc.IMutableObjectLiteral",
      "kind": "interface",
      "locationInModule": {
        "filename": "lib/compliance.ts",
        "line": 1138
      },
      "name": "IMutableObjectLiteral",
      "properties": [
        {
          "abstract": true,
          "docs": {
            "stability": "experimental"
          },
          "locationInModule": {
            "filename": "lib/compliance.ts",
            "line": 1139
          },
          "name": "value",
          "type": {
            "primitive": "string"
          }
        }
      ]
    },
    "jsii-calc.INonInternalInterface": {
      "assembly": "jsii-calc",
      "docs": {
        "stability": "experimental"
      },
      "fqn": "jsii-calc.INonInternalInterface",
      "interfaces": [
        "jsii-calc.IAnotherPublicInterface"
      ],
      "kind": "interface",
      "locationInModule": {
        "filename": "lib/compliance.ts",
        "line": 1583
      },
      "name": "INonInternalInterface",
      "properties": [
        {
          "abstract": true,
          "docs": {
            "stability": "experimental"
          },
          "locationInModule": {
            "filename": "lib/compliance.ts",
            "line": 1580
          },
          "name": "b",
          "type": {
            "primitive": "string"
          }
        },
        {
          "abstract": true,
          "docs": {
            "stability": "experimental"
          },
          "locationInModule": {
            "filename": "lib/compliance.ts",
            "line": 1584
          },
          "name": "c",
          "type": {
            "primitive": "string"
          }
        }
      ]
    },
    "jsii-calc.IObjectWithProperty": {
      "assembly": "jsii-calc",
      "docs": {
        "stability": "experimental",
        "summary": "Make sure that setters are properly called on objects with interfaces."
      },
      "fqn": "jsii-calc.IObjectWithProperty",
      "kind": "interface",
      "locationInModule": {
        "filename": "lib/compliance.ts",
        "line": 2287
      },
      "methods": [
        {
          "abstract": true,
          "docs": {
            "stability": "experimental"
          },
          "locationInModule": {
            "filename": "lib/compliance.ts",
            "line": 2289
          },
          "name": "wasSet",
          "returns": {
            "type": {
              "primitive": "boolean"
            }
          }
        }
      ],
      "name": "IObjectWithProperty",
      "properties": [
        {
          "abstract": true,
          "docs": {
            "stability": "experimental"
          },
          "locationInModule": {
            "filename": "lib/compliance.ts",
            "line": 2288
          },
          "name": "property",
          "type": {
            "primitive": "string"
          }
        }
      ]
    },
    "jsii-calc.IPrivatelyImplemented": {
      "assembly": "jsii-calc",
      "docs": {
        "stability": "experimental"
      },
      "fqn": "jsii-calc.IPrivatelyImplemented",
      "kind": "interface",
      "locationInModule": {
        "filename": "lib/compliance.ts",
        "line": 1328
      },
      "name": "IPrivatelyImplemented",
      "properties": [
        {
          "abstract": true,
          "docs": {
            "stability": "experimental"
          },
          "immutable": true,
          "locationInModule": {
            "filename": "lib/compliance.ts",
            "line": 1329
          },
          "name": "success",
          "type": {
            "primitive": "boolean"
          }
        }
      ]
    },
    "jsii-calc.IPublicInterface": {
      "assembly": "jsii-calc",
      "docs": {
        "stability": "experimental"
      },
      "fqn": "jsii-calc.IPublicInterface",
      "kind": "interface",
      "locationInModule": {
        "filename": "lib/compliance.ts",
        "line": 1371
      },
      "methods": [
        {
          "abstract": true,
          "docs": {
            "stability": "experimental"
          },
          "locationInModule": {
            "filename": "lib/compliance.ts",
            "line": 1372
          },
          "name": "bye",
          "returns": {
            "type": {
              "primitive": "string"
            }
          }
        }
      ],
      "name": "IPublicInterface"
    },
    "jsii-calc.IPublicInterface2": {
      "assembly": "jsii-calc",
      "docs": {
        "stability": "experimental"
      },
      "fqn": "jsii-calc.IPublicInterface2",
      "kind": "interface",
      "locationInModule": {
        "filename": "lib/compliance.ts",
        "line": 1375
      },
      "methods": [
        {
          "abstract": true,
          "docs": {
            "stability": "experimental"
          },
          "locationInModule": {
            "filename": "lib/compliance.ts",
            "line": 1376
          },
          "name": "ciao",
          "returns": {
            "type": {
              "primitive": "string"
            }
          }
        }
      ],
      "name": "IPublicInterface2"
    },
    "jsii-calc.IRandomNumberGenerator": {
      "assembly": "jsii-calc",
      "docs": {
        "stability": "experimental",
        "summary": "Generates random numbers."
      },
      "fqn": "jsii-calc.IRandomNumberGenerator",
      "kind": "interface",
      "locationInModule": {
        "filename": "lib/calculator.ts",
        "line": 22
      },
      "methods": [
        {
          "abstract": true,
          "docs": {
            "returns": "A random number.",
            "stability": "experimental",
            "summary": "Returns another random number."
          },
          "locationInModule": {
            "filename": "lib/calculator.ts",
            "line": 27
          },
          "name": "next",
          "returns": {
            "type": {
              "primitive": "number"
            }
          }
        }
      ],
      "name": "IRandomNumberGenerator"
    },
    "jsii-calc.IReturnJsii976": {
      "assembly": "jsii-calc",
      "docs": {
        "stability": "experimental",
        "summary": "Returns a subclass of a known class which implements an interface."
      },
      "fqn": "jsii-calc.IReturnJsii976",
      "kind": "interface",
      "locationInModule": {
        "filename": "lib/compliance.ts",
        "line": 2215
      },
      "name": "IReturnJsii976",
      "properties": [
        {
          "abstract": true,
          "docs": {
            "stability": "experimental"
          },
          "immutable": true,
          "locationInModule": {
            "filename": "lib/compliance.ts",
            "line": 2216
          },
          "name": "foo",
          "type": {
            "primitive": "number"
          }
        }
      ]
    },
    "jsii-calc.IReturnsNumber": {
      "assembly": "jsii-calc",
      "docs": {
        "stability": "experimental"
      },
      "fqn": "jsii-calc.IReturnsNumber",
      "kind": "interface",
      "locationInModule": {
        "filename": "lib/compliance.ts",
        "line": 631
      },
      "methods": [
        {
          "abstract": true,
          "docs": {
            "stability": "experimental"
          },
          "locationInModule": {
            "filename": "lib/compliance.ts",
            "line": 632
          },
          "name": "obtainNumber",
          "returns": {
            "type": {
              "fqn": "@scope/jsii-calc-lib.IDoublable"
            }
          }
        }
      ],
      "name": "IReturnsNumber",
      "properties": [
        {
          "abstract": true,
          "docs": {
            "stability": "experimental"
          },
          "immutable": true,
          "locationInModule": {
            "filename": "lib/compliance.ts",
            "line": 634
          },
          "name": "numberProp",
          "type": {
            "fqn": "@scope/jsii-calc-lib.Number"
          }
        }
      ]
    },
    "jsii-calc.IStableInterface": {
      "assembly": "jsii-calc",
      "docs": {
        "stability": "stable"
      },
      "fqn": "jsii-calc.IStableInterface",
      "kind": "interface",
      "locationInModule": {
        "filename": "lib/stability.ts",
        "line": 44
      },
      "methods": [
        {
          "abstract": true,
          "docs": {
            "stability": "stable"
          },
          "locationInModule": {
            "filename": "lib/stability.ts",
            "line": 48
          },
          "name": "method"
        }
      ],
      "name": "IStableInterface",
      "properties": [
        {
          "abstract": true,
          "docs": {
            "stability": "stable"
          },
          "locationInModule": {
            "filename": "lib/stability.ts",
            "line": 46
          },
          "name": "mutableProperty",
          "optional": true,
          "type": {
            "primitive": "number"
          }
        }
      ]
    },
    "jsii-calc.IStructReturningDelegate": {
      "assembly": "jsii-calc",
      "docs": {
        "stability": "experimental",
        "summary": "Verifies that a \"pure\" implementation of an interface works correctly."
      },
      "fqn": "jsii-calc.IStructReturningDelegate",
      "kind": "interface",
      "locationInModule": {
        "filename": "lib/compliance.ts",
        "line": 2403
      },
      "methods": [
        {
          "abstract": true,
          "docs": {
            "stability": "experimental"
          },
          "locationInModule": {
            "filename": "lib/compliance.ts",
            "line": 2404
          },
          "name": "returnStruct",
          "returns": {
            "type": {
              "fqn": "jsii-calc.StructB"
            }
          }
        }
      ],
      "name": "IStructReturningDelegate"
    },
    "jsii-calc.ImplementInternalInterface": {
      "assembly": "jsii-calc",
      "docs": {
        "stability": "experimental"
      },
      "fqn": "jsii-calc.ImplementInternalInterface",
      "initializer": {},
      "kind": "class",
      "locationInModule": {
        "filename": "lib/compliance.ts",
        "line": 1556
      },
      "name": "ImplementInternalInterface",
      "properties": [
        {
          "docs": {
            "stability": "experimental"
          },
          "locationInModule": {
            "filename": "lib/compliance.ts",
            "line": 1557
          },
          "name": "prop",
          "type": {
            "primitive": "string"
          }
        }
      ]
    },
    "jsii-calc.Implementation": {
      "assembly": "jsii-calc",
      "docs": {
        "stability": "experimental"
      },
      "fqn": "jsii-calc.Implementation",
      "initializer": {},
      "kind": "class",
      "locationInModule": {
        "filename": "lib/compliance.ts",
        "line": 1987
      },
      "name": "Implementation",
      "properties": [
        {
          "docs": {
            "stability": "experimental"
          },
          "immutable": true,
          "locationInModule": {
            "filename": "lib/compliance.ts",
            "line": 1988
          },
          "name": "value",
          "type": {
            "primitive": "number"
          }
        }
      ]
    },
    "jsii-calc.ImplementsInterfaceWithInternal": {
      "assembly": "jsii-calc",
      "docs": {
        "stability": "experimental"
      },
      "fqn": "jsii-calc.ImplementsInterfaceWithInternal",
      "initializer": {},
      "interfaces": [
        "jsii-calc.IInterfaceWithInternal"
      ],
      "kind": "class",
      "locationInModule": {
        "filename": "lib/compliance.ts",
        "line": 1519
      },
      "methods": [
        {
          "docs": {
            "stability": "experimental"
          },
          "locationInModule": {
            "filename": "lib/compliance.ts",
            "line": 1520
          },
          "name": "visible",
          "overrides": "jsii-calc.IInterfaceWithInternal"
        }
      ],
      "name": "ImplementsInterfaceWithInternal"
    },
    "jsii-calc.ImplementsInterfaceWithInternalSubclass": {
      "assembly": "jsii-calc",
      "base": "jsii-calc.ImplementsInterfaceWithInternal",
      "docs": {
        "stability": "experimental"
      },
      "fqn": "jsii-calc.ImplementsInterfaceWithInternalSubclass",
      "initializer": {},
      "kind": "class",
      "locationInModule": {
        "filename": "lib/compliance.ts",
        "line": 1532
      },
      "name": "ImplementsInterfaceWithInternalSubclass"
    },
    "jsii-calc.ImplementsPrivateInterface": {
      "assembly": "jsii-calc",
      "docs": {
        "stability": "experimental"
      },
      "fqn": "jsii-calc.ImplementsPrivateInterface",
      "initializer": {},
      "kind": "class",
      "locationInModule": {
        "filename": "lib/compliance.ts",
        "line": 1560
      },
      "name": "ImplementsPrivateInterface",
      "properties": [
        {
          "docs": {
            "stability": "experimental"
          },
          "locationInModule": {
            "filename": "lib/compliance.ts",
            "line": 1561
          },
          "name": "private",
          "type": {
            "primitive": "string"
          }
        }
      ]
    },
    "jsii-calc.ImplictBaseOfBase": {
      "assembly": "jsii-calc",
      "datatype": true,
      "docs": {
        "stability": "experimental"
      },
      "fqn": "jsii-calc.ImplictBaseOfBase",
      "interfaces": [
        "@scope/jsii-calc-base.BaseProps"
      ],
      "kind": "interface",
      "locationInModule": {
        "filename": "lib/compliance.ts",
        "line": 1025
      },
      "name": "ImplictBaseOfBase",
      "properties": [
        {
          "abstract": true,
          "docs": {
            "stability": "experimental"
          },
          "immutable": true,
          "locationInModule": {
            "filename": "lib/compliance.ts",
            "line": 1026
          },
          "name": "goo",
          "type": {
            "primitive": "date"
          }
        }
      ]
    },
    "jsii-calc.InbetweenClass": {
      "assembly": "jsii-calc",
      "base": "jsii-calc.PublicClass",
      "docs": {
        "stability": "experimental"
      },
      "fqn": "jsii-calc.InbetweenClass",
      "initializer": {},
      "interfaces": [
        "jsii-calc.IPublicInterface2"
      ],
      "kind": "class",
      "locationInModule": {
        "filename": "lib/compliance.ts",
        "line": 1378
      },
      "methods": [
        {
          "docs": {
            "stability": "experimental"
          },
          "locationInModule": {
            "filename": "lib/compliance.ts",
            "line": 1379
          },
          "name": "ciao",
          "overrides": "jsii-calc.IPublicInterface2",
          "returns": {
            "type": {
              "primitive": "string"
            }
          }
        }
      ],
      "name": "InbetweenClass"
    },
    "jsii-calc.InterfaceInNamespaceIncludesClasses.Foo": {
      "assembly": "jsii-calc",
      "docs": {
        "stability": "experimental"
      },
      "fqn": "jsii-calc.InterfaceInNamespaceIncludesClasses.Foo",
      "initializer": {},
      "kind": "class",
      "locationInModule": {
        "filename": "lib/compliance.ts",
        "line": 1059
      },
      "name": "Foo",
      "namespace": "InterfaceInNamespaceIncludesClasses",
      "properties": [
        {
          "docs": {
            "stability": "experimental"
          },
          "locationInModule": {
            "filename": "lib/compliance.ts",
            "line": 1060
          },
          "name": "bar",
          "optional": true,
          "type": {
            "primitive": "string"
          }
        }
      ]
    },
    "jsii-calc.InterfaceInNamespaceIncludesClasses.Hello": {
      "assembly": "jsii-calc",
      "datatype": true,
      "docs": {
        "stability": "experimental"
      },
      "fqn": "jsii-calc.InterfaceInNamespaceIncludesClasses.Hello",
      "kind": "interface",
      "locationInModule": {
        "filename": "lib/compliance.ts",
        "line": 1063
      },
      "name": "Hello",
      "namespace": "InterfaceInNamespaceIncludesClasses",
      "properties": [
        {
          "abstract": true,
          "docs": {
            "stability": "experimental"
          },
          "immutable": true,
          "locationInModule": {
            "filename": "lib/compliance.ts",
            "line": 1064
          },
          "name": "foo",
          "type": {
            "primitive": "number"
          }
        }
      ]
    },
    "jsii-calc.InterfaceInNamespaceOnlyInterface.Hello": {
      "assembly": "jsii-calc",
      "datatype": true,
      "docs": {
        "stability": "experimental"
      },
      "fqn": "jsii-calc.InterfaceInNamespaceOnlyInterface.Hello",
      "kind": "interface",
      "locationInModule": {
        "filename": "lib/compliance.ts",
        "line": 1051
      },
      "name": "Hello",
      "namespace": "InterfaceInNamespaceOnlyInterface",
      "properties": [
        {
          "abstract": true,
          "docs": {
            "stability": "experimental"
          },
          "immutable": true,
          "locationInModule": {
            "filename": "lib/compliance.ts",
            "line": 1052
          },
          "name": "foo",
          "type": {
            "primitive": "number"
          }
        }
      ]
    },
    "jsii-calc.InterfacesMaker": {
      "assembly": "jsii-calc",
      "docs": {
        "stability": "experimental",
        "summary": "We can return arrays of interfaces See aws/aws-cdk#2362."
      },
      "fqn": "jsii-calc.InterfacesMaker",
      "kind": "class",
      "locationInModule": {
        "filename": "lib/compliance.ts",
        "line": 1871
      },
      "methods": [
        {
          "docs": {
            "stability": "experimental"
          },
          "locationInModule": {
            "filename": "lib/compliance.ts",
            "line": 1872
          },
          "name": "makeInterfaces",
          "parameters": [
            {
              "name": "count",
              "type": {
                "primitive": "number"
              }
            }
          ],
          "returns": {
            "type": {
              "collection": {
                "elementtype": {
                  "fqn": "@scope/jsii-calc-lib.IDoublable"
                },
                "kind": "array"
              }
            }
          },
          "static": true
        }
      ],
      "name": "InterfacesMaker"
    },
    "jsii-calc.JSII417Derived": {
      "assembly": "jsii-calc",
      "base": "jsii-calc.JSII417PublicBaseOfBase",
      "docs": {
        "stability": "experimental"
      },
      "fqn": "jsii-calc.JSII417Derived",
      "initializer": {
        "docs": {
          "stability": "experimental"
        },
        "parameters": [
          {
            "name": "property",
            "type": {
              "primitive": "string"
            }
          }
        ]
      },
      "kind": "class",
      "locationInModule": {
        "filename": "lib/erasures.ts",
        "line": 20
      },
      "methods": [
        {
          "docs": {
            "stability": "experimental"
          },
          "locationInModule": {
            "filename": "lib/erasures.ts",
            "line": 21
          },
          "name": "bar"
        },
        {
          "docs": {
            "stability": "experimental"
          },
          "locationInModule": {
            "filename": "lib/erasures.ts",
            "line": 24
          },
          "name": "baz"
        }
      ],
      "name": "JSII417Derived",
      "properties": [
        {
          "docs": {
            "stability": "experimental"
          },
          "immutable": true,
          "locationInModule": {
            "filename": "lib/erasures.ts",
            "line": 15
          },
          "name": "property",
          "protected": true,
          "type": {
            "primitive": "string"
          }
        }
      ]
    },
    "jsii-calc.JSII417PublicBaseOfBase": {
      "assembly": "jsii-calc",
      "docs": {
        "stability": "experimental"
      },
      "fqn": "jsii-calc.JSII417PublicBaseOfBase",
      "initializer": {},
      "kind": "class",
      "locationInModule": {
        "filename": "lib/erasures.ts",
        "line": 8
      },
      "methods": [
        {
          "docs": {
            "stability": "experimental"
          },
          "locationInModule": {
            "filename": "lib/erasures.ts",
            "line": 9
          },
          "name": "makeInstance",
          "returns": {
            "type": {
              "fqn": "jsii-calc.JSII417PublicBaseOfBase"
            }
          },
          "static": true
        },
        {
          "docs": {
            "stability": "experimental"
          },
          "locationInModule": {
            "filename": "lib/erasures.ts",
            "line": 12
          },
          "name": "foo"
        }
      ],
      "name": "JSII417PublicBaseOfBase",
      "properties": [
        {
          "docs": {
            "stability": "experimental"
          },
          "immutable": true,
          "locationInModule": {
            "filename": "lib/erasures.ts",
            "line": 6
          },
          "name": "hasRoot",
          "type": {
            "primitive": "boolean"
          }
        }
      ]
    },
    "jsii-calc.JSObjectLiteralForInterface": {
      "assembly": "jsii-calc",
      "docs": {
        "stability": "experimental"
      },
      "fqn": "jsii-calc.JSObjectLiteralForInterface",
      "initializer": {},
      "kind": "class",
      "locationInModule": {
        "filename": "lib/compliance.ts",
        "line": 507
      },
      "methods": [
        {
          "docs": {
            "stability": "experimental"
          },
          "locationInModule": {
            "filename": "lib/compliance.ts",
            "line": 509
          },
          "name": "giveMeFriendly",
          "returns": {
            "type": {
              "fqn": "@scope/jsii-calc-lib.IFriendly"
            }
          }
        },
        {
          "docs": {
            "stability": "experimental"
          },
          "locationInModule": {
            "filename": "lib/compliance.ts",
            "line": 515
          },
          "name": "giveMeFriendlyGenerator",
          "returns": {
            "type": {
              "fqn": "jsii-calc.IFriendlyRandomGenerator"
            }
          }
        }
      ],
      "name": "JSObjectLiteralForInterface"
    },
    "jsii-calc.JSObjectLiteralToNative": {
      "assembly": "jsii-calc",
      "docs": {
        "stability": "experimental"
      },
      "fqn": "jsii-calc.JSObjectLiteralToNative",
      "initializer": {},
      "kind": "class",
      "locationInModule": {
        "filename": "lib/compliance.ts",
        "line": 233
      },
      "methods": [
        {
          "docs": {
            "stability": "experimental"
          },
          "locationInModule": {
            "filename": "lib/compliance.ts",
            "line": 234
          },
          "name": "returnLiteral",
          "returns": {
            "type": {
              "fqn": "jsii-calc.JSObjectLiteralToNativeClass"
            }
          }
        }
      ],
      "name": "JSObjectLiteralToNative"
    },
    "jsii-calc.JSObjectLiteralToNativeClass": {
      "assembly": "jsii-calc",
      "docs": {
        "stability": "experimental"
      },
      "fqn": "jsii-calc.JSObjectLiteralToNativeClass",
      "initializer": {},
      "kind": "class",
      "locationInModule": {
        "filename": "lib/compliance.ts",
        "line": 242
      },
      "name": "JSObjectLiteralToNativeClass",
      "properties": [
        {
          "docs": {
            "stability": "experimental"
          },
          "locationInModule": {
            "filename": "lib/compliance.ts",
            "line": 243
          },
          "name": "propA",
          "type": {
            "primitive": "string"
          }
        },
        {
          "docs": {
            "stability": "experimental"
          },
          "locationInModule": {
            "filename": "lib/compliance.ts",
            "line": 244
          },
          "name": "propB",
          "type": {
            "primitive": "number"
          }
        }
      ]
    },
    "jsii-calc.JavaReservedWords": {
      "assembly": "jsii-calc",
      "docs": {
        "stability": "experimental"
      },
      "fqn": "jsii-calc.JavaReservedWords",
      "initializer": {},
      "kind": "class",
      "locationInModule": {
        "filename": "lib/compliance.ts",
        "line": 736
      },
      "methods": [
        {
          "docs": {
            "stability": "experimental"
          },
          "locationInModule": {
            "filename": "lib/compliance.ts",
            "line": 737
          },
          "name": "abstract"
        },
        {
          "docs": {
            "stability": "experimental"
          },
          "locationInModule": {
            "filename": "lib/compliance.ts",
            "line": 740
          },
          "name": "assert"
        },
        {
          "docs": {
            "stability": "experimental"
          },
          "locationInModule": {
            "filename": "lib/compliance.ts",
            "line": 743
          },
          "name": "boolean"
        },
        {
          "docs": {
            "stability": "experimental"
          },
          "locationInModule": {
            "filename": "lib/compliance.ts",
            "line": 746
          },
          "name": "break"
        },
        {
          "docs": {
            "stability": "experimental"
          },
          "locationInModule": {
            "filename": "lib/compliance.ts",
            "line": 749
          },
          "name": "byte"
        },
        {
          "docs": {
            "stability": "experimental"
          },
          "locationInModule": {
            "filename": "lib/compliance.ts",
            "line": 752
          },
          "name": "case"
        },
        {
          "docs": {
            "stability": "experimental"
          },
          "locationInModule": {
            "filename": "lib/compliance.ts",
            "line": 755
          },
          "name": "catch"
        },
        {
          "docs": {
            "stability": "experimental"
          },
          "locationInModule": {
            "filename": "lib/compliance.ts",
            "line": 758
          },
          "name": "char"
        },
        {
          "docs": {
            "stability": "experimental"
          },
          "locationInModule": {
            "filename": "lib/compliance.ts",
            "line": 761
          },
          "name": "class"
        },
        {
          "docs": {
            "stability": "experimental"
          },
          "locationInModule": {
            "filename": "lib/compliance.ts",
            "line": 764
          },
          "name": "const"
        },
        {
          "docs": {
            "stability": "experimental"
          },
          "locationInModule": {
            "filename": "lib/compliance.ts",
            "line": 767
          },
          "name": "continue"
        },
        {
          "docs": {
            "stability": "experimental"
          },
          "locationInModule": {
            "filename": "lib/compliance.ts",
            "line": 770
          },
          "name": "default"
        },
        {
          "docs": {
            "stability": "experimental"
          },
          "locationInModule": {
            "filename": "lib/compliance.ts",
            "line": 776
          },
          "name": "do"
        },
        {
          "docs": {
            "stability": "experimental"
          },
          "locationInModule": {
            "filename": "lib/compliance.ts",
            "line": 773
          },
          "name": "double"
        },
        {
          "docs": {
            "stability": "experimental"
          },
          "locationInModule": {
            "filename": "lib/compliance.ts",
            "line": 779
          },
          "name": "else"
        },
        {
          "docs": {
            "stability": "experimental"
          },
          "locationInModule": {
            "filename": "lib/compliance.ts",
            "line": 782
          },
          "name": "enum"
        },
        {
          "docs": {
            "stability": "experimental"
          },
          "locationInModule": {
            "filename": "lib/compliance.ts",
            "line": 785
          },
          "name": "extends"
        },
        {
          "docs": {
            "stability": "experimental"
          },
          "locationInModule": {
            "filename": "lib/compliance.ts",
            "line": 788
          },
          "name": "false"
        },
        {
          "docs": {
            "stability": "experimental"
          },
          "locationInModule": {
            "filename": "lib/compliance.ts",
            "line": 791
          },
          "name": "final"
        },
        {
          "docs": {
            "stability": "experimental"
          },
          "locationInModule": {
            "filename": "lib/compliance.ts",
            "line": 794
          },
          "name": "finally"
        },
        {
          "docs": {
            "stability": "experimental"
          },
          "locationInModule": {
            "filename": "lib/compliance.ts",
            "line": 797
          },
          "name": "float"
        },
        {
          "docs": {
            "stability": "experimental"
          },
          "locationInModule": {
            "filename": "lib/compliance.ts",
            "line": 800
          },
          "name": "for"
        },
        {
          "docs": {
            "stability": "experimental"
          },
          "locationInModule": {
            "filename": "lib/compliance.ts",
            "line": 803
          },
          "name": "goto"
        },
        {
          "docs": {
            "stability": "experimental"
          },
          "locationInModule": {
            "filename": "lib/compliance.ts",
            "line": 806
          },
          "name": "if"
        },
        {
          "docs": {
            "stability": "experimental"
          },
          "locationInModule": {
            "filename": "lib/compliance.ts",
            "line": 809
          },
          "name": "implements"
        },
        {
          "docs": {
            "stability": "experimental"
          },
          "locationInModule": {
            "filename": "lib/compliance.ts",
            "line": 812
          },
          "name": "import"
        },
        {
          "docs": {
            "stability": "experimental"
          },
          "locationInModule": {
            "filename": "lib/compliance.ts",
            "line": 815
          },
          "name": "instanceof"
        },
        {
          "docs": {
            "stability": "experimental"
          },
          "locationInModule": {
            "filename": "lib/compliance.ts",
            "line": 818
          },
          "name": "int"
        },
        {
          "docs": {
            "stability": "experimental"
          },
          "locationInModule": {
            "filename": "lib/compliance.ts",
            "line": 821
          },
          "name": "interface"
        },
        {
          "docs": {
            "stability": "experimental"
          },
          "locationInModule": {
            "filename": "lib/compliance.ts",
            "line": 824
          },
          "name": "long"
        },
        {
          "docs": {
            "stability": "experimental"
          },
          "locationInModule": {
            "filename": "lib/compliance.ts",
            "line": 827
          },
          "name": "native"
        },
        {
          "docs": {
            "stability": "experimental"
          },
          "locationInModule": {
            "filename": "lib/compliance.ts",
            "line": 830
          },
          "name": "new"
        },
        {
          "docs": {
            "stability": "experimental"
          },
          "locationInModule": {
            "filename": "lib/compliance.ts",
            "line": 833
          },
          "name": "null"
        },
        {
          "docs": {
            "stability": "experimental"
          },
          "locationInModule": {
            "filename": "lib/compliance.ts",
            "line": 836
          },
          "name": "package"
        },
        {
          "docs": {
            "stability": "experimental"
          },
          "locationInModule": {
            "filename": "lib/compliance.ts",
            "line": 839
          },
          "name": "private"
        },
        {
          "docs": {
            "stability": "experimental"
          },
          "locationInModule": {
            "filename": "lib/compliance.ts",
            "line": 842
          },
          "name": "protected"
        },
        {
          "docs": {
            "stability": "experimental"
          },
          "locationInModule": {
            "filename": "lib/compliance.ts",
            "line": 845
          },
          "name": "public"
        },
        {
          "docs": {
            "stability": "experimental"
          },
          "locationInModule": {
            "filename": "lib/compliance.ts",
            "line": 848
          },
          "name": "return"
        },
        {
          "docs": {
            "stability": "experimental"
          },
          "locationInModule": {
            "filename": "lib/compliance.ts",
            "line": 851
          },
          "name": "short"
        },
        {
          "docs": {
            "stability": "experimental"
          },
          "locationInModule": {
            "filename": "lib/compliance.ts",
            "line": 854
          },
          "name": "static"
        },
        {
          "docs": {
            "stability": "experimental"
          },
          "locationInModule": {
            "filename": "lib/compliance.ts",
            "line": 857
          },
          "name": "strictfp"
        },
        {
          "docs": {
            "stability": "experimental"
          },
          "locationInModule": {
            "filename": "lib/compliance.ts",
            "line": 860
          },
          "name": "super"
        },
        {
          "docs": {
            "stability": "experimental"
          },
          "locationInModule": {
            "filename": "lib/compliance.ts",
            "line": 863
          },
          "name": "switch"
        },
        {
          "docs": {
            "stability": "experimental"
          },
          "locationInModule": {
            "filename": "lib/compliance.ts",
            "line": 866
          },
          "name": "synchronized"
        },
        {
          "docs": {
            "stability": "experimental"
          },
          "locationInModule": {
            "filename": "lib/compliance.ts",
            "line": 869
          },
          "name": "this"
        },
        {
          "docs": {
            "stability": "experimental"
          },
          "locationInModule": {
            "filename": "lib/compliance.ts",
            "line": 872
          },
          "name": "throw"
        },
        {
          "docs": {
            "stability": "experimental"
          },
          "locationInModule": {
            "filename": "lib/compliance.ts",
            "line": 875
          },
          "name": "throws"
        },
        {
          "docs": {
            "stability": "experimental"
          },
          "locationInModule": {
            "filename": "lib/compliance.ts",
            "line": 878
          },
          "name": "transient"
        },
        {
          "docs": {
            "stability": "experimental"
          },
          "locationInModule": {
            "filename": "lib/compliance.ts",
            "line": 881
          },
          "name": "true"
        },
        {
          "docs": {
            "stability": "experimental"
          },
          "locationInModule": {
            "filename": "lib/compliance.ts",
            "line": 884
          },
          "name": "try"
        },
        {
          "docs": {
            "stability": "experimental"
          },
          "locationInModule": {
            "filename": "lib/compliance.ts",
            "line": 887
          },
          "name": "void"
        },
        {
          "docs": {
            "stability": "experimental"
          },
          "locationInModule": {
            "filename": "lib/compliance.ts",
            "line": 890
          },
          "name": "volatile"
        }
      ],
      "name": "JavaReservedWords",
      "properties": [
        {
          "docs": {
            "stability": "experimental"
          },
          "locationInModule": {
            "filename": "lib/compliance.ts",
            "line": 893
          },
          "name": "while",
          "type": {
            "primitive": "string"
          }
        }
      ]
    },
    "jsii-calc.Jsii487Derived": {
      "assembly": "jsii-calc",
      "docs": {
        "stability": "experimental"
      },
      "fqn": "jsii-calc.Jsii487Derived",
      "initializer": {},
      "interfaces": [
        "jsii-calc.IJsii487External2",
        "jsii-calc.IJsii487External"
      ],
      "kind": "class",
      "locationInModule": {
        "filename": "lib/erasures.ts",
        "line": 48
      },
      "name": "Jsii487Derived"
    },
    "jsii-calc.Jsii496Derived": {
      "assembly": "jsii-calc",
      "docs": {
        "stability": "experimental"
      },
      "fqn": "jsii-calc.Jsii496Derived",
      "initializer": {},
      "interfaces": [
        "jsii-calc.IJsii496"
      ],
      "kind": "class",
      "locationInModule": {
        "filename": "lib/erasures.ts",
        "line": 56
      },
      "name": "Jsii496Derived"
    },
    "jsii-calc.JsiiAgent": {
      "assembly": "jsii-calc",
      "docs": {
        "stability": "experimental",
        "summary": "Host runtime version should be set via JSII_AGENT."
      },
      "fqn": "jsii-calc.JsiiAgent",
      "initializer": {},
      "kind": "class",
      "locationInModule": {
        "filename": "lib/compliance.ts",
        "line": 1343
      },
      "name": "JsiiAgent",
      "properties": [
        {
          "docs": {
            "stability": "experimental",
            "summary": "Returns the value of the JSII_AGENT environment variable."
          },
          "immutable": true,
          "locationInModule": {
            "filename": "lib/compliance.ts",
            "line": 1347
          },
          "name": "jsiiAgent",
          "optional": true,
          "static": true,
          "type": {
            "primitive": "string"
          }
        }
      ]
    },
    "jsii-calc.JsonFormatter": {
      "assembly": "jsii-calc",
      "docs": {
        "see": "https://github.com/aws/aws-cdk/issues/5066",
        "stability": "experimental",
        "summary": "Make sure structs are un-decorated on the way in."
      },
      "fqn": "jsii-calc.JsonFormatter",
      "kind": "class",
      "locationInModule": {
        "filename": "lib/compliance.ts",
        "line": 2318
      },
      "methods": [
        {
          "docs": {
            "stability": "experimental"
          },
          "locationInModule": {
            "filename": "lib/compliance.ts",
            "line": 2363
          },
          "name": "anyArray",
          "returns": {
            "type": {
              "primitive": "any"
            }
          },
          "static": true
        },
        {
          "docs": {
            "stability": "experimental"
          },
          "locationInModule": {
            "filename": "lib/compliance.ts",
            "line": 2359
          },
          "name": "anyBooleanFalse",
          "returns": {
            "type": {
              "primitive": "any"
            }
          },
          "static": true
        },
        {
          "docs": {
            "stability": "experimental"
          },
          "locationInModule": {
            "filename": "lib/compliance.ts",
            "line": 2355
          },
          "name": "anyBooleanTrue",
          "returns": {
            "type": {
              "primitive": "any"
            }
          },
          "static": true
        },
        {
          "docs": {
            "stability": "experimental"
          },
          "locationInModule": {
            "filename": "lib/compliance.ts",
            "line": 2335
          },
          "name": "anyDate",
          "returns": {
            "type": {
              "primitive": "any"
            }
          },
          "static": true
        },
        {
          "docs": {
            "stability": "experimental"
          },
          "locationInModule": {
            "filename": "lib/compliance.ts",
            "line": 2351
          },
          "name": "anyEmptyString",
          "returns": {
            "type": {
              "primitive": "any"
            }
          },
          "static": true
        },
        {
          "docs": {
            "stability": "experimental"
          },
          "locationInModule": {
            "filename": "lib/compliance.ts",
            "line": 2331
          },
          "name": "anyFunction",
          "returns": {
            "type": {
              "primitive": "any"
            }
          },
          "static": true
        },
        {
          "docs": {
            "stability": "experimental"
          },
          "locationInModule": {
            "filename": "lib/compliance.ts",
            "line": 2367
          },
          "name": "anyHash",
          "returns": {
            "type": {
              "primitive": "any"
            }
          },
          "static": true
        },
        {
          "docs": {
            "stability": "experimental"
          },
          "locationInModule": {
            "filename": "lib/compliance.ts",
            "line": 2323
          },
          "name": "anyNull",
          "returns": {
            "type": {
              "primitive": "any"
            }
          },
          "static": true
        },
        {
          "docs": {
            "stability": "experimental"
          },
          "locationInModule": {
            "filename": "lib/compliance.ts",
            "line": 2339
          },
          "name": "anyNumber",
          "returns": {
            "type": {
              "primitive": "any"
            }
          },
          "static": true
        },
        {
          "docs": {
            "stability": "experimental"
          },
          "locationInModule": {
            "filename": "lib/compliance.ts",
            "line": 2371
          },
          "name": "anyRef",
          "returns": {
            "type": {
              "primitive": "any"
            }
          },
          "static": true
        },
        {
          "docs": {
            "stability": "experimental"
          },
          "locationInModule": {
            "filename": "lib/compliance.ts",
            "line": 2347
          },
          "name": "anyString",
          "returns": {
            "type": {
              "primitive": "any"
            }
          },
          "static": true
        },
        {
          "docs": {
            "stability": "experimental"
          },
          "locationInModule": {
            "filename": "lib/compliance.ts",
            "line": 2327
          },
          "name": "anyUndefined",
          "returns": {
            "type": {
              "primitive": "any"
            }
          },
          "static": true
        },
        {
          "docs": {
            "stability": "experimental"
          },
          "locationInModule": {
            "filename": "lib/compliance.ts",
            "line": 2343
          },
          "name": "anyZero",
          "returns": {
            "type": {
              "primitive": "any"
            }
          },
          "static": true
        },
        {
          "docs": {
            "stability": "experimental"
          },
          "locationInModule": {
            "filename": "lib/compliance.ts",
            "line": 2319
          },
          "name": "stringify",
          "parameters": [
            {
              "name": "value",
              "optional": true,
              "type": {
                "primitive": "any"
              }
            }
          ],
          "returns": {
            "optional": true,
            "type": {
              "primitive": "string"
            }
          },
          "static": true
        }
      ],
      "name": "JsonFormatter"
    },
    "jsii-calc.LoadBalancedFargateServiceProps": {
      "assembly": "jsii-calc",
      "datatype": true,
      "docs": {
        "stability": "experimental",
        "summary": "jsii#298: show default values in sphinx documentation, and respect newlines."
      },
      "fqn": "jsii-calc.LoadBalancedFargateServiceProps",
      "kind": "interface",
      "locationInModule": {
        "filename": "lib/compliance.ts",
        "line": 1255
      },
      "name": "LoadBalancedFargateServiceProps",
      "properties": [
        {
          "abstract": true,
          "docs": {
            "default": "80",
            "remarks": "Corresponds to container port mapping.",
            "stability": "experimental",
            "summary": "The container port of the application load balancer attached to your Fargate service."
          },
          "immutable": true,
          "locationInModule": {
            "filename": "lib/compliance.ts",
            "line": 1298
          },
          "name": "containerPort",
          "optional": true,
          "type": {
            "primitive": "number"
          }
        },
        {
          "abstract": true,
          "docs": {
            "default": "256",
            "remarks": "This default is set in the underlying FargateTaskDefinition construct.",
            "stability": "experimental",
            "summary": "The number of cpu units used by the task. Valid values, which determines your range of valid values for the memory parameter: 256 (.25 vCPU) - Available memory values: 0.5GB, 1GB, 2GB 512 (.5 vCPU) - Available memory values: 1GB, 2GB, 3GB, 4GB 1024 (1 vCPU) - Available memory values: 2GB, 3GB, 4GB, 5GB, 6GB, 7GB, 8GB 2048 (2 vCPU) - Available memory values: Between 4GB and 16GB in 1GB increments 4096 (4 vCPU) - Available memory values: Between 8GB and 30GB in 1GB increments."
          },
          "immutable": true,
          "locationInModule": {
            "filename": "lib/compliance.ts",
            "line": 1269
          },
          "name": "cpu",
          "optional": true,
          "type": {
            "primitive": "string"
          }
        },
        {
          "abstract": true,
          "docs": {
            "default": "512",
            "remarks": "This field is required and you must use one of the following values, which determines your range of valid values\nfor the cpu parameter:\n\n0.5GB, 1GB, 2GB - Available cpu values: 256 (.25 vCPU)\n\n1GB, 2GB, 3GB, 4GB - Available cpu values: 512 (.5 vCPU)\n\n2GB, 3GB, 4GB, 5GB, 6GB, 7GB, 8GB - Available cpu values: 1024 (1 vCPU)\n\nBetween 4GB and 16GB in 1GB increments - Available cpu values: 2048 (2 vCPU)\n\nBetween 8GB and 30GB in 1GB increments - Available cpu values: 4096 (4 vCPU)\n\nThis default is set in the underlying FargateTaskDefinition construct.",
            "stability": "experimental",
            "summary": "The amount (in MiB) of memory used by the task."
          },
          "immutable": true,
          "locationInModule": {
            "filename": "lib/compliance.ts",
            "line": 1291
          },
          "name": "memoryMiB",
          "optional": true,
          "type": {
            "primitive": "string"
          }
        },
        {
          "abstract": true,
          "docs": {
            "default": "true",
            "stability": "experimental",
            "summary": "Determines whether the Application Load Balancer will be internet-facing."
          },
          "immutable": true,
          "locationInModule": {
            "filename": "lib/compliance.ts",
            "line": 1305
          },
          "name": "publicLoadBalancer",
          "optional": true,
          "type": {
            "primitive": "boolean"
          }
        },
        {
          "abstract": true,
          "docs": {
            "default": "false",
            "stability": "experimental",
            "summary": "Determines whether your Fargate Service will be assigned a public IP address."
          },
          "immutable": true,
          "locationInModule": {
            "filename": "lib/compliance.ts",
            "line": 1312
          },
          "name": "publicTasks",
          "optional": true,
          "type": {
            "primitive": "boolean"
          }
        }
      ]
    },
    "jsii-calc.MethodNamedProperty": {
      "assembly": "jsii-calc",
      "docs": {
        "stability": "experimental"
      },
      "fqn": "jsii-calc.MethodNamedProperty",
      "initializer": {},
      "kind": "class",
      "locationInModule": {
        "filename": "lib/calculator.ts",
        "line": 386
      },
      "methods": [
        {
          "docs": {
            "stability": "experimental"
          },
          "locationInModule": {
            "filename": "lib/calculator.ts",
            "line": 387
          },
          "name": "property",
          "returns": {
            "type": {
              "primitive": "string"
            }
          }
        }
      ],
      "name": "MethodNamedProperty",
      "properties": [
        {
          "docs": {
            "stability": "experimental"
          },
          "immutable": true,
          "locationInModule": {
            "filename": "lib/calculator.ts",
            "line": 391
          },
          "name": "elite",
          "type": {
            "primitive": "number"
          }
        }
      ]
    },
    "jsii-calc.Multiply": {
      "assembly": "jsii-calc",
      "base": "jsii-calc.BinaryOperation",
      "docs": {
        "stability": "experimental",
        "summary": "The \"*\" binary operation."
      },
      "fqn": "jsii-calc.Multiply",
      "initializer": {
        "docs": {
          "stability": "experimental",
          "summary": "Creates a BinaryOperation."
        },
        "parameters": [
          {
            "docs": {
              "summary": "Left-hand side operand."
            },
            "name": "lhs",
            "type": {
              "fqn": "@scope/jsii-calc-lib.Value"
            }
          },
          {
            "docs": {
              "summary": "Right-hand side operand."
            },
            "name": "rhs",
            "type": {
              "fqn": "@scope/jsii-calc-lib.Value"
            }
          }
        ]
      },
      "interfaces": [
        "jsii-calc.IFriendlier",
        "jsii-calc.IRandomNumberGenerator"
      ],
      "kind": "class",
      "locationInModule": {
        "filename": "lib/calculator.ts",
        "line": 68
      },
      "methods": [
        {
          "docs": {
            "stability": "experimental",
            "summary": "Say farewell."
          },
          "locationInModule": {
            "filename": "lib/calculator.ts",
            "line": 81
          },
          "name": "farewell",
          "overrides": "jsii-calc.IFriendlier",
          "returns": {
            "type": {
              "primitive": "string"
            }
          }
        },
        {
          "docs": {
            "stability": "experimental",
            "summary": "Say goodbye."
          },
          "locationInModule": {
            "filename": "lib/calculator.ts",
            "line": 77
          },
          "name": "goodbye",
          "overrides": "jsii-calc.IFriendlier",
          "returns": {
            "type": {
              "primitive": "string"
            }
          }
        },
        {
          "docs": {
            "stability": "experimental",
            "summary": "Returns another random number."
          },
          "locationInModule": {
            "filename": "lib/calculator.ts",
            "line": 85
          },
          "name": "next",
          "overrides": "jsii-calc.IRandomNumberGenerator",
          "returns": {
            "type": {
              "primitive": "number"
            }
          }
        },
        {
          "docs": {
            "stability": "experimental",
            "summary": "String representation of the value."
          },
          "locationInModule": {
            "filename": "lib/calculator.ts",
            "line": 73
          },
          "name": "toString",
          "overrides": "@scope/jsii-calc-lib.Operation",
          "returns": {
            "type": {
              "primitive": "string"
            }
          }
        }
      ],
      "name": "Multiply",
      "properties": [
        {
          "docs": {
            "stability": "experimental",
            "summary": "The value."
          },
          "immutable": true,
          "locationInModule": {
            "filename": "lib/calculator.ts",
            "line": 69
          },
          "name": "value",
          "overrides": "@scope/jsii-calc-lib.Value",
          "type": {
            "primitive": "number"
          }
        }
      ]
    },
    "jsii-calc.Negate": {
      "assembly": "jsii-calc",
      "base": "jsii-calc.UnaryOperation",
      "docs": {
        "stability": "experimental",
        "summary": "The negation operation (\"-value\")."
      },
      "fqn": "jsii-calc.Negate",
      "initializer": {
        "docs": {
          "stability": "experimental"
        },
        "parameters": [
          {
            "name": "operand",
            "type": {
              "fqn": "@scope/jsii-calc-lib.Value"
            }
          }
        ]
      },
      "interfaces": [
        "jsii-calc.IFriendlier"
      ],
      "kind": "class",
      "locationInModule": {
        "filename": "lib/calculator.ts",
        "line": 102
      },
      "methods": [
        {
          "docs": {
            "stability": "experimental",
            "summary": "Say farewell."
          },
          "locationInModule": {
            "filename": "lib/calculator.ts",
            "line": 119
          },
          "name": "farewell",
          "overrides": "jsii-calc.IFriendlier",
          "returns": {
            "type": {
              "primitive": "string"
            }
          }
        },
        {
          "docs": {
            "stability": "experimental",
            "summary": "Say goodbye."
          },
          "locationInModule": {
            "filename": "lib/calculator.ts",
            "line": 115
          },
          "name": "goodbye",
          "overrides": "jsii-calc.IFriendlier",
          "returns": {
            "type": {
              "primitive": "string"
            }
          }
        },
        {
          "docs": {
            "stability": "experimental",
            "summary": "Say hello!"
          },
          "locationInModule": {
            "filename": "lib/calculator.ts",
            "line": 111
          },
          "name": "hello",
          "overrides": "@scope/jsii-calc-lib.IFriendly",
          "returns": {
            "type": {
              "primitive": "string"
            }
          }
        },
        {
          "docs": {
            "stability": "experimental",
            "summary": "String representation of the value."
          },
          "locationInModule": {
            "filename": "lib/calculator.ts",
            "line": 107
          },
          "name": "toString",
          "overrides": "@scope/jsii-calc-lib.Operation",
          "returns": {
            "type": {
              "primitive": "string"
            }
          }
        }
      ],
      "name": "Negate",
      "properties": [
        {
          "docs": {
            "stability": "experimental",
            "summary": "The value."
          },
          "immutable": true,
          "locationInModule": {
            "filename": "lib/calculator.ts",
            "line": 103
          },
          "name": "value",
          "overrides": "@scope/jsii-calc-lib.Value",
          "type": {
            "primitive": "number"
          }
        }
      ]
    },
    "jsii-calc.NestedStruct": {
      "assembly": "jsii-calc",
      "datatype": true,
      "docs": {
        "stability": "experimental"
      },
      "fqn": "jsii-calc.NestedStruct",
      "kind": "interface",
      "locationInModule": {
        "filename": "lib/compliance.ts",
        "line": 2191
      },
      "name": "NestedStruct",
      "properties": [
        {
          "abstract": true,
          "docs": {
            "stability": "experimental",
            "summary": "When provided, must be > 0."
          },
          "immutable": true,
          "locationInModule": {
            "filename": "lib/compliance.ts",
            "line": 2195
          },
          "name": "numberProp",
          "type": {
            "primitive": "number"
          }
        }
      ]
    },
    "jsii-calc.NodeStandardLibrary": {
      "assembly": "jsii-calc",
      "docs": {
        "stability": "experimental",
        "summary": "Test fixture to verify that jsii modules can use the node standard library."
      },
      "fqn": "jsii-calc.NodeStandardLibrary",
      "initializer": {},
      "kind": "class",
      "locationInModule": {
        "filename": "lib/compliance.ts",
        "line": 977
      },
      "methods": [
        {
          "docs": {
            "returns": "\"6a2da20943931e9834fc12cfe5bb47bbd9ae43489a30726962b576f4e3993e50\"",
            "stability": "experimental",
            "summary": "Uses node.js \"crypto\" module to calculate sha256 of a string."
          },
          "locationInModule": {
            "filename": "lib/compliance.ts",
            "line": 1006
          },
          "name": "cryptoSha256",
          "returns": {
            "type": {
              "primitive": "string"
            }
          }
        },
        {
          "async": true,
          "docs": {
            "returns": "\"Hello, resource!\"",
            "stability": "experimental",
            "summary": "Reads a local resource file (resource.txt) asynchronously."
          },
          "locationInModule": {
            "filename": "lib/compliance.ts",
            "line": 982
          },
          "name": "fsReadFile",
          "returns": {
            "type": {
              "primitive": "string"
            }
          }
        },
        {
          "docs": {
            "returns": "\"Hello, resource! SYNC!\"",
            "stability": "experimental",
            "summary": "Sync version of fsReadFile."
          },
          "locationInModule": {
            "filename": "lib/compliance.ts",
            "line": 991
          },
          "name": "fsReadFileSync",
          "returns": {
            "type": {
              "primitive": "string"
            }
          }
        }
      ],
      "name": "NodeStandardLibrary",
      "properties": [
        {
          "docs": {
            "stability": "experimental",
            "summary": "Returns the current os.platform() from the \"os\" node module."
          },
          "immutable": true,
          "locationInModule": {
            "filename": "lib/compliance.ts",
            "line": 998
          },
          "name": "osPlatform",
          "type": {
            "primitive": "string"
          }
        }
      ]
    },
    "jsii-calc.NullShouldBeTreatedAsUndefined": {
      "assembly": "jsii-calc",
      "docs": {
        "stability": "experimental",
        "summary": "jsii#282, aws-cdk#157: null should be treated as \"undefined\"."
      },
      "fqn": "jsii-calc.NullShouldBeTreatedAsUndefined",
      "initializer": {
        "docs": {
          "stability": "experimental"
        },
        "parameters": [
          {
            "name": "_param1",
            "type": {
              "primitive": "string"
            }
          },
          {
            "name": "optional",
            "optional": true,
            "type": {
              "primitive": "any"
            }
          }
        ]
      },
      "kind": "class",
      "locationInModule": {
        "filename": "lib/compliance.ts",
        "line": 1204
      },
      "methods": [
        {
          "docs": {
            "stability": "experimental"
          },
          "locationInModule": {
            "filename": "lib/compliance.ts",
            "line": 1213
          },
          "name": "giveMeUndefined",
          "parameters": [
            {
              "name": "value",
              "optional": true,
              "type": {
                "primitive": "any"
              }
            }
          ]
        },
        {
          "docs": {
            "stability": "experimental"
          },
          "locationInModule": {
            "filename": "lib/compliance.ts",
            "line": 1219
          },
          "name": "giveMeUndefinedInsideAnObject",
          "parameters": [
            {
              "name": "input",
              "type": {
                "fqn": "jsii-calc.NullShouldBeTreatedAsUndefinedData"
              }
            }
          ]
        },
        {
          "docs": {
            "stability": "experimental"
          },
          "locationInModule": {
            "filename": "lib/compliance.ts",
            "line": 1234
          },
          "name": "verifyPropertyIsUndefined"
        }
      ],
      "name": "NullShouldBeTreatedAsUndefined",
      "properties": [
        {
          "docs": {
            "stability": "experimental"
          },
          "locationInModule": {
            "filename": "lib/compliance.ts",
            "line": 1205
          },
          "name": "changeMeToUndefined",
          "optional": true,
          "type": {
            "primitive": "string"
          }
        }
      ]
    },
    "jsii-calc.NullShouldBeTreatedAsUndefinedData": {
      "assembly": "jsii-calc",
      "datatype": true,
      "docs": {
        "stability": "experimental"
      },
      "fqn": "jsii-calc.NullShouldBeTreatedAsUndefinedData",
      "kind": "interface",
      "locationInModule": {
        "filename": "lib/compliance.ts",
        "line": 1241
      },
      "name": "NullShouldBeTreatedAsUndefinedData",
      "properties": [
        {
          "abstract": true,
          "docs": {
            "stability": "experimental"
          },
          "immutable": true,
          "locationInModule": {
            "filename": "lib/compliance.ts",
            "line": 1243
          },
          "name": "arrayWithThreeElementsAndUndefinedAsSecondArgument",
          "type": {
            "collection": {
              "elementtype": {
                "primitive": "any"
              },
              "kind": "array"
            }
          }
        },
        {
          "abstract": true,
          "docs": {
            "stability": "experimental"
          },
          "immutable": true,
          "locationInModule": {
            "filename": "lib/compliance.ts",
            "line": 1242
          },
          "name": "thisShouldBeUndefined",
          "optional": true,
          "type": {
            "primitive": "any"
          }
        }
      ]
    },
    "jsii-calc.NumberGenerator": {
      "assembly": "jsii-calc",
      "docs": {
        "stability": "experimental",
        "summary": "This allows us to test that a reference can be stored for objects that implement interfaces."
      },
      "fqn": "jsii-calc.NumberGenerator",
      "initializer": {
        "docs": {
          "stability": "experimental"
        },
        "parameters": [
          {
            "name": "generator",
            "type": {
              "fqn": "jsii-calc.IRandomNumberGenerator"
            }
          }
        ]
      },
      "kind": "class",
      "locationInModule": {
        "filename": "lib/compliance.ts",
        "line": 493
      },
      "methods": [
        {
          "docs": {
            "stability": "experimental"
          },
          "locationInModule": {
            "filename": "lib/compliance.ts",
            "line": 502
          },
          "name": "isSameGenerator",
          "parameters": [
            {
              "name": "gen",
              "type": {
                "fqn": "jsii-calc.IRandomNumberGenerator"
              }
            }
          ],
          "returns": {
            "type": {
              "primitive": "boolean"
            }
          }
        },
        {
          "docs": {
            "stability": "experimental"
          },
          "locationInModule": {
            "filename": "lib/compliance.ts",
            "line": 498
          },
          "name": "nextTimes100",
          "returns": {
            "type": {
              "primitive": "number"
            }
          }
        }
      ],
      "name": "NumberGenerator",
      "properties": [
        {
          "docs": {
            "stability": "experimental"
          },
          "locationInModule": {
            "filename": "lib/compliance.ts",
            "line": 494
          },
          "name": "generator",
          "type": {
            "fqn": "jsii-calc.IRandomNumberGenerator"
          }
        }
      ]
    },
    "jsii-calc.ObjectRefsInCollections": {
      "assembly": "jsii-calc",
      "docs": {
        "stability": "experimental",
        "summary": "Verify that object references can be passed inside collections."
      },
      "fqn": "jsii-calc.ObjectRefsInCollections",
      "initializer": {},
      "kind": "class",
      "locationInModule": {
        "filename": "lib/compliance.ts",
        "line": 250
      },
      "methods": [
        {
          "docs": {
            "stability": "experimental",
            "summary": "Returns the sum of all values."
          },
          "locationInModule": {
            "filename": "lib/compliance.ts",
            "line": 254
          },
          "name": "sumFromArray",
          "parameters": [
            {
              "name": "values",
              "type": {
                "collection": {
                  "elementtype": {
                    "fqn": "@scope/jsii-calc-lib.Value"
                  },
                  "kind": "array"
                }
              }
            }
          ],
          "returns": {
            "type": {
              "primitive": "number"
            }
          }
        },
        {
          "docs": {
            "stability": "experimental",
            "summary": "Returns the sum of all values in a map."
          },
          "locationInModule": {
            "filename": "lib/compliance.ts",
            "line": 265
          },
          "name": "sumFromMap",
          "parameters": [
            {
              "name": "values",
              "type": {
                "collection": {
                  "elementtype": {
                    "fqn": "@scope/jsii-calc-lib.Value"
                  },
                  "kind": "map"
                }
              }
            }
          ],
          "returns": {
            "type": {
              "primitive": "number"
            }
          }
        }
      ],
      "name": "ObjectRefsInCollections"
    },
    "jsii-calc.ObjectWithPropertyProvider": {
      "assembly": "jsii-calc",
      "docs": {
        "stability": "experimental"
      },
      "fqn": "jsii-calc.ObjectWithPropertyProvider",
      "kind": "class",
      "locationInModule": {
        "filename": "lib/compliance.ts",
        "line": 2291
      },
      "methods": [
        {
          "docs": {
            "stability": "experimental"
          },
          "locationInModule": {
            "filename": "lib/compliance.ts",
            "line": 2292
          },
          "name": "provide",
          "returns": {
            "type": {
              "fqn": "jsii-calc.IObjectWithProperty"
            }
          },
          "static": true
        }
      ],
      "name": "ObjectWithPropertyProvider"
    },
    "jsii-calc.Old": {
      "assembly": "jsii-calc",
      "docs": {
        "deprecated": "Use the new class",
        "stability": "deprecated",
        "summary": "Old class."
      },
      "fqn": "jsii-calc.Old",
      "initializer": {},
      "kind": "class",
      "locationInModule": {
        "filename": "lib/documented.ts",
        "line": 54
      },
      "methods": [
        {
          "docs": {
            "stability": "deprecated",
            "summary": "Doo wop that thing."
          },
          "locationInModule": {
            "filename": "lib/documented.ts",
            "line": 58
          },
          "name": "doAThing"
        }
      ],
      "name": "Old"
    },
    "jsii-calc.OptionalArgumentInvoker": {
      "assembly": "jsii-calc",
      "docs": {
        "stability": "experimental"
      },
      "fqn": "jsii-calc.OptionalArgumentInvoker",
      "initializer": {
        "docs": {
          "stability": "experimental"
        },
        "parameters": [
          {
            "name": "delegate",
            "type": {
              "fqn": "jsii-calc.IInterfaceWithOptionalMethodArguments"
            }
          }
        ]
      },
      "kind": "class",
      "locationInModule": {
        "filename": "lib/compliance.ts",
        "line": 1075
      },
      "methods": [
        {
          "docs": {
            "stability": "experimental"
          },
          "locationInModule": {
            "filename": "lib/compliance.ts",
            "line": 1082
          },
          "name": "invokeWithOptional"
        },
        {
          "docs": {
            "stability": "experimental"
          },
          "locationInModule": {
            "filename": "lib/compliance.ts",
            "line": 1078
          },
          "name": "invokeWithoutOptional"
        }
      ],
      "name": "OptionalArgumentInvoker"
    },
    "jsii-calc.OptionalConstructorArgument": {
      "assembly": "jsii-calc",
      "docs": {
        "stability": "experimental"
      },
      "fqn": "jsii-calc.OptionalConstructorArgument",
      "initializer": {
        "docs": {
          "stability": "experimental"
        },
        "parameters": [
          {
            "name": "arg1",
            "type": {
              "primitive": "number"
            }
          },
          {
            "name": "arg2",
            "type": {
              "primitive": "string"
            }
          },
          {
            "name": "arg3",
            "optional": true,
            "type": {
              "primitive": "date"
            }
          }
        ]
      },
      "kind": "class",
      "locationInModule": {
        "filename": "lib/compliance.ts",
        "line": 295
      },
      "name": "OptionalConstructorArgument",
      "properties": [
        {
          "docs": {
            "stability": "experimental"
          },
          "immutable": true,
          "locationInModule": {
            "filename": "lib/compliance.ts",
            "line": 296
          },
          "name": "arg1",
          "type": {
            "primitive": "number"
          }
        },
        {
          "docs": {
            "stability": "experimental"
          },
          "immutable": true,
          "locationInModule": {
            "filename": "lib/compliance.ts",
            "line": 297
          },
          "name": "arg2",
          "type": {
            "primitive": "string"
          }
        },
        {
          "docs": {
            "stability": "experimental"
          },
          "immutable": true,
          "locationInModule": {
            "filename": "lib/compliance.ts",
            "line": 298
          },
          "name": "arg3",
          "optional": true,
          "type": {
            "primitive": "date"
          }
        }
      ]
    },
    "jsii-calc.OptionalStruct": {
      "assembly": "jsii-calc",
      "datatype": true,
      "docs": {
        "stability": "experimental"
      },
      "fqn": "jsii-calc.OptionalStruct",
      "kind": "interface",
      "locationInModule": {
        "filename": "lib/compliance.ts",
        "line": 1650
      },
      "name": "OptionalStruct",
      "properties": [
        {
          "abstract": true,
          "docs": {
            "stability": "experimental"
          },
          "immutable": true,
          "locationInModule": {
            "filename": "lib/compliance.ts",
            "line": 1651
          },
          "name": "field",
          "optional": true,
          "type": {
            "primitive": "string"
          }
        }
      ]
    },
    "jsii-calc.OptionalStructConsumer": {
      "assembly": "jsii-calc",
      "docs": {
        "stability": "experimental"
      },
      "fqn": "jsii-calc.OptionalStructConsumer",
      "initializer": {
        "docs": {
          "stability": "experimental"
        },
        "parameters": [
          {
            "name": "optionalStruct",
            "optional": true,
            "type": {
              "fqn": "jsii-calc.OptionalStruct"
            }
          }
        ]
      },
      "kind": "class",
      "locationInModule": {
        "filename": "lib/compliance.ts",
        "line": 1641
      },
      "name": "OptionalStructConsumer",
      "properties": [
        {
          "docs": {
            "stability": "experimental"
          },
          "immutable": true,
          "locationInModule": {
            "filename": "lib/compliance.ts",
            "line": 1642
          },
          "name": "parameterWasUndefined",
          "type": {
            "primitive": "boolean"
          }
        },
        {
          "docs": {
            "stability": "experimental"
          },
          "immutable": true,
          "locationInModule": {
            "filename": "lib/compliance.ts",
            "line": 1643
          },
          "name": "fieldValue",
          "optional": true,
          "type": {
            "primitive": "string"
          }
        }
      ]
    },
    "jsii-calc.OverridableProtectedMember": {
      "assembly": "jsii-calc",
      "docs": {
        "see": "https://github.com/aws/jsii/issues/903",
        "stability": "experimental"
      },
      "fqn": "jsii-calc.OverridableProtectedMember",
      "initializer": {},
      "kind": "class",
      "locationInModule": {
        "filename": "lib/compliance.ts",
        "line": 1907
      },
      "methods": [
        {
          "docs": {
            "stability": "experimental"
          },
          "locationInModule": {
            "filename": "lib/compliance.ts",
            "line": 1919
          },
          "name": "overrideMe",
          "protected": true,
          "returns": {
            "type": {
              "primitive": "string"
            }
          }
        },
        {
          "docs": {
            "stability": "experimental"
          },
          "locationInModule": {
            "filename": "lib/compliance.ts",
            "line": 1915
          },
          "name": "switchModes"
        },
        {
          "docs": {
            "stability": "experimental"
          },
          "locationInModule": {
            "filename": "lib/compliance.ts",
            "line": 1911
          },
          "name": "valueFromProtected",
          "returns": {
            "type": {
              "primitive": "string"
            }
          }
        }
      ],
      "name": "OverridableProtectedMember",
      "properties": [
        {
          "docs": {
            "stability": "experimental"
          },
          "immutable": true,
          "locationInModule": {
            "filename": "lib/compliance.ts",
            "line": 1908
          },
          "name": "overrideReadOnly",
          "protected": true,
          "type": {
            "primitive": "string"
          }
        },
        {
          "docs": {
            "stability": "experimental"
          },
          "locationInModule": {
            "filename": "lib/compliance.ts",
            "line": 1909
          },
          "name": "overrideReadWrite",
          "protected": true,
          "type": {
            "primitive": "string"
          }
        }
      ]
    },
    "jsii-calc.OverrideReturnsObject": {
      "assembly": "jsii-calc",
      "docs": {
        "stability": "experimental"
      },
      "fqn": "jsii-calc.OverrideReturnsObject",
      "initializer": {},
      "kind": "class",
      "locationInModule": {
        "filename": "lib/compliance.ts",
        "line": 637
      },
      "methods": [
        {
          "docs": {
            "stability": "experimental"
          },
          "locationInModule": {
            "filename": "lib/compliance.ts",
            "line": 638
          },
          "name": "test",
          "parameters": [
            {
              "name": "obj",
              "type": {
                "fqn": "jsii-calc.IReturnsNumber"
              }
            }
          ],
          "returns": {
            "type": {
              "primitive": "number"
            }
          }
        }
      ],
      "name": "OverrideReturnsObject"
    },
    "jsii-calc.ParentStruct982": {
      "assembly": "jsii-calc",
      "datatype": true,
      "docs": {
        "stability": "experimental",
        "summary": "https://github.com/aws/jsii/issues/982."
      },
      "fqn": "jsii-calc.ParentStruct982",
      "kind": "interface",
      "locationInModule": {
        "filename": "lib/compliance.ts",
        "line": 2241
      },
      "name": "ParentStruct982",
      "properties": [
        {
          "abstract": true,
          "docs": {
            "stability": "experimental"
          },
          "immutable": true,
          "locationInModule": {
            "filename": "lib/compliance.ts",
            "line": 2242
          },
          "name": "foo",
          "type": {
            "primitive": "string"
          }
        }
      ]
    },
    "jsii-calc.PartiallyInitializedThisConsumer": {
      "abstract": true,
      "assembly": "jsii-calc",
      "docs": {
        "stability": "experimental"
      },
      "fqn": "jsii-calc.PartiallyInitializedThisConsumer",
      "initializer": {},
      "kind": "class",
      "locationInModule": {
        "filename": "lib/compliance.ts",
        "line": 1624
      },
      "methods": [
        {
          "abstract": true,
          "docs": {
            "stability": "experimental"
          },
          "locationInModule": {
            "filename": "lib/compliance.ts",
            "line": 1625
          },
          "name": "consumePartiallyInitializedThis",
          "parameters": [
            {
              "name": "obj",
              "type": {
                "fqn": "jsii-calc.ConstructorPassesThisOut"
              }
            },
            {
              "name": "dt",
              "type": {
                "primitive": "date"
              }
            },
            {
              "name": "ev",
              "type": {
                "fqn": "jsii-calc.AllTypesEnum"
              }
            }
          ],
          "returns": {
            "type": {
              "primitive": "string"
            }
          }
        }
      ],
      "name": "PartiallyInitializedThisConsumer"
    },
    "jsii-calc.Polymorphism": {
      "assembly": "jsii-calc",
      "docs": {
        "stability": "experimental"
      },
      "fqn": "jsii-calc.Polymorphism",
      "initializer": {},
      "kind": "class",
      "locationInModule": {
        "filename": "lib/compliance.ts",
        "line": 483
      },
      "methods": [
        {
          "docs": {
            "stability": "experimental"
          },
          "locationInModule": {
            "filename": "lib/compliance.ts",
            "line": 484
          },
          "name": "sayHello",
          "parameters": [
            {
              "name": "friendly",
              "type": {
                "fqn": "@scope/jsii-calc-lib.IFriendly"
              }
            }
          ],
          "returns": {
            "type": {
              "primitive": "string"
            }
          }
        }
      ],
      "name": "Polymorphism"
    },
    "jsii-calc.Power": {
      "assembly": "jsii-calc",
      "base": "jsii-calc.composition.CompositeOperation",
      "docs": {
        "stability": "experimental",
        "summary": "The power operation."
      },
      "fqn": "jsii-calc.Power",
      "initializer": {
        "docs": {
          "stability": "experimental",
          "summary": "Creates a Power operation."
        },
        "parameters": [
          {
            "docs": {
              "summary": "The base of the power."
            },
            "name": "base",
            "type": {
              "fqn": "@scope/jsii-calc-lib.Value"
            }
          },
          {
            "docs": {
              "summary": "The number of times to multiply."
            },
            "name": "pow",
            "type": {
              "fqn": "@scope/jsii-calc-lib.Value"
            }
          }
        ]
      },
      "kind": "class",
      "locationInModule": {
        "filename": "lib/calculator.ts",
        "line": 211
      },
      "name": "Power",
      "properties": [
        {
          "docs": {
            "stability": "experimental",
            "summary": "The base of the power."
          },
          "immutable": true,
          "locationInModule": {
            "filename": "lib/calculator.ts",
            "line": 218
          },
          "name": "base",
          "type": {
            "fqn": "@scope/jsii-calc-lib.Value"
          }
        },
        {
          "docs": {
            "stability": "experimental",
            "summary": "The expression that this operation consists of. Must be implemented by derived classes."
          },
          "immutable": true,
          "locationInModule": {
            "filename": "lib/calculator.ts",
            "line": 222
          },
          "name": "expression",
          "overrides": "jsii-calc.composition.CompositeOperation",
          "type": {
            "fqn": "@scope/jsii-calc-lib.Value"
          }
        },
        {
          "docs": {
            "stability": "experimental",
            "summary": "The number of times to multiply."
          },
          "immutable": true,
          "locationInModule": {
            "filename": "lib/calculator.ts",
            "line": 218
          },
          "name": "pow",
          "type": {
            "fqn": "@scope/jsii-calc-lib.Value"
          }
        }
      ]
    },
    "jsii-calc.PropertyNamedProperty": {
      "assembly": "jsii-calc",
      "docs": {
        "stability": "experimental",
        "summary": "Reproduction for https://github.com/aws/jsii/issues/1113 Where a method or property named \"property\" would result in impossible to load Python code."
      },
      "fqn": "jsii-calc.PropertyNamedProperty",
      "initializer": {},
      "kind": "class",
      "locationInModule": {
        "filename": "lib/calculator.ts",
        "line": 382
      },
      "name": "PropertyNamedProperty",
      "properties": [
        {
          "docs": {
            "stability": "experimental"
          },
          "immutable": true,
          "locationInModule": {
            "filename": "lib/calculator.ts",
            "line": 383
          },
          "name": "property",
          "type": {
            "primitive": "string"
          }
        },
        {
          "docs": {
            "stability": "experimental"
          },
          "immutable": true,
          "locationInModule": {
            "filename": "lib/calculator.ts",
            "line": 384
          },
          "name": "yetAnoterOne",
          "type": {
            "primitive": "boolean"
          }
        }
      ]
    },
    "jsii-calc.PublicClass": {
      "assembly": "jsii-calc",
      "docs": {
        "stability": "experimental"
      },
      "fqn": "jsii-calc.PublicClass",
      "initializer": {},
      "kind": "class",
      "locationInModule": {
        "filename": "lib/compliance.ts",
        "line": 1368
      },
      "methods": [
        {
          "docs": {
            "stability": "experimental"
          },
          "locationInModule": {
            "filename": "lib/compliance.ts",
            "line": 1369
          },
          "name": "hello"
        }
      ],
      "name": "PublicClass"
    },
    "jsii-calc.PythonReservedWords": {
      "assembly": "jsii-calc",
      "docs": {
        "stability": "experimental"
      },
      "fqn": "jsii-calc.PythonReservedWords",
      "initializer": {},
      "kind": "class",
      "locationInModule": {
        "filename": "lib/compliance.ts",
        "line": 896
      },
      "methods": [
        {
          "docs": {
            "stability": "experimental"
          },
          "locationInModule": {
            "filename": "lib/compliance.ts",
            "line": 898
          },
          "name": "and"
        },
        {
          "docs": {
            "stability": "experimental"
          },
          "locationInModule": {
            "filename": "lib/compliance.ts",
            "line": 900
          },
          "name": "as"
        },
        {
          "docs": {
            "stability": "experimental"
          },
          "locationInModule": {
            "filename": "lib/compliance.ts",
            "line": 902
          },
          "name": "assert"
        },
        {
          "docs": {
            "stability": "experimental"
          },
          "locationInModule": {
            "filename": "lib/compliance.ts",
            "line": 904
          },
          "name": "async"
        },
        {
          "docs": {
            "stability": "experimental"
          },
          "locationInModule": {
            "filename": "lib/compliance.ts",
            "line": 906
          },
          "name": "await"
        },
        {
          "docs": {
            "stability": "experimental"
          },
          "locationInModule": {
            "filename": "lib/compliance.ts",
            "line": 908
          },
          "name": "break"
        },
        {
          "docs": {
            "stability": "experimental"
          },
          "locationInModule": {
            "filename": "lib/compliance.ts",
            "line": 910
          },
          "name": "class"
        },
        {
          "docs": {
            "stability": "experimental"
          },
          "locationInModule": {
            "filename": "lib/compliance.ts",
            "line": 912
          },
          "name": "continue"
        },
        {
          "docs": {
            "stability": "experimental"
          },
          "locationInModule": {
            "filename": "lib/compliance.ts",
            "line": 914
          },
          "name": "def"
        },
        {
          "docs": {
            "stability": "experimental"
          },
          "locationInModule": {
            "filename": "lib/compliance.ts",
            "line": 916
          },
          "name": "del"
        },
        {
          "docs": {
            "stability": "experimental"
          },
          "locationInModule": {
            "filename": "lib/compliance.ts",
            "line": 918
          },
          "name": "elif"
        },
        {
          "docs": {
            "stability": "experimental"
          },
          "locationInModule": {
            "filename": "lib/compliance.ts",
            "line": 920
          },
          "name": "else"
        },
        {
          "docs": {
            "stability": "experimental"
          },
          "locationInModule": {
            "filename": "lib/compliance.ts",
            "line": 922
          },
          "name": "except"
        },
        {
          "docs": {
            "stability": "experimental"
          },
          "locationInModule": {
            "filename": "lib/compliance.ts",
            "line": 924
          },
          "name": "finally"
        },
        {
          "docs": {
            "stability": "experimental"
          },
          "locationInModule": {
            "filename": "lib/compliance.ts",
            "line": 926
          },
          "name": "for"
        },
        {
          "docs": {
            "stability": "experimental"
          },
          "locationInModule": {
            "filename": "lib/compliance.ts",
            "line": 928
          },
          "name": "from"
        },
        {
          "docs": {
            "stability": "experimental"
          },
          "locationInModule": {
            "filename": "lib/compliance.ts",
            "line": 930
          },
          "name": "global"
        },
        {
          "docs": {
            "stability": "experimental"
          },
          "locationInModule": {
            "filename": "lib/compliance.ts",
            "line": 932
          },
          "name": "if"
        },
        {
          "docs": {
            "stability": "experimental"
          },
          "locationInModule": {
            "filename": "lib/compliance.ts",
            "line": 934
          },
          "name": "import"
        },
        {
          "docs": {
            "stability": "experimental"
          },
          "locationInModule": {
            "filename": "lib/compliance.ts",
            "line": 936
          },
          "name": "in"
        },
        {
          "docs": {
            "stability": "experimental"
          },
          "locationInModule": {
            "filename": "lib/compliance.ts",
            "line": 938
          },
          "name": "is"
        },
        {
          "docs": {
            "stability": "experimental"
          },
          "locationInModule": {
            "filename": "lib/compliance.ts",
            "line": 940
          },
          "name": "lambda"
        },
        {
          "docs": {
            "stability": "experimental"
          },
          "locationInModule": {
            "filename": "lib/compliance.ts",
            "line": 942
          },
          "name": "nonlocal"
        },
        {
          "docs": {
            "stability": "experimental"
          },
          "locationInModule": {
            "filename": "lib/compliance.ts",
            "line": 944
          },
          "name": "not"
        },
        {
          "docs": {
            "stability": "experimental"
          },
          "locationInModule": {
            "filename": "lib/compliance.ts",
            "line": 946
          },
          "name": "or"
        },
        {
          "docs": {
            "stability": "experimental"
          },
          "locationInModule": {
            "filename": "lib/compliance.ts",
            "line": 948
          },
          "name": "pass"
        },
        {
          "docs": {
            "stability": "experimental"
          },
          "locationInModule": {
            "filename": "lib/compliance.ts",
            "line": 950
          },
          "name": "raise"
        },
        {
          "docs": {
            "stability": "experimental"
          },
          "locationInModule": {
            "filename": "lib/compliance.ts",
            "line": 952
          },
          "name": "return"
        },
        {
          "docs": {
            "stability": "experimental"
          },
          "locationInModule": {
            "filename": "lib/compliance.ts",
            "line": 954
          },
          "name": "try"
        },
        {
          "docs": {
            "stability": "experimental"
          },
          "locationInModule": {
            "filename": "lib/compliance.ts",
            "line": 956
          },
          "name": "while"
        },
        {
          "docs": {
            "stability": "experimental"
          },
          "locationInModule": {
            "filename": "lib/compliance.ts",
            "line": 958
          },
          "name": "with"
        },
        {
          "docs": {
            "stability": "experimental"
          },
          "locationInModule": {
            "filename": "lib/compliance.ts",
            "line": 960
          },
          "name": "yield"
        }
      ],
      "name": "PythonReservedWords"
    },
    "jsii-calc.ReferenceEnumFromScopedPackage": {
      "assembly": "jsii-calc",
      "docs": {
        "stability": "experimental",
        "summary": "See awslabs/jsii#138."
      },
      "fqn": "jsii-calc.ReferenceEnumFromScopedPackage",
      "initializer": {},
      "kind": "class",
      "locationInModule": {
        "filename": "lib/compliance.ts",
        "line": 1032
      },
      "methods": [
        {
          "docs": {
            "stability": "experimental"
          },
          "locationInModule": {
            "filename": "lib/compliance.ts",
            "line": 1035
          },
          "name": "loadFoo",
          "returns": {
            "optional": true,
            "type": {
              "fqn": "@scope/jsii-calc-lib.EnumFromScopedModule"
            }
          }
        },
        {
          "docs": {
            "stability": "experimental"
          },
          "locationInModule": {
            "filename": "lib/compliance.ts",
            "line": 1039
          },
          "name": "saveFoo",
          "parameters": [
            {
              "name": "value",
              "type": {
                "fqn": "@scope/jsii-calc-lib.EnumFromScopedModule"
              }
            }
          ]
        }
      ],
      "name": "ReferenceEnumFromScopedPackage",
      "properties": [
        {
          "docs": {
            "stability": "experimental"
          },
          "locationInModule": {
            "filename": "lib/compliance.ts",
            "line": 1033
          },
          "name": "foo",
          "optional": true,
          "type": {
            "fqn": "@scope/jsii-calc-lib.EnumFromScopedModule"
          }
        }
      ]
    },
    "jsii-calc.ReturnsPrivateImplementationOfInterface": {
      "assembly": "jsii-calc",
      "docs": {
        "returns": "an instance of an un-exported class that extends `ExportedBaseClass`, declared as `IPrivatelyImplemented`.",
        "see": "https://github.com/aws/jsii/issues/320",
        "stability": "experimental",
        "summary": "Helps ensure the JSII kernel & runtime cooperate correctly when an un-exported instance of a class is returned with a declared type that is an exported interface, and the instance inherits from an exported class."
      },
      "fqn": "jsii-calc.ReturnsPrivateImplementationOfInterface",
      "initializer": {},
      "kind": "class",
      "locationInModule": {
        "filename": "lib/compliance.ts",
        "line": 1323
      },
      "name": "ReturnsPrivateImplementationOfInterface",
      "properties": [
        {
          "docs": {
            "stability": "experimental"
          },
          "immutable": true,
          "locationInModule": {
            "filename": "lib/compliance.ts",
            "line": 1324
          },
          "name": "privateImplementation",
          "type": {
            "fqn": "jsii-calc.IPrivatelyImplemented"
          }
        }
      ]
    },
    "jsii-calc.RootStruct": {
      "assembly": "jsii-calc",
      "datatype": true,
      "docs": {
        "remarks": "This is cheating with the (current) declared types, but this is the \"more\nidiomatic\" way for Pythonists.",
        "stability": "experimental",
        "summary": "This is here to check that we can pass a nested struct into a kwargs by specifying it as an in-line dictionary."
      },
      "fqn": "jsii-calc.RootStruct",
      "kind": "interface",
      "locationInModule": {
        "filename": "lib/compliance.ts",
        "line": 2184
      },
      "name": "RootStruct",
      "properties": [
        {
          "abstract": true,
          "docs": {
            "stability": "experimental",
            "summary": "May not be empty."
          },
          "immutable": true,
          "locationInModule": {
            "filename": "lib/compliance.ts",
            "line": 2188
          },
          "name": "stringProp",
          "type": {
            "primitive": "string"
          }
        },
        {
          "abstract": true,
          "docs": {
            "stability": "experimental"
          },
          "immutable": true,
          "locationInModule": {
            "filename": "lib/compliance.ts",
            "line": 2189
          },
          "name": "nestedStruct",
          "optional": true,
          "type": {
            "fqn": "jsii-calc.NestedStruct"
          }
        }
      ]
    },
    "jsii-calc.RootStructValidator": {
      "assembly": "jsii-calc",
      "docs": {
        "stability": "experimental"
      },
      "fqn": "jsii-calc.RootStructValidator",
      "kind": "class",
      "locationInModule": {
        "filename": "lib/compliance.ts",
        "line": 2197
      },
      "methods": [
        {
          "docs": {
            "stability": "experimental"
          },
          "locationInModule": {
            "filename": "lib/compliance.ts",
            "line": 2198
          },
          "name": "validate",
          "parameters": [
            {
              "name": "struct",
              "type": {
                "fqn": "jsii-calc.RootStruct"
              }
            }
          ],
          "static": true
        }
      ],
      "name": "RootStructValidator"
    },
    "jsii-calc.RuntimeTypeChecking": {
      "assembly": "jsii-calc",
      "docs": {
        "stability": "experimental"
      },
      "fqn": "jsii-calc.RuntimeTypeChecking",
      "initializer": {},
      "kind": "class",
      "locationInModule": {
        "filename": "lib/compliance.ts",
        "line": 274
      },
      "methods": [
        {
          "docs": {
            "stability": "experimental"
          },
          "locationInModule": {
            "filename": "lib/compliance.ts",
            "line": 284
          },
          "name": "methodWithDefaultedArguments",
          "parameters": [
            {
              "name": "arg1",
              "optional": true,
              "type": {
                "primitive": "number"
              }
            },
            {
              "name": "arg2",
              "optional": true,
              "type": {
                "primitive": "string"
              }
            },
            {
              "name": "arg3",
              "optional": true,
              "type": {
                "primitive": "date"
              }
            }
          ]
        },
        {
          "docs": {
            "stability": "experimental"
          },
          "locationInModule": {
            "filename": "lib/compliance.ts",
            "line": 290
          },
          "name": "methodWithOptionalAnyArgument",
          "parameters": [
            {
              "name": "arg",
              "optional": true,
              "type": {
                "primitive": "any"
              }
            }
          ]
        },
        {
          "docs": {
            "stability": "experimental",
            "summary": "Used to verify verification of number of method arguments."
          },
          "locationInModule": {
            "filename": "lib/compliance.ts",
            "line": 278
          },
          "name": "methodWithOptionalArguments",
          "parameters": [
            {
              "name": "arg1",
              "type": {
                "primitive": "number"
              }
            },
            {
              "name": "arg2",
              "type": {
                "primitive": "string"
              }
            },
            {
              "name": "arg3",
              "optional": true,
              "type": {
                "primitive": "date"
              }
            }
          ]
        }
      ],
      "name": "RuntimeTypeChecking"
    },
    "jsii-calc.SecondLevelStruct": {
      "assembly": "jsii-calc",
      "datatype": true,
      "docs": {
        "stability": "experimental"
      },
      "fqn": "jsii-calc.SecondLevelStruct",
      "kind": "interface",
      "locationInModule": {
        "filename": "lib/compliance.ts",
        "line": 1799
      },
      "name": "SecondLevelStruct",
      "properties": [
        {
          "abstract": true,
          "docs": {
            "stability": "experimental",
            "summary": "It's long and required."
          },
          "immutable": true,
          "locationInModule": {
            "filename": "lib/compliance.ts",
            "line": 1803
          },
          "name": "deeperRequiredProp",
          "type": {
            "primitive": "string"
          }
        },
        {
          "abstract": true,
          "docs": {
            "stability": "experimental",
            "summary": "It's long, but you'll almost never pass it."
          },
          "immutable": true,
          "locationInModule": {
            "filename": "lib/compliance.ts",
            "line": 1808
          },
          "name": "deeperOptionalProp",
          "optional": true,
          "type": {
            "primitive": "string"
          }
        }
      ]
    },
    "jsii-calc.SingleInstanceTwoTypes": {
      "assembly": "jsii-calc",
      "docs": {
        "remarks": "JSII clients can instantiate 2 different strongly-typed wrappers for the same\nobject. Unfortunately, this will break object equality, but if we didn't do\nthis it would break runtime type checks in the JVM or CLR.",
        "stability": "experimental",
        "summary": "Test that a single instance can be returned under two different FQNs."
      },
      "fqn": "jsii-calc.SingleInstanceTwoTypes",
      "initializer": {},
      "kind": "class",
      "locationInModule": {
        "filename": "lib/compliance.ts",
        "line": 1430
      },
      "methods": [
        {
          "docs": {
            "stability": "experimental"
          },
          "locationInModule": {
            "filename": "lib/compliance.ts",
            "line": 1433
          },
          "name": "interface1",
          "returns": {
            "type": {
              "fqn": "jsii-calc.InbetweenClass"
            }
          }
        },
        {
          "docs": {
            "stability": "experimental"
          },
          "locationInModule": {
            "filename": "lib/compliance.ts",
            "line": 1437
          },
          "name": "interface2",
          "returns": {
            "type": {
              "fqn": "jsii-calc.IPublicInterface"
            }
          }
        }
      ],
      "name": "SingleInstanceTwoTypes"
    },
    "jsii-calc.SingletonInt": {
      "assembly": "jsii-calc",
      "docs": {
        "remarks": "https://github.com/aws/jsii/issues/231",
        "stability": "experimental",
        "summary": "Verifies that singleton enums are handled correctly."
      },
      "fqn": "jsii-calc.SingletonInt",
      "kind": "class",
      "locationInModule": {
        "filename": "lib/compliance.ts",
        "line": 1751
      },
      "methods": [
        {
          "docs": {
            "stability": "experimental"
          },
          "locationInModule": {
            "filename": "lib/compliance.ts",
            "line": 1753
          },
          "name": "isSingletonInt",
          "parameters": [
            {
              "name": "value",
              "type": {
                "primitive": "number"
              }
            }
          ],
          "returns": {
            "type": {
              "primitive": "boolean"
            }
          }
        }
      ],
      "name": "SingletonInt"
    },
    "jsii-calc.SingletonIntEnum": {
      "assembly": "jsii-calc",
      "docs": {
        "stability": "experimental",
        "summary": "A singleton integer."
      },
      "fqn": "jsii-calc.SingletonIntEnum",
      "kind": "enum",
      "locationInModule": {
        "filename": "lib/compliance.ts",
        "line": 1758
      },
      "members": [
        {
          "docs": {
            "stability": "experimental",
            "summary": "Elite!"
          },
          "name": "SINGLETON_INT"
        }
      ],
      "name": "SingletonIntEnum"
    },
    "jsii-calc.SingletonString": {
      "assembly": "jsii-calc",
      "docs": {
        "remarks": "https://github.com/aws/jsii/issues/231",
        "stability": "experimental",
        "summary": "Verifies that singleton enums are handled correctly."
      },
      "fqn": "jsii-calc.SingletonString",
      "kind": "class",
      "locationInModule": {
        "filename": "lib/compliance.ts",
        "line": 1734
      },
      "methods": [
        {
          "docs": {
            "stability": "experimental"
          },
          "locationInModule": {
            "filename": "lib/compliance.ts",
            "line": 1737
          },
          "name": "isSingletonString",
          "parameters": [
            {
              "name": "value",
              "type": {
                "primitive": "string"
              }
            }
          ],
          "returns": {
            "type": {
              "primitive": "boolean"
            }
          }
        }
      ],
      "name": "SingletonString"
    },
    "jsii-calc.SingletonStringEnum": {
      "assembly": "jsii-calc",
      "docs": {
        "stability": "experimental",
        "summary": "A singleton string."
      },
      "fqn": "jsii-calc.SingletonStringEnum",
      "kind": "enum",
      "locationInModule": {
        "filename": "lib/compliance.ts",
        "line": 1742
      },
      "members": [
        {
          "docs": {
            "stability": "experimental",
            "summary": "1337."
          },
          "name": "SINGLETON_STRING"
        }
      ],
      "name": "SingletonStringEnum"
    },
    "jsii-calc.SmellyStruct": {
      "assembly": "jsii-calc",
      "datatype": true,
      "docs": {
        "stability": "experimental"
      },
      "fqn": "jsii-calc.SmellyStruct",
      "kind": "interface",
      "locationInModule": {
        "filename": "lib/calculator.ts",
        "line": 393
      },
      "name": "SmellyStruct",
      "properties": [
        {
          "abstract": true,
          "docs": {
            "stability": "experimental"
          },
          "immutable": true,
          "locationInModule": {
            "filename": "lib/calculator.ts",
            "line": 394
          },
          "name": "property",
          "type": {
            "primitive": "string"
          }
        },
        {
          "abstract": true,
          "docs": {
            "stability": "experimental"
          },
          "immutable": true,
          "locationInModule": {
            "filename": "lib/calculator.ts",
            "line": 395
          },
          "name": "yetAnoterOne",
          "type": {
            "primitive": "boolean"
          }
        }
      ]
    },
    "jsii-calc.SomeTypeJsii976": {
      "assembly": "jsii-calc",
      "docs": {
        "stability": "experimental"
      },
      "fqn": "jsii-calc.SomeTypeJsii976",
      "initializer": {},
      "kind": "class",
      "locationInModule": {
        "filename": "lib/compliance.ts",
        "line": 2221
      },
      "methods": [
        {
          "docs": {
            "stability": "experimental"
          },
          "locationInModule": {
            "filename": "lib/compliance.ts",
            "line": 2231
          },
          "name": "returnAnonymous",
          "returns": {
            "type": {
              "primitive": "any"
            }
          },
          "static": true
        },
        {
          "docs": {
            "stability": "experimental"
          },
          "locationInModule": {
            "filename": "lib/compliance.ts",
            "line": 2223
          },
          "name": "returnReturn",
          "returns": {
            "type": {
              "fqn": "jsii-calc.IReturnJsii976"
            }
          },
          "static": true
        }
      ],
      "name": "SomeTypeJsii976"
    },
    "jsii-calc.StableClass": {
      "assembly": "jsii-calc",
      "docs": {
        "stability": "stable"
      },
      "fqn": "jsii-calc.StableClass",
      "initializer": {
        "docs": {
          "stability": "stable"
        },
        "parameters": [
          {
            "name": "readonlyString",
            "type": {
              "primitive": "string"
            }
          },
          {
            "name": "mutableNumber",
            "optional": true,
            "type": {
              "primitive": "number"
            }
          }
        ]
      },
      "kind": "class",
      "locationInModule": {
        "filename": "lib/stability.ts",
        "line": 51
      },
      "methods": [
        {
          "docs": {
            "stability": "stable"
          },
          "locationInModule": {
            "filename": "lib/stability.ts",
            "line": 62
          },
          "name": "method"
        }
      ],
      "name": "StableClass",
      "properties": [
        {
          "docs": {
            "stability": "stable"
          },
          "immutable": true,
          "locationInModule": {
            "filename": "lib/stability.ts",
            "line": 53
          },
          "name": "readonlyProperty",
          "type": {
            "primitive": "string"
          }
        },
        {
          "docs": {
            "stability": "stable"
          },
          "locationInModule": {
            "filename": "lib/stability.ts",
            "line": 55
          },
          "name": "mutableProperty",
          "optional": true,
          "type": {
            "primitive": "number"
          }
        }
      ]
    },
    "jsii-calc.StableEnum": {
      "assembly": "jsii-calc",
      "docs": {
        "stability": "stable"
      },
      "fqn": "jsii-calc.StableEnum",
      "kind": "enum",
      "locationInModule": {
        "filename": "lib/stability.ts",
        "line": 65
      },
      "members": [
        {
          "docs": {
            "stability": "stable"
          },
          "name": "OPTION_A"
        },
        {
          "docs": {
            "stability": "stable"
          },
          "name": "OPTION_B"
        }
      ],
      "name": "StableEnum"
    },
    "jsii-calc.StableStruct": {
      "assembly": "jsii-calc",
      "datatype": true,
      "docs": {
        "stability": "stable"
      },
      "fqn": "jsii-calc.StableStruct",
      "kind": "interface",
      "locationInModule": {
        "filename": "lib/stability.ts",
        "line": 39
      },
      "name": "StableStruct",
      "properties": [
        {
          "abstract": true,
          "docs": {
            "stability": "stable"
          },
          "immutable": true,
          "locationInModule": {
            "filename": "lib/stability.ts",
            "line": 41
          },
          "name": "readonlyProperty",
          "type": {
            "primitive": "string"
          }
        }
      ]
    },
    "jsii-calc.StaticContext": {
      "assembly": "jsii-calc",
      "docs": {
        "remarks": "https://github.com/awslabs/aws-cdk/issues/2304",
        "stability": "experimental",
        "summary": "This is used to validate the ability to use `this` from within a static context."
      },
      "fqn": "jsii-calc.StaticContext",
      "kind": "class",
      "locationInModule": {
        "filename": "lib/compliance.ts",
        "line": 1677
      },
      "methods": [
        {
          "docs": {
            "stability": "experimental"
          },
          "locationInModule": {
            "filename": "lib/compliance.ts",
            "line": 1680
          },
          "name": "canAccessStaticContext",
          "returns": {
            "type": {
              "primitive": "boolean"
            }
          },
          "static": true
        }
      ],
      "name": "StaticContext",
      "properties": [
        {
          "docs": {
            "stability": "experimental"
          },
          "locationInModule": {
            "filename": "lib/compliance.ts",
            "line": 1688
          },
          "name": "staticVariable",
          "static": true,
          "type": {
            "primitive": "boolean"
          }
        }
      ]
    },
    "jsii-calc.Statics": {
      "assembly": "jsii-calc",
      "docs": {
        "stability": "experimental"
      },
      "fqn": "jsii-calc.Statics",
      "initializer": {
        "docs": {
          "stability": "experimental"
        },
        "parameters": [
          {
            "name": "value",
            "type": {
              "primitive": "string"
            }
          }
        ]
      },
      "kind": "class",
      "locationInModule": {
        "filename": "lib/compliance.ts",
        "line": 681
      },
      "methods": [
        {
          "docs": {
            "stability": "experimental",
            "summary": "Jsdocs for static method."
          },
          "locationInModule": {
            "filename": "lib/compliance.ts",
            "line": 689
          },
          "name": "staticMethod",
          "parameters": [
            {
              "docs": {
                "summary": "The name of the person to say hello to."
              },
              "name": "name",
              "type": {
                "primitive": "string"
              }
            }
          ],
          "returns": {
            "type": {
              "primitive": "string"
            }
          },
          "static": true
        },
        {
          "docs": {
            "stability": "experimental"
          },
          "locationInModule": {
            "filename": "lib/compliance.ts",
            "line": 693
          },
          "name": "justMethod",
          "returns": {
            "type": {
              "primitive": "string"
            }
          }
        }
      ],
      "name": "Statics",
      "properties": [
        {
          "const": true,
          "docs": {
            "stability": "experimental",
            "summary": "Constants may also use all-caps."
          },
          "immutable": true,
          "locationInModule": {
            "filename": "lib/compliance.ts",
            "line": 705
          },
          "name": "BAR",
          "static": true,
          "type": {
            "primitive": "number"
          }
        },
        {
          "const": true,
          "docs": {
            "stability": "experimental"
          },
          "immutable": true,
          "locationInModule": {
            "filename": "lib/compliance.ts",
            "line": 732
          },
          "name": "ConstObj",
          "static": true,
          "type": {
            "fqn": "jsii-calc.DoubleTrouble"
          }
        },
        {
          "const": true,
          "docs": {
            "stability": "experimental",
            "summary": "Jsdocs for static property."
          },
          "immutable": true,
          "locationInModule": {
            "filename": "lib/compliance.ts",
            "line": 700
          },
          "name": "Foo",
          "static": true,
          "type": {
            "primitive": "string"
          }
        },
        {
          "const": true,
          "docs": {
            "stability": "experimental",
            "summary": "Constants can also use camelCase."
          },
          "immutable": true,
          "locationInModule": {
            "filename": "lib/compliance.ts",
            "line": 710
          },
          "name": "zooBar",
          "static": true,
          "type": {
            "collection": {
              "elementtype": {
                "primitive": "string"
              },
              "kind": "map"
            }
          }
        },
        {
          "docs": {
            "stability": "experimental",
            "summary": "Jsdocs for static getter. Jsdocs for static setter."
          },
          "locationInModule": {
            "filename": "lib/compliance.ts",
            "line": 717
          },
          "name": "instance",
          "static": true,
          "type": {
            "fqn": "jsii-calc.Statics"
          }
        },
        {
          "docs": {
            "stability": "experimental"
          },
          "locationInModule": {
            "filename": "lib/compliance.ts",
            "line": 731
          },
          "name": "nonConstStatic",
          "static": true,
          "type": {
            "primitive": "number"
          }
        },
        {
          "docs": {
            "stability": "experimental"
          },
          "immutable": true,
          "locationInModule": {
            "filename": "lib/compliance.ts",
            "line": 682
          },
          "name": "value",
          "type": {
            "primitive": "string"
          }
        }
      ]
    },
    "jsii-calc.StringEnum": {
      "assembly": "jsii-calc",
      "docs": {
        "stability": "experimental"
      },
      "fqn": "jsii-calc.StringEnum",
      "kind": "enum",
      "locationInModule": {
        "filename": "lib/compliance.ts",
        "line": 28
      },
      "members": [
        {
          "docs": {
            "stability": "experimental"
          },
          "name": "A"
        },
        {
          "docs": {
            "stability": "experimental"
          },
          "name": "B"
        },
        {
          "docs": {
            "stability": "experimental"
          },
          "name": "C"
        }
      ],
      "name": "StringEnum"
    },
    "jsii-calc.StripInternal": {
      "assembly": "jsii-calc",
      "docs": {
        "stability": "experimental"
      },
      "fqn": "jsii-calc.StripInternal",
      "initializer": {},
      "kind": "class",
      "locationInModule": {
        "filename": "lib/compliance.ts",
        "line": 1480
      },
      "name": "StripInternal",
      "properties": [
        {
          "docs": {
            "stability": "experimental"
          },
          "locationInModule": {
            "filename": "lib/compliance.ts",
            "line": 1481
          },
          "name": "youSeeMe",
          "type": {
            "primitive": "string"
          }
        }
      ]
    },
    "jsii-calc.StructA": {
      "assembly": "jsii-calc",
      "datatype": true,
      "docs": {
        "stability": "experimental",
        "summary": "We can serialize and deserialize structs without silently ignoring optional fields."
      },
      "fqn": "jsii-calc.StructA",
      "kind": "interface",
      "locationInModule": {
        "filename": "lib/compliance.ts",
        "line": 2003
      },
      "name": "StructA",
      "properties": [
        {
          "abstract": true,
          "docs": {
            "stability": "experimental"
          },
          "immutable": true,
          "locationInModule": {
            "filename": "lib/compliance.ts",
            "line": 2004
          },
          "name": "requiredString",
          "type": {
            "primitive": "string"
          }
        },
        {
          "abstract": true,
          "docs": {
            "stability": "experimental"
          },
          "immutable": true,
          "locationInModule": {
            "filename": "lib/compliance.ts",
            "line": 2006
          },
          "name": "optionalNumber",
          "optional": true,
          "type": {
            "primitive": "number"
          }
        },
        {
          "abstract": true,
          "docs": {
            "stability": "experimental"
          },
          "immutable": true,
          "locationInModule": {
            "filename": "lib/compliance.ts",
            "line": 2005
          },
          "name": "optionalString",
          "optional": true,
          "type": {
            "primitive": "string"
          }
        }
      ]
    },
    "jsii-calc.StructB": {
      "assembly": "jsii-calc",
      "datatype": true,
      "docs": {
        "stability": "experimental",
        "summary": "This intentionally overlaps with StructA (where only requiredString is provided) to test htat the kernel properly disambiguates those."
      },
      "fqn": "jsii-calc.StructB",
      "kind": "interface",
      "locationInModule": {
        "filename": "lib/compliance.ts",
        "line": 2012
      },
      "name": "StructB",
      "properties": [
        {
          "abstract": true,
          "docs": {
            "stability": "experimental"
          },
          "immutable": true,
          "locationInModule": {
            "filename": "lib/compliance.ts",
            "line": 2013
          },
          "name": "requiredString",
          "type": {
            "primitive": "string"
          }
        },
        {
          "abstract": true,
          "docs": {
            "stability": "experimental"
          },
          "immutable": true,
          "locationInModule": {
            "filename": "lib/compliance.ts",
            "line": 2014
          },
          "name": "optionalBoolean",
          "optional": true,
          "type": {
            "primitive": "boolean"
          }
        },
        {
          "abstract": true,
          "docs": {
            "stability": "experimental"
          },
          "immutable": true,
          "locationInModule": {
            "filename": "lib/compliance.ts",
            "line": 2015
          },
          "name": "optionalStructA",
          "optional": true,
          "type": {
            "fqn": "jsii-calc.StructA"
          }
        }
      ]
    },
    "jsii-calc.StructParameterType": {
      "assembly": "jsii-calc",
      "datatype": true,
      "docs": {
        "remarks": "See: https://github.com/aws/aws-cdk/issues/4302",
        "stability": "experimental",
        "summary": "Verifies that, in languages that do keyword lifting (e.g: Python), having a struct member with the same name as a positional parameter results in the correct code being emitted."
      },
      "fqn": "jsii-calc.StructParameterType",
      "kind": "interface",
      "locationInModule": {
        "filename": "lib/compliance.ts",
        "line": 2421
      },
      "name": "StructParameterType",
      "properties": [
        {
          "abstract": true,
          "docs": {
            "stability": "experimental"
          },
          "immutable": true,
          "locationInModule": {
            "filename": "lib/compliance.ts",
            "line": 2422
          },
          "name": "scope",
          "type": {
            "primitive": "string"
          }
        },
        {
          "abstract": true,
          "docs": {
            "stability": "experimental"
          },
          "immutable": true,
          "locationInModule": {
            "filename": "lib/compliance.ts",
            "line": 2423
          },
          "name": "props",
          "optional": true,
          "type": {
            "primitive": "boolean"
          }
        }
      ]
    },
    "jsii-calc.StructPassing": {
      "assembly": "jsii-calc",
      "docs": {
        "stability": "external",
        "summary": "Just because we can."
      },
      "fqn": "jsii-calc.StructPassing",
      "initializer": {},
      "kind": "class",
      "locationInModule": {
        "filename": "lib/compliance.ts",
        "line": 1853
      },
      "methods": [
        {
          "docs": {
            "stability": "external"
          },
          "locationInModule": {
            "filename": "lib/compliance.ts",
            "line": 1862
          },
          "name": "howManyVarArgsDidIPass",
          "parameters": [
            {
              "name": "_positional",
              "type": {
                "primitive": "number"
              }
            },
            {
              "name": "inputs",
              "type": {
                "fqn": "jsii-calc.TopLevelStruct"
              },
              "variadic": true
            }
          ],
          "returns": {
            "type": {
              "primitive": "number"
            }
          },
          "static": true,
          "variadic": true
        },
        {
          "docs": {
            "stability": "external"
          },
          "locationInModule": {
            "filename": "lib/compliance.ts",
            "line": 1854
          },
          "name": "roundTrip",
          "parameters": [
            {
              "name": "_positional",
              "type": {
                "primitive": "number"
              }
            },
            {
              "name": "input",
              "type": {
                "fqn": "jsii-calc.TopLevelStruct"
              }
            }
          ],
          "returns": {
            "type": {
              "fqn": "jsii-calc.TopLevelStruct"
            }
          },
          "static": true
        }
      ],
      "name": "StructPassing"
    },
    "jsii-calc.StructUnionConsumer": {
      "assembly": "jsii-calc",
      "docs": {
        "stability": "experimental"
      },
      "fqn": "jsii-calc.StructUnionConsumer",
      "kind": "class",
      "locationInModule": {
        "filename": "lib/compliance.ts",
        "line": 2017
      },
      "methods": [
        {
          "docs": {
            "stability": "experimental"
          },
          "locationInModule": {
            "filename": "lib/compliance.ts",
            "line": 2018
          },
          "name": "isStructA",
          "parameters": [
            {
              "name": "struct",
              "type": {
                "union": {
                  "types": [
                    {
                      "fqn": "jsii-calc.StructA"
                    },
                    {
                      "fqn": "jsii-calc.StructB"
                    }
                  ]
                }
              }
            }
          ],
          "returns": {
            "type": {
              "primitive": "boolean"
            }
          },
          "static": true
        },
        {
          "docs": {
            "stability": "experimental"
          },
          "locationInModule": {
            "filename": "lib/compliance.ts",
            "line": 2028
          },
          "name": "isStructB",
          "parameters": [
            {
              "name": "struct",
              "type": {
                "union": {
                  "types": [
                    {
                      "fqn": "jsii-calc.StructA"
                    },
                    {
                      "fqn": "jsii-calc.StructB"
                    }
                  ]
                }
              }
            }
          ],
          "returns": {
            "type": {
              "primitive": "boolean"
            }
          },
          "static": true
        }
      ],
      "name": "StructUnionConsumer"
    },
    "jsii-calc.StructWithJavaReservedWords": {
      "assembly": "jsii-calc",
      "datatype": true,
      "docs": {
        "stability": "experimental"
      },
      "fqn": "jsii-calc.StructWithJavaReservedWords",
      "kind": "interface",
      "locationInModule": {
        "filename": "lib/compliance.ts",
        "line": 1827
      },
      "name": "StructWithJavaReservedWords",
      "properties": [
        {
          "abstract": true,
          "docs": {
            "stability": "experimental"
          },
          "immutable": true,
          "locationInModule": {
            "filename": "lib/compliance.ts",
            "line": 1828
          },
          "name": "default",
          "type": {
            "primitive": "string"
          }
        },
        {
          "abstract": true,
          "docs": {
            "stability": "experimental"
          },
          "immutable": true,
          "locationInModule": {
            "filename": "lib/compliance.ts",
            "line": 1829
          },
          "name": "assert",
          "optional": true,
          "type": {
            "primitive": "string"
          }
        },
        {
          "abstract": true,
          "docs": {
            "stability": "experimental"
          },
          "immutable": true,
          "locationInModule": {
            "filename": "lib/compliance.ts",
            "line": 1832
          },
          "name": "result",
          "optional": true,
          "type": {
            "primitive": "string"
          }
        },
        {
          "abstract": true,
          "docs": {
            "stability": "experimental"
          },
          "immutable": true,
          "locationInModule": {
            "filename": "lib/compliance.ts",
            "line": 1833
          },
          "name": "that",
          "optional": true,
          "type": {
            "primitive": "string"
          }
        }
      ]
    },
    "jsii-calc.Sum": {
      "assembly": "jsii-calc",
      "base": "jsii-calc.composition.CompositeOperation",
      "docs": {
        "stability": "experimental",
        "summary": "An operation that sums multiple values."
      },
      "fqn": "jsii-calc.Sum",
      "initializer": {
        "docs": {
          "stability": "experimental"
        }
      },
      "kind": "class",
      "locationInModule": {
        "filename": "lib/calculator.ts",
        "line": 186
      },
      "name": "Sum",
      "properties": [
        {
          "docs": {
            "stability": "experimental",
            "summary": "The expression that this operation consists of. Must be implemented by derived classes."
          },
          "immutable": true,
          "locationInModule": {
            "filename": "lib/calculator.ts",
            "line": 199
          },
          "name": "expression",
          "overrides": "jsii-calc.composition.CompositeOperation",
          "type": {
            "fqn": "@scope/jsii-calc-lib.Value"
          }
        },
        {
          "docs": {
            "stability": "experimental",
            "summary": "The parts to sum."
          },
          "locationInModule": {
            "filename": "lib/calculator.ts",
            "line": 191
          },
          "name": "parts",
          "type": {
            "collection": {
              "elementtype": {
                "fqn": "@scope/jsii-calc-lib.Value"
              },
              "kind": "array"
            }
          }
        }
      ]
    },
    "jsii-calc.SupportsNiceJavaBuilder": {
      "assembly": "jsii-calc",
      "base": "jsii-calc.SupportsNiceJavaBuilderWithRequiredProps",
      "docs": {
        "stability": "experimental"
      },
      "fqn": "jsii-calc.SupportsNiceJavaBuilder",
      "initializer": {
        "docs": {
          "stability": "experimental"
        },
        "parameters": [
          {
            "docs": {
              "summary": "some identifier."
            },
            "name": "id",
            "type": {
              "primitive": "number"
            }
          },
          {
            "docs": {
              "summary": "the default value of `bar`."
            },
            "name": "defaultBar",
            "optional": true,
            "type": {
              "primitive": "number"
            }
          },
          {
            "docs": {
              "summary": "some props once can provide."
            },
            "name": "props",
            "optional": true,
            "type": {
              "fqn": "jsii-calc.SupportsNiceJavaBuilderProps"
            }
          },
          {
            "docs": {
              "summary": "a variadic continuation."
            },
            "name": "rest",
            "type": {
              "primitive": "string"
            },
            "variadic": true
          }
        ],
        "variadic": true
      },
      "kind": "class",
      "locationInModule": {
        "filename": "lib/compliance.ts",
        "line": 1940
      },
      "name": "SupportsNiceJavaBuilder",
      "properties": [
        {
          "docs": {
            "stability": "experimental",
            "summary": "some identifier."
          },
          "immutable": true,
          "locationInModule": {
            "filename": "lib/compliance.ts",
            "line": 1950
          },
          "name": "id",
          "overrides": "jsii-calc.SupportsNiceJavaBuilderWithRequiredProps",
          "type": {
            "primitive": "number"
          }
        },
        {
          "docs": {
            "stability": "experimental"
          },
          "immutable": true,
          "locationInModule": {
            "filename": "lib/compliance.ts",
            "line": 1941
          },
          "name": "rest",
          "type": {
            "collection": {
              "elementtype": {
                "primitive": "string"
              },
              "kind": "array"
            }
          }
        }
      ]
    },
    "jsii-calc.SupportsNiceJavaBuilderProps": {
      "assembly": "jsii-calc",
      "datatype": true,
      "docs": {
        "stability": "experimental"
      },
      "fqn": "jsii-calc.SupportsNiceJavaBuilderProps",
      "kind": "interface",
      "locationInModule": {
        "filename": "lib/compliance.ts",
        "line": 1955
      },
      "name": "SupportsNiceJavaBuilderProps",
      "properties": [
        {
          "abstract": true,
          "docs": {
            "stability": "experimental",
            "summary": "Some number, like 42."
          },
          "immutable": true,
          "locationInModule": {
            "filename": "lib/compliance.ts",
            "line": 1965
          },
          "name": "bar",
          "type": {
            "primitive": "number"
          }
        },
        {
          "abstract": true,
          "docs": {
            "remarks": "But here we are, doing it like we didn't care.",
            "stability": "experimental",
            "summary": "An `id` field here is terrible API design, because the constructor of `SupportsNiceJavaBuilder` already has a parameter named `id`."
          },
          "immutable": true,
          "locationInModule": {
            "filename": "lib/compliance.ts",
            "line": 1960
          },
          "name": "id",
          "optional": true,
          "type": {
            "primitive": "string"
          }
        }
      ]
    },
    "jsii-calc.SupportsNiceJavaBuilderWithRequiredProps": {
      "assembly": "jsii-calc",
      "docs": {
        "stability": "experimental",
        "summary": "We can generate fancy builders in Java for classes which take a mix of positional & struct parameters."
      },
      "fqn": "jsii-calc.SupportsNiceJavaBuilderWithRequiredProps",
      "initializer": {
        "docs": {
          "stability": "experimental"
        },
        "parameters": [
          {
            "docs": {
              "summary": "some identifier of your choice."
            },
            "name": "id",
            "type": {
              "primitive": "number"
            }
          },
          {
            "docs": {
              "summary": "some properties."
            },
            "name": "props",
            "type": {
              "fqn": "jsii-calc.SupportsNiceJavaBuilderProps"
            }
          }
        ]
      },
      "kind": "class",
      "locationInModule": {
        "filename": "lib/compliance.ts",
        "line": 1927
      },
      "name": "SupportsNiceJavaBuilderWithRequiredProps",
      "properties": [
        {
          "docs": {
            "stability": "experimental"
          },
          "immutable": true,
          "locationInModule": {
            "filename": "lib/compliance.ts",
            "line": 1929
          },
          "name": "bar",
          "type": {
            "primitive": "number"
          }
        },
        {
          "docs": {
            "stability": "experimental",
            "summary": "some identifier of your choice."
          },
          "immutable": true,
          "locationInModule": {
            "filename": "lib/compliance.ts",
            "line": 1935
          },
          "name": "id",
          "type": {
            "primitive": "number"
          }
        },
        {
          "docs": {
            "stability": "experimental"
          },
          "immutable": true,
          "locationInModule": {
            "filename": "lib/compliance.ts",
            "line": 1928
          },
          "name": "propId",
          "optional": true,
          "type": {
            "primitive": "string"
          }
        }
      ]
    },
    "jsii-calc.SyncVirtualMethods": {
      "assembly": "jsii-calc",
      "docs": {
        "stability": "experimental"
      },
      "fqn": "jsii-calc.SyncVirtualMethods",
      "initializer": {},
      "kind": "class",
      "locationInModule": {
        "filename": "lib/compliance.ts",
        "line": 360
      },
      "methods": [
        {
          "async": true,
          "docs": {
            "stability": "experimental"
          },
          "locationInModule": {
            "filename": "lib/compliance.ts",
            "line": 373
          },
          "name": "callerIsAsync",
          "returns": {
            "type": {
              "primitive": "number"
            }
          }
        },
        {
          "docs": {
            "stability": "experimental"
          },
          "locationInModule": {
            "filename": "lib/compliance.ts",
            "line": 361
          },
          "name": "callerIsMethod",
          "returns": {
            "type": {
              "primitive": "number"
            }
          }
        },
        {
          "docs": {
            "stability": "experimental"
          },
          "locationInModule": {
            "filename": "lib/compliance.ts",
            "line": 413
          },
          "name": "modifyOtherProperty",
          "parameters": [
            {
              "name": "value",
              "type": {
                "primitive": "string"
              }
            }
          ]
        },
        {
          "docs": {
            "stability": "experimental"
          },
          "locationInModule": {
            "filename": "lib/compliance.ts",
            "line": 385
          },
          "name": "modifyValueOfTheProperty",
          "parameters": [
            {
              "name": "value",
              "type": {
                "primitive": "string"
              }
            }
          ]
        },
        {
          "docs": {
            "stability": "experimental"
          },
          "locationInModule": {
            "filename": "lib/compliance.ts",
            "line": 426
          },
          "name": "readA",
          "returns": {
            "type": {
              "primitive": "number"
            }
          }
        },
        {
          "docs": {
            "stability": "experimental"
          },
          "locationInModule": {
            "filename": "lib/compliance.ts",
            "line": 417
          },
          "name": "retrieveOtherProperty",
          "returns": {
            "type": {
              "primitive": "string"
            }
          }
        },
        {
          "docs": {
            "stability": "experimental"
          },
          "locationInModule": {
            "filename": "lib/compliance.ts",
            "line": 397
          },
          "name": "retrieveReadOnlyProperty",
          "returns": {
            "type": {
              "primitive": "string"
            }
          }
        },
        {
          "docs": {
            "stability": "experimental"
          },
          "locationInModule": {
            "filename": "lib/compliance.ts",
            "line": 389
          },
          "name": "retrieveValueOfTheProperty",
          "returns": {
            "type": {
              "primitive": "string"
            }
          }
        },
        {
          "docs": {
            "stability": "experimental"
          },
          "locationInModule": {
            "filename": "lib/compliance.ts",
            "line": 377
          },
          "name": "virtualMethod",
          "parameters": [
            {
              "name": "n",
              "type": {
                "primitive": "number"
              }
            }
          ],
          "returns": {
            "type": {
              "primitive": "number"
            }
          }
        },
        {
          "docs": {
            "stability": "experimental"
          },
          "locationInModule": {
            "filename": "lib/compliance.ts",
            "line": 430
          },
          "name": "writeA",
          "parameters": [
            {
              "name": "value",
              "type": {
                "primitive": "number"
              }
            }
          ]
        }
      ],
      "name": "SyncVirtualMethods",
      "properties": [
        {
          "docs": {
            "stability": "experimental"
          },
          "immutable": true,
          "locationInModule": {
            "filename": "lib/compliance.ts",
            "line": 395
          },
          "name": "readonlyProperty",
          "type": {
            "primitive": "string"
          }
        },
        {
          "docs": {
            "stability": "experimental"
          },
          "locationInModule": {
            "filename": "lib/compliance.ts",
            "line": 424
          },
          "name": "a",
          "type": {
            "primitive": "number"
          }
        },
        {
          "docs": {
            "stability": "experimental"
          },
          "locationInModule": {
            "filename": "lib/compliance.ts",
            "line": 365
          },
          "name": "callerIsProperty",
          "type": {
            "primitive": "number"
          }
        },
        {
          "docs": {
            "stability": "experimental"
          },
          "locationInModule": {
            "filename": "lib/compliance.ts",
            "line": 403
          },
          "name": "otherProperty",
          "type": {
            "primitive": "string"
          }
        },
        {
          "docs": {
            "stability": "experimental"
          },
          "locationInModule": {
            "filename": "lib/compliance.ts",
            "line": 383
          },
          "name": "theProperty",
          "type": {
            "primitive": "string"
          }
        },
        {
          "docs": {
            "stability": "experimental"
          },
          "locationInModule": {
            "filename": "lib/compliance.ts",
            "line": 411
          },
          "name": "valueOfOtherProperty",
          "type": {
            "primitive": "string"
          }
        }
      ]
    },
    "jsii-calc.Thrower": {
      "assembly": "jsii-calc",
      "docs": {
        "stability": "experimental"
      },
      "fqn": "jsii-calc.Thrower",
      "initializer": {},
      "kind": "class",
      "locationInModule": {
        "filename": "lib/compliance.ts",
        "line": 643
      },
      "methods": [
        {
          "docs": {
            "stability": "experimental"
          },
          "locationInModule": {
            "filename": "lib/compliance.ts",
            "line": 644
          },
          "name": "throwError"
        }
      ],
      "name": "Thrower"
    },
    "jsii-calc.TopLevelStruct": {
      "assembly": "jsii-calc",
      "datatype": true,
      "docs": {
        "stability": "experimental"
      },
      "fqn": "jsii-calc.TopLevelStruct",
      "kind": "interface",
      "locationInModule": {
        "filename": "lib/compliance.ts",
        "line": 1782
      },
      "name": "TopLevelStruct",
      "properties": [
        {
          "abstract": true,
          "docs": {
            "stability": "experimental",
            "summary": "This is a required field."
          },
          "immutable": true,
          "locationInModule": {
            "filename": "lib/compliance.ts",
            "line": 1786
          },
          "name": "required",
          "type": {
            "primitive": "string"
          }
        },
        {
          "abstract": true,
          "docs": {
            "stability": "experimental",
            "summary": "A union to really stress test our serialization."
          },
          "immutable": true,
          "locationInModule": {
            "filename": "lib/compliance.ts",
            "line": 1796
          },
          "name": "secondLevel",
          "type": {
            "union": {
              "types": [
                {
                  "primitive": "number"
                },
                {
                  "fqn": "jsii-calc.SecondLevelStruct"
                }
              ]
            }
          }
        },
        {
          "abstract": true,
          "docs": {
            "stability": "experimental",
            "summary": "You don't have to pass this."
          },
          "immutable": true,
          "locationInModule": {
            "filename": "lib/compliance.ts",
            "line": 1791
          },
          "name": "optional",
          "optional": true,
          "type": {
            "primitive": "string"
          }
        }
      ]
    },
    "jsii-calc.UnaryOperation": {
      "abstract": true,
      "assembly": "jsii-calc",
      "base": "@scope/jsii-calc-lib.Operation",
      "docs": {
        "stability": "experimental",
        "summary": "An operation on a single operand."
      },
      "fqn": "jsii-calc.UnaryOperation",
      "initializer": {
        "docs": {
          "stability": "experimental"
        },
        "parameters": [
          {
            "name": "operand",
            "type": {
              "fqn": "@scope/jsii-calc-lib.Value"
            }
          }
        ]
      },
      "kind": "class",
      "locationInModule": {
        "filename": "lib/calculator.ts",
        "line": 93
      },
      "name": "UnaryOperation",
      "properties": [
        {
          "docs": {
            "stability": "experimental"
          },
          "immutable": true,
          "locationInModule": {
            "filename": "lib/calculator.ts",
            "line": 94
          },
          "name": "operand",
          "type": {
            "fqn": "@scope/jsii-calc-lib.Value"
          }
        }
      ]
    },
    "jsii-calc.UnionProperties": {
      "assembly": "jsii-calc",
      "datatype": true,
      "docs": {
        "stability": "experimental"
      },
      "fqn": "jsii-calc.UnionProperties",
      "kind": "interface",
      "locationInModule": {
        "filename": "lib/compliance.ts",
        "line": 963
      },
      "name": "UnionProperties",
      "properties": [
        {
          "abstract": true,
          "docs": {
            "stability": "experimental"
          },
          "immutable": true,
          "locationInModule": {
            "filename": "lib/compliance.ts",
            "line": 965
          },
          "name": "bar",
          "type": {
            "union": {
              "types": [
                {
                  "primitive": "string"
                },
                {
                  "primitive": "number"
                },
                {
                  "fqn": "jsii-calc.AllTypes"
                }
              ]
            }
          }
        },
        {
          "abstract": true,
          "docs": {
            "stability": "experimental"
          },
          "immutable": true,
          "locationInModule": {
            "filename": "lib/compliance.ts",
            "line": 964
          },
          "name": "foo",
          "optional": true,
          "type": {
            "union": {
              "types": [
                {
                  "primitive": "string"
                },
                {
                  "primitive": "number"
                }
              ]
            }
          }
        }
      ]
    },
    "jsii-calc.UseBundledDependency": {
      "assembly": "jsii-calc",
      "docs": {
        "stability": "experimental"
      },
      "fqn": "jsii-calc.UseBundledDependency",
      "initializer": {},
      "kind": "class",
      "locationInModule": {
        "filename": "lib/compliance.ts",
        "line": 968
      },
      "methods": [
        {
          "docs": {
            "stability": "experimental"
          },
          "locationInModule": {
            "filename": "lib/compliance.ts",
            "line": 969
          },
          "name": "value",
          "returns": {
            "type": {
              "primitive": "any"
            }
          }
        }
      ],
      "name": "UseBundledDependency"
    },
    "jsii-calc.UseCalcBase": {
      "assembly": "jsii-calc",
      "docs": {
        "stability": "experimental",
        "summary": "Depend on a type from jsii-calc-base as a test for awslabs/jsii#128."
      },
      "fqn": "jsii-calc.UseCalcBase",
      "initializer": {},
      "kind": "class",
      "locationInModule": {
        "filename": "lib/compliance.ts",
        "line": 1017
      },
      "methods": [
        {
          "docs": {
            "stability": "experimental"
          },
          "locationInModule": {
            "filename": "lib/compliance.ts",
            "line": 1018
          },
          "name": "hello",
          "returns": {
            "type": {
              "fqn": "@scope/jsii-calc-base.Base"
            }
          }
        }
      ],
      "name": "UseCalcBase"
    },
    "jsii-calc.UsesInterfaceWithProperties": {
      "assembly": "jsii-calc",
      "docs": {
        "stability": "experimental"
      },
      "fqn": "jsii-calc.UsesInterfaceWithProperties",
      "initializer": {
        "docs": {
          "stability": "experimental"
        },
        "parameters": [
          {
            "name": "obj",
            "type": {
              "fqn": "jsii-calc.IInterfaceWithProperties"
            }
          }
        ]
      },
      "kind": "class",
      "locationInModule": {
        "filename": "lib/compliance.ts",
        "line": 587
      },
      "methods": [
        {
          "docs": {
            "stability": "experimental"
          },
          "locationInModule": {
            "filename": "lib/compliance.ts",
            "line": 592
          },
          "name": "justRead",
          "returns": {
            "type": {
              "primitive": "string"
            }
          }
        },
        {
          "docs": {
            "stability": "experimental"
          },
          "locationInModule": {
            "filename": "lib/compliance.ts",
            "line": 601
          },
          "name": "readStringAndNumber",
          "parameters": [
            {
              "name": "ext",
              "type": {
                "fqn": "jsii-calc.IInterfaceWithPropertiesExtension"
              }
            }
          ],
          "returns": {
            "type": {
              "primitive": "string"
            }
          }
        },
        {
          "docs": {
            "stability": "experimental"
          },
          "locationInModule": {
            "filename": "lib/compliance.ts",
            "line": 596
          },
          "name": "writeAndRead",
          "parameters": [
            {
              "name": "value",
              "type": {
                "primitive": "string"
              }
            }
          ],
          "returns": {
            "type": {
              "primitive": "string"
            }
          }
        }
      ],
      "name": "UsesInterfaceWithProperties",
      "properties": [
        {
          "docs": {
            "stability": "experimental"
          },
          "immutable": true,
          "locationInModule": {
            "filename": "lib/compliance.ts",
            "line": 588
          },
          "name": "obj",
          "type": {
            "fqn": "jsii-calc.IInterfaceWithProperties"
          }
        }
      ]
    },
    "jsii-calc.VariadicInvoker": {
      "assembly": "jsii-calc",
      "docs": {
        "stability": "experimental"
      },
      "fqn": "jsii-calc.VariadicInvoker",
      "initializer": {
        "docs": {
          "stability": "experimental"
        },
        "parameters": [
          {
            "name": "method",
            "type": {
              "fqn": "jsii-calc.VariadicMethod"
            }
          }
        ]
      },
      "kind": "class",
      "locationInModule": {
        "filename": "lib/compliance.ts",
        "line": 672
      },
      "methods": [
        {
          "docs": {
            "stability": "experimental"
          },
          "locationInModule": {
            "filename": "lib/compliance.ts",
            "line": 675
          },
          "name": "asArray",
          "parameters": [
            {
              "name": "values",
              "type": {
                "primitive": "number"
              },
              "variadic": true
            }
          ],
          "returns": {
            "type": {
              "collection": {
                "elementtype": {
                  "primitive": "number"
                },
                "kind": "array"
              }
            }
          },
          "variadic": true
        }
      ],
      "name": "VariadicInvoker"
    },
    "jsii-calc.VariadicMethod": {
      "assembly": "jsii-calc",
      "docs": {
        "stability": "experimental"
      },
      "fqn": "jsii-calc.VariadicMethod",
      "initializer": {
        "docs": {
          "stability": "experimental"
        },
        "parameters": [
          {
            "docs": {
              "summary": "a prefix that will be use for all values returned by `#asArray`."
            },
            "name": "prefix",
            "type": {
              "primitive": "number"
            },
            "variadic": true
          }
        ],
        "variadic": true
      },
      "kind": "class",
      "locationInModule": {
        "filename": "lib/compliance.ts",
        "line": 653
      },
      "methods": [
        {
          "docs": {
            "stability": "experimental"
          },
          "locationInModule": {
            "filename": "lib/compliance.ts",
            "line": 667
          },
          "name": "asArray",
          "parameters": [
            {
              "docs": {
                "summary": "the first element of the array to be returned (after the `prefix` provided at construction time)."
              },
              "name": "first",
              "type": {
                "primitive": "number"
              }
            },
            {
              "docs": {
                "summary": "other elements to be included in the array."
              },
              "name": "others",
              "type": {
                "primitive": "number"
              },
              "variadic": true
            }
          ],
          "returns": {
            "type": {
              "collection": {
                "elementtype": {
                  "primitive": "number"
                },
                "kind": "array"
              }
            }
          },
          "variadic": true
        }
      ],
      "name": "VariadicMethod"
    },
    "jsii-calc.VirtualMethodPlayground": {
      "assembly": "jsii-calc",
      "docs": {
        "stability": "experimental"
      },
      "fqn": "jsii-calc.VirtualMethodPlayground",
      "initializer": {},
      "kind": "class",
      "locationInModule": {
        "filename": "lib/compliance.ts",
        "line": 436
      },
      "methods": [
        {
          "async": true,
          "docs": {
            "stability": "experimental"
          },
          "locationInModule": {
            "filename": "lib/compliance.ts",
            "line": 464
          },
          "name": "overrideMeAsync",
          "parameters": [
            {
              "name": "index",
              "type": {
                "primitive": "number"
              }
            }
          ],
          "returns": {
            "type": {
              "primitive": "number"
            }
          }
        },
        {
          "docs": {
            "stability": "experimental"
          },
          "locationInModule": {
            "filename": "lib/compliance.ts",
            "line": 468
          },
          "name": "overrideMeSync",
          "parameters": [
            {
              "name": "index",
              "type": {
                "primitive": "number"
              }
            }
          ],
          "returns": {
            "type": {
              "primitive": "number"
            }
          }
        },
        {
          "async": true,
          "docs": {
            "stability": "experimental"
          },
          "locationInModule": {
            "filename": "lib/compliance.ts",
            "line": 446
          },
          "name": "parallelSumAsync",
          "parameters": [
            {
              "name": "count",
              "type": {
                "primitive": "number"
              }
            }
          ],
          "returns": {
            "type": {
              "primitive": "number"
            }
          }
        },
        {
          "async": true,
          "docs": {
            "stability": "experimental"
          },
          "locationInModule": {
            "filename": "lib/compliance.ts",
            "line": 437
          },
          "name": "serialSumAsync",
          "parameters": [
            {
              "name": "count",
              "type": {
                "primitive": "number"
              }
            }
          ],
          "returns": {
            "type": {
              "primitive": "number"
            }
          }
        },
        {
          "docs": {
            "stability": "experimental"
          },
          "locationInModule": {
            "filename": "lib/compliance.ts",
            "line": 456
          },
          "name": "sumSync",
          "parameters": [
            {
              "name": "count",
              "type": {
                "primitive": "number"
              }
            }
          ],
          "returns": {
            "type": {
              "primitive": "number"
            }
          }
        }
      ],
      "name": "VirtualMethodPlayground"
    },
    "jsii-calc.VoidCallback": {
      "abstract": true,
      "assembly": "jsii-calc",
      "docs": {
        "remarks": "- Implement `overrideMe` (method does not have to do anything).\n- Invoke `callMe`\n- Verify that `methodWasCalled` is `true`.",
        "stability": "experimental",
        "summary": "This test is used to validate the runtimes can return correctly from a void callback."
      },
      "fqn": "jsii-calc.VoidCallback",
      "initializer": {},
      "kind": "class",
      "locationInModule": {
        "filename": "lib/compliance.ts",
        "line": 1706
      },
      "methods": [
        {
          "docs": {
            "stability": "experimental"
          },
          "locationInModule": {
            "filename": "lib/compliance.ts",
            "line": 1711
          },
          "name": "callMe"
        },
        {
          "abstract": true,
          "docs": {
            "stability": "experimental"
          },
          "locationInModule": {
            "filename": "lib/compliance.ts",
            "line": 1715
          },
          "name": "overrideMe",
          "protected": true
        }
      ],
      "name": "VoidCallback",
      "properties": [
        {
          "docs": {
            "stability": "experimental"
          },
          "immutable": true,
          "locationInModule": {
            "filename": "lib/compliance.ts",
            "line": 1708
          },
          "name": "methodWasCalled",
          "type": {
            "primitive": "boolean"
          }
        }
      ]
    },
    "jsii-calc.WithPrivatePropertyInConstructor": {
      "assembly": "jsii-calc",
      "docs": {
        "stability": "experimental",
        "summary": "Verifies that private property declarations in constructor arguments are hidden."
      },
      "fqn": "jsii-calc.WithPrivatePropertyInConstructor",
      "initializer": {
        "docs": {
          "stability": "experimental"
        },
        "parameters": [
          {
            "name": "privateField",
            "optional": true,
            "type": {
              "primitive": "string"
            }
          }
        ]
      },
      "kind": "class",
      "locationInModule": {
        "filename": "lib/compliance.ts",
        "line": 1721
      },
      "name": "WithPrivatePropertyInConstructor",
      "properties": [
        {
          "docs": {
            "stability": "experimental"
          },
          "immutable": true,
          "locationInModule": {
            "filename": "lib/compliance.ts",
            "line": 1724
          },
          "name": "success",
          "type": {
            "primitive": "boolean"
          }
        }
      ]
    },
    "jsii-calc.composition.CompositeOperation": {
      "abstract": true,
      "assembly": "jsii-calc",
      "base": "@scope/jsii-calc-lib.Operation",
      "docs": {
        "stability": "experimental",
        "summary": "Abstract operation composed from an expression of other operations."
      },
      "fqn": "jsii-calc.composition.CompositeOperation",
      "initializer": {},
      "kind": "class",
      "locationInModule": {
        "filename": "lib/calculator.ts",
        "line": 131
      },
      "methods": [
        {
          "docs": {
            "stability": "experimental",
            "summary": "String representation of the value."
          },
          "locationInModule": {
            "filename": "lib/calculator.ts",
            "line": 157
          },
          "name": "toString",
          "overrides": "@scope/jsii-calc-lib.Operation",
          "returns": {
            "type": {
              "primitive": "string"
            }
          }
        }
      ],
      "name": "CompositeOperation",
      "namespace": "composition",
      "properties": [
        {
          "abstract": true,
          "docs": {
            "stability": "experimental",
            "summary": "The expression that this operation consists of. Must be implemented by derived classes."
          },
          "immutable": true,
          "locationInModule": {
            "filename": "lib/calculator.ts",
            "line": 155
          },
          "name": "expression",
          "type": {
            "fqn": "@scope/jsii-calc-lib.Value"
          }
        },
        {
          "docs": {
            "stability": "experimental",
            "summary": "The value."
          },
          "immutable": true,
          "locationInModule": {
            "filename": "lib/calculator.ts",
            "line": 147
          },
          "name": "value",
          "overrides": "@scope/jsii-calc-lib.Value",
          "type": {
            "primitive": "number"
          }
        },
        {
          "docs": {
            "stability": "experimental",
            "summary": "A set of postfixes to include in a decorated .toString()."
          },
          "locationInModule": {
            "filename": "lib/calculator.ts",
            "line": 145
          },
          "name": "decorationPostfixes",
          "type": {
            "collection": {
              "elementtype": {
                "primitive": "string"
              },
              "kind": "array"
            }
          }
        },
        {
          "docs": {
            "stability": "experimental",
            "summary": "A set of prefixes to include in a decorated .toString()."
          },
          "locationInModule": {
            "filename": "lib/calculator.ts",
            "line": 140
          },
          "name": "decorationPrefixes",
          "type": {
            "collection": {
              "elementtype": {
                "primitive": "string"
              },
              "kind": "array"
            }
          }
        },
        {
          "docs": {
            "stability": "experimental",
            "summary": "The .toString() style."
          },
          "locationInModule": {
            "filename": "lib/calculator.ts",
            "line": 135
          },
          "name": "stringStyle",
          "type": {
            "fqn": "jsii-calc.composition.CompositeOperation.CompositionStringStyle"
          }
        }
      ]
    },
    "jsii-calc.composition.CompositeOperation.CompositionStringStyle": {
      "assembly": "jsii-calc",
      "docs": {
        "stability": "experimental",
        "summary": "Style of .toString() output for CompositeOperation."
      },
      "fqn": "jsii-calc.composition.CompositeOperation.CompositionStringStyle",
      "kind": "enum",
      "locationInModule": {
        "filename": "lib/calculator.ts",
        "line": 173
      },
      "members": [
        {
          "docs": {
            "stability": "experimental",
            "summary": "Normal string expression."
          },
          "name": "NORMAL"
        },
        {
          "docs": {
            "stability": "experimental",
            "summary": "Decorated string expression."
          },
          "name": "DECORATED"
        }
      ],
      "name": "CompositionStringStyle",
      "namespace": "composition.CompositeOperation"
    }
  },
  "version": "0.20.11",
<<<<<<< HEAD
  "fingerprint": "JMTWeMHDPnC/01VAtTulHbaZ1mSgip2tVym5dlwrBZE="
=======
  "fingerprint": "2idHJnE1Vv8YAFFrhqRzB2SwAvTXdSFkD7jKYcbabX4="
>>>>>>> a0a6971e
}<|MERGE_RESOLUTION|>--- conflicted
+++ resolved
@@ -12018,9 +12018,5 @@
     }
   },
   "version": "0.20.11",
-<<<<<<< HEAD
-  "fingerprint": "JMTWeMHDPnC/01VAtTulHbaZ1mSgip2tVym5dlwrBZE="
-=======
-  "fingerprint": "2idHJnE1Vv8YAFFrhqRzB2SwAvTXdSFkD7jKYcbabX4="
->>>>>>> a0a6971e
+  "fingerprint": "fX/bu7b/ZIIzUfucfhUGli5uXHZuItoolhCcKp4xpL8="
 }