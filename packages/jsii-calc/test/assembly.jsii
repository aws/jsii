--- conflicted
+++ resolved
@@ -1,9 +1,5 @@
 {
-<<<<<<< HEAD
-  "fingerprint": "LNupyPM/GSgbalkjI30chqUeYCWVMzvzgv/otStMzao=",
-=======
-  "fingerprint": "f3Xh3fygNfdN4XxCC9LDiMqA/hAUIXtg7n4xlpHiums=",
->>>>>>> 38b86f3c
+  "fingerprint": "UZaeUlVhAy9PtnywqGQcQo4CT72A4giWdsGUTnLeZBE=",
   "bundled": {
     "jsii-calc-bundled": "^0.5.0-beta"
   },
