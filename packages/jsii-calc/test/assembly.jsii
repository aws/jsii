{
  "author": {
    "name": "Amazon Web Services",
    "organization": true,
    "roles": [
      "author"
    ],
    "url": "https://aws.amazon.com"
  },
  "bundled": {
    "@fixtures/jsii-calc-bundled": "^0.19.0"
  },
  "contributors": [
    {
      "name": "Elad Ben-Israel",
      "roles": [
        "maintainer"
      ],
      "url": "https://github.com/eladb"
    },
    {
      "name": "Rico Huijbers",
      "roles": [
        "maintainer"
      ],
      "url": "https://github.com/rix0rrr"
    },
    {
      "name": "Romain Marcadier-Muller",
      "roles": [
        "maintainer"
      ],
      "url": "https://github.com/RomainMuller"
    }
  ],
  "dependencies": {
    "@scope/jsii-calc-base": "^0.21.2",
    "@scope/jsii-calc-base-of-base": "^0.21.2",
    "@scope/jsii-calc-lib": "^0.21.2"
  },
  "dependencyClosure": {
    "@scope/jsii-calc-base": {
      "targets": {
        "dotnet": {
          "namespace": "Amazon.JSII.Tests.CalculatorNamespace.BaseNamespace",
          "packageId": "Amazon.JSII.Tests.CalculatorPackageId.BasePackageId"
        },
        "java": {
          "maven": {
            "artifactId": "calculator-base",
            "groupId": "software.amazon.jsii.tests"
          },
          "package": "software.amazon.jsii.tests.calculator.base"
        },
        "js": {
          "npm": "@scope/jsii-calc-base"
        },
        "python": {
          "distName": "scope.jsii-calc-base",
          "module": "scope.jsii_calc_base"
        }
      }
    },
    "@scope/jsii-calc-base-of-base": {
      "targets": {
        "dotnet": {
          "namespace": "Amazon.JSII.Tests.CalculatorNamespace.BaseOfBaseNamespace",
          "packageId": "Amazon.JSII.Tests.CalculatorPackageId.BaseOfBasePackageId"
        },
        "java": {
          "maven": {
            "artifactId": "calculator-base-of-base",
            "groupId": "software.amazon.jsii.tests"
          },
          "package": "software.amazon.jsii.tests.calculator.baseofbase"
        },
        "js": {
          "npm": "@scope/jsii-calc-base-of-base"
        },
        "python": {
          "distName": "scope.jsii-calc-base-of-base",
          "module": "scope.jsii_calc_base_of_base"
        }
      }
    },
    "@scope/jsii-calc-lib": {
      "targets": {
        "dotnet": {
          "namespace": "Amazon.JSII.Tests.CalculatorNamespace.LibNamespace",
          "packageId": "Amazon.JSII.Tests.CalculatorPackageId.LibPackageId",
          "versionSuffix": "-devpreview"
        },
        "java": {
          "maven": {
            "artifactId": "calculator-lib",
            "groupId": "software.amazon.jsii.tests",
            "versionSuffix": ".DEVPREVIEW"
          },
          "package": "software.amazon.jsii.tests.calculator.lib"
        },
        "js": {
          "npm": "@scope/jsii-calc-lib"
        },
        "python": {
          "distName": "scope.jsii-calc-lib",
          "module": "scope.jsii_calc_lib"
        }
      }
    }
  },
  "description": "A simple calcuator built on JSII.",
  "docs": {
    "stability": "experimental"
  },
  "homepage": "https://github.com/aws/jsii",
  "jsiiVersion": "0.21.2",
  "keywords": [
    "aws",
    "jsii",
    "test"
  ],
  "license": "Apache-2.0",
  "metadata": {
    "jsii:boolean": true,
    "jsii:number": 1337,
    "jsii:object": {
      "string": "yes!"
    }
  },
  "name": "jsii-calc",
  "readme": {
    "markdown": "# jsii Calculator\n\nThis library is used to demonstrate and test the features of JSII\n\n## How to use running sum API:\n\nFirst, create a calculator:\n\n```ts\nconst calculator = new calc.Calculator();\n```\n\nThen call some operations:\n\n\n```ts fixture=with-calculator\ncalculator.add(10);\n```\n\n## Code Samples\n\n```ts\n/* This is totes a magic comment in here, just you wait! */\nconst foo = 'bar';\n```\n"
  },
  "repository": {
    "directory": "packages/jsii-calc",
    "type": "git",
    "url": "https://github.com/aws/jsii.git"
  },
  "schema": "jsii/0.10.0",
  "targets": {
    "dotnet": {
      "iconUrl": "https://sdk-for-net.amazonwebservices.com/images/AWSLogo128x128.png",
      "namespace": "Amazon.JSII.Tests.CalculatorNamespace",
      "packageId": "Amazon.JSII.Tests.CalculatorPackageId"
    },
    "java": {
      "maven": {
        "artifactId": "calculator",
        "groupId": "software.amazon.jsii.tests"
      },
      "package": "software.amazon.jsii.tests.calculator"
    },
    "js": {
      "npm": "jsii-calc"
    },
    "python": {
      "distName": "jsii-calc",
      "module": "jsii_calc"
    }
  },
  "types": {
    "jsii-calc.AbstractClass": {
      "abstract": true,
      "assembly": "jsii-calc",
      "base": "jsii-calc.AbstractClassBase",
      "docs": {
        "stability": "experimental"
      },
      "fqn": "jsii-calc.AbstractClass",
      "initializer": {},
      "interfaces": [
        "jsii-calc.IInterfaceImplementedByAbstractClass"
      ],
      "kind": "class",
      "locationInModule": {
        "filename": "lib/compliance.ts",
        "line": 1100
      },
      "methods": [
        {
          "abstract": true,
          "docs": {
            "stability": "experimental"
          },
          "locationInModule": {
            "filename": "lib/compliance.ts",
            "line": 1105
          },
          "name": "abstractMethod",
          "parameters": [
            {
              "name": "name",
              "type": {
                "primitive": "string"
              }
            }
          ],
          "returns": {
            "type": {
              "primitive": "string"
            }
          }
        },
        {
          "docs": {
            "stability": "experimental"
          },
          "locationInModule": {
            "filename": "lib/compliance.ts",
            "line": 1101
          },
          "name": "nonAbstractMethod",
          "returns": {
            "type": {
              "primitive": "number"
            }
          }
        }
      ],
      "name": "AbstractClass",
      "properties": [
        {
          "docs": {
            "stability": "experimental"
          },
          "immutable": true,
          "locationInModule": {
            "filename": "lib/compliance.ts",
            "line": 1107
          },
          "name": "propFromInterface",
          "overrides": "jsii-calc.IInterfaceImplementedByAbstractClass",
          "type": {
            "primitive": "string"
          }
        }
      ]
    },
    "jsii-calc.AbstractClassBase": {
      "abstract": true,
      "assembly": "jsii-calc",
      "docs": {
        "stability": "experimental"
      },
      "fqn": "jsii-calc.AbstractClassBase",
      "initializer": {},
      "kind": "class",
      "locationInModule": {
        "filename": "lib/compliance.ts",
        "line": 1096
      },
      "name": "AbstractClassBase",
      "properties": [
        {
          "abstract": true,
          "docs": {
            "stability": "experimental"
          },
          "immutable": true,
          "locationInModule": {
            "filename": "lib/compliance.ts",
            "line": 1097
          },
          "name": "abstractProperty",
          "type": {
            "primitive": "string"
          }
        }
      ]
    },
    "jsii-calc.AbstractClassReturner": {
      "assembly": "jsii-calc",
      "docs": {
        "stability": "experimental"
      },
      "fqn": "jsii-calc.AbstractClassReturner",
      "initializer": {},
      "kind": "class",
      "locationInModule": {
        "filename": "lib/compliance.ts",
        "line": 1122
      },
      "methods": [
        {
          "docs": {
            "stability": "experimental"
          },
          "locationInModule": {
            "filename": "lib/compliance.ts",
            "line": 1123
          },
          "name": "giveMeAbstract",
          "returns": {
            "type": {
              "fqn": "jsii-calc.AbstractClass"
            }
          }
        },
        {
          "docs": {
            "stability": "experimental"
          },
          "locationInModule": {
            "filename": "lib/compliance.ts",
            "line": 1127
          },
          "name": "giveMeInterface",
          "returns": {
            "type": {
              "fqn": "jsii-calc.IInterfaceImplementedByAbstractClass"
            }
          }
        }
      ],
      "name": "AbstractClassReturner",
      "properties": [
        {
          "docs": {
            "stability": "experimental"
          },
          "immutable": true,
          "locationInModule": {
            "filename": "lib/compliance.ts",
            "line": 1131
          },
          "name": "returnAbstractFromProperty",
          "type": {
            "fqn": "jsii-calc.AbstractClassBase"
          }
        }
      ]
    },
    "jsii-calc.AbstractSuite": {
      "abstract": true,
      "assembly": "jsii-calc",
      "docs": {
        "stability": "experimental",
        "summary": "Ensures abstract members implementations correctly register overrides in various languages."
      },
      "fqn": "jsii-calc.AbstractSuite",
      "initializer": {},
      "kind": "class",
      "locationInModule": {
        "filename": "lib/calculator.ts",
        "line": 401
      },
      "methods": [
        {
          "abstract": true,
          "docs": {
            "stability": "experimental"
          },
          "locationInModule": {
            "filename": "lib/calculator.ts",
            "line": 403
          },
          "name": "someMethod",
          "parameters": [
            {
              "name": "str",
              "type": {
                "primitive": "string"
              }
            }
          ],
          "protected": true,
          "returns": {
            "type": {
              "primitive": "string"
            }
          }
        },
        {
          "docs": {
            "stability": "experimental",
            "summary": "Sets `seed` to `this.property`, then calls `someMethod` with `this.property` and returns the result."
          },
          "locationInModule": {
            "filename": "lib/calculator.ts",
            "line": 409
          },
          "name": "workItAll",
          "parameters": [
            {
              "docs": {
                "summary": "a `string`."
              },
              "name": "seed",
              "type": {
                "primitive": "string"
              }
            }
          ],
          "returns": {
            "type": {
              "primitive": "string"
            }
          }
        }
      ],
      "name": "AbstractSuite",
      "properties": [
        {
          "abstract": true,
          "docs": {
            "stability": "experimental"
          },
          "locationInModule": {
            "filename": "lib/calculator.ts",
            "line": 402
          },
          "name": "property",
          "protected": true,
          "type": {
            "primitive": "string"
          }
        }
      ]
    },
    "jsii-calc.Add": {
      "assembly": "jsii-calc",
      "base": "jsii-calc.BinaryOperation",
      "docs": {
        "stability": "experimental",
        "summary": "The \"+\" binary operation."
      },
      "fqn": "jsii-calc.Add",
      "initializer": {
        "docs": {
          "stability": "experimental",
          "summary": "Creates a BinaryOperation."
        },
        "parameters": [
          {
            "docs": {
              "summary": "Left-hand side operand."
            },
            "name": "lhs",
            "type": {
              "fqn": "@scope/jsii-calc-lib.Value"
            }
          },
          {
            "docs": {
              "summary": "Right-hand side operand."
            },
            "name": "rhs",
            "type": {
              "fqn": "@scope/jsii-calc-lib.Value"
            }
          }
        ]
      },
      "kind": "class",
      "locationInModule": {
        "filename": "lib/calculator.ts",
        "line": 55
      },
      "methods": [
        {
          "docs": {
            "stability": "experimental",
            "summary": "String representation of the value."
          },
          "locationInModule": {
            "filename": "lib/calculator.ts",
            "line": 60
          },
          "name": "toString",
          "overrides": "@scope/jsii-calc-lib.Operation",
          "returns": {
            "type": {
              "primitive": "string"
            }
          }
        }
      ],
      "name": "Add",
      "properties": [
        {
          "docs": {
            "stability": "experimental",
            "summary": "The value."
          },
          "immutable": true,
          "locationInModule": {
            "filename": "lib/calculator.ts",
            "line": 56
          },
          "name": "value",
          "overrides": "@scope/jsii-calc-lib.Value",
          "type": {
            "primitive": "number"
          }
        }
      ]
    },
    "jsii-calc.AllTypes": {
      "assembly": "jsii-calc",
      "docs": {
        "remarks": "The setters will validate\nthat the value set is of the expected type and throw otherwise.",
        "stability": "experimental",
        "summary": "This class includes property for all types supported by jsii."
      },
      "fqn": "jsii-calc.AllTypes",
      "initializer": {},
      "kind": "class",
      "locationInModule": {
        "filename": "lib/compliance.ts",
        "line": 52
      },
      "methods": [
        {
          "docs": {
            "stability": "experimental"
          },
          "locationInModule": {
            "filename": "lib/compliance.ts",
            "line": 220
          },
          "name": "anyIn",
          "parameters": [
            {
              "name": "inp",
              "type": {
                "primitive": "any"
              }
            }
          ]
        },
        {
          "docs": {
            "stability": "experimental"
          },
          "locationInModule": {
            "filename": "lib/compliance.ts",
            "line": 212
          },
          "name": "anyOut",
          "returns": {
            "type": {
              "primitive": "any"
            }
          }
        },
        {
          "docs": {
            "stability": "experimental"
          },
          "locationInModule": {
            "filename": "lib/compliance.ts",
            "line": 207
          },
          "name": "enumMethod",
          "parameters": [
            {
              "name": "value",
              "type": {
                "fqn": "jsii-calc.StringEnum"
              }
            }
          ],
          "returns": {
            "type": {
              "fqn": "jsii-calc.StringEnum"
            }
          }
        }
      ],
      "name": "AllTypes",
      "properties": [
        {
          "docs": {
            "stability": "experimental"
          },
          "immutable": true,
          "locationInModule": {
            "filename": "lib/compliance.ts",
            "line": 203
          },
          "name": "enumPropertyValue",
          "type": {
            "primitive": "number"
          }
        },
        {
          "docs": {
            "stability": "experimental"
          },
          "locationInModule": {
            "filename": "lib/compliance.ts",
            "line": 167
          },
          "name": "anyArrayProperty",
          "type": {
            "collection": {
              "elementtype": {
                "primitive": "any"
              },
              "kind": "array"
            }
          }
        },
        {
          "docs": {
            "stability": "experimental"
          },
          "locationInModule": {
            "filename": "lib/compliance.ts",
            "line": 168
          },
          "name": "anyMapProperty",
          "type": {
            "collection": {
              "elementtype": {
                "primitive": "any"
              },
              "kind": "map"
            }
          }
        },
        {
          "docs": {
            "stability": "experimental"
          },
          "locationInModule": {
            "filename": "lib/compliance.ts",
            "line": 166
          },
          "name": "anyProperty",
          "type": {
            "primitive": "any"
          }
        },
        {
          "docs": {
            "stability": "experimental"
          },
          "locationInModule": {
            "filename": "lib/compliance.ts",
            "line": 152
          },
          "name": "arrayProperty",
          "type": {
            "collection": {
              "elementtype": {
                "primitive": "string"
              },
              "kind": "array"
            }
          }
        },
        {
          "docs": {
            "stability": "experimental"
          },
          "locationInModule": {
            "filename": "lib/compliance.ts",
            "line": 58
          },
          "name": "booleanProperty",
          "type": {
            "primitive": "boolean"
          }
        },
        {
          "docs": {
            "stability": "experimental"
          },
          "locationInModule": {
            "filename": "lib/compliance.ts",
            "line": 104
          },
          "name": "dateProperty",
          "type": {
            "primitive": "date"
          }
        },
        {
          "docs": {
            "stability": "experimental"
          },
          "locationInModule": {
            "filename": "lib/compliance.ts",
            "line": 187
          },
          "name": "enumProperty",
          "type": {
            "fqn": "jsii-calc.AllTypesEnum"
          }
        },
        {
          "docs": {
            "stability": "experimental"
          },
          "locationInModule": {
            "filename": "lib/compliance.ts",
            "line": 121
          },
          "name": "jsonProperty",
          "type": {
            "primitive": "json"
          }
        },
        {
          "docs": {
            "stability": "experimental"
          },
          "locationInModule": {
            "filename": "lib/compliance.ts",
            "line": 137
          },
          "name": "mapProperty",
          "type": {
            "collection": {
              "elementtype": {
                "fqn": "@scope/jsii-calc-lib.Number"
              },
              "kind": "map"
            }
          }
        },
        {
          "docs": {
            "stability": "experimental"
          },
          "locationInModule": {
            "filename": "lib/compliance.ts",
            "line": 89
          },
          "name": "numberProperty",
          "type": {
            "primitive": "number"
          }
        },
        {
          "docs": {
            "stability": "experimental"
          },
          "locationInModule": {
            "filename": "lib/compliance.ts",
            "line": 73
          },
          "name": "stringProperty",
          "type": {
            "primitive": "string"
          }
        },
        {
          "docs": {
            "stability": "experimental"
          },
          "locationInModule": {
            "filename": "lib/compliance.ts",
            "line": 179
          },
          "name": "unionArrayProperty",
          "type": {
            "collection": {
              "elementtype": {
                "union": {
                  "types": [
                    {
                      "primitive": "number"
                    },
                    {
                      "fqn": "@scope/jsii-calc-lib.Value"
                    }
                  ]
                }
              },
              "kind": "array"
            }
          }
        },
        {
          "docs": {
            "stability": "experimental"
          },
          "locationInModule": {
            "filename": "lib/compliance.ts",
            "line": 180
          },
          "name": "unionMapProperty",
          "type": {
            "collection": {
              "elementtype": {
                "union": {
                  "types": [
                    {
                      "primitive": "string"
                    },
                    {
                      "primitive": "number"
                    },
                    {
                      "fqn": "@scope/jsii-calc-lib.Number"
                    }
                  ]
                }
              },
              "kind": "map"
            }
          }
        },
        {
          "docs": {
            "stability": "experimental"
          },
          "locationInModule": {
            "filename": "lib/compliance.ts",
            "line": 178
          },
          "name": "unionProperty",
          "type": {
            "union": {
              "types": [
                {
                  "primitive": "string"
                },
                {
                  "primitive": "number"
                },
                {
                  "fqn": "jsii-calc.Multiply"
                },
                {
                  "fqn": "@scope/jsii-calc-lib.Number"
                }
              ]
            }
          }
        },
        {
          "docs": {
            "stability": "experimental"
          },
          "locationInModule": {
            "filename": "lib/compliance.ts",
            "line": 173
          },
          "name": "unknownArrayProperty",
          "type": {
            "collection": {
              "elementtype": {
                "primitive": "any"
              },
              "kind": "array"
            }
          }
        },
        {
          "docs": {
            "stability": "experimental"
          },
          "locationInModule": {
            "filename": "lib/compliance.ts",
            "line": 174
          },
          "name": "unknownMapProperty",
          "type": {
            "collection": {
              "elementtype": {
                "primitive": "any"
              },
              "kind": "map"
            }
          }
        },
        {
          "docs": {
            "stability": "experimental"
          },
          "locationInModule": {
            "filename": "lib/compliance.ts",
            "line": 172
          },
          "name": "unknownProperty",
          "type": {
            "primitive": "any"
          }
        },
        {
          "docs": {
            "stability": "experimental"
          },
          "locationInModule": {
            "filename": "lib/compliance.ts",
            "line": 184
          },
          "name": "optionalEnumValue",
          "optional": true,
          "type": {
            "fqn": "jsii-calc.StringEnum"
          }
        }
      ]
    },
    "jsii-calc.AllTypesEnum": {
      "assembly": "jsii-calc",
      "docs": {
        "stability": "experimental"
      },
      "fqn": "jsii-calc.AllTypesEnum",
      "kind": "enum",
      "locationInModule": {
        "filename": "lib/compliance.ts",
        "line": 22
      },
      "members": [
        {
          "docs": {
            "stability": "experimental"
          },
          "name": "MY_ENUM_VALUE"
        },
        {
          "docs": {
            "stability": "experimental"
          },
          "name": "YOUR_ENUM_VALUE"
        },
        {
          "docs": {
            "stability": "experimental"
          },
          "name": "THIS_IS_GREAT"
        }
      ],
      "name": "AllTypesEnum"
    },
    "jsii-calc.AllowedMethodNames": {
      "assembly": "jsii-calc",
      "docs": {
        "stability": "experimental"
      },
      "fqn": "jsii-calc.AllowedMethodNames",
      "initializer": {},
      "kind": "class",
      "locationInModule": {
        "filename": "lib/compliance.ts",
        "line": 606
      },
      "methods": [
        {
          "docs": {
            "stability": "experimental"
          },
          "locationInModule": {
            "filename": "lib/compliance.ts",
            "line": 615
          },
          "name": "getBar",
          "parameters": [
            {
              "name": "_p1",
              "type": {
                "primitive": "string"
              }
            },
            {
              "name": "_p2",
              "type": {
                "primitive": "number"
              }
            }
          ]
        },
        {
          "docs": {
            "stability": "experimental",
            "summary": "getXxx() is not allowed (see negatives), but getXxx(a, ...) is okay."
          },
          "locationInModule": {
            "filename": "lib/compliance.ts",
            "line": 611
          },
          "name": "getFoo",
          "parameters": [
            {
              "name": "withParam",
              "type": {
                "primitive": "string"
              }
            }
          ],
          "returns": {
            "type": {
              "primitive": "string"
            }
          }
        },
        {
          "docs": {
            "stability": "experimental"
          },
          "locationInModule": {
            "filename": "lib/compliance.ts",
            "line": 626
          },
          "name": "setBar",
          "parameters": [
            {
              "name": "_x",
              "type": {
                "primitive": "string"
              }
            },
            {
              "name": "_y",
              "type": {
                "primitive": "number"
              }
            },
            {
              "name": "_z",
              "type": {
                "primitive": "boolean"
              }
            }
          ]
        },
        {
          "docs": {
            "stability": "experimental",
            "summary": "setFoo(x) is not allowed (see negatives), but setXxx(a, b, ...) is okay."
          },
          "locationInModule": {
            "filename": "lib/compliance.ts",
            "line": 622
          },
          "name": "setFoo",
          "parameters": [
            {
              "name": "_x",
              "type": {
                "primitive": "string"
              }
            },
            {
              "name": "_y",
              "type": {
                "primitive": "number"
              }
            }
          ]
        }
      ],
      "name": "AllowedMethodNames"
    },
    "jsii-calc.AmbiguousParameters": {
      "assembly": "jsii-calc",
      "docs": {
        "stability": "experimental"
      },
      "fqn": "jsii-calc.AmbiguousParameters",
      "initializer": {
        "docs": {
          "stability": "experimental"
        },
        "parameters": [
          {
            "name": "scope",
            "type": {
              "fqn": "jsii-calc.Bell"
            }
          },
          {
            "name": "props",
            "type": {
              "fqn": "jsii-calc.StructParameterType"
            }
          }
        ]
      },
      "kind": "class",
      "locationInModule": {
        "filename": "lib/compliance.ts",
        "line": 2425
      },
      "name": "AmbiguousParameters",
      "properties": [
        {
          "docs": {
            "stability": "experimental"
          },
          "immutable": true,
          "locationInModule": {
            "filename": "lib/compliance.ts",
            "line": 2426
          },
          "name": "props",
          "type": {
            "fqn": "jsii-calc.StructParameterType"
          }
        },
        {
          "docs": {
            "stability": "experimental"
          },
          "immutable": true,
          "locationInModule": {
            "filename": "lib/compliance.ts",
            "line": 2426
          },
          "name": "scope",
          "type": {
            "fqn": "jsii-calc.Bell"
          }
        }
      ]
    },
    "jsii-calc.AnonymousImplementationProvider": {
      "assembly": "jsii-calc",
      "docs": {
        "stability": "experimental"
      },
      "fqn": "jsii-calc.AnonymousImplementationProvider",
      "initializer": {},
      "interfaces": [
        "jsii-calc.IAnonymousImplementationProvider"
      ],
      "kind": "class",
      "locationInModule": {
        "filename": "lib/compliance.ts",
        "line": 1976
      },
      "methods": [
        {
          "docs": {
            "stability": "experimental"
          },
          "locationInModule": {
            "filename": "lib/compliance.ts",
            "line": 1979
          },
          "name": "provideAsClass",
          "overrides": "jsii-calc.IAnonymousImplementationProvider",
          "returns": {
            "type": {
              "fqn": "jsii-calc.Implementation"
            }
          }
        },
        {
          "docs": {
            "stability": "experimental"
          },
          "locationInModule": {
            "filename": "lib/compliance.ts",
            "line": 1983
          },
          "name": "provideAsInterface",
          "overrides": "jsii-calc.IAnonymousImplementationProvider",
          "returns": {
            "type": {
              "fqn": "jsii-calc.IAnonymouslyImplementMe"
            }
          }
        }
      ],
      "name": "AnonymousImplementationProvider"
    },
    "jsii-calc.AsyncVirtualMethods": {
      "assembly": "jsii-calc",
      "docs": {
        "stability": "experimental"
      },
      "fqn": "jsii-calc.AsyncVirtualMethods",
      "initializer": {},
      "kind": "class",
      "locationInModule": {
        "filename": "lib/compliance.ts",
        "line": 321
      },
      "methods": [
        {
          "async": true,
          "docs": {
            "stability": "experimental"
          },
          "locationInModule": {
            "filename": "lib/compliance.ts",
            "line": 322
          },
          "name": "callMe",
          "returns": {
            "type": {
              "primitive": "number"
            }
          }
        },
        {
          "async": true,
          "docs": {
            "stability": "experimental",
            "summary": "Just calls \"overrideMeToo\"."
          },
          "locationInModule": {
            "filename": "lib/compliance.ts",
            "line": 337
          },
          "name": "callMe2",
          "returns": {
            "type": {
              "primitive": "number"
            }
          }
        },
        {
          "async": true,
          "docs": {
            "remarks": "This is a \"double promise\" situation, which\nmeans that callbacks are not going to be available immediate, but only\nafter an \"immediates\" cycle.",
            "stability": "experimental",
            "summary": "This method calls the \"callMe\" async method indirectly, which will then invoke a virtual method."
          },
          "locationInModule": {
            "filename": "lib/compliance.ts",
            "line": 347
          },
          "name": "callMeDoublePromise",
          "returns": {
            "type": {
              "primitive": "number"
            }
          }
        },
        {
          "docs": {
            "stability": "experimental"
          },
          "locationInModule": {
            "filename": "lib/compliance.ts",
            "line": 355
          },
          "name": "dontOverrideMe",
          "returns": {
            "type": {
              "primitive": "number"
            }
          }
        },
        {
          "async": true,
          "docs": {
            "stability": "experimental"
          },
          "locationInModule": {
            "filename": "lib/compliance.ts",
            "line": 326
          },
          "name": "overrideMe",
          "parameters": [
            {
              "name": "mult",
              "type": {
                "primitive": "number"
              }
            }
          ],
          "returns": {
            "type": {
              "primitive": "number"
            }
          }
        },
        {
          "async": true,
          "docs": {
            "stability": "experimental"
          },
          "locationInModule": {
            "filename": "lib/compliance.ts",
            "line": 330
          },
          "name": "overrideMeToo",
          "returns": {
            "type": {
              "primitive": "number"
            }
          }
        }
      ],
      "name": "AsyncVirtualMethods"
    },
    "jsii-calc.AugmentableClass": {
      "assembly": "jsii-calc",
      "docs": {
        "stability": "experimental"
      },
      "fqn": "jsii-calc.AugmentableClass",
      "initializer": {},
      "kind": "class",
      "locationInModule": {
        "filename": "lib/compliance.ts",
        "line": 1354
      },
      "methods": [
        {
          "docs": {
            "stability": "experimental"
          },
          "locationInModule": {
            "filename": "lib/compliance.ts",
            "line": 1355
          },
          "name": "methodOne"
        },
        {
          "docs": {
            "stability": "experimental"
          },
          "locationInModule": {
            "filename": "lib/compliance.ts",
            "line": 1361
          },
          "name": "methodTwo"
        }
      ],
      "name": "AugmentableClass"
    },
    "jsii-calc.BaseJsii976": {
      "assembly": "jsii-calc",
      "docs": {
        "stability": "experimental"
      },
      "fqn": "jsii-calc.BaseJsii976",
      "initializer": {},
      "kind": "class",
      "locationInModule": {
        "filename": "lib/compliance.ts",
        "line": 2219
      },
      "name": "BaseJsii976"
    },
    "jsii-calc.Bell": {
      "assembly": "jsii-calc",
      "docs": {
        "stability": "experimental"
      },
      "fqn": "jsii-calc.Bell",
      "initializer": {},
      "interfaces": [
        "jsii-calc.IBell"
      ],
      "kind": "class",
      "locationInModule": {
        "filename": "lib/compliance.ts",
        "line": 2163
      },
      "methods": [
        {
          "docs": {
            "stability": "experimental"
          },
          "locationInModule": {
            "filename": "lib/compliance.ts",
            "line": 2166
          },
          "name": "ring",
          "overrides": "jsii-calc.IBell"
        }
      ],
      "name": "Bell",
      "properties": [
        {
          "docs": {
            "stability": "experimental"
          },
          "locationInModule": {
            "filename": "lib/compliance.ts",
            "line": 2164
          },
          "name": "rung",
          "type": {
            "primitive": "boolean"
          }
        }
      ]
    },
    "jsii-calc.BinaryOperation": {
      "abstract": true,
      "assembly": "jsii-calc",
      "base": "@scope/jsii-calc-lib.Operation",
      "docs": {
        "stability": "experimental",
        "summary": "Represents an operation with two operands."
      },
      "fqn": "jsii-calc.BinaryOperation",
      "initializer": {
        "docs": {
          "stability": "experimental",
          "summary": "Creates a BinaryOperation."
        },
        "parameters": [
          {
            "docs": {
              "summary": "Left-hand side operand."
            },
            "name": "lhs",
            "type": {
              "fqn": "@scope/jsii-calc-lib.Value"
            }
          },
          {
            "docs": {
              "summary": "Right-hand side operand."
            },
            "name": "rhs",
            "type": {
              "fqn": "@scope/jsii-calc-lib.Value"
            }
          }
        ]
      },
      "interfaces": [
        "@scope/jsii-calc-lib.IFriendly"
      ],
      "kind": "class",
      "locationInModule": {
        "filename": "lib/calculator.ts",
        "line": 37
      },
      "methods": [
        {
          "docs": {
            "stability": "experimental",
            "summary": "Say hello!"
          },
          "locationInModule": {
            "filename": "lib/calculator.ts",
            "line": 47
          },
          "name": "hello",
          "overrides": "@scope/jsii-calc-lib.IFriendly",
          "returns": {
            "type": {
              "primitive": "string"
            }
          }
        }
      ],
      "name": "BinaryOperation",
      "properties": [
        {
          "docs": {
            "stability": "experimental",
            "summary": "Left-hand side operand."
          },
          "immutable": true,
          "locationInModule": {
            "filename": "lib/calculator.ts",
            "line": 43
          },
          "name": "lhs",
          "type": {
            "fqn": "@scope/jsii-calc-lib.Value"
          }
        },
        {
          "docs": {
            "stability": "experimental",
            "summary": "Right-hand side operand."
          },
          "immutable": true,
          "locationInModule": {
            "filename": "lib/calculator.ts",
            "line": 43
          },
          "name": "rhs",
          "type": {
            "fqn": "@scope/jsii-calc-lib.Value"
          }
        }
      ]
    },
    "jsii-calc.Calculator": {
      "assembly": "jsii-calc",
      "base": "jsii-calc.composition.CompositeOperation",
      "docs": {
        "example": "const calculator = new calc.Calculator();\ncalculator.add(5);\ncalculator.mul(3);\nconsole.log(calculator.expression.value);",
        "remarks": "Here's how you use it:\n\n```ts\nconst calculator = new calc.Calculator();\ncalculator.add(5);\ncalculator.mul(3);\nconsole.log(calculator.expression.value);\n```\n\nI will repeat this example again, but in an @example tag.",
        "stability": "experimental",
        "summary": "A calculator which maintains a current value and allows adding operations."
      },
      "fqn": "jsii-calc.Calculator",
      "initializer": {
        "docs": {
          "stability": "experimental",
          "summary": "Creates a Calculator object."
        },
        "parameters": [
          {
            "docs": {
              "summary": "Initialization properties."
            },
            "name": "props",
            "optional": true,
            "type": {
              "fqn": "jsii-calc.CalculatorProps"
            }
          }
        ]
      },
      "kind": "class",
      "locationInModule": {
        "filename": "lib/calculator.ts",
        "line": 273
      },
      "methods": [
        {
          "docs": {
            "stability": "experimental",
            "summary": "Adds a number to the current value."
          },
          "locationInModule": {
            "filename": "lib/calculator.ts",
            "line": 312
          },
          "name": "add",
          "parameters": [
            {
              "name": "value",
              "type": {
                "primitive": "number"
              }
            }
          ]
        },
        {
          "docs": {
            "stability": "experimental",
            "summary": "Multiplies the current value by a number."
          },
          "locationInModule": {
            "filename": "lib/calculator.ts",
            "line": 319
          },
          "name": "mul",
          "parameters": [
            {
              "name": "value",
              "type": {
                "primitive": "number"
              }
            }
          ]
        },
        {
          "docs": {
            "stability": "experimental",
            "summary": "Negates the current value."
          },
          "locationInModule": {
            "filename": "lib/calculator.ts",
            "line": 333
          },
          "name": "neg"
        },
        {
          "docs": {
            "stability": "experimental",
            "summary": "Raises the current value by a power."
          },
          "locationInModule": {
            "filename": "lib/calculator.ts",
            "line": 326
          },
          "name": "pow",
          "parameters": [
            {
              "name": "value",
              "type": {
                "primitive": "number"
              }
            }
          ]
        },
        {
          "docs": {
            "stability": "experimental",
            "summary": "Returns teh value of the union property (if defined)."
          },
          "locationInModule": {
            "filename": "lib/calculator.ts",
            "line": 352
          },
          "name": "readUnionValue",
          "returns": {
            "type": {
              "primitive": "number"
            }
          }
        }
      ],
      "name": "Calculator",
      "properties": [
        {
          "docs": {
            "stability": "experimental",
            "summary": "Returns the expression."
          },
          "immutable": true,
          "locationInModule": {
            "filename": "lib/calculator.ts",
            "line": 340
          },
          "name": "expression",
          "overrides": "jsii-calc.composition.CompositeOperation",
          "type": {
            "fqn": "@scope/jsii-calc-lib.Value"
          }
        },
        {
          "docs": {
            "stability": "experimental",
            "summary": "A log of all operations."
          },
          "immutable": true,
          "locationInModule": {
            "filename": "lib/calculator.ts",
            "line": 302
          },
          "name": "operationsLog",
          "type": {
            "collection": {
              "elementtype": {
                "fqn": "@scope/jsii-calc-lib.Value"
              },
              "kind": "array"
            }
          }
        },
        {
          "docs": {
            "stability": "experimental",
            "summary": "A map of per operation name of all operations performed."
          },
          "immutable": true,
          "locationInModule": {
            "filename": "lib/calculator.ts",
            "line": 297
          },
          "name": "operationsMap",
          "type": {
            "collection": {
              "elementtype": {
                "collection": {
                  "elementtype": {
                    "fqn": "@scope/jsii-calc-lib.Value"
                  },
                  "kind": "array"
                }
              },
              "kind": "map"
            }
          }
        },
        {
          "docs": {
            "stability": "experimental",
            "summary": "The current value."
          },
          "locationInModule": {
            "filename": "lib/calculator.ts",
            "line": 292
          },
          "name": "curr",
          "type": {
            "fqn": "@scope/jsii-calc-lib.Value"
          }
        },
        {
          "docs": {
            "stability": "experimental",
            "summary": "The maximum value allows in this calculator."
          },
          "locationInModule": {
            "filename": "lib/calculator.ts",
            "line": 307
          },
          "name": "maxValue",
          "optional": true,
          "type": {
            "primitive": "number"
          }
        },
        {
          "docs": {
            "stability": "experimental",
            "summary": "Example of a property that accepts a union of types."
          },
          "locationInModule": {
            "filename": "lib/calculator.ts",
            "line": 347
          },
          "name": "unionProperty",
          "optional": true,
          "type": {
            "union": {
              "types": [
                {
                  "fqn": "jsii-calc.Add"
                },
                {
                  "fqn": "jsii-calc.Multiply"
                },
                {
                  "fqn": "jsii-calc.Power"
                }
              ]
            }
          }
        }
      ]
    },
    "jsii-calc.CalculatorProps": {
      "assembly": "jsii-calc",
      "datatype": true,
      "docs": {
        "stability": "experimental",
        "summary": "Properties for Calculator."
      },
      "fqn": "jsii-calc.CalculatorProps",
      "kind": "interface",
      "locationInModule": {
        "filename": "lib/calculator.ts",
        "line": 234
      },
      "name": "CalculatorProps",
      "properties": [
        {
          "abstract": true,
          "docs": {
            "default": "0",
            "remarks": "NOTE: Any number works here, it's fine.",
            "stability": "experimental",
            "summary": "The initial value of the calculator."
          },
          "immutable": true,
          "locationInModule": {
            "filename": "lib/calculator.ts",
            "line": 242
          },
          "name": "initialValue",
          "optional": true,
          "type": {
            "primitive": "number"
          }
        },
        {
          "abstract": true,
          "docs": {
            "default": "none",
            "stability": "experimental",
            "summary": "The maximum value the calculator can store."
          },
          "immutable": true,
          "locationInModule": {
            "filename": "lib/calculator.ts",
            "line": 249
          },
          "name": "maximumValue",
          "optional": true,
          "type": {
            "primitive": "number"
          }
        }
      ]
    },
    "jsii-calc.ChildStruct982": {
      "assembly": "jsii-calc",
      "datatype": true,
      "docs": {
        "stability": "experimental"
      },
      "fqn": "jsii-calc.ChildStruct982",
      "interfaces": [
        "jsii-calc.ParentStruct982"
      ],
      "kind": "interface",
      "locationInModule": {
        "filename": "lib/compliance.ts",
        "line": 2244
      },
      "name": "ChildStruct982",
      "properties": [
        {
          "abstract": true,
          "docs": {
            "stability": "experimental"
          },
          "immutable": true,
          "locationInModule": {
            "filename": "lib/compliance.ts",
            "line": 2245
          },
          "name": "bar",
          "type": {
            "primitive": "number"
          }
        }
      ]
    },
    "jsii-calc.ClassThatImplementsTheInternalInterface": {
      "assembly": "jsii-calc",
      "docs": {
        "stability": "experimental"
      },
      "fqn": "jsii-calc.ClassThatImplementsTheInternalInterface",
      "initializer": {},
      "interfaces": [
        "jsii-calc.INonInternalInterface"
      ],
      "kind": "class",
      "locationInModule": {
        "filename": "lib/compliance.ts",
        "line": 1596
      },
      "name": "ClassThatImplementsTheInternalInterface",
      "properties": [
        {
          "docs": {
            "stability": "experimental"
          },
          "locationInModule": {
            "filename": "lib/compliance.ts",
            "line": 1597
          },
          "name": "a",
          "overrides": "jsii-calc.IAnotherPublicInterface",
          "type": {
            "primitive": "string"
          }
        },
        {
          "docs": {
            "stability": "experimental"
          },
          "locationInModule": {
            "filename": "lib/compliance.ts",
            "line": 1598
          },
          "name": "b",
          "overrides": "jsii-calc.INonInternalInterface",
          "type": {
            "primitive": "string"
          }
        },
        {
          "docs": {
            "stability": "experimental"
          },
          "locationInModule": {
            "filename": "lib/compliance.ts",
            "line": 1599
          },
          "name": "c",
          "overrides": "jsii-calc.INonInternalInterface",
          "type": {
            "primitive": "string"
          }
        },
        {
          "docs": {
            "stability": "experimental"
          },
          "locationInModule": {
            "filename": "lib/compliance.ts",
            "line": 1600
          },
          "name": "d",
          "type": {
            "primitive": "string"
          }
        }
      ]
    },
    "jsii-calc.ClassThatImplementsThePrivateInterface": {
      "assembly": "jsii-calc",
      "docs": {
        "stability": "experimental"
      },
      "fqn": "jsii-calc.ClassThatImplementsThePrivateInterface",
      "initializer": {},
      "interfaces": [
        "jsii-calc.INonInternalInterface"
      ],
      "kind": "class",
      "locationInModule": {
        "filename": "lib/compliance.ts",
        "line": 1603
      },
      "name": "ClassThatImplementsThePrivateInterface",
      "properties": [
        {
          "docs": {
            "stability": "experimental"
          },
          "locationInModule": {
            "filename": "lib/compliance.ts",
            "line": 1604
          },
          "name": "a",
          "overrides": "jsii-calc.IAnotherPublicInterface",
          "type": {
            "primitive": "string"
          }
        },
        {
          "docs": {
            "stability": "experimental"
          },
          "locationInModule": {
            "filename": "lib/compliance.ts",
            "line": 1605
          },
          "name": "b",
          "overrides": "jsii-calc.INonInternalInterface",
          "type": {
            "primitive": "string"
          }
        },
        {
          "docs": {
            "stability": "experimental"
          },
          "locationInModule": {
            "filename": "lib/compliance.ts",
            "line": 1606
          },
          "name": "c",
          "overrides": "jsii-calc.INonInternalInterface",
          "type": {
            "primitive": "string"
          }
        },
        {
          "docs": {
            "stability": "experimental"
          },
          "locationInModule": {
            "filename": "lib/compliance.ts",
            "line": 1607
          },
          "name": "e",
          "type": {
            "primitive": "string"
          }
        }
      ]
    },
    "jsii-calc.ClassWithCollections": {
      "assembly": "jsii-calc",
      "docs": {
        "stability": "experimental"
      },
      "fqn": "jsii-calc.ClassWithCollections",
      "initializer": {
        "docs": {
          "stability": "experimental"
        },
        "parameters": [
          {
            "name": "map",
            "type": {
              "collection": {
                "elementtype": {
                  "primitive": "string"
                },
                "kind": "map"
              }
            }
          },
          {
            "name": "array",
            "type": {
              "collection": {
                "elementtype": {
                  "primitive": "string"
                },
                "kind": "array"
              }
            }
          }
        ]
      },
      "kind": "class",
      "locationInModule": {
        "filename": "lib/compliance.ts",
        "line": 1883
      },
      "methods": [
        {
          "docs": {
            "stability": "experimental"
          },
          "locationInModule": {
            "filename": "lib/compliance.ts",
            "line": 1895
          },
          "name": "createAList",
          "returns": {
            "type": {
              "collection": {
                "elementtype": {
                  "primitive": "string"
                },
                "kind": "array"
              }
            }
          },
          "static": true
        },
        {
          "docs": {
            "stability": "experimental"
          },
          "locationInModule": {
            "filename": "lib/compliance.ts",
            "line": 1899
          },
          "name": "createAMap",
          "returns": {
            "type": {
              "collection": {
                "elementtype": {
                  "primitive": "string"
                },
                "kind": "map"
              }
            }
          },
          "static": true
        }
      ],
      "name": "ClassWithCollections",
      "properties": [
        {
          "docs": {
            "stability": "experimental"
          },
          "locationInModule": {
            "filename": "lib/compliance.ts",
            "line": 1888
          },
          "name": "staticArray",
          "static": true,
          "type": {
            "collection": {
              "elementtype": {
                "primitive": "string"
              },
              "kind": "array"
            }
          }
        },
        {
          "docs": {
            "stability": "experimental"
          },
          "locationInModule": {
            "filename": "lib/compliance.ts",
            "line": 1887
          },
          "name": "staticMap",
          "static": true,
          "type": {
            "collection": {
              "elementtype": {
                "primitive": "string"
              },
              "kind": "map"
            }
          }
        },
        {
          "docs": {
            "stability": "experimental"
          },
          "locationInModule": {
            "filename": "lib/compliance.ts",
            "line": 1885
          },
          "name": "array",
          "type": {
            "collection": {
              "elementtype": {
                "primitive": "string"
              },
              "kind": "array"
            }
          }
        },
        {
          "docs": {
            "stability": "experimental"
          },
          "locationInModule": {
            "filename": "lib/compliance.ts",
            "line": 1884
          },
          "name": "map",
          "type": {
            "collection": {
              "elementtype": {
                "primitive": "string"
              },
              "kind": "map"
            }
          }
        }
      ]
    },
    "jsii-calc.ClassWithDocs": {
      "assembly": "jsii-calc",
      "docs": {
        "custom": {
          "customAttribute": "hasAValue"
        },
        "example": "function anExample() {\n}",
        "remarks": "The docs are great. They're a bunch of tags.",
        "see": "https://aws.amazon.com/",
        "stability": "stable",
        "summary": "This class has docs."
      },
      "fqn": "jsii-calc.ClassWithDocs",
      "initializer": {},
      "kind": "class",
      "locationInModule": {
        "filename": "lib/compliance.ts",
        "line": 1669
      },
      "name": "ClassWithDocs"
    },
    "jsii-calc.ClassWithJavaReservedWords": {
      "assembly": "jsii-calc",
      "docs": {
        "stability": "experimental"
      },
      "fqn": "jsii-calc.ClassWithJavaReservedWords",
      "initializer": {
        "docs": {
          "stability": "experimental"
        },
        "parameters": [
          {
            "name": "int",
            "type": {
              "primitive": "string"
            }
          }
        ]
      },
      "kind": "class",
      "locationInModule": {
        "filename": "lib/compliance.ts",
        "line": 1836
      },
      "methods": [
        {
          "docs": {
            "stability": "experimental"
          },
          "locationInModule": {
            "filename": "lib/compliance.ts",
            "line": 1843
          },
          "name": "import",
          "parameters": [
            {
              "name": "assert",
              "type": {
                "primitive": "string"
              }
            }
          ],
          "returns": {
            "type": {
              "primitive": "string"
            }
          }
        }
      ],
      "name": "ClassWithJavaReservedWords",
      "properties": [
        {
          "docs": {
            "stability": "experimental"
          },
          "immutable": true,
          "locationInModule": {
            "filename": "lib/compliance.ts",
            "line": 1837
          },
          "name": "int",
          "type": {
            "primitive": "string"
          }
        }
      ]
    },
    "jsii-calc.ClassWithMutableObjectLiteralProperty": {
      "assembly": "jsii-calc",
      "docs": {
        "stability": "experimental"
      },
      "fqn": "jsii-calc.ClassWithMutableObjectLiteralProperty",
      "initializer": {},
      "kind": "class",
      "locationInModule": {
        "filename": "lib/compliance.ts",
        "line": 1142
      },
      "name": "ClassWithMutableObjectLiteralProperty",
      "properties": [
        {
          "docs": {
            "stability": "experimental"
          },
          "locationInModule": {
            "filename": "lib/compliance.ts",
            "line": 1143
          },
          "name": "mutableObject",
          "type": {
            "fqn": "jsii-calc.IMutableObjectLiteral"
          }
        }
      ]
    },
    "jsii-calc.ClassWithPrivateConstructorAndAutomaticProperties": {
      "assembly": "jsii-calc",
      "docs": {
        "stability": "experimental",
        "summary": "Class that implements interface properties automatically, but using a private constructor."
      },
      "fqn": "jsii-calc.ClassWithPrivateConstructorAndAutomaticProperties",
      "interfaces": [
        "jsii-calc.IInterfaceWithProperties"
      ],
      "kind": "class",
      "locationInModule": {
        "filename": "lib/compliance.ts",
        "line": 1169
      },
      "methods": [
        {
          "docs": {
            "stability": "experimental"
          },
          "locationInModule": {
            "filename": "lib/compliance.ts",
            "line": 1170
          },
          "name": "create",
          "parameters": [
            {
              "name": "readOnlyString",
              "type": {
                "primitive": "string"
              }
            },
            {
              "name": "readWriteString",
              "type": {
                "primitive": "string"
              }
            }
          ],
          "returns": {
            "type": {
              "fqn": "jsii-calc.ClassWithPrivateConstructorAndAutomaticProperties"
            }
          },
          "static": true
        }
      ],
      "name": "ClassWithPrivateConstructorAndAutomaticProperties",
      "properties": [
        {
          "docs": {
            "stability": "experimental"
          },
          "immutable": true,
          "locationInModule": {
            "filename": "lib/compliance.ts",
            "line": 1174
          },
          "name": "readOnlyString",
          "overrides": "jsii-calc.IInterfaceWithProperties",
          "type": {
            "primitive": "string"
          }
        },
        {
          "docs": {
            "stability": "experimental"
          },
          "locationInModule": {
            "filename": "lib/compliance.ts",
            "line": 1174
          },
          "name": "readWriteString",
          "overrides": "jsii-calc.IInterfaceWithProperties",
          "type": {
            "primitive": "string"
          }
        }
      ]
    },
    "jsii-calc.ConfusingToJackson": {
      "assembly": "jsii-calc",
      "docs": {
        "see": "https://github.com/aws/aws-cdk/issues/4080",
        "stability": "experimental",
        "summary": "This tries to confuse Jackson by having overloaded property setters."
      },
      "fqn": "jsii-calc.ConfusingToJackson",
      "kind": "class",
      "locationInModule": {
        "filename": "lib/compliance.ts",
        "line": 2383
      },
      "methods": [
        {
          "docs": {
            "stability": "experimental"
          },
          "locationInModule": {
            "filename": "lib/compliance.ts",
            "line": 2384
          },
          "name": "makeInstance",
          "returns": {
            "type": {
              "fqn": "jsii-calc.ConfusingToJackson"
            }
          },
          "static": true
        },
        {
          "docs": {
            "stability": "experimental"
          },
          "locationInModule": {
            "filename": "lib/compliance.ts",
            "line": 2388
          },
          "name": "makeStructInstance",
          "returns": {
            "type": {
              "fqn": "jsii-calc.ConfusingToJacksonStruct"
            }
          },
          "static": true
        }
      ],
      "name": "ConfusingToJackson",
      "properties": [
        {
          "docs": {
            "stability": "experimental"
          },
          "locationInModule": {
            "filename": "lib/compliance.ts",
            "line": 2392
          },
          "name": "unionProperty",
          "optional": true,
          "type": {
            "union": {
              "types": [
                {
                  "fqn": "@scope/jsii-calc-lib.IFriendly"
                },
                {
                  "collection": {
                    "elementtype": {
                      "union": {
                        "types": [
                          {
                            "fqn": "@scope/jsii-calc-lib.IFriendly"
                          },
                          {
                            "fqn": "jsii-calc.AbstractClass"
                          }
                        ]
                      }
                    },
                    "kind": "array"
                  }
                }
              ]
            }
          }
        }
      ]
    },
    "jsii-calc.ConfusingToJacksonStruct": {
      "assembly": "jsii-calc",
      "datatype": true,
      "docs": {
        "stability": "experimental"
      },
      "fqn": "jsii-calc.ConfusingToJacksonStruct",
      "kind": "interface",
      "locationInModule": {
        "filename": "lib/compliance.ts",
        "line": 2396
      },
      "name": "ConfusingToJacksonStruct",
      "properties": [
        {
          "abstract": true,
          "docs": {
            "stability": "experimental"
          },
          "immutable": true,
          "locationInModule": {
            "filename": "lib/compliance.ts",
            "line": 2397
          },
          "name": "unionProperty",
          "optional": true,
          "type": {
            "union": {
              "types": [
                {
                  "fqn": "@scope/jsii-calc-lib.IFriendly"
                },
                {
                  "collection": {
                    "elementtype": {
                      "union": {
                        "types": [
                          {
                            "fqn": "@scope/jsii-calc-lib.IFriendly"
                          },
                          {
                            "fqn": "jsii-calc.AbstractClass"
                          }
                        ]
                      }
                    },
                    "kind": "array"
                  }
                }
              ]
            }
          }
        }
      ]
    },
    "jsii-calc.ConstructorPassesThisOut": {
      "assembly": "jsii-calc",
      "docs": {
        "stability": "experimental"
      },
      "fqn": "jsii-calc.ConstructorPassesThisOut",
      "initializer": {
        "docs": {
          "stability": "experimental"
        },
        "parameters": [
          {
            "name": "consumer",
            "type": {
              "fqn": "jsii-calc.PartiallyInitializedThisConsumer"
            }
          }
        ]
      },
      "kind": "class",
      "locationInModule": {
        "filename": "lib/compliance.ts",
        "line": 1628
      },
      "name": "ConstructorPassesThisOut"
    },
    "jsii-calc.Constructors": {
      "assembly": "jsii-calc",
      "docs": {
        "stability": "experimental"
      },
      "fqn": "jsii-calc.Constructors",
      "initializer": {},
      "kind": "class",
      "locationInModule": {
        "filename": "lib/compliance.ts",
        "line": 1393
      },
      "methods": [
        {
          "docs": {
            "stability": "experimental"
          },
          "locationInModule": {
            "filename": "lib/compliance.ts",
            "line": 1410
          },
          "name": "hiddenInterface",
          "returns": {
            "type": {
              "fqn": "jsii-calc.IPublicInterface"
            }
          },
          "static": true
        },
        {
          "docs": {
            "stability": "experimental"
          },
          "locationInModule": {
            "filename": "lib/compliance.ts",
            "line": 1414
          },
          "name": "hiddenInterfaces",
          "returns": {
            "type": {
              "collection": {
                "elementtype": {
                  "fqn": "jsii-calc.IPublicInterface"
                },
                "kind": "array"
              }
            }
          },
          "static": true
        },
        {
          "docs": {
            "stability": "experimental"
          },
          "locationInModule": {
            "filename": "lib/compliance.ts",
            "line": 1418
          },
          "name": "hiddenSubInterfaces",
          "returns": {
            "type": {
              "collection": {
                "elementtype": {
                  "fqn": "jsii-calc.IPublicInterface"
                },
                "kind": "array"
              }
            }
          },
          "static": true
        },
        {
          "docs": {
            "stability": "experimental"
          },
          "locationInModule": {
            "filename": "lib/compliance.ts",
            "line": 1394
          },
          "name": "makeClass",
          "returns": {
            "type": {
              "fqn": "jsii-calc.PublicClass"
            }
          },
          "static": true
        },
        {
          "docs": {
            "stability": "experimental"
          },
          "locationInModule": {
            "filename": "lib/compliance.ts",
            "line": 1398
          },
          "name": "makeInterface",
          "returns": {
            "type": {
              "fqn": "jsii-calc.IPublicInterface"
            }
          },
          "static": true
        },
        {
          "docs": {
            "stability": "experimental"
          },
          "locationInModule": {
            "filename": "lib/compliance.ts",
            "line": 1402
          },
          "name": "makeInterface2",
          "returns": {
            "type": {
              "fqn": "jsii-calc.IPublicInterface2"
            }
          },
          "static": true
        },
        {
          "docs": {
            "stability": "experimental"
          },
          "locationInModule": {
            "filename": "lib/compliance.ts",
            "line": 1406
          },
          "name": "makeInterfaces",
          "returns": {
            "type": {
              "collection": {
                "elementtype": {
                  "fqn": "jsii-calc.IPublicInterface"
                },
                "kind": "array"
              }
            }
          },
          "static": true
        }
      ],
      "name": "Constructors"
    },
    "jsii-calc.ConsumePureInterface": {
      "assembly": "jsii-calc",
      "docs": {
        "stability": "experimental"
      },
      "fqn": "jsii-calc.ConsumePureInterface",
      "initializer": {
        "docs": {
          "stability": "experimental"
        },
        "parameters": [
          {
            "name": "delegate",
            "type": {
              "fqn": "jsii-calc.IStructReturningDelegate"
            }
          }
        ]
      },
      "kind": "class",
      "locationInModule": {
        "filename": "lib/compliance.ts",
        "line": 2406
      },
      "methods": [
        {
          "docs": {
            "stability": "experimental"
          },
          "locationInModule": {
            "filename": "lib/compliance.ts",
            "line": 2409
          },
          "name": "workItBaby",
          "returns": {
            "type": {
              "fqn": "jsii-calc.StructB"
            }
          }
        }
      ],
      "name": "ConsumePureInterface"
    },
    "jsii-calc.ConsumerCanRingBell": {
      "assembly": "jsii-calc",
      "docs": {
        "remarks": "Check that if a JSII consumer implements IConsumerWithInterfaceParam, they can call\nthe method on the argument that they're passed...",
        "stability": "experimental",
        "summary": "Test calling back to consumers that implement interfaces."
      },
      "fqn": "jsii-calc.ConsumerCanRingBell",
      "initializer": {},
      "kind": "class",
      "locationInModule": {
        "filename": "lib/compliance.ts",
        "line": 2048
      },
      "methods": [
        {
          "docs": {
            "remarks": "Returns whether the bell was rung.",
            "stability": "experimental",
            "summary": "...if the interface is implemented using an object literal."
          },
          "locationInModule": {
            "filename": "lib/compliance.ts",
            "line": 2054
          },
          "name": "staticImplementedByObjectLiteral",
          "parameters": [
            {
              "name": "ringer",
              "type": {
                "fqn": "jsii-calc.IBellRinger"
              }
            }
          ],
          "returns": {
            "type": {
              "primitive": "boolean"
            }
          },
          "static": true
        },
        {
          "docs": {
            "remarks": "Return whether the bell was rung.",
            "stability": "experimental",
            "summary": "...if the interface is implemented using a private class."
          },
          "locationInModule": {
            "filename": "lib/compliance.ts",
            "line": 2080
          },
          "name": "staticImplementedByPrivateClass",
          "parameters": [
            {
              "name": "ringer",
              "type": {
                "fqn": "jsii-calc.IBellRinger"
              }
            }
          ],
          "returns": {
            "type": {
              "primitive": "boolean"
            }
          },
          "static": true
        },
        {
          "docs": {
            "remarks": "Return whether the bell was rung.",
            "stability": "experimental",
            "summary": "...if the interface is implemented using a public class."
          },
          "locationInModule": {
            "filename": "lib/compliance.ts",
            "line": 2069
          },
          "name": "staticImplementedByPublicClass",
          "parameters": [
            {
              "name": "ringer",
              "type": {
                "fqn": "jsii-calc.IBellRinger"
              }
            }
          ],
          "returns": {
            "type": {
              "primitive": "boolean"
            }
          },
          "static": true
        },
        {
          "docs": {
            "remarks": "Return whether the bell was rung.",
            "stability": "experimental",
            "summary": "If the parameter is a concrete class instead of an interface."
          },
          "locationInModule": {
            "filename": "lib/compliance.ts",
            "line": 2091
          },
          "name": "staticWhenTypedAsClass",
          "parameters": [
            {
              "name": "ringer",
              "type": {
                "fqn": "jsii-calc.IConcreteBellRinger"
              }
            }
          ],
          "returns": {
            "type": {
              "primitive": "boolean"
            }
          },
          "static": true
        },
        {
          "docs": {
            "remarks": "Returns whether the bell was rung.",
            "stability": "experimental",
            "summary": "...if the interface is implemented using an object literal."
          },
          "locationInModule": {
            "filename": "lib/compliance.ts",
            "line": 2101
          },
          "name": "implementedByObjectLiteral",
          "parameters": [
            {
              "name": "ringer",
              "type": {
                "fqn": "jsii-calc.IBellRinger"
              }
            }
          ],
          "returns": {
            "type": {
              "primitive": "boolean"
            }
          }
        },
        {
          "docs": {
            "remarks": "Return whether the bell was rung.",
            "stability": "experimental",
            "summary": "...if the interface is implemented using a private class."
          },
          "locationInModule": {
            "filename": "lib/compliance.ts",
            "line": 2127
          },
          "name": "implementedByPrivateClass",
          "parameters": [
            {
              "name": "ringer",
              "type": {
                "fqn": "jsii-calc.IBellRinger"
              }
            }
          ],
          "returns": {
            "type": {
              "primitive": "boolean"
            }
          }
        },
        {
          "docs": {
            "remarks": "Return whether the bell was rung.",
            "stability": "experimental",
            "summary": "...if the interface is implemented using a public class."
          },
          "locationInModule": {
            "filename": "lib/compliance.ts",
            "line": 2116
          },
          "name": "implementedByPublicClass",
          "parameters": [
            {
              "name": "ringer",
              "type": {
                "fqn": "jsii-calc.IBellRinger"
              }
            }
          ],
          "returns": {
            "type": {
              "primitive": "boolean"
            }
          }
        },
        {
          "docs": {
            "remarks": "Return whether the bell was rung.",
            "stability": "experimental",
            "summary": "If the parameter is a concrete class instead of an interface."
          },
          "locationInModule": {
            "filename": "lib/compliance.ts",
            "line": 2138
          },
          "name": "whenTypedAsClass",
          "parameters": [
            {
              "name": "ringer",
              "type": {
                "fqn": "jsii-calc.IConcreteBellRinger"
              }
            }
          ],
          "returns": {
            "type": {
              "primitive": "boolean"
            }
          }
        }
      ],
      "name": "ConsumerCanRingBell"
    },
    "jsii-calc.ConsumersOfThisCrazyTypeSystem": {
      "assembly": "jsii-calc",
      "docs": {
        "stability": "experimental"
      },
      "fqn": "jsii-calc.ConsumersOfThisCrazyTypeSystem",
      "initializer": {},
      "kind": "class",
      "locationInModule": {
        "filename": "lib/compliance.ts",
        "line": 1610
      },
      "methods": [
        {
          "docs": {
            "stability": "experimental"
          },
          "locationInModule": {
            "filename": "lib/compliance.ts",
            "line": 1611
          },
          "name": "consumeAnotherPublicInterface",
          "parameters": [
            {
              "name": "obj",
              "type": {
                "fqn": "jsii-calc.IAnotherPublicInterface"
              }
            }
          ],
          "returns": {
            "type": {
              "primitive": "string"
            }
          }
        },
        {
          "docs": {
            "stability": "experimental"
          },
          "locationInModule": {
            "filename": "lib/compliance.ts",
            "line": 1615
          },
          "name": "consumeNonInternalInterface",
          "parameters": [
            {
              "name": "obj",
              "type": {
                "fqn": "jsii-calc.INonInternalInterface"
              }
            }
          ],
          "returns": {
            "type": {
              "primitive": "any"
            }
          }
        }
      ],
      "name": "ConsumersOfThisCrazyTypeSystem"
    },
    "jsii-calc.DataRenderer": {
      "assembly": "jsii-calc",
      "docs": {
        "stability": "experimental",
        "summary": "Verifies proper type handling through dynamic overrides."
      },
      "fqn": "jsii-calc.DataRenderer",
      "initializer": {
        "docs": {
          "stability": "experimental"
        }
      },
      "kind": "class",
      "locationInModule": {
        "filename": "lib/compliance.ts",
        "line": 1766
      },
      "methods": [
        {
          "docs": {
            "stability": "experimental"
          },
          "locationInModule": {
            "filename": "lib/compliance.ts",
            "line": 1769
          },
          "name": "render",
          "parameters": [
            {
              "name": "data",
              "optional": true,
              "type": {
                "fqn": "@scope/jsii-calc-lib.MyFirstStruct"
              }
            }
          ],
          "returns": {
            "type": {
              "primitive": "string"
            }
          }
        },
        {
          "docs": {
            "stability": "experimental"
          },
          "locationInModule": {
            "filename": "lib/compliance.ts",
            "line": 1773
          },
          "name": "renderArbitrary",
          "parameters": [
            {
              "name": "data",
              "type": {
                "collection": {
                  "elementtype": {
                    "primitive": "any"
                  },
                  "kind": "map"
                }
              }
            }
          ],
          "returns": {
            "type": {
              "primitive": "string"
            }
          }
        },
        {
          "docs": {
            "stability": "experimental"
          },
          "locationInModule": {
            "filename": "lib/compliance.ts",
            "line": 1777
          },
          "name": "renderMap",
          "parameters": [
            {
              "name": "map",
              "type": {
                "collection": {
                  "elementtype": {
                    "primitive": "any"
                  },
                  "kind": "map"
                }
              }
            }
          ],
          "returns": {
            "type": {
              "primitive": "string"
            }
          }
        }
      ],
      "name": "DataRenderer"
    },
    "jsii-calc.DefaultedConstructorArgument": {
      "assembly": "jsii-calc",
      "docs": {
        "stability": "experimental"
      },
      "fqn": "jsii-calc.DefaultedConstructorArgument",
      "initializer": {
        "docs": {
          "stability": "experimental"
        },
        "parameters": [
          {
            "name": "arg1",
            "optional": true,
            "type": {
              "primitive": "number"
            }
          },
          {
            "name": "arg2",
            "optional": true,
            "type": {
              "primitive": "string"
            }
          },
          {
            "name": "arg3",
            "optional": true,
            "type": {
              "primitive": "date"
            }
          }
        ]
      },
      "kind": "class",
      "locationInModule": {
        "filename": "lib/compliance.ts",
        "line": 302
      },
      "name": "DefaultedConstructorArgument",
      "properties": [
        {
          "docs": {
            "stability": "experimental"
          },
          "immutable": true,
          "locationInModule": {
            "filename": "lib/compliance.ts",
            "line": 303
          },
          "name": "arg1",
          "type": {
            "primitive": "number"
          }
        },
        {
          "docs": {
            "stability": "experimental"
          },
          "immutable": true,
          "locationInModule": {
            "filename": "lib/compliance.ts",
            "line": 305
          },
          "name": "arg3",
          "type": {
            "primitive": "date"
          }
        },
        {
          "docs": {
            "stability": "experimental"
          },
          "immutable": true,
          "locationInModule": {
            "filename": "lib/compliance.ts",
            "line": 304
          },
          "name": "arg2",
          "optional": true,
          "type": {
            "primitive": "string"
          }
        }
      ]
    },
    "jsii-calc.Demonstrate982": {
      "assembly": "jsii-calc",
      "docs": {
        "remarks": "call #takeThis() -> An ObjectRef will be provisioned for the value (it'll be re-used!)\n2. call #takeThisToo() -> The ObjectRef from before will need to be down-cased to the ParentStruct982 type",
        "stability": "experimental",
        "summary": "1."
      },
      "fqn": "jsii-calc.Demonstrate982",
      "initializer": {
        "docs": {
          "stability": "experimental"
        }
      },
      "kind": "class",
      "locationInModule": {
        "filename": "lib/compliance.ts",
        "line": 2251
      },
      "methods": [
        {
          "docs": {
            "stability": "experimental",
            "summary": "It's dangerous to go alone!"
          },
          "locationInModule": {
            "filename": "lib/compliance.ts",
            "line": 2258
          },
          "name": "takeThis",
          "returns": {
            "type": {
              "fqn": "jsii-calc.ChildStruct982"
            }
          },
          "static": true
        },
        {
          "docs": {
            "stability": "experimental",
            "summary": "It's dangerous to go alone!"
          },
          "locationInModule": {
            "filename": "lib/compliance.ts",
            "line": 2263
          },
          "name": "takeThisToo",
          "returns": {
            "type": {
              "fqn": "jsii-calc.ParentStruct982"
            }
          },
          "static": true
        }
      ],
      "name": "Demonstrate982"
    },
    "jsii-calc.DeprecatedClass": {
      "assembly": "jsii-calc",
      "docs": {
        "deprecated": "a pretty boring class",
        "stability": "deprecated"
      },
      "fqn": "jsii-calc.DeprecatedClass",
      "initializer": {
        "docs": {
          "deprecated": "this constructor is \"just\" okay",
          "stability": "deprecated"
        },
        "parameters": [
          {
            "name": "readonlyString",
            "type": {
              "primitive": "string"
            }
          },
          {
            "name": "mutableNumber",
            "optional": true,
            "type": {
              "primitive": "number"
            }
          }
        ]
      },
      "kind": "class",
      "locationInModule": {
        "filename": "lib/stability.ts",
        "line": 85
      },
      "methods": [
        {
          "docs": {
            "deprecated": "it was a bad idea",
            "stability": "deprecated"
          },
          "locationInModule": {
            "filename": "lib/stability.ts",
            "line": 96
          },
          "name": "method"
        }
      ],
      "name": "DeprecatedClass",
      "properties": [
        {
          "docs": {
            "deprecated": "this is not always \"wazoo\", be ready to be disappointed",
            "stability": "deprecated"
          },
          "immutable": true,
          "locationInModule": {
            "filename": "lib/stability.ts",
            "line": 87
          },
          "name": "readonlyProperty",
          "type": {
            "primitive": "string"
          }
        },
        {
          "docs": {
            "deprecated": "shouldn't have been mutable",
            "stability": "deprecated"
          },
          "locationInModule": {
            "filename": "lib/stability.ts",
            "line": 89
          },
          "name": "mutableProperty",
          "optional": true,
          "type": {
            "primitive": "number"
          }
        }
      ]
    },
    "jsii-calc.DeprecatedEnum": {
      "assembly": "jsii-calc",
      "docs": {
        "deprecated": "your deprecated selection of bad options",
        "stability": "deprecated"
      },
      "fqn": "jsii-calc.DeprecatedEnum",
      "kind": "enum",
      "locationInModule": {
        "filename": "lib/stability.ts",
        "line": 99
      },
      "members": [
        {
          "docs": {
            "deprecated": "option A is not great",
            "stability": "deprecated"
          },
          "name": "OPTION_A"
        },
        {
          "docs": {
            "deprecated": "option B is kinda bad, too",
            "stability": "deprecated"
          },
          "name": "OPTION_B"
        }
      ],
      "name": "DeprecatedEnum"
    },
    "jsii-calc.DeprecatedStruct": {
      "assembly": "jsii-calc",
      "datatype": true,
      "docs": {
        "deprecated": "it just wraps a string",
        "stability": "deprecated"
      },
      "fqn": "jsii-calc.DeprecatedStruct",
      "kind": "interface",
      "locationInModule": {
        "filename": "lib/stability.ts",
        "line": 73
      },
      "name": "DeprecatedStruct",
      "properties": [
        {
          "abstract": true,
          "docs": {
            "deprecated": "well, yeah",
            "stability": "deprecated"
          },
          "immutable": true,
          "locationInModule": {
            "filename": "lib/stability.ts",
            "line": 75
          },
          "name": "readonlyProperty",
          "type": {
            "primitive": "string"
          }
        }
      ]
    },
    "jsii-calc.DerivedClassHasNoProperties.Base": {
      "assembly": "jsii-calc",
      "docs": {
        "stability": "experimental"
      },
      "fqn": "jsii-calc.DerivedClassHasNoProperties.Base",
      "initializer": {},
      "kind": "class",
      "locationInModule": {
        "filename": "lib/compliance.ts",
        "line": 311
      },
      "name": "Base",
      "namespace": "DerivedClassHasNoProperties",
      "properties": [
        {
          "docs": {
            "stability": "experimental"
          },
          "locationInModule": {
            "filename": "lib/compliance.ts",
            "line": 312
          },
          "name": "prop",
          "type": {
            "primitive": "string"
          }
        }
      ]
    },
    "jsii-calc.DerivedClassHasNoProperties.Derived": {
      "assembly": "jsii-calc",
      "base": "jsii-calc.DerivedClassHasNoProperties.Base",
      "docs": {
        "stability": "experimental"
      },
      "fqn": "jsii-calc.DerivedClassHasNoProperties.Derived",
      "initializer": {},
      "kind": "class",
      "locationInModule": {
        "filename": "lib/compliance.ts",
        "line": 315
      },
      "name": "Derived",
      "namespace": "DerivedClassHasNoProperties"
    },
    "jsii-calc.DerivedStruct": {
      "assembly": "jsii-calc",
      "datatype": true,
      "docs": {
        "stability": "experimental",
        "summary": "A struct which derives from another struct."
      },
      "fqn": "jsii-calc.DerivedStruct",
      "interfaces": [
        "@scope/jsii-calc-lib.MyFirstStruct"
      ],
      "kind": "interface",
      "locationInModule": {
        "filename": "lib/compliance.ts",
        "line": 533
      },
      "name": "DerivedStruct",
      "properties": [
        {
          "abstract": true,
          "docs": {
            "stability": "experimental"
          },
          "immutable": true,
          "locationInModule": {
            "filename": "lib/compliance.ts",
            "line": 539
          },
          "name": "anotherRequired",
          "type": {
            "primitive": "date"
          }
        },
        {
          "abstract": true,
          "docs": {
            "stability": "experimental"
          },
          "immutable": true,
          "locationInModule": {
            "filename": "lib/compliance.ts",
            "line": 538
          },
          "name": "bool",
          "type": {
            "primitive": "boolean"
          }
        },
        {
          "abstract": true,
          "docs": {
            "stability": "experimental",
            "summary": "An example of a non primitive property."
          },
          "immutable": true,
          "locationInModule": {
            "filename": "lib/compliance.ts",
            "line": 537
          },
          "name": "nonPrimitive",
          "type": {
            "fqn": "jsii-calc.DoubleTrouble"
          }
        },
        {
          "abstract": true,
          "docs": {
            "stability": "experimental",
            "summary": "This is optional."
          },
          "immutable": true,
          "locationInModule": {
            "filename": "lib/compliance.ts",
            "line": 545
          },
          "name": "anotherOptional",
          "optional": true,
          "type": {
            "collection": {
              "elementtype": {
                "fqn": "@scope/jsii-calc-lib.Value"
              },
              "kind": "map"
            }
          }
        },
        {
          "abstract": true,
          "docs": {
            "stability": "experimental"
          },
          "immutable": true,
          "locationInModule": {
            "filename": "lib/compliance.ts",
            "line": 541
          },
          "name": "optionalAny",
          "optional": true,
          "type": {
            "primitive": "any"
          }
        },
        {
          "abstract": true,
          "docs": {
            "stability": "experimental"
          },
          "immutable": true,
          "locationInModule": {
            "filename": "lib/compliance.ts",
            "line": 540
          },
          "name": "optionalArray",
          "optional": true,
          "type": {
            "collection": {
              "elementtype": {
                "primitive": "string"
              },
              "kind": "array"
            }
          }
        }
      ]
    },
    "jsii-calc.DiamondInheritanceBaseLevelStruct": {
      "assembly": "jsii-calc",
      "datatype": true,
      "docs": {
        "stability": "experimental"
      },
      "fqn": "jsii-calc.DiamondInheritanceBaseLevelStruct",
      "kind": "interface",
      "locationInModule": {
        "filename": "lib/compliance.ts",
        "line": 1811
      },
      "name": "DiamondInheritanceBaseLevelStruct",
      "properties": [
        {
          "abstract": true,
          "docs": {
            "stability": "experimental"
          },
          "immutable": true,
          "locationInModule": {
            "filename": "lib/compliance.ts",
            "line": 1812
          },
          "name": "baseLevelProperty",
          "type": {
            "primitive": "string"
          }
        }
      ]
    },
    "jsii-calc.DiamondInheritanceFirstMidLevelStruct": {
      "assembly": "jsii-calc",
      "datatype": true,
      "docs": {
        "stability": "experimental"
      },
      "fqn": "jsii-calc.DiamondInheritanceFirstMidLevelStruct",
      "interfaces": [
        "jsii-calc.DiamondInheritanceBaseLevelStruct"
      ],
      "kind": "interface",
      "locationInModule": {
        "filename": "lib/compliance.ts",
        "line": 1815
      },
      "name": "DiamondInheritanceFirstMidLevelStruct",
      "properties": [
        {
          "abstract": true,
          "docs": {
            "stability": "experimental"
          },
          "immutable": true,
          "locationInModule": {
            "filename": "lib/compliance.ts",
            "line": 1816
          },
          "name": "firstMidLevelProperty",
          "type": {
            "primitive": "string"
          }
        }
      ]
    },
    "jsii-calc.DiamondInheritanceSecondMidLevelStruct": {
      "assembly": "jsii-calc",
      "datatype": true,
      "docs": {
        "stability": "experimental"
      },
      "fqn": "jsii-calc.DiamondInheritanceSecondMidLevelStruct",
      "interfaces": [
        "jsii-calc.DiamondInheritanceBaseLevelStruct"
      ],
      "kind": "interface",
      "locationInModule": {
        "filename": "lib/compliance.ts",
        "line": 1819
      },
      "name": "DiamondInheritanceSecondMidLevelStruct",
      "properties": [
        {
          "abstract": true,
          "docs": {
            "stability": "experimental"
          },
          "immutable": true,
          "locationInModule": {
            "filename": "lib/compliance.ts",
            "line": 1820
          },
          "name": "secondMidLevelProperty",
          "type": {
            "primitive": "string"
          }
        }
      ]
    },
    "jsii-calc.DiamondInheritanceTopLevelStruct": {
      "assembly": "jsii-calc",
      "datatype": true,
      "docs": {
        "stability": "experimental"
      },
      "fqn": "jsii-calc.DiamondInheritanceTopLevelStruct",
      "interfaces": [
        "jsii-calc.DiamondInheritanceFirstMidLevelStruct",
        "jsii-calc.DiamondInheritanceSecondMidLevelStruct"
      ],
      "kind": "interface",
      "locationInModule": {
        "filename": "lib/compliance.ts",
        "line": 1823
      },
      "name": "DiamondInheritanceTopLevelStruct",
      "properties": [
        {
          "abstract": true,
          "docs": {
            "stability": "experimental"
          },
          "immutable": true,
          "locationInModule": {
            "filename": "lib/compliance.ts",
            "line": 1824
          },
          "name": "topLevelProperty",
          "type": {
            "primitive": "string"
          }
        }
      ]
    },
    "jsii-calc.DisappointingCollectionSource": {
      "assembly": "jsii-calc",
      "docs": {
        "remarks": "This source of collections is disappointing - it'll always give you nothing :(",
        "stability": "experimental",
        "summary": "Verifies that null/undefined can be returned for optional collections."
      },
      "fqn": "jsii-calc.DisappointingCollectionSource",
      "kind": "class",
      "locationInModule": {
        "filename": "lib/compliance.ts",
        "line": 2275
      },
      "name": "DisappointingCollectionSource",
      "properties": [
        {
          "const": true,
          "docs": {
            "remarks": "(Nah, just a billion dollars mistake!)",
            "stability": "experimental",
            "summary": "Some List of strings, maybe?"
          },
          "immutable": true,
          "locationInModule": {
            "filename": "lib/compliance.ts",
            "line": 2277
          },
          "name": "maybeList",
          "optional": true,
          "static": true,
          "type": {
            "collection": {
              "elementtype": {
                "primitive": "string"
              },
              "kind": "array"
            }
          }
        },
        {
          "const": true,
          "docs": {
            "remarks": "(Nah, just a billion dollars mistake!)",
            "stability": "experimental",
            "summary": "Some Map of strings to numbers, maybe?"
          },
          "immutable": true,
          "locationInModule": {
            "filename": "lib/compliance.ts",
            "line": 2279
          },
          "name": "maybeMap",
          "optional": true,
          "static": true,
          "type": {
            "collection": {
              "elementtype": {
                "primitive": "number"
              },
              "kind": "map"
            }
          }
        }
      ]
    },
    "jsii-calc.DoNotOverridePrivates": {
      "assembly": "jsii-calc",
      "docs": {
        "stability": "experimental"
      },
      "fqn": "jsii-calc.DoNotOverridePrivates",
      "initializer": {},
      "kind": "class",
      "locationInModule": {
        "filename": "lib/compliance.ts",
        "line": 1146
      },
      "methods": [
        {
          "docs": {
            "stability": "experimental"
          },
          "locationInModule": {
            "filename": "lib/compliance.ts",
            "line": 1161
          },
          "name": "changePrivatePropertyValue",
          "parameters": [
            {
              "name": "newValue",
              "type": {
                "primitive": "string"
              }
            }
          ]
        },
        {
          "docs": {
            "stability": "experimental"
          },
          "locationInModule": {
            "filename": "lib/compliance.ts",
            "line": 1153
          },
          "name": "privateMethodValue",
          "returns": {
            "type": {
              "primitive": "string"
            }
          }
        },
        {
          "docs": {
            "stability": "experimental"
          },
          "locationInModule": {
            "filename": "lib/compliance.ts",
            "line": 1157
          },
          "name": "privatePropertyValue",
          "returns": {
            "type": {
              "primitive": "string"
            }
          }
        }
      ],
      "name": "DoNotOverridePrivates"
    },
    "jsii-calc.DoNotRecognizeAnyAsOptional": {
      "assembly": "jsii-calc",
      "docs": {
        "stability": "experimental",
        "summary": "jsii#284: do not recognize \"any\" as an optional argument."
      },
      "fqn": "jsii-calc.DoNotRecognizeAnyAsOptional",
      "initializer": {},
      "kind": "class",
      "locationInModule": {
        "filename": "lib/compliance.ts",
        "line": 1195
      },
      "methods": [
        {
          "docs": {
            "stability": "experimental"
          },
          "locationInModule": {
            "filename": "lib/compliance.ts",
            "line": 1196
          },
          "name": "method",
          "parameters": [
            {
              "name": "_requiredAny",
              "type": {
                "primitive": "any"
              }
            },
            {
              "name": "_optionalAny",
              "optional": true,
              "type": {
                "primitive": "any"
              }
            },
            {
              "name": "_optionalString",
              "optional": true,
              "type": {
                "primitive": "string"
              }
            }
          ]
        }
      ],
      "name": "DoNotRecognizeAnyAsOptional"
    },
    "jsii-calc.DocumentedClass": {
      "assembly": "jsii-calc",
      "docs": {
        "remarks": "This is the meat of the TSDoc comment. It may contain\nmultiple lines and multiple paragraphs.\n\nMultiple paragraphs are separated by an empty line.",
        "stability": "stable",
        "summary": "Here's the first line of the TSDoc comment."
      },
      "fqn": "jsii-calc.DocumentedClass",
      "initializer": {},
      "kind": "class",
      "locationInModule": {
        "filename": "lib/documented.ts",
        "line": 11
      },
      "methods": [
        {
          "docs": {
            "remarks": "This will print out a friendly greeting intended for\nthe indicated person.",
            "returns": "A number that everyone knows very well",
            "stability": "stable",
            "summary": "Greet the indicated person."
          },
          "locationInModule": {
            "filename": "lib/documented.ts",
            "line": 22
          },
          "name": "greet",
          "parameters": [
            {
              "docs": {
                "summary": "The person to be greeted."
              },
              "name": "greetee",
              "optional": true,
              "type": {
                "fqn": "jsii-calc.Greetee"
              }
            }
          ],
          "returns": {
            "type": {
              "primitive": "number"
            }
          }
        },
        {
          "docs": {
            "stability": "experimental",
            "summary": "Say ¡Hola!"
          },
          "locationInModule": {
            "filename": "lib/documented.ts",
            "line": 32
          },
          "name": "hola"
        }
      ],
      "name": "DocumentedClass"
    },
    "jsii-calc.DontComplainAboutVariadicAfterOptional": {
      "assembly": "jsii-calc",
      "docs": {
        "stability": "experimental"
      },
      "fqn": "jsii-calc.DontComplainAboutVariadicAfterOptional",
      "initializer": {},
      "kind": "class",
      "locationInModule": {
        "filename": "lib/compliance.ts",
        "line": 1246
      },
      "methods": [
        {
          "docs": {
            "stability": "experimental"
          },
          "locationInModule": {
            "filename": "lib/compliance.ts",
            "line": 1247
          },
          "name": "optionalAndVariadic",
          "parameters": [
            {
              "name": "optional",
              "optional": true,
              "type": {
                "primitive": "string"
              }
            },
            {
              "name": "things",
              "type": {
                "primitive": "string"
              },
              "variadic": true
            }
          ],
          "returns": {
            "type": {
              "primitive": "string"
            }
          },
          "variadic": true
        }
      ],
      "name": "DontComplainAboutVariadicAfterOptional"
    },
    "jsii-calc.DoubleTrouble": {
      "assembly": "jsii-calc",
      "docs": {
        "stability": "experimental"
      },
      "fqn": "jsii-calc.DoubleTrouble",
      "initializer": {},
      "interfaces": [
        "jsii-calc.IFriendlyRandomGenerator"
      ],
      "kind": "class",
      "locationInModule": {
        "filename": "lib/compliance.ts",
        "line": 473
      },
      "methods": [
        {
          "docs": {
            "stability": "experimental",
            "summary": "Say hello!"
          },
          "locationInModule": {
            "filename": "lib/compliance.ts",
            "line": 478
          },
          "name": "hello",
          "overrides": "@scope/jsii-calc-lib.IFriendly",
          "returns": {
            "type": {
              "primitive": "string"
            }
          }
        },
        {
          "docs": {
            "stability": "experimental",
            "summary": "Returns another random number."
          },
          "locationInModule": {
            "filename": "lib/compliance.ts",
            "line": 474
          },
          "name": "next",
          "overrides": "jsii-calc.IRandomNumberGenerator",
          "returns": {
            "type": {
              "primitive": "number"
            }
          }
        }
      ],
      "name": "DoubleTrouble"
    },
    "jsii-calc.EnumDispenser": {
      "assembly": "jsii-calc",
      "docs": {
        "stability": "experimental"
      },
      "fqn": "jsii-calc.EnumDispenser",
      "kind": "class",
      "locationInModule": {
        "filename": "lib/compliance.ts",
        "line": 34
      },
      "methods": [
        {
          "docs": {
            "stability": "experimental"
          },
          "locationInModule": {
            "filename": "lib/compliance.ts",
            "line": 40
          },
          "name": "randomIntegerLikeEnum",
          "returns": {
            "type": {
              "fqn": "jsii-calc.AllTypesEnum"
            }
          },
          "static": true
        },
        {
          "docs": {
            "stability": "experimental"
          },
          "locationInModule": {
            "filename": "lib/compliance.ts",
            "line": 35
          },
          "name": "randomStringLikeEnum",
          "returns": {
            "type": {
              "fqn": "jsii-calc.StringEnum"
            }
          },
          "static": true
        }
      ],
      "name": "EnumDispenser"
    },
    "jsii-calc.EraseUndefinedHashValues": {
      "assembly": "jsii-calc",
      "docs": {
        "stability": "experimental"
      },
      "fqn": "jsii-calc.EraseUndefinedHashValues",
      "initializer": {},
      "kind": "class",
      "locationInModule": {
        "filename": "lib/compliance.ts",
        "line": 1449
      },
      "methods": [
        {
          "docs": {
            "remarks": "Used to check that undefined/null hash values\nare being erased when sending values from native code to JS.",
            "stability": "experimental",
            "summary": "Returns `true` if `key` is defined in `opts`."
          },
          "locationInModule": {
            "filename": "lib/compliance.ts",
            "line": 1454
          },
          "name": "doesKeyExist",
          "parameters": [
            {
              "name": "opts",
              "type": {
                "fqn": "jsii-calc.EraseUndefinedHashValuesOptions"
              }
            },
            {
              "name": "key",
              "type": {
                "primitive": "string"
              }
            }
          ],
          "returns": {
            "type": {
              "primitive": "boolean"
            }
          },
          "static": true
        },
        {
          "docs": {
            "stability": "experimental",
            "summary": "We expect \"prop1\" to be erased."
          },
          "locationInModule": {
            "filename": "lib/compliance.ts",
            "line": 1471
          },
          "name": "prop1IsNull",
          "returns": {
            "type": {
              "collection": {
                "elementtype": {
                  "primitive": "any"
                },
                "kind": "map"
              }
            }
          },
          "static": true
        },
        {
          "docs": {
            "stability": "experimental",
            "summary": "We expect \"prop2\" to be erased."
          },
          "locationInModule": {
            "filename": "lib/compliance.ts",
            "line": 1461
          },
          "name": "prop2IsUndefined",
          "returns": {
            "type": {
              "collection": {
                "elementtype": {
                  "primitive": "any"
                },
                "kind": "map"
              }
            }
          },
          "static": true
        }
      ],
      "name": "EraseUndefinedHashValues"
    },
    "jsii-calc.EraseUndefinedHashValuesOptions": {
      "assembly": "jsii-calc",
      "datatype": true,
      "docs": {
        "stability": "experimental"
      },
      "fqn": "jsii-calc.EraseUndefinedHashValuesOptions",
      "kind": "interface",
      "locationInModule": {
        "filename": "lib/compliance.ts",
        "line": 1444
      },
      "name": "EraseUndefinedHashValuesOptions",
      "properties": [
        {
          "abstract": true,
          "docs": {
            "stability": "experimental"
          },
          "immutable": true,
          "locationInModule": {
            "filename": "lib/compliance.ts",
            "line": 1445
          },
          "name": "option1",
          "optional": true,
          "type": {
            "primitive": "string"
          }
        },
        {
          "abstract": true,
          "docs": {
            "stability": "experimental"
          },
          "immutable": true,
          "locationInModule": {
            "filename": "lib/compliance.ts",
            "line": 1446
          },
          "name": "option2",
          "optional": true,
          "type": {
            "primitive": "string"
          }
        }
      ]
    },
    "jsii-calc.ExperimentalClass": {
      "assembly": "jsii-calc",
      "docs": {
        "stability": "experimental"
      },
      "fqn": "jsii-calc.ExperimentalClass",
      "initializer": {
        "docs": {
          "stability": "experimental"
        },
        "parameters": [
          {
            "name": "readonlyString",
            "type": {
              "primitive": "string"
            }
          },
          {
            "name": "mutableNumber",
            "optional": true,
            "type": {
              "primitive": "number"
            }
          }
        ]
      },
      "kind": "class",
      "locationInModule": {
        "filename": "lib/stability.ts",
        "line": 16
      },
      "methods": [
        {
          "docs": {
            "stability": "experimental"
          },
          "locationInModule": {
            "filename": "lib/stability.ts",
            "line": 28
          },
          "name": "method"
        }
      ],
      "name": "ExperimentalClass",
      "properties": [
        {
          "docs": {
            "stability": "experimental"
          },
          "immutable": true,
          "locationInModule": {
            "filename": "lib/stability.ts",
            "line": 18
          },
          "name": "readonlyProperty",
          "type": {
            "primitive": "string"
          }
        },
        {
          "docs": {
            "stability": "experimental"
          },
          "locationInModule": {
            "filename": "lib/stability.ts",
            "line": 20
          },
          "name": "mutableProperty",
          "optional": true,
          "type": {
            "primitive": "number"
          }
        }
      ]
    },
    "jsii-calc.ExperimentalEnum": {
      "assembly": "jsii-calc",
      "docs": {
        "stability": "experimental"
      },
      "fqn": "jsii-calc.ExperimentalEnum",
      "kind": "enum",
      "locationInModule": {
        "filename": "lib/stability.ts",
        "line": 31
      },
      "members": [
        {
          "docs": {
            "stability": "experimental"
          },
          "name": "OPTION_A"
        },
        {
          "docs": {
            "stability": "experimental"
          },
          "name": "OPTION_B"
        }
      ],
      "name": "ExperimentalEnum"
    },
    "jsii-calc.ExperimentalStruct": {
      "assembly": "jsii-calc",
      "datatype": true,
      "docs": {
        "stability": "experimental"
      },
      "fqn": "jsii-calc.ExperimentalStruct",
      "kind": "interface",
      "locationInModule": {
        "filename": "lib/stability.ts",
        "line": 4
      },
      "name": "ExperimentalStruct",
      "properties": [
        {
          "abstract": true,
          "docs": {
            "stability": "experimental"
          },
          "immutable": true,
          "locationInModule": {
            "filename": "lib/stability.ts",
            "line": 6
          },
          "name": "readonlyProperty",
          "type": {
            "primitive": "string"
          }
        }
      ]
    },
    "jsii-calc.ExportedBaseClass": {
      "assembly": "jsii-calc",
      "docs": {
        "stability": "experimental"
      },
      "fqn": "jsii-calc.ExportedBaseClass",
      "initializer": {
        "docs": {
          "stability": "experimental"
        },
        "parameters": [
          {
            "name": "success",
            "type": {
              "primitive": "boolean"
            }
          }
        ]
      },
      "kind": "class",
      "locationInModule": {
        "filename": "lib/compliance.ts",
        "line": 1331
      },
      "name": "ExportedBaseClass",
      "properties": [
        {
          "docs": {
            "stability": "experimental"
          },
          "immutable": true,
          "locationInModule": {
            "filename": "lib/compliance.ts",
            "line": 1332
          },
          "name": "success",
          "type": {
            "primitive": "boolean"
          }
        }
      ]
    },
    "jsii-calc.ExtendsInternalInterface": {
      "assembly": "jsii-calc",
      "datatype": true,
      "docs": {
        "stability": "experimental"
      },
      "fqn": "jsii-calc.ExtendsInternalInterface",
      "kind": "interface",
      "locationInModule": {
        "filename": "lib/compliance.ts",
        "line": 1552
      },
      "name": "ExtendsInternalInterface",
      "properties": [
        {
          "abstract": true,
          "docs": {
            "stability": "experimental"
          },
          "immutable": true,
          "locationInModule": {
            "filename": "lib/compliance.ts",
            "line": 1553
          },
          "name": "boom",
          "type": {
            "primitive": "boolean"
          }
        },
        {
          "abstract": true,
          "docs": {
            "stability": "experimental"
          },
          "immutable": true,
          "locationInModule": {
            "filename": "lib/compliance.ts",
            "line": 1501
          },
          "name": "prop",
          "type": {
            "primitive": "string"
          }
        }
      ]
    },
    "jsii-calc.GiveMeStructs": {
      "assembly": "jsii-calc",
      "docs": {
        "stability": "experimental"
      },
      "fqn": "jsii-calc.GiveMeStructs",
      "initializer": {},
      "kind": "class",
      "locationInModule": {
        "filename": "lib/compliance.ts",
        "line": 548
      },
      "methods": [
        {
          "docs": {
            "stability": "experimental",
            "summary": "Accepts a struct of type DerivedStruct and returns a struct of type FirstStruct."
          },
          "locationInModule": {
            "filename": "lib/compliance.ts",
            "line": 566
          },
          "name": "derivedToFirst",
          "parameters": [
            {
              "name": "derived",
              "type": {
                "fqn": "jsii-calc.DerivedStruct"
              }
            }
          ],
          "returns": {
            "type": {
              "fqn": "@scope/jsii-calc-lib.MyFirstStruct"
            }
          }
        },
        {
          "docs": {
            "stability": "experimental",
            "summary": "Returns the boolean from a DerivedStruct struct."
          },
          "locationInModule": {
            "filename": "lib/compliance.ts",
            "line": 559
          },
          "name": "readDerivedNonPrimitive",
          "parameters": [
            {
              "name": "derived",
              "type": {
                "fqn": "jsii-calc.DerivedStruct"
              }
            }
          ],
          "returns": {
            "type": {
              "fqn": "jsii-calc.DoubleTrouble"
            }
          }
        },
        {
          "docs": {
            "stability": "experimental",
            "summary": "Returns the \"anumber\" from a MyFirstStruct struct;"
          },
          "locationInModule": {
            "filename": "lib/compliance.ts",
            "line": 552
          },
          "name": "readFirstNumber",
          "parameters": [
            {
              "name": "first",
              "type": {
                "fqn": "@scope/jsii-calc-lib.MyFirstStruct"
              }
            }
          ],
          "returns": {
            "type": {
              "primitive": "number"
            }
          }
        }
      ],
      "name": "GiveMeStructs",
      "properties": [
        {
          "docs": {
            "stability": "experimental"
          },
          "immutable": true,
          "locationInModule": {
            "filename": "lib/compliance.ts",
            "line": 570
          },
          "name": "structLiteral",
          "type": {
            "fqn": "@scope/jsii-calc-lib.StructWithOnlyOptionals"
          }
        }
      ]
    },
    "jsii-calc.Greetee": {
      "assembly": "jsii-calc",
      "datatype": true,
      "docs": {
        "stability": "experimental",
        "summary": "These are some arguments you can pass to a method."
      },
      "fqn": "jsii-calc.Greetee",
      "kind": "interface",
      "locationInModule": {
        "filename": "lib/documented.ts",
        "line": 40
      },
      "name": "Greetee",
      "properties": [
        {
          "abstract": true,
          "docs": {
            "default": "world",
            "stability": "experimental",
            "summary": "The name of the greetee."
          },
          "immutable": true,
          "locationInModule": {
            "filename": "lib/documented.ts",
            "line": 46
          },
          "name": "name",
          "optional": true,
          "type": {
            "primitive": "string"
          }
        }
      ]
    },
    "jsii-calc.GreetingAugmenter": {
      "assembly": "jsii-calc",
      "docs": {
        "stability": "experimental"
      },
      "fqn": "jsii-calc.GreetingAugmenter",
      "initializer": {},
      "kind": "class",
      "locationInModule": {
        "filename": "lib/compliance.ts",
        "line": 524
      },
      "methods": [
        {
          "docs": {
            "stability": "experimental"
          },
          "locationInModule": {
            "filename": "lib/compliance.ts",
            "line": 525
          },
          "name": "betterGreeting",
          "parameters": [
            {
              "name": "friendly",
              "type": {
                "fqn": "@scope/jsii-calc-lib.IFriendly"
              }
            }
          ],
          "returns": {
            "type": {
              "primitive": "string"
            }
          }
        }
      ],
      "name": "GreetingAugmenter"
    },
    "jsii-calc.IAnonymousImplementationProvider": {
      "assembly": "jsii-calc",
      "docs": {
        "stability": "experimental",
        "summary": "We can return an anonymous interface implementation from an override without losing the interface declarations."
      },
      "fqn": "jsii-calc.IAnonymousImplementationProvider",
      "kind": "interface",
      "locationInModule": {
        "filename": "lib/compliance.ts",
        "line": 1972
      },
      "methods": [
        {
          "abstract": true,
          "docs": {
            "stability": "experimental"
          },
          "locationInModule": {
            "filename": "lib/compliance.ts",
            "line": 1974
          },
          "name": "provideAsClass",
          "returns": {
            "type": {
              "fqn": "jsii-calc.Implementation"
            }
          }
        },
        {
          "abstract": true,
          "docs": {
            "stability": "experimental"
          },
          "locationInModule": {
            "filename": "lib/compliance.ts",
            "line": 1973
          },
          "name": "provideAsInterface",
          "returns": {
            "type": {
              "fqn": "jsii-calc.IAnonymouslyImplementMe"
            }
          }
        }
      ],
      "name": "IAnonymousImplementationProvider"
    },
    "jsii-calc.IAnonymouslyImplementMe": {
      "assembly": "jsii-calc",
      "docs": {
        "stability": "experimental"
      },
      "fqn": "jsii-calc.IAnonymouslyImplementMe",
      "kind": "interface",
      "locationInModule": {
        "filename": "lib/compliance.ts",
        "line": 1990
      },
      "methods": [
        {
          "abstract": true,
          "docs": {
            "stability": "experimental"
          },
          "locationInModule": {
            "filename": "lib/compliance.ts",
            "line": 1992
          },
          "name": "verb",
          "returns": {
            "type": {
              "primitive": "string"
            }
          }
        }
      ],
      "name": "IAnonymouslyImplementMe",
      "properties": [
        {
          "abstract": true,
          "docs": {
            "stability": "experimental"
          },
          "immutable": true,
          "locationInModule": {
            "filename": "lib/compliance.ts",
            "line": 1991
          },
          "name": "value",
          "type": {
            "primitive": "number"
          }
        }
      ]
    },
    "jsii-calc.IAnotherPublicInterface": {
      "assembly": "jsii-calc",
      "docs": {
        "stability": "experimental"
      },
      "fqn": "jsii-calc.IAnotherPublicInterface",
      "kind": "interface",
      "locationInModule": {
        "filename": "lib/compliance.ts",
        "line": 1573
      },
      "name": "IAnotherPublicInterface",
      "properties": [
        {
          "abstract": true,
          "docs": {
            "stability": "experimental"
          },
          "locationInModule": {
            "filename": "lib/compliance.ts",
            "line": 1574
          },
          "name": "a",
          "type": {
            "primitive": "string"
          }
        }
      ]
    },
    "jsii-calc.IBell": {
      "assembly": "jsii-calc",
      "docs": {
        "stability": "experimental"
      },
      "fqn": "jsii-calc.IBell",
      "kind": "interface",
      "locationInModule": {
        "filename": "lib/compliance.ts",
        "line": 2159
      },
      "methods": [
        {
          "abstract": true,
          "docs": {
            "stability": "experimental"
          },
          "locationInModule": {
            "filename": "lib/compliance.ts",
            "line": 2160
          },
          "name": "ring"
        }
      ],
      "name": "IBell"
    },
    "jsii-calc.IBellRinger": {
      "assembly": "jsii-calc",
      "docs": {
        "stability": "experimental",
        "summary": "Takes the object parameter as an interface."
      },
      "fqn": "jsii-calc.IBellRinger",
      "kind": "interface",
      "locationInModule": {
        "filename": "lib/compliance.ts",
        "line": 2148
      },
      "methods": [
        {
          "abstract": true,
          "docs": {
            "stability": "experimental"
          },
          "locationInModule": {
            "filename": "lib/compliance.ts",
            "line": 2149
          },
          "name": "yourTurn",
          "parameters": [
            {
              "name": "bell",
              "type": {
                "fqn": "jsii-calc.IBell"
              }
            }
          ]
        }
      ],
      "name": "IBellRinger"
    },
    "jsii-calc.IConcreteBellRinger": {
      "assembly": "jsii-calc",
      "docs": {
        "stability": "experimental",
        "summary": "Takes the object parameter as a calss."
      },
      "fqn": "jsii-calc.IConcreteBellRinger",
      "kind": "interface",
      "locationInModule": {
        "filename": "lib/compliance.ts",
        "line": 2155
      },
      "methods": [
        {
          "abstract": true,
          "docs": {
            "stability": "experimental"
          },
          "locationInModule": {
            "filename": "lib/compliance.ts",
            "line": 2156
          },
          "name": "yourTurn",
          "parameters": [
            {
              "name": "bell",
              "type": {
                "fqn": "jsii-calc.Bell"
              }
            }
          ]
        }
      ],
      "name": "IConcreteBellRinger"
    },
    "jsii-calc.IDeprecatedInterface": {
      "assembly": "jsii-calc",
      "docs": {
        "deprecated": "useless interface",
        "stability": "deprecated"
      },
      "fqn": "jsii-calc.IDeprecatedInterface",
      "kind": "interface",
      "locationInModule": {
        "filename": "lib/stability.ts",
        "line": 78
      },
      "methods": [
        {
          "abstract": true,
          "docs": {
            "deprecated": "services no purpose",
            "stability": "deprecated"
          },
          "locationInModule": {
            "filename": "lib/stability.ts",
            "line": 82
          },
          "name": "method"
        }
      ],
      "name": "IDeprecatedInterface",
      "properties": [
        {
          "abstract": true,
          "docs": {
            "deprecated": "could be better",
            "stability": "deprecated"
          },
          "locationInModule": {
            "filename": "lib/stability.ts",
            "line": 80
          },
          "name": "mutableProperty",
          "optional": true,
          "type": {
            "primitive": "number"
          }
        }
      ]
    },
    "jsii-calc.IExperimentalInterface": {
      "assembly": "jsii-calc",
      "docs": {
        "stability": "experimental"
      },
      "fqn": "jsii-calc.IExperimentalInterface",
      "kind": "interface",
      "locationInModule": {
        "filename": "lib/stability.ts",
        "line": 9
      },
      "methods": [
        {
          "abstract": true,
          "docs": {
            "stability": "experimental"
          },
          "locationInModule": {
            "filename": "lib/stability.ts",
            "line": 13
          },
          "name": "method"
        }
      ],
      "name": "IExperimentalInterface",
      "properties": [
        {
          "abstract": true,
          "docs": {
            "stability": "experimental"
          },
          "locationInModule": {
            "filename": "lib/stability.ts",
            "line": 11
          },
          "name": "mutableProperty",
          "optional": true,
          "type": {
            "primitive": "number"
          }
        }
      ]
    },
    "jsii-calc.IExtendsPrivateInterface": {
      "assembly": "jsii-calc",
      "docs": {
        "stability": "experimental"
      },
      "fqn": "jsii-calc.IExtendsPrivateInterface",
      "kind": "interface",
      "locationInModule": {
        "filename": "lib/compliance.ts",
        "line": 1564
      },
      "name": "IExtendsPrivateInterface",
      "properties": [
        {
          "abstract": true,
          "docs": {
            "stability": "experimental"
          },
          "immutable": true,
          "locationInModule": {
            "filename": "lib/compliance.ts",
            "line": 1565
          },
          "name": "moreThings",
          "type": {
            "collection": {
              "elementtype": {
                "primitive": "string"
              },
              "kind": "array"
            }
          }
        },
        {
          "abstract": true,
          "docs": {
            "stability": "experimental"
          },
          "locationInModule": {
            "filename": "lib/compliance.ts",
            "line": 1549
          },
          "name": "private",
          "type": {
            "primitive": "string"
          }
        }
      ]
    },
    "jsii-calc.IFriendlier": {
      "assembly": "jsii-calc",
      "docs": {
        "stability": "experimental",
        "summary": "Even friendlier classes can implement this interface."
      },
      "fqn": "jsii-calc.IFriendlier",
      "interfaces": [
        "@scope/jsii-calc-lib.IFriendly"
      ],
      "kind": "interface",
      "locationInModule": {
        "filename": "lib/calculator.ts",
        "line": 6
      },
      "methods": [
        {
          "abstract": true,
          "docs": {
            "stability": "experimental",
            "summary": "Say farewell."
          },
          "locationInModule": {
            "filename": "lib/calculator.ts",
            "line": 16
          },
          "name": "farewell",
          "returns": {
            "type": {
              "primitive": "string"
            }
          }
        },
        {
          "abstract": true,
          "docs": {
            "returns": "A goodbye blessing.",
            "stability": "experimental",
            "summary": "Say goodbye."
          },
          "locationInModule": {
            "filename": "lib/calculator.ts",
            "line": 11
          },
          "name": "goodbye",
          "returns": {
            "type": {
              "primitive": "string"
            }
          }
        }
      ],
      "name": "IFriendlier"
    },
    "jsii-calc.IFriendlyRandomGenerator": {
      "assembly": "jsii-calc",
      "docs": {
        "stability": "experimental"
      },
      "fqn": "jsii-calc.IFriendlyRandomGenerator",
      "interfaces": [
        "jsii-calc.IRandomNumberGenerator",
        "@scope/jsii-calc-lib.IFriendly"
      ],
      "kind": "interface",
      "locationInModule": {
        "filename": "lib/calculator.ts",
        "line": 30
      },
      "name": "IFriendlyRandomGenerator"
    },
    "jsii-calc.IInterfaceImplementedByAbstractClass": {
      "assembly": "jsii-calc",
      "docs": {
        "stability": "experimental",
        "summary": "awslabs/jsii#220 Abstract return type."
      },
      "fqn": "jsii-calc.IInterfaceImplementedByAbstractClass",
      "kind": "interface",
      "locationInModule": {
        "filename": "lib/compliance.ts",
        "line": 1092
      },
      "name": "IInterfaceImplementedByAbstractClass",
      "properties": [
        {
          "abstract": true,
          "docs": {
            "stability": "experimental"
          },
          "immutable": true,
          "locationInModule": {
            "filename": "lib/compliance.ts",
            "line": 1093
          },
          "name": "propFromInterface",
          "type": {
            "primitive": "string"
          }
        }
      ]
    },
    "jsii-calc.IInterfaceThatShouldNotBeADataType": {
      "assembly": "jsii-calc",
      "docs": {
        "stability": "experimental",
        "summary": "Even though this interface has only properties, it is disqualified from being a datatype because it inherits from an interface that is not a datatype."
      },
      "fqn": "jsii-calc.IInterfaceThatShouldNotBeADataType",
      "interfaces": [
        "jsii-calc.IInterfaceWithMethods"
      ],
      "kind": "interface",
      "locationInModule": {
        "filename": "lib/compliance.ts",
        "line": 1188
      },
      "name": "IInterfaceThatShouldNotBeADataType",
      "properties": [
        {
          "abstract": true,
          "docs": {
            "stability": "experimental"
          },
          "immutable": true,
          "locationInModule": {
            "filename": "lib/compliance.ts",
            "line": 1189
          },
          "name": "otherValue",
          "type": {
            "primitive": "string"
          }
        }
      ]
    },
    "jsii-calc.IInterfaceWithInternal": {
      "assembly": "jsii-calc",
      "docs": {
        "stability": "experimental"
      },
      "fqn": "jsii-calc.IInterfaceWithInternal",
      "kind": "interface",
      "locationInModule": {
        "filename": "lib/compliance.ts",
        "line": 1512
      },
      "methods": [
        {
          "abstract": true,
          "docs": {
            "stability": "experimental"
          },
          "locationInModule": {
            "filename": "lib/compliance.ts",
            "line": 1513
          },
          "name": "visible"
        }
      ],
      "name": "IInterfaceWithInternal"
    },
    "jsii-calc.IInterfaceWithMethods": {
      "assembly": "jsii-calc",
      "docs": {
        "stability": "experimental"
      },
      "fqn": "jsii-calc.IInterfaceWithMethods",
      "kind": "interface",
      "locationInModule": {
        "filename": "lib/compliance.ts",
        "line": 1178
      },
      "methods": [
        {
          "abstract": true,
          "docs": {
            "stability": "experimental"
          },
          "locationInModule": {
            "filename": "lib/compliance.ts",
            "line": 1181
          },
          "name": "doThings"
        }
      ],
      "name": "IInterfaceWithMethods",
      "properties": [
        {
          "abstract": true,
          "docs": {
            "stability": "experimental"
          },
          "immutable": true,
          "locationInModule": {
            "filename": "lib/compliance.ts",
            "line": 1179
          },
          "name": "value",
          "type": {
            "primitive": "string"
          }
        }
      ]
    },
    "jsii-calc.IInterfaceWithOptionalMethodArguments": {
      "assembly": "jsii-calc",
      "docs": {
        "stability": "experimental",
        "summary": "awslabs/jsii#175 Interface proxies (and builders) do not respect optional arguments in methods."
      },
      "fqn": "jsii-calc.IInterfaceWithOptionalMethodArguments",
      "kind": "interface",
      "locationInModule": {
        "filename": "lib/compliance.ts",
        "line": 1072
      },
      "methods": [
        {
          "abstract": true,
          "docs": {
            "stability": "experimental"
          },
          "locationInModule": {
            "filename": "lib/compliance.ts",
            "line": 1073
          },
          "name": "hello",
          "parameters": [
            {
              "name": "arg1",
              "type": {
                "primitive": "string"
              }
            },
            {
              "name": "arg2",
              "optional": true,
              "type": {
                "primitive": "number"
              }
            }
          ]
        }
      ],
      "name": "IInterfaceWithOptionalMethodArguments"
    },
    "jsii-calc.IInterfaceWithProperties": {
      "assembly": "jsii-calc",
      "docs": {
        "stability": "experimental"
      },
      "fqn": "jsii-calc.IInterfaceWithProperties",
      "kind": "interface",
      "locationInModule": {
        "filename": "lib/compliance.ts",
        "line": 578
      },
      "name": "IInterfaceWithProperties",
      "properties": [
        {
          "abstract": true,
          "docs": {
            "stability": "experimental"
          },
          "immutable": true,
          "locationInModule": {
            "filename": "lib/compliance.ts",
            "line": 579
          },
          "name": "readOnlyString",
          "type": {
            "primitive": "string"
          }
        },
        {
          "abstract": true,
          "docs": {
            "stability": "experimental"
          },
          "locationInModule": {
            "filename": "lib/compliance.ts",
            "line": 580
          },
          "name": "readWriteString",
          "type": {
            "primitive": "string"
          }
        }
      ]
    },
    "jsii-calc.IInterfaceWithPropertiesExtension": {
      "assembly": "jsii-calc",
      "docs": {
        "stability": "experimental"
      },
      "fqn": "jsii-calc.IInterfaceWithPropertiesExtension",
      "interfaces": [
        "jsii-calc.IInterfaceWithProperties"
      ],
      "kind": "interface",
      "locationInModule": {
        "filename": "lib/compliance.ts",
        "line": 583
      },
      "name": "IInterfaceWithPropertiesExtension",
      "properties": [
        {
          "abstract": true,
          "docs": {
            "stability": "experimental"
          },
          "locationInModule": {
            "filename": "lib/compliance.ts",
            "line": 584
          },
          "name": "foo",
          "type": {
            "primitive": "number"
          }
        }
      ]
    },
    "jsii-calc.IJSII417Derived": {
      "assembly": "jsii-calc",
      "docs": {
        "stability": "experimental"
      },
      "fqn": "jsii-calc.IJSII417Derived",
      "interfaces": [
        "jsii-calc.IJSII417PublicBaseOfBase"
      ],
      "kind": "interface",
      "locationInModule": {
        "filename": "lib/erasures.ts",
        "line": 37
      },
      "methods": [
        {
          "abstract": true,
          "docs": {
            "stability": "experimental"
          },
          "locationInModule": {
            "filename": "lib/erasures.ts",
            "line": 35
          },
          "name": "bar"
        },
        {
          "abstract": true,
          "docs": {
            "stability": "experimental"
          },
          "locationInModule": {
            "filename": "lib/erasures.ts",
            "line": 38
          },
          "name": "baz"
        }
      ],
      "name": "IJSII417Derived",
      "properties": [
        {
          "abstract": true,
          "docs": {
            "stability": "experimental"
          },
          "immutable": true,
          "locationInModule": {
            "filename": "lib/erasures.ts",
            "line": 34
          },
          "name": "property",
          "type": {
            "primitive": "string"
          }
        }
      ]
    },
    "jsii-calc.IJSII417PublicBaseOfBase": {
      "assembly": "jsii-calc",
      "docs": {
        "stability": "experimental"
      },
      "fqn": "jsii-calc.IJSII417PublicBaseOfBase",
      "kind": "interface",
      "locationInModule": {
        "filename": "lib/erasures.ts",
        "line": 30
      },
      "methods": [
        {
          "abstract": true,
          "docs": {
            "stability": "experimental"
          },
          "locationInModule": {
            "filename": "lib/erasures.ts",
            "line": 31
          },
          "name": "foo"
        }
      ],
      "name": "IJSII417PublicBaseOfBase",
      "properties": [
        {
          "abstract": true,
          "docs": {
            "stability": "experimental"
          },
          "immutable": true,
          "locationInModule": {
            "filename": "lib/erasures.ts",
            "line": 28
          },
          "name": "hasRoot",
          "type": {
            "primitive": "boolean"
          }
        }
      ]
    },
    "jsii-calc.IJsii487External": {
      "assembly": "jsii-calc",
      "docs": {
        "stability": "experimental"
      },
      "fqn": "jsii-calc.IJsii487External",
      "kind": "interface",
      "locationInModule": {
        "filename": "lib/erasures.ts",
        "line": 45
      },
      "name": "IJsii487External"
    },
    "jsii-calc.IJsii487External2": {
      "assembly": "jsii-calc",
      "docs": {
        "stability": "experimental"
      },
      "fqn": "jsii-calc.IJsii487External2",
      "kind": "interface",
      "locationInModule": {
        "filename": "lib/erasures.ts",
        "line": 46
      },
      "name": "IJsii487External2"
    },
    "jsii-calc.IJsii496": {
      "assembly": "jsii-calc",
      "docs": {
        "stability": "experimental"
      },
      "fqn": "jsii-calc.IJsii496",
      "kind": "interface",
      "locationInModule": {
        "filename": "lib/erasures.ts",
        "line": 54
      },
      "name": "IJsii496"
    },
    "jsii-calc.IMutableObjectLiteral": {
      "assembly": "jsii-calc",
      "docs": {
        "stability": "experimental"
      },
      "fqn": "jsii-calc.IMutableObjectLiteral",
      "kind": "interface",
      "locationInModule": {
        "filename": "lib/compliance.ts",
        "line": 1138
      },
      "name": "IMutableObjectLiteral",
      "properties": [
        {
          "abstract": true,
          "docs": {
            "stability": "experimental"
          },
          "locationInModule": {
            "filename": "lib/compliance.ts",
            "line": 1139
          },
          "name": "value",
          "type": {
            "primitive": "string"
          }
        }
      ]
    },
    "jsii-calc.INonInternalInterface": {
      "assembly": "jsii-calc",
      "docs": {
        "stability": "experimental"
      },
      "fqn": "jsii-calc.INonInternalInterface",
      "interfaces": [
        "jsii-calc.IAnotherPublicInterface"
      ],
      "kind": "interface",
      "locationInModule": {
        "filename": "lib/compliance.ts",
        "line": 1583
      },
      "name": "INonInternalInterface",
      "properties": [
        {
          "abstract": true,
          "docs": {
            "stability": "experimental"
          },
          "locationInModule": {
            "filename": "lib/compliance.ts",
            "line": 1580
          },
          "name": "b",
          "type": {
            "primitive": "string"
          }
        },
        {
          "abstract": true,
          "docs": {
            "stability": "experimental"
          },
          "locationInModule": {
            "filename": "lib/compliance.ts",
            "line": 1584
          },
          "name": "c",
          "type": {
            "primitive": "string"
          }
        }
      ]
    },
    "jsii-calc.IObjectWithProperty": {
      "assembly": "jsii-calc",
      "docs": {
        "stability": "experimental",
        "summary": "Make sure that setters are properly called on objects with interfaces."
      },
      "fqn": "jsii-calc.IObjectWithProperty",
      "kind": "interface",
      "locationInModule": {
        "filename": "lib/compliance.ts",
        "line": 2287
      },
      "methods": [
        {
          "abstract": true,
          "docs": {
            "stability": "experimental"
          },
          "locationInModule": {
            "filename": "lib/compliance.ts",
            "line": 2289
          },
          "name": "wasSet",
          "returns": {
            "type": {
              "primitive": "boolean"
            }
          }
        }
      ],
      "name": "IObjectWithProperty",
      "properties": [
        {
          "abstract": true,
          "docs": {
            "stability": "experimental"
          },
          "locationInModule": {
            "filename": "lib/compliance.ts",
            "line": 2288
          },
          "name": "property",
          "type": {
            "primitive": "string"
          }
        }
      ]
    },
    "jsii-calc.IPrivatelyImplemented": {
      "assembly": "jsii-calc",
      "docs": {
        "stability": "experimental"
      },
      "fqn": "jsii-calc.IPrivatelyImplemented",
      "kind": "interface",
      "locationInModule": {
        "filename": "lib/compliance.ts",
        "line": 1328
      },
      "name": "IPrivatelyImplemented",
      "properties": [
        {
          "abstract": true,
          "docs": {
            "stability": "experimental"
          },
          "immutable": true,
          "locationInModule": {
            "filename": "lib/compliance.ts",
            "line": 1329
          },
          "name": "success",
          "type": {
            "primitive": "boolean"
          }
        }
      ]
    },
    "jsii-calc.IPublicInterface": {
      "assembly": "jsii-calc",
      "docs": {
        "stability": "experimental"
      },
      "fqn": "jsii-calc.IPublicInterface",
      "kind": "interface",
      "locationInModule": {
        "filename": "lib/compliance.ts",
        "line": 1371
      },
      "methods": [
        {
          "abstract": true,
          "docs": {
            "stability": "experimental"
          },
          "locationInModule": {
            "filename": "lib/compliance.ts",
            "line": 1372
          },
          "name": "bye",
          "returns": {
            "type": {
              "primitive": "string"
            }
          }
        }
      ],
      "name": "IPublicInterface"
    },
    "jsii-calc.IPublicInterface2": {
      "assembly": "jsii-calc",
      "docs": {
        "stability": "experimental"
      },
      "fqn": "jsii-calc.IPublicInterface2",
      "kind": "interface",
      "locationInModule": {
        "filename": "lib/compliance.ts",
        "line": 1375
      },
      "methods": [
        {
          "abstract": true,
          "docs": {
            "stability": "experimental"
          },
          "locationInModule": {
            "filename": "lib/compliance.ts",
            "line": 1376
          },
          "name": "ciao",
          "returns": {
            "type": {
              "primitive": "string"
            }
          }
        }
      ],
      "name": "IPublicInterface2"
    },
    "jsii-calc.IRandomNumberGenerator": {
      "assembly": "jsii-calc",
      "docs": {
        "stability": "experimental",
        "summary": "Generates random numbers."
      },
      "fqn": "jsii-calc.IRandomNumberGenerator",
      "kind": "interface",
      "locationInModule": {
        "filename": "lib/calculator.ts",
        "line": 22
      },
      "methods": [
        {
          "abstract": true,
          "docs": {
            "returns": "A random number.",
            "stability": "experimental",
            "summary": "Returns another random number."
          },
          "locationInModule": {
            "filename": "lib/calculator.ts",
            "line": 27
          },
          "name": "next",
          "returns": {
            "type": {
              "primitive": "number"
            }
          }
        }
      ],
      "name": "IRandomNumberGenerator"
    },
    "jsii-calc.IReturnJsii976": {
      "assembly": "jsii-calc",
      "docs": {
        "stability": "experimental",
        "summary": "Returns a subclass of a known class which implements an interface."
      },
      "fqn": "jsii-calc.IReturnJsii976",
      "kind": "interface",
      "locationInModule": {
        "filename": "lib/compliance.ts",
        "line": 2215
      },
      "name": "IReturnJsii976",
      "properties": [
        {
          "abstract": true,
          "docs": {
            "stability": "experimental"
          },
          "immutable": true,
          "locationInModule": {
            "filename": "lib/compliance.ts",
            "line": 2216
          },
          "name": "foo",
          "type": {
            "primitive": "number"
          }
        }
      ]
    },
    "jsii-calc.IReturnsNumber": {
      "assembly": "jsii-calc",
      "docs": {
        "stability": "experimental"
      },
      "fqn": "jsii-calc.IReturnsNumber",
      "kind": "interface",
      "locationInModule": {
        "filename": "lib/compliance.ts",
        "line": 631
      },
      "methods": [
        {
          "abstract": true,
          "docs": {
            "stability": "experimental"
          },
          "locationInModule": {
            "filename": "lib/compliance.ts",
            "line": 632
          },
          "name": "obtainNumber",
          "returns": {
            "type": {
              "fqn": "@scope/jsii-calc-lib.IDoublable"
            }
          }
        }
      ],
      "name": "IReturnsNumber",
      "properties": [
        {
          "abstract": true,
          "docs": {
            "stability": "experimental"
          },
          "immutable": true,
          "locationInModule": {
            "filename": "lib/compliance.ts",
            "line": 634
          },
          "name": "numberProp",
          "type": {
            "fqn": "@scope/jsii-calc-lib.Number"
          }
        }
      ]
    },
    "jsii-calc.IStableInterface": {
      "assembly": "jsii-calc",
      "docs": {
        "stability": "stable"
      },
      "fqn": "jsii-calc.IStableInterface",
      "kind": "interface",
      "locationInModule": {
        "filename": "lib/stability.ts",
        "line": 44
      },
      "methods": [
        {
          "abstract": true,
          "docs": {
            "stability": "stable"
          },
          "locationInModule": {
            "filename": "lib/stability.ts",
            "line": 48
          },
          "name": "method"
        }
      ],
      "name": "IStableInterface",
      "properties": [
        {
          "abstract": true,
          "docs": {
            "stability": "stable"
          },
          "locationInModule": {
            "filename": "lib/stability.ts",
            "line": 46
          },
          "name": "mutableProperty",
          "optional": true,
          "type": {
            "primitive": "number"
          }
        }
      ]
    },
    "jsii-calc.IStructReturningDelegate": {
      "assembly": "jsii-calc",
      "docs": {
        "stability": "experimental",
        "summary": "Verifies that a \"pure\" implementation of an interface works correctly."
      },
      "fqn": "jsii-calc.IStructReturningDelegate",
      "kind": "interface",
      "locationInModule": {
        "filename": "lib/compliance.ts",
        "line": 2403
      },
      "methods": [
        {
          "abstract": true,
          "docs": {
            "stability": "experimental"
          },
          "locationInModule": {
            "filename": "lib/compliance.ts",
            "line": 2404
          },
          "name": "returnStruct",
          "returns": {
            "type": {
              "fqn": "jsii-calc.StructB"
            }
          }
        }
      ],
      "name": "IStructReturningDelegate"
    },
    "jsii-calc.ImplementInternalInterface": {
      "assembly": "jsii-calc",
      "docs": {
        "stability": "experimental"
      },
      "fqn": "jsii-calc.ImplementInternalInterface",
      "initializer": {},
      "kind": "class",
      "locationInModule": {
        "filename": "lib/compliance.ts",
        "line": 1556
      },
      "name": "ImplementInternalInterface",
      "properties": [
        {
          "docs": {
            "stability": "experimental"
          },
          "locationInModule": {
            "filename": "lib/compliance.ts",
            "line": 1557
          },
          "name": "prop",
          "type": {
            "primitive": "string"
          }
        }
      ]
    },
    "jsii-calc.Implementation": {
      "assembly": "jsii-calc",
      "docs": {
        "stability": "experimental"
      },
      "fqn": "jsii-calc.Implementation",
      "initializer": {},
      "kind": "class",
      "locationInModule": {
        "filename": "lib/compliance.ts",
        "line": 1987
      },
      "name": "Implementation",
      "properties": [
        {
          "docs": {
            "stability": "experimental"
          },
          "immutable": true,
          "locationInModule": {
            "filename": "lib/compliance.ts",
            "line": 1988
          },
          "name": "value",
          "type": {
            "primitive": "number"
          }
        }
      ]
    },
    "jsii-calc.ImplementsInterfaceWithInternal": {
      "assembly": "jsii-calc",
      "docs": {
        "stability": "experimental"
      },
      "fqn": "jsii-calc.ImplementsInterfaceWithInternal",
      "initializer": {},
      "interfaces": [
        "jsii-calc.IInterfaceWithInternal"
      ],
      "kind": "class",
      "locationInModule": {
        "filename": "lib/compliance.ts",
        "line": 1519
      },
      "methods": [
        {
          "docs": {
            "stability": "experimental"
          },
          "locationInModule": {
            "filename": "lib/compliance.ts",
            "line": 1520
          },
          "name": "visible",
          "overrides": "jsii-calc.IInterfaceWithInternal"
        }
      ],
      "name": "ImplementsInterfaceWithInternal"
    },
    "jsii-calc.ImplementsInterfaceWithInternalSubclass": {
      "assembly": "jsii-calc",
      "base": "jsii-calc.ImplementsInterfaceWithInternal",
      "docs": {
        "stability": "experimental"
      },
      "fqn": "jsii-calc.ImplementsInterfaceWithInternalSubclass",
      "initializer": {},
      "kind": "class",
      "locationInModule": {
        "filename": "lib/compliance.ts",
        "line": 1532
      },
      "name": "ImplementsInterfaceWithInternalSubclass"
    },
    "jsii-calc.ImplementsPrivateInterface": {
      "assembly": "jsii-calc",
      "docs": {
        "stability": "experimental"
      },
      "fqn": "jsii-calc.ImplementsPrivateInterface",
      "initializer": {},
      "kind": "class",
      "locationInModule": {
        "filename": "lib/compliance.ts",
        "line": 1560
      },
      "name": "ImplementsPrivateInterface",
      "properties": [
        {
          "docs": {
            "stability": "experimental"
          },
          "locationInModule": {
            "filename": "lib/compliance.ts",
            "line": 1561
          },
          "name": "private",
          "type": {
            "primitive": "string"
          }
        }
      ]
    },
    "jsii-calc.ImplictBaseOfBase": {
      "assembly": "jsii-calc",
      "datatype": true,
      "docs": {
        "stability": "experimental"
      },
      "fqn": "jsii-calc.ImplictBaseOfBase",
      "interfaces": [
        "@scope/jsii-calc-base.BaseProps"
      ],
      "kind": "interface",
      "locationInModule": {
        "filename": "lib/compliance.ts",
        "line": 1025
      },
      "name": "ImplictBaseOfBase",
      "properties": [
        {
          "abstract": true,
          "docs": {
            "stability": "experimental"
          },
          "immutable": true,
          "locationInModule": {
            "filename": "lib/compliance.ts",
            "line": 1026
          },
          "name": "goo",
          "type": {
            "primitive": "date"
          }
        }
      ]
    },
    "jsii-calc.InbetweenClass": {
      "assembly": "jsii-calc",
      "base": "jsii-calc.PublicClass",
      "docs": {
        "stability": "experimental"
      },
      "fqn": "jsii-calc.InbetweenClass",
      "initializer": {},
      "interfaces": [
        "jsii-calc.IPublicInterface2"
      ],
      "kind": "class",
      "locationInModule": {
        "filename": "lib/compliance.ts",
        "line": 1378
      },
      "methods": [
        {
          "docs": {
            "stability": "experimental"
          },
          "locationInModule": {
            "filename": "lib/compliance.ts",
            "line": 1379
          },
          "name": "ciao",
          "overrides": "jsii-calc.IPublicInterface2",
          "returns": {
            "type": {
              "primitive": "string"
            }
          }
        }
      ],
      "name": "InbetweenClass"
    },
    "jsii-calc.InterfaceCollections": {
      "assembly": "jsii-calc",
      "docs": {
        "remarks": "See: https://github.com/aws/jsii/issues/1196",
        "stability": "experimental",
        "summary": "Verifies that collections of interfaces or structs are correctly handled."
      },
      "fqn": "jsii-calc.InterfaceCollections",
      "kind": "class",
      "locationInModule": {
        "filename": "lib/compliance.ts",
        "line": 2434
      },
      "methods": [
        {
          "docs": {
            "stability": "experimental"
          },
          "locationInModule": {
            "filename": "lib/compliance.ts",
            "line": 2447
          },
          "name": "listOfInterfaces",
          "returns": {
            "type": {
              "collection": {
                "elementtype": {
                  "fqn": "jsii-calc.IBell"
                },
                "kind": "array"
              }
            }
          },
          "static": true
        },
        {
          "docs": {
            "stability": "experimental"
          },
          "locationInModule": {
            "filename": "lib/compliance.ts",
            "line": 2435
          },
          "name": "listOfStructs",
          "returns": {
            "type": {
              "collection": {
                "elementtype": {
                  "fqn": "jsii-calc.StructA"
                },
                "kind": "array"
              }
            }
          },
          "static": true
        },
        {
          "docs": {
            "stability": "experimental"
          },
          "locationInModule": {
            "filename": "lib/compliance.ts",
            "line": 2453
          },
          "name": "mapOfInterfaces",
          "returns": {
            "type": {
              "collection": {
                "elementtype": {
                  "fqn": "jsii-calc.IBell"
                },
                "kind": "map"
              }
            }
          },
          "static": true
        },
        {
          "docs": {
            "stability": "experimental"
          },
          "locationInModule": {
            "filename": "lib/compliance.ts",
            "line": 2441
          },
          "name": "mapOfStructs",
          "returns": {
            "type": {
              "collection": {
                "elementtype": {
                  "fqn": "jsii-calc.StructA"
                },
                "kind": "map"
              }
            }
          },
          "static": true
        }
      ],
      "name": "InterfaceCollections"
    },
    "jsii-calc.InterfaceInNamespaceIncludesClasses.Foo": {
      "assembly": "jsii-calc",
      "docs": {
        "stability": "experimental"
      },
      "fqn": "jsii-calc.InterfaceInNamespaceIncludesClasses.Foo",
      "initializer": {},
      "kind": "class",
      "locationInModule": {
        "filename": "lib/compliance.ts",
        "line": 1059
      },
      "name": "Foo",
      "namespace": "InterfaceInNamespaceIncludesClasses",
      "properties": [
        {
          "docs": {
            "stability": "experimental"
          },
          "locationInModule": {
            "filename": "lib/compliance.ts",
            "line": 1060
          },
          "name": "bar",
          "optional": true,
          "type": {
            "primitive": "string"
          }
        }
      ]
    },
    "jsii-calc.InterfaceInNamespaceIncludesClasses.Hello": {
      "assembly": "jsii-calc",
      "datatype": true,
      "docs": {
        "stability": "experimental"
      },
      "fqn": "jsii-calc.InterfaceInNamespaceIncludesClasses.Hello",
      "kind": "interface",
      "locationInModule": {
        "filename": "lib/compliance.ts",
        "line": 1063
      },
      "name": "Hello",
      "namespace": "InterfaceInNamespaceIncludesClasses",
      "properties": [
        {
          "abstract": true,
          "docs": {
            "stability": "experimental"
          },
          "immutable": true,
          "locationInModule": {
            "filename": "lib/compliance.ts",
            "line": 1064
          },
          "name": "foo",
          "type": {
            "primitive": "number"
          }
        }
      ]
    },
    "jsii-calc.InterfaceInNamespaceOnlyInterface.Hello": {
      "assembly": "jsii-calc",
      "datatype": true,
      "docs": {
        "stability": "experimental"
      },
      "fqn": "jsii-calc.InterfaceInNamespaceOnlyInterface.Hello",
      "kind": "interface",
      "locationInModule": {
        "filename": "lib/compliance.ts",
        "line": 1051
      },
      "name": "Hello",
      "namespace": "InterfaceInNamespaceOnlyInterface",
      "properties": [
        {
          "abstract": true,
          "docs": {
            "stability": "experimental"
          },
          "immutable": true,
          "locationInModule": {
            "filename": "lib/compliance.ts",
            "line": 1052
          },
          "name": "foo",
          "type": {
            "primitive": "number"
          }
        }
      ]
    },
    "jsii-calc.InterfacesMaker": {
      "assembly": "jsii-calc",
      "docs": {
        "stability": "experimental",
        "summary": "We can return arrays of interfaces See aws/aws-cdk#2362."
      },
      "fqn": "jsii-calc.InterfacesMaker",
      "kind": "class",
      "locationInModule": {
        "filename": "lib/compliance.ts",
        "line": 1871
      },
      "methods": [
        {
          "docs": {
            "stability": "experimental"
          },
          "locationInModule": {
            "filename": "lib/compliance.ts",
            "line": 1872
          },
          "name": "makeInterfaces",
          "parameters": [
            {
              "name": "count",
              "type": {
                "primitive": "number"
              }
            }
          ],
          "returns": {
            "type": {
              "collection": {
                "elementtype": {
                  "fqn": "@scope/jsii-calc-lib.IDoublable"
                },
                "kind": "array"
              }
            }
          },
          "static": true
        }
      ],
      "name": "InterfacesMaker"
    },
    "jsii-calc.JSII417Derived": {
      "assembly": "jsii-calc",
      "base": "jsii-calc.JSII417PublicBaseOfBase",
      "docs": {
        "stability": "experimental"
      },
      "fqn": "jsii-calc.JSII417Derived",
      "initializer": {
        "docs": {
          "stability": "experimental"
        },
        "parameters": [
          {
            "name": "property",
            "type": {
              "primitive": "string"
            }
          }
        ]
      },
      "kind": "class",
      "locationInModule": {
        "filename": "lib/erasures.ts",
        "line": 20
      },
      "methods": [
        {
          "docs": {
            "stability": "experimental"
          },
          "locationInModule": {
            "filename": "lib/erasures.ts",
            "line": 21
          },
          "name": "bar"
        },
        {
          "docs": {
            "stability": "experimental"
          },
          "locationInModule": {
            "filename": "lib/erasures.ts",
            "line": 24
          },
          "name": "baz"
        }
      ],
      "name": "JSII417Derived",
      "properties": [
        {
          "docs": {
            "stability": "experimental"
          },
          "immutable": true,
          "locationInModule": {
            "filename": "lib/erasures.ts",
            "line": 15
          },
          "name": "property",
          "protected": true,
          "type": {
            "primitive": "string"
          }
        }
      ]
    },
    "jsii-calc.JSII417PublicBaseOfBase": {
      "assembly": "jsii-calc",
      "docs": {
        "stability": "experimental"
      },
      "fqn": "jsii-calc.JSII417PublicBaseOfBase",
      "initializer": {},
      "kind": "class",
      "locationInModule": {
        "filename": "lib/erasures.ts",
        "line": 8
      },
      "methods": [
        {
          "docs": {
            "stability": "experimental"
          },
          "locationInModule": {
            "filename": "lib/erasures.ts",
            "line": 9
          },
          "name": "makeInstance",
          "returns": {
            "type": {
              "fqn": "jsii-calc.JSII417PublicBaseOfBase"
            }
          },
          "static": true
        },
        {
          "docs": {
            "stability": "experimental"
          },
          "locationInModule": {
            "filename": "lib/erasures.ts",
            "line": 12
          },
          "name": "foo"
        }
      ],
      "name": "JSII417PublicBaseOfBase",
      "properties": [
        {
          "docs": {
            "stability": "experimental"
          },
          "immutable": true,
          "locationInModule": {
            "filename": "lib/erasures.ts",
            "line": 6
          },
          "name": "hasRoot",
          "type": {
            "primitive": "boolean"
          }
        }
      ]
    },
    "jsii-calc.JSObjectLiteralForInterface": {
      "assembly": "jsii-calc",
      "docs": {
        "stability": "experimental"
      },
      "fqn": "jsii-calc.JSObjectLiteralForInterface",
      "initializer": {},
      "kind": "class",
      "locationInModule": {
        "filename": "lib/compliance.ts",
        "line": 507
      },
      "methods": [
        {
          "docs": {
            "stability": "experimental"
          },
          "locationInModule": {
            "filename": "lib/compliance.ts",
            "line": 509
          },
          "name": "giveMeFriendly",
          "returns": {
            "type": {
              "fqn": "@scope/jsii-calc-lib.IFriendly"
            }
          }
        },
        {
          "docs": {
            "stability": "experimental"
          },
          "locationInModule": {
            "filename": "lib/compliance.ts",
            "line": 515
          },
          "name": "giveMeFriendlyGenerator",
          "returns": {
            "type": {
              "fqn": "jsii-calc.IFriendlyRandomGenerator"
            }
          }
        }
      ],
      "name": "JSObjectLiteralForInterface"
    },
    "jsii-calc.JSObjectLiteralToNative": {
      "assembly": "jsii-calc",
      "docs": {
        "stability": "experimental"
      },
      "fqn": "jsii-calc.JSObjectLiteralToNative",
      "initializer": {},
      "kind": "class",
      "locationInModule": {
        "filename": "lib/compliance.ts",
        "line": 233
      },
      "methods": [
        {
          "docs": {
            "stability": "experimental"
          },
          "locationInModule": {
            "filename": "lib/compliance.ts",
            "line": 234
          },
          "name": "returnLiteral",
          "returns": {
            "type": {
              "fqn": "jsii-calc.JSObjectLiteralToNativeClass"
            }
          }
        }
      ],
      "name": "JSObjectLiteralToNative"
    },
    "jsii-calc.JSObjectLiteralToNativeClass": {
      "assembly": "jsii-calc",
      "docs": {
        "stability": "experimental"
      },
      "fqn": "jsii-calc.JSObjectLiteralToNativeClass",
      "initializer": {},
      "kind": "class",
      "locationInModule": {
        "filename": "lib/compliance.ts",
        "line": 242
      },
      "name": "JSObjectLiteralToNativeClass",
      "properties": [
        {
          "docs": {
            "stability": "experimental"
          },
          "locationInModule": {
            "filename": "lib/compliance.ts",
            "line": 243
          },
          "name": "propA",
          "type": {
            "primitive": "string"
          }
        },
        {
          "docs": {
            "stability": "experimental"
          },
          "locationInModule": {
            "filename": "lib/compliance.ts",
            "line": 244
          },
          "name": "propB",
          "type": {
            "primitive": "number"
          }
        }
      ]
    },
    "jsii-calc.JavaReservedWords": {
      "assembly": "jsii-calc",
      "docs": {
        "stability": "experimental"
      },
      "fqn": "jsii-calc.JavaReservedWords",
      "initializer": {},
      "kind": "class",
      "locationInModule": {
        "filename": "lib/compliance.ts",
        "line": 736
      },
      "methods": [
        {
          "docs": {
            "stability": "experimental"
          },
          "locationInModule": {
            "filename": "lib/compliance.ts",
            "line": 737
          },
          "name": "abstract"
        },
        {
          "docs": {
            "stability": "experimental"
          },
          "locationInModule": {
            "filename": "lib/compliance.ts",
            "line": 740
          },
          "name": "assert"
        },
        {
          "docs": {
            "stability": "experimental"
          },
          "locationInModule": {
            "filename": "lib/compliance.ts",
            "line": 743
          },
          "name": "boolean"
        },
        {
          "docs": {
            "stability": "experimental"
          },
          "locationInModule": {
            "filename": "lib/compliance.ts",
            "line": 746
          },
          "name": "break"
        },
        {
          "docs": {
            "stability": "experimental"
          },
          "locationInModule": {
            "filename": "lib/compliance.ts",
            "line": 749
          },
          "name": "byte"
        },
        {
          "docs": {
            "stability": "experimental"
          },
          "locationInModule": {
            "filename": "lib/compliance.ts",
            "line": 752
          },
          "name": "case"
        },
        {
          "docs": {
            "stability": "experimental"
          },
          "locationInModule": {
            "filename": "lib/compliance.ts",
            "line": 755
          },
          "name": "catch"
        },
        {
          "docs": {
            "stability": "experimental"
          },
          "locationInModule": {
            "filename": "lib/compliance.ts",
            "line": 758
          },
          "name": "char"
        },
        {
          "docs": {
            "stability": "experimental"
          },
          "locationInModule": {
            "filename": "lib/compliance.ts",
            "line": 761
          },
          "name": "class"
        },
        {
          "docs": {
            "stability": "experimental"
          },
          "locationInModule": {
            "filename": "lib/compliance.ts",
            "line": 764
          },
          "name": "const"
        },
        {
          "docs": {
            "stability": "experimental"
          },
          "locationInModule": {
            "filename": "lib/compliance.ts",
            "line": 767
          },
          "name": "continue"
        },
        {
          "docs": {
            "stability": "experimental"
          },
          "locationInModule": {
            "filename": "lib/compliance.ts",
            "line": 770
          },
          "name": "default"
        },
        {
          "docs": {
            "stability": "experimental"
          },
          "locationInModule": {
            "filename": "lib/compliance.ts",
            "line": 776
          },
          "name": "do"
        },
        {
          "docs": {
            "stability": "experimental"
          },
          "locationInModule": {
            "filename": "lib/compliance.ts",
            "line": 773
          },
          "name": "double"
        },
        {
          "docs": {
            "stability": "experimental"
          },
          "locationInModule": {
            "filename": "lib/compliance.ts",
            "line": 779
          },
          "name": "else"
        },
        {
          "docs": {
            "stability": "experimental"
          },
          "locationInModule": {
            "filename": "lib/compliance.ts",
            "line": 782
          },
          "name": "enum"
        },
        {
          "docs": {
            "stability": "experimental"
          },
          "locationInModule": {
            "filename": "lib/compliance.ts",
            "line": 785
          },
          "name": "extends"
        },
        {
          "docs": {
            "stability": "experimental"
          },
          "locationInModule": {
            "filename": "lib/compliance.ts",
            "line": 788
          },
          "name": "false"
        },
        {
          "docs": {
            "stability": "experimental"
          },
          "locationInModule": {
            "filename": "lib/compliance.ts",
            "line": 791
          },
          "name": "final"
        },
        {
          "docs": {
            "stability": "experimental"
          },
          "locationInModule": {
            "filename": "lib/compliance.ts",
            "line": 794
          },
          "name": "finally"
        },
        {
          "docs": {
            "stability": "experimental"
          },
          "locationInModule": {
            "filename": "lib/compliance.ts",
            "line": 797
          },
          "name": "float"
        },
        {
          "docs": {
            "stability": "experimental"
          },
          "locationInModule": {
            "filename": "lib/compliance.ts",
            "line": 800
          },
          "name": "for"
        },
        {
          "docs": {
            "stability": "experimental"
          },
          "locationInModule": {
            "filename": "lib/compliance.ts",
            "line": 803
          },
          "name": "goto"
        },
        {
          "docs": {
            "stability": "experimental"
          },
          "locationInModule": {
            "filename": "lib/compliance.ts",
            "line": 806
          },
          "name": "if"
        },
        {
          "docs": {
            "stability": "experimental"
          },
          "locationInModule": {
            "filename": "lib/compliance.ts",
            "line": 809
          },
          "name": "implements"
        },
        {
          "docs": {
            "stability": "experimental"
          },
          "locationInModule": {
            "filename": "lib/compliance.ts",
            "line": 812
          },
          "name": "import"
        },
        {
          "docs": {
            "stability": "experimental"
          },
          "locationInModule": {
            "filename": "lib/compliance.ts",
            "line": 815
          },
          "name": "instanceof"
        },
        {
          "docs": {
            "stability": "experimental"
          },
          "locationInModule": {
            "filename": "lib/compliance.ts",
            "line": 818
          },
          "name": "int"
        },
        {
          "docs": {
            "stability": "experimental"
          },
          "locationInModule": {
            "filename": "lib/compliance.ts",
            "line": 821
          },
          "name": "interface"
        },
        {
          "docs": {
            "stability": "experimental"
          },
          "locationInModule": {
            "filename": "lib/compliance.ts",
            "line": 824
          },
          "name": "long"
        },
        {
          "docs": {
            "stability": "experimental"
          },
          "locationInModule": {
            "filename": "lib/compliance.ts",
            "line": 827
          },
          "name": "native"
        },
        {
          "docs": {
            "stability": "experimental"
          },
          "locationInModule": {
            "filename": "lib/compliance.ts",
            "line": 830
          },
          "name": "new"
        },
        {
          "docs": {
            "stability": "experimental"
          },
          "locationInModule": {
            "filename": "lib/compliance.ts",
            "line": 833
          },
          "name": "null"
        },
        {
          "docs": {
            "stability": "experimental"
          },
          "locationInModule": {
            "filename": "lib/compliance.ts",
            "line": 836
          },
          "name": "package"
        },
        {
          "docs": {
            "stability": "experimental"
          },
          "locationInModule": {
            "filename": "lib/compliance.ts",
            "line": 839
          },
          "name": "private"
        },
        {
          "docs": {
            "stability": "experimental"
          },
          "locationInModule": {
            "filename": "lib/compliance.ts",
            "line": 842
          },
          "name": "protected"
        },
        {
          "docs": {
            "stability": "experimental"
          },
          "locationInModule": {
            "filename": "lib/compliance.ts",
            "line": 845
          },
          "name": "public"
        },
        {
          "docs": {
            "stability": "experimental"
          },
          "locationInModule": {
            "filename": "lib/compliance.ts",
            "line": 848
          },
          "name": "return"
        },
        {
          "docs": {
            "stability": "experimental"
          },
          "locationInModule": {
            "filename": "lib/compliance.ts",
            "line": 851
          },
          "name": "short"
        },
        {
          "docs": {
            "stability": "experimental"
          },
          "locationInModule": {
            "filename": "lib/compliance.ts",
            "line": 854
          },
          "name": "static"
        },
        {
          "docs": {
            "stability": "experimental"
          },
          "locationInModule": {
            "filename": "lib/compliance.ts",
            "line": 857
          },
          "name": "strictfp"
        },
        {
          "docs": {
            "stability": "experimental"
          },
          "locationInModule": {
            "filename": "lib/compliance.ts",
            "line": 860
          },
          "name": "super"
        },
        {
          "docs": {
            "stability": "experimental"
          },
          "locationInModule": {
            "filename": "lib/compliance.ts",
            "line": 863
          },
          "name": "switch"
        },
        {
          "docs": {
            "stability": "experimental"
          },
          "locationInModule": {
            "filename": "lib/compliance.ts",
            "line": 866
          },
          "name": "synchronized"
        },
        {
          "docs": {
            "stability": "experimental"
          },
          "locationInModule": {
            "filename": "lib/compliance.ts",
            "line": 869
          },
          "name": "this"
        },
        {
          "docs": {
            "stability": "experimental"
          },
          "locationInModule": {
            "filename": "lib/compliance.ts",
            "line": 872
          },
          "name": "throw"
        },
        {
          "docs": {
            "stability": "experimental"
          },
          "locationInModule": {
            "filename": "lib/compliance.ts",
            "line": 875
          },
          "name": "throws"
        },
        {
          "docs": {
            "stability": "experimental"
          },
          "locationInModule": {
            "filename": "lib/compliance.ts",
            "line": 878
          },
          "name": "transient"
        },
        {
          "docs": {
            "stability": "experimental"
          },
          "locationInModule": {
            "filename": "lib/compliance.ts",
            "line": 881
          },
          "name": "true"
        },
        {
          "docs": {
            "stability": "experimental"
          },
          "locationInModule": {
            "filename": "lib/compliance.ts",
            "line": 884
          },
          "name": "try"
        },
        {
          "docs": {
            "stability": "experimental"
          },
          "locationInModule": {
            "filename": "lib/compliance.ts",
            "line": 887
          },
          "name": "void"
        },
        {
          "docs": {
            "stability": "experimental"
          },
          "locationInModule": {
            "filename": "lib/compliance.ts",
            "line": 890
          },
          "name": "volatile"
        }
      ],
      "name": "JavaReservedWords",
      "properties": [
        {
          "docs": {
            "stability": "experimental"
          },
          "locationInModule": {
            "filename": "lib/compliance.ts",
            "line": 893
          },
          "name": "while",
          "type": {
            "primitive": "string"
          }
        }
      ]
    },
    "jsii-calc.Jsii487Derived": {
      "assembly": "jsii-calc",
      "docs": {
        "stability": "experimental"
      },
      "fqn": "jsii-calc.Jsii487Derived",
      "initializer": {},
      "interfaces": [
        "jsii-calc.IJsii487External2",
        "jsii-calc.IJsii487External"
      ],
      "kind": "class",
      "locationInModule": {
        "filename": "lib/erasures.ts",
        "line": 48
      },
      "name": "Jsii487Derived"
    },
    "jsii-calc.Jsii496Derived": {
      "assembly": "jsii-calc",
      "docs": {
        "stability": "experimental"
      },
      "fqn": "jsii-calc.Jsii496Derived",
      "initializer": {},
      "interfaces": [
        "jsii-calc.IJsii496"
      ],
      "kind": "class",
      "locationInModule": {
        "filename": "lib/erasures.ts",
        "line": 56
      },
      "name": "Jsii496Derived"
    },
    "jsii-calc.JsiiAgent": {
      "assembly": "jsii-calc",
      "docs": {
        "stability": "experimental",
        "summary": "Host runtime version should be set via JSII_AGENT."
      },
      "fqn": "jsii-calc.JsiiAgent",
      "initializer": {},
      "kind": "class",
      "locationInModule": {
        "filename": "lib/compliance.ts",
        "line": 1343
      },
      "name": "JsiiAgent",
      "properties": [
        {
          "docs": {
            "stability": "experimental",
            "summary": "Returns the value of the JSII_AGENT environment variable."
          },
          "immutable": true,
          "locationInModule": {
            "filename": "lib/compliance.ts",
            "line": 1347
          },
          "name": "jsiiAgent",
          "optional": true,
          "static": true,
          "type": {
            "primitive": "string"
          }
        }
      ]
    },
    "jsii-calc.JsonFormatter": {
      "assembly": "jsii-calc",
      "docs": {
        "see": "https://github.com/aws/aws-cdk/issues/5066",
        "stability": "experimental",
        "summary": "Make sure structs are un-decorated on the way in."
      },
      "fqn": "jsii-calc.JsonFormatter",
      "kind": "class",
      "locationInModule": {
        "filename": "lib/compliance.ts",
        "line": 2318
      },
      "methods": [
        {
          "docs": {
            "stability": "experimental"
          },
          "locationInModule": {
            "filename": "lib/compliance.ts",
            "line": 2363
          },
          "name": "anyArray",
          "returns": {
            "type": {
              "primitive": "any"
            }
          },
          "static": true
        },
        {
          "docs": {
            "stability": "experimental"
          },
          "locationInModule": {
            "filename": "lib/compliance.ts",
            "line": 2359
          },
          "name": "anyBooleanFalse",
          "returns": {
            "type": {
              "primitive": "any"
            }
          },
          "static": true
        },
        {
          "docs": {
            "stability": "experimental"
          },
          "locationInModule": {
            "filename": "lib/compliance.ts",
            "line": 2355
          },
          "name": "anyBooleanTrue",
          "returns": {
            "type": {
              "primitive": "any"
            }
          },
          "static": true
        },
        {
          "docs": {
            "stability": "experimental"
          },
          "locationInModule": {
            "filename": "lib/compliance.ts",
            "line": 2335
          },
          "name": "anyDate",
          "returns": {
            "type": {
              "primitive": "any"
            }
          },
          "static": true
        },
        {
          "docs": {
            "stability": "experimental"
          },
          "locationInModule": {
            "filename": "lib/compliance.ts",
            "line": 2351
          },
          "name": "anyEmptyString",
          "returns": {
            "type": {
              "primitive": "any"
            }
          },
          "static": true
        },
        {
          "docs": {
            "stability": "experimental"
          },
          "locationInModule": {
            "filename": "lib/compliance.ts",
            "line": 2331
          },
          "name": "anyFunction",
          "returns": {
            "type": {
              "primitive": "any"
            }
          },
          "static": true
        },
        {
          "docs": {
            "stability": "experimental"
          },
          "locationInModule": {
            "filename": "lib/compliance.ts",
            "line": 2367
          },
          "name": "anyHash",
          "returns": {
            "type": {
              "primitive": "any"
            }
          },
          "static": true
        },
        {
          "docs": {
            "stability": "experimental"
          },
          "locationInModule": {
            "filename": "lib/compliance.ts",
            "line": 2323
          },
          "name": "anyNull",
          "returns": {
            "type": {
              "primitive": "any"
            }
          },
          "static": true
        },
        {
          "docs": {
            "stability": "experimental"
          },
          "locationInModule": {
            "filename": "lib/compliance.ts",
            "line": 2339
          },
          "name": "anyNumber",
          "returns": {
            "type": {
              "primitive": "any"
            }
          },
          "static": true
        },
        {
          "docs": {
            "stability": "experimental"
          },
          "locationInModule": {
            "filename": "lib/compliance.ts",
            "line": 2371
          },
          "name": "anyRef",
          "returns": {
            "type": {
              "primitive": "any"
            }
          },
          "static": true
        },
        {
          "docs": {
            "stability": "experimental"
          },
          "locationInModule": {
            "filename": "lib/compliance.ts",
            "line": 2347
          },
          "name": "anyString",
          "returns": {
            "type": {
              "primitive": "any"
            }
          },
          "static": true
        },
        {
          "docs": {
            "stability": "experimental"
          },
          "locationInModule": {
            "filename": "lib/compliance.ts",
            "line": 2327
          },
          "name": "anyUndefined",
          "returns": {
            "type": {
              "primitive": "any"
            }
          },
          "static": true
        },
        {
          "docs": {
            "stability": "experimental"
          },
          "locationInModule": {
            "filename": "lib/compliance.ts",
            "line": 2343
          },
          "name": "anyZero",
          "returns": {
            "type": {
              "primitive": "any"
            }
          },
          "static": true
        },
        {
          "docs": {
            "stability": "experimental"
          },
          "locationInModule": {
            "filename": "lib/compliance.ts",
            "line": 2319
          },
          "name": "stringify",
          "parameters": [
            {
              "name": "value",
              "optional": true,
              "type": {
                "primitive": "any"
              }
            }
          ],
          "returns": {
            "optional": true,
            "type": {
              "primitive": "string"
            }
          },
          "static": true
        }
      ],
      "name": "JsonFormatter"
    },
    "jsii-calc.LoadBalancedFargateServiceProps": {
      "assembly": "jsii-calc",
      "datatype": true,
      "docs": {
        "stability": "experimental",
        "summary": "jsii#298: show default values in sphinx documentation, and respect newlines."
      },
      "fqn": "jsii-calc.LoadBalancedFargateServiceProps",
      "kind": "interface",
      "locationInModule": {
        "filename": "lib/compliance.ts",
        "line": 1255
      },
      "name": "LoadBalancedFargateServiceProps",
      "properties": [
        {
          "abstract": true,
          "docs": {
            "default": "80",
            "remarks": "Corresponds to container port mapping.",
            "stability": "experimental",
            "summary": "The container port of the application load balancer attached to your Fargate service."
          },
          "immutable": true,
          "locationInModule": {
            "filename": "lib/compliance.ts",
            "line": 1298
          },
          "name": "containerPort",
          "optional": true,
          "type": {
            "primitive": "number"
          }
        },
        {
          "abstract": true,
          "docs": {
            "default": "256",
            "remarks": "Valid values, which determines your range of valid values for the memory parameter:\n256 (.25 vCPU) - Available memory values: 0.5GB, 1GB, 2GB\n512 (.5 vCPU) - Available memory values: 1GB, 2GB, 3GB, 4GB\n1024 (1 vCPU) - Available memory values: 2GB, 3GB, 4GB, 5GB, 6GB, 7GB, 8GB\n2048 (2 vCPU) - Available memory values: Between 4GB and 16GB in 1GB increments\n4096 (4 vCPU) - Available memory values: Between 8GB and 30GB in 1GB increments\n\nThis default is set in the underlying FargateTaskDefinition construct.",
            "stability": "experimental",
            "summary": "The number of cpu units used by the task."
          },
          "immutable": true,
          "locationInModule": {
            "filename": "lib/compliance.ts",
            "line": 1269
          },
          "name": "cpu",
          "optional": true,
          "type": {
            "primitive": "string"
          }
        },
        {
          "abstract": true,
          "docs": {
            "default": "512",
            "remarks": "This field is required and you must use one of the following values, which determines your range of valid values\nfor the cpu parameter:\n\n0.5GB, 1GB, 2GB - Available cpu values: 256 (.25 vCPU)\n\n1GB, 2GB, 3GB, 4GB - Available cpu values: 512 (.5 vCPU)\n\n2GB, 3GB, 4GB, 5GB, 6GB, 7GB, 8GB - Available cpu values: 1024 (1 vCPU)\n\nBetween 4GB and 16GB in 1GB increments - Available cpu values: 2048 (2 vCPU)\n\nBetween 8GB and 30GB in 1GB increments - Available cpu values: 4096 (4 vCPU)\n\nThis default is set in the underlying FargateTaskDefinition construct.",
            "stability": "experimental",
            "summary": "The amount (in MiB) of memory used by the task."
          },
          "immutable": true,
          "locationInModule": {
            "filename": "lib/compliance.ts",
            "line": 1291
          },
          "name": "memoryMiB",
          "optional": true,
          "type": {
            "primitive": "string"
          }
        },
        {
          "abstract": true,
          "docs": {
            "default": "true",
            "stability": "experimental",
            "summary": "Determines whether the Application Load Balancer will be internet-facing."
          },
          "immutable": true,
          "locationInModule": {
            "filename": "lib/compliance.ts",
            "line": 1305
          },
          "name": "publicLoadBalancer",
          "optional": true,
          "type": {
            "primitive": "boolean"
          }
        },
        {
          "abstract": true,
          "docs": {
            "default": "false",
            "stability": "experimental",
            "summary": "Determines whether your Fargate Service will be assigned a public IP address."
          },
          "immutable": true,
          "locationInModule": {
            "filename": "lib/compliance.ts",
            "line": 1312
          },
          "name": "publicTasks",
          "optional": true,
          "type": {
            "primitive": "boolean"
          }
        }
      ]
    },
    "jsii-calc.MethodNamedProperty": {
      "assembly": "jsii-calc",
      "docs": {
        "stability": "experimental"
      },
      "fqn": "jsii-calc.MethodNamedProperty",
      "initializer": {},
      "kind": "class",
      "locationInModule": {
        "filename": "lib/calculator.ts",
        "line": 386
      },
      "methods": [
        {
          "docs": {
            "stability": "experimental"
          },
          "locationInModule": {
            "filename": "lib/calculator.ts",
            "line": 387
          },
          "name": "property",
          "returns": {
            "type": {
              "primitive": "string"
            }
          }
        }
      ],
      "name": "MethodNamedProperty",
      "properties": [
        {
          "docs": {
            "stability": "experimental"
          },
          "immutable": true,
          "locationInModule": {
            "filename": "lib/calculator.ts",
            "line": 391
          },
          "name": "elite",
          "type": {
            "primitive": "number"
          }
        }
      ]
    },
    "jsii-calc.Multiply": {
      "assembly": "jsii-calc",
      "base": "jsii-calc.BinaryOperation",
      "docs": {
        "stability": "experimental",
        "summary": "The \"*\" binary operation."
      },
      "fqn": "jsii-calc.Multiply",
      "initializer": {
        "docs": {
          "stability": "experimental",
          "summary": "Creates a BinaryOperation."
        },
        "parameters": [
          {
            "docs": {
              "summary": "Left-hand side operand."
            },
            "name": "lhs",
            "type": {
              "fqn": "@scope/jsii-calc-lib.Value"
            }
          },
          {
            "docs": {
              "summary": "Right-hand side operand."
            },
            "name": "rhs",
            "type": {
              "fqn": "@scope/jsii-calc-lib.Value"
            }
          }
        ]
      },
      "interfaces": [
        "jsii-calc.IFriendlier",
        "jsii-calc.IRandomNumberGenerator"
      ],
      "kind": "class",
      "locationInModule": {
        "filename": "lib/calculator.ts",
        "line": 68
      },
      "methods": [
        {
          "docs": {
            "stability": "experimental",
            "summary": "Say farewell."
          },
          "locationInModule": {
            "filename": "lib/calculator.ts",
            "line": 81
          },
          "name": "farewell",
          "overrides": "jsii-calc.IFriendlier",
          "returns": {
            "type": {
              "primitive": "string"
            }
          }
        },
        {
          "docs": {
            "stability": "experimental",
            "summary": "Say goodbye."
          },
          "locationInModule": {
            "filename": "lib/calculator.ts",
            "line": 77
          },
          "name": "goodbye",
          "overrides": "jsii-calc.IFriendlier",
          "returns": {
            "type": {
              "primitive": "string"
            }
          }
        },
        {
          "docs": {
            "stability": "experimental",
            "summary": "Returns another random number."
          },
          "locationInModule": {
            "filename": "lib/calculator.ts",
            "line": 85
          },
          "name": "next",
          "overrides": "jsii-calc.IRandomNumberGenerator",
          "returns": {
            "type": {
              "primitive": "number"
            }
          }
        },
        {
          "docs": {
            "stability": "experimental",
            "summary": "String representation of the value."
          },
          "locationInModule": {
            "filename": "lib/calculator.ts",
            "line": 73
          },
          "name": "toString",
          "overrides": "@scope/jsii-calc-lib.Operation",
          "returns": {
            "type": {
              "primitive": "string"
            }
          }
        }
      ],
      "name": "Multiply",
      "properties": [
        {
          "docs": {
            "stability": "experimental",
            "summary": "The value."
          },
          "immutable": true,
          "locationInModule": {
            "filename": "lib/calculator.ts",
            "line": 69
          },
          "name": "value",
          "overrides": "@scope/jsii-calc-lib.Value",
          "type": {
            "primitive": "number"
          }
        }
      ]
    },
    "jsii-calc.Negate": {
      "assembly": "jsii-calc",
      "base": "jsii-calc.UnaryOperation",
      "docs": {
        "stability": "experimental",
        "summary": "The negation operation (\"-value\")."
      },
      "fqn": "jsii-calc.Negate",
      "initializer": {
        "docs": {
          "stability": "experimental"
        },
        "parameters": [
          {
            "name": "operand",
            "type": {
              "fqn": "@scope/jsii-calc-lib.Value"
            }
          }
        ]
      },
      "interfaces": [
        "jsii-calc.IFriendlier"
      ],
      "kind": "class",
      "locationInModule": {
        "filename": "lib/calculator.ts",
        "line": 102
      },
      "methods": [
        {
          "docs": {
            "stability": "experimental",
            "summary": "Say farewell."
          },
          "locationInModule": {
            "filename": "lib/calculator.ts",
            "line": 119
          },
          "name": "farewell",
          "overrides": "jsii-calc.IFriendlier",
          "returns": {
            "type": {
              "primitive": "string"
            }
          }
        },
        {
          "docs": {
            "stability": "experimental",
            "summary": "Say goodbye."
          },
          "locationInModule": {
            "filename": "lib/calculator.ts",
            "line": 115
          },
          "name": "goodbye",
          "overrides": "jsii-calc.IFriendlier",
          "returns": {
            "type": {
              "primitive": "string"
            }
          }
        },
        {
          "docs": {
            "stability": "experimental",
            "summary": "Say hello!"
          },
          "locationInModule": {
            "filename": "lib/calculator.ts",
            "line": 111
          },
          "name": "hello",
          "overrides": "@scope/jsii-calc-lib.IFriendly",
          "returns": {
            "type": {
              "primitive": "string"
            }
          }
        },
        {
          "docs": {
            "stability": "experimental",
            "summary": "String representation of the value."
          },
          "locationInModule": {
            "filename": "lib/calculator.ts",
            "line": 107
          },
          "name": "toString",
          "overrides": "@scope/jsii-calc-lib.Operation",
          "returns": {
            "type": {
              "primitive": "string"
            }
          }
        }
      ],
      "name": "Negate",
      "properties": [
        {
          "docs": {
            "stability": "experimental",
            "summary": "The value."
          },
          "immutable": true,
          "locationInModule": {
            "filename": "lib/calculator.ts",
            "line": 103
          },
          "name": "value",
          "overrides": "@scope/jsii-calc-lib.Value",
          "type": {
            "primitive": "number"
          }
        }
      ]
    },
    "jsii-calc.NestedStruct": {
      "assembly": "jsii-calc",
      "datatype": true,
      "docs": {
        "stability": "experimental"
      },
      "fqn": "jsii-calc.NestedStruct",
      "kind": "interface",
      "locationInModule": {
        "filename": "lib/compliance.ts",
        "line": 2191
      },
      "name": "NestedStruct",
      "properties": [
        {
          "abstract": true,
          "docs": {
            "stability": "experimental",
            "summary": "When provided, must be > 0."
          },
          "immutable": true,
          "locationInModule": {
            "filename": "lib/compliance.ts",
            "line": 2195
          },
          "name": "numberProp",
          "type": {
            "primitive": "number"
          }
        }
      ]
    },
    "jsii-calc.NodeStandardLibrary": {
      "assembly": "jsii-calc",
      "docs": {
        "stability": "experimental",
        "summary": "Test fixture to verify that jsii modules can use the node standard library."
      },
      "fqn": "jsii-calc.NodeStandardLibrary",
      "initializer": {},
      "kind": "class",
      "locationInModule": {
        "filename": "lib/compliance.ts",
        "line": 977
      },
      "methods": [
        {
          "docs": {
            "returns": "\"6a2da20943931e9834fc12cfe5bb47bbd9ae43489a30726962b576f4e3993e50\"",
            "stability": "experimental",
            "summary": "Uses node.js \"crypto\" module to calculate sha256 of a string."
          },
          "locationInModule": {
            "filename": "lib/compliance.ts",
            "line": 1006
          },
          "name": "cryptoSha256",
          "returns": {
            "type": {
              "primitive": "string"
            }
          }
        },
        {
          "async": true,
          "docs": {
            "returns": "\"Hello, resource!\"",
            "stability": "experimental",
            "summary": "Reads a local resource file (resource.txt) asynchronously."
          },
          "locationInModule": {
            "filename": "lib/compliance.ts",
            "line": 982
          },
          "name": "fsReadFile",
          "returns": {
            "type": {
              "primitive": "string"
            }
          }
        },
        {
          "docs": {
            "returns": "\"Hello, resource! SYNC!\"",
            "stability": "experimental",
            "summary": "Sync version of fsReadFile."
          },
          "locationInModule": {
            "filename": "lib/compliance.ts",
            "line": 991
          },
          "name": "fsReadFileSync",
          "returns": {
            "type": {
              "primitive": "string"
            }
          }
        }
      ],
      "name": "NodeStandardLibrary",
      "properties": [
        {
          "docs": {
            "stability": "experimental",
            "summary": "Returns the current os.platform() from the \"os\" node module."
          },
          "immutable": true,
          "locationInModule": {
            "filename": "lib/compliance.ts",
            "line": 998
          },
          "name": "osPlatform",
          "type": {
            "primitive": "string"
          }
        }
      ]
    },
    "jsii-calc.NullShouldBeTreatedAsUndefined": {
      "assembly": "jsii-calc",
      "docs": {
        "stability": "experimental",
        "summary": "jsii#282, aws-cdk#157: null should be treated as \"undefined\"."
      },
      "fqn": "jsii-calc.NullShouldBeTreatedAsUndefined",
      "initializer": {
        "docs": {
          "stability": "experimental"
        },
        "parameters": [
          {
            "name": "_param1",
            "type": {
              "primitive": "string"
            }
          },
          {
            "name": "optional",
            "optional": true,
            "type": {
              "primitive": "any"
            }
          }
        ]
      },
      "kind": "class",
      "locationInModule": {
        "filename": "lib/compliance.ts",
        "line": 1204
      },
      "methods": [
        {
          "docs": {
            "stability": "experimental"
          },
          "locationInModule": {
            "filename": "lib/compliance.ts",
            "line": 1213
          },
          "name": "giveMeUndefined",
          "parameters": [
            {
              "name": "value",
              "optional": true,
              "type": {
                "primitive": "any"
              }
            }
          ]
        },
        {
          "docs": {
            "stability": "experimental"
          },
          "locationInModule": {
            "filename": "lib/compliance.ts",
            "line": 1219
          },
          "name": "giveMeUndefinedInsideAnObject",
          "parameters": [
            {
              "name": "input",
              "type": {
                "fqn": "jsii-calc.NullShouldBeTreatedAsUndefinedData"
              }
            }
          ]
        },
        {
          "docs": {
            "stability": "experimental"
          },
          "locationInModule": {
            "filename": "lib/compliance.ts",
            "line": 1234
          },
          "name": "verifyPropertyIsUndefined"
        }
      ],
      "name": "NullShouldBeTreatedAsUndefined",
      "properties": [
        {
          "docs": {
            "stability": "experimental"
          },
          "locationInModule": {
            "filename": "lib/compliance.ts",
            "line": 1205
          },
          "name": "changeMeToUndefined",
          "optional": true,
          "type": {
            "primitive": "string"
          }
        }
      ]
    },
    "jsii-calc.NullShouldBeTreatedAsUndefinedData": {
      "assembly": "jsii-calc",
      "datatype": true,
      "docs": {
        "stability": "experimental"
      },
      "fqn": "jsii-calc.NullShouldBeTreatedAsUndefinedData",
      "kind": "interface",
      "locationInModule": {
        "filename": "lib/compliance.ts",
        "line": 1241
      },
      "name": "NullShouldBeTreatedAsUndefinedData",
      "properties": [
        {
          "abstract": true,
          "docs": {
            "stability": "experimental"
          },
          "immutable": true,
          "locationInModule": {
            "filename": "lib/compliance.ts",
            "line": 1243
          },
          "name": "arrayWithThreeElementsAndUndefinedAsSecondArgument",
          "type": {
            "collection": {
              "elementtype": {
                "primitive": "any"
              },
              "kind": "array"
            }
          }
        },
        {
          "abstract": true,
          "docs": {
            "stability": "experimental"
          },
          "immutable": true,
          "locationInModule": {
            "filename": "lib/compliance.ts",
            "line": 1242
          },
          "name": "thisShouldBeUndefined",
          "optional": true,
          "type": {
            "primitive": "any"
          }
        }
      ]
    },
    "jsii-calc.NumberGenerator": {
      "assembly": "jsii-calc",
      "docs": {
        "stability": "experimental",
        "summary": "This allows us to test that a reference can be stored for objects that implement interfaces."
      },
      "fqn": "jsii-calc.NumberGenerator",
      "initializer": {
        "docs": {
          "stability": "experimental"
        },
        "parameters": [
          {
            "name": "generator",
            "type": {
              "fqn": "jsii-calc.IRandomNumberGenerator"
            }
          }
        ]
      },
      "kind": "class",
      "locationInModule": {
        "filename": "lib/compliance.ts",
        "line": 493
      },
      "methods": [
        {
          "docs": {
            "stability": "experimental"
          },
          "locationInModule": {
            "filename": "lib/compliance.ts",
            "line": 502
          },
          "name": "isSameGenerator",
          "parameters": [
            {
              "name": "gen",
              "type": {
                "fqn": "jsii-calc.IRandomNumberGenerator"
              }
            }
          ],
          "returns": {
            "type": {
              "primitive": "boolean"
            }
          }
        },
        {
          "docs": {
            "stability": "experimental"
          },
          "locationInModule": {
            "filename": "lib/compliance.ts",
            "line": 498
          },
          "name": "nextTimes100",
          "returns": {
            "type": {
              "primitive": "number"
            }
          }
        }
      ],
      "name": "NumberGenerator",
      "properties": [
        {
          "docs": {
            "stability": "experimental"
          },
          "locationInModule": {
            "filename": "lib/compliance.ts",
            "line": 494
          },
          "name": "generator",
          "type": {
            "fqn": "jsii-calc.IRandomNumberGenerator"
          }
        }
      ]
    },
    "jsii-calc.ObjectRefsInCollections": {
      "assembly": "jsii-calc",
      "docs": {
        "stability": "experimental",
        "summary": "Verify that object references can be passed inside collections."
      },
      "fqn": "jsii-calc.ObjectRefsInCollections",
      "initializer": {},
      "kind": "class",
      "locationInModule": {
        "filename": "lib/compliance.ts",
        "line": 250
      },
      "methods": [
        {
          "docs": {
            "stability": "experimental",
            "summary": "Returns the sum of all values."
          },
          "locationInModule": {
            "filename": "lib/compliance.ts",
            "line": 254
          },
          "name": "sumFromArray",
          "parameters": [
            {
              "name": "values",
              "type": {
                "collection": {
                  "elementtype": {
                    "fqn": "@scope/jsii-calc-lib.Value"
                  },
                  "kind": "array"
                }
              }
            }
          ],
          "returns": {
            "type": {
              "primitive": "number"
            }
          }
        },
        {
          "docs": {
            "stability": "experimental",
            "summary": "Returns the sum of all values in a map."
          },
          "locationInModule": {
            "filename": "lib/compliance.ts",
            "line": 265
          },
          "name": "sumFromMap",
          "parameters": [
            {
              "name": "values",
              "type": {
                "collection": {
                  "elementtype": {
                    "fqn": "@scope/jsii-calc-lib.Value"
                  },
                  "kind": "map"
                }
              }
            }
          ],
          "returns": {
            "type": {
              "primitive": "number"
            }
          }
        }
      ],
      "name": "ObjectRefsInCollections"
    },
    "jsii-calc.ObjectWithPropertyProvider": {
      "assembly": "jsii-calc",
      "docs": {
        "stability": "experimental"
      },
      "fqn": "jsii-calc.ObjectWithPropertyProvider",
      "kind": "class",
      "locationInModule": {
        "filename": "lib/compliance.ts",
        "line": 2291
      },
      "methods": [
        {
          "docs": {
            "stability": "experimental"
          },
          "locationInModule": {
            "filename": "lib/compliance.ts",
            "line": 2292
          },
          "name": "provide",
          "returns": {
            "type": {
              "fqn": "jsii-calc.IObjectWithProperty"
            }
          },
          "static": true
        }
      ],
      "name": "ObjectWithPropertyProvider"
    },
    "jsii-calc.Old": {
      "assembly": "jsii-calc",
      "docs": {
        "deprecated": "Use the new class",
        "stability": "deprecated",
        "summary": "Old class."
      },
      "fqn": "jsii-calc.Old",
      "initializer": {},
      "kind": "class",
      "locationInModule": {
        "filename": "lib/documented.ts",
        "line": 54
      },
      "methods": [
        {
          "docs": {
            "stability": "deprecated",
            "summary": "Doo wop that thing."
          },
          "locationInModule": {
            "filename": "lib/documented.ts",
            "line": 58
          },
          "name": "doAThing"
        }
      ],
      "name": "Old"
    },
    "jsii-calc.OptionalArgumentInvoker": {
      "assembly": "jsii-calc",
      "docs": {
        "stability": "experimental"
      },
      "fqn": "jsii-calc.OptionalArgumentInvoker",
      "initializer": {
        "docs": {
          "stability": "experimental"
        },
        "parameters": [
          {
            "name": "delegate",
            "type": {
              "fqn": "jsii-calc.IInterfaceWithOptionalMethodArguments"
            }
          }
        ]
      },
      "kind": "class",
      "locationInModule": {
        "filename": "lib/compliance.ts",
        "line": 1075
      },
      "methods": [
        {
          "docs": {
            "stability": "experimental"
          },
          "locationInModule": {
            "filename": "lib/compliance.ts",
            "line": 1082
          },
          "name": "invokeWithOptional"
        },
        {
          "docs": {
            "stability": "experimental"
          },
          "locationInModule": {
            "filename": "lib/compliance.ts",
            "line": 1078
          },
          "name": "invokeWithoutOptional"
        }
      ],
      "name": "OptionalArgumentInvoker"
    },
    "jsii-calc.OptionalConstructorArgument": {
      "assembly": "jsii-calc",
      "docs": {
        "stability": "experimental"
      },
      "fqn": "jsii-calc.OptionalConstructorArgument",
      "initializer": {
        "docs": {
          "stability": "experimental"
        },
        "parameters": [
          {
            "name": "arg1",
            "type": {
              "primitive": "number"
            }
          },
          {
            "name": "arg2",
            "type": {
              "primitive": "string"
            }
          },
          {
            "name": "arg3",
            "optional": true,
            "type": {
              "primitive": "date"
            }
          }
        ]
      },
      "kind": "class",
      "locationInModule": {
        "filename": "lib/compliance.ts",
        "line": 295
      },
      "name": "OptionalConstructorArgument",
      "properties": [
        {
          "docs": {
            "stability": "experimental"
          },
          "immutable": true,
          "locationInModule": {
            "filename": "lib/compliance.ts",
            "line": 296
          },
          "name": "arg1",
          "type": {
            "primitive": "number"
          }
        },
        {
          "docs": {
            "stability": "experimental"
          },
          "immutable": true,
          "locationInModule": {
            "filename": "lib/compliance.ts",
            "line": 297
          },
          "name": "arg2",
          "type": {
            "primitive": "string"
          }
        },
        {
          "docs": {
            "stability": "experimental"
          },
          "immutable": true,
          "locationInModule": {
            "filename": "lib/compliance.ts",
            "line": 298
          },
          "name": "arg3",
          "optional": true,
          "type": {
            "primitive": "date"
          }
        }
      ]
    },
    "jsii-calc.OptionalStruct": {
      "assembly": "jsii-calc",
      "datatype": true,
      "docs": {
        "stability": "experimental"
      },
      "fqn": "jsii-calc.OptionalStruct",
      "kind": "interface",
      "locationInModule": {
        "filename": "lib/compliance.ts",
        "line": 1650
      },
      "name": "OptionalStruct",
      "properties": [
        {
          "abstract": true,
          "docs": {
            "stability": "experimental"
          },
          "immutable": true,
          "locationInModule": {
            "filename": "lib/compliance.ts",
            "line": 1651
          },
          "name": "field",
          "optional": true,
          "type": {
            "primitive": "string"
          }
        }
      ]
    },
    "jsii-calc.OptionalStructConsumer": {
      "assembly": "jsii-calc",
      "docs": {
        "stability": "experimental"
      },
      "fqn": "jsii-calc.OptionalStructConsumer",
      "initializer": {
        "docs": {
          "stability": "experimental"
        },
        "parameters": [
          {
            "name": "optionalStruct",
            "optional": true,
            "type": {
              "fqn": "jsii-calc.OptionalStruct"
            }
          }
        ]
      },
      "kind": "class",
      "locationInModule": {
        "filename": "lib/compliance.ts",
        "line": 1641
      },
      "name": "OptionalStructConsumer",
      "properties": [
        {
          "docs": {
            "stability": "experimental"
          },
          "immutable": true,
          "locationInModule": {
            "filename": "lib/compliance.ts",
            "line": 1642
          },
          "name": "parameterWasUndefined",
          "type": {
            "primitive": "boolean"
          }
        },
        {
          "docs": {
            "stability": "experimental"
          },
          "immutable": true,
          "locationInModule": {
            "filename": "lib/compliance.ts",
            "line": 1643
          },
          "name": "fieldValue",
          "optional": true,
          "type": {
            "primitive": "string"
          }
        }
      ]
    },
    "jsii-calc.OverridableProtectedMember": {
      "assembly": "jsii-calc",
      "docs": {
        "see": "https://github.com/aws/jsii/issues/903",
        "stability": "experimental"
      },
      "fqn": "jsii-calc.OverridableProtectedMember",
      "initializer": {},
      "kind": "class",
      "locationInModule": {
        "filename": "lib/compliance.ts",
        "line": 1907
      },
      "methods": [
        {
          "docs": {
            "stability": "experimental"
          },
          "locationInModule": {
            "filename": "lib/compliance.ts",
            "line": 1919
          },
          "name": "overrideMe",
          "protected": true,
          "returns": {
            "type": {
              "primitive": "string"
            }
          }
        },
        {
          "docs": {
            "stability": "experimental"
          },
          "locationInModule": {
            "filename": "lib/compliance.ts",
            "line": 1915
          },
          "name": "switchModes"
        },
        {
          "docs": {
            "stability": "experimental"
          },
          "locationInModule": {
            "filename": "lib/compliance.ts",
            "line": 1911
          },
          "name": "valueFromProtected",
          "returns": {
            "type": {
              "primitive": "string"
            }
          }
        }
      ],
      "name": "OverridableProtectedMember",
      "properties": [
        {
          "docs": {
            "stability": "experimental"
          },
          "immutable": true,
          "locationInModule": {
            "filename": "lib/compliance.ts",
            "line": 1908
          },
          "name": "overrideReadOnly",
          "protected": true,
          "type": {
            "primitive": "string"
          }
        },
        {
          "docs": {
            "stability": "experimental"
          },
          "locationInModule": {
            "filename": "lib/compliance.ts",
            "line": 1909
          },
          "name": "overrideReadWrite",
          "protected": true,
          "type": {
            "primitive": "string"
          }
        }
      ]
    },
    "jsii-calc.OverrideReturnsObject": {
      "assembly": "jsii-calc",
      "docs": {
        "stability": "experimental"
      },
      "fqn": "jsii-calc.OverrideReturnsObject",
      "initializer": {},
      "kind": "class",
      "locationInModule": {
        "filename": "lib/compliance.ts",
        "line": 637
      },
      "methods": [
        {
          "docs": {
            "stability": "experimental"
          },
          "locationInModule": {
            "filename": "lib/compliance.ts",
            "line": 638
          },
          "name": "test",
          "parameters": [
            {
              "name": "obj",
              "type": {
                "fqn": "jsii-calc.IReturnsNumber"
              }
            }
          ],
          "returns": {
            "type": {
              "primitive": "number"
            }
          }
        }
      ],
      "name": "OverrideReturnsObject"
    },
    "jsii-calc.ParentStruct982": {
      "assembly": "jsii-calc",
      "datatype": true,
      "docs": {
        "stability": "experimental",
        "summary": "https://github.com/aws/jsii/issues/982."
      },
      "fqn": "jsii-calc.ParentStruct982",
      "kind": "interface",
      "locationInModule": {
        "filename": "lib/compliance.ts",
        "line": 2241
      },
      "name": "ParentStruct982",
      "properties": [
        {
          "abstract": true,
          "docs": {
            "stability": "experimental"
          },
          "immutable": true,
          "locationInModule": {
            "filename": "lib/compliance.ts",
            "line": 2242
          },
          "name": "foo",
          "type": {
            "primitive": "string"
          }
        }
      ]
    },
    "jsii-calc.PartiallyInitializedThisConsumer": {
      "abstract": true,
      "assembly": "jsii-calc",
      "docs": {
        "stability": "experimental"
      },
      "fqn": "jsii-calc.PartiallyInitializedThisConsumer",
      "initializer": {},
      "kind": "class",
      "locationInModule": {
        "filename": "lib/compliance.ts",
        "line": 1624
      },
      "methods": [
        {
          "abstract": true,
          "docs": {
            "stability": "experimental"
          },
          "locationInModule": {
            "filename": "lib/compliance.ts",
            "line": 1625
          },
          "name": "consumePartiallyInitializedThis",
          "parameters": [
            {
              "name": "obj",
              "type": {
                "fqn": "jsii-calc.ConstructorPassesThisOut"
              }
            },
            {
              "name": "dt",
              "type": {
                "primitive": "date"
              }
            },
            {
              "name": "ev",
              "type": {
                "fqn": "jsii-calc.AllTypesEnum"
              }
            }
          ],
          "returns": {
            "type": {
              "primitive": "string"
            }
          }
        }
      ],
      "name": "PartiallyInitializedThisConsumer"
    },
    "jsii-calc.Polymorphism": {
      "assembly": "jsii-calc",
      "docs": {
        "stability": "experimental"
      },
      "fqn": "jsii-calc.Polymorphism",
      "initializer": {},
      "kind": "class",
      "locationInModule": {
        "filename": "lib/compliance.ts",
        "line": 483
      },
      "methods": [
        {
          "docs": {
            "stability": "experimental"
          },
          "locationInModule": {
            "filename": "lib/compliance.ts",
            "line": 484
          },
          "name": "sayHello",
          "parameters": [
            {
              "name": "friendly",
              "type": {
                "fqn": "@scope/jsii-calc-lib.IFriendly"
              }
            }
          ],
          "returns": {
            "type": {
              "primitive": "string"
            }
          }
        }
      ],
      "name": "Polymorphism"
    },
    "jsii-calc.Power": {
      "assembly": "jsii-calc",
      "base": "jsii-calc.composition.CompositeOperation",
      "docs": {
        "stability": "experimental",
        "summary": "The power operation."
      },
      "fqn": "jsii-calc.Power",
      "initializer": {
        "docs": {
          "stability": "experimental",
          "summary": "Creates a Power operation."
        },
        "parameters": [
          {
            "docs": {
              "summary": "The base of the power."
            },
            "name": "base",
            "type": {
              "fqn": "@scope/jsii-calc-lib.Value"
            }
          },
          {
            "docs": {
              "summary": "The number of times to multiply."
            },
            "name": "pow",
            "type": {
              "fqn": "@scope/jsii-calc-lib.Value"
            }
          }
        ]
      },
      "kind": "class",
      "locationInModule": {
        "filename": "lib/calculator.ts",
        "line": 211
      },
      "name": "Power",
      "properties": [
        {
          "docs": {
            "stability": "experimental",
            "summary": "The base of the power."
          },
          "immutable": true,
          "locationInModule": {
            "filename": "lib/calculator.ts",
            "line": 218
          },
          "name": "base",
          "type": {
            "fqn": "@scope/jsii-calc-lib.Value"
          }
        },
        {
          "docs": {
            "remarks": "Must be implemented by derived classes.",
            "stability": "experimental",
            "summary": "The expression that this operation consists of."
          },
          "immutable": true,
          "locationInModule": {
            "filename": "lib/calculator.ts",
            "line": 222
          },
          "name": "expression",
          "overrides": "jsii-calc.composition.CompositeOperation",
          "type": {
            "fqn": "@scope/jsii-calc-lib.Value"
          }
        },
        {
          "docs": {
            "stability": "experimental",
            "summary": "The number of times to multiply."
          },
          "immutable": true,
          "locationInModule": {
            "filename": "lib/calculator.ts",
            "line": 218
          },
          "name": "pow",
          "type": {
            "fqn": "@scope/jsii-calc-lib.Value"
          }
        }
      ]
    },
    "jsii-calc.PropertyNamedProperty": {
      "assembly": "jsii-calc",
      "docs": {
        "stability": "experimental",
        "summary": "Reproduction for https://github.com/aws/jsii/issues/1113 Where a method or property named \"property\" would result in impossible to load Python code."
      },
      "fqn": "jsii-calc.PropertyNamedProperty",
      "initializer": {},
      "kind": "class",
      "locationInModule": {
        "filename": "lib/calculator.ts",
        "line": 382
      },
      "name": "PropertyNamedProperty",
      "properties": [
        {
          "docs": {
            "stability": "experimental"
          },
          "immutable": true,
          "locationInModule": {
            "filename": "lib/calculator.ts",
            "line": 383
          },
          "name": "property",
          "type": {
            "primitive": "string"
          }
        },
        {
          "docs": {
            "stability": "experimental"
          },
          "immutable": true,
          "locationInModule": {
            "filename": "lib/calculator.ts",
            "line": 384
          },
          "name": "yetAnoterOne",
          "type": {
            "primitive": "boolean"
          }
        }
      ]
    },
    "jsii-calc.PublicClass": {
      "assembly": "jsii-calc",
      "docs": {
        "stability": "experimental"
      },
      "fqn": "jsii-calc.PublicClass",
      "initializer": {},
      "kind": "class",
      "locationInModule": {
        "filename": "lib/compliance.ts",
        "line": 1368
      },
      "methods": [
        {
          "docs": {
            "stability": "experimental"
          },
          "locationInModule": {
            "filename": "lib/compliance.ts",
            "line": 1369
          },
          "name": "hello"
        }
      ],
      "name": "PublicClass"
    },
    "jsii-calc.PythonReservedWords": {
      "assembly": "jsii-calc",
      "docs": {
        "stability": "experimental"
      },
      "fqn": "jsii-calc.PythonReservedWords",
      "initializer": {},
      "kind": "class",
      "locationInModule": {
        "filename": "lib/compliance.ts",
        "line": 896
      },
      "methods": [
        {
          "docs": {
            "stability": "experimental"
          },
          "locationInModule": {
            "filename": "lib/compliance.ts",
            "line": 898
          },
          "name": "and"
        },
        {
          "docs": {
            "stability": "experimental"
          },
          "locationInModule": {
            "filename": "lib/compliance.ts",
            "line": 900
          },
          "name": "as"
        },
        {
          "docs": {
            "stability": "experimental"
          },
          "locationInModule": {
            "filename": "lib/compliance.ts",
            "line": 902
          },
          "name": "assert"
        },
        {
          "docs": {
            "stability": "experimental"
          },
          "locationInModule": {
            "filename": "lib/compliance.ts",
            "line": 904
          },
          "name": "async"
        },
        {
          "docs": {
            "stability": "experimental"
          },
          "locationInModule": {
            "filename": "lib/compliance.ts",
            "line": 906
          },
          "name": "await"
        },
        {
          "docs": {
            "stability": "experimental"
          },
          "locationInModule": {
            "filename": "lib/compliance.ts",
            "line": 908
          },
          "name": "break"
        },
        {
          "docs": {
            "stability": "experimental"
          },
          "locationInModule": {
            "filename": "lib/compliance.ts",
            "line": 910
          },
          "name": "class"
        },
        {
          "docs": {
            "stability": "experimental"
          },
          "locationInModule": {
            "filename": "lib/compliance.ts",
            "line": 912
          },
          "name": "continue"
        },
        {
          "docs": {
            "stability": "experimental"
          },
          "locationInModule": {
            "filename": "lib/compliance.ts",
            "line": 914
          },
          "name": "def"
        },
        {
          "docs": {
            "stability": "experimental"
          },
          "locationInModule": {
            "filename": "lib/compliance.ts",
            "line": 916
          },
          "name": "del"
        },
        {
          "docs": {
            "stability": "experimental"
          },
          "locationInModule": {
            "filename": "lib/compliance.ts",
            "line": 918
          },
          "name": "elif"
        },
        {
          "docs": {
            "stability": "experimental"
          },
          "locationInModule": {
            "filename": "lib/compliance.ts",
            "line": 920
          },
          "name": "else"
        },
        {
          "docs": {
            "stability": "experimental"
          },
          "locationInModule": {
            "filename": "lib/compliance.ts",
            "line": 922
          },
          "name": "except"
        },
        {
          "docs": {
            "stability": "experimental"
          },
          "locationInModule": {
            "filename": "lib/compliance.ts",
            "line": 924
          },
          "name": "finally"
        },
        {
          "docs": {
            "stability": "experimental"
          },
          "locationInModule": {
            "filename": "lib/compliance.ts",
            "line": 926
          },
          "name": "for"
        },
        {
          "docs": {
            "stability": "experimental"
          },
          "locationInModule": {
            "filename": "lib/compliance.ts",
            "line": 928
          },
          "name": "from"
        },
        {
          "docs": {
            "stability": "experimental"
          },
          "locationInModule": {
            "filename": "lib/compliance.ts",
            "line": 930
          },
          "name": "global"
        },
        {
          "docs": {
            "stability": "experimental"
          },
          "locationInModule": {
            "filename": "lib/compliance.ts",
            "line": 932
          },
          "name": "if"
        },
        {
          "docs": {
            "stability": "experimental"
          },
          "locationInModule": {
            "filename": "lib/compliance.ts",
            "line": 934
          },
          "name": "import"
        },
        {
          "docs": {
            "stability": "experimental"
          },
          "locationInModule": {
            "filename": "lib/compliance.ts",
            "line": 936
          },
          "name": "in"
        },
        {
          "docs": {
            "stability": "experimental"
          },
          "locationInModule": {
            "filename": "lib/compliance.ts",
            "line": 938
          },
          "name": "is"
        },
        {
          "docs": {
            "stability": "experimental"
          },
          "locationInModule": {
            "filename": "lib/compliance.ts",
            "line": 940
          },
          "name": "lambda"
        },
        {
          "docs": {
            "stability": "experimental"
          },
          "locationInModule": {
            "filename": "lib/compliance.ts",
            "line": 942
          },
          "name": "nonlocal"
        },
        {
          "docs": {
            "stability": "experimental"
          },
          "locationInModule": {
            "filename": "lib/compliance.ts",
            "line": 944
          },
          "name": "not"
        },
        {
          "docs": {
            "stability": "experimental"
          },
          "locationInModule": {
            "filename": "lib/compliance.ts",
            "line": 946
          },
          "name": "or"
        },
        {
          "docs": {
            "stability": "experimental"
          },
          "locationInModule": {
            "filename": "lib/compliance.ts",
            "line": 948
          },
          "name": "pass"
        },
        {
          "docs": {
            "stability": "experimental"
          },
          "locationInModule": {
            "filename": "lib/compliance.ts",
            "line": 950
          },
          "name": "raise"
        },
        {
          "docs": {
            "stability": "experimental"
          },
          "locationInModule": {
            "filename": "lib/compliance.ts",
            "line": 952
          },
          "name": "return"
        },
        {
          "docs": {
            "stability": "experimental"
          },
          "locationInModule": {
            "filename": "lib/compliance.ts",
            "line": 954
          },
          "name": "try"
        },
        {
          "docs": {
            "stability": "experimental"
          },
          "locationInModule": {
            "filename": "lib/compliance.ts",
            "line": 956
          },
          "name": "while"
        },
        {
          "docs": {
            "stability": "experimental"
          },
          "locationInModule": {
            "filename": "lib/compliance.ts",
            "line": 958
          },
          "name": "with"
        },
        {
          "docs": {
            "stability": "experimental"
          },
          "locationInModule": {
            "filename": "lib/compliance.ts",
            "line": 960
          },
          "name": "yield"
        }
      ],
      "name": "PythonReservedWords"
    },
    "jsii-calc.ReferenceEnumFromScopedPackage": {
      "assembly": "jsii-calc",
      "docs": {
        "stability": "experimental",
        "summary": "See awslabs/jsii#138."
      },
      "fqn": "jsii-calc.ReferenceEnumFromScopedPackage",
      "initializer": {},
      "kind": "class",
      "locationInModule": {
        "filename": "lib/compliance.ts",
        "line": 1032
      },
      "methods": [
        {
          "docs": {
            "stability": "experimental"
          },
          "locationInModule": {
            "filename": "lib/compliance.ts",
            "line": 1035
          },
          "name": "loadFoo",
          "returns": {
            "optional": true,
            "type": {
              "fqn": "@scope/jsii-calc-lib.EnumFromScopedModule"
            }
          }
        },
        {
          "docs": {
            "stability": "experimental"
          },
          "locationInModule": {
            "filename": "lib/compliance.ts",
            "line": 1039
          },
          "name": "saveFoo",
          "parameters": [
            {
              "name": "value",
              "type": {
                "fqn": "@scope/jsii-calc-lib.EnumFromScopedModule"
              }
            }
          ]
        }
      ],
      "name": "ReferenceEnumFromScopedPackage",
      "properties": [
        {
          "docs": {
            "stability": "experimental"
          },
          "locationInModule": {
            "filename": "lib/compliance.ts",
            "line": 1033
          },
          "name": "foo",
          "optional": true,
          "type": {
            "fqn": "@scope/jsii-calc-lib.EnumFromScopedModule"
          }
        }
      ]
    },
    "jsii-calc.ReturnsPrivateImplementationOfInterface": {
      "assembly": "jsii-calc",
      "docs": {
        "returns": "an instance of an un-exported class that extends `ExportedBaseClass`, declared as `IPrivatelyImplemented`.",
        "see": "https://github.com/aws/jsii/issues/320",
        "stability": "experimental",
        "summary": "Helps ensure the JSII kernel & runtime cooperate correctly when an un-exported instance of a class is returned with a declared type that is an exported interface, and the instance inherits from an exported class."
      },
      "fqn": "jsii-calc.ReturnsPrivateImplementationOfInterface",
      "initializer": {},
      "kind": "class",
      "locationInModule": {
        "filename": "lib/compliance.ts",
        "line": 1323
      },
      "name": "ReturnsPrivateImplementationOfInterface",
      "properties": [
        {
          "docs": {
            "stability": "experimental"
          },
          "immutable": true,
          "locationInModule": {
            "filename": "lib/compliance.ts",
            "line": 1324
          },
          "name": "privateImplementation",
          "type": {
            "fqn": "jsii-calc.IPrivatelyImplemented"
          }
        }
      ]
    },
    "jsii-calc.RootStruct": {
      "assembly": "jsii-calc",
      "datatype": true,
      "docs": {
        "remarks": "This is cheating with the (current) declared types, but this is the \"more\nidiomatic\" way for Pythonists.",
        "stability": "experimental",
        "summary": "This is here to check that we can pass a nested struct into a kwargs by specifying it as an in-line dictionary."
      },
      "fqn": "jsii-calc.RootStruct",
      "kind": "interface",
      "locationInModule": {
        "filename": "lib/compliance.ts",
        "line": 2184
      },
      "name": "RootStruct",
      "properties": [
        {
          "abstract": true,
          "docs": {
            "stability": "experimental",
            "summary": "May not be empty."
          },
          "immutable": true,
          "locationInModule": {
            "filename": "lib/compliance.ts",
            "line": 2188
          },
          "name": "stringProp",
          "type": {
            "primitive": "string"
          }
        },
        {
          "abstract": true,
          "docs": {
            "stability": "experimental"
          },
          "immutable": true,
          "locationInModule": {
            "filename": "lib/compliance.ts",
            "line": 2189
          },
          "name": "nestedStruct",
          "optional": true,
          "type": {
            "fqn": "jsii-calc.NestedStruct"
          }
        }
      ]
    },
    "jsii-calc.RootStructValidator": {
      "assembly": "jsii-calc",
      "docs": {
        "stability": "experimental"
      },
      "fqn": "jsii-calc.RootStructValidator",
      "kind": "class",
      "locationInModule": {
        "filename": "lib/compliance.ts",
        "line": 2197
      },
      "methods": [
        {
          "docs": {
            "stability": "experimental"
          },
          "locationInModule": {
            "filename": "lib/compliance.ts",
            "line": 2198
          },
          "name": "validate",
          "parameters": [
            {
              "name": "struct",
              "type": {
                "fqn": "jsii-calc.RootStruct"
              }
            }
          ],
          "static": true
        }
      ],
      "name": "RootStructValidator"
    },
    "jsii-calc.RuntimeTypeChecking": {
      "assembly": "jsii-calc",
      "docs": {
        "stability": "experimental"
      },
      "fqn": "jsii-calc.RuntimeTypeChecking",
      "initializer": {},
      "kind": "class",
      "locationInModule": {
        "filename": "lib/compliance.ts",
        "line": 274
      },
      "methods": [
        {
          "docs": {
            "stability": "experimental"
          },
          "locationInModule": {
            "filename": "lib/compliance.ts",
            "line": 284
          },
          "name": "methodWithDefaultedArguments",
          "parameters": [
            {
              "name": "arg1",
              "optional": true,
              "type": {
                "primitive": "number"
              }
            },
            {
              "name": "arg2",
              "optional": true,
              "type": {
                "primitive": "string"
              }
            },
            {
              "name": "arg3",
              "optional": true,
              "type": {
                "primitive": "date"
              }
            }
          ]
        },
        {
          "docs": {
            "stability": "experimental"
          },
          "locationInModule": {
            "filename": "lib/compliance.ts",
            "line": 290
          },
          "name": "methodWithOptionalAnyArgument",
          "parameters": [
            {
              "name": "arg",
              "optional": true,
              "type": {
                "primitive": "any"
              }
            }
          ]
        },
        {
          "docs": {
            "stability": "experimental",
            "summary": "Used to verify verification of number of method arguments."
          },
          "locationInModule": {
            "filename": "lib/compliance.ts",
            "line": 278
          },
          "name": "methodWithOptionalArguments",
          "parameters": [
            {
              "name": "arg1",
              "type": {
                "primitive": "number"
              }
            },
            {
              "name": "arg2",
              "type": {
                "primitive": "string"
              }
            },
            {
              "name": "arg3",
              "optional": true,
              "type": {
                "primitive": "date"
              }
            }
          ]
        }
      ],
      "name": "RuntimeTypeChecking"
    },
    "jsii-calc.SecondLevelStruct": {
      "assembly": "jsii-calc",
      "datatype": true,
      "docs": {
        "stability": "experimental"
      },
      "fqn": "jsii-calc.SecondLevelStruct",
      "kind": "interface",
      "locationInModule": {
        "filename": "lib/compliance.ts",
        "line": 1799
      },
      "name": "SecondLevelStruct",
      "properties": [
        {
          "abstract": true,
          "docs": {
            "stability": "experimental",
            "summary": "It's long and required."
          },
          "immutable": true,
          "locationInModule": {
            "filename": "lib/compliance.ts",
            "line": 1803
          },
          "name": "deeperRequiredProp",
          "type": {
            "primitive": "string"
          }
        },
        {
          "abstract": true,
          "docs": {
            "stability": "experimental",
            "summary": "It's long, but you'll almost never pass it."
          },
          "immutable": true,
          "locationInModule": {
            "filename": "lib/compliance.ts",
            "line": 1808
          },
          "name": "deeperOptionalProp",
          "optional": true,
          "type": {
            "primitive": "string"
          }
        }
      ]
    },
    "jsii-calc.SingleInstanceTwoTypes": {
      "assembly": "jsii-calc",
      "docs": {
        "remarks": "JSII clients can instantiate 2 different strongly-typed wrappers for the same\nobject. Unfortunately, this will break object equality, but if we didn't do\nthis it would break runtime type checks in the JVM or CLR.",
        "stability": "experimental",
        "summary": "Test that a single instance can be returned under two different FQNs."
      },
      "fqn": "jsii-calc.SingleInstanceTwoTypes",
      "initializer": {},
      "kind": "class",
      "locationInModule": {
        "filename": "lib/compliance.ts",
        "line": 1430
      },
      "methods": [
        {
          "docs": {
            "stability": "experimental"
          },
          "locationInModule": {
            "filename": "lib/compliance.ts",
            "line": 1433
          },
          "name": "interface1",
          "returns": {
            "type": {
              "fqn": "jsii-calc.InbetweenClass"
            }
          }
        },
        {
          "docs": {
            "stability": "experimental"
          },
          "locationInModule": {
            "filename": "lib/compliance.ts",
            "line": 1437
          },
          "name": "interface2",
          "returns": {
            "type": {
              "fqn": "jsii-calc.IPublicInterface"
            }
          }
        }
      ],
      "name": "SingleInstanceTwoTypes"
    },
    "jsii-calc.SingletonInt": {
      "assembly": "jsii-calc",
      "docs": {
        "remarks": "https://github.com/aws/jsii/issues/231",
        "stability": "experimental",
        "summary": "Verifies that singleton enums are handled correctly."
      },
      "fqn": "jsii-calc.SingletonInt",
      "kind": "class",
      "locationInModule": {
        "filename": "lib/compliance.ts",
        "line": 1751
      },
      "methods": [
        {
          "docs": {
            "stability": "experimental"
          },
          "locationInModule": {
            "filename": "lib/compliance.ts",
            "line": 1753
          },
          "name": "isSingletonInt",
          "parameters": [
            {
              "name": "value",
              "type": {
                "primitive": "number"
              }
            }
          ],
          "returns": {
            "type": {
              "primitive": "boolean"
            }
          }
        }
      ],
      "name": "SingletonInt"
    },
    "jsii-calc.SingletonIntEnum": {
      "assembly": "jsii-calc",
      "docs": {
        "stability": "experimental",
        "summary": "A singleton integer."
      },
      "fqn": "jsii-calc.SingletonIntEnum",
      "kind": "enum",
      "locationInModule": {
        "filename": "lib/compliance.ts",
        "line": 1758
      },
      "members": [
        {
          "docs": {
            "stability": "experimental",
            "summary": "Elite!"
          },
          "name": "SINGLETON_INT"
        }
      ],
      "name": "SingletonIntEnum"
    },
    "jsii-calc.SingletonString": {
      "assembly": "jsii-calc",
      "docs": {
        "remarks": "https://github.com/aws/jsii/issues/231",
        "stability": "experimental",
        "summary": "Verifies that singleton enums are handled correctly."
      },
      "fqn": "jsii-calc.SingletonString",
      "kind": "class",
      "locationInModule": {
        "filename": "lib/compliance.ts",
        "line": 1734
      },
      "methods": [
        {
          "docs": {
            "stability": "experimental"
          },
          "locationInModule": {
            "filename": "lib/compliance.ts",
            "line": 1737
          },
          "name": "isSingletonString",
          "parameters": [
            {
              "name": "value",
              "type": {
                "primitive": "string"
              }
            }
          ],
          "returns": {
            "type": {
              "primitive": "boolean"
            }
          }
        }
      ],
      "name": "SingletonString"
    },
    "jsii-calc.SingletonStringEnum": {
      "assembly": "jsii-calc",
      "docs": {
        "stability": "experimental",
        "summary": "A singleton string."
      },
      "fqn": "jsii-calc.SingletonStringEnum",
      "kind": "enum",
      "locationInModule": {
        "filename": "lib/compliance.ts",
        "line": 1742
      },
      "members": [
        {
          "docs": {
            "stability": "experimental",
            "summary": "1337."
          },
          "name": "SINGLETON_STRING"
        }
      ],
      "name": "SingletonStringEnum"
    },
    "jsii-calc.SmellyStruct": {
      "assembly": "jsii-calc",
      "datatype": true,
      "docs": {
        "stability": "experimental"
      },
      "fqn": "jsii-calc.SmellyStruct",
      "kind": "interface",
      "locationInModule": {
        "filename": "lib/calculator.ts",
        "line": 393
      },
      "name": "SmellyStruct",
      "properties": [
        {
          "abstract": true,
          "docs": {
            "stability": "experimental"
          },
          "immutable": true,
          "locationInModule": {
            "filename": "lib/calculator.ts",
            "line": 394
          },
          "name": "property",
          "type": {
            "primitive": "string"
          }
        },
        {
          "abstract": true,
          "docs": {
            "stability": "experimental"
          },
          "immutable": true,
          "locationInModule": {
            "filename": "lib/calculator.ts",
            "line": 395
          },
          "name": "yetAnoterOne",
          "type": {
            "primitive": "boolean"
          }
        }
      ]
    },
    "jsii-calc.SomeTypeJsii976": {
      "assembly": "jsii-calc",
      "docs": {
        "stability": "experimental"
      },
      "fqn": "jsii-calc.SomeTypeJsii976",
      "initializer": {},
      "kind": "class",
      "locationInModule": {
        "filename": "lib/compliance.ts",
        "line": 2221
      },
      "methods": [
        {
          "docs": {
            "stability": "experimental"
          },
          "locationInModule": {
            "filename": "lib/compliance.ts",
            "line": 2231
          },
          "name": "returnAnonymous",
          "returns": {
            "type": {
              "primitive": "any"
            }
          },
          "static": true
        },
        {
          "docs": {
            "stability": "experimental"
          },
          "locationInModule": {
            "filename": "lib/compliance.ts",
            "line": 2223
          },
          "name": "returnReturn",
          "returns": {
            "type": {
              "fqn": "jsii-calc.IReturnJsii976"
            }
          },
          "static": true
        }
      ],
      "name": "SomeTypeJsii976"
    },
    "jsii-calc.StableClass": {
      "assembly": "jsii-calc",
      "docs": {
        "stability": "stable"
      },
      "fqn": "jsii-calc.StableClass",
      "initializer": {
        "docs": {
          "stability": "stable"
        },
        "parameters": [
          {
            "name": "readonlyString",
            "type": {
              "primitive": "string"
            }
          },
          {
            "name": "mutableNumber",
            "optional": true,
            "type": {
              "primitive": "number"
            }
          }
        ]
      },
      "kind": "class",
      "locationInModule": {
        "filename": "lib/stability.ts",
        "line": 51
      },
      "methods": [
        {
          "docs": {
            "stability": "stable"
          },
          "locationInModule": {
            "filename": "lib/stability.ts",
            "line": 62
          },
          "name": "method"
        }
      ],
      "name": "StableClass",
      "properties": [
        {
          "docs": {
            "stability": "stable"
          },
          "immutable": true,
          "locationInModule": {
            "filename": "lib/stability.ts",
            "line": 53
          },
          "name": "readonlyProperty",
          "type": {
            "primitive": "string"
          }
        },
        {
          "docs": {
            "stability": "stable"
          },
          "locationInModule": {
            "filename": "lib/stability.ts",
            "line": 55
          },
          "name": "mutableProperty",
          "optional": true,
          "type": {
            "primitive": "number"
          }
        }
      ]
    },
    "jsii-calc.StableEnum": {
      "assembly": "jsii-calc",
      "docs": {
        "stability": "stable"
      },
      "fqn": "jsii-calc.StableEnum",
      "kind": "enum",
      "locationInModule": {
        "filename": "lib/stability.ts",
        "line": 65
      },
      "members": [
        {
          "docs": {
            "stability": "stable"
          },
          "name": "OPTION_A"
        },
        {
          "docs": {
            "stability": "stable"
          },
          "name": "OPTION_B"
        }
      ],
      "name": "StableEnum"
    },
    "jsii-calc.StableStruct": {
      "assembly": "jsii-calc",
      "datatype": true,
      "docs": {
        "stability": "stable"
      },
      "fqn": "jsii-calc.StableStruct",
      "kind": "interface",
      "locationInModule": {
        "filename": "lib/stability.ts",
        "line": 39
      },
      "name": "StableStruct",
      "properties": [
        {
          "abstract": true,
          "docs": {
            "stability": "stable"
          },
          "immutable": true,
          "locationInModule": {
            "filename": "lib/stability.ts",
            "line": 41
          },
          "name": "readonlyProperty",
          "type": {
            "primitive": "string"
          }
        }
      ]
    },
    "jsii-calc.StaticContext": {
      "assembly": "jsii-calc",
      "docs": {
        "remarks": "https://github.com/awslabs/aws-cdk/issues/2304",
        "stability": "experimental",
        "summary": "This is used to validate the ability to use `this` from within a static context."
      },
      "fqn": "jsii-calc.StaticContext",
      "kind": "class",
      "locationInModule": {
        "filename": "lib/compliance.ts",
        "line": 1677
      },
      "methods": [
        {
          "docs": {
            "stability": "experimental"
          },
          "locationInModule": {
            "filename": "lib/compliance.ts",
            "line": 1680
          },
          "name": "canAccessStaticContext",
          "returns": {
            "type": {
              "primitive": "boolean"
            }
          },
          "static": true
        }
      ],
      "name": "StaticContext",
      "properties": [
        {
          "docs": {
            "stability": "experimental"
          },
          "locationInModule": {
            "filename": "lib/compliance.ts",
            "line": 1688
          },
          "name": "staticVariable",
          "static": true,
          "type": {
            "primitive": "boolean"
          }
        }
      ]
    },
    "jsii-calc.Statics": {
      "assembly": "jsii-calc",
      "docs": {
        "stability": "experimental"
      },
      "fqn": "jsii-calc.Statics",
      "initializer": {
        "docs": {
          "stability": "experimental"
        },
        "parameters": [
          {
            "name": "value",
            "type": {
              "primitive": "string"
            }
          }
        ]
      },
      "kind": "class",
      "locationInModule": {
        "filename": "lib/compliance.ts",
        "line": 681
      },
      "methods": [
        {
          "docs": {
            "stability": "experimental",
            "summary": "Jsdocs for static method."
          },
          "locationInModule": {
            "filename": "lib/compliance.ts",
            "line": 689
          },
          "name": "staticMethod",
          "parameters": [
            {
              "docs": {
                "summary": "The name of the person to say hello to."
              },
              "name": "name",
              "type": {
                "primitive": "string"
              }
            }
          ],
          "returns": {
            "type": {
              "primitive": "string"
            }
          },
          "static": true
        },
        {
          "docs": {
            "stability": "experimental"
          },
          "locationInModule": {
            "filename": "lib/compliance.ts",
            "line": 693
          },
          "name": "justMethod",
          "returns": {
            "type": {
              "primitive": "string"
            }
          }
        }
      ],
      "name": "Statics",
      "properties": [
        {
          "const": true,
          "docs": {
            "stability": "experimental",
            "summary": "Constants may also use all-caps."
          },
          "immutable": true,
          "locationInModule": {
            "filename": "lib/compliance.ts",
            "line": 705
          },
          "name": "BAR",
          "static": true,
          "type": {
            "primitive": "number"
          }
        },
        {
          "const": true,
          "docs": {
            "stability": "experimental"
          },
          "immutable": true,
          "locationInModule": {
            "filename": "lib/compliance.ts",
            "line": 732
          },
          "name": "ConstObj",
          "static": true,
          "type": {
            "fqn": "jsii-calc.DoubleTrouble"
          }
        },
        {
          "const": true,
          "docs": {
            "stability": "experimental",
            "summary": "Jsdocs for static property."
          },
          "immutable": true,
          "locationInModule": {
            "filename": "lib/compliance.ts",
            "line": 700
          },
          "name": "Foo",
          "static": true,
          "type": {
            "primitive": "string"
          }
        },
        {
          "const": true,
          "docs": {
            "stability": "experimental",
            "summary": "Constants can also use camelCase."
          },
          "immutable": true,
          "locationInModule": {
            "filename": "lib/compliance.ts",
            "line": 710
          },
          "name": "zooBar",
          "static": true,
          "type": {
            "collection": {
              "elementtype": {
                "primitive": "string"
              },
              "kind": "map"
            }
          }
        },
        {
          "docs": {
            "remarks": "Jsdocs for static setter.",
            "stability": "experimental",
            "summary": "Jsdocs for static getter."
          },
          "locationInModule": {
            "filename": "lib/compliance.ts",
            "line": 717
          },
          "name": "instance",
          "static": true,
          "type": {
            "fqn": "jsii-calc.Statics"
          }
        },
        {
          "docs": {
            "stability": "experimental"
          },
          "locationInModule": {
            "filename": "lib/compliance.ts",
            "line": 731
          },
          "name": "nonConstStatic",
          "static": true,
          "type": {
            "primitive": "number"
          }
        },
        {
          "docs": {
            "stability": "experimental"
          },
          "immutable": true,
          "locationInModule": {
            "filename": "lib/compliance.ts",
            "line": 682
          },
          "name": "value",
          "type": {
            "primitive": "string"
          }
        }
      ]
    },
    "jsii-calc.StringEnum": {
      "assembly": "jsii-calc",
      "docs": {
        "stability": "experimental"
      },
      "fqn": "jsii-calc.StringEnum",
      "kind": "enum",
      "locationInModule": {
        "filename": "lib/compliance.ts",
        "line": 28
      },
      "members": [
        {
          "docs": {
            "stability": "experimental"
          },
          "name": "A"
        },
        {
          "docs": {
            "stability": "experimental"
          },
          "name": "B"
        },
        {
          "docs": {
            "stability": "experimental"
          },
          "name": "C"
        }
      ],
      "name": "StringEnum"
    },
    "jsii-calc.StripInternal": {
      "assembly": "jsii-calc",
      "docs": {
        "stability": "experimental"
      },
      "fqn": "jsii-calc.StripInternal",
      "initializer": {},
      "kind": "class",
      "locationInModule": {
        "filename": "lib/compliance.ts",
        "line": 1480
      },
      "name": "StripInternal",
      "properties": [
        {
          "docs": {
            "stability": "experimental"
          },
          "locationInModule": {
            "filename": "lib/compliance.ts",
            "line": 1481
          },
          "name": "youSeeMe",
          "type": {
            "primitive": "string"
          }
        }
      ]
    },
    "jsii-calc.StructA": {
      "assembly": "jsii-calc",
      "datatype": true,
      "docs": {
        "stability": "experimental",
        "summary": "We can serialize and deserialize structs without silently ignoring optional fields."
      },
      "fqn": "jsii-calc.StructA",
      "kind": "interface",
      "locationInModule": {
        "filename": "lib/compliance.ts",
        "line": 2003
      },
      "name": "StructA",
      "properties": [
        {
          "abstract": true,
          "docs": {
            "stability": "experimental"
          },
          "immutable": true,
          "locationInModule": {
            "filename": "lib/compliance.ts",
            "line": 2004
          },
          "name": "requiredString",
          "type": {
            "primitive": "string"
          }
        },
        {
          "abstract": true,
          "docs": {
            "stability": "experimental"
          },
          "immutable": true,
          "locationInModule": {
            "filename": "lib/compliance.ts",
            "line": 2006
          },
          "name": "optionalNumber",
          "optional": true,
          "type": {
            "primitive": "number"
          }
        },
        {
          "abstract": true,
          "docs": {
            "stability": "experimental"
          },
          "immutable": true,
          "locationInModule": {
            "filename": "lib/compliance.ts",
            "line": 2005
          },
          "name": "optionalString",
          "optional": true,
          "type": {
            "primitive": "string"
          }
        }
      ]
    },
    "jsii-calc.StructB": {
      "assembly": "jsii-calc",
      "datatype": true,
      "docs": {
        "stability": "experimental",
        "summary": "This intentionally overlaps with StructA (where only requiredString is provided) to test htat the kernel properly disambiguates those."
      },
      "fqn": "jsii-calc.StructB",
      "kind": "interface",
      "locationInModule": {
        "filename": "lib/compliance.ts",
        "line": 2012
      },
      "name": "StructB",
      "properties": [
        {
          "abstract": true,
          "docs": {
            "stability": "experimental"
          },
          "immutable": true,
          "locationInModule": {
            "filename": "lib/compliance.ts",
            "line": 2013
          },
          "name": "requiredString",
          "type": {
            "primitive": "string"
          }
        },
        {
          "abstract": true,
          "docs": {
            "stability": "experimental"
          },
          "immutable": true,
          "locationInModule": {
            "filename": "lib/compliance.ts",
            "line": 2014
          },
          "name": "optionalBoolean",
          "optional": true,
          "type": {
            "primitive": "boolean"
          }
        },
        {
          "abstract": true,
          "docs": {
            "stability": "experimental"
          },
          "immutable": true,
          "locationInModule": {
            "filename": "lib/compliance.ts",
            "line": 2015
          },
          "name": "optionalStructA",
          "optional": true,
          "type": {
            "fqn": "jsii-calc.StructA"
          }
        }
      ]
    },
    "jsii-calc.StructParameterType": {
      "assembly": "jsii-calc",
      "datatype": true,
      "docs": {
        "remarks": "See: https://github.com/aws/aws-cdk/issues/4302",
        "stability": "experimental",
        "summary": "Verifies that, in languages that do keyword lifting (e.g: Python), having a struct member with the same name as a positional parameter results in the correct code being emitted."
      },
      "fqn": "jsii-calc.StructParameterType",
      "kind": "interface",
      "locationInModule": {
        "filename": "lib/compliance.ts",
        "line": 2421
      },
      "name": "StructParameterType",
      "properties": [
        {
          "abstract": true,
          "docs": {
            "stability": "experimental"
          },
          "immutable": true,
          "locationInModule": {
            "filename": "lib/compliance.ts",
            "line": 2422
          },
          "name": "scope",
          "type": {
            "primitive": "string"
          }
        },
        {
          "abstract": true,
          "docs": {
            "stability": "experimental"
          },
          "immutable": true,
          "locationInModule": {
            "filename": "lib/compliance.ts",
            "line": 2423
          },
          "name": "props",
          "optional": true,
          "type": {
            "primitive": "boolean"
          }
        }
      ]
    },
    "jsii-calc.StructPassing": {
      "assembly": "jsii-calc",
      "docs": {
        "stability": "external",
        "summary": "Just because we can."
      },
      "fqn": "jsii-calc.StructPassing",
      "initializer": {},
      "kind": "class",
      "locationInModule": {
        "filename": "lib/compliance.ts",
        "line": 1853
      },
      "methods": [
        {
          "docs": {
            "stability": "external"
          },
          "locationInModule": {
            "filename": "lib/compliance.ts",
            "line": 1862
          },
          "name": "howManyVarArgsDidIPass",
          "parameters": [
            {
              "name": "_positional",
              "type": {
                "primitive": "number"
              }
            },
            {
              "name": "inputs",
              "type": {
                "fqn": "jsii-calc.TopLevelStruct"
              },
              "variadic": true
            }
          ],
          "returns": {
            "type": {
              "primitive": "number"
            }
          },
          "static": true,
          "variadic": true
        },
        {
          "docs": {
            "stability": "external"
          },
          "locationInModule": {
            "filename": "lib/compliance.ts",
            "line": 1854
          },
          "name": "roundTrip",
          "parameters": [
            {
              "name": "_positional",
              "type": {
                "primitive": "number"
              }
            },
            {
              "name": "input",
              "type": {
                "fqn": "jsii-calc.TopLevelStruct"
              }
            }
          ],
          "returns": {
            "type": {
              "fqn": "jsii-calc.TopLevelStruct"
            }
          },
          "static": true
        }
      ],
      "name": "StructPassing"
    },
    "jsii-calc.StructUnionConsumer": {
      "assembly": "jsii-calc",
      "docs": {
        "stability": "experimental"
      },
      "fqn": "jsii-calc.StructUnionConsumer",
      "kind": "class",
      "locationInModule": {
        "filename": "lib/compliance.ts",
        "line": 2017
      },
      "methods": [
        {
          "docs": {
            "stability": "experimental"
          },
          "locationInModule": {
            "filename": "lib/compliance.ts",
            "line": 2018
          },
          "name": "isStructA",
          "parameters": [
            {
              "name": "struct",
              "type": {
                "union": {
                  "types": [
                    {
                      "fqn": "jsii-calc.StructA"
                    },
                    {
                      "fqn": "jsii-calc.StructB"
                    }
                  ]
                }
              }
            }
          ],
          "returns": {
            "type": {
              "primitive": "boolean"
            }
          },
          "static": true
        },
        {
          "docs": {
            "stability": "experimental"
          },
          "locationInModule": {
            "filename": "lib/compliance.ts",
            "line": 2028
          },
          "name": "isStructB",
          "parameters": [
            {
              "name": "struct",
              "type": {
                "union": {
                  "types": [
                    {
                      "fqn": "jsii-calc.StructA"
                    },
                    {
                      "fqn": "jsii-calc.StructB"
                    }
                  ]
                }
              }
            }
          ],
          "returns": {
            "type": {
              "primitive": "boolean"
            }
          },
          "static": true
        }
      ],
      "name": "StructUnionConsumer"
    },
    "jsii-calc.StructWithJavaReservedWords": {
      "assembly": "jsii-calc",
      "datatype": true,
      "docs": {
        "stability": "experimental"
      },
      "fqn": "jsii-calc.StructWithJavaReservedWords",
      "kind": "interface",
      "locationInModule": {
        "filename": "lib/compliance.ts",
        "line": 1827
      },
      "name": "StructWithJavaReservedWords",
      "properties": [
        {
          "abstract": true,
          "docs": {
            "stability": "experimental"
          },
          "immutable": true,
          "locationInModule": {
            "filename": "lib/compliance.ts",
            "line": 1828
          },
          "name": "default",
          "type": {
            "primitive": "string"
          }
        },
        {
          "abstract": true,
          "docs": {
            "stability": "experimental"
          },
          "immutable": true,
          "locationInModule": {
            "filename": "lib/compliance.ts",
            "line": 1829
          },
          "name": "assert",
          "optional": true,
          "type": {
            "primitive": "string"
          }
        },
        {
          "abstract": true,
          "docs": {
            "stability": "experimental"
          },
          "immutable": true,
          "locationInModule": {
            "filename": "lib/compliance.ts",
            "line": 1832
          },
          "name": "result",
          "optional": true,
          "type": {
            "primitive": "string"
          }
        },
        {
          "abstract": true,
          "docs": {
            "stability": "experimental"
          },
          "immutable": true,
          "locationInModule": {
            "filename": "lib/compliance.ts",
            "line": 1833
          },
          "name": "that",
          "optional": true,
          "type": {
            "primitive": "string"
          }
        }
      ]
    },
    "jsii-calc.Sum": {
      "assembly": "jsii-calc",
      "base": "jsii-calc.composition.CompositeOperation",
      "docs": {
        "stability": "experimental",
        "summary": "An operation that sums multiple values."
      },
      "fqn": "jsii-calc.Sum",
      "initializer": {
        "docs": {
          "stability": "experimental"
        }
      },
      "kind": "class",
      "locationInModule": {
        "filename": "lib/calculator.ts",
        "line": 186
      },
      "name": "Sum",
      "properties": [
        {
          "docs": {
            "remarks": "Must be implemented by derived classes.",
            "stability": "experimental",
            "summary": "The expression that this operation consists of."
          },
          "immutable": true,
          "locationInModule": {
            "filename": "lib/calculator.ts",
            "line": 199
          },
          "name": "expression",
          "overrides": "jsii-calc.composition.CompositeOperation",
          "type": {
            "fqn": "@scope/jsii-calc-lib.Value"
          }
        },
        {
          "docs": {
            "stability": "experimental",
            "summary": "The parts to sum."
          },
          "locationInModule": {
            "filename": "lib/calculator.ts",
            "line": 191
          },
          "name": "parts",
          "type": {
            "collection": {
              "elementtype": {
                "fqn": "@scope/jsii-calc-lib.Value"
              },
              "kind": "array"
            }
          }
        }
      ]
    },
    "jsii-calc.SupportsNiceJavaBuilder": {
      "assembly": "jsii-calc",
      "base": "jsii-calc.SupportsNiceJavaBuilderWithRequiredProps",
      "docs": {
        "stability": "experimental"
      },
      "fqn": "jsii-calc.SupportsNiceJavaBuilder",
      "initializer": {
        "docs": {
          "stability": "experimental"
        },
        "parameters": [
          {
            "docs": {
              "summary": "some identifier."
            },
            "name": "id",
            "type": {
              "primitive": "number"
            }
          },
          {
            "docs": {
              "summary": "the default value of `bar`."
            },
            "name": "defaultBar",
            "optional": true,
            "type": {
              "primitive": "number"
            }
          },
          {
            "docs": {
              "summary": "some props once can provide."
            },
            "name": "props",
            "optional": true,
            "type": {
              "fqn": "jsii-calc.SupportsNiceJavaBuilderProps"
            }
          },
          {
            "docs": {
              "summary": "a variadic continuation."
            },
            "name": "rest",
            "type": {
              "primitive": "string"
            },
            "variadic": true
          }
        ],
        "variadic": true
      },
      "kind": "class",
      "locationInModule": {
        "filename": "lib/compliance.ts",
        "line": 1940
      },
      "name": "SupportsNiceJavaBuilder",
      "properties": [
        {
          "docs": {
            "stability": "experimental",
            "summary": "some identifier."
          },
          "immutable": true,
          "locationInModule": {
            "filename": "lib/compliance.ts",
            "line": 1950
          },
          "name": "id",
          "overrides": "jsii-calc.SupportsNiceJavaBuilderWithRequiredProps",
          "type": {
            "primitive": "number"
          }
        },
        {
          "docs": {
            "stability": "experimental"
          },
          "immutable": true,
          "locationInModule": {
            "filename": "lib/compliance.ts",
            "line": 1941
          },
          "name": "rest",
          "type": {
            "collection": {
              "elementtype": {
                "primitive": "string"
              },
              "kind": "array"
            }
          }
        }
      ]
    },
    "jsii-calc.SupportsNiceJavaBuilderProps": {
      "assembly": "jsii-calc",
      "datatype": true,
      "docs": {
        "stability": "experimental"
      },
      "fqn": "jsii-calc.SupportsNiceJavaBuilderProps",
      "kind": "interface",
      "locationInModule": {
        "filename": "lib/compliance.ts",
        "line": 1955
      },
      "name": "SupportsNiceJavaBuilderProps",
      "properties": [
        {
          "abstract": true,
          "docs": {
            "stability": "experimental",
            "summary": "Some number, like 42."
          },
          "immutable": true,
          "locationInModule": {
            "filename": "lib/compliance.ts",
            "line": 1965
          },
          "name": "bar",
          "type": {
            "primitive": "number"
          }
        },
        {
          "abstract": true,
          "docs": {
            "remarks": "But here we are, doing it like we didn't care.",
            "stability": "experimental",
            "summary": "An `id` field here is terrible API design, because the constructor of `SupportsNiceJavaBuilder` already has a parameter named `id`."
          },
          "immutable": true,
          "locationInModule": {
            "filename": "lib/compliance.ts",
            "line": 1960
          },
          "name": "id",
          "optional": true,
          "type": {
            "primitive": "string"
          }
        }
      ]
    },
    "jsii-calc.SupportsNiceJavaBuilderWithRequiredProps": {
      "assembly": "jsii-calc",
      "docs": {
        "stability": "experimental",
        "summary": "We can generate fancy builders in Java for classes which take a mix of positional & struct parameters."
      },
      "fqn": "jsii-calc.SupportsNiceJavaBuilderWithRequiredProps",
      "initializer": {
        "docs": {
          "stability": "experimental"
        },
        "parameters": [
          {
            "docs": {
              "summary": "some identifier of your choice."
            },
            "name": "id",
            "type": {
              "primitive": "number"
            }
          },
          {
            "docs": {
              "summary": "some properties."
            },
            "name": "props",
            "type": {
              "fqn": "jsii-calc.SupportsNiceJavaBuilderProps"
            }
          }
        ]
      },
      "kind": "class",
      "locationInModule": {
        "filename": "lib/compliance.ts",
        "line": 1927
      },
      "name": "SupportsNiceJavaBuilderWithRequiredProps",
      "properties": [
        {
          "docs": {
            "stability": "experimental"
          },
          "immutable": true,
          "locationInModule": {
            "filename": "lib/compliance.ts",
            "line": 1929
          },
          "name": "bar",
          "type": {
            "primitive": "number"
          }
        },
        {
          "docs": {
            "stability": "experimental",
            "summary": "some identifier of your choice."
          },
          "immutable": true,
          "locationInModule": {
            "filename": "lib/compliance.ts",
            "line": 1935
          },
          "name": "id",
          "type": {
            "primitive": "number"
          }
        },
        {
          "docs": {
            "stability": "experimental"
          },
          "immutable": true,
          "locationInModule": {
            "filename": "lib/compliance.ts",
            "line": 1928
          },
          "name": "propId",
          "optional": true,
          "type": {
            "primitive": "string"
          }
        }
      ]
    },
    "jsii-calc.SyncVirtualMethods": {
      "assembly": "jsii-calc",
      "docs": {
        "stability": "experimental"
      },
      "fqn": "jsii-calc.SyncVirtualMethods",
      "initializer": {},
      "kind": "class",
      "locationInModule": {
        "filename": "lib/compliance.ts",
        "line": 360
      },
      "methods": [
        {
          "async": true,
          "docs": {
            "stability": "experimental"
          },
          "locationInModule": {
            "filename": "lib/compliance.ts",
            "line": 373
          },
          "name": "callerIsAsync",
          "returns": {
            "type": {
              "primitive": "number"
            }
          }
        },
        {
          "docs": {
            "stability": "experimental"
          },
          "locationInModule": {
            "filename": "lib/compliance.ts",
            "line": 361
          },
          "name": "callerIsMethod",
          "returns": {
            "type": {
              "primitive": "number"
            }
          }
        },
        {
          "docs": {
            "stability": "experimental"
          },
          "locationInModule": {
            "filename": "lib/compliance.ts",
            "line": 413
          },
          "name": "modifyOtherProperty",
          "parameters": [
            {
              "name": "value",
              "type": {
                "primitive": "string"
              }
            }
          ]
        },
        {
          "docs": {
            "stability": "experimental"
          },
          "locationInModule": {
            "filename": "lib/compliance.ts",
            "line": 385
          },
          "name": "modifyValueOfTheProperty",
          "parameters": [
            {
              "name": "value",
              "type": {
                "primitive": "string"
              }
            }
          ]
        },
        {
          "docs": {
            "stability": "experimental"
          },
          "locationInModule": {
            "filename": "lib/compliance.ts",
            "line": 426
          },
          "name": "readA",
          "returns": {
            "type": {
              "primitive": "number"
            }
          }
        },
        {
          "docs": {
            "stability": "experimental"
          },
          "locationInModule": {
            "filename": "lib/compliance.ts",
            "line": 417
          },
          "name": "retrieveOtherProperty",
          "returns": {
            "type": {
              "primitive": "string"
            }
          }
        },
        {
          "docs": {
            "stability": "experimental"
          },
          "locationInModule": {
            "filename": "lib/compliance.ts",
            "line": 397
          },
          "name": "retrieveReadOnlyProperty",
          "returns": {
            "type": {
              "primitive": "string"
            }
          }
        },
        {
          "docs": {
            "stability": "experimental"
          },
          "locationInModule": {
            "filename": "lib/compliance.ts",
            "line": 389
          },
          "name": "retrieveValueOfTheProperty",
          "returns": {
            "type": {
              "primitive": "string"
            }
          }
        },
        {
          "docs": {
            "stability": "experimental"
          },
          "locationInModule": {
            "filename": "lib/compliance.ts",
            "line": 377
          },
          "name": "virtualMethod",
          "parameters": [
            {
              "name": "n",
              "type": {
                "primitive": "number"
              }
            }
          ],
          "returns": {
            "type": {
              "primitive": "number"
            }
          }
        },
        {
          "docs": {
            "stability": "experimental"
          },
          "locationInModule": {
            "filename": "lib/compliance.ts",
            "line": 430
          },
          "name": "writeA",
          "parameters": [
            {
              "name": "value",
              "type": {
                "primitive": "number"
              }
            }
          ]
        }
      ],
      "name": "SyncVirtualMethods",
      "properties": [
        {
          "docs": {
            "stability": "experimental"
          },
          "immutable": true,
          "locationInModule": {
            "filename": "lib/compliance.ts",
            "line": 395
          },
          "name": "readonlyProperty",
          "type": {
            "primitive": "string"
          }
        },
        {
          "docs": {
            "stability": "experimental"
          },
          "locationInModule": {
            "filename": "lib/compliance.ts",
            "line": 424
          },
          "name": "a",
          "type": {
            "primitive": "number"
          }
        },
        {
          "docs": {
            "stability": "experimental"
          },
          "locationInModule": {
            "filename": "lib/compliance.ts",
            "line": 365
          },
          "name": "callerIsProperty",
          "type": {
            "primitive": "number"
          }
        },
        {
          "docs": {
            "stability": "experimental"
          },
          "locationInModule": {
            "filename": "lib/compliance.ts",
            "line": 403
          },
          "name": "otherProperty",
          "type": {
            "primitive": "string"
          }
        },
        {
          "docs": {
            "stability": "experimental"
          },
          "locationInModule": {
            "filename": "lib/compliance.ts",
            "line": 383
          },
          "name": "theProperty",
          "type": {
            "primitive": "string"
          }
        },
        {
          "docs": {
            "stability": "experimental"
          },
          "locationInModule": {
            "filename": "lib/compliance.ts",
            "line": 411
          },
          "name": "valueOfOtherProperty",
          "type": {
            "primitive": "string"
          }
        }
      ]
    },
    "jsii-calc.Thrower": {
      "assembly": "jsii-calc",
      "docs": {
        "stability": "experimental"
      },
      "fqn": "jsii-calc.Thrower",
      "initializer": {},
      "kind": "class",
      "locationInModule": {
        "filename": "lib/compliance.ts",
        "line": 643
      },
      "methods": [
        {
          "docs": {
            "stability": "experimental"
          },
          "locationInModule": {
            "filename": "lib/compliance.ts",
            "line": 644
          },
          "name": "throwError"
        }
      ],
      "name": "Thrower"
    },
    "jsii-calc.TopLevelStruct": {
      "assembly": "jsii-calc",
      "datatype": true,
      "docs": {
        "stability": "experimental"
      },
      "fqn": "jsii-calc.TopLevelStruct",
      "kind": "interface",
      "locationInModule": {
        "filename": "lib/compliance.ts",
        "line": 1782
      },
      "name": "TopLevelStruct",
      "properties": [
        {
          "abstract": true,
          "docs": {
            "stability": "experimental",
            "summary": "This is a required field."
          },
          "immutable": true,
          "locationInModule": {
            "filename": "lib/compliance.ts",
            "line": 1786
          },
          "name": "required",
          "type": {
            "primitive": "string"
          }
        },
        {
          "abstract": true,
          "docs": {
            "stability": "experimental",
            "summary": "A union to really stress test our serialization."
          },
          "immutable": true,
          "locationInModule": {
            "filename": "lib/compliance.ts",
            "line": 1796
          },
          "name": "secondLevel",
          "type": {
            "union": {
              "types": [
                {
                  "primitive": "number"
                },
                {
                  "fqn": "jsii-calc.SecondLevelStruct"
                }
              ]
            }
          }
        },
        {
          "abstract": true,
          "docs": {
            "stability": "experimental",
            "summary": "You don't have to pass this."
          },
          "immutable": true,
          "locationInModule": {
            "filename": "lib/compliance.ts",
            "line": 1791
          },
          "name": "optional",
          "optional": true,
          "type": {
            "primitive": "string"
          }
        }
      ]
    },
    "jsii-calc.UnaryOperation": {
      "abstract": true,
      "assembly": "jsii-calc",
      "base": "@scope/jsii-calc-lib.Operation",
      "docs": {
        "stability": "experimental",
        "summary": "An operation on a single operand."
      },
      "fqn": "jsii-calc.UnaryOperation",
      "initializer": {
        "docs": {
          "stability": "experimental"
        },
        "parameters": [
          {
            "name": "operand",
            "type": {
              "fqn": "@scope/jsii-calc-lib.Value"
            }
          }
        ]
      },
      "kind": "class",
      "locationInModule": {
        "filename": "lib/calculator.ts",
        "line": 93
      },
      "name": "UnaryOperation",
      "properties": [
        {
          "docs": {
            "stability": "experimental"
          },
          "immutable": true,
          "locationInModule": {
            "filename": "lib/calculator.ts",
            "line": 94
          },
          "name": "operand",
          "type": {
            "fqn": "@scope/jsii-calc-lib.Value"
          }
        }
      ]
    },
    "jsii-calc.UnionProperties": {
      "assembly": "jsii-calc",
      "datatype": true,
      "docs": {
        "stability": "experimental"
      },
      "fqn": "jsii-calc.UnionProperties",
      "kind": "interface",
      "locationInModule": {
        "filename": "lib/compliance.ts",
        "line": 963
      },
      "name": "UnionProperties",
      "properties": [
        {
          "abstract": true,
          "docs": {
            "stability": "experimental"
          },
          "immutable": true,
          "locationInModule": {
            "filename": "lib/compliance.ts",
            "line": 965
          },
          "name": "bar",
          "type": {
            "union": {
              "types": [
                {
                  "primitive": "string"
                },
                {
                  "primitive": "number"
                },
                {
                  "fqn": "jsii-calc.AllTypes"
                }
              ]
            }
          }
        },
        {
          "abstract": true,
          "docs": {
            "stability": "experimental"
          },
          "immutable": true,
          "locationInModule": {
            "filename": "lib/compliance.ts",
            "line": 964
          },
          "name": "foo",
          "optional": true,
          "type": {
            "union": {
              "types": [
                {
                  "primitive": "string"
                },
                {
                  "primitive": "number"
                }
              ]
            }
          }
        }
      ]
    },
    "jsii-calc.UseBundledDependency": {
      "assembly": "jsii-calc",
      "docs": {
        "stability": "experimental"
      },
      "fqn": "jsii-calc.UseBundledDependency",
      "initializer": {},
      "kind": "class",
      "locationInModule": {
        "filename": "lib/compliance.ts",
        "line": 968
      },
      "methods": [
        {
          "docs": {
            "stability": "experimental"
          },
          "locationInModule": {
            "filename": "lib/compliance.ts",
            "line": 969
          },
          "name": "value",
          "returns": {
            "type": {
              "primitive": "any"
            }
          }
        }
      ],
      "name": "UseBundledDependency"
    },
    "jsii-calc.UseCalcBase": {
      "assembly": "jsii-calc",
      "docs": {
        "stability": "experimental",
        "summary": "Depend on a type from jsii-calc-base as a test for awslabs/jsii#128."
      },
      "fqn": "jsii-calc.UseCalcBase",
      "initializer": {},
      "kind": "class",
      "locationInModule": {
        "filename": "lib/compliance.ts",
        "line": 1017
      },
      "methods": [
        {
          "docs": {
            "stability": "experimental"
          },
          "locationInModule": {
            "filename": "lib/compliance.ts",
            "line": 1018
          },
          "name": "hello",
          "returns": {
            "type": {
              "fqn": "@scope/jsii-calc-base.Base"
            }
          }
        }
      ],
      "name": "UseCalcBase"
    },
    "jsii-calc.UsesInterfaceWithProperties": {
      "assembly": "jsii-calc",
      "docs": {
        "stability": "experimental"
      },
      "fqn": "jsii-calc.UsesInterfaceWithProperties",
      "initializer": {
        "docs": {
          "stability": "experimental"
        },
        "parameters": [
          {
            "name": "obj",
            "type": {
              "fqn": "jsii-calc.IInterfaceWithProperties"
            }
          }
        ]
      },
      "kind": "class",
      "locationInModule": {
        "filename": "lib/compliance.ts",
        "line": 587
      },
      "methods": [
        {
          "docs": {
            "stability": "experimental"
          },
          "locationInModule": {
            "filename": "lib/compliance.ts",
            "line": 592
          },
          "name": "justRead",
          "returns": {
            "type": {
              "primitive": "string"
            }
          }
        },
        {
          "docs": {
            "stability": "experimental"
          },
          "locationInModule": {
            "filename": "lib/compliance.ts",
            "line": 601
          },
          "name": "readStringAndNumber",
          "parameters": [
            {
              "name": "ext",
              "type": {
                "fqn": "jsii-calc.IInterfaceWithPropertiesExtension"
              }
            }
          ],
          "returns": {
            "type": {
              "primitive": "string"
            }
          }
        },
        {
          "docs": {
            "stability": "experimental"
          },
          "locationInModule": {
            "filename": "lib/compliance.ts",
            "line": 596
          },
          "name": "writeAndRead",
          "parameters": [
            {
              "name": "value",
              "type": {
                "primitive": "string"
              }
            }
          ],
          "returns": {
            "type": {
              "primitive": "string"
            }
          }
        }
      ],
      "name": "UsesInterfaceWithProperties",
      "properties": [
        {
          "docs": {
            "stability": "experimental"
          },
          "immutable": true,
          "locationInModule": {
            "filename": "lib/compliance.ts",
            "line": 588
          },
          "name": "obj",
          "type": {
            "fqn": "jsii-calc.IInterfaceWithProperties"
          }
        }
      ]
    },
    "jsii-calc.VariadicInvoker": {
      "assembly": "jsii-calc",
      "docs": {
        "stability": "experimental"
      },
      "fqn": "jsii-calc.VariadicInvoker",
      "initializer": {
        "docs": {
          "stability": "experimental"
        },
        "parameters": [
          {
            "name": "method",
            "type": {
              "fqn": "jsii-calc.VariadicMethod"
            }
          }
        ]
      },
      "kind": "class",
      "locationInModule": {
        "filename": "lib/compliance.ts",
        "line": 672
      },
      "methods": [
        {
          "docs": {
            "stability": "experimental"
          },
          "locationInModule": {
            "filename": "lib/compliance.ts",
            "line": 675
          },
          "name": "asArray",
          "parameters": [
            {
              "name": "values",
              "type": {
                "primitive": "number"
              },
              "variadic": true
            }
          ],
          "returns": {
            "type": {
              "collection": {
                "elementtype": {
                  "primitive": "number"
                },
                "kind": "array"
              }
            }
          },
          "variadic": true
        }
      ],
      "name": "VariadicInvoker"
    },
    "jsii-calc.VariadicMethod": {
      "assembly": "jsii-calc",
      "docs": {
        "stability": "experimental"
      },
      "fqn": "jsii-calc.VariadicMethod",
      "initializer": {
        "docs": {
          "stability": "experimental"
        },
        "parameters": [
          {
            "docs": {
              "summary": "a prefix that will be use for all values returned by `#asArray`."
            },
            "name": "prefix",
            "type": {
              "primitive": "number"
            },
            "variadic": true
          }
        ],
        "variadic": true
      },
      "kind": "class",
      "locationInModule": {
        "filename": "lib/compliance.ts",
        "line": 653
      },
      "methods": [
        {
          "docs": {
            "stability": "experimental"
          },
          "locationInModule": {
            "filename": "lib/compliance.ts",
            "line": 667
          },
          "name": "asArray",
          "parameters": [
            {
              "docs": {
                "summary": "the first element of the array to be returned (after the `prefix` provided at construction time)."
              },
              "name": "first",
              "type": {
                "primitive": "number"
              }
            },
            {
              "docs": {
                "summary": "other elements to be included in the array."
              },
              "name": "others",
              "type": {
                "primitive": "number"
              },
              "variadic": true
            }
          ],
          "returns": {
            "type": {
              "collection": {
                "elementtype": {
                  "primitive": "number"
                },
                "kind": "array"
              }
            }
          },
          "variadic": true
        }
      ],
      "name": "VariadicMethod"
    },
    "jsii-calc.VirtualMethodPlayground": {
      "assembly": "jsii-calc",
      "docs": {
        "stability": "experimental"
      },
      "fqn": "jsii-calc.VirtualMethodPlayground",
      "initializer": {},
      "kind": "class",
      "locationInModule": {
        "filename": "lib/compliance.ts",
        "line": 436
      },
      "methods": [
        {
          "async": true,
          "docs": {
            "stability": "experimental"
          },
          "locationInModule": {
            "filename": "lib/compliance.ts",
            "line": 464
          },
          "name": "overrideMeAsync",
          "parameters": [
            {
              "name": "index",
              "type": {
                "primitive": "number"
              }
            }
          ],
          "returns": {
            "type": {
              "primitive": "number"
            }
          }
        },
        {
          "docs": {
            "stability": "experimental"
          },
          "locationInModule": {
            "filename": "lib/compliance.ts",
            "line": 468
          },
          "name": "overrideMeSync",
          "parameters": [
            {
              "name": "index",
              "type": {
                "primitive": "number"
              }
            }
          ],
          "returns": {
            "type": {
              "primitive": "number"
            }
          }
        },
        {
          "async": true,
          "docs": {
            "stability": "experimental"
          },
          "locationInModule": {
            "filename": "lib/compliance.ts",
            "line": 446
          },
          "name": "parallelSumAsync",
          "parameters": [
            {
              "name": "count",
              "type": {
                "primitive": "number"
              }
            }
          ],
          "returns": {
            "type": {
              "primitive": "number"
            }
          }
        },
        {
          "async": true,
          "docs": {
            "stability": "experimental"
          },
          "locationInModule": {
            "filename": "lib/compliance.ts",
            "line": 437
          },
          "name": "serialSumAsync",
          "parameters": [
            {
              "name": "count",
              "type": {
                "primitive": "number"
              }
            }
          ],
          "returns": {
            "type": {
              "primitive": "number"
            }
          }
        },
        {
          "docs": {
            "stability": "experimental"
          },
          "locationInModule": {
            "filename": "lib/compliance.ts",
            "line": 456
          },
          "name": "sumSync",
          "parameters": [
            {
              "name": "count",
              "type": {
                "primitive": "number"
              }
            }
          ],
          "returns": {
            "type": {
              "primitive": "number"
            }
          }
        }
      ],
      "name": "VirtualMethodPlayground"
    },
    "jsii-calc.VoidCallback": {
      "abstract": true,
      "assembly": "jsii-calc",
      "docs": {
        "remarks": "- Implement `overrideMe` (method does not have to do anything).\n- Invoke `callMe`\n- Verify that `methodWasCalled` is `true`.",
        "stability": "experimental",
        "summary": "This test is used to validate the runtimes can return correctly from a void callback."
      },
      "fqn": "jsii-calc.VoidCallback",
      "initializer": {},
      "kind": "class",
      "locationInModule": {
        "filename": "lib/compliance.ts",
        "line": 1706
      },
      "methods": [
        {
          "docs": {
            "stability": "experimental"
          },
          "locationInModule": {
            "filename": "lib/compliance.ts",
            "line": 1711
          },
          "name": "callMe"
        },
        {
          "abstract": true,
          "docs": {
            "stability": "experimental"
          },
          "locationInModule": {
            "filename": "lib/compliance.ts",
            "line": 1715
          },
          "name": "overrideMe",
          "protected": true
        }
      ],
      "name": "VoidCallback",
      "properties": [
        {
          "docs": {
            "stability": "experimental"
          },
          "immutable": true,
          "locationInModule": {
            "filename": "lib/compliance.ts",
            "line": 1708
          },
          "name": "methodWasCalled",
          "type": {
            "primitive": "boolean"
          }
        }
      ]
    },
    "jsii-calc.WithPrivatePropertyInConstructor": {
      "assembly": "jsii-calc",
      "docs": {
        "stability": "experimental",
        "summary": "Verifies that private property declarations in constructor arguments are hidden."
      },
      "fqn": "jsii-calc.WithPrivatePropertyInConstructor",
      "initializer": {
        "docs": {
          "stability": "experimental"
        },
        "parameters": [
          {
            "name": "privateField",
            "optional": true,
            "type": {
              "primitive": "string"
            }
          }
        ]
      },
      "kind": "class",
      "locationInModule": {
        "filename": "lib/compliance.ts",
        "line": 1721
      },
      "name": "WithPrivatePropertyInConstructor",
      "properties": [
        {
          "docs": {
            "stability": "experimental"
          },
          "immutable": true,
          "locationInModule": {
            "filename": "lib/compliance.ts",
            "line": 1724
          },
          "name": "success",
          "type": {
            "primitive": "boolean"
          }
        }
      ]
    },
    "jsii-calc.composition.CompositeOperation": {
      "abstract": true,
      "assembly": "jsii-calc",
      "base": "@scope/jsii-calc-lib.Operation",
      "docs": {
        "stability": "experimental",
        "summary": "Abstract operation composed from an expression of other operations."
      },
      "fqn": "jsii-calc.composition.CompositeOperation",
      "initializer": {},
      "kind": "class",
      "locationInModule": {
        "filename": "lib/calculator.ts",
        "line": 131
      },
      "methods": [
        {
          "docs": {
            "stability": "experimental",
            "summary": "String representation of the value."
          },
          "locationInModule": {
            "filename": "lib/calculator.ts",
            "line": 157
          },
          "name": "toString",
          "overrides": "@scope/jsii-calc-lib.Operation",
          "returns": {
            "type": {
              "primitive": "string"
            }
          }
        }
      ],
      "name": "CompositeOperation",
      "namespace": "composition",
      "properties": [
        {
          "abstract": true,
          "docs": {
            "remarks": "Must be implemented by derived classes.",
            "stability": "experimental",
            "summary": "The expression that this operation consists of."
          },
          "immutable": true,
          "locationInModule": {
            "filename": "lib/calculator.ts",
            "line": 155
          },
          "name": "expression",
          "type": {
            "fqn": "@scope/jsii-calc-lib.Value"
          }
        },
        {
          "docs": {
            "stability": "experimental",
            "summary": "The value."
          },
          "immutable": true,
          "locationInModule": {
            "filename": "lib/calculator.ts",
            "line": 147
          },
          "name": "value",
          "overrides": "@scope/jsii-calc-lib.Value",
          "type": {
            "primitive": "number"
          }
        },
        {
          "docs": {
            "stability": "experimental",
            "summary": "A set of postfixes to include in a decorated .toString()."
          },
          "locationInModule": {
            "filename": "lib/calculator.ts",
            "line": 145
          },
          "name": "decorationPostfixes",
          "type": {
            "collection": {
              "elementtype": {
                "primitive": "string"
              },
              "kind": "array"
            }
          }
        },
        {
          "docs": {
            "stability": "experimental",
            "summary": "A set of prefixes to include in a decorated .toString()."
          },
          "locationInModule": {
            "filename": "lib/calculator.ts",
            "line": 140
          },
          "name": "decorationPrefixes",
          "type": {
            "collection": {
              "elementtype": {
                "primitive": "string"
              },
              "kind": "array"
            }
          }
        },
        {
          "docs": {
            "stability": "experimental",
            "summary": "The .toString() style."
          },
          "locationInModule": {
            "filename": "lib/calculator.ts",
            "line": 135
          },
          "name": "stringStyle",
          "type": {
            "fqn": "jsii-calc.composition.CompositeOperation.CompositionStringStyle"
          }
        }
      ]
    },
    "jsii-calc.composition.CompositeOperation.CompositionStringStyle": {
      "assembly": "jsii-calc",
      "docs": {
        "stability": "experimental",
        "summary": "Style of .toString() output for CompositeOperation."
      },
      "fqn": "jsii-calc.composition.CompositeOperation.CompositionStringStyle",
      "kind": "enum",
      "locationInModule": {
        "filename": "lib/calculator.ts",
        "line": 173
      },
      "members": [
        {
          "docs": {
            "stability": "experimental",
            "summary": "Normal string expression."
          },
          "name": "NORMAL"
        },
        {
          "docs": {
            "stability": "experimental",
            "summary": "Decorated string expression."
          },
          "name": "DECORATED"
        }
      ],
      "name": "CompositionStringStyle",
      "namespace": "composition.CompositeOperation"
    }
  },
<<<<<<< HEAD
  "version": "0.21.1",
  "fingerprint": "D9YNL/IvLTkSjyBRX4PII/Ek/4G6nZ65VQKvMNvxG80="
=======
  "version": "0.21.2",
  "fingerprint": "2MvyydbmB3+GCL7OJJ25SsDxQp7DVzUqfFVb4LZ3dxY="
>>>>>>> 26520433
}<|MERGE_RESOLUTION|>--- conflicted
+++ resolved
@@ -12122,11 +12122,6 @@
       "namespace": "composition.CompositeOperation"
     }
   },
-<<<<<<< HEAD
-  "version": "0.21.1",
-  "fingerprint": "D9YNL/IvLTkSjyBRX4PII/Ek/4G6nZ65VQKvMNvxG80="
-=======
   "version": "0.21.2",
-  "fingerprint": "2MvyydbmB3+GCL7OJJ25SsDxQp7DVzUqfFVb4LZ3dxY="
->>>>>>> 26520433
+  "fingerprint": "velTLD1SesfpPdZkm+dSlxTyDd6rl75nTBpCsaGIus4="
 }