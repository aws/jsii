{
  "author": {
    "name": "Amazon Web Services",
    "organization": true,
    "roles": [
      "author"
    ],
    "url": "https://aws.amazon.com"
  },
  "bundled": {
    "jsii-calc-bundled": "^0.8.2"
  },
  "contributors": [
    {
      "name": "Elad Ben-Israel",
      "roles": [
        "maintainer"
      ],
      "url": "https://github.com/eladb"
    },
    {
      "name": "Rico Huijbers",
      "roles": [
        "maintainer"
      ],
      "url": "https://github.com/rix0rrr"
    },
    {
      "name": "Romain Marcadier-Muller",
      "roles": [
        "maintainer"
      ],
      "url": "https://github.com/RomainMuller"
    }
  ],
  "dependencies": {
    "@scope/jsii-calc-base": {
      "dependencies": {
        "@scope/jsii-calc-base-of-base": {
          "peer": true,
          "targets": {
            "dotnet": {
              "namespace": "Amazon.JSII.Tests.CalculatorNamespace.BaseOfBaseNamespace",
              "packageId": "Amazon.JSII.Tests.CalculatorPackageId.BaseOfBasePackageId"
            },
            "java": {
              "maven": {
                "artifactId": "calculator-base-of-base",
                "groupId": "software.amazon.jsii.tests"
              },
              "package": "software.amazon.jsii.tests.calculator.baseofbase"
            },
            "js": {
              "npm": "@scope/jsii-calc-base-of-base"
            },
            "python": {
              "distName": "scope.jsii-calc-base-of-base",
              "module": "scope.jsii_calc_base_of_base"
            }
          },
          "version": "0.8.2"
        }
      },
      "peer": true,
      "targets": {
        "dotnet": {
          "namespace": "Amazon.JSII.Tests.CalculatorNamespace.BaseNamespace",
          "packageId": "Amazon.JSII.Tests.CalculatorPackageId.BasePackageId"
        },
        "java": {
          "maven": {
            "artifactId": "calculator-base",
            "groupId": "software.amazon.jsii.tests"
          },
          "package": "software.amazon.jsii.tests.calculator.base"
        },
        "js": {
          "npm": "@scope/jsii-calc-base"
        },
        "python": {
          "distName": "scope.jsii-calc-base",
          "module": "scope.jsii_calc_base"
        }
      },
      "version": "0.8.2"
    },
    "@scope/jsii-calc-base-of-base": {
      "peer": true,
      "targets": {
        "dotnet": {
          "namespace": "Amazon.JSII.Tests.CalculatorNamespace.BaseOfBaseNamespace",
          "packageId": "Amazon.JSII.Tests.CalculatorPackageId.BaseOfBasePackageId"
        },
        "java": {
          "maven": {
            "artifactId": "calculator-base-of-base",
            "groupId": "software.amazon.jsii.tests"
          },
          "package": "software.amazon.jsii.tests.calculator.baseofbase"
        },
        "js": {
          "npm": "@scope/jsii-calc-base-of-base"
        },
        "python": {
          "distName": "scope.jsii-calc-base-of-base",
          "module": "scope.jsii_calc_base_of_base"
        }
      },
      "version": "0.8.2"
    },
    "@scope/jsii-calc-lib": {
      "dependencies": {
        "@scope/jsii-calc-base": {
          "dependencies": {
            "@scope/jsii-calc-base-of-base": {
              "peer": true,
              "targets": {
                "dotnet": {
                  "namespace": "Amazon.JSII.Tests.CalculatorNamespace.BaseOfBaseNamespace",
                  "packageId": "Amazon.JSII.Tests.CalculatorPackageId.BaseOfBasePackageId"
                },
                "java": {
                  "maven": {
                    "artifactId": "calculator-base-of-base",
                    "groupId": "software.amazon.jsii.tests"
                  },
                  "package": "software.amazon.jsii.tests.calculator.baseofbase"
                },
                "js": {
                  "npm": "@scope/jsii-calc-base-of-base"
                },
                "python": {
                  "distName": "scope.jsii-calc-base-of-base",
                  "module": "scope.jsii_calc_base_of_base"
                }
              },
              "version": "0.8.2"
            }
          },
          "peer": true,
          "targets": {
            "dotnet": {
              "namespace": "Amazon.JSII.Tests.CalculatorNamespace.BaseNamespace",
              "packageId": "Amazon.JSII.Tests.CalculatorPackageId.BasePackageId"
            },
            "java": {
              "maven": {
                "artifactId": "calculator-base",
                "groupId": "software.amazon.jsii.tests"
              },
              "package": "software.amazon.jsii.tests.calculator.base"
            },
            "js": {
              "npm": "@scope/jsii-calc-base"
            },
            "python": {
              "distName": "scope.jsii-calc-base",
              "module": "scope.jsii_calc_base"
            }
          },
          "version": "0.8.2"
        }
      },
      "peer": true,
      "targets": {
        "dotnet": {
          "namespace": "Amazon.JSII.Tests.CalculatorNamespace.LibNamespace",
          "packageId": "Amazon.JSII.Tests.CalculatorPackageId.LibPackageId"
        },
        "java": {
          "maven": {
            "artifactId": "calculator-lib",
            "groupId": "software.amazon.jsii.tests"
          },
          "package": "software.amazon.jsii.tests.calculator.lib"
        },
        "js": {
          "npm": "@scope/jsii-calc-lib"
        },
        "python": {
          "distName": "scope.jsii-calc-lib",
          "module": "scope.jsii_calc_lib"
        }
      },
      "version": "0.8.2"
    }
  },
  "description": "A simple calcuator built on JSII.",
  "homepage": "https://github.com/awslabs/jsii.git",
  "jsiiVersion": "0.8.2",
  "license": "Apache-2.0",
  "name": "jsii-calc",
  "readme": {
    "markdown": "# jsii Calculator\n\nThis library is used to demonstrate and test the features of JSII\n\n## Sphinx\n\nThis file will be incorporated into the sphinx documentation.\n\nIf this file starts with an \"H1\" line (in our case `# jsii Calculator`), this\nheading will be used as the Sphinx topic name. Otherwise, the name of the module\n(`jsii-calc`) will be used instead.\n\n\n\n\n"
  },
  "repository": {
    "type": "git",
    "url": "https://github.com/awslabs/jsii.git"
  },
  "schema": "jsii/1.0",
  "targets": {
    "dotnet": {
      "namespace": "Amazon.JSII.Tests.CalculatorNamespace",
      "packageId": "Amazon.JSII.Tests.CalculatorPackageId"
    },
    "java": {
      "maven": {
        "artifactId": "calculator",
        "groupId": "software.amazon.jsii.tests"
      },
      "package": "software.amazon.jsii.tests.calculator"
    },
    "js": {
      "npm": "jsii-calc"
    },
    "python": {
      "distName": "jsii-calc",
      "module": "jsii_calc"
    }
  },
  "types": {
    "jsii-calc.AbstractClass": {
      "abstract": true,
      "assembly": "jsii-calc",
      "base": {
        "fqn": "jsii-calc.AbstractClassBase"
      },
      "fqn": "jsii-calc.AbstractClass",
      "initializer": {
        "initializer": true
      },
      "interfaces": [
        {
          "fqn": "jsii-calc.IInterfaceImplementedByAbstractClass"
        }
      ],
      "kind": "class",
      "methods": [
        {
          "abstract": true,
          "name": "abstractMethod",
          "parameters": [
            {
              "name": "name",
              "type": {
                "primitive": "string"
              }
            }
          ],
          "returns": {
            "primitive": "string"
          }
        },
        {
          "name": "nonAbstractMethod",
          "returns": {
            "primitive": "number"
          }
        }
      ],
      "name": "AbstractClass",
      "properties": [
        {
          "immutable": true,
          "name": "propFromInterface",
          "overrides": {
            "fqn": "jsii-calc.IInterfaceImplementedByAbstractClass"
          },
          "type": {
            "primitive": "string"
          }
        }
      ]
    },
    "jsii-calc.AbstractClassBase": {
      "abstract": true,
      "assembly": "jsii-calc",
      "fqn": "jsii-calc.AbstractClassBase",
      "initializer": {
        "initializer": true
      },
      "kind": "class",
      "name": "AbstractClassBase",
      "properties": [
        {
          "abstract": true,
          "immutable": true,
          "name": "abstractProperty",
          "type": {
            "primitive": "string"
          }
        }
      ]
    },
    "jsii-calc.AbstractClassReturner": {
      "assembly": "jsii-calc",
      "fqn": "jsii-calc.AbstractClassReturner",
      "initializer": {
        "initializer": true
      },
      "kind": "class",
      "methods": [
        {
          "name": "giveMeAbstract",
          "returns": {
            "fqn": "jsii-calc.AbstractClass"
          }
        },
        {
          "name": "giveMeInterface",
          "returns": {
            "fqn": "jsii-calc.IInterfaceImplementedByAbstractClass"
          }
        }
      ],
      "name": "AbstractClassReturner",
      "properties": [
        {
          "immutable": true,
          "name": "returnAbstractFromProperty",
          "type": {
            "fqn": "jsii-calc.AbstractClassBase"
          }
        }
      ]
    },
    "jsii-calc.Add": {
      "assembly": "jsii-calc",
      "base": {
        "fqn": "jsii-calc.BinaryOperation"
      },
      "docs": {
        "summary": "The \"+\" binary operation."
      },
      "fqn": "jsii-calc.Add",
      "initializer": {
        "docs": {
          "summary": "Creates a BinaryOperation."
        },
        "initializer": true,
        "parameters": [
          {
            "docs": {
              "summary": "Left-hand side operand."
            },
            "name": "lhs",
            "type": {
              "fqn": "@scope/jsii-calc-lib.Value"
            }
          },
          {
            "docs": {
              "summary": "Right-hand side operand."
            },
            "name": "rhs",
            "type": {
              "fqn": "@scope/jsii-calc-lib.Value"
            }
          }
        ]
      },
      "kind": "class",
      "methods": [
        {
          "docs": {
            "summary": "String representation of the value."
          },
          "name": "toString",
          "overrides": {
            "fqn": "@scope/jsii-calc-lib.Operation"
          },
          "returns": {
            "primitive": "string"
          }
        }
      ],
      "name": "Add",
      "properties": [
        {
          "docs": {
            "summary": "The value."
          },
          "immutable": true,
          "name": "value",
          "overrides": {
            "fqn": "@scope/jsii-calc-lib.Value"
          },
          "type": {
            "primitive": "number"
          }
        }
      ]
    },
    "jsii-calc.AllTypes": {
      "assembly": "jsii-calc",
      "docs": {
        "remarks": "The setters will validate\nthat the value set is of the expected type and throw otherwise.",
        "summary": "This class includes property for all types supported by jsii."
      },
      "fqn": "jsii-calc.AllTypes",
      "initializer": {
        "initializer": true
      },
      "kind": "class",
      "methods": [
        {
          "name": "anyIn",
          "parameters": [
            {
              "name": "inp",
              "type": {
                "primitive": "any"
              }
            }
          ]
        },
        {
          "name": "anyOut",
          "returns": {
            "primitive": "any"
          }
        },
        {
          "name": "enumMethod",
          "parameters": [
            {
              "name": "value",
              "type": {
                "fqn": "jsii-calc.StringEnum"
              }
            }
          ],
          "returns": {
            "fqn": "jsii-calc.StringEnum"
          }
        }
      ],
      "name": "AllTypes",
      "properties": [
        {
          "immutable": true,
          "name": "enumPropertyValue",
          "type": {
            "primitive": "number"
          }
        },
        {
          "name": "anyArrayProperty",
          "type": {
            "collection": {
              "elementtype": {
                "primitive": "any"
              },
              "kind": "array"
            }
          }
        },
        {
          "name": "anyMapProperty",
          "type": {
            "collection": {
              "elementtype": {
                "primitive": "any"
              },
              "kind": "map"
            }
          }
        },
        {
          "name": "anyProperty",
          "type": {
            "primitive": "any"
          }
        },
        {
          "name": "arrayProperty",
          "type": {
            "collection": {
              "elementtype": {
                "primitive": "string"
              },
              "kind": "array"
            }
          }
        },
        {
          "name": "booleanProperty",
          "type": {
            "primitive": "boolean"
          }
        },
        {
          "name": "dateProperty",
          "type": {
            "primitive": "date"
          }
        },
        {
          "name": "enumProperty",
          "type": {
            "fqn": "jsii-calc.AllTypesEnum"
          }
        },
        {
          "name": "jsonProperty",
          "type": {
            "primitive": "json"
          }
        },
        {
          "name": "mapProperty",
          "type": {
            "collection": {
              "elementtype": {
                "fqn": "@scope/jsii-calc-lib.Number"
              },
              "kind": "map"
            }
          }
        },
        {
          "name": "numberProperty",
          "type": {
            "primitive": "number"
          }
        },
        {
          "name": "stringProperty",
          "type": {
            "primitive": "string"
          }
        },
        {
          "name": "unionArrayProperty",
          "type": {
            "collection": {
              "elementtype": {
                "union": {
                  "types": [
                    {
                      "primitive": "number"
                    },
                    {
                      "fqn": "@scope/jsii-calc-lib.Value"
                    }
                  ]
                }
              },
              "kind": "array"
            }
          }
        },
        {
          "name": "unionMapProperty",
          "type": {
            "collection": {
              "elementtype": {
                "union": {
                  "types": [
                    {
                      "primitive": "string"
                    },
                    {
                      "primitive": "number"
                    },
                    {
                      "fqn": "@scope/jsii-calc-lib.Number"
                    }
                  ]
                }
              },
              "kind": "map"
            }
          }
        },
        {
          "name": "unionProperty",
          "type": {
            "union": {
              "types": [
                {
                  "primitive": "string"
                },
                {
                  "primitive": "number"
                },
                {
                  "fqn": "jsii-calc.Multiply"
                },
                {
                  "fqn": "@scope/jsii-calc-lib.Number"
                }
              ]
            }
          }
        },
        {
          "name": "unknownArrayProperty",
          "type": {
            "collection": {
              "elementtype": {
                "primitive": "any"
              },
              "kind": "array"
            }
          }
        },
        {
          "name": "unknownMapProperty",
          "type": {
            "collection": {
              "elementtype": {
                "primitive": "any"
              },
              "kind": "map"
            }
          }
        },
        {
          "name": "unknownProperty",
          "type": {
            "primitive": "any"
          }
        },
        {
          "name": "optionalEnumValue",
          "type": {
            "fqn": "jsii-calc.StringEnum",
            "optional": true
          }
        }
      ]
    },
    "jsii-calc.AllTypesEnum": {
      "assembly": "jsii-calc",
      "fqn": "jsii-calc.AllTypesEnum",
      "kind": "enum",
      "members": [
        {
          "name": "MyEnumValue"
        },
        {
          "name": "YourEnumValue"
        },
        {
          "name": "ThisIsGreat"
        }
      ],
      "name": "AllTypesEnum"
    },
    "jsii-calc.AllowedMethodNames": {
      "assembly": "jsii-calc",
      "fqn": "jsii-calc.AllowedMethodNames",
      "initializer": {
        "initializer": true
      },
      "kind": "class",
      "methods": [
        {
          "name": "getBar",
          "parameters": [
            {
              "name": "_p1",
              "type": {
                "primitive": "string"
              }
            },
            {
              "name": "_p2",
              "type": {
                "primitive": "number"
              }
            }
          ]
        },
        {
          "docs": {
            "remarks": "..) is okay.",
            "summary": "getXxx() is not allowed (see negatives), but getXxx(a, ."
          },
          "name": "getFoo",
          "parameters": [
            {
              "name": "withParam",
              "type": {
                "primitive": "string"
              }
            }
          ],
          "returns": {
            "primitive": "string"
          }
        },
        {
          "name": "setBar",
          "parameters": [
            {
              "name": "_x",
              "type": {
                "primitive": "string"
              }
            },
            {
              "name": "_y",
              "type": {
                "primitive": "number"
              }
            },
            {
              "name": "_z",
              "type": {
                "primitive": "boolean"
              }
            }
          ]
        },
        {
          "docs": {
            "remarks": "..) is okay.",
            "summary": "setFoo(x) is not allowed (see negatives), but setXxx(a, b, ."
          },
          "name": "setFoo",
          "parameters": [
            {
              "name": "_x",
              "type": {
                "primitive": "string"
              }
            },
            {
              "name": "_y",
              "type": {
                "primitive": "number"
              }
            }
          ]
        }
      ],
      "name": "AllowedMethodNames"
    },
    "jsii-calc.AsyncVirtualMethods": {
      "assembly": "jsii-calc",
      "fqn": "jsii-calc.AsyncVirtualMethods",
      "initializer": {
        "initializer": true
      },
      "kind": "class",
      "methods": [
        {
          "name": "callMe",
          "returns": {
            "primitive": "number",
            "promise": true
          }
        },
        {
          "docs": {
            "summary": "Just calls \"overrideMeToo\"."
          },
          "name": "callMe2",
          "returns": {
            "primitive": "number",
            "promise": true
          }
        },
        {
          "docs": {
            "remarks": "This is a \"double promise\" situation, which\nmeans that callbacks are not going to be available immediate, but only\nafter an \"immediates\" cycle.",
            "summary": "This method calls the \"callMe\" async method indirectly, which will then invoke a virtual method."
          },
          "name": "callMeDoublePromise",
          "returns": {
            "primitive": "number",
            "promise": true
          }
        },
        {
          "name": "dontOverrideMe",
          "returns": {
            "primitive": "number"
          }
        },
        {
          "name": "overrideMe",
          "parameters": [
            {
              "name": "mult",
              "type": {
                "primitive": "number"
              }
            }
          ],
          "returns": {
            "primitive": "number",
            "promise": true
          }
        },
        {
          "name": "overrideMeToo",
          "returns": {
            "primitive": "number",
            "promise": true
          }
        }
      ],
      "name": "AsyncVirtualMethods"
    },
    "jsii-calc.AugmentableClass": {
      "assembly": "jsii-calc",
      "fqn": "jsii-calc.AugmentableClass",
      "initializer": {
        "initializer": true
      },
      "kind": "class",
      "methods": [
        {
          "name": "methodOne"
        },
        {
          "name": "methodTwo"
        }
      ],
      "name": "AugmentableClass"
    },
    "jsii-calc.BinaryOperation": {
      "abstract": true,
      "assembly": "jsii-calc",
      "base": {
        "fqn": "@scope/jsii-calc-lib.Operation"
      },
      "docs": {
        "summary": "Represents an operation with two operands."
      },
      "fqn": "jsii-calc.BinaryOperation",
      "initializer": {
        "docs": {
          "summary": "Creates a BinaryOperation."
        },
        "initializer": true,
        "parameters": [
          {
            "docs": {
              "summary": "Left-hand side operand."
            },
            "name": "lhs",
            "type": {
              "fqn": "@scope/jsii-calc-lib.Value"
            }
          },
          {
            "docs": {
              "summary": "Right-hand side operand."
            },
            "name": "rhs",
            "type": {
              "fqn": "@scope/jsii-calc-lib.Value"
            }
          }
        ]
      },
      "interfaces": [
        {
          "fqn": "@scope/jsii-calc-lib.IFriendly"
        }
      ],
      "kind": "class",
      "methods": [
        {
          "docs": {
            "summary": "Say hello!."
          },
          "name": "hello",
          "overrides": {
            "fqn": "@scope/jsii-calc-lib.IFriendly"
          },
          "returns": {
            "primitive": "string"
          }
        }
      ],
      "name": "BinaryOperation",
      "properties": [
        {
          "docs": {
            "summary": "Left-hand side operand."
          },
          "immutable": true,
          "name": "lhs",
          "type": {
            "fqn": "@scope/jsii-calc-lib.Value"
          }
        },
        {
          "docs": {
            "summary": "Right-hand side operand."
          },
          "immutable": true,
          "name": "rhs",
          "type": {
            "fqn": "@scope/jsii-calc-lib.Value"
          }
        }
      ]
    },
    "jsii-calc.Calculator": {
      "assembly": "jsii-calc",
      "base": {
        "fqn": "jsii-calc.composition.CompositeOperation"
      },
      "docs": {
        "summary": "A calculator which maintains a current value and allows adding operations."
      },
      "fqn": "jsii-calc.Calculator",
      "initializer": {
        "docs": {
          "summary": "Creates a Calculator object."
        },
        "initializer": true,
        "parameters": [
          {
            "docs": {
              "summary": "Initialization properties."
            },
            "name": "props",
            "type": {
              "fqn": "jsii-calc.CalculatorProps",
              "optional": true
            }
          }
        ]
      },
      "kind": "class",
      "methods": [
        {
          "docs": {
            "summary": "Adds a number to the current value."
          },
          "name": "add",
          "parameters": [
            {
              "name": "value",
              "type": {
                "primitive": "number"
              }
            }
          ]
        },
        {
          "docs": {
            "summary": "Multiplies the current value by a number."
          },
          "name": "mul",
          "parameters": [
            {
              "name": "value",
              "type": {
                "primitive": "number"
              }
            }
          ]
        },
        {
          "docs": {
            "summary": "Negates the current value."
          },
          "name": "neg"
        },
        {
          "docs": {
            "summary": "Raises the current value by a power."
          },
          "name": "pow",
          "parameters": [
            {
              "name": "value",
              "type": {
                "primitive": "number"
              }
            }
          ]
        },
        {
          "docs": {
            "summary": "Returns teh value of the union property (if defined)."
          },
          "name": "readUnionValue",
          "returns": {
            "primitive": "number"
          }
        }
      ],
      "name": "Calculator",
      "properties": [
        {
          "docs": {
            "summary": "Returns the expression."
          },
          "immutable": true,
          "name": "expression",
          "overrides": {
            "fqn": "jsii-calc.composition.CompositeOperation"
          },
          "type": {
            "fqn": "@scope/jsii-calc-lib.Value"
          }
        },
        {
          "docs": {
            "summary": "A log of all operations."
          },
          "immutable": true,
          "name": "operationsLog",
          "type": {
            "collection": {
              "elementtype": {
                "fqn": "@scope/jsii-calc-lib.Value"
              },
              "kind": "array"
            }
          }
        },
        {
          "docs": {
            "summary": "A map of per operation name of all operations performed."
          },
          "immutable": true,
          "name": "operationsMap",
          "type": {
            "collection": {
              "elementtype": {
                "collection": {
                  "elementtype": {
                    "fqn": "@scope/jsii-calc-lib.Value"
                  },
                  "kind": "array"
                }
              },
              "kind": "map"
            }
          }
        },
        {
          "docs": {
            "summary": "The current value."
          },
          "name": "curr",
          "type": {
            "fqn": "@scope/jsii-calc-lib.Value"
          }
        },
        {
          "docs": {
            "summary": "The maximum value allows in this calculator."
          },
          "name": "maxValue",
          "type": {
            "optional": true,
            "primitive": "number"
          }
        },
        {
          "docs": {
            "summary": "Example of a property that accepts a union of types."
          },
          "name": "unionProperty",
          "type": {
            "optional": true,
            "union": {
              "types": [
                {
                  "fqn": "jsii-calc.Add"
                },
                {
                  "fqn": "jsii-calc.Multiply"
                },
                {
                  "fqn": "jsii-calc.Power"
                }
              ]
            }
          }
        }
      ]
    },
    "jsii-calc.CalculatorProps": {
      "assembly": "jsii-calc",
      "datatype": true,
      "docs": {
        "summary": "Properties for Calculator."
      },
      "fqn": "jsii-calc.CalculatorProps",
      "kind": "interface",
      "name": "CalculatorProps",
      "properties": [
        {
          "abstract": true,
          "immutable": true,
          "name": "initialValue",
          "type": {
            "optional": true,
            "primitive": "number"
          }
        },
        {
          "abstract": true,
          "immutable": true,
          "name": "maximumValue",
          "type": {
            "optional": true,
            "primitive": "number"
          }
        }
      ]
    },
    "jsii-calc.ClassThatImplementsTheInternalInterface": {
      "assembly": "jsii-calc",
      "fqn": "jsii-calc.ClassThatImplementsTheInternalInterface",
      "initializer": {
        "initializer": true
      },
      "interfaces": [
        {
          "fqn": "jsii-calc.INonInternalInterface"
        }
      ],
      "kind": "class",
      "name": "ClassThatImplementsTheInternalInterface",
      "properties": [
        {
          "name": "a",
          "overrides": {
            "fqn": "jsii-calc.IAnotherPublicInterface"
          },
          "type": {
            "primitive": "string"
          }
        },
        {
          "name": "b",
          "type": {
            "primitive": "string"
          }
        },
        {
          "name": "c",
          "overrides": {
            "fqn": "jsii-calc.INonInternalInterface"
          },
          "type": {
            "primitive": "string"
          }
        },
        {
          "name": "d",
          "type": {
            "primitive": "string"
          }
        }
      ]
    },
    "jsii-calc.ClassThatImplementsThePrivateInterface": {
      "assembly": "jsii-calc",
      "fqn": "jsii-calc.ClassThatImplementsThePrivateInterface",
      "initializer": {
        "initializer": true
      },
      "interfaces": [
        {
          "fqn": "jsii-calc.INonInternalInterface"
        }
      ],
      "kind": "class",
      "name": "ClassThatImplementsThePrivateInterface",
      "properties": [
        {
          "name": "a",
          "overrides": {
            "fqn": "jsii-calc.IAnotherPublicInterface"
          },
          "type": {
            "primitive": "string"
          }
        },
        {
          "name": "b",
          "type": {
            "primitive": "string"
          }
        },
        {
          "name": "c",
          "overrides": {
            "fqn": "jsii-calc.INonInternalInterface"
          },
          "type": {
            "primitive": "string"
          }
        },
        {
          "name": "e",
          "type": {
            "primitive": "string"
          }
        }
      ]
    },
    "jsii-calc.ClassWithMutableObjectLiteralProperty": {
      "assembly": "jsii-calc",
      "fqn": "jsii-calc.ClassWithMutableObjectLiteralProperty",
      "initializer": {
        "initializer": true
      },
      "kind": "class",
      "name": "ClassWithMutableObjectLiteralProperty",
      "properties": [
        {
          "name": "mutableObject",
          "type": {
            "fqn": "jsii-calc.IMutableObjectLiteral"
          }
        }
      ]
    },
    "jsii-calc.ClassWithPrivateConstructorAndAutomaticProperties": {
      "assembly": "jsii-calc",
      "docs": {
        "summary": "Class that implements interface properties automatically, but using a private constructor."
      },
      "fqn": "jsii-calc.ClassWithPrivateConstructorAndAutomaticProperties",
      "interfaces": [
        {
          "fqn": "jsii-calc.IInterfaceWithProperties"
        }
      ],
      "kind": "class",
      "methods": [
        {
          "name": "create",
          "parameters": [
            {
              "name": "readOnlyString",
              "type": {
                "primitive": "string"
              }
            },
            {
              "name": "readWriteString",
              "type": {
                "primitive": "string"
              }
            }
          ],
          "returns": {
            "fqn": "jsii-calc.ClassWithPrivateConstructorAndAutomaticProperties"
          },
          "static": true
        }
      ],
      "name": "ClassWithPrivateConstructorAndAutomaticProperties",
      "properties": [
        {
          "immutable": true,
          "name": "readOnlyString",
          "overrides": {
            "fqn": "jsii-calc.IInterfaceWithProperties"
          },
          "type": {
            "primitive": "string"
          }
        },
        {
          "name": "readWriteString",
          "overrides": {
            "fqn": "jsii-calc.IInterfaceWithProperties"
          },
          "type": {
            "primitive": "string"
          }
        }
      ]
    },
    "jsii-calc.ConstructorPassesThisOut": {
      "assembly": "jsii-calc",
      "fqn": "jsii-calc.ConstructorPassesThisOut",
      "initializer": {
        "initializer": true,
        "parameters": [
          {
            "name": "consumer",
            "type": {
              "fqn": "jsii-calc.PartiallyInitializedThisConsumer"
            }
          }
        ]
      },
      "kind": "class",
      "name": "ConstructorPassesThisOut"
    },
    "jsii-calc.Constructors": {
      "assembly": "jsii-calc",
      "fqn": "jsii-calc.Constructors",
      "initializer": {
        "initializer": true
      },
      "kind": "class",
      "methods": [
        {
          "name": "hiddenInterface",
          "returns": {
            "fqn": "jsii-calc.IPublicInterface"
          },
          "static": true
        },
        {
          "name": "hiddenInterfaces",
          "returns": {
            "collection": {
              "elementtype": {
                "fqn": "jsii-calc.IPublicInterface"
              },
              "kind": "array"
            }
          },
          "static": true
        },
        {
          "name": "hiddenSubInterfaces",
          "returns": {
            "collection": {
              "elementtype": {
                "fqn": "jsii-calc.IPublicInterface"
              },
              "kind": "array"
            }
          },
          "static": true
        },
        {
          "name": "makeClass",
          "returns": {
            "fqn": "jsii-calc.PublicClass"
          },
          "static": true
        },
        {
          "name": "makeInterface",
          "returns": {
            "fqn": "jsii-calc.IPublicInterface"
          },
          "static": true
        },
        {
          "name": "makeInterface2",
          "returns": {
            "fqn": "jsii-calc.IPublicInterface2"
          },
          "static": true
        },
        {
          "name": "makeInterfaces",
          "returns": {
            "collection": {
              "elementtype": {
                "fqn": "jsii-calc.IPublicInterface"
              },
              "kind": "array"
            }
          },
          "static": true
        }
      ],
      "name": "Constructors"
    },
    "jsii-calc.ConsumersOfThisCrazyTypeSystem": {
      "assembly": "jsii-calc",
      "fqn": "jsii-calc.ConsumersOfThisCrazyTypeSystem",
      "initializer": {
        "initializer": true
      },
      "kind": "class",
      "methods": [
        {
          "name": "consumeAnotherPublicInterface",
          "parameters": [
            {
              "name": "obj",
              "type": {
                "fqn": "jsii-calc.IAnotherPublicInterface"
              }
            }
          ],
          "returns": {
            "primitive": "string"
          }
        },
        {
          "name": "consumeNonInternalInterface",
          "parameters": [
            {
              "name": "obj",
              "type": {
                "fqn": "jsii-calc.INonInternalInterface"
              }
            }
          ],
          "returns": {
            "primitive": "any"
          }
        }
      ],
      "name": "ConsumersOfThisCrazyTypeSystem"
    },
    "jsii-calc.DefaultedConstructorArgument": {
      "assembly": "jsii-calc",
      "fqn": "jsii-calc.DefaultedConstructorArgument",
      "initializer": {
        "initializer": true,
        "parameters": [
          {
            "name": "arg1",
            "type": {
              "optional": true,
              "primitive": "number"
            }
          },
          {
            "name": "arg2",
            "type": {
              "optional": true,
              "primitive": "string"
            }
          },
          {
            "name": "arg3",
            "type": {
              "optional": true,
              "primitive": "date"
            }
          }
        ]
      },
      "kind": "class",
      "name": "DefaultedConstructorArgument",
      "properties": [
        {
          "immutable": true,
          "name": "arg1",
          "type": {
            "primitive": "number"
          }
        },
        {
          "immutable": true,
          "name": "arg3",
          "type": {
            "primitive": "date"
          }
        },
        {
          "immutable": true,
          "name": "arg2",
          "type": {
            "optional": true,
            "primitive": "string"
          }
        }
      ]
    },
    "jsii-calc.DerivedClassHasNoProperties.Base": {
      "assembly": "jsii-calc",
      "fqn": "jsii-calc.DerivedClassHasNoProperties.Base",
      "initializer": {
        "initializer": true
      },
      "kind": "class",
      "name": "Base",
      "namespace": "DerivedClassHasNoProperties",
      "properties": [
        {
          "name": "prop",
          "type": {
            "primitive": "string"
          }
        }
      ]
    },
    "jsii-calc.DerivedClassHasNoProperties.Derived": {
      "assembly": "jsii-calc",
      "base": {
        "fqn": "jsii-calc.DerivedClassHasNoProperties.Base"
      },
      "fqn": "jsii-calc.DerivedClassHasNoProperties.Derived",
      "initializer": {
        "initializer": true
      },
      "kind": "class",
      "name": "Derived",
      "namespace": "DerivedClassHasNoProperties"
    },
    "jsii-calc.DerivedStruct": {
      "assembly": "jsii-calc",
      "datatype": true,
      "docs": {
        "summary": "A struct which derives from another struct."
      },
      "fqn": "jsii-calc.DerivedStruct",
      "interfaces": [
        {
          "fqn": "@scope/jsii-calc-lib.MyFirstStruct"
        }
      ],
      "kind": "interface",
      "name": "DerivedStruct",
      "properties": [
        {
          "abstract": true,
          "immutable": true,
          "name": "anotherRequired",
          "type": {
            "primitive": "date"
          }
        },
        {
          "abstract": true,
          "immutable": true,
          "name": "bool",
          "type": {
            "primitive": "boolean"
          }
        },
        {
          "abstract": true,
          "docs": {
            "summary": "An example of a non primitive property."
          },
          "immutable": true,
          "name": "nonPrimitive",
          "type": {
            "fqn": "jsii-calc.DoubleTrouble"
          }
        },
        {
          "abstract": true,
          "docs": {
            "summary": "This is optional."
          },
          "immutable": true,
          "name": "anotherOptional",
          "type": {
            "collection": {
              "elementtype": {
                "fqn": "@scope/jsii-calc-lib.Value"
              },
              "kind": "map"
            },
            "optional": true
          }
        },
        {
          "abstract": true,
          "immutable": true,
          "name": "optionalAny",
          "type": {
            "optional": true,
            "primitive": "any"
          }
        },
        {
          "abstract": true,
          "immutable": true,
          "name": "optionalArray",
          "type": {
            "collection": {
              "elementtype": {
                "primitive": "string"
              },
              "kind": "array"
            },
            "optional": true
          }
        }
      ]
    },
    "jsii-calc.DoNotOverridePrivates": {
      "assembly": "jsii-calc",
      "fqn": "jsii-calc.DoNotOverridePrivates",
      "initializer": {
        "initializer": true
      },
      "kind": "class",
      "methods": [
        {
          "name": "changePrivatePropertyValue",
          "parameters": [
            {
              "name": "newValue",
              "type": {
                "primitive": "string"
              }
            }
          ]
        },
        {
          "name": "privateMethodValue",
          "returns": {
            "primitive": "string"
          }
        },
        {
          "name": "privatePropertyValue",
          "returns": {
            "primitive": "string"
          }
        }
      ],
      "name": "DoNotOverridePrivates"
    },
    "jsii-calc.DoNotRecognizeAnyAsOptional": {
      "assembly": "jsii-calc",
      "docs": {
        "summary": "jsii#284: do not recognize \"any\" as an optional argument."
      },
      "fqn": "jsii-calc.DoNotRecognizeAnyAsOptional",
      "initializer": {
        "initializer": true
      },
      "kind": "class",
      "methods": [
        {
          "name": "method",
          "parameters": [
            {
              "name": "_requiredAny",
              "type": {
                "primitive": "any"
              }
            },
            {
              "name": "_optionalAny",
              "type": {
                "optional": true,
                "primitive": "any"
              }
            },
            {
              "name": "_optionalString",
              "type": {
                "optional": true,
                "primitive": "string"
              }
            }
          ]
        }
      ],
      "name": "DoNotRecognizeAnyAsOptional"
    },
    "jsii-calc.DocumentedClass": {
      "assembly": "jsii-calc",
      "docs": {
        "remarks": "This is the meat of the TSDoc comment. It may contain\nmultiple lines and multiple paragraphs.\n\nMultiple paragraphs are separated by an empty line.",
        "stability": "stable",
        "summary": "Here's the first line of the TSDoc comment."
      },
      "fqn": "jsii-calc.DocumentedClass",
      "initializer": {
        "initializer": true
      },
      "kind": "class",
      "methods": [
        {
          "docs": {
            "remarks": "This will print out a friendly greeting intended for\nthe indicated person.",
            "returns": "A number that everyone knows very well",
            "summary": "Greet the indicated person."
          },
          "name": "greet",
          "parameters": [
            {
              "docs": {
                "summary": "The person to be greeted."
              },
              "name": "greetee",
              "type": {
                "fqn": "jsii-calc.Greetee",
                "optional": true
              }
            }
          ],
          "returns": {
            "primitive": "number"
          }
        },
        {
          "docs": {
            "stability": "experimental",
            "summary": "Say ¡Hola!."
          },
          "name": "hola"
        }
      ],
      "name": "DocumentedClass"
    },
    "jsii-calc.DontComplainAboutVariadicAfterOptional": {
      "assembly": "jsii-calc",
      "fqn": "jsii-calc.DontComplainAboutVariadicAfterOptional",
      "initializer": {
        "initializer": true
      },
      "kind": "class",
      "methods": [
        {
          "name": "optionalAndVariadic",
          "parameters": [
            {
              "name": "optional",
              "type": {
                "optional": true,
                "primitive": "string"
              }
            },
            {
              "name": "things",
              "type": {
                "primitive": "string"
              },
              "variadic": true
            }
          ],
          "returns": {
            "primitive": "string"
          },
          "variadic": true
        }
      ],
      "name": "DontComplainAboutVariadicAfterOptional"
    },
    "jsii-calc.DoubleTrouble": {
      "assembly": "jsii-calc",
      "fqn": "jsii-calc.DoubleTrouble",
      "initializer": {
        "initializer": true
      },
      "interfaces": [
        {
          "fqn": "jsii-calc.IFriendlyRandomGenerator"
        }
      ],
      "kind": "class",
      "methods": [
        {
          "docs": {
            "summary": "Say hello!."
          },
          "name": "hello",
          "overrides": {
            "fqn": "@scope/jsii-calc-lib.IFriendly"
          },
          "returns": {
            "primitive": "string"
          }
        },
        {
          "docs": {
            "summary": "Returns another random number."
          },
          "name": "next",
          "overrides": {
            "fqn": "jsii-calc.IRandomNumberGenerator"
          },
          "returns": {
            "primitive": "number"
          }
        }
      ],
      "name": "DoubleTrouble"
    },
    "jsii-calc.EraseUndefinedHashValues": {
      "assembly": "jsii-calc",
      "fqn": "jsii-calc.EraseUndefinedHashValues",
      "initializer": {
        "initializer": true
      },
      "kind": "class",
      "methods": [
        {
          "docs": {
            "remarks": "Used to check that undefined/null hash values\nare being erased when sending values from native code to JS.",
            "summary": "Returns `true` if `key` is defined in `opts`."
          },
          "name": "doesKeyExist",
          "parameters": [
            {
              "name": "opts",
              "type": {
                "fqn": "jsii-calc.EraseUndefinedHashValuesOptions"
              }
            },
            {
              "name": "key",
              "type": {
                "primitive": "string"
              }
            }
          ],
          "returns": {
            "primitive": "boolean"
          },
          "static": true
        },
        {
          "docs": {
            "summary": "We expect \"prop1\" to be erased."
          },
          "name": "prop1IsNull",
          "returns": {
            "primitive": "any"
          },
          "static": true
        },
        {
          "docs": {
            "summary": "We expect \"prop2\" to be erased."
          },
          "name": "prop2IsUndefined",
          "returns": {
            "primitive": "any"
          },
          "static": true
        }
      ],
      "name": "EraseUndefinedHashValues"
    },
    "jsii-calc.EraseUndefinedHashValuesOptions": {
      "assembly": "jsii-calc",
      "datatype": true,
      "fqn": "jsii-calc.EraseUndefinedHashValuesOptions",
      "kind": "interface",
      "name": "EraseUndefinedHashValuesOptions",
      "properties": [
        {
          "abstract": true,
          "immutable": true,
          "name": "option1",
          "type": {
            "optional": true,
            "primitive": "string"
          }
        },
        {
          "abstract": true,
          "immutable": true,
          "name": "option2",
          "type": {
            "optional": true,
            "primitive": "string"
          }
        }
      ]
    },
    "jsii-calc.ExportedBaseClass": {
      "assembly": "jsii-calc",
      "fqn": "jsii-calc.ExportedBaseClass",
      "initializer": {
        "initializer": true,
        "parameters": [
          {
            "name": "success",
            "type": {
              "primitive": "boolean"
            }
          }
        ]
      },
      "kind": "class",
      "name": "ExportedBaseClass",
      "properties": [
        {
          "immutable": true,
          "name": "success",
          "type": {
            "primitive": "boolean"
          }
        }
      ]
    },
    "jsii-calc.ExtendsInternalInterface": {
      "assembly": "jsii-calc",
      "datatype": true,
      "fqn": "jsii-calc.ExtendsInternalInterface",
      "kind": "interface",
      "name": "ExtendsInternalInterface",
      "properties": [
        {
          "abstract": true,
          "immutable": true,
          "name": "boom",
          "type": {
            "primitive": "boolean"
          }
        }
      ]
    },
    "jsii-calc.ExtendsPrivateInterface": {
      "assembly": "jsii-calc",
      "datatype": true,
      "fqn": "jsii-calc.ExtendsPrivateInterface",
      "kind": "interface",
      "name": "ExtendsPrivateInterface",
      "properties": [
        {
          "abstract": true,
          "immutable": true,
          "name": "moreThings",
          "type": {
            "collection": {
              "elementtype": {
                "primitive": "string"
              },
              "kind": "array"
            }
          }
        }
      ]
    },
    "jsii-calc.GiveMeStructs": {
      "assembly": "jsii-calc",
      "fqn": "jsii-calc.GiveMeStructs",
      "initializer": {
        "initializer": true
      },
      "kind": "class",
      "methods": [
        {
          "docs": {
            "summary": "Accepts a struct of type DerivedStruct and returns a struct of type FirstStruct."
          },
          "name": "derivedToFirst",
          "parameters": [
            {
              "name": "derived",
              "type": {
                "fqn": "jsii-calc.DerivedStruct"
              }
            }
          ],
          "returns": {
            "fqn": "@scope/jsii-calc-lib.MyFirstStruct"
          }
        },
        {
          "docs": {
            "summary": "Returns the boolean from a DerivedStruct struct."
          },
          "name": "readDerivedNonPrimitive",
          "parameters": [
            {
              "name": "derived",
              "type": {
                "fqn": "jsii-calc.DerivedStruct"
              }
            }
          ],
          "returns": {
            "fqn": "jsii-calc.DoubleTrouble"
          }
        },
        {
          "docs": {
            "summary": "Returns the \"anumber\" from a MyFirstStruct struct;."
          },
          "name": "readFirstNumber",
          "parameters": [
            {
              "name": "first",
              "type": {
                "fqn": "@scope/jsii-calc-lib.MyFirstStruct"
              }
            }
          ],
          "returns": {
            "primitive": "number"
          }
        }
      ],
      "name": "GiveMeStructs",
      "properties": [
        {
          "immutable": true,
          "name": "structLiteral",
          "type": {
            "fqn": "@scope/jsii-calc-lib.StructWithOnlyOptionals"
          }
        }
      ]
    },
    "jsii-calc.Greetee": {
      "assembly": "jsii-calc",
      "datatype": true,
      "docs": {
        "summary": "These are some arguments you can pass to a method."
      },
      "fqn": "jsii-calc.Greetee",
      "kind": "interface",
      "name": "Greetee",
      "properties": [
        {
          "abstract": true,
          "docs": {
            "default": "world",
            "summary": "The name of the greetee."
          },
          "immutable": true,
          "name": "name",
          "type": {
            "optional": true,
            "primitive": "string"
          }
        }
      ]
    },
    "jsii-calc.GreetingAugmenter": {
      "assembly": "jsii-calc",
      "fqn": "jsii-calc.GreetingAugmenter",
      "initializer": {
        "initializer": true
      },
      "kind": "class",
      "methods": [
        {
          "name": "betterGreeting",
          "parameters": [
            {
              "name": "friendly",
              "type": {
                "fqn": "@scope/jsii-calc-lib.IFriendly"
              }
            }
          ],
          "returns": {
            "primitive": "string"
          }
        }
      ],
      "name": "GreetingAugmenter"
    },
    "jsii-calc.IAnotherPublicInterface": {
      "assembly": "jsii-calc",
      "fqn": "jsii-calc.IAnotherPublicInterface",
      "kind": "interface",
      "name": "IAnotherPublicInterface",
      "properties": [
        {
          "abstract": true,
          "name": "a",
          "type": {
            "primitive": "string"
          }
        }
      ]
    },
    "jsii-calc.IFriendlier": {
      "assembly": "jsii-calc",
      "docs": {
        "summary": "Even friendlier classes can implement this interface."
      },
      "fqn": "jsii-calc.IFriendlier",
      "interfaces": [
        {
          "fqn": "@scope/jsii-calc-lib.IFriendly"
        }
      ],
      "kind": "interface",
      "methods": [
        {
          "abstract": true,
          "docs": {
            "summary": "Say farewell."
          },
          "name": "farewell",
          "returns": {
            "primitive": "string"
          }
        },
        {
          "abstract": true,
          "docs": {
            "returns": "A goodbye blessing.",
            "summary": "Say goodbye."
          },
          "name": "goodbye",
          "returns": {
            "primitive": "string"
          }
        }
      ],
      "name": "IFriendlier"
    },
    "jsii-calc.IFriendlyRandomGenerator": {
      "assembly": "jsii-calc",
      "fqn": "jsii-calc.IFriendlyRandomGenerator",
      "interfaces": [
        {
          "fqn": "jsii-calc.IRandomNumberGenerator"
        },
        {
          "fqn": "@scope/jsii-calc-lib.IFriendly"
        }
      ],
      "kind": "interface",
      "name": "IFriendlyRandomGenerator"
    },
    "jsii-calc.IInterfaceImplementedByAbstractClass": {
      "assembly": "jsii-calc",
      "docs": {
        "summary": "awslabs/jsii#220 Abstract return type."
      },
      "fqn": "jsii-calc.IInterfaceImplementedByAbstractClass",
      "kind": "interface",
      "name": "IInterfaceImplementedByAbstractClass",
      "properties": [
        {
          "abstract": true,
          "immutable": true,
          "name": "propFromInterface",
          "type": {
            "primitive": "string"
          }
        }
      ]
    },
    "jsii-calc.IInterfaceThatShouldNotBeADataType": {
      "assembly": "jsii-calc",
      "docs": {
        "summary": "Even though this interface has only properties, it is disqualified from being a datatype because it inherits from an interface that is not a datatype."
      },
      "fqn": "jsii-calc.IInterfaceThatShouldNotBeADataType",
      "interfaces": [
        {
          "fqn": "jsii-calc.IInterfaceWithMethods"
        }
      ],
      "kind": "interface",
      "name": "IInterfaceThatShouldNotBeADataType",
      "properties": [
        {
          "abstract": true,
          "immutable": true,
          "name": "otherValue",
          "type": {
            "primitive": "string"
          }
        }
      ]
    },
    "jsii-calc.IInterfaceWithInternal": {
      "assembly": "jsii-calc",
      "fqn": "jsii-calc.IInterfaceWithInternal",
      "kind": "interface",
      "methods": [
        {
          "abstract": true,
          "name": "visible"
        }
      ],
      "name": "IInterfaceWithInternal"
    },
    "jsii-calc.IInterfaceWithMethods": {
      "assembly": "jsii-calc",
      "fqn": "jsii-calc.IInterfaceWithMethods",
      "kind": "interface",
      "methods": [
        {
          "abstract": true,
          "name": "doThings"
        }
      ],
      "name": "IInterfaceWithMethods",
      "properties": [
        {
          "abstract": true,
          "immutable": true,
          "name": "value",
          "type": {
            "primitive": "string"
          }
        }
      ]
    },
    "jsii-calc.IInterfaceWithOptionalMethodArguments": {
      "assembly": "jsii-calc",
      "docs": {
        "summary": "awslabs/jsii#175 Interface proxies (and builders) do not respect optional arguments in methods."
      },
      "fqn": "jsii-calc.IInterfaceWithOptionalMethodArguments",
      "kind": "interface",
      "methods": [
        {
          "abstract": true,
          "name": "hello",
          "parameters": [
            {
              "name": "arg1",
              "type": {
                "primitive": "string"
              }
            },
            {
              "name": "arg2",
              "type": {
                "optional": true,
                "primitive": "number"
              }
            }
          ]
        }
      ],
      "name": "IInterfaceWithOptionalMethodArguments"
    },
    "jsii-calc.IInterfaceWithProperties": {
      "assembly": "jsii-calc",
      "fqn": "jsii-calc.IInterfaceWithProperties",
      "kind": "interface",
      "name": "IInterfaceWithProperties",
      "properties": [
        {
          "abstract": true,
          "immutable": true,
          "name": "readOnlyString",
          "type": {
            "primitive": "string"
          }
        },
        {
          "abstract": true,
          "name": "readWriteString",
          "type": {
            "primitive": "string"
          }
        }
      ]
    },
    "jsii-calc.IInterfaceWithPropertiesExtension": {
      "assembly": "jsii-calc",
      "fqn": "jsii-calc.IInterfaceWithPropertiesExtension",
      "interfaces": [
        {
          "fqn": "jsii-calc.IInterfaceWithProperties"
        }
      ],
      "kind": "interface",
      "name": "IInterfaceWithPropertiesExtension",
      "properties": [
        {
          "abstract": true,
          "name": "foo",
          "type": {
            "primitive": "number"
          }
        }
      ]
    },
    "jsii-calc.IMutableObjectLiteral": {
      "assembly": "jsii-calc",
      "fqn": "jsii-calc.IMutableObjectLiteral",
      "kind": "interface",
      "name": "IMutableObjectLiteral",
      "properties": [
        {
          "abstract": true,
          "name": "value",
          "type": {
            "primitive": "string"
          }
        }
      ]
    },
    "jsii-calc.INonInternalInterface": {
      "assembly": "jsii-calc",
      "fqn": "jsii-calc.INonInternalInterface",
      "interfaces": [
        {
          "fqn": "jsii-calc.IAnotherPublicInterface"
        }
      ],
      "kind": "interface",
      "name": "INonInternalInterface",
      "properties": [
        {
          "abstract": true,
          "name": "c",
          "type": {
            "primitive": "string"
          }
        }
      ]
    },
    "jsii-calc.IPrivatelyImplemented": {
      "assembly": "jsii-calc",
      "fqn": "jsii-calc.IPrivatelyImplemented",
      "kind": "interface",
      "name": "IPrivatelyImplemented",
      "properties": [
        {
          "abstract": true,
          "immutable": true,
          "name": "success",
          "type": {
            "primitive": "boolean"
          }
        }
      ]
    },
    "jsii-calc.IPublicInterface": {
      "assembly": "jsii-calc",
      "fqn": "jsii-calc.IPublicInterface",
      "kind": "interface",
      "methods": [
        {
          "abstract": true,
          "name": "bye",
          "returns": {
            "primitive": "string"
          }
        }
      ],
      "name": "IPublicInterface"
    },
    "jsii-calc.IPublicInterface2": {
      "assembly": "jsii-calc",
      "fqn": "jsii-calc.IPublicInterface2",
      "kind": "interface",
      "methods": [
        {
          "abstract": true,
          "name": "ciao",
          "returns": {
            "primitive": "string"
          }
        }
      ],
      "name": "IPublicInterface2"
    },
    "jsii-calc.IRandomNumberGenerator": {
      "assembly": "jsii-calc",
      "docs": {
        "summary": "Generates random numbers."
      },
      "fqn": "jsii-calc.IRandomNumberGenerator",
      "kind": "interface",
      "methods": [
        {
          "abstract": true,
          "docs": {
            "returns": "A random number.",
            "summary": "Returns another random number."
          },
          "name": "next",
          "returns": {
            "primitive": "number"
          }
        }
      ],
      "name": "IRandomNumberGenerator"
    },
    "jsii-calc.IReturnsNumber": {
      "assembly": "jsii-calc",
      "fqn": "jsii-calc.IReturnsNumber",
      "kind": "interface",
      "methods": [
        {
          "abstract": true,
          "name": "obtainNumber",
          "returns": {
            "fqn": "@scope/jsii-calc-lib.IDoublable"
          }
        }
      ],
      "name": "IReturnsNumber",
      "properties": [
        {
          "abstract": true,
          "immutable": true,
          "name": "numberProp",
          "type": {
            "fqn": "@scope/jsii-calc-lib.Number"
          }
        }
      ]
    },
    "jsii-calc.ImplementInternalInterface": {
      "assembly": "jsii-calc",
      "fqn": "jsii-calc.ImplementInternalInterface",
      "initializer": {
        "initializer": true
      },
      "kind": "class",
      "name": "ImplementInternalInterface",
      "properties": [
        {
          "name": "prop",
          "type": {
            "primitive": "string"
          }
        }
      ]
    },
    "jsii-calc.ImplementsInterfaceWithInternal": {
      "assembly": "jsii-calc",
      "fqn": "jsii-calc.ImplementsInterfaceWithInternal",
      "initializer": {
        "initializer": true
      },
      "interfaces": [
        {
          "fqn": "jsii-calc.IInterfaceWithInternal"
        }
      ],
      "kind": "class",
      "methods": [
        {
          "name": "visible",
          "overrides": {
            "fqn": "jsii-calc.IInterfaceWithInternal"
          }
        }
      ],
      "name": "ImplementsInterfaceWithInternal"
    },
    "jsii-calc.ImplementsInterfaceWithInternalSubclass": {
      "assembly": "jsii-calc",
      "base": {
        "fqn": "jsii-calc.ImplementsInterfaceWithInternal"
      },
      "fqn": "jsii-calc.ImplementsInterfaceWithInternalSubclass",
      "initializer": {
        "initializer": true
      },
      "kind": "class",
      "name": "ImplementsInterfaceWithInternalSubclass"
    },
    "jsii-calc.ImplementsPrivateInterface": {
      "assembly": "jsii-calc",
      "fqn": "jsii-calc.ImplementsPrivateInterface",
      "initializer": {
        "initializer": true
      },
      "kind": "class",
      "name": "ImplementsPrivateInterface",
      "properties": [
        {
          "name": "private",
          "type": {
            "primitive": "string"
          }
        }
      ]
    },
    "jsii-calc.ImplictBaseOfBase": {
      "assembly": "jsii-calc",
      "datatype": true,
      "fqn": "jsii-calc.ImplictBaseOfBase",
      "interfaces": [
        {
          "fqn": "@scope/jsii-calc-base.BaseProps"
        }
      ],
      "kind": "interface",
      "name": "ImplictBaseOfBase",
      "properties": [
        {
          "abstract": true,
          "immutable": true,
          "name": "goo",
          "type": {
            "primitive": "date"
          }
        }
      ]
    },
    "jsii-calc.InbetweenClass": {
      "assembly": "jsii-calc",
      "base": {
        "fqn": "jsii-calc.PublicClass"
      },
      "fqn": "jsii-calc.InbetweenClass",
      "initializer": {
        "initializer": true
      },
      "interfaces": [
        {
          "fqn": "jsii-calc.IPublicInterface2"
        }
      ],
      "kind": "class",
      "methods": [
        {
          "name": "ciao",
          "overrides": {
            "fqn": "jsii-calc.IPublicInterface2"
          },
          "returns": {
            "primitive": "string"
          }
        }
      ],
      "name": "InbetweenClass"
    },
    "jsii-calc.InterfaceInNamespaceIncludesClasses.Foo": {
      "assembly": "jsii-calc",
      "fqn": "jsii-calc.InterfaceInNamespaceIncludesClasses.Foo",
      "initializer": {
        "initializer": true
      },
      "kind": "class",
      "name": "Foo",
      "namespace": "InterfaceInNamespaceIncludesClasses",
      "properties": [
        {
          "name": "bar",
          "type": {
            "optional": true,
            "primitive": "string"
          }
        }
      ]
    },
    "jsii-calc.InterfaceInNamespaceIncludesClasses.Hello": {
      "assembly": "jsii-calc",
      "datatype": true,
      "fqn": "jsii-calc.InterfaceInNamespaceIncludesClasses.Hello",
      "kind": "interface",
      "name": "Hello",
      "namespace": "InterfaceInNamespaceIncludesClasses",
      "properties": [
        {
          "abstract": true,
          "immutable": true,
          "name": "foo",
          "type": {
            "primitive": "number"
          }
        }
      ]
    },
    "jsii-calc.InterfaceInNamespaceOnlyInterface.Hello": {
      "assembly": "jsii-calc",
      "datatype": true,
      "fqn": "jsii-calc.InterfaceInNamespaceOnlyInterface.Hello",
      "kind": "interface",
      "name": "Hello",
      "namespace": "InterfaceInNamespaceOnlyInterface",
      "properties": [
        {
          "abstract": true,
          "immutable": true,
          "name": "foo",
          "type": {
            "primitive": "number"
          }
        }
      ]
    },
    "jsii-calc.JSObjectLiteralForInterface": {
      "assembly": "jsii-calc",
      "fqn": "jsii-calc.JSObjectLiteralForInterface",
      "initializer": {
        "initializer": true
      },
      "kind": "class",
      "methods": [
        {
          "name": "giveMeFriendly",
          "returns": {
            "fqn": "@scope/jsii-calc-lib.IFriendly"
          }
        },
        {
          "name": "giveMeFriendlyGenerator",
          "returns": {
            "fqn": "jsii-calc.IFriendlyRandomGenerator"
          }
        }
      ],
      "name": "JSObjectLiteralForInterface"
    },
    "jsii-calc.JSObjectLiteralToNative": {
      "assembly": "jsii-calc",
      "fqn": "jsii-calc.JSObjectLiteralToNative",
      "initializer": {
        "initializer": true
      },
      "kind": "class",
      "methods": [
        {
          "name": "returnLiteral",
          "returns": {
            "fqn": "jsii-calc.JSObjectLiteralToNativeClass"
          }
        }
      ],
      "name": "JSObjectLiteralToNative"
    },
    "jsii-calc.JSObjectLiteralToNativeClass": {
      "assembly": "jsii-calc",
      "fqn": "jsii-calc.JSObjectLiteralToNativeClass",
      "initializer": {
        "initializer": true
      },
      "kind": "class",
      "name": "JSObjectLiteralToNativeClass",
      "properties": [
        {
          "name": "propA",
          "type": {
            "primitive": "string"
          }
        },
        {
          "name": "propB",
          "type": {
            "primitive": "number"
          }
        }
      ]
    },
    "jsii-calc.JavaReservedWords": {
      "assembly": "jsii-calc",
      "fqn": "jsii-calc.JavaReservedWords",
      "initializer": {
        "initializer": true
      },
      "kind": "class",
      "methods": [
        {
          "name": "abstract"
        },
        {
          "name": "assert"
        },
        {
          "name": "boolean"
        },
        {
          "name": "break"
        },
        {
          "name": "byte"
        },
        {
          "name": "case"
        },
        {
          "name": "catch"
        },
        {
          "name": "char"
        },
        {
          "name": "class"
        },
        {
          "name": "const"
        },
        {
          "name": "continue"
        },
        {
          "name": "default"
        },
        {
          "name": "do"
        },
        {
          "name": "double"
        },
        {
          "name": "else"
        },
        {
          "name": "enum"
        },
        {
          "name": "extends"
        },
        {
          "name": "false"
        },
        {
          "name": "final"
        },
        {
          "name": "finally"
        },
        {
          "name": "float"
        },
        {
          "name": "for"
        },
        {
          "name": "goto"
        },
        {
          "name": "if"
        },
        {
          "name": "implements"
        },
        {
          "name": "import"
        },
        {
          "name": "instanceof"
        },
        {
          "name": "int"
        },
        {
          "name": "interface"
        },
        {
          "name": "long"
        },
        {
          "name": "native"
        },
        {
          "name": "new"
        },
        {
          "name": "null"
        },
        {
          "name": "package"
        },
        {
          "name": "private"
        },
        {
          "name": "protected"
        },
        {
          "name": "public"
        },
        {
          "name": "return"
        },
        {
          "name": "short"
        },
        {
          "name": "static"
        },
        {
          "name": "strictfp"
        },
        {
          "name": "super"
        },
        {
          "name": "switch"
        },
        {
          "name": "synchronized"
        },
        {
          "name": "this"
        },
        {
          "name": "throw"
        },
        {
          "name": "throws"
        },
        {
          "name": "transient"
        },
        {
          "name": "true"
        },
        {
          "name": "try"
        },
        {
          "name": "void"
        },
        {
          "name": "volatile"
        }
      ],
      "name": "JavaReservedWords",
      "properties": [
        {
          "name": "while",
          "type": {
            "primitive": "string"
          }
        }
      ]
    },
    "jsii-calc.JsiiAgent": {
      "assembly": "jsii-calc",
      "docs": {
        "summary": "Host runtime version should be set via JSII_AGENT."
      },
      "fqn": "jsii-calc.JsiiAgent",
      "initializer": {
        "initializer": true
      },
      "kind": "class",
      "name": "JsiiAgent",
      "properties": [
        {
          "docs": {
            "summary": "Returns the value of the JSII_AGENT environment variable."
          },
          "immutable": true,
          "name": "jsiiAgent",
          "static": true,
          "type": {
            "optional": true,
            "primitive": "string"
          }
        }
      ]
    },
    "jsii-calc.LoadBalancedFargateServiceProps": {
      "assembly": "jsii-calc",
      "datatype": true,
      "docs": {
        "summary": "jsii#298: show default values in sphinx documentation, and respect newlines."
      },
      "fqn": "jsii-calc.LoadBalancedFargateServiceProps",
      "kind": "interface",
      "name": "LoadBalancedFargateServiceProps",
      "properties": [
        {
          "abstract": true,
          "docs": {
            "default": "80",
            "remarks": "Corresponds to container port mapping.",
            "summary": "The container port of the application load balancer attached to your Fargate service."
          },
          "immutable": true,
          "name": "containerPort",
          "type": {
            "optional": true,
            "primitive": "number"
          }
        },
        {
          "abstract": true,
          "docs": {
            "default": "256",
            "remarks": "Valid values, which determines your range of valid values for the memory parameter:\n256 (.25 vCPU) - Available memory values: 0.5GB, 1GB, 2GB\n512 (.5 vCPU) - Available memory values: 1GB, 2GB, 3GB, 4GB\n1024 (1 vCPU) - Available memory values: 2GB, 3GB, 4GB, 5GB, 6GB, 7GB, 8GB\n2048 (2 vCPU) - Available memory values: Between 4GB and 16GB in 1GB increments\n4096 (4 vCPU) - Available memory values: Between 8GB and 30GB in 1GB increments\n\nThis default is set in the underlying FargateTaskDefinition construct.",
            "summary": "The number of cpu units used by the task."
          },
          "immutable": true,
          "name": "cpu",
          "type": {
            "optional": true,
            "primitive": "string"
          }
        },
        {
          "abstract": true,
          "docs": {
            "default": "512",
            "remarks": "This field is required and you must use one of the following values, which determines your range of valid values\nfor the cpu parameter:\n\n0.5GB, 1GB, 2GB - Available cpu values: 256 (.25 vCPU)\n\n1GB, 2GB, 3GB, 4GB - Available cpu values: 512 (.5 vCPU)\n\n2GB, 3GB, 4GB, 5GB, 6GB, 7GB, 8GB - Available cpu values: 1024 (1 vCPU)\n\nBetween 4GB and 16GB in 1GB increments - Available cpu values: 2048 (2 vCPU)\n\nBetween 8GB and 30GB in 1GB increments - Available cpu values: 4096 (4 vCPU)\n\nThis default is set in the underlying FargateTaskDefinition construct.",
            "summary": "The amount (in MiB) of memory used by the task."
          },
          "immutable": true,
          "name": "memoryMiB",
          "type": {
            "optional": true,
            "primitive": "string"
          }
        },
        {
          "abstract": true,
          "docs": {
            "default": "true",
            "summary": "Determines whether the Application Load Balancer will be internet-facing."
          },
          "immutable": true,
          "name": "publicLoadBalancer",
          "type": {
            "optional": true,
            "primitive": "boolean"
          }
        },
        {
          "abstract": true,
          "docs": {
            "default": "false",
            "summary": "Determines whether your Fargate Service will be assigned a public IP address."
          },
          "immutable": true,
          "name": "publicTasks",
          "type": {
            "optional": true,
            "primitive": "boolean"
          }
        }
      ]
    },
    "jsii-calc.Multiply": {
      "assembly": "jsii-calc",
      "base": {
        "fqn": "jsii-calc.BinaryOperation"
      },
      "docs": {
        "summary": "The \"*\" binary operation."
      },
      "fqn": "jsii-calc.Multiply",
      "initializer": {
        "docs": {
          "summary": "Creates a BinaryOperation."
        },
        "initializer": true,
        "parameters": [
          {
            "docs": {
              "summary": "Left-hand side operand."
            },
            "name": "lhs",
            "type": {
              "fqn": "@scope/jsii-calc-lib.Value"
            }
          },
          {
            "docs": {
              "summary": "Right-hand side operand."
            },
            "name": "rhs",
            "type": {
              "fqn": "@scope/jsii-calc-lib.Value"
            }
          }
        ]
      },
      "interfaces": [
        {
          "fqn": "jsii-calc.IFriendlier"
        },
        {
          "fqn": "jsii-calc.IRandomNumberGenerator"
        }
      ],
      "kind": "class",
      "methods": [
        {
          "docs": {
            "summary": "Say farewell."
          },
          "name": "farewell",
          "overrides": {
            "fqn": "jsii-calc.IFriendlier"
          },
          "returns": {
            "primitive": "string"
          }
        },
        {
          "docs": {
            "summary": "Say goodbye."
          },
          "name": "goodbye",
          "overrides": {
            "fqn": "jsii-calc.IFriendlier"
          },
          "returns": {
            "primitive": "string"
          }
        },
        {
          "docs": {
            "summary": "Returns another random number."
          },
          "name": "next",
          "overrides": {
            "fqn": "jsii-calc.IRandomNumberGenerator"
          },
          "returns": {
            "primitive": "number"
          }
        },
        {
          "docs": {
            "summary": "String representation of the value."
          },
          "name": "toString",
          "overrides": {
            "fqn": "@scope/jsii-calc-lib.Operation"
          },
          "returns": {
            "primitive": "string"
          }
        }
      ],
      "name": "Multiply",
      "properties": [
        {
          "docs": {
            "summary": "The value."
          },
          "immutable": true,
          "name": "value",
          "overrides": {
            "fqn": "@scope/jsii-calc-lib.Value"
          },
          "type": {
            "primitive": "number"
          }
        }
      ]
    },
    "jsii-calc.Negate": {
      "assembly": "jsii-calc",
      "base": {
        "fqn": "jsii-calc.UnaryOperation"
      },
      "docs": {
        "summary": "The negation operation (\"-value\")."
      },
      "fqn": "jsii-calc.Negate",
      "initializer": {
        "initializer": true,
        "parameters": [
          {
            "name": "operand",
            "type": {
              "fqn": "@scope/jsii-calc-lib.Value"
            }
          }
        ]
      },
      "interfaces": [
        {
          "fqn": "jsii-calc.IFriendlier"
        }
      ],
      "kind": "class",
      "methods": [
        {
          "docs": {
            "summary": "Say farewell."
          },
          "name": "farewell",
          "overrides": {
            "fqn": "jsii-calc.IFriendlier"
          },
          "returns": {
            "primitive": "string"
          }
        },
        {
          "docs": {
            "summary": "Say goodbye."
          },
          "name": "goodbye",
          "overrides": {
            "fqn": "jsii-calc.IFriendlier"
          },
          "returns": {
            "primitive": "string"
          }
        },
        {
          "docs": {
            "summary": "Say hello!."
          },
          "name": "hello",
          "overrides": {
            "fqn": "@scope/jsii-calc-lib.IFriendly"
          },
          "returns": {
            "primitive": "string"
          }
        },
        {
          "docs": {
            "summary": "String representation of the value."
          },
          "name": "toString",
          "overrides": {
            "fqn": "@scope/jsii-calc-lib.Operation"
          },
          "returns": {
            "primitive": "string"
          }
        }
      ],
      "name": "Negate",
      "properties": [
        {
          "docs": {
            "summary": "The value."
          },
          "immutable": true,
          "name": "value",
          "overrides": {
            "fqn": "@scope/jsii-calc-lib.Value"
          },
          "type": {
            "primitive": "number"
          }
        }
      ]
    },
    "jsii-calc.NodeStandardLibrary": {
      "assembly": "jsii-calc",
      "docs": {
        "summary": "Test fixture to verify that jsii modules can use the node standard library."
      },
      "fqn": "jsii-calc.NodeStandardLibrary",
      "initializer": {
        "initializer": true
      },
      "kind": "class",
      "methods": [
        {
          "docs": {
            "remarks": "js \"crypto\" module to calculate sha256 of a string.",
            "returns": "\"6a2da20943931e9834fc12cfe5bb47bbd9ae43489a30726962b576f4e3993e50\"",
            "summary": "Uses node."
          },
          "name": "cryptoSha256",
          "returns": {
            "primitive": "string"
          }
        },
        {
          "docs": {
            "remarks": "txt) asynchronously.",
            "returns": "\"Hello, resource!\"",
            "summary": "Reads a local resource file (resource."
          },
          "name": "fsReadFile",
          "returns": {
            "primitive": "string",
            "promise": true
          }
        },
        {
          "docs": {
            "returns": "\"Hello, resource! SYNC!\"",
            "summary": "Sync version of fsReadFile."
          },
          "name": "fsReadFileSync",
          "returns": {
            "primitive": "string"
          }
        }
      ],
      "name": "NodeStandardLibrary",
      "properties": [
        {
          "docs": {
            "remarks": "platform() from the \"os\" node module.",
            "summary": "Returns the current os."
          },
          "immutable": true,
          "name": "osPlatform",
          "type": {
            "primitive": "string"
          }
        }
      ]
    },
    "jsii-calc.NullShouldBeTreatedAsUndefined": {
      "assembly": "jsii-calc",
      "docs": {
        "summary": "jsii#282, aws-cdk#157: null should be treated as \"undefined\"."
      },
      "fqn": "jsii-calc.NullShouldBeTreatedAsUndefined",
      "initializer": {
        "initializer": true,
        "parameters": [
          {
            "name": "_param1",
            "type": {
              "primitive": "string"
            }
          },
          {
            "name": "optional",
            "type": {
              "optional": true,
              "primitive": "any"
            }
          }
        ]
      },
      "kind": "class",
      "methods": [
        {
          "name": "giveMeUndefined",
          "parameters": [
            {
              "name": "value",
              "type": {
                "optional": true,
                "primitive": "any"
              }
            }
          ]
        },
        {
          "name": "giveMeUndefinedInsideAnObject",
          "parameters": [
            {
              "name": "input",
              "type": {
                "fqn": "jsii-calc.NullShouldBeTreatedAsUndefinedData"
              }
            }
          ]
        },
        {
          "name": "verifyPropertyIsUndefined"
        }
      ],
      "name": "NullShouldBeTreatedAsUndefined",
      "properties": [
        {
          "name": "changeMeToUndefined",
          "type": {
            "optional": true,
            "primitive": "string"
          }
        }
      ]
    },
    "jsii-calc.NullShouldBeTreatedAsUndefinedData": {
      "assembly": "jsii-calc",
      "datatype": true,
      "fqn": "jsii-calc.NullShouldBeTreatedAsUndefinedData",
      "kind": "interface",
      "name": "NullShouldBeTreatedAsUndefinedData",
      "properties": [
        {
          "abstract": true,
          "immutable": true,
          "name": "arrayWithThreeElementsAndUndefinedAsSecondArgument",
          "type": {
            "collection": {
              "elementtype": {
                "primitive": "any"
              },
              "kind": "array"
            }
          }
        },
        {
          "abstract": true,
          "immutable": true,
          "name": "thisShouldBeUndefined",
          "type": {
            "optional": true,
            "primitive": "any"
          }
        }
      ]
    },
    "jsii-calc.NumberGenerator": {
      "assembly": "jsii-calc",
      "docs": {
        "summary": "This allows us to test that a reference can be stored for objects that implement interfaces."
      },
      "fqn": "jsii-calc.NumberGenerator",
      "initializer": {
        "initializer": true,
        "parameters": [
          {
            "name": "generator",
            "type": {
              "fqn": "jsii-calc.IRandomNumberGenerator"
            }
          }
        ]
      },
      "kind": "class",
      "methods": [
        {
          "name": "isSameGenerator",
          "parameters": [
            {
              "name": "gen",
              "type": {
                "fqn": "jsii-calc.IRandomNumberGenerator"
              }
            }
          ],
          "returns": {
            "primitive": "boolean"
          }
        },
        {
          "name": "nextTimes100",
          "returns": {
            "primitive": "number"
          }
        }
      ],
      "name": "NumberGenerator",
      "properties": [
        {
          "name": "generator",
          "type": {
            "fqn": "jsii-calc.IRandomNumberGenerator"
          }
        }
      ]
    },
    "jsii-calc.ObjectRefsInCollections": {
      "assembly": "jsii-calc",
      "docs": {
        "summary": "Verify that object references can be passed inside collections."
      },
      "fqn": "jsii-calc.ObjectRefsInCollections",
      "initializer": {
        "initializer": true
      },
      "kind": "class",
      "methods": [
        {
          "docs": {
            "summary": "Returns the sum of all values."
          },
          "name": "sumFromArray",
          "parameters": [
            {
              "name": "values",
              "type": {
                "collection": {
                  "elementtype": {
                    "fqn": "@scope/jsii-calc-lib.Value"
                  },
                  "kind": "array"
                }
              }
            }
          ],
          "returns": {
            "primitive": "number"
          }
        },
        {
          "docs": {
            "summary": "Returns the sum of all values in a map."
          },
          "name": "sumFromMap",
          "parameters": [
            {
              "name": "values",
              "type": {
                "collection": {
                  "elementtype": {
                    "fqn": "@scope/jsii-calc-lib.Value"
                  },
                  "kind": "map"
                }
              }
            }
          ],
          "returns": {
            "primitive": "number"
          }
        }
      ],
      "name": "ObjectRefsInCollections"
    },
    "jsii-calc.Old": {
      "assembly": "jsii-calc",
      "docs": {
        "deprecated": "Use the new class",
        "summary": "Old class."
      },
      "fqn": "jsii-calc.Old",
      "initializer": {
        "initializer": true
      },
      "kind": "class",
      "methods": [
        {
          "docs": {
            "summary": "Doo wop that thing."
          },
          "name": "doAThing"
        }
      ],
      "name": "Old"
    },
    "jsii-calc.OptionalConstructorArgument": {
      "assembly": "jsii-calc",
      "fqn": "jsii-calc.OptionalConstructorArgument",
      "initializer": {
        "initializer": true,
        "parameters": [
          {
            "name": "arg1",
            "type": {
              "primitive": "number"
            }
          },
          {
            "name": "arg2",
            "type": {
              "primitive": "string"
            }
          },
          {
            "name": "arg3",
            "type": {
              "optional": true,
              "primitive": "date"
            }
          }
        ]
      },
      "kind": "class",
      "name": "OptionalConstructorArgument",
      "properties": [
        {
          "immutable": true,
          "name": "arg1",
          "type": {
            "primitive": "number"
          }
        },
        {
          "immutable": true,
          "name": "arg2",
          "type": {
            "primitive": "string"
          }
        },
        {
          "immutable": true,
          "name": "arg3",
          "type": {
            "optional": true,
            "primitive": "date"
          }
        }
      ]
    },
    "jsii-calc.OptionalStruct": {
      "assembly": "jsii-calc",
      "datatype": true,
      "fqn": "jsii-calc.OptionalStruct",
      "kind": "interface",
      "name": "OptionalStruct",
      "properties": [
        {
          "abstract": true,
          "immutable": true,
          "name": "field",
          "type": {
            "optional": true,
            "primitive": "string"
          }
        }
      ]
    },
    "jsii-calc.OptionalStructConsumer": {
      "assembly": "jsii-calc",
      "fqn": "jsii-calc.OptionalStructConsumer",
      "initializer": {
        "initializer": true,
        "parameters": [
          {
            "name": "optionalStruct",
            "type": {
              "fqn": "jsii-calc.OptionalStruct",
              "optional": true
            }
          }
        ]
      },
      "kind": "class",
      "name": "OptionalStructConsumer",
      "properties": [
        {
          "immutable": true,
          "name": "parameterWasUndefined",
          "type": {
            "primitive": "boolean"
          }
        },
        {
          "immutable": true,
          "name": "fieldValue",
          "type": {
            "optional": true,
            "primitive": "string"
          }
        }
      ]
    },
    "jsii-calc.OverrideReturnsObject": {
      "assembly": "jsii-calc",
      "fqn": "jsii-calc.OverrideReturnsObject",
      "initializer": {
        "initializer": true
      },
      "kind": "class",
      "methods": [
        {
          "name": "test",
          "parameters": [
            {
              "name": "obj",
              "type": {
                "fqn": "jsii-calc.IReturnsNumber"
              }
            }
          ],
          "returns": {
            "primitive": "number"
          }
        }
      ],
      "name": "OverrideReturnsObject"
    },
    "jsii-calc.PartiallyInitializedThisConsumer": {
      "abstract": true,
      "assembly": "jsii-calc",
      "fqn": "jsii-calc.PartiallyInitializedThisConsumer",
      "initializer": {
        "initializer": true
      },
      "kind": "class",
      "methods": [
        {
          "abstract": true,
          "name": "consumePartiallyInitializedThis",
          "parameters": [
            {
              "name": "obj",
              "type": {
                "fqn": "jsii-calc.ConstructorPassesThisOut"
              }
            },
            {
              "name": "dt",
              "type": {
                "primitive": "date"
              }
            },
            {
              "name": "ev",
              "type": {
                "fqn": "jsii-calc.AllTypesEnum"
              }
            }
          ],
          "returns": {
            "primitive": "string"
          }
        }
      ],
      "name": "PartiallyInitializedThisConsumer"
    },
    "jsii-calc.Polymorphism": {
      "assembly": "jsii-calc",
      "fqn": "jsii-calc.Polymorphism",
      "initializer": {
        "initializer": true
      },
      "kind": "class",
      "methods": [
        {
          "name": "sayHello",
          "parameters": [
            {
              "name": "friendly",
              "type": {
                "fqn": "@scope/jsii-calc-lib.IFriendly"
              }
            }
          ],
          "returns": {
            "primitive": "string"
          }
        }
      ],
      "name": "Polymorphism"
    },
    "jsii-calc.Power": {
      "assembly": "jsii-calc",
      "base": {
        "fqn": "jsii-calc.composition.CompositeOperation"
      },
      "docs": {
        "summary": "The power operation."
      },
      "fqn": "jsii-calc.Power",
      "initializer": {
        "docs": {
          "summary": "Creates a Power operation."
        },
        "initializer": true,
        "parameters": [
          {
            "docs": {
              "summary": "The base of the power."
            },
            "name": "base",
            "type": {
              "fqn": "@scope/jsii-calc-lib.Value"
            }
          },
          {
            "docs": {
              "summary": "The number of times to multiply."
            },
            "name": "pow",
            "type": {
              "fqn": "@scope/jsii-calc-lib.Value"
            }
          }
        ]
      },
      "kind": "class",
      "name": "Power",
      "properties": [
        {
          "docs": {
            "summary": "The base of the power."
          },
          "immutable": true,
          "name": "base",
          "type": {
            "fqn": "@scope/jsii-calc-lib.Value"
          }
        },
        {
          "docs": {
            "remarks": "Must be implemented by derived classes.",
            "summary": "The expression that this operation consists of."
          },
          "immutable": true,
          "name": "expression",
          "overrides": {
            "fqn": "jsii-calc.composition.CompositeOperation"
          },
          "type": {
            "fqn": "@scope/jsii-calc-lib.Value"
          }
        },
        {
          "docs": {
            "summary": "The number of times to multiply."
          },
          "immutable": true,
          "name": "pow",
          "type": {
            "fqn": "@scope/jsii-calc-lib.Value"
          }
        }
      ]
    },
    "jsii-calc.PublicClass": {
      "assembly": "jsii-calc",
      "fqn": "jsii-calc.PublicClass",
      "initializer": {
        "initializer": true
      },
      "kind": "class",
      "methods": [
        {
          "name": "hello"
        }
      ],
      "name": "PublicClass"
    },
    "jsii-calc.PythonReservedWords": {
      "assembly": "jsii-calc",
      "fqn": "jsii-calc.PythonReservedWords",
      "initializer": {
        "initializer": true
      },
      "kind": "class",
      "methods": [
        {
          "name": "and"
        },
        {
          "name": "as"
        },
        {
          "name": "assert"
        },
        {
          "name": "async"
        },
        {
          "name": "await"
        },
        {
          "name": "break"
        },
        {
          "name": "class"
        },
        {
          "name": "continue"
        },
        {
          "name": "def"
        },
        {
          "name": "del"
        },
        {
          "name": "elif"
        },
        {
          "name": "else"
        },
        {
          "name": "except"
        },
        {
          "name": "finally"
        },
        {
          "name": "for"
        },
        {
          "name": "from"
        },
        {
          "name": "global"
        },
        {
          "name": "if"
        },
        {
          "name": "import"
        },
        {
          "name": "in"
        },
        {
          "name": "is"
        },
        {
          "name": "lambda"
        },
        {
          "name": "nonlocal"
        },
        {
          "name": "not"
        },
        {
          "name": "or"
        },
        {
          "name": "pass"
        },
        {
          "name": "raise"
        },
        {
          "name": "return"
        },
        {
          "name": "try"
        },
        {
          "name": "while"
        },
        {
          "name": "with"
        },
        {
          "name": "yield"
        }
      ],
      "name": "PythonReservedWords"
    },
    "jsii-calc.ReferenceEnumFromScopedPackage": {
      "assembly": "jsii-calc",
      "docs": {
        "summary": "See awslabs/jsii#138."
      },
      "fqn": "jsii-calc.ReferenceEnumFromScopedPackage",
      "initializer": {
        "initializer": true
      },
      "kind": "class",
      "methods": [
        {
          "name": "loadFoo",
          "returns": {
            "fqn": "@scope/jsii-calc-lib.EnumFromScopedModule",
            "optional": true
          }
        },
        {
          "name": "saveFoo",
          "parameters": [
            {
              "name": "value",
              "type": {
                "fqn": "@scope/jsii-calc-lib.EnumFromScopedModule"
              }
            }
          ]
        }
      ],
      "name": "ReferenceEnumFromScopedPackage",
      "properties": [
        {
          "name": "foo",
          "type": {
            "fqn": "@scope/jsii-calc-lib.EnumFromScopedModule",
            "optional": true
          }
        }
      ]
    },
    "jsii-calc.ReturnsPrivateImplementationOfInterface": {
      "assembly": "jsii-calc",
      "docs": {
        "returns": "an instance of an un-exported class that extends `ExportedBaseClass`, declared as `IPrivatelyImplemented`.",
        "see": "https://github.com/awslabs/jsii/issues/320",
        "summary": "Helps ensure the JSII kernel & runtime cooperate correctly when an un-exported instance of a class is returned with a declared type that is an exported interface, and the instance inherits from an exported class."
      },
      "fqn": "jsii-calc.ReturnsPrivateImplementationOfInterface",
      "initializer": {
        "initializer": true
      },
      "kind": "class",
      "name": "ReturnsPrivateImplementationOfInterface",
      "properties": [
        {
          "immutable": true,
          "name": "privateImplementation",
          "type": {
            "fqn": "jsii-calc.IPrivatelyImplemented"
          }
        }
      ]
    },
    "jsii-calc.RuntimeTypeChecking": {
      "assembly": "jsii-calc",
      "fqn": "jsii-calc.RuntimeTypeChecking",
      "initializer": {
        "initializer": true
      },
      "kind": "class",
      "methods": [
        {
          "name": "methodWithDefaultedArguments",
          "parameters": [
            {
              "name": "arg1",
              "type": {
                "optional": true,
                "primitive": "number"
              }
            },
            {
              "name": "arg2",
              "type": {
                "optional": true,
                "primitive": "string"
              }
            },
            {
              "name": "arg3",
              "type": {
                "optional": true,
                "primitive": "date"
              }
            }
          ]
        },
        {
          "name": "methodWithOptionalAnyArgument",
          "parameters": [
            {
              "name": "arg",
              "type": {
                "optional": true,
                "primitive": "any"
              }
            }
          ]
        },
        {
          "docs": {
            "summary": "Used to verify verification of number of method arguments."
          },
          "name": "methodWithOptionalArguments",
          "parameters": [
            {
              "name": "arg1",
              "type": {
                "primitive": "number"
              }
            },
            {
              "name": "arg2",
              "type": {
                "primitive": "string"
              }
            },
            {
              "name": "arg3",
              "type": {
                "optional": true,
                "primitive": "date"
              }
            }
          ]
        }
      ],
      "name": "RuntimeTypeChecking"
    },
    "jsii-calc.SingleInstanceTwoTypes": {
      "assembly": "jsii-calc",
      "docs": {
        "remarks": "JSII clients can instantiate 2 different strongly-typed wrappers for the same\nobject. Unfortunately, this will break object equality, but if we didn't do\nthis it would break runtime type checks in the JVM or CLR.",
        "summary": "Test that a single instance can be returned under two different FQNs."
      },
      "fqn": "jsii-calc.SingleInstanceTwoTypes",
      "initializer": {
        "initializer": true
      },
      "kind": "class",
      "methods": [
        {
          "name": "interface1",
          "returns": {
            "fqn": "jsii-calc.InbetweenClass"
          }
        },
        {
          "name": "interface2",
          "returns": {
            "fqn": "jsii-calc.IPublicInterface"
          }
        }
      ],
      "name": "SingleInstanceTwoTypes"
    },
    "jsii-calc.Statics": {
      "assembly": "jsii-calc",
      "fqn": "jsii-calc.Statics",
      "initializer": {
        "initializer": true,
        "parameters": [
          {
            "name": "value",
            "type": {
              "primitive": "string"
            }
          }
        ]
      },
      "kind": "class",
      "methods": [
        {
          "docs": {
            "summary": "Jsdocs for static method."
          },
          "name": "staticMethod",
          "parameters": [
            {
              "docs": {
                "summary": "The name of the person to say hello to."
              },
              "name": "name",
              "type": {
                "primitive": "string"
              }
            }
          ],
          "returns": {
            "primitive": "string"
          },
          "static": true
        },
        {
          "name": "justMethod",
          "returns": {
            "primitive": "string"
          }
        }
      ],
      "name": "Statics",
      "properties": [
        {
          "const": true,
          "docs": {
            "summary": "Constants may also use all-caps."
          },
          "immutable": true,
          "name": "BAR",
          "static": true,
          "type": {
            "primitive": "number"
          }
        },
        {
          "const": true,
          "immutable": true,
          "name": "ConstObj",
          "static": true,
          "type": {
            "fqn": "jsii-calc.DoubleTrouble"
          }
        },
        {
          "const": true,
          "docs": {
            "summary": "Jsdocs for static property."
          },
          "immutable": true,
          "name": "Foo",
          "static": true,
          "type": {
            "primitive": "string"
          }
        },
        {
          "const": true,
          "docs": {
            "summary": "Constants can also use camelCase."
          },
          "immutable": true,
          "name": "zooBar",
          "static": true,
          "type": {
            "collection": {
              "elementtype": {
                "primitive": "string"
              },
              "kind": "map"
            }
          }
        },
        {
          "docs": {
            "remarks": "Jsdocs for static setter.",
            "summary": "Jsdocs for static getter."
          },
          "name": "instance",
          "static": true,
          "type": {
            "fqn": "jsii-calc.Statics"
          }
        },
        {
          "name": "nonConstStatic",
          "static": true,
          "type": {
            "primitive": "number"
          }
        },
        {
          "immutable": true,
          "name": "value",
          "type": {
            "primitive": "string"
          }
        }
      ]
    },
    "jsii-calc.StringEnum": {
      "assembly": "jsii-calc",
      "fqn": "jsii-calc.StringEnum",
      "kind": "enum",
      "members": [
        {
          "name": "A"
        },
        {
          "name": "B"
        },
        {
          "name": "C"
        }
      ],
      "name": "StringEnum"
    },
    "jsii-calc.StripInternal": {
      "assembly": "jsii-calc",
      "fqn": "jsii-calc.StripInternal",
      "initializer": {
        "initializer": true
      },
      "kind": "class",
      "name": "StripInternal",
      "properties": [
        {
          "name": "youSeeMe",
          "type": {
            "primitive": "string"
          }
        }
      ]
    },
    "jsii-calc.Sum": {
      "assembly": "jsii-calc",
      "base": {
        "fqn": "jsii-calc.composition.CompositeOperation"
      },
      "docs": {
        "summary": "An operation that sums multiple values."
      },
      "fqn": "jsii-calc.Sum",
      "initializer": {
        "initializer": true
      },
      "kind": "class",
      "name": "Sum",
      "properties": [
        {
          "docs": {
            "remarks": "Must be implemented by derived classes.",
            "summary": "The expression that this operation consists of."
          },
          "immutable": true,
          "name": "expression",
          "overrides": {
            "fqn": "jsii-calc.composition.CompositeOperation"
          },
          "type": {
            "fqn": "@scope/jsii-calc-lib.Value"
          }
        },
        {
          "docs": {
            "summary": "The parts to sum."
          },
          "name": "parts",
          "type": {
            "collection": {
              "elementtype": {
                "fqn": "@scope/jsii-calc-lib.Value"
              },
              "kind": "array"
            }
          }
        }
      ]
    },
    "jsii-calc.SyncVirtualMethods": {
      "assembly": "jsii-calc",
      "fqn": "jsii-calc.SyncVirtualMethods",
      "initializer": {
        "initializer": true
      },
      "kind": "class",
      "methods": [
        {
          "name": "callerIsAsync",
          "returns": {
            "primitive": "number",
            "promise": true
          }
        },
        {
          "name": "callerIsMethod",
          "returns": {
            "primitive": "number"
          }
        },
        {
          "name": "modifyOtherProperty",
          "parameters": [
            {
              "name": "value",
              "type": {
                "primitive": "string"
              }
            }
          ]
        },
        {
          "name": "modifyValueOfTheProperty",
          "parameters": [
            {
              "name": "value",
              "type": {
                "primitive": "string"
              }
            }
          ]
        },
        {
          "name": "readA",
          "returns": {
            "primitive": "number"
          }
        },
        {
          "name": "retrieveOtherProperty",
          "returns": {
            "primitive": "string"
          }
        },
        {
          "name": "retrieveReadOnlyProperty",
          "returns": {
            "primitive": "string"
          }
        },
        {
          "name": "retrieveValueOfTheProperty",
          "returns": {
            "primitive": "string"
          }
        },
        {
          "name": "virtualMethod",
          "parameters": [
            {
              "name": "n",
              "type": {
                "primitive": "number"
              }
            }
          ],
          "returns": {
            "primitive": "number"
          }
        },
        {
          "name": "writeA",
          "parameters": [
            {
              "name": "value",
              "type": {
                "primitive": "number"
              }
            }
          ]
        }
      ],
      "name": "SyncVirtualMethods",
      "properties": [
        {
          "immutable": true,
          "name": "readonlyProperty",
          "type": {
            "primitive": "string"
          }
        },
        {
          "name": "a",
          "type": {
            "primitive": "number"
          }
        },
        {
          "name": "callerIsProperty",
          "type": {
            "primitive": "number"
          }
        },
        {
          "name": "otherProperty",
          "type": {
            "primitive": "string"
          }
        },
        {
          "name": "theProperty",
          "type": {
            "primitive": "string"
          }
        },
        {
          "name": "valueOfOtherProperty",
          "type": {
            "primitive": "string"
          }
        }
      ]
    },
    "jsii-calc.Thrower": {
      "assembly": "jsii-calc",
      "fqn": "jsii-calc.Thrower",
      "initializer": {
        "initializer": true
      },
      "kind": "class",
      "methods": [
        {
          "name": "throwError"
        }
      ],
      "name": "Thrower"
    },
    "jsii-calc.UnaryOperation": {
      "abstract": true,
      "assembly": "jsii-calc",
      "base": {
        "fqn": "@scope/jsii-calc-lib.Operation"
      },
      "docs": {
        "summary": "An operation on a single operand."
      },
      "fqn": "jsii-calc.UnaryOperation",
      "initializer": {
        "initializer": true,
        "parameters": [
          {
            "name": "operand",
            "type": {
              "fqn": "@scope/jsii-calc-lib.Value"
            }
          }
        ]
      },
      "kind": "class",
      "name": "UnaryOperation",
      "properties": [
        {
          "immutable": true,
          "name": "operand",
          "type": {
            "fqn": "@scope/jsii-calc-lib.Value"
          }
        }
      ]
    },
    "jsii-calc.UnionProperties": {
      "assembly": "jsii-calc",
      "datatype": true,
      "fqn": "jsii-calc.UnionProperties",
      "kind": "interface",
      "name": "UnionProperties",
      "properties": [
        {
          "abstract": true,
          "immutable": true,
          "name": "bar",
          "type": {
            "union": {
              "types": [
                {
                  "primitive": "string"
                },
                {
                  "primitive": "number"
                },
                {
                  "fqn": "jsii-calc.AllTypes"
                }
              ]
            }
          }
        },
        {
          "abstract": true,
          "immutable": true,
          "name": "foo",
          "type": {
            "optional": true,
            "union": {
              "types": [
                {
                  "primitive": "string"
                },
                {
                  "primitive": "number"
                }
              ]
            }
          }
        }
      ]
    },
    "jsii-calc.UseBundledDependency": {
      "assembly": "jsii-calc",
      "fqn": "jsii-calc.UseBundledDependency",
      "initializer": {
        "initializer": true
      },
      "kind": "class",
      "methods": [
        {
          "name": "value",
          "returns": {
            "primitive": "any"
          }
        }
      ],
      "name": "UseBundledDependency"
    },
    "jsii-calc.UseCalcBase": {
      "assembly": "jsii-calc",
      "docs": {
        "summary": "Depend on a type from jsii-calc-base as a test for awslabs/jsii#128."
      },
      "fqn": "jsii-calc.UseCalcBase",
      "initializer": {
        "initializer": true
      },
      "kind": "class",
      "methods": [
        {
          "name": "hello",
          "returns": {
            "fqn": "@scope/jsii-calc-base.Base"
          }
        }
      ],
      "name": "UseCalcBase"
    },
    "jsii-calc.UsesInterfaceWithProperties": {
      "assembly": "jsii-calc",
      "fqn": "jsii-calc.UsesInterfaceWithProperties",
      "initializer": {
        "initializer": true,
        "parameters": [
          {
            "name": "obj",
            "type": {
              "fqn": "jsii-calc.IInterfaceWithProperties"
            }
          }
        ]
      },
      "kind": "class",
      "methods": [
        {
          "name": "justRead",
          "returns": {
            "primitive": "string"
          }
        },
        {
          "name": "readStringAndNumber",
          "parameters": [
            {
              "name": "ext",
              "type": {
                "fqn": "jsii-calc.IInterfaceWithPropertiesExtension"
              }
            }
          ],
          "returns": {
            "primitive": "string"
          }
        },
        {
          "name": "writeAndRead",
          "parameters": [
            {
              "name": "value",
              "type": {
                "primitive": "string"
              }
            }
          ],
          "returns": {
            "primitive": "string"
          }
        }
      ],
      "name": "UsesInterfaceWithProperties",
      "properties": [
        {
          "immutable": true,
          "name": "obj",
          "type": {
            "fqn": "jsii-calc.IInterfaceWithProperties"
          }
        }
      ]
    },
    "jsii-calc.VariadicMethod": {
      "assembly": "jsii-calc",
      "fqn": "jsii-calc.VariadicMethod",
      "initializer": {
        "initializer": true,
        "parameters": [
          {
            "docs": {
              "summary": "a prefix that will be use for all values returned by `#asArray`."
            },
            "name": "prefix",
            "type": {
              "primitive": "number"
            },
            "variadic": true
          }
        ],
        "variadic": true
      },
      "kind": "class",
      "methods": [
        {
          "name": "asArray",
          "parameters": [
            {
              "docs": {
                "summary": "the first element of the array to be returned (after the `prefix` provided at construction time)."
              },
              "name": "first",
              "type": {
                "primitive": "number"
              }
            },
            {
              "docs": {
                "summary": "other elements to be included in the array."
              },
              "name": "others",
              "type": {
                "primitive": "number"
              },
              "variadic": true
            }
          ],
          "returns": {
            "collection": {
              "elementtype": {
                "primitive": "number"
              },
              "kind": "array"
            }
          },
          "variadic": true
        }
      ],
      "name": "VariadicMethod"
    },
    "jsii-calc.VirtualMethodPlayground": {
      "assembly": "jsii-calc",
      "fqn": "jsii-calc.VirtualMethodPlayground",
      "initializer": {
        "initializer": true
      },
      "kind": "class",
      "methods": [
        {
          "name": "overrideMeAsync",
          "parameters": [
            {
              "name": "index",
              "type": {
                "primitive": "number"
              }
            }
          ],
          "returns": {
            "primitive": "number",
            "promise": true
          }
        },
        {
          "name": "overrideMeSync",
          "parameters": [
            {
              "name": "index",
              "type": {
                "primitive": "number"
              }
            }
          ],
          "returns": {
            "primitive": "number"
          }
        },
        {
          "name": "parallelSumAsync",
          "parameters": [
            {
              "name": "count",
              "type": {
                "primitive": "number"
              }
            }
          ],
          "returns": {
            "primitive": "number",
            "promise": true
          }
        },
        {
          "name": "serialSumAsync",
          "parameters": [
            {
              "name": "count",
              "type": {
                "primitive": "number"
              }
            }
          ],
          "returns": {
            "primitive": "number",
            "promise": true
          }
        },
        {
          "name": "sumSync",
          "parameters": [
            {
              "name": "count",
              "type": {
                "primitive": "number"
              }
            }
          ],
          "returns": {
            "primitive": "number"
          }
        }
      ],
      "name": "VirtualMethodPlayground"
    },
    "jsii-calc.composition.CompositeOperation": {
      "abstract": true,
      "assembly": "jsii-calc",
      "base": {
        "fqn": "@scope/jsii-calc-lib.Operation"
      },
      "docs": {
        "summary": "Abstract operation composed from an expression of other operations."
      },
      "fqn": "jsii-calc.composition.CompositeOperation",
      "initializer": {
        "initializer": true
      },
      "kind": "class",
      "methods": [
        {
          "docs": {
            "summary": "String representation of the value."
          },
          "name": "toString",
          "overrides": {
            "fqn": "@scope/jsii-calc-lib.Operation"
          },
          "returns": {
            "primitive": "string"
          }
        }
      ],
      "name": "CompositeOperation",
      "namespace": "composition",
      "properties": [
        {
          "abstract": true,
          "docs": {
            "remarks": "Must be implemented by derived classes.",
            "summary": "The expression that this operation consists of."
          },
          "immutable": true,
          "name": "expression",
          "type": {
            "fqn": "@scope/jsii-calc-lib.Value"
          }
        },
        {
          "docs": {
            "summary": "The value."
          },
          "immutable": true,
          "name": "value",
          "overrides": {
            "fqn": "@scope/jsii-calc-lib.Value"
          },
          "type": {
            "primitive": "number"
          }
        },
        {
          "docs": {
            "remarks": "toString().",
            "summary": "A set of postfixes to include in a decorated ."
          },
          "name": "decorationPostfixes",
          "type": {
            "collection": {
              "elementtype": {
                "primitive": "string"
              },
              "kind": "array"
            }
          }
        },
        {
          "docs": {
            "remarks": "toString().",
            "summary": "A set of prefixes to include in a decorated ."
          },
          "name": "decorationPrefixes",
          "type": {
            "collection": {
              "elementtype": {
                "primitive": "string"
              },
              "kind": "array"
            }
          }
        },
        {
          "docs": {
            "remarks": "toString() style.",
            "summary": "The ."
          },
          "name": "stringStyle",
          "type": {
            "fqn": "jsii-calc.composition.CompositeOperation.CompositionStringStyle"
          }
        }
      ]
    },
    "jsii-calc.composition.CompositeOperation.CompositionStringStyle": {
      "assembly": "jsii-calc",
      "docs": {
        "remarks": "toString() output for CompositeOperation.",
        "summary": "Style of ."
      },
      "fqn": "jsii-calc.composition.CompositeOperation.CompositionStringStyle",
      "kind": "enum",
      "members": [
        {
          "docs": {
            "summary": "Normal string expression."
          },
          "name": "Normal"
        },
        {
          "docs": {
            "summary": "Decorated string expression."
          },
          "name": "Decorated"
        }
      ],
      "name": "CompositionStringStyle",
      "namespace": "composition.CompositeOperation"
    }
  },
  "version": "0.8.2",
<<<<<<< HEAD
  "fingerprint": "5UMBufIMlldzSxqgy9sSvVGc4QczbJ/LiecbY10pSzU="
=======
  "fingerprint": "GihU8+thuZ1W9TNwDba1Ux44Rac3+kUHUCrGH73N0tw="
>>>>>>> 8e0ba880
}<|MERGE_RESOLUTION|>--- conflicted
+++ resolved
@@ -675,8 +675,7 @@
         },
         {
           "docs": {
-            "remarks": "..) is okay.",
-            "summary": "getXxx() is not allowed (see negatives), but getXxx(a, ."
+            "summary": "getXxx() is not allowed (see negatives), but getXxx(a, ...) is okay."
           },
           "name": "getFoo",
           "parameters": [
@@ -716,8 +715,7 @@
         },
         {
           "docs": {
-            "remarks": "..) is okay.",
-            "summary": "setFoo(x) is not allowed (see negatives), but setXxx(a, b, ."
+            "summary": "setFoo(x) is not allowed (see negatives), but setXxx(a, b, ...) is okay."
           },
           "name": "setFoo",
           "parameters": [
@@ -867,7 +865,7 @@
       "methods": [
         {
           "docs": {
-            "summary": "Say hello!."
+            "summary": "Say hello!"
           },
           "name": "hello",
           "overrides": {
@@ -1693,7 +1691,7 @@
         {
           "docs": {
             "stability": "experimental",
-            "summary": "Say ¡Hola!."
+            "summary": "Say ¡Hola!"
           },
           "name": "hola"
         }
@@ -1749,7 +1747,7 @@
       "methods": [
         {
           "docs": {
-            "summary": "Say hello!."
+            "summary": "Say hello!"
           },
           "name": "hello",
           "overrides": {
@@ -1966,7 +1964,7 @@
         },
         {
           "docs": {
-            "summary": "Returns the \"anumber\" from a MyFirstStruct struct;."
+            "summary": "Returns the \"anumber\" from a MyFirstStruct struct;"
           },
           "name": "readFirstNumber",
           "parameters": [
@@ -2852,8 +2850,8 @@
           "abstract": true,
           "docs": {
             "default": "256",
-            "remarks": "Valid values, which determines your range of valid values for the memory parameter:\n256 (.25 vCPU) - Available memory values: 0.5GB, 1GB, 2GB\n512 (.5 vCPU) - Available memory values: 1GB, 2GB, 3GB, 4GB\n1024 (1 vCPU) - Available memory values: 2GB, 3GB, 4GB, 5GB, 6GB, 7GB, 8GB\n2048 (2 vCPU) - Available memory values: Between 4GB and 16GB in 1GB increments\n4096 (4 vCPU) - Available memory values: Between 8GB and 30GB in 1GB increments\n\nThis default is set in the underlying FargateTaskDefinition construct.",
-            "summary": "The number of cpu units used by the task."
+            "remarks": "This default is set in the underlying FargateTaskDefinition construct.",
+            "summary": "The number of cpu units used by the task. Valid values, which determines your range of valid values for the memory parameter: 256 (.25 vCPU) - Available memory values: 0.5GB, 1GB, 2GB 512 (.5 vCPU) - Available memory values: 1GB, 2GB, 3GB, 4GB 1024 (1 vCPU) - Available memory values: 2GB, 3GB, 4GB, 5GB, 6GB, 7GB, 8GB 2048 (2 vCPU) - Available memory values: Between 4GB and 16GB in 1GB increments 4096 (4 vCPU) - Available memory values: Between 8GB and 30GB in 1GB increments."
           },
           "immutable": true,
           "name": "cpu",
@@ -3068,7 +3066,7 @@
         },
         {
           "docs": {
-            "summary": "Say hello!."
+            "summary": "Say hello!"
           },
           "name": "hello",
           "overrides": {
@@ -3121,9 +3119,8 @@
       "methods": [
         {
           "docs": {
-            "remarks": "js \"crypto\" module to calculate sha256 of a string.",
             "returns": "\"6a2da20943931e9834fc12cfe5bb47bbd9ae43489a30726962b576f4e3993e50\"",
-            "summary": "Uses node."
+            "summary": "Uses node.js \"crypto\" module to calculate sha256 of a string."
           },
           "name": "cryptoSha256",
           "returns": {
@@ -3132,9 +3129,8 @@
         },
         {
           "docs": {
-            "remarks": "txt) asynchronously.",
             "returns": "\"Hello, resource!\"",
-            "summary": "Reads a local resource file (resource."
+            "summary": "Reads a local resource file (resource.txt) asynchronously."
           },
           "name": "fsReadFile",
           "returns": {
@@ -3157,8 +3153,7 @@
       "properties": [
         {
           "docs": {
-            "remarks": "platform() from the \"os\" node module.",
-            "summary": "Returns the current os."
+            "summary": "Returns the current os.platform() from the \"os\" node module."
           },
           "immutable": true,
           "name": "osPlatform",
@@ -3638,8 +3633,7 @@
         },
         {
           "docs": {
-            "remarks": "Must be implemented by derived classes.",
-            "summary": "The expression that this operation consists of."
+            "summary": "The expression that this operation consists of. Must be implemented by derived classes."
           },
           "immutable": true,
           "name": "expression",
@@ -4048,8 +4042,7 @@
         },
         {
           "docs": {
-            "remarks": "Jsdocs for static setter.",
-            "summary": "Jsdocs for static getter."
+            "summary": "Jsdocs for static getter. Jsdocs for static setter."
           },
           "name": "instance",
           "static": true,
@@ -4124,8 +4117,7 @@
       "properties": [
         {
           "docs": {
-            "remarks": "Must be implemented by derived classes.",
-            "summary": "The expression that this operation consists of."
+            "summary": "The expression that this operation consists of. Must be implemented by derived classes."
           },
           "immutable": true,
           "name": "expression",
@@ -4654,8 +4646,7 @@
         {
           "abstract": true,
           "docs": {
-            "remarks": "Must be implemented by derived classes.",
-            "summary": "The expression that this operation consists of."
+            "summary": "The expression that this operation consists of. Must be implemented by derived classes."
           },
           "immutable": true,
           "name": "expression",
@@ -4678,8 +4669,7 @@
         },
         {
           "docs": {
-            "remarks": "toString().",
-            "summary": "A set of postfixes to include in a decorated ."
+            "summary": "A set of postfixes to include in a decorated .toString()."
           },
           "name": "decorationPostfixes",
           "type": {
@@ -4693,8 +4683,7 @@
         },
         {
           "docs": {
-            "remarks": "toString().",
-            "summary": "A set of prefixes to include in a decorated ."
+            "summary": "A set of prefixes to include in a decorated .toString()."
           },
           "name": "decorationPrefixes",
           "type": {
@@ -4708,8 +4697,7 @@
         },
         {
           "docs": {
-            "remarks": "toString() style.",
-            "summary": "The ."
+            "summary": "The .toString() style."
           },
           "name": "stringStyle",
           "type": {
@@ -4721,8 +4709,7 @@
     "jsii-calc.composition.CompositeOperation.CompositionStringStyle": {
       "assembly": "jsii-calc",
       "docs": {
-        "remarks": "toString() output for CompositeOperation.",
-        "summary": "Style of ."
+        "summary": "Style of .toString() output for CompositeOperation."
       },
       "fqn": "jsii-calc.composition.CompositeOperation.CompositionStringStyle",
       "kind": "enum",
@@ -4745,9 +4732,5 @@
     }
   },
   "version": "0.8.2",
-<<<<<<< HEAD
-  "fingerprint": "5UMBufIMlldzSxqgy9sSvVGc4QczbJ/LiecbY10pSzU="
-=======
-  "fingerprint": "GihU8+thuZ1W9TNwDba1Ux44Rac3+kUHUCrGH73N0tw="
->>>>>>> 8e0ba880
+  "fingerprint": "RIbNFrgvpaT1nTpWaVDxO0fWs/kZcVmMscsDGU/GXwE="
 }