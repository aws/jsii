{
  "author": {
    "name": "Amazon Web Services",
    "organization": true,
    "roles": [
      "author"
    ],
    "url": "https://aws.amazon.com"
  },
  "bin": {
    "calc": "bin/run"
  },
  "bundled": {
    "@fixtures/jsii-calc-bundled": "^0.19.0"
  },
  "contributors": [
    {
      "name": "Elad Ben-Israel",
      "roles": [
        "maintainer"
      ],
      "url": "https://github.com/eladb"
    },
    {
      "name": "Rico Huijbers",
      "roles": [
        "maintainer"
      ],
      "url": "https://github.com/rix0rrr"
    },
    {
      "name": "Romain Marcadier-Muller",
      "roles": [
        "maintainer"
      ],
      "url": "https://github.com/RomainMuller"
    }
  ],
  "dependencies": {
    "@scope/jsii-calc-base": "^0.0.0",
    "@scope/jsii-calc-lib": "^0.0.0"
  },
  "dependencyClosure": {
    "@scope/jsii-calc-base": {
      "targets": {
        "dotnet": {
          "namespace": "Amazon.JSII.Tests.CalculatorNamespace.BaseNamespace",
          "packageId": "Amazon.JSII.Tests.CalculatorPackageId.BasePackageId"
        },
        "go": {
          "moduleName": "github.com/aws/jsii/jsii-calc/go",
          "packageName": "jcb"
        },
        "java": {
          "maven": {
            "artifactId": "calculator-base",
            "groupId": "software.amazon.jsii.tests"
          },
          "package": "software.amazon.jsii.tests.calculator.base"
        },
        "js": {
          "npm": "@scope/jsii-calc-base"
        },
        "python": {
          "distName": "scope.jsii-calc-base",
          "module": "scope.jsii_calc_base"
        }
      }
    },
    "@scope/jsii-calc-base-of-base": {
      "targets": {
        "dotnet": {
          "namespace": "Amazon.JSII.Tests.CalculatorNamespace.BaseOfBaseNamespace",
          "packageId": "Amazon.JSII.Tests.CalculatorPackageId.BaseOfBasePackageId"
        },
        "go": {
          "moduleName": "github.com/aws/jsii/jsii-calc/go"
        },
        "java": {
          "maven": {
            "artifactId": "calculator-base-of-base",
            "groupId": "software.amazon.jsii.tests"
          },
          "package": "software.amazon.jsii.tests.calculator.baseofbase"
        },
        "js": {
          "npm": "@scope/jsii-calc-base-of-base"
        },
        "python": {
          "distName": "scope.jsii-calc-base-of-base",
          "module": "scope.jsii_calc_base_of_base"
        }
      }
    },
    "@scope/jsii-calc-lib": {
      "submodules": {
        "@scope/jsii-calc-lib.submodule": {
          "locationInModule": {
            "filename": "lib/index.ts",
            "line": 130
          },
          "targets": {
            "dotnet": {
              "namespace": "Amazon.JSII.Tests.CustomSubmoduleName"
            },
            "go": {
              "packageName": "customsubmodulename"
            },
            "java": {
              "package": "software.amazon.jsii.tests.calculator.custom_submodule_name"
            },
            "python": {
              "module": "scope.jsii_calc_lib.custom_submodule_name"
            }
          }
        }
      },
      "targets": {
        "dotnet": {
          "namespace": "Amazon.JSII.Tests.CalculatorNamespace.LibNamespace",
          "packageId": "Amazon.JSII.Tests.CalculatorPackageId.LibPackageId",
          "versionSuffix": "-devpreview"
        },
        "go": {
          "moduleName": "github.com/aws/jsii/jsii-calc/go",
          "versionSuffix": "-devpreview"
        },
        "java": {
          "maven": {
            "artifactId": "calculator-lib",
            "groupId": "software.amazon.jsii.tests",
            "versionSuffix": ".DEVPREVIEW"
          },
          "package": "software.amazon.jsii.tests.calculator.lib"
        },
        "js": {
          "npm": "@scope/jsii-calc-lib"
        },
        "python": {
          "distName": "scope.jsii-calc-lib",
          "module": "scope.jsii_calc_lib"
        }
      }
    }
  },
  "description": "A simple calcuator built on JSII.",
  "docs": {
    "stability": "stable"
  },
  "homepage": "https://github.com/aws/jsii",
  "jsiiVersion": "0.0.0",
  "keywords": [
    "aws",
    "jsii",
    "test"
  ],
  "license": "Apache-2.0",
  "metadata": {
    "jsii": {
      "pacmak": {
        "hasDefaultInterfaces": true
      },
      "rosetta": {
        "strict": true
      }
    },
    "jsii:boolean": true,
    "jsii:number": 1337,
    "jsii:object": {
      "string": "yes!"
    }
  },
  "name": "jsii-calc",
  "readme": {
    "markdown": "# jsii Calculator\n\nThis library is used to demonstrate and test the features of JSII\n\n## How to use running sum API:\n\nFirst, create a calculator:\n\n```ts\nconst calculator = new calc.Calculator();\n```\n\nThen call some operations:\n\n\n```ts fixture=with-calculator\ncalculator.add(10);\n```\n\n## Code Samples\n\n```ts\n/* This is totes a magic comment in here, just you wait! */\nconst foo = 'bar';\n```\n"
  },
  "repository": {
    "directory": "packages/jsii-calc",
    "type": "git",
    "url": "https://github.com/aws/jsii.git"
  },
  "schema": "jsii/0.10.0",
  "submodules": {
    "jsii-calc.DerivedClassHasNoProperties": {
      "locationInModule": {
        "filename": "lib/compliance.ts",
        "line": 325
      }
    },
    "jsii-calc.InterfaceInNamespaceIncludesClasses": {
      "locationInModule": {
        "filename": "lib/compliance.ts",
        "line": 1206
      }
    },
    "jsii-calc.InterfaceInNamespaceOnlyInterface": {
      "locationInModule": {
        "filename": "lib/compliance.ts",
        "line": 1199
      }
    },
    "jsii-calc.PythonSelf": {
      "locationInModule": {
        "filename": "lib/compliance.ts",
        "line": 1090
      }
    },
    "jsii-calc.composition": {
      "locationInModule": {
        "filename": "lib/calculator.ts",
        "line": 142
      }
    },
<<<<<<< HEAD
    "jsii-calc.module2617": {
      "locationInModule": {
        "filename": "lib/index.ts",
        "line": 16
=======
    "jsii-calc.module2530": {
      "locationInModule": {
        "filename": "lib/index.ts",
        "line": 17
>>>>>>> 52bd510a
      }
    },
    "jsii-calc.module2647": {
      "locationInModule": {
        "filename": "lib/index.ts",
        "line": 14
      }
    },
    "jsii-calc.module2689": {
      "locationInModule": {
        "filename": "lib/index.ts",
        "line": 15
      }
    },
    "jsii-calc.module2689.methods": {
      "locationInModule": {
        "filename": "lib/module2689/index.ts",
        "line": 8
      }
    },
    "jsii-calc.module2689.props": {
      "locationInModule": {
        "filename": "lib/module2689/index.ts",
        "line": 9
      }
    },
    "jsii-calc.module2689.retval": {
      "locationInModule": {
        "filename": "lib/module2689/index.ts",
        "line": 10
      }
    },
    "jsii-calc.module2689.structs": {
      "locationInModule": {
        "filename": "lib/module2689/index.ts",
        "line": 7
      }
    },
    "jsii-calc.module2692": {
      "locationInModule": {
        "filename": "lib/index.ts",
        "line": 16
      }
    },
    "jsii-calc.module2692.submodule1": {
      "locationInModule": {
        "filename": "lib/module2692/index.ts",
        "line": 1
      }
    },
    "jsii-calc.module2692.submodule2": {
      "locationInModule": {
        "filename": "lib/module2692/index.ts",
        "line": 2
      }
    },
    "jsii-calc.nodirect": {
      "locationInModule": {
        "filename": "lib/index.ts",
        "line": 13
      }
    },
    "jsii-calc.nodirect.sub1": {
      "locationInModule": {
        "filename": "lib/no-direct-types/index.ts",
        "line": 3
      }
    },
    "jsii-calc.nodirect.sub2": {
      "locationInModule": {
        "filename": "lib/no-direct-types/index.ts",
        "line": 4
      }
    },
    "jsii-calc.onlystatic": {
      "locationInModule": {
        "filename": "lib/index.ts",
        "line": 12
      }
    },
    "jsii-calc.submodule": {
      "locationInModule": {
        "filename": "lib/index.ts",
        "line": 11
      },
      "readme": {
        "markdown": "Read you, read me\n=================\n\nThis is the readme of the `jsii-calc.submodule` module.\n"
      }
    },
    "jsii-calc.submodule.back_references": {
      "locationInModule": {
        "filename": "lib/submodule/index.ts",
        "line": 7
      }
    },
    "jsii-calc.submodule.child": {
      "locationInModule": {
        "filename": "lib/submodule/index.ts",
        "line": 1
      }
    },
    "jsii-calc.submodule.isolated": {
      "locationInModule": {
        "filename": "lib/submodule/index.ts",
        "line": 2
      },
      "readme": {
        "markdown": "Read you, read me\n=================\n\nThis is the readme of the `jsii-calc.submodule.isolated` module.\n"
      }
    },
    "jsii-calc.submodule.nested_submodule": {
      "locationInModule": {
        "filename": "lib/submodule/nested_submodule.ts",
        "line": 4
      }
    },
    "jsii-calc.submodule.nested_submodule.deeplyNested": {
      "locationInModule": {
        "filename": "lib/submodule/nested_submodule.ts",
        "line": 6
      }
    },
    "jsii-calc.submodule.param": {
      "locationInModule": {
        "filename": "lib/submodule/index.ts",
        "line": 3
      }
    },
    "jsii-calc.submodule.returnsparam": {
      "locationInModule": {
        "filename": "lib/submodule/index.ts",
        "line": 4
      }
    }
  },
  "targets": {
    "dotnet": {
      "iconUrl": "https://sdk-for-net.amazonwebservices.com/images/AWSLogo128x128.png",
      "namespace": "Amazon.JSII.Tests.CalculatorNamespace",
      "packageId": "Amazon.JSII.Tests.CalculatorPackageId"
    },
    "go": {
      "moduleName": "github.com/aws/jsii/jsii-calc/go"
    },
    "java": {
      "maven": {
        "artifactId": "calculator",
        "groupId": "software.amazon.jsii.tests"
      },
      "package": "software.amazon.jsii.tests.calculator"
    },
    "js": {
      "npm": "jsii-calc"
    },
    "python": {
      "classifiers": [
        "Test :: Classifier :: Is Dummy"
      ],
      "distName": "jsii-calc",
      "module": "jsii_calc"
    }
  },
  "types": {
    "jsii-calc.AbstractClass": {
      "abstract": true,
      "assembly": "jsii-calc",
      "base": "jsii-calc.AbstractClassBase",
      "docs": {
        "stability": "stable"
      },
      "fqn": "jsii-calc.AbstractClass",
      "initializer": {
        "docs": {
          "stability": "stable"
        }
      },
      "interfaces": [
        "jsii-calc.IInterfaceImplementedByAbstractClass"
      ],
      "kind": "class",
      "locationInModule": {
        "filename": "lib/compliance.ts",
        "line": 1250
      },
      "methods": [
        {
          "abstract": true,
          "docs": {
            "stability": "stable"
          },
          "locationInModule": {
            "filename": "lib/compliance.ts",
            "line": 1257
          },
          "name": "abstractMethod",
          "parameters": [
            {
              "name": "name",
              "type": {
                "primitive": "string"
              }
            }
          ],
          "returns": {
            "type": {
              "primitive": "string"
            }
          }
        },
        {
          "docs": {
            "stability": "stable"
          },
          "locationInModule": {
            "filename": "lib/compliance.ts",
            "line": 1253
          },
          "name": "nonAbstractMethod",
          "returns": {
            "type": {
              "primitive": "number"
            }
          }
        }
      ],
      "name": "AbstractClass",
      "properties": [
        {
          "docs": {
            "stability": "stable"
          },
          "immutable": true,
          "locationInModule": {
            "filename": "lib/compliance.ts",
            "line": 1259
          },
          "name": "propFromInterface",
          "overrides": "jsii-calc.IInterfaceImplementedByAbstractClass",
          "type": {
            "primitive": "string"
          }
        }
      ]
    },
    "jsii-calc.AbstractClassBase": {
      "abstract": true,
      "assembly": "jsii-calc",
      "docs": {
        "stability": "stable"
      },
      "fqn": "jsii-calc.AbstractClassBase",
      "initializer": {
        "docs": {
          "stability": "stable"
        }
      },
      "kind": "class",
      "locationInModule": {
        "filename": "lib/compliance.ts",
        "line": 1246
      },
      "name": "AbstractClassBase",
      "properties": [
        {
          "abstract": true,
          "docs": {
            "stability": "stable"
          },
          "immutable": true,
          "locationInModule": {
            "filename": "lib/compliance.ts",
            "line": 1247
          },
          "name": "abstractProperty",
          "type": {
            "primitive": "string"
          }
        }
      ]
    },
    "jsii-calc.AbstractClassReturner": {
      "assembly": "jsii-calc",
      "docs": {
        "stability": "stable"
      },
      "fqn": "jsii-calc.AbstractClassReturner",
      "initializer": {
        "docs": {
          "stability": "stable"
        }
      },
      "kind": "class",
      "locationInModule": {
        "filename": "lib/compliance.ts",
        "line": 1274
      },
      "methods": [
        {
          "docs": {
            "stability": "stable"
          },
          "locationInModule": {
            "filename": "lib/compliance.ts",
            "line": 1275
          },
          "name": "giveMeAbstract",
          "returns": {
            "type": {
              "fqn": "jsii-calc.AbstractClass"
            }
          }
        },
        {
          "docs": {
            "stability": "stable"
          },
          "locationInModule": {
            "filename": "lib/compliance.ts",
            "line": 1279
          },
          "name": "giveMeInterface",
          "returns": {
            "type": {
              "fqn": "jsii-calc.IInterfaceImplementedByAbstractClass"
            }
          }
        }
      ],
      "name": "AbstractClassReturner",
      "properties": [
        {
          "docs": {
            "stability": "stable"
          },
          "immutable": true,
          "locationInModule": {
            "filename": "lib/compliance.ts",
            "line": 1283
          },
          "name": "returnAbstractFromProperty",
          "type": {
            "fqn": "jsii-calc.AbstractClassBase"
          }
        }
      ]
    },
    "jsii-calc.AbstractSuite": {
      "abstract": true,
      "assembly": "jsii-calc",
      "docs": {
        "stability": "stable",
        "summary": "Ensures abstract members implementations correctly register overrides in various languages."
      },
      "fqn": "jsii-calc.AbstractSuite",
      "initializer": {
        "docs": {
          "stability": "stable"
        }
      },
      "kind": "class",
      "locationInModule": {
        "filename": "lib/calculator.ts",
        "line": 422
      },
      "methods": [
        {
          "abstract": true,
          "docs": {
            "stability": "stable"
          },
          "locationInModule": {
            "filename": "lib/calculator.ts",
            "line": 424
          },
          "name": "someMethod",
          "parameters": [
            {
              "name": "str",
              "type": {
                "primitive": "string"
              }
            }
          ],
          "protected": true,
          "returns": {
            "type": {
              "primitive": "string"
            }
          }
        },
        {
          "docs": {
            "stability": "stable",
            "summary": "Sets `seed` to `this.property`, then calls `someMethod` with `this.property` and returns the result."
          },
          "locationInModule": {
            "filename": "lib/calculator.ts",
            "line": 430
          },
          "name": "workItAll",
          "parameters": [
            {
              "docs": {
                "summary": "a `string`."
              },
              "name": "seed",
              "type": {
                "primitive": "string"
              }
            }
          ],
          "returns": {
            "type": {
              "primitive": "string"
            }
          }
        }
      ],
      "name": "AbstractSuite",
      "properties": [
        {
          "abstract": true,
          "docs": {
            "stability": "stable"
          },
          "locationInModule": {
            "filename": "lib/calculator.ts",
            "line": 423
          },
          "name": "property",
          "protected": true,
          "type": {
            "primitive": "string"
          }
        }
      ]
    },
    "jsii-calc.Add": {
      "assembly": "jsii-calc",
      "base": "jsii-calc.BinaryOperation",
      "docs": {
        "stability": "stable",
        "summary": "The \"+\" binary operation."
      },
      "fqn": "jsii-calc.Add",
      "initializer": {
        "docs": {
          "stability": "stable",
          "summary": "Creates a BinaryOperation."
        },
        "locationInModule": {
          "filename": "lib/calculator.ts",
          "line": 53
        },
        "parameters": [
          {
            "docs": {
              "summary": "Left-hand side operand."
            },
            "name": "lhs",
            "type": {
              "fqn": "@scope/jsii-calc-lib.NumericValue"
            }
          },
          {
            "docs": {
              "summary": "Right-hand side operand."
            },
            "name": "rhs",
            "type": {
              "fqn": "@scope/jsii-calc-lib.NumericValue"
            }
          }
        ]
      },
      "kind": "class",
      "locationInModule": {
        "filename": "lib/calculator.ts",
        "line": 68
      },
      "methods": [
        {
          "docs": {
            "stability": "stable",
            "summary": "(deprecated) String representation of the value."
          },
          "locationInModule": {
            "filename": "lib/calculator.ts",
            "line": 73
          },
          "name": "toString",
          "overrides": "@scope/jsii-calc-lib.Operation",
          "returns": {
            "type": {
              "primitive": "string"
            }
          }
        }
      ],
      "name": "Add",
      "properties": [
        {
          "docs": {
            "stability": "stable",
            "summary": "(deprecated) The value."
          },
          "immutable": true,
          "locationInModule": {
            "filename": "lib/calculator.ts",
            "line": 69
          },
          "name": "value",
          "overrides": "@scope/jsii-calc-lib.NumericValue",
          "type": {
            "primitive": "number"
          }
        }
      ]
    },
    "jsii-calc.AllTypes": {
      "assembly": "jsii-calc",
      "docs": {
        "remarks": "The setters will validate\nthat the value set is of the expected type and throw otherwise.",
        "stability": "stable",
        "summary": "This class includes property for all types supported by jsii."
      },
      "fqn": "jsii-calc.AllTypes",
      "initializer": {
        "docs": {
          "stability": "stable"
        }
      },
      "kind": "class",
      "locationInModule": {
        "filename": "lib/compliance.ts",
        "line": 63
      },
      "methods": [
        {
          "docs": {
            "stability": "stable"
          },
          "locationInModule": {
            "filename": "lib/compliance.ts",
            "line": 232
          },
          "name": "anyIn",
          "parameters": [
            {
              "name": "inp",
              "type": {
                "primitive": "any"
              }
            }
          ]
        },
        {
          "docs": {
            "stability": "stable"
          },
          "locationInModule": {
            "filename": "lib/compliance.ts",
            "line": 224
          },
          "name": "anyOut",
          "returns": {
            "type": {
              "primitive": "any"
            }
          }
        },
        {
          "docs": {
            "stability": "stable"
          },
          "locationInModule": {
            "filename": "lib/compliance.ts",
            "line": 220
          },
          "name": "enumMethod",
          "parameters": [
            {
              "name": "value",
              "type": {
                "fqn": "jsii-calc.StringEnum"
              }
            }
          ],
          "returns": {
            "type": {
              "fqn": "jsii-calc.StringEnum"
            }
          }
        }
      ],
      "name": "AllTypes",
      "properties": [
        {
          "docs": {
            "stability": "stable"
          },
          "immutable": true,
          "locationInModule": {
            "filename": "lib/compliance.ts",
            "line": 216
          },
          "name": "enumPropertyValue",
          "type": {
            "primitive": "number"
          }
        },
        {
          "docs": {
            "stability": "stable"
          },
          "locationInModule": {
            "filename": "lib/compliance.ts",
            "line": 180
          },
          "name": "anyArrayProperty",
          "type": {
            "collection": {
              "elementtype": {
                "primitive": "any"
              },
              "kind": "array"
            }
          }
        },
        {
          "docs": {
            "stability": "stable"
          },
          "locationInModule": {
            "filename": "lib/compliance.ts",
            "line": 181
          },
          "name": "anyMapProperty",
          "type": {
            "collection": {
              "elementtype": {
                "primitive": "any"
              },
              "kind": "map"
            }
          }
        },
        {
          "docs": {
            "stability": "stable"
          },
          "locationInModule": {
            "filename": "lib/compliance.ts",
            "line": 179
          },
          "name": "anyProperty",
          "type": {
            "primitive": "any"
          }
        },
        {
          "docs": {
            "stability": "stable"
          },
          "locationInModule": {
            "filename": "lib/compliance.ts",
            "line": 165
          },
          "name": "arrayProperty",
          "type": {
            "collection": {
              "elementtype": {
                "primitive": "string"
              },
              "kind": "array"
            }
          }
        },
        {
          "docs": {
            "stability": "stable"
          },
          "locationInModule": {
            "filename": "lib/compliance.ts",
            "line": 68
          },
          "name": "booleanProperty",
          "type": {
            "primitive": "boolean"
          }
        },
        {
          "docs": {
            "stability": "stable"
          },
          "locationInModule": {
            "filename": "lib/compliance.ts",
            "line": 114
          },
          "name": "dateProperty",
          "type": {
            "primitive": "date"
          }
        },
        {
          "docs": {
            "stability": "stable"
          },
          "locationInModule": {
            "filename": "lib/compliance.ts",
            "line": 200
          },
          "name": "enumProperty",
          "type": {
            "fqn": "jsii-calc.AllTypesEnum"
          }
        },
        {
          "docs": {
            "stability": "stable"
          },
          "locationInModule": {
            "filename": "lib/compliance.ts",
            "line": 133
          },
          "name": "jsonProperty",
          "type": {
            "primitive": "json"
          }
        },
        {
          "docs": {
            "stability": "stable"
          },
          "locationInModule": {
            "filename": "lib/compliance.ts",
            "line": 150
          },
          "name": "mapProperty",
          "type": {
            "collection": {
              "elementtype": {
                "fqn": "@scope/jsii-calc-lib.Number"
              },
              "kind": "map"
            }
          }
        },
        {
          "docs": {
            "stability": "stable"
          },
          "locationInModule": {
            "filename": "lib/compliance.ts",
            "line": 99
          },
          "name": "numberProperty",
          "type": {
            "primitive": "number"
          }
        },
        {
          "docs": {
            "stability": "stable"
          },
          "locationInModule": {
            "filename": "lib/compliance.ts",
            "line": 83
          },
          "name": "stringProperty",
          "type": {
            "primitive": "string"
          }
        },
        {
          "docs": {
            "stability": "stable"
          },
          "locationInModule": {
            "filename": "lib/compliance.ts",
            "line": 192
          },
          "name": "unionArrayProperty",
          "type": {
            "collection": {
              "elementtype": {
                "union": {
                  "types": [
                    {
                      "primitive": "number"
                    },
                    {
                      "fqn": "@scope/jsii-calc-lib.NumericValue"
                    }
                  ]
                }
              },
              "kind": "array"
            }
          }
        },
        {
          "docs": {
            "stability": "stable"
          },
          "locationInModule": {
            "filename": "lib/compliance.ts",
            "line": 193
          },
          "name": "unionMapProperty",
          "type": {
            "collection": {
              "elementtype": {
                "union": {
                  "types": [
                    {
                      "primitive": "string"
                    },
                    {
                      "primitive": "number"
                    },
                    {
                      "fqn": "@scope/jsii-calc-lib.Number"
                    }
                  ]
                }
              },
              "kind": "map"
            }
          }
        },
        {
          "docs": {
            "stability": "stable"
          },
          "locationInModule": {
            "filename": "lib/compliance.ts",
            "line": 191
          },
          "name": "unionProperty",
          "type": {
            "union": {
              "types": [
                {
                  "primitive": "string"
                },
                {
                  "primitive": "number"
                },
                {
                  "fqn": "jsii-calc.Multiply"
                },
                {
                  "fqn": "@scope/jsii-calc-lib.Number"
                }
              ]
            }
          }
        },
        {
          "docs": {
            "stability": "stable"
          },
          "locationInModule": {
            "filename": "lib/compliance.ts",
            "line": 186
          },
          "name": "unknownArrayProperty",
          "type": {
            "collection": {
              "elementtype": {
                "primitive": "any"
              },
              "kind": "array"
            }
          }
        },
        {
          "docs": {
            "stability": "stable"
          },
          "locationInModule": {
            "filename": "lib/compliance.ts",
            "line": 187
          },
          "name": "unknownMapProperty",
          "type": {
            "collection": {
              "elementtype": {
                "primitive": "any"
              },
              "kind": "map"
            }
          }
        },
        {
          "docs": {
            "stability": "stable"
          },
          "locationInModule": {
            "filename": "lib/compliance.ts",
            "line": 185
          },
          "name": "unknownProperty",
          "type": {
            "primitive": "any"
          }
        },
        {
          "docs": {
            "stability": "stable"
          },
          "locationInModule": {
            "filename": "lib/compliance.ts",
            "line": 197
          },
          "name": "optionalEnumValue",
          "optional": true,
          "type": {
            "fqn": "jsii-calc.StringEnum"
          }
        }
      ]
    },
    "jsii-calc.AllTypesEnum": {
      "assembly": "jsii-calc",
      "docs": {
        "stability": "stable"
      },
      "fqn": "jsii-calc.AllTypesEnum",
      "kind": "enum",
      "locationInModule": {
        "filename": "lib/compliance.ts",
        "line": 33
      },
      "members": [
        {
          "docs": {
            "stability": "stable"
          },
          "name": "MY_ENUM_VALUE"
        },
        {
          "docs": {
            "stability": "stable"
          },
          "name": "YOUR_ENUM_VALUE"
        },
        {
          "docs": {
            "stability": "stable"
          },
          "name": "THIS_IS_GREAT"
        }
      ],
      "name": "AllTypesEnum"
    },
    "jsii-calc.AllowedMethodNames": {
      "assembly": "jsii-calc",
      "docs": {
        "stability": "stable"
      },
      "fqn": "jsii-calc.AllowedMethodNames",
      "initializer": {
        "docs": {
          "stability": "stable"
        }
      },
      "kind": "class",
      "locationInModule": {
        "filename": "lib/compliance.ts",
        "line": 615
      },
      "methods": [
        {
          "docs": {
            "stability": "stable"
          },
          "locationInModule": {
            "filename": "lib/compliance.ts",
            "line": 623
          },
          "name": "getBar",
          "parameters": [
            {
              "name": "_p1",
              "type": {
                "primitive": "string"
              }
            },
            {
              "name": "_p2",
              "type": {
                "primitive": "number"
              }
            }
          ]
        },
        {
          "docs": {
            "stability": "stable",
            "summary": "getXxx() is not allowed (see negatives), but getXxx(a, ...) is okay."
          },
          "locationInModule": {
            "filename": "lib/compliance.ts",
            "line": 619
          },
          "name": "getFoo",
          "parameters": [
            {
              "name": "withParam",
              "type": {
                "primitive": "string"
              }
            }
          ],
          "returns": {
            "type": {
              "primitive": "string"
            }
          }
        },
        {
          "docs": {
            "stability": "stable"
          },
          "locationInModule": {
            "filename": "lib/compliance.ts",
            "line": 634
          },
          "name": "setBar",
          "parameters": [
            {
              "name": "_x",
              "type": {
                "primitive": "string"
              }
            },
            {
              "name": "_y",
              "type": {
                "primitive": "number"
              }
            },
            {
              "name": "_z",
              "type": {
                "primitive": "boolean"
              }
            }
          ]
        },
        {
          "docs": {
            "stability": "stable",
            "summary": "setFoo(x) is not allowed (see negatives), but setXxx(a, b, ...) is okay."
          },
          "locationInModule": {
            "filename": "lib/compliance.ts",
            "line": 630
          },
          "name": "setFoo",
          "parameters": [
            {
              "name": "_x",
              "type": {
                "primitive": "string"
              }
            },
            {
              "name": "_y",
              "type": {
                "primitive": "number"
              }
            }
          ]
        }
      ],
      "name": "AllowedMethodNames"
    },
    "jsii-calc.AmbiguousParameters": {
      "assembly": "jsii-calc",
      "docs": {
        "stability": "stable"
      },
      "fqn": "jsii-calc.AmbiguousParameters",
      "initializer": {
        "docs": {
          "stability": "stable"
        },
        "locationInModule": {
          "filename": "lib/compliance.ts",
          "line": 2685
        },
        "parameters": [
          {
            "name": "scope",
            "type": {
              "fqn": "jsii-calc.Bell"
            }
          },
          {
            "name": "props",
            "type": {
              "fqn": "jsii-calc.StructParameterType"
            }
          }
        ]
      },
      "kind": "class",
      "locationInModule": {
        "filename": "lib/compliance.ts",
        "line": 2684
      },
      "name": "AmbiguousParameters",
      "properties": [
        {
          "docs": {
            "stability": "stable"
          },
          "immutable": true,
          "locationInModule": {
            "filename": "lib/compliance.ts",
            "line": 2687
          },
          "name": "props",
          "type": {
            "fqn": "jsii-calc.StructParameterType"
          }
        },
        {
          "docs": {
            "stability": "stable"
          },
          "immutable": true,
          "locationInModule": {
            "filename": "lib/compliance.ts",
            "line": 2686
          },
          "name": "scope",
          "type": {
            "fqn": "jsii-calc.Bell"
          }
        }
      ]
    },
    "jsii-calc.AnonymousImplementationProvider": {
      "assembly": "jsii-calc",
      "docs": {
        "stability": "stable"
      },
      "fqn": "jsii-calc.AnonymousImplementationProvider",
      "initializer": {
        "docs": {
          "stability": "stable"
        }
      },
      "interfaces": [
        "jsii-calc.IAnonymousImplementationProvider"
      ],
      "kind": "class",
      "locationInModule": {
        "filename": "lib/compliance.ts",
        "line": 2214
      },
      "methods": [
        {
          "docs": {
            "stability": "stable"
          },
          "locationInModule": {
            "filename": "lib/compliance.ts",
            "line": 2218
          },
          "name": "provideAsClass",
          "overrides": "jsii-calc.IAnonymousImplementationProvider",
          "returns": {
            "type": {
              "fqn": "jsii-calc.Implementation"
            }
          }
        },
        {
          "docs": {
            "stability": "stable"
          },
          "locationInModule": {
            "filename": "lib/compliance.ts",
            "line": 2222
          },
          "name": "provideAsInterface",
          "overrides": "jsii-calc.IAnonymousImplementationProvider",
          "returns": {
            "type": {
              "fqn": "jsii-calc.IAnonymouslyImplementMe"
            }
          }
        }
      ],
      "name": "AnonymousImplementationProvider"
    },
    "jsii-calc.AsyncVirtualMethods": {
      "assembly": "jsii-calc",
      "docs": {
        "stability": "stable"
      },
      "fqn": "jsii-calc.AsyncVirtualMethods",
      "initializer": {
        "docs": {
          "stability": "stable"
        }
      },
      "kind": "class",
      "locationInModule": {
        "filename": "lib/compliance.ts",
        "line": 333
      },
      "methods": [
        {
          "async": true,
          "docs": {
            "stability": "stable"
          },
          "locationInModule": {
            "filename": "lib/compliance.ts",
            "line": 334
          },
          "name": "callMe",
          "returns": {
            "type": {
              "primitive": "number"
            }
          }
        },
        {
          "async": true,
          "docs": {
            "stability": "stable",
            "summary": "Just calls \"overrideMeToo\"."
          },
          "locationInModule": {
            "filename": "lib/compliance.ts",
            "line": 353
          },
          "name": "callMe2",
          "returns": {
            "type": {
              "primitive": "number"
            }
          }
        },
        {
          "async": true,
          "docs": {
            "remarks": "This is a \"double promise\" situation, which\nmeans that callbacks are not going to be available immediate, but only\nafter an \"immediates\" cycle.",
            "stability": "stable",
            "summary": "This method calls the \"callMe\" async method indirectly, which will then invoke a virtual method."
          },
          "locationInModule": {
            "filename": "lib/compliance.ts",
            "line": 363
          },
          "name": "callMeDoublePromise",
          "returns": {
            "type": {
              "primitive": "number"
            }
          }
        },
        {
          "docs": {
            "stability": "stable"
          },
          "locationInModule": {
            "filename": "lib/compliance.ts",
            "line": 371
          },
          "name": "dontOverrideMe",
          "returns": {
            "type": {
              "primitive": "number"
            }
          }
        },
        {
          "async": true,
          "docs": {
            "stability": "stable"
          },
          "locationInModule": {
            "filename": "lib/compliance.ts",
            "line": 342
          },
          "name": "overrideMe",
          "parameters": [
            {
              "name": "mult",
              "type": {
                "primitive": "number"
              }
            }
          ],
          "returns": {
            "type": {
              "primitive": "number"
            }
          }
        },
        {
          "async": true,
          "docs": {
            "stability": "stable"
          },
          "locationInModule": {
            "filename": "lib/compliance.ts",
            "line": 346
          },
          "name": "overrideMeToo",
          "returns": {
            "type": {
              "primitive": "number"
            }
          }
        }
      ],
      "name": "AsyncVirtualMethods"
    },
    "jsii-calc.AugmentableClass": {
      "assembly": "jsii-calc",
      "docs": {
        "stability": "stable"
      },
      "fqn": "jsii-calc.AugmentableClass",
      "initializer": {
        "docs": {
          "stability": "stable"
        }
      },
      "kind": "class",
      "locationInModule": {
        "filename": "lib/compliance.ts",
        "line": 1541
      },
      "methods": [
        {
          "docs": {
            "stability": "stable"
          },
          "locationInModule": {
            "filename": "lib/compliance.ts",
            "line": 1542
          },
          "name": "methodOne"
        },
        {
          "docs": {
            "stability": "stable"
          },
          "locationInModule": {
            "filename": "lib/compliance.ts",
            "line": 1548
          },
          "name": "methodTwo"
        }
      ],
      "name": "AugmentableClass"
    },
    "jsii-calc.BaseJsii976": {
      "assembly": "jsii-calc",
      "docs": {
        "stability": "stable"
      },
      "fqn": "jsii-calc.BaseJsii976",
      "initializer": {
        "docs": {
          "stability": "stable"
        }
      },
      "kind": "class",
      "locationInModule": {
        "filename": "lib/compliance.ts",
        "line": 2479
      },
      "name": "BaseJsii976"
    },
    "jsii-calc.Bell": {
      "assembly": "jsii-calc",
      "docs": {
        "stability": "stable"
      },
      "fqn": "jsii-calc.Bell",
      "initializer": {
        "docs": {
          "stability": "stable"
        }
      },
      "interfaces": [
        "jsii-calc.IBell"
      ],
      "kind": "class",
      "locationInModule": {
        "filename": "lib/compliance.ts",
        "line": 2423
      },
      "methods": [
        {
          "docs": {
            "stability": "stable"
          },
          "locationInModule": {
            "filename": "lib/compliance.ts",
            "line": 2426
          },
          "name": "ring",
          "overrides": "jsii-calc.IBell"
        }
      ],
      "name": "Bell",
      "properties": [
        {
          "docs": {
            "stability": "stable"
          },
          "locationInModule": {
            "filename": "lib/compliance.ts",
            "line": 2424
          },
          "name": "rung",
          "type": {
            "primitive": "boolean"
          }
        }
      ]
    },
    "jsii-calc.BinaryOperation": {
      "abstract": true,
      "assembly": "jsii-calc",
      "base": "@scope/jsii-calc-lib.Operation",
      "docs": {
        "stability": "stable",
        "summary": "Represents an operation with two operands."
      },
      "fqn": "jsii-calc.BinaryOperation",
      "initializer": {
        "docs": {
          "stability": "stable",
          "summary": "Creates a BinaryOperation."
        },
        "locationInModule": {
          "filename": "lib/calculator.ts",
          "line": 53
        },
        "parameters": [
          {
            "docs": {
              "summary": "Left-hand side operand."
            },
            "name": "lhs",
            "type": {
              "fqn": "@scope/jsii-calc-lib.NumericValue"
            }
          },
          {
            "docs": {
              "summary": "Right-hand side operand."
            },
            "name": "rhs",
            "type": {
              "fqn": "@scope/jsii-calc-lib.NumericValue"
            }
          }
        ]
      },
      "interfaces": [
        "@scope/jsii-calc-lib.IFriendly"
      ],
      "kind": "class",
      "locationInModule": {
        "filename": "lib/calculator.ts",
        "line": 47
      },
      "methods": [
        {
          "docs": {
            "stability": "stable",
            "summary": "(deprecated) Say hello!"
          },
          "locationInModule": {
            "filename": "lib/calculator.ts",
            "line": 60
          },
          "name": "hello",
          "overrides": "@scope/jsii-calc-lib.IFriendly",
          "returns": {
            "type": {
              "primitive": "string"
            }
          }
        }
      ],
      "name": "BinaryOperation",
      "properties": [
        {
          "docs": {
            "stability": "stable",
            "summary": "Left-hand side operand."
          },
          "immutable": true,
          "locationInModule": {
            "filename": "lib/calculator.ts",
            "line": 54
          },
          "name": "lhs",
          "type": {
            "fqn": "@scope/jsii-calc-lib.NumericValue"
          }
        },
        {
          "docs": {
            "stability": "stable",
            "summary": "Right-hand side operand."
          },
          "immutable": true,
          "locationInModule": {
            "filename": "lib/calculator.ts",
            "line": 55
          },
          "name": "rhs",
          "type": {
            "fqn": "@scope/jsii-calc-lib.NumericValue"
          }
        }
      ]
    },
    "jsii-calc.BurriedAnonymousObject": {
      "abstract": true,
      "assembly": "jsii-calc",
      "docs": {
        "stability": "stable",
        "summary": "See https://github.com/aws/aws-cdk/issues/7977."
      },
      "fqn": "jsii-calc.BurriedAnonymousObject",
      "initializer": {
        "docs": {
          "stability": "stable"
        }
      },
      "kind": "class",
      "locationInModule": {
        "filename": "lib/compliance.ts",
        "line": 2769
      },
      "methods": [
        {
          "docs": {
            "stability": "stable"
          },
          "locationInModule": {
            "filename": "lib/compliance.ts",
            "line": 2770
          },
          "name": "check",
          "returns": {
            "type": {
              "primitive": "boolean"
            }
          }
        },
        {
          "abstract": true,
          "docs": {
            "returns": "`value`",
            "stability": "stable",
            "summary": "Implement this method and have it return it's parameter."
          },
          "locationInModule": {
            "filename": "lib/compliance.ts",
            "line": 2787
          },
          "name": "giveItBack",
          "parameters": [
            {
              "docs": {
                "summary": "the value that should be returned."
              },
              "name": "value",
              "type": {
                "primitive": "any"
              }
            }
          ],
          "returns": {
            "type": {
              "primitive": "any"
            }
          }
        }
      ],
      "name": "BurriedAnonymousObject"
    },
    "jsii-calc.Calculator": {
      "assembly": "jsii-calc",
      "base": "jsii-calc.composition.CompositeOperation",
      "docs": {
        "example": "const calculator = new calc.Calculator();\ncalculator.add(5);\ncalculator.mul(3);\nconsole.log(calculator.expression.value);",
        "remarks": "Here's how you use it:\n\n```ts\nconst calculator = new calc.Calculator();\ncalculator.add(5);\ncalculator.mul(3);\nconsole.log(calculator.expression.value);\n```\n\nI will repeat this example again, but in an @example tag.",
        "stability": "stable",
        "summary": "A calculator which maintains a current value and allows adding operations."
      },
      "fqn": "jsii-calc.Calculator",
      "initializer": {
        "docs": {
          "stability": "stable",
          "summary": "Creates a Calculator object."
        },
        "locationInModule": {
          "filename": "lib/calculator.ts",
          "line": 298
        },
        "parameters": [
          {
            "docs": {
              "summary": "Initialization properties."
            },
            "name": "props",
            "optional": true,
            "type": {
              "fqn": "jsii-calc.CalculatorProps"
            }
          }
        ]
      },
      "kind": "class",
      "locationInModule": {
        "filename": "lib/calculator.ts",
        "line": 293
      },
      "methods": [
        {
          "docs": {
            "stability": "stable",
            "summary": "Adds a number to the current value."
          },
          "locationInModule": {
            "filename": "lib/calculator.ts",
            "line": 331
          },
          "name": "add",
          "parameters": [
            {
              "name": "value",
              "type": {
                "primitive": "number"
              }
            }
          ]
        },
        {
          "docs": {
            "stability": "stable",
            "summary": "Multiplies the current value by a number."
          },
          "locationInModule": {
            "filename": "lib/calculator.ts",
            "line": 338
          },
          "name": "mul",
          "parameters": [
            {
              "name": "value",
              "type": {
                "primitive": "number"
              }
            }
          ]
        },
        {
          "docs": {
            "stability": "stable",
            "summary": "Negates the current value."
          },
          "locationInModule": {
            "filename": "lib/calculator.ts",
            "line": 352
          },
          "name": "neg"
        },
        {
          "docs": {
            "stability": "stable",
            "summary": "Raises the current value by a power."
          },
          "locationInModule": {
            "filename": "lib/calculator.ts",
            "line": 345
          },
          "name": "pow",
          "parameters": [
            {
              "name": "value",
              "type": {
                "primitive": "number"
              }
            }
          ]
        },
        {
          "docs": {
            "stability": "stable",
            "summary": "Returns teh value of the union property (if defined)."
          },
          "locationInModule": {
            "filename": "lib/calculator.ts",
            "line": 371
          },
          "name": "readUnionValue",
          "returns": {
            "type": {
              "primitive": "number"
            }
          }
        }
      ],
      "name": "Calculator",
      "properties": [
        {
          "docs": {
            "stability": "stable",
            "summary": "Returns the expression."
          },
          "immutable": true,
          "locationInModule": {
            "filename": "lib/calculator.ts",
            "line": 359
          },
          "name": "expression",
          "overrides": "jsii-calc.composition.CompositeOperation",
          "type": {
            "fqn": "@scope/jsii-calc-lib.NumericValue"
          }
        },
        {
          "docs": {
            "stability": "stable",
            "summary": "A log of all operations."
          },
          "immutable": true,
          "locationInModule": {
            "filename": "lib/calculator.ts",
            "line": 321
          },
          "name": "operationsLog",
          "type": {
            "collection": {
              "elementtype": {
                "fqn": "@scope/jsii-calc-lib.NumericValue"
              },
              "kind": "array"
            }
          }
        },
        {
          "docs": {
            "stability": "stable",
            "summary": "A map of per operation name of all operations performed."
          },
          "immutable": true,
          "locationInModule": {
            "filename": "lib/calculator.ts",
            "line": 316
          },
          "name": "operationsMap",
          "type": {
            "collection": {
              "elementtype": {
                "collection": {
                  "elementtype": {
                    "fqn": "@scope/jsii-calc-lib.NumericValue"
                  },
                  "kind": "array"
                }
              },
              "kind": "map"
            }
          }
        },
        {
          "docs": {
            "stability": "stable",
            "summary": "The current value."
          },
          "locationInModule": {
            "filename": "lib/calculator.ts",
            "line": 311
          },
          "name": "curr",
          "type": {
            "fqn": "@scope/jsii-calc-lib.NumericValue"
          }
        },
        {
          "docs": {
            "stability": "stable",
            "summary": "The maximum value allows in this calculator."
          },
          "locationInModule": {
            "filename": "lib/calculator.ts",
            "line": 326
          },
          "name": "maxValue",
          "optional": true,
          "type": {
            "primitive": "number"
          }
        },
        {
          "docs": {
            "stability": "stable",
            "summary": "Example of a property that accepts a union of types."
          },
          "locationInModule": {
            "filename": "lib/calculator.ts",
            "line": 366
          },
          "name": "unionProperty",
          "optional": true,
          "type": {
            "union": {
              "types": [
                {
                  "fqn": "jsii-calc.Add"
                },
                {
                  "fqn": "jsii-calc.Multiply"
                },
                {
                  "fqn": "jsii-calc.Power"
                }
              ]
            }
          }
        }
      ]
    },
    "jsii-calc.CalculatorProps": {
      "assembly": "jsii-calc",
      "datatype": true,
      "docs": {
        "stability": "stable",
        "summary": "Properties for Calculator."
      },
      "fqn": "jsii-calc.CalculatorProps",
      "kind": "interface",
      "locationInModule": {
        "filename": "lib/calculator.ts",
        "line": 254
      },
      "name": "CalculatorProps",
      "properties": [
        {
          "abstract": true,
          "docs": {
            "default": "0",
            "remarks": "NOTE: Any number works here, it's fine.",
            "stability": "stable",
            "summary": "The initial value of the calculator."
          },
          "immutable": true,
          "locationInModule": {
            "filename": "lib/calculator.ts",
            "line": 262
          },
          "name": "initialValue",
          "optional": true,
          "type": {
            "primitive": "number"
          }
        },
        {
          "abstract": true,
          "docs": {
            "default": "none",
            "stability": "stable",
            "summary": "The maximum value the calculator can store."
          },
          "immutable": true,
          "locationInModule": {
            "filename": "lib/calculator.ts",
            "line": 269
          },
          "name": "maximumValue",
          "optional": true,
          "type": {
            "primitive": "number"
          }
        }
      ]
    },
    "jsii-calc.ChildStruct982": {
      "assembly": "jsii-calc",
      "datatype": true,
      "docs": {
        "stability": "stable"
      },
      "fqn": "jsii-calc.ChildStruct982",
      "interfaces": [
        "jsii-calc.ParentStruct982"
      ],
      "kind": "interface",
      "locationInModule": {
        "filename": "lib/compliance.ts",
        "line": 2503
      },
      "name": "ChildStruct982",
      "properties": [
        {
          "abstract": true,
          "docs": {
            "stability": "stable"
          },
          "immutable": true,
          "locationInModule": {
            "filename": "lib/compliance.ts",
            "line": 2504
          },
          "name": "bar",
          "type": {
            "primitive": "number"
          }
        }
      ]
    },
    "jsii-calc.ClassThatImplementsTheInternalInterface": {
      "assembly": "jsii-calc",
      "docs": {
        "stability": "stable"
      },
      "fqn": "jsii-calc.ClassThatImplementsTheInternalInterface",
      "initializer": {
        "docs": {
          "stability": "stable"
        }
      },
      "interfaces": [
        "jsii-calc.INonInternalInterface"
      ],
      "kind": "class",
      "locationInModule": {
        "filename": "lib/compliance.ts",
        "line": 1804
      },
      "name": "ClassThatImplementsTheInternalInterface",
      "properties": [
        {
          "docs": {
            "stability": "stable"
          },
          "locationInModule": {
            "filename": "lib/compliance.ts",
            "line": 1808
          },
          "name": "a",
          "overrides": "jsii-calc.IAnotherPublicInterface",
          "type": {
            "primitive": "string"
          }
        },
        {
          "docs": {
            "stability": "stable"
          },
          "locationInModule": {
            "filename": "lib/compliance.ts",
            "line": 1809
          },
          "name": "b",
          "overrides": "jsii-calc.INonInternalInterface",
          "type": {
            "primitive": "string"
          }
        },
        {
          "docs": {
            "stability": "stable"
          },
          "locationInModule": {
            "filename": "lib/compliance.ts",
            "line": 1810
          },
          "name": "c",
          "overrides": "jsii-calc.INonInternalInterface",
          "type": {
            "primitive": "string"
          }
        },
        {
          "docs": {
            "stability": "stable"
          },
          "locationInModule": {
            "filename": "lib/compliance.ts",
            "line": 1811
          },
          "name": "d",
          "type": {
            "primitive": "string"
          }
        }
      ]
    },
    "jsii-calc.ClassThatImplementsThePrivateInterface": {
      "assembly": "jsii-calc",
      "docs": {
        "stability": "stable"
      },
      "fqn": "jsii-calc.ClassThatImplementsThePrivateInterface",
      "initializer": {
        "docs": {
          "stability": "stable"
        }
      },
      "interfaces": [
        "jsii-calc.INonInternalInterface"
      ],
      "kind": "class",
      "locationInModule": {
        "filename": "lib/compliance.ts",
        "line": 1814
      },
      "name": "ClassThatImplementsThePrivateInterface",
      "properties": [
        {
          "docs": {
            "stability": "stable"
          },
          "locationInModule": {
            "filename": "lib/compliance.ts",
            "line": 1816
          },
          "name": "a",
          "overrides": "jsii-calc.IAnotherPublicInterface",
          "type": {
            "primitive": "string"
          }
        },
        {
          "docs": {
            "stability": "stable"
          },
          "locationInModule": {
            "filename": "lib/compliance.ts",
            "line": 1817
          },
          "name": "b",
          "overrides": "jsii-calc.INonInternalInterface",
          "type": {
            "primitive": "string"
          }
        },
        {
          "docs": {
            "stability": "stable"
          },
          "locationInModule": {
            "filename": "lib/compliance.ts",
            "line": 1818
          },
          "name": "c",
          "overrides": "jsii-calc.INonInternalInterface",
          "type": {
            "primitive": "string"
          }
        },
        {
          "docs": {
            "stability": "stable"
          },
          "locationInModule": {
            "filename": "lib/compliance.ts",
            "line": 1819
          },
          "name": "e",
          "type": {
            "primitive": "string"
          }
        }
      ]
    },
    "jsii-calc.ClassWithCollections": {
      "assembly": "jsii-calc",
      "docs": {
        "stability": "stable"
      },
      "fqn": "jsii-calc.ClassWithCollections",
      "initializer": {
        "docs": {
          "stability": "stable"
        },
        "locationInModule": {
          "filename": "lib/compliance.ts",
          "line": 2120
        },
        "parameters": [
          {
            "name": "map",
            "type": {
              "collection": {
                "elementtype": {
                  "primitive": "string"
                },
                "kind": "map"
              }
            }
          },
          {
            "name": "array",
            "type": {
              "collection": {
                "elementtype": {
                  "primitive": "string"
                },
                "kind": "array"
              }
            }
          }
        ]
      },
      "kind": "class",
      "locationInModule": {
        "filename": "lib/compliance.ts",
        "line": 2110
      },
      "methods": [
        {
          "docs": {
            "stability": "stable"
          },
          "locationInModule": {
            "filename": "lib/compliance.ts",
            "line": 2125
          },
          "name": "createAList",
          "returns": {
            "type": {
              "collection": {
                "elementtype": {
                  "primitive": "string"
                },
                "kind": "array"
              }
            }
          },
          "static": true
        },
        {
          "docs": {
            "stability": "stable"
          },
          "locationInModule": {
            "filename": "lib/compliance.ts",
            "line": 2129
          },
          "name": "createAMap",
          "returns": {
            "type": {
              "collection": {
                "elementtype": {
                  "primitive": "string"
                },
                "kind": "map"
              }
            }
          },
          "static": true
        }
      ],
      "name": "ClassWithCollections",
      "properties": [
        {
          "docs": {
            "stability": "stable"
          },
          "locationInModule": {
            "filename": "lib/compliance.ts",
            "line": 2118
          },
          "name": "staticArray",
          "static": true,
          "type": {
            "collection": {
              "elementtype": {
                "primitive": "string"
              },
              "kind": "array"
            }
          }
        },
        {
          "docs": {
            "stability": "stable"
          },
          "locationInModule": {
            "filename": "lib/compliance.ts",
            "line": 2114
          },
          "name": "staticMap",
          "static": true,
          "type": {
            "collection": {
              "elementtype": {
                "primitive": "string"
              },
              "kind": "map"
            }
          }
        },
        {
          "docs": {
            "stability": "stable"
          },
          "locationInModule": {
            "filename": "lib/compliance.ts",
            "line": 2112
          },
          "name": "array",
          "type": {
            "collection": {
              "elementtype": {
                "primitive": "string"
              },
              "kind": "array"
            }
          }
        },
        {
          "docs": {
            "stability": "stable"
          },
          "locationInModule": {
            "filename": "lib/compliance.ts",
            "line": 2111
          },
          "name": "map",
          "type": {
            "collection": {
              "elementtype": {
                "primitive": "string"
              },
              "kind": "map"
            }
          }
        }
      ]
    },
    "jsii-calc.ClassWithDocs": {
      "assembly": "jsii-calc",
      "docs": {
        "custom": {
          "customAttribute": "hasAValue"
        },
        "example": "function anExample() {\n}",
        "remarks": "The docs are great. They're a bunch of tags.",
        "see": "https://aws.amazon.com/",
        "stability": "stable",
        "summary": "This class has docs."
      },
      "fqn": "jsii-calc.ClassWithDocs",
      "initializer": {
        "docs": {
          "stability": "stable"
        }
      },
      "kind": "class",
      "locationInModule": {
        "filename": "lib/compliance.ts",
        "line": 1887
      },
      "name": "ClassWithDocs"
    },
    "jsii-calc.ClassWithJavaReservedWords": {
      "assembly": "jsii-calc",
      "docs": {
        "stability": "stable"
      },
      "fqn": "jsii-calc.ClassWithJavaReservedWords",
      "initializer": {
        "docs": {
          "stability": "stable"
        },
        "locationInModule": {
          "filename": "lib/compliance.ts",
          "line": 2060
        },
        "parameters": [
          {
            "name": "int",
            "type": {
              "primitive": "string"
            }
          }
        ]
      },
      "kind": "class",
      "locationInModule": {
        "filename": "lib/compliance.ts",
        "line": 2057
      },
      "methods": [
        {
          "docs": {
            "stability": "stable"
          },
          "locationInModule": {
            "filename": "lib/compliance.ts",
            "line": 2064
          },
          "name": "import",
          "parameters": [
            {
              "name": "assert",
              "type": {
                "primitive": "string"
              }
            }
          ],
          "returns": {
            "type": {
              "primitive": "string"
            }
          }
        }
      ],
      "name": "ClassWithJavaReservedWords",
      "properties": [
        {
          "docs": {
            "stability": "stable"
          },
          "immutable": true,
          "locationInModule": {
            "filename": "lib/compliance.ts",
            "line": 2058
          },
          "name": "int",
          "type": {
            "primitive": "string"
          }
        }
      ]
    },
    "jsii-calc.ClassWithMutableObjectLiteralProperty": {
      "assembly": "jsii-calc",
      "docs": {
        "stability": "stable"
      },
      "fqn": "jsii-calc.ClassWithMutableObjectLiteralProperty",
      "initializer": {
        "docs": {
          "stability": "stable"
        }
      },
      "kind": "class",
      "locationInModule": {
        "filename": "lib/compliance.ts",
        "line": 1294
      },
      "name": "ClassWithMutableObjectLiteralProperty",
      "properties": [
        {
          "docs": {
            "stability": "stable"
          },
          "locationInModule": {
            "filename": "lib/compliance.ts",
            "line": 1295
          },
          "name": "mutableObject",
          "type": {
            "fqn": "jsii-calc.IMutableObjectLiteral"
          }
        }
      ]
    },
    "jsii-calc.ClassWithPrivateConstructorAndAutomaticProperties": {
      "assembly": "jsii-calc",
      "docs": {
        "stability": "stable",
        "summary": "Class that implements interface properties automatically, but using a private constructor."
      },
      "fqn": "jsii-calc.ClassWithPrivateConstructorAndAutomaticProperties",
      "interfaces": [
        "jsii-calc.IInterfaceWithProperties"
      ],
      "kind": "class",
      "locationInModule": {
        "filename": "lib/compliance.ts",
        "line": 1321
      },
      "methods": [
        {
          "docs": {
            "stability": "stable"
          },
          "locationInModule": {
            "filename": "lib/compliance.ts",
            "line": 1323
          },
          "name": "create",
          "parameters": [
            {
              "name": "readOnlyString",
              "type": {
                "primitive": "string"
              }
            },
            {
              "name": "readWriteString",
              "type": {
                "primitive": "string"
              }
            }
          ],
          "returns": {
            "type": {
              "fqn": "jsii-calc.ClassWithPrivateConstructorAndAutomaticProperties"
            }
          },
          "static": true
        }
      ],
      "name": "ClassWithPrivateConstructorAndAutomaticProperties",
      "properties": [
        {
          "docs": {
            "stability": "stable"
          },
          "immutable": true,
          "locationInModule": {
            "filename": "lib/compliance.ts",
            "line": 1331
          },
          "name": "readOnlyString",
          "overrides": "jsii-calc.IInterfaceWithProperties",
          "type": {
            "primitive": "string"
          }
        },
        {
          "docs": {
            "stability": "stable"
          },
          "locationInModule": {
            "filename": "lib/compliance.ts",
            "line": 1332
          },
          "name": "readWriteString",
          "overrides": "jsii-calc.IInterfaceWithProperties",
          "type": {
            "primitive": "string"
          }
        }
      ]
    },
    "jsii-calc.ConfusingToJackson": {
      "assembly": "jsii-calc",
      "docs": {
        "see": "https://github.com/aws/aws-cdk/issues/4080",
        "stability": "stable",
        "summary": "This tries to confuse Jackson by having overloaded property setters."
      },
      "fqn": "jsii-calc.ConfusingToJackson",
      "kind": "class",
      "locationInModule": {
        "filename": "lib/compliance.ts",
        "line": 2642
      },
      "methods": [
        {
          "docs": {
            "stability": "stable"
          },
          "locationInModule": {
            "filename": "lib/compliance.ts",
            "line": 2643
          },
          "name": "makeInstance",
          "returns": {
            "type": {
              "fqn": "jsii-calc.ConfusingToJackson"
            }
          },
          "static": true
        },
        {
          "docs": {
            "stability": "stable"
          },
          "locationInModule": {
            "filename": "lib/compliance.ts",
            "line": 2647
          },
          "name": "makeStructInstance",
          "returns": {
            "type": {
              "fqn": "jsii-calc.ConfusingToJacksonStruct"
            }
          },
          "static": true
        }
      ],
      "name": "ConfusingToJackson",
      "properties": [
        {
          "docs": {
            "stability": "stable"
          },
          "locationInModule": {
            "filename": "lib/compliance.ts",
            "line": 2651
          },
          "name": "unionProperty",
          "optional": true,
          "type": {
            "union": {
              "types": [
                {
                  "fqn": "@scope/jsii-calc-lib.IFriendly"
                },
                {
                  "collection": {
                    "elementtype": {
                      "union": {
                        "types": [
                          {
                            "fqn": "@scope/jsii-calc-lib.IFriendly"
                          },
                          {
                            "fqn": "jsii-calc.AbstractClass"
                          }
                        ]
                      }
                    },
                    "kind": "array"
                  }
                }
              ]
            }
          }
        }
      ]
    },
    "jsii-calc.ConfusingToJacksonStruct": {
      "assembly": "jsii-calc",
      "datatype": true,
      "docs": {
        "stability": "stable"
      },
      "fqn": "jsii-calc.ConfusingToJacksonStruct",
      "kind": "interface",
      "locationInModule": {
        "filename": "lib/compliance.ts",
        "line": 2655
      },
      "name": "ConfusingToJacksonStruct",
      "properties": [
        {
          "abstract": true,
          "docs": {
            "stability": "stable"
          },
          "immutable": true,
          "locationInModule": {
            "filename": "lib/compliance.ts",
            "line": 2656
          },
          "name": "unionProperty",
          "optional": true,
          "type": {
            "union": {
              "types": [
                {
                  "fqn": "@scope/jsii-calc-lib.IFriendly"
                },
                {
                  "collection": {
                    "elementtype": {
                      "union": {
                        "types": [
                          {
                            "fqn": "@scope/jsii-calc-lib.IFriendly"
                          },
                          {
                            "fqn": "jsii-calc.AbstractClass"
                          }
                        ]
                      }
                    },
                    "kind": "array"
                  }
                }
              ]
            }
          }
        }
      ]
    },
    "jsii-calc.ConstructorPassesThisOut": {
      "assembly": "jsii-calc",
      "docs": {
        "stability": "stable"
      },
      "fqn": "jsii-calc.ConstructorPassesThisOut",
      "initializer": {
        "docs": {
          "stability": "stable"
        },
        "locationInModule": {
          "filename": "lib/compliance.ts",
          "line": 1844
        },
        "parameters": [
          {
            "name": "consumer",
            "type": {
              "fqn": "jsii-calc.PartiallyInitializedThisConsumer"
            }
          }
        ]
      },
      "kind": "class",
      "locationInModule": {
        "filename": "lib/compliance.ts",
        "line": 1843
      },
      "name": "ConstructorPassesThisOut"
    },
    "jsii-calc.Constructors": {
      "assembly": "jsii-calc",
      "docs": {
        "stability": "stable"
      },
      "fqn": "jsii-calc.Constructors",
      "initializer": {
        "docs": {
          "stability": "stable"
        }
      },
      "kind": "class",
      "locationInModule": {
        "filename": "lib/compliance.ts",
        "line": 1589
      },
      "methods": [
        {
          "docs": {
            "stability": "stable"
          },
          "locationInModule": {
            "filename": "lib/compliance.ts",
            "line": 1606
          },
          "name": "hiddenInterface",
          "returns": {
            "type": {
              "fqn": "jsii-calc.IPublicInterface"
            }
          },
          "static": true
        },
        {
          "docs": {
            "stability": "stable"
          },
          "locationInModule": {
            "filename": "lib/compliance.ts",
            "line": 1610
          },
          "name": "hiddenInterfaces",
          "returns": {
            "type": {
              "collection": {
                "elementtype": {
                  "fqn": "jsii-calc.IPublicInterface"
                },
                "kind": "array"
              }
            }
          },
          "static": true
        },
        {
          "docs": {
            "stability": "stable"
          },
          "locationInModule": {
            "filename": "lib/compliance.ts",
            "line": 1614
          },
          "name": "hiddenSubInterfaces",
          "returns": {
            "type": {
              "collection": {
                "elementtype": {
                  "fqn": "jsii-calc.IPublicInterface"
                },
                "kind": "array"
              }
            }
          },
          "static": true
        },
        {
          "docs": {
            "stability": "stable"
          },
          "locationInModule": {
            "filename": "lib/compliance.ts",
            "line": 1590
          },
          "name": "makeClass",
          "returns": {
            "type": {
              "fqn": "jsii-calc.PublicClass"
            }
          },
          "static": true
        },
        {
          "docs": {
            "stability": "stable"
          },
          "locationInModule": {
            "filename": "lib/compliance.ts",
            "line": 1594
          },
          "name": "makeInterface",
          "returns": {
            "type": {
              "fqn": "jsii-calc.IPublicInterface"
            }
          },
          "static": true
        },
        {
          "docs": {
            "stability": "stable"
          },
          "locationInModule": {
            "filename": "lib/compliance.ts",
            "line": 1598
          },
          "name": "makeInterface2",
          "returns": {
            "type": {
              "fqn": "jsii-calc.IPublicInterface2"
            }
          },
          "static": true
        },
        {
          "docs": {
            "stability": "stable"
          },
          "locationInModule": {
            "filename": "lib/compliance.ts",
            "line": 1602
          },
          "name": "makeInterfaces",
          "returns": {
            "type": {
              "collection": {
                "elementtype": {
                  "fqn": "jsii-calc.IPublicInterface"
                },
                "kind": "array"
              }
            }
          },
          "static": true
        }
      ],
      "name": "Constructors"
    },
    "jsii-calc.ConsumePureInterface": {
      "assembly": "jsii-calc",
      "docs": {
        "stability": "stable"
      },
      "fqn": "jsii-calc.ConsumePureInterface",
      "initializer": {
        "docs": {
          "stability": "stable"
        },
        "locationInModule": {
          "filename": "lib/compliance.ts",
          "line": 2666
        },
        "parameters": [
          {
            "name": "delegate",
            "type": {
              "fqn": "jsii-calc.IStructReturningDelegate"
            }
          }
        ]
      },
      "kind": "class",
      "locationInModule": {
        "filename": "lib/compliance.ts",
        "line": 2665
      },
      "methods": [
        {
          "docs": {
            "stability": "stable"
          },
          "locationInModule": {
            "filename": "lib/compliance.ts",
            "line": 2668
          },
          "name": "workItBaby",
          "returns": {
            "type": {
              "fqn": "jsii-calc.StructB"
            }
          }
        }
      ],
      "name": "ConsumePureInterface"
    },
    "jsii-calc.ConsumerCanRingBell": {
      "assembly": "jsii-calc",
      "docs": {
        "remarks": "Check that if a JSII consumer implements IConsumerWithInterfaceParam, they can call\nthe method on the argument that they're passed...",
        "stability": "stable",
        "summary": "Test calling back to consumers that implement interfaces."
      },
      "fqn": "jsii-calc.ConsumerCanRingBell",
      "initializer": {
        "docs": {
          "stability": "stable"
        }
      },
      "kind": "class",
      "locationInModule": {
        "filename": "lib/compliance.ts",
        "line": 2308
      },
      "methods": [
        {
          "docs": {
            "remarks": "Returns whether the bell was rung.",
            "stability": "stable",
            "summary": "...if the interface is implemented using an object literal."
          },
          "locationInModule": {
            "filename": "lib/compliance.ts",
            "line": 2314
          },
          "name": "staticImplementedByObjectLiteral",
          "parameters": [
            {
              "name": "ringer",
              "type": {
                "fqn": "jsii-calc.IBellRinger"
              }
            }
          ],
          "returns": {
            "type": {
              "primitive": "boolean"
            }
          },
          "static": true
        },
        {
          "docs": {
            "remarks": "Return whether the bell was rung.",
            "stability": "stable",
            "summary": "...if the interface is implemented using a private class."
          },
          "locationInModule": {
            "filename": "lib/compliance.ts",
            "line": 2340
          },
          "name": "staticImplementedByPrivateClass",
          "parameters": [
            {
              "name": "ringer",
              "type": {
                "fqn": "jsii-calc.IBellRinger"
              }
            }
          ],
          "returns": {
            "type": {
              "primitive": "boolean"
            }
          },
          "static": true
        },
        {
          "docs": {
            "remarks": "Return whether the bell was rung.",
            "stability": "stable",
            "summary": "...if the interface is implemented using a public class."
          },
          "locationInModule": {
            "filename": "lib/compliance.ts",
            "line": 2329
          },
          "name": "staticImplementedByPublicClass",
          "parameters": [
            {
              "name": "ringer",
              "type": {
                "fqn": "jsii-calc.IBellRinger"
              }
            }
          ],
          "returns": {
            "type": {
              "primitive": "boolean"
            }
          },
          "static": true
        },
        {
          "docs": {
            "remarks": "Return whether the bell was rung.",
            "stability": "stable",
            "summary": "If the parameter is a concrete class instead of an interface."
          },
          "locationInModule": {
            "filename": "lib/compliance.ts",
            "line": 2351
          },
          "name": "staticWhenTypedAsClass",
          "parameters": [
            {
              "name": "ringer",
              "type": {
                "fqn": "jsii-calc.IConcreteBellRinger"
              }
            }
          ],
          "returns": {
            "type": {
              "primitive": "boolean"
            }
          },
          "static": true
        },
        {
          "docs": {
            "remarks": "Returns whether the bell was rung.",
            "stability": "stable",
            "summary": "...if the interface is implemented using an object literal."
          },
          "locationInModule": {
            "filename": "lib/compliance.ts",
            "line": 2361
          },
          "name": "implementedByObjectLiteral",
          "parameters": [
            {
              "name": "ringer",
              "type": {
                "fqn": "jsii-calc.IBellRinger"
              }
            }
          ],
          "returns": {
            "type": {
              "primitive": "boolean"
            }
          }
        },
        {
          "docs": {
            "remarks": "Return whether the bell was rung.",
            "stability": "stable",
            "summary": "...if the interface is implemented using a private class."
          },
          "locationInModule": {
            "filename": "lib/compliance.ts",
            "line": 2387
          },
          "name": "implementedByPrivateClass",
          "parameters": [
            {
              "name": "ringer",
              "type": {
                "fqn": "jsii-calc.IBellRinger"
              }
            }
          ],
          "returns": {
            "type": {
              "primitive": "boolean"
            }
          }
        },
        {
          "docs": {
            "remarks": "Return whether the bell was rung.",
            "stability": "stable",
            "summary": "...if the interface is implemented using a public class."
          },
          "locationInModule": {
            "filename": "lib/compliance.ts",
            "line": 2376
          },
          "name": "implementedByPublicClass",
          "parameters": [
            {
              "name": "ringer",
              "type": {
                "fqn": "jsii-calc.IBellRinger"
              }
            }
          ],
          "returns": {
            "type": {
              "primitive": "boolean"
            }
          }
        },
        {
          "docs": {
            "remarks": "Return whether the bell was rung.",
            "stability": "stable",
            "summary": "If the parameter is a concrete class instead of an interface."
          },
          "locationInModule": {
            "filename": "lib/compliance.ts",
            "line": 2398
          },
          "name": "whenTypedAsClass",
          "parameters": [
            {
              "name": "ringer",
              "type": {
                "fqn": "jsii-calc.IConcreteBellRinger"
              }
            }
          ],
          "returns": {
            "type": {
              "primitive": "boolean"
            }
          }
        }
      ],
      "name": "ConsumerCanRingBell"
    },
    "jsii-calc.ConsumersOfThisCrazyTypeSystem": {
      "assembly": "jsii-calc",
      "docs": {
        "stability": "stable"
      },
      "fqn": "jsii-calc.ConsumersOfThisCrazyTypeSystem",
      "initializer": {
        "docs": {
          "stability": "stable"
        }
      },
      "kind": "class",
      "locationInModule": {
        "filename": "lib/compliance.ts",
        "line": 1822
      },
      "methods": [
        {
          "docs": {
            "stability": "stable"
          },
          "locationInModule": {
            "filename": "lib/compliance.ts",
            "line": 1823
          },
          "name": "consumeAnotherPublicInterface",
          "parameters": [
            {
              "name": "obj",
              "type": {
                "fqn": "jsii-calc.IAnotherPublicInterface"
              }
            }
          ],
          "returns": {
            "type": {
              "primitive": "string"
            }
          }
        },
        {
          "docs": {
            "stability": "stable"
          },
          "locationInModule": {
            "filename": "lib/compliance.ts",
            "line": 1827
          },
          "name": "consumeNonInternalInterface",
          "parameters": [
            {
              "name": "obj",
              "type": {
                "fqn": "jsii-calc.INonInternalInterface"
              }
            }
          ],
          "returns": {
            "type": {
              "primitive": "any"
            }
          }
        }
      ],
      "name": "ConsumersOfThisCrazyTypeSystem"
    },
    "jsii-calc.DataRenderer": {
      "assembly": "jsii-calc",
      "docs": {
        "stability": "stable",
        "summary": "Verifies proper type handling through dynamic overrides."
      },
      "fqn": "jsii-calc.DataRenderer",
      "initializer": {
        "docs": {
          "stability": "stable"
        }
      },
      "kind": "class",
      "locationInModule": {
        "filename": "lib/compliance.ts",
        "line": 1983
      },
      "methods": [
        {
          "docs": {
            "stability": "stable"
          },
          "locationInModule": {
            "filename": "lib/compliance.ts",
            "line": 1984
          },
          "name": "render",
          "parameters": [
            {
              "name": "data",
              "optional": true,
              "type": {
                "fqn": "@scope/jsii-calc-lib.MyFirstStruct"
              }
            }
          ],
          "returns": {
            "type": {
              "primitive": "string"
            }
          }
        },
        {
          "docs": {
            "stability": "stable"
          },
          "locationInModule": {
            "filename": "lib/compliance.ts",
            "line": 1990
          },
          "name": "renderArbitrary",
          "parameters": [
            {
              "name": "data",
              "type": {
                "collection": {
                  "elementtype": {
                    "primitive": "any"
                  },
                  "kind": "map"
                }
              }
            }
          ],
          "returns": {
            "type": {
              "primitive": "string"
            }
          }
        },
        {
          "docs": {
            "stability": "stable"
          },
          "locationInModule": {
            "filename": "lib/compliance.ts",
            "line": 1994
          },
          "name": "renderMap",
          "parameters": [
            {
              "name": "map",
              "type": {
                "collection": {
                  "elementtype": {
                    "primitive": "any"
                  },
                  "kind": "map"
                }
              }
            }
          ],
          "returns": {
            "type": {
              "primitive": "string"
            }
          }
        }
      ],
      "name": "DataRenderer"
    },
    "jsii-calc.Default": {
      "assembly": "jsii-calc",
      "docs": {
        "see": "https://github.com/aws/jsii/issues/2637",
        "stability": "stable",
        "summary": "A class named \"Default\"."
      },
      "fqn": "jsii-calc.Default",
      "initializer": {
        "docs": {
          "stability": "stable"
        }
      },
      "kind": "class",
      "locationInModule": {
        "filename": "lib/compliance.ts",
        "line": 2953
      },
      "methods": [
        {
          "docs": {
            "stability": "stable"
          },
          "locationInModule": {
            "filename": "lib/compliance.ts",
            "line": 2954
          },
          "name": "pleaseCompile"
        }
      ],
      "name": "Default"
    },
    "jsii-calc.DefaultedConstructorArgument": {
      "assembly": "jsii-calc",
      "docs": {
        "stability": "stable"
      },
      "fqn": "jsii-calc.DefaultedConstructorArgument",
      "initializer": {
        "docs": {
          "stability": "stable"
        },
        "locationInModule": {
          "filename": "lib/compliance.ts",
          "line": 318
        },
        "parameters": [
          {
            "name": "arg1",
            "optional": true,
            "type": {
              "primitive": "number"
            }
          },
          {
            "name": "arg2",
            "optional": true,
            "type": {
              "primitive": "string"
            }
          },
          {
            "name": "arg3",
            "optional": true,
            "type": {
              "primitive": "date"
            }
          }
        ]
      },
      "kind": "class",
      "locationInModule": {
        "filename": "lib/compliance.ts",
        "line": 317
      },
      "name": "DefaultedConstructorArgument",
      "properties": [
        {
          "docs": {
            "stability": "stable"
          },
          "immutable": true,
          "locationInModule": {
            "filename": "lib/compliance.ts",
            "line": 319
          },
          "name": "arg1",
          "type": {
            "primitive": "number"
          }
        },
        {
          "docs": {
            "stability": "stable"
          },
          "immutable": true,
          "locationInModule": {
            "filename": "lib/compliance.ts",
            "line": 321
          },
          "name": "arg3",
          "type": {
            "primitive": "date"
          }
        },
        {
          "docs": {
            "stability": "stable"
          },
          "immutable": true,
          "locationInModule": {
            "filename": "lib/compliance.ts",
            "line": 320
          },
          "name": "arg2",
          "optional": true,
          "type": {
            "primitive": "string"
          }
        }
      ]
    },
    "jsii-calc.Demonstrate982": {
      "assembly": "jsii-calc",
      "docs": {
        "remarks": "call #takeThis() -> An ObjectRef will be provisioned for the value (it'll be re-used!)\n2. call #takeThisToo() -> The ObjectRef from before will need to be down-cased to the ParentStruct982 type",
        "stability": "stable",
        "summary": "1."
      },
      "fqn": "jsii-calc.Demonstrate982",
      "initializer": {
        "docs": {
          "stability": "stable"
        }
      },
      "kind": "class",
      "locationInModule": {
        "filename": "lib/compliance.ts",
        "line": 2510
      },
      "methods": [
        {
          "docs": {
            "stability": "stable",
            "summary": "It's dangerous to go alone!"
          },
          "locationInModule": {
            "filename": "lib/compliance.ts",
            "line": 2517
          },
          "name": "takeThis",
          "returns": {
            "type": {
              "fqn": "jsii-calc.ChildStruct982"
            }
          },
          "static": true
        },
        {
          "docs": {
            "stability": "stable",
            "summary": "It's dangerous to go alone!"
          },
          "locationInModule": {
            "filename": "lib/compliance.ts",
            "line": 2522
          },
          "name": "takeThisToo",
          "returns": {
            "type": {
              "fqn": "jsii-calc.ParentStruct982"
            }
          },
          "static": true
        }
      ],
      "name": "Demonstrate982"
    },
    "jsii-calc.DeprecatedClass": {
      "assembly": "jsii-calc",
      "docs": {
        "deprecated": "a pretty boring class",
        "stability": "deprecated"
      },
      "fqn": "jsii-calc.DeprecatedClass",
      "initializer": {
        "docs": {
          "deprecated": "this constructor is \"just\" okay",
          "stability": "deprecated"
        },
        "locationInModule": {
          "filename": "lib/stability.ts",
          "line": 95
        },
        "parameters": [
          {
            "name": "readonlyString",
            "type": {
              "primitive": "string"
            }
          },
          {
            "name": "mutableNumber",
            "optional": true,
            "type": {
              "primitive": "number"
            }
          }
        ]
      },
      "kind": "class",
      "locationInModule": {
        "filename": "lib/stability.ts",
        "line": 89
      },
      "methods": [
        {
          "docs": {
            "deprecated": "it was a bad idea",
            "stability": "deprecated"
          },
          "locationInModule": {
            "filename": "lib/stability.ts",
            "line": 100
          },
          "name": "method"
        }
      ],
      "name": "DeprecatedClass",
      "properties": [
        {
          "docs": {
            "deprecated": "this is not always \"wazoo\", be ready to be disappointed",
            "stability": "deprecated"
          },
          "immutable": true,
          "locationInModule": {
            "filename": "lib/stability.ts",
            "line": 91
          },
          "name": "readonlyProperty",
          "type": {
            "primitive": "string"
          }
        },
        {
          "docs": {
            "deprecated": "shouldn't have been mutable",
            "stability": "deprecated"
          },
          "locationInModule": {
            "filename": "lib/stability.ts",
            "line": 93
          },
          "name": "mutableProperty",
          "optional": true,
          "type": {
            "primitive": "number"
          }
        }
      ]
    },
    "jsii-calc.DeprecatedEnum": {
      "assembly": "jsii-calc",
      "docs": {
        "deprecated": "your deprecated selection of bad options",
        "stability": "deprecated"
      },
      "fqn": "jsii-calc.DeprecatedEnum",
      "kind": "enum",
      "locationInModule": {
        "filename": "lib/stability.ts",
        "line": 105
      },
      "members": [
        {
          "docs": {
            "deprecated": "option A is not great",
            "stability": "deprecated"
          },
          "name": "OPTION_A"
        },
        {
          "docs": {
            "deprecated": "option B is kinda bad, too",
            "stability": "deprecated"
          },
          "name": "OPTION_B"
        }
      ],
      "name": "DeprecatedEnum"
    },
    "jsii-calc.DeprecatedStruct": {
      "assembly": "jsii-calc",
      "datatype": true,
      "docs": {
        "deprecated": "it just wraps a string",
        "stability": "deprecated"
      },
      "fqn": "jsii-calc.DeprecatedStruct",
      "kind": "interface",
      "locationInModule": {
        "filename": "lib/stability.ts",
        "line": 77
      },
      "name": "DeprecatedStruct",
      "properties": [
        {
          "abstract": true,
          "docs": {
            "deprecated": "well, yeah",
            "stability": "deprecated"
          },
          "immutable": true,
          "locationInModule": {
            "filename": "lib/stability.ts",
            "line": 79
          },
          "name": "readonlyProperty",
          "type": {
            "primitive": "string"
          }
        }
      ]
    },
    "jsii-calc.DerivedClassHasNoProperties.Base": {
      "assembly": "jsii-calc",
      "docs": {
        "stability": "stable"
      },
      "fqn": "jsii-calc.DerivedClassHasNoProperties.Base",
      "initializer": {
        "docs": {
          "stability": "stable"
        }
      },
      "kind": "class",
      "locationInModule": {
        "filename": "lib/compliance.ts",
        "line": 326
      },
      "name": "Base",
      "namespace": "DerivedClassHasNoProperties",
      "properties": [
        {
          "docs": {
            "stability": "stable"
          },
          "locationInModule": {
            "filename": "lib/compliance.ts",
            "line": 327
          },
          "name": "prop",
          "type": {
            "primitive": "string"
          }
        }
      ]
    },
    "jsii-calc.DerivedClassHasNoProperties.Derived": {
      "assembly": "jsii-calc",
      "base": "jsii-calc.DerivedClassHasNoProperties.Base",
      "docs": {
        "stability": "stable"
      },
      "fqn": "jsii-calc.DerivedClassHasNoProperties.Derived",
      "initializer": {
        "docs": {
          "stability": "stable"
        }
      },
      "kind": "class",
      "locationInModule": {
        "filename": "lib/compliance.ts",
        "line": 330
      },
      "name": "Derived",
      "namespace": "DerivedClassHasNoProperties"
    },
    "jsii-calc.DerivedStruct": {
      "assembly": "jsii-calc",
      "datatype": true,
      "docs": {
        "stability": "stable",
        "summary": "A struct which derives from another struct."
      },
      "fqn": "jsii-calc.DerivedStruct",
      "interfaces": [
        "@scope/jsii-calc-lib.MyFirstStruct"
      ],
      "kind": "interface",
      "locationInModule": {
        "filename": "lib/compliance.ts",
        "line": 541
      },
      "name": "DerivedStruct",
      "properties": [
        {
          "abstract": true,
          "docs": {
            "stability": "stable"
          },
          "immutable": true,
          "locationInModule": {
            "filename": "lib/compliance.ts",
            "line": 547
          },
          "name": "anotherRequired",
          "type": {
            "primitive": "date"
          }
        },
        {
          "abstract": true,
          "docs": {
            "stability": "stable"
          },
          "immutable": true,
          "locationInModule": {
            "filename": "lib/compliance.ts",
            "line": 546
          },
          "name": "bool",
          "type": {
            "primitive": "boolean"
          }
        },
        {
          "abstract": true,
          "docs": {
            "stability": "stable",
            "summary": "An example of a non primitive property."
          },
          "immutable": true,
          "locationInModule": {
            "filename": "lib/compliance.ts",
            "line": 545
          },
          "name": "nonPrimitive",
          "type": {
            "fqn": "jsii-calc.DoubleTrouble"
          }
        },
        {
          "abstract": true,
          "docs": {
            "stability": "stable",
            "summary": "This is optional."
          },
          "immutable": true,
          "locationInModule": {
            "filename": "lib/compliance.ts",
            "line": 553
          },
          "name": "anotherOptional",
          "optional": true,
          "type": {
            "collection": {
              "elementtype": {
                "fqn": "@scope/jsii-calc-lib.NumericValue"
              },
              "kind": "map"
            }
          }
        },
        {
          "abstract": true,
          "docs": {
            "stability": "stable"
          },
          "immutable": true,
          "locationInModule": {
            "filename": "lib/compliance.ts",
            "line": 549
          },
          "name": "optionalAny",
          "optional": true,
          "type": {
            "primitive": "any"
          }
        },
        {
          "abstract": true,
          "docs": {
            "stability": "stable"
          },
          "immutable": true,
          "locationInModule": {
            "filename": "lib/compliance.ts",
            "line": 548
          },
          "name": "optionalArray",
          "optional": true,
          "type": {
            "collection": {
              "elementtype": {
                "primitive": "string"
              },
              "kind": "array"
            }
          }
        }
      ]
    },
    "jsii-calc.DiamondBottom": {
      "assembly": "jsii-calc",
      "datatype": true,
      "docs": {
        "stability": "stable"
      },
      "fqn": "jsii-calc.DiamondBottom",
      "interfaces": [
        "@scope/jsii-calc-lib.DiamondLeft",
        "@scope/jsii-calc-lib.DiamondRight"
      ],
      "kind": "interface",
      "locationInModule": {
        "filename": "lib/duplicate-inherited-prop.ts",
        "line": 7
      },
      "name": "DiamondBottom",
      "properties": [
        {
          "abstract": true,
          "docs": {
            "stability": "stable"
          },
          "immutable": true,
          "locationInModule": {
            "filename": "lib/duplicate-inherited-prop.ts",
            "line": 8
          },
          "name": "bottom",
          "optional": true,
          "type": {
            "primitive": "date"
          }
        }
      ]
    },
    "jsii-calc.DiamondInheritanceBaseLevelStruct": {
      "assembly": "jsii-calc",
      "datatype": true,
      "docs": {
        "stability": "stable"
      },
      "fqn": "jsii-calc.DiamondInheritanceBaseLevelStruct",
      "kind": "interface",
      "locationInModule": {
        "filename": "lib/compliance.ts",
        "line": 2028
      },
      "name": "DiamondInheritanceBaseLevelStruct",
      "properties": [
        {
          "abstract": true,
          "docs": {
            "stability": "stable"
          },
          "immutable": true,
          "locationInModule": {
            "filename": "lib/compliance.ts",
            "line": 2029
          },
          "name": "baseLevelProperty",
          "type": {
            "primitive": "string"
          }
        }
      ]
    },
    "jsii-calc.DiamondInheritanceFirstMidLevelStruct": {
      "assembly": "jsii-calc",
      "datatype": true,
      "docs": {
        "stability": "stable"
      },
      "fqn": "jsii-calc.DiamondInheritanceFirstMidLevelStruct",
      "interfaces": [
        "jsii-calc.DiamondInheritanceBaseLevelStruct"
      ],
      "kind": "interface",
      "locationInModule": {
        "filename": "lib/compliance.ts",
        "line": 2032
      },
      "name": "DiamondInheritanceFirstMidLevelStruct",
      "properties": [
        {
          "abstract": true,
          "docs": {
            "stability": "stable"
          },
          "immutable": true,
          "locationInModule": {
            "filename": "lib/compliance.ts",
            "line": 2034
          },
          "name": "firstMidLevelProperty",
          "type": {
            "primitive": "string"
          }
        }
      ]
    },
    "jsii-calc.DiamondInheritanceSecondMidLevelStruct": {
      "assembly": "jsii-calc",
      "datatype": true,
      "docs": {
        "stability": "stable"
      },
      "fqn": "jsii-calc.DiamondInheritanceSecondMidLevelStruct",
      "interfaces": [
        "jsii-calc.DiamondInheritanceBaseLevelStruct"
      ],
      "kind": "interface",
      "locationInModule": {
        "filename": "lib/compliance.ts",
        "line": 2037
      },
      "name": "DiamondInheritanceSecondMidLevelStruct",
      "properties": [
        {
          "abstract": true,
          "docs": {
            "stability": "stable"
          },
          "immutable": true,
          "locationInModule": {
            "filename": "lib/compliance.ts",
            "line": 2039
          },
          "name": "secondMidLevelProperty",
          "type": {
            "primitive": "string"
          }
        }
      ]
    },
    "jsii-calc.DiamondInheritanceTopLevelStruct": {
      "assembly": "jsii-calc",
      "datatype": true,
      "docs": {
        "stability": "stable"
      },
      "fqn": "jsii-calc.DiamondInheritanceTopLevelStruct",
      "interfaces": [
        "jsii-calc.DiamondInheritanceFirstMidLevelStruct",
        "jsii-calc.DiamondInheritanceSecondMidLevelStruct"
      ],
      "kind": "interface",
      "locationInModule": {
        "filename": "lib/compliance.ts",
        "line": 2042
      },
      "name": "DiamondInheritanceTopLevelStruct",
      "properties": [
        {
          "abstract": true,
          "docs": {
            "stability": "stable"
          },
          "immutable": true,
          "locationInModule": {
            "filename": "lib/compliance.ts",
            "line": 2045
          },
          "name": "topLevelProperty",
          "type": {
            "primitive": "string"
          }
        }
      ]
    },
    "jsii-calc.DisappointingCollectionSource": {
      "assembly": "jsii-calc",
      "docs": {
        "remarks": "This source of collections is disappointing - it'll always give you nothing :(",
        "stability": "stable",
        "summary": "Verifies that null/undefined can be returned for optional collections."
      },
      "fqn": "jsii-calc.DisappointingCollectionSource",
      "kind": "class",
      "locationInModule": {
        "filename": "lib/compliance.ts",
        "line": 2532
      },
      "name": "DisappointingCollectionSource",
      "properties": [
        {
          "const": true,
          "docs": {
            "remarks": "(Nah, just a billion dollars mistake!)",
            "stability": "stable",
            "summary": "Some List of strings, maybe?"
          },
          "immutable": true,
          "locationInModule": {
            "filename": "lib/compliance.ts",
            "line": 2534
          },
          "name": "maybeList",
          "optional": true,
          "static": true,
          "type": {
            "collection": {
              "elementtype": {
                "primitive": "string"
              },
              "kind": "array"
            }
          }
        },
        {
          "const": true,
          "docs": {
            "remarks": "(Nah, just a billion dollars mistake!)",
            "stability": "stable",
            "summary": "Some Map of strings to numbers, maybe?"
          },
          "immutable": true,
          "locationInModule": {
            "filename": "lib/compliance.ts",
            "line": 2536
          },
          "name": "maybeMap",
          "optional": true,
          "static": true,
          "type": {
            "collection": {
              "elementtype": {
                "primitive": "number"
              },
              "kind": "map"
            }
          }
        }
      ]
    },
    "jsii-calc.DoNotOverridePrivates": {
      "assembly": "jsii-calc",
      "docs": {
        "stability": "stable"
      },
      "fqn": "jsii-calc.DoNotOverridePrivates",
      "initializer": {
        "docs": {
          "stability": "stable"
        }
      },
      "kind": "class",
      "locationInModule": {
        "filename": "lib/compliance.ts",
        "line": 1298
      },
      "methods": [
        {
          "docs": {
            "stability": "stable"
          },
          "locationInModule": {
            "filename": "lib/compliance.ts",
            "line": 1313
          },
          "name": "changePrivatePropertyValue",
          "parameters": [
            {
              "name": "newValue",
              "type": {
                "primitive": "string"
              }
            }
          ]
        },
        {
          "docs": {
            "stability": "stable"
          },
          "locationInModule": {
            "filename": "lib/compliance.ts",
            "line": 1305
          },
          "name": "privateMethodValue",
          "returns": {
            "type": {
              "primitive": "string"
            }
          }
        },
        {
          "docs": {
            "stability": "stable"
          },
          "locationInModule": {
            "filename": "lib/compliance.ts",
            "line": 1309
          },
          "name": "privatePropertyValue",
          "returns": {
            "type": {
              "primitive": "string"
            }
          }
        }
      ],
      "name": "DoNotOverridePrivates"
    },
    "jsii-calc.DoNotRecognizeAnyAsOptional": {
      "assembly": "jsii-calc",
      "docs": {
        "stability": "stable",
        "summary": "jsii#284: do not recognize \"any\" as an optional argument."
      },
      "fqn": "jsii-calc.DoNotRecognizeAnyAsOptional",
      "initializer": {
        "docs": {
          "stability": "stable"
        }
      },
      "kind": "class",
      "locationInModule": {
        "filename": "lib/compliance.ts",
        "line": 1354
      },
      "methods": [
        {
          "docs": {
            "stability": "stable"
          },
          "locationInModule": {
            "filename": "lib/compliance.ts",
            "line": 1355
          },
          "name": "method",
          "parameters": [
            {
              "name": "_requiredAny",
              "type": {
                "primitive": "any"
              }
            },
            {
              "name": "_optionalAny",
              "optional": true,
              "type": {
                "primitive": "any"
              }
            },
            {
              "name": "_optionalString",
              "optional": true,
              "type": {
                "primitive": "string"
              }
            }
          ]
        }
      ],
      "name": "DoNotRecognizeAnyAsOptional"
    },
    "jsii-calc.DocumentedClass": {
      "assembly": "jsii-calc",
      "docs": {
        "example": "const x = 12 + 44;\nconst s1 = \"string\";\nconst s2 = \"string \\nwith new newlines\"; // see https://github.com/aws/jsii/issues/2569\nconst s3 = `string\n            with\n            new lines`;",
        "remarks": "This is the meat of the TSDoc comment. It may contain\nmultiple lines and multiple paragraphs.\n\nMultiple paragraphs are separated by an empty line.",
        "stability": "stable",
        "summary": "Here's the first line of the TSDoc comment."
      },
      "fqn": "jsii-calc.DocumentedClass",
      "initializer": {
        "docs": {
          "stability": "stable"
        }
      },
      "kind": "class",
      "locationInModule": {
        "filename": "lib/documented.ts",
        "line": 18
      },
      "methods": [
        {
          "docs": {
            "remarks": "This will print out a friendly greeting intended for the indicated person.",
            "returns": "A number that everyone knows very well and represents the answer\nto the ultimate question",
            "stability": "stable",
            "summary": "Greet the indicated person."
          },
          "locationInModule": {
            "filename": "lib/documented.ts",
            "line": 28
          },
          "name": "greet",
          "parameters": [
            {
              "docs": {
                "summary": "The person to be greeted."
              },
              "name": "greetee",
              "optional": true,
              "type": {
                "fqn": "jsii-calc.Greetee"
              }
            }
          ],
          "returns": {
            "type": {
              "primitive": "number"
            }
          }
        },
        {
          "docs": {
            "stability": "experimental",
            "summary": "Say ¡Hola!"
          },
          "locationInModule": {
            "filename": "lib/documented.ts",
            "line": 38
          },
          "name": "hola"
        }
      ],
      "name": "DocumentedClass"
    },
    "jsii-calc.DontComplainAboutVariadicAfterOptional": {
      "assembly": "jsii-calc",
      "docs": {
        "stability": "stable"
      },
      "fqn": "jsii-calc.DontComplainAboutVariadicAfterOptional",
      "initializer": {
        "docs": {
          "stability": "stable"
        }
      },
      "kind": "class",
      "locationInModule": {
        "filename": "lib/compliance.ts",
        "line": 1431
      },
      "methods": [
        {
          "docs": {
            "stability": "stable"
          },
          "locationInModule": {
            "filename": "lib/compliance.ts",
            "line": 1432
          },
          "name": "optionalAndVariadic",
          "parameters": [
            {
              "name": "optional",
              "optional": true,
              "type": {
                "primitive": "string"
              }
            },
            {
              "name": "things",
              "type": {
                "primitive": "string"
              },
              "variadic": true
            }
          ],
          "returns": {
            "type": {
              "primitive": "string"
            }
          },
          "variadic": true
        }
      ],
      "name": "DontComplainAboutVariadicAfterOptional"
    },
    "jsii-calc.DoubleTrouble": {
      "assembly": "jsii-calc",
      "docs": {
        "stability": "stable"
      },
      "fqn": "jsii-calc.DoubleTrouble",
      "initializer": {
        "docs": {
          "stability": "stable"
        }
      },
      "interfaces": [
        "jsii-calc.IFriendlyRandomGenerator"
      ],
      "kind": "class",
      "locationInModule": {
        "filename": "lib/compliance.ts",
        "line": 485
      },
      "methods": [
        {
          "docs": {
            "stability": "stable",
            "summary": "(deprecated) Say hello!"
          },
          "locationInModule": {
            "filename": "lib/compliance.ts",
            "line": 490
          },
          "name": "hello",
          "overrides": "@scope/jsii-calc-lib.IFriendly",
          "returns": {
            "type": {
              "primitive": "string"
            }
          }
        },
        {
          "docs": {
            "stability": "stable",
            "summary": "Returns another random number."
          },
          "locationInModule": {
            "filename": "lib/compliance.ts",
            "line": 486
          },
          "name": "next",
          "overrides": "jsii-calc.IRandomNumberGenerator",
          "returns": {
            "type": {
              "primitive": "number"
            }
          }
        }
      ],
      "name": "DoubleTrouble"
    },
    "jsii-calc.DynamicPropertyBearer": {
      "assembly": "jsii-calc",
      "docs": {
        "stability": "stable",
        "summary": "Ensures we can override a dynamic property that was inherited."
      },
      "fqn": "jsii-calc.DynamicPropertyBearer",
      "initializer": {
        "docs": {
          "stability": "stable"
        },
        "locationInModule": {
          "filename": "lib/compliance.ts",
          "line": 2794
        },
        "parameters": [
          {
            "name": "valueStore",
            "type": {
              "primitive": "string"
            }
          }
        ]
      },
      "kind": "class",
      "locationInModule": {
        "filename": "lib/compliance.ts",
        "line": 2793
      },
      "name": "DynamicPropertyBearer",
      "properties": [
        {
          "docs": {
            "stability": "stable"
          },
          "locationInModule": {
            "filename": "lib/compliance.ts",
            "line": 2796
          },
          "name": "dynamicProperty",
          "type": {
            "primitive": "string"
          }
        },
        {
          "docs": {
            "stability": "stable"
          },
          "locationInModule": {
            "filename": "lib/compliance.ts",
            "line": 2794
          },
          "name": "valueStore",
          "type": {
            "primitive": "string"
          }
        }
      ]
    },
    "jsii-calc.DynamicPropertyBearerChild": {
      "assembly": "jsii-calc",
      "base": "jsii-calc.DynamicPropertyBearer",
      "docs": {
        "stability": "stable"
      },
      "fqn": "jsii-calc.DynamicPropertyBearerChild",
      "initializer": {
        "docs": {
          "stability": "stable"
        },
        "locationInModule": {
          "filename": "lib/compliance.ts",
          "line": 2805
        },
        "parameters": [
          {
            "name": "originalValue",
            "type": {
              "primitive": "string"
            }
          }
        ]
      },
      "kind": "class",
      "locationInModule": {
        "filename": "lib/compliance.ts",
        "line": 2804
      },
      "methods": [
        {
          "docs": {
            "returns": "the old value that was set.",
            "stability": "stable",
            "summary": "Sets `this.dynamicProperty` to the new value, and returns the old value."
          },
          "locationInModule": {
            "filename": "lib/compliance.ts",
            "line": 2816
          },
          "name": "overrideValue",
          "parameters": [
            {
              "docs": {
                "summary": "the new value to be set."
              },
              "name": "newValue",
              "type": {
                "primitive": "string"
              }
            }
          ],
          "returns": {
            "type": {
              "primitive": "string"
            }
          }
        }
      ],
      "name": "DynamicPropertyBearerChild",
      "properties": [
        {
          "docs": {
            "stability": "stable"
          },
          "immutable": true,
          "locationInModule": {
            "filename": "lib/compliance.ts",
            "line": 2805
          },
          "name": "originalValue",
          "type": {
            "primitive": "string"
          }
        }
      ]
    },
    "jsii-calc.Entropy": {
      "abstract": true,
      "assembly": "jsii-calc",
      "docs": {
        "stability": "stable",
        "summary": "This class is used to validate that serialization and deserialization does not interpret ISO-8601-formatted timestampts to the native date/time object, as the jsii protocol has a $jsii$date wrapper for this purpose (node's JSON parsing does *NOT* detect dates automatically in this way, so host libraries should not either)."
      },
      "fqn": "jsii-calc.Entropy",
      "initializer": {
        "docs": {
          "stability": "stable",
          "summary": "Creates a new instance of Entropy."
        },
        "locationInModule": {
          "filename": "lib/date.ts",
          "line": 14
        },
        "parameters": [
          {
            "docs": {
              "summary": "your implementation of `WallClock`."
            },
            "name": "clock",
            "type": {
              "fqn": "jsii-calc.IWallClock"
            }
          }
        ]
      },
      "kind": "class",
      "locationInModule": {
        "filename": "lib/date.ts",
        "line": 8
      },
      "methods": [
        {
          "docs": {
            "returns": "the time from the `WallClock`.",
            "stability": "stable",
            "summary": "Increases entropy by consuming time from the clock (yes, this is a long shot, please don't judge)."
          },
          "locationInModule": {
            "filename": "lib/date.ts",
            "line": 22
          },
          "name": "increase",
          "returns": {
            "type": {
              "primitive": "string"
            }
          }
        },
        {
          "abstract": true,
          "docs": {
            "returns": "`word`.",
            "stability": "stable",
            "summary": "Implement this method such that it returns `word`."
          },
          "locationInModule": {
            "filename": "lib/date.ts",
            "line": 47
          },
          "name": "repeat",
          "parameters": [
            {
              "docs": {
                "summary": "the value to return."
              },
              "name": "word",
              "type": {
                "primitive": "string"
              }
            }
          ],
          "returns": {
            "type": {
              "primitive": "string"
            }
          }
        }
      ],
      "name": "Entropy"
    },
    "jsii-calc.EnumDispenser": {
      "assembly": "jsii-calc",
      "docs": {
        "stability": "stable"
      },
      "fqn": "jsii-calc.EnumDispenser",
      "kind": "class",
      "locationInModule": {
        "filename": "lib/compliance.ts",
        "line": 45
      },
      "methods": [
        {
          "docs": {
            "stability": "stable"
          },
          "locationInModule": {
            "filename": "lib/compliance.ts",
            "line": 51
          },
          "name": "randomIntegerLikeEnum",
          "returns": {
            "type": {
              "fqn": "jsii-calc.AllTypesEnum"
            }
          },
          "static": true
        },
        {
          "docs": {
            "stability": "stable"
          },
          "locationInModule": {
            "filename": "lib/compliance.ts",
            "line": 46
          },
          "name": "randomStringLikeEnum",
          "returns": {
            "type": {
              "fqn": "jsii-calc.StringEnum"
            }
          },
          "static": true
        }
      ],
      "name": "EnumDispenser"
    },
    "jsii-calc.EraseUndefinedHashValues": {
      "assembly": "jsii-calc",
      "docs": {
        "stability": "stable"
      },
      "fqn": "jsii-calc.EraseUndefinedHashValues",
      "initializer": {
        "docs": {
          "stability": "stable"
        }
      },
      "kind": "class",
      "locationInModule": {
        "filename": "lib/compliance.ts",
        "line": 1645
      },
      "methods": [
        {
          "docs": {
            "remarks": "Used to check that undefined/null hash values\nare being erased when sending values from native code to JS.",
            "stability": "stable",
            "summary": "Returns `true` if `key` is defined in `opts`."
          },
          "locationInModule": {
            "filename": "lib/compliance.ts",
            "line": 1650
          },
          "name": "doesKeyExist",
          "parameters": [
            {
              "name": "opts",
              "type": {
                "fqn": "jsii-calc.EraseUndefinedHashValuesOptions"
              }
            },
            {
              "name": "key",
              "type": {
                "primitive": "string"
              }
            }
          ],
          "returns": {
            "type": {
              "primitive": "boolean"
            }
          },
          "static": true
        },
        {
          "docs": {
            "stability": "stable",
            "summary": "We expect \"prop1\" to be erased."
          },
          "locationInModule": {
            "filename": "lib/compliance.ts",
            "line": 1670
          },
          "name": "prop1IsNull",
          "returns": {
            "type": {
              "collection": {
                "elementtype": {
                  "primitive": "any"
                },
                "kind": "map"
              }
            }
          },
          "static": true
        },
        {
          "docs": {
            "stability": "stable",
            "summary": "We expect \"prop2\" to be erased."
          },
          "locationInModule": {
            "filename": "lib/compliance.ts",
            "line": 1660
          },
          "name": "prop2IsUndefined",
          "returns": {
            "type": {
              "collection": {
                "elementtype": {
                  "primitive": "any"
                },
                "kind": "map"
              }
            }
          },
          "static": true
        }
      ],
      "name": "EraseUndefinedHashValues"
    },
    "jsii-calc.EraseUndefinedHashValuesOptions": {
      "assembly": "jsii-calc",
      "datatype": true,
      "docs": {
        "stability": "stable"
      },
      "fqn": "jsii-calc.EraseUndefinedHashValuesOptions",
      "kind": "interface",
      "locationInModule": {
        "filename": "lib/compliance.ts",
        "line": 1640
      },
      "name": "EraseUndefinedHashValuesOptions",
      "properties": [
        {
          "abstract": true,
          "docs": {
            "stability": "stable"
          },
          "immutable": true,
          "locationInModule": {
            "filename": "lib/compliance.ts",
            "line": 1641
          },
          "name": "option1",
          "optional": true,
          "type": {
            "primitive": "string"
          }
        },
        {
          "abstract": true,
          "docs": {
            "stability": "stable"
          },
          "immutable": true,
          "locationInModule": {
            "filename": "lib/compliance.ts",
            "line": 1642
          },
          "name": "option2",
          "optional": true,
          "type": {
            "primitive": "string"
          }
        }
      ]
    },
    "jsii-calc.ExperimentalClass": {
      "assembly": "jsii-calc",
      "docs": {
        "stability": "experimental"
      },
      "fqn": "jsii-calc.ExperimentalClass",
      "initializer": {
        "docs": {
          "stability": "experimental"
        },
        "locationInModule": {
          "filename": "lib/stability.ts",
          "line": 22
        },
        "parameters": [
          {
            "name": "readonlyString",
            "type": {
              "primitive": "string"
            }
          },
          {
            "name": "mutableNumber",
            "optional": true,
            "type": {
              "primitive": "number"
            }
          }
        ]
      },
      "kind": "class",
      "locationInModule": {
        "filename": "lib/stability.ts",
        "line": 16
      },
      "methods": [
        {
          "docs": {
            "stability": "experimental"
          },
          "locationInModule": {
            "filename": "lib/stability.ts",
            "line": 28
          },
          "name": "method"
        }
      ],
      "name": "ExperimentalClass",
      "properties": [
        {
          "docs": {
            "stability": "experimental"
          },
          "immutable": true,
          "locationInModule": {
            "filename": "lib/stability.ts",
            "line": 18
          },
          "name": "readonlyProperty",
          "type": {
            "primitive": "string"
          }
        },
        {
          "docs": {
            "stability": "experimental"
          },
          "locationInModule": {
            "filename": "lib/stability.ts",
            "line": 20
          },
          "name": "mutableProperty",
          "optional": true,
          "type": {
            "primitive": "number"
          }
        }
      ]
    },
    "jsii-calc.ExperimentalEnum": {
      "assembly": "jsii-calc",
      "docs": {
        "stability": "experimental"
      },
      "fqn": "jsii-calc.ExperimentalEnum",
      "kind": "enum",
      "locationInModule": {
        "filename": "lib/stability.ts",
        "line": 33
      },
      "members": [
        {
          "docs": {
            "stability": "experimental"
          },
          "name": "OPTION_A"
        },
        {
          "docs": {
            "stability": "experimental"
          },
          "name": "OPTION_B"
        }
      ],
      "name": "ExperimentalEnum"
    },
    "jsii-calc.ExperimentalStruct": {
      "assembly": "jsii-calc",
      "datatype": true,
      "docs": {
        "stability": "experimental"
      },
      "fqn": "jsii-calc.ExperimentalStruct",
      "kind": "interface",
      "locationInModule": {
        "filename": "lib/stability.ts",
        "line": 4
      },
      "name": "ExperimentalStruct",
      "properties": [
        {
          "abstract": true,
          "docs": {
            "stability": "experimental"
          },
          "immutable": true,
          "locationInModule": {
            "filename": "lib/stability.ts",
            "line": 6
          },
          "name": "readonlyProperty",
          "type": {
            "primitive": "string"
          }
        }
      ]
    },
    "jsii-calc.ExportedBaseClass": {
      "assembly": "jsii-calc",
      "docs": {
        "stability": "stable"
      },
      "fqn": "jsii-calc.ExportedBaseClass",
      "initializer": {
        "docs": {
          "stability": "stable"
        },
        "locationInModule": {
          "filename": "lib/compliance.ts",
          "line": 1517
        },
        "parameters": [
          {
            "name": "success",
            "type": {
              "primitive": "boolean"
            }
          }
        ]
      },
      "kind": "class",
      "locationInModule": {
        "filename": "lib/compliance.ts",
        "line": 1516
      },
      "name": "ExportedBaseClass",
      "properties": [
        {
          "docs": {
            "stability": "stable"
          },
          "immutable": true,
          "locationInModule": {
            "filename": "lib/compliance.ts",
            "line": 1517
          },
          "name": "success",
          "type": {
            "primitive": "boolean"
          }
        }
      ]
    },
    "jsii-calc.ExtendsInternalInterface": {
      "assembly": "jsii-calc",
      "datatype": true,
      "docs": {
        "stability": "stable"
      },
      "fqn": "jsii-calc.ExtendsInternalInterface",
      "kind": "interface",
      "locationInModule": {
        "filename": "lib/compliance.ts",
        "line": 1759
      },
      "name": "ExtendsInternalInterface",
      "properties": [
        {
          "abstract": true,
          "docs": {
            "stability": "stable"
          },
          "immutable": true,
          "locationInModule": {
            "filename": "lib/compliance.ts",
            "line": 1760
          },
          "name": "boom",
          "type": {
            "primitive": "boolean"
          }
        },
        {
          "abstract": true,
          "docs": {
            "stability": "stable"
          },
          "immutable": true,
          "locationInModule": {
            "filename": "lib/compliance.ts",
            "line": 1700
          },
          "name": "prop",
          "type": {
            "primitive": "string"
          }
        }
      ]
    },
    "jsii-calc.ExternalClass": {
      "assembly": "jsii-calc",
      "docs": {
        "custom": {
          "external": "true"
        },
        "stability": "stable"
      },
      "fqn": "jsii-calc.ExternalClass",
      "initializer": {
        "docs": {
          "custom": {
            "external": "true"
          },
          "stability": "stable"
        },
        "locationInModule": {
          "filename": "lib/stability.ts",
          "line": 131
        },
        "parameters": [
          {
            "name": "readonlyString",
            "type": {
              "primitive": "string"
            }
          },
          {
            "name": "mutableNumber",
            "optional": true,
            "type": {
              "primitive": "number"
            }
          }
        ]
      },
      "kind": "class",
      "locationInModule": {
        "filename": "lib/stability.ts",
        "line": 125
      },
      "methods": [
        {
          "docs": {
            "custom": {
              "external": "true"
            },
            "stability": "stable"
          },
          "locationInModule": {
            "filename": "lib/stability.ts",
            "line": 136
          },
          "name": "method"
        }
      ],
      "name": "ExternalClass",
      "properties": [
        {
          "docs": {
            "custom": {
              "external": "true"
            },
            "stability": "stable"
          },
          "immutable": true,
          "locationInModule": {
            "filename": "lib/stability.ts",
            "line": 127
          },
          "name": "readonlyProperty",
          "type": {
            "primitive": "string"
          }
        },
        {
          "docs": {
            "custom": {
              "external": "true"
            },
            "stability": "stable"
          },
          "locationInModule": {
            "filename": "lib/stability.ts",
            "line": 129
          },
          "name": "mutableProperty",
          "optional": true,
          "type": {
            "primitive": "number"
          }
        }
      ]
    },
    "jsii-calc.ExternalEnum": {
      "assembly": "jsii-calc",
      "docs": {
        "custom": {
          "external": "true"
        },
        "stability": "stable"
      },
      "fqn": "jsii-calc.ExternalEnum",
      "kind": "enum",
      "locationInModule": {
        "filename": "lib/stability.ts",
        "line": 141
      },
      "members": [
        {
          "docs": {
            "custom": {
              "external": "true"
            },
            "stability": "stable"
          },
          "name": "OPTION_A"
        },
        {
          "docs": {
            "custom": {
              "external": "true"
            },
            "stability": "stable"
          },
          "name": "OPTION_B"
        }
      ],
      "name": "ExternalEnum"
    },
    "jsii-calc.ExternalStruct": {
      "assembly": "jsii-calc",
      "datatype": true,
      "docs": {
        "custom": {
          "external": "true"
        },
        "stability": "stable"
      },
      "fqn": "jsii-calc.ExternalStruct",
      "kind": "interface",
      "locationInModule": {
        "filename": "lib/stability.ts",
        "line": 113
      },
      "name": "ExternalStruct",
      "properties": [
        {
          "abstract": true,
          "docs": {
            "custom": {
              "external": "true"
            },
            "stability": "stable"
          },
          "immutable": true,
          "locationInModule": {
            "filename": "lib/stability.ts",
            "line": 115
          },
          "name": "readonlyProperty",
          "type": {
            "primitive": "string"
          }
        }
      ]
    },
    "jsii-calc.GiveMeStructs": {
      "assembly": "jsii-calc",
      "docs": {
        "stability": "stable"
      },
      "fqn": "jsii-calc.GiveMeStructs",
      "initializer": {
        "docs": {
          "stability": "stable"
        }
      },
      "kind": "class",
      "locationInModule": {
        "filename": "lib/compliance.ts",
        "line": 556
      },
      "methods": [
        {
          "docs": {
            "stability": "stable",
            "summary": "Accepts a struct of type DerivedStruct and returns a struct of type FirstStruct."
          },
          "locationInModule": {
            "filename": "lib/compliance.ts",
            "line": 574
          },
          "name": "derivedToFirst",
          "parameters": [
            {
              "name": "derived",
              "type": {
                "fqn": "jsii-calc.DerivedStruct"
              }
            }
          ],
          "returns": {
            "type": {
              "fqn": "@scope/jsii-calc-lib.MyFirstStruct"
            }
          }
        },
        {
          "docs": {
            "stability": "stable",
            "summary": "Returns the boolean from a DerivedStruct struct."
          },
          "locationInModule": {
            "filename": "lib/compliance.ts",
            "line": 567
          },
          "name": "readDerivedNonPrimitive",
          "parameters": [
            {
              "name": "derived",
              "type": {
                "fqn": "jsii-calc.DerivedStruct"
              }
            }
          ],
          "returns": {
            "type": {
              "fqn": "jsii-calc.DoubleTrouble"
            }
          }
        },
        {
          "docs": {
            "stability": "stable",
            "summary": "Returns the \"anumber\" from a MyFirstStruct struct;"
          },
          "locationInModule": {
            "filename": "lib/compliance.ts",
            "line": 560
          },
          "name": "readFirstNumber",
          "parameters": [
            {
              "name": "first",
              "type": {
                "fqn": "@scope/jsii-calc-lib.MyFirstStruct"
              }
            }
          ],
          "returns": {
            "type": {
              "primitive": "number"
            }
          }
        }
      ],
      "name": "GiveMeStructs",
      "properties": [
        {
          "docs": {
            "stability": "stable"
          },
          "immutable": true,
          "locationInModule": {
            "filename": "lib/compliance.ts",
            "line": 578
          },
          "name": "structLiteral",
          "type": {
            "fqn": "@scope/jsii-calc-lib.StructWithOnlyOptionals"
          }
        }
      ]
    },
    "jsii-calc.Greetee": {
      "assembly": "jsii-calc",
      "datatype": true,
      "docs": {
        "stability": "stable",
        "summary": "These are some arguments you can pass to a method."
      },
      "fqn": "jsii-calc.Greetee",
      "kind": "interface",
      "locationInModule": {
        "filename": "lib/documented.ts",
        "line": 46
      },
      "name": "Greetee",
      "properties": [
        {
          "abstract": true,
          "docs": {
            "default": "world",
            "stability": "stable",
            "summary": "The name of the greetee."
          },
          "immutable": true,
          "locationInModule": {
            "filename": "lib/documented.ts",
            "line": 52
          },
          "name": "name",
          "optional": true,
          "type": {
            "primitive": "string"
          }
        }
      ]
    },
    "jsii-calc.GreetingAugmenter": {
      "assembly": "jsii-calc",
      "docs": {
        "stability": "stable"
      },
      "fqn": "jsii-calc.GreetingAugmenter",
      "initializer": {
        "docs": {
          "stability": "stable"
        }
      },
      "kind": "class",
      "locationInModule": {
        "filename": "lib/compliance.ts",
        "line": 532
      },
      "methods": [
        {
          "docs": {
            "stability": "stable"
          },
          "locationInModule": {
            "filename": "lib/compliance.ts",
            "line": 533
          },
          "name": "betterGreeting",
          "parameters": [
            {
              "name": "friendly",
              "type": {
                "fqn": "@scope/jsii-calc-lib.IFriendly"
              }
            }
          ],
          "returns": {
            "type": {
              "primitive": "string"
            }
          }
        }
      ],
      "name": "GreetingAugmenter"
    },
    "jsii-calc.IAnonymousImplementationProvider": {
      "assembly": "jsii-calc",
      "docs": {
        "stability": "stable",
        "summary": "We can return an anonymous interface implementation from an override without losing the interface declarations."
      },
      "fqn": "jsii-calc.IAnonymousImplementationProvider",
      "kind": "interface",
      "locationInModule": {
        "filename": "lib/compliance.ts",
        "line": 2210
      },
      "methods": [
        {
          "abstract": true,
          "docs": {
            "stability": "stable"
          },
          "locationInModule": {
            "filename": "lib/compliance.ts",
            "line": 2212
          },
          "name": "provideAsClass",
          "returns": {
            "type": {
              "fqn": "jsii-calc.Implementation"
            }
          }
        },
        {
          "abstract": true,
          "docs": {
            "stability": "stable"
          },
          "locationInModule": {
            "filename": "lib/compliance.ts",
            "line": 2211
          },
          "name": "provideAsInterface",
          "returns": {
            "type": {
              "fqn": "jsii-calc.IAnonymouslyImplementMe"
            }
          }
        }
      ],
      "name": "IAnonymousImplementationProvider"
    },
    "jsii-calc.IAnonymouslyImplementMe": {
      "assembly": "jsii-calc",
      "docs": {
        "stability": "stable"
      },
      "fqn": "jsii-calc.IAnonymouslyImplementMe",
      "kind": "interface",
      "locationInModule": {
        "filename": "lib/compliance.ts",
        "line": 2229
      },
      "methods": [
        {
          "abstract": true,
          "docs": {
            "stability": "stable"
          },
          "locationInModule": {
            "filename": "lib/compliance.ts",
            "line": 2231
          },
          "name": "verb",
          "returns": {
            "type": {
              "primitive": "string"
            }
          }
        }
      ],
      "name": "IAnonymouslyImplementMe",
      "properties": [
        {
          "abstract": true,
          "docs": {
            "stability": "stable"
          },
          "immutable": true,
          "locationInModule": {
            "filename": "lib/compliance.ts",
            "line": 2230
          },
          "name": "value",
          "type": {
            "primitive": "number"
          }
        }
      ]
    },
    "jsii-calc.IAnotherPublicInterface": {
      "assembly": "jsii-calc",
      "docs": {
        "stability": "stable"
      },
      "fqn": "jsii-calc.IAnotherPublicInterface",
      "kind": "interface",
      "locationInModule": {
        "filename": "lib/compliance.ts",
        "line": 1780
      },
      "name": "IAnotherPublicInterface",
      "properties": [
        {
          "abstract": true,
          "docs": {
            "stability": "stable"
          },
          "locationInModule": {
            "filename": "lib/compliance.ts",
            "line": 1781
          },
          "name": "a",
          "type": {
            "primitive": "string"
          }
        }
      ]
    },
    "jsii-calc.IBell": {
      "assembly": "jsii-calc",
      "docs": {
        "stability": "stable"
      },
      "fqn": "jsii-calc.IBell",
      "kind": "interface",
      "locationInModule": {
        "filename": "lib/compliance.ts",
        "line": 2419
      },
      "methods": [
        {
          "abstract": true,
          "docs": {
            "stability": "stable"
          },
          "locationInModule": {
            "filename": "lib/compliance.ts",
            "line": 2420
          },
          "name": "ring"
        }
      ],
      "name": "IBell"
    },
    "jsii-calc.IBellRinger": {
      "assembly": "jsii-calc",
      "docs": {
        "stability": "stable",
        "summary": "Takes the object parameter as an interface."
      },
      "fqn": "jsii-calc.IBellRinger",
      "kind": "interface",
      "locationInModule": {
        "filename": "lib/compliance.ts",
        "line": 2408
      },
      "methods": [
        {
          "abstract": true,
          "docs": {
            "stability": "stable"
          },
          "locationInModule": {
            "filename": "lib/compliance.ts",
            "line": 2409
          },
          "name": "yourTurn",
          "parameters": [
            {
              "name": "bell",
              "type": {
                "fqn": "jsii-calc.IBell"
              }
            }
          ]
        }
      ],
      "name": "IBellRinger"
    },
    "jsii-calc.IConcreteBellRinger": {
      "assembly": "jsii-calc",
      "docs": {
        "stability": "stable",
        "summary": "Takes the object parameter as a calss."
      },
      "fqn": "jsii-calc.IConcreteBellRinger",
      "kind": "interface",
      "locationInModule": {
        "filename": "lib/compliance.ts",
        "line": 2415
      },
      "methods": [
        {
          "abstract": true,
          "docs": {
            "stability": "stable"
          },
          "locationInModule": {
            "filename": "lib/compliance.ts",
            "line": 2416
          },
          "name": "yourTurn",
          "parameters": [
            {
              "name": "bell",
              "type": {
                "fqn": "jsii-calc.Bell"
              }
            }
          ]
        }
      ],
      "name": "IConcreteBellRinger"
    },
    "jsii-calc.IDeprecatedInterface": {
      "assembly": "jsii-calc",
      "docs": {
        "deprecated": "useless interface",
        "stability": "deprecated"
      },
      "fqn": "jsii-calc.IDeprecatedInterface",
      "kind": "interface",
      "locationInModule": {
        "filename": "lib/stability.ts",
        "line": 82
      },
      "methods": [
        {
          "abstract": true,
          "docs": {
            "deprecated": "services no purpose",
            "stability": "deprecated"
          },
          "locationInModule": {
            "filename": "lib/stability.ts",
            "line": 86
          },
          "name": "method"
        }
      ],
      "name": "IDeprecatedInterface",
      "properties": [
        {
          "abstract": true,
          "docs": {
            "deprecated": "could be better",
            "stability": "deprecated"
          },
          "locationInModule": {
            "filename": "lib/stability.ts",
            "line": 84
          },
          "name": "mutableProperty",
          "optional": true,
          "type": {
            "primitive": "number"
          }
        }
      ]
    },
    "jsii-calc.IExperimentalInterface": {
      "assembly": "jsii-calc",
      "docs": {
        "stability": "experimental"
      },
      "fqn": "jsii-calc.IExperimentalInterface",
      "kind": "interface",
      "locationInModule": {
        "filename": "lib/stability.ts",
        "line": 9
      },
      "methods": [
        {
          "abstract": true,
          "docs": {
            "stability": "experimental"
          },
          "locationInModule": {
            "filename": "lib/stability.ts",
            "line": 13
          },
          "name": "method"
        }
      ],
      "name": "IExperimentalInterface",
      "properties": [
        {
          "abstract": true,
          "docs": {
            "stability": "experimental"
          },
          "locationInModule": {
            "filename": "lib/stability.ts",
            "line": 11
          },
          "name": "mutableProperty",
          "optional": true,
          "type": {
            "primitive": "number"
          }
        }
      ]
    },
    "jsii-calc.IExtendsPrivateInterface": {
      "assembly": "jsii-calc",
      "docs": {
        "stability": "stable"
      },
      "fqn": "jsii-calc.IExtendsPrivateInterface",
      "kind": "interface",
      "locationInModule": {
        "filename": "lib/compliance.ts",
        "line": 1771
      },
      "name": "IExtendsPrivateInterface",
      "properties": [
        {
          "abstract": true,
          "docs": {
            "stability": "stable"
          },
          "immutable": true,
          "locationInModule": {
            "filename": "lib/compliance.ts",
            "line": 1772
          },
          "name": "moreThings",
          "type": {
            "collection": {
              "elementtype": {
                "primitive": "string"
              },
              "kind": "array"
            }
          }
        },
        {
          "abstract": true,
          "docs": {
            "stability": "stable"
          },
          "locationInModule": {
            "filename": "lib/compliance.ts",
            "line": 1756
          },
          "name": "private",
          "type": {
            "primitive": "string"
          }
        }
      ]
    },
    "jsii-calc.IExternalInterface": {
      "assembly": "jsii-calc",
      "docs": {
        "custom": {
          "external": "true"
        },
        "stability": "stable"
      },
      "fqn": "jsii-calc.IExternalInterface",
      "kind": "interface",
      "locationInModule": {
        "filename": "lib/stability.ts",
        "line": 118
      },
      "methods": [
        {
          "abstract": true,
          "docs": {
            "custom": {
              "external": "true"
            },
            "stability": "stable"
          },
          "locationInModule": {
            "filename": "lib/stability.ts",
            "line": 122
          },
          "name": "method"
        }
      ],
      "name": "IExternalInterface",
      "properties": [
        {
          "abstract": true,
          "docs": {
            "custom": {
              "external": "true"
            },
            "stability": "stable"
          },
          "locationInModule": {
            "filename": "lib/stability.ts",
            "line": 120
          },
          "name": "mutableProperty",
          "optional": true,
          "type": {
            "primitive": "number"
          }
        }
      ]
    },
    "jsii-calc.IFriendlier": {
      "assembly": "jsii-calc",
      "docs": {
        "stability": "stable",
        "summary": "Even friendlier classes can implement this interface."
      },
      "fqn": "jsii-calc.IFriendlier",
      "interfaces": [
        "@scope/jsii-calc-lib.IFriendly"
      ],
      "kind": "interface",
      "locationInModule": {
        "filename": "lib/calculator.ts",
        "line": 16
      },
      "methods": [
        {
          "abstract": true,
          "docs": {
            "stability": "stable",
            "summary": "Say farewell."
          },
          "locationInModule": {
            "filename": "lib/calculator.ts",
            "line": 26
          },
          "name": "farewell",
          "returns": {
            "type": {
              "primitive": "string"
            }
          }
        },
        {
          "abstract": true,
          "docs": {
            "returns": "A goodbye blessing.",
            "stability": "stable",
            "summary": "Say goodbye."
          },
          "locationInModule": {
            "filename": "lib/calculator.ts",
            "line": 21
          },
          "name": "goodbye",
          "returns": {
            "type": {
              "primitive": "string"
            }
          }
        }
      ],
      "name": "IFriendlier"
    },
    "jsii-calc.IFriendlyRandomGenerator": {
      "assembly": "jsii-calc",
      "docs": {
        "stability": "stable"
      },
      "fqn": "jsii-calc.IFriendlyRandomGenerator",
      "interfaces": [
        "jsii-calc.IRandomNumberGenerator",
        "@scope/jsii-calc-lib.IFriendly"
      ],
      "kind": "interface",
      "locationInModule": {
        "filename": "lib/calculator.ts",
        "line": 40
      },
      "name": "IFriendlyRandomGenerator"
    },
    "jsii-calc.IInterfaceImplementedByAbstractClass": {
      "assembly": "jsii-calc",
      "docs": {
        "stability": "stable",
        "summary": "awslabs/jsii#220 Abstract return type."
      },
      "fqn": "jsii-calc.IInterfaceImplementedByAbstractClass",
      "kind": "interface",
      "locationInModule": {
        "filename": "lib/compliance.ts",
        "line": 1242
      },
      "name": "IInterfaceImplementedByAbstractClass",
      "properties": [
        {
          "abstract": true,
          "docs": {
            "stability": "stable"
          },
          "immutable": true,
          "locationInModule": {
            "filename": "lib/compliance.ts",
            "line": 1243
          },
          "name": "propFromInterface",
          "type": {
            "primitive": "string"
          }
        }
      ]
    },
    "jsii-calc.IInterfaceThatShouldNotBeADataType": {
      "assembly": "jsii-calc",
      "docs": {
        "stability": "stable",
        "summary": "Even though this interface has only properties, it is disqualified from being a datatype because it inherits from an interface that is not a datatype."
      },
      "fqn": "jsii-calc.IInterfaceThatShouldNotBeADataType",
      "interfaces": [
        "jsii-calc.IInterfaceWithMethods"
      ],
      "kind": "interface",
      "locationInModule": {
        "filename": "lib/compliance.ts",
        "line": 1346
      },
      "name": "IInterfaceThatShouldNotBeADataType",
      "properties": [
        {
          "abstract": true,
          "docs": {
            "stability": "stable"
          },
          "immutable": true,
          "locationInModule": {
            "filename": "lib/compliance.ts",
            "line": 1348
          },
          "name": "otherValue",
          "type": {
            "primitive": "string"
          }
        }
      ]
    },
    "jsii-calc.IInterfaceWithInternal": {
      "assembly": "jsii-calc",
      "docs": {
        "stability": "stable"
      },
      "fqn": "jsii-calc.IInterfaceWithInternal",
      "kind": "interface",
      "locationInModule": {
        "filename": "lib/compliance.ts",
        "line": 1711
      },
      "methods": [
        {
          "abstract": true,
          "docs": {
            "stability": "stable"
          },
          "locationInModule": {
            "filename": "lib/compliance.ts",
            "line": 1712
          },
          "name": "visible"
        }
      ],
      "name": "IInterfaceWithInternal"
    },
    "jsii-calc.IInterfaceWithMethods": {
      "assembly": "jsii-calc",
      "docs": {
        "stability": "stable"
      },
      "fqn": "jsii-calc.IInterfaceWithMethods",
      "kind": "interface",
      "locationInModule": {
        "filename": "lib/compliance.ts",
        "line": 1336
      },
      "methods": [
        {
          "abstract": true,
          "docs": {
            "stability": "stable"
          },
          "locationInModule": {
            "filename": "lib/compliance.ts",
            "line": 1339
          },
          "name": "doThings"
        }
      ],
      "name": "IInterfaceWithMethods",
      "properties": [
        {
          "abstract": true,
          "docs": {
            "stability": "stable"
          },
          "immutable": true,
          "locationInModule": {
            "filename": "lib/compliance.ts",
            "line": 1337
          },
          "name": "value",
          "type": {
            "primitive": "string"
          }
        }
      ]
    },
    "jsii-calc.IInterfaceWithOptionalMethodArguments": {
      "assembly": "jsii-calc",
      "docs": {
        "stability": "stable",
        "summary": "awslabs/jsii#175 Interface proxies (and builders) do not respect optional arguments in methods."
      },
      "fqn": "jsii-calc.IInterfaceWithOptionalMethodArguments",
      "kind": "interface",
      "locationInModule": {
        "filename": "lib/compliance.ts",
        "line": 1220
      },
      "methods": [
        {
          "abstract": true,
          "docs": {
            "stability": "stable"
          },
          "locationInModule": {
            "filename": "lib/compliance.ts",
            "line": 1221
          },
          "name": "hello",
          "parameters": [
            {
              "name": "arg1",
              "type": {
                "primitive": "string"
              }
            },
            {
              "name": "arg2",
              "optional": true,
              "type": {
                "primitive": "number"
              }
            }
          ]
        }
      ],
      "name": "IInterfaceWithOptionalMethodArguments"
    },
    "jsii-calc.IInterfaceWithProperties": {
      "assembly": "jsii-calc",
      "docs": {
        "stability": "stable"
      },
      "fqn": "jsii-calc.IInterfaceWithProperties",
      "kind": "interface",
      "locationInModule": {
        "filename": "lib/compliance.ts",
        "line": 586
      },
      "name": "IInterfaceWithProperties",
      "properties": [
        {
          "abstract": true,
          "docs": {
            "stability": "stable"
          },
          "immutable": true,
          "locationInModule": {
            "filename": "lib/compliance.ts",
            "line": 587
          },
          "name": "readOnlyString",
          "type": {
            "primitive": "string"
          }
        },
        {
          "abstract": true,
          "docs": {
            "stability": "stable"
          },
          "locationInModule": {
            "filename": "lib/compliance.ts",
            "line": 588
          },
          "name": "readWriteString",
          "type": {
            "primitive": "string"
          }
        }
      ]
    },
    "jsii-calc.IInterfaceWithPropertiesExtension": {
      "assembly": "jsii-calc",
      "docs": {
        "stability": "stable"
      },
      "fqn": "jsii-calc.IInterfaceWithPropertiesExtension",
      "interfaces": [
        "jsii-calc.IInterfaceWithProperties"
      ],
      "kind": "interface",
      "locationInModule": {
        "filename": "lib/compliance.ts",
        "line": 591
      },
      "name": "IInterfaceWithPropertiesExtension",
      "properties": [
        {
          "abstract": true,
          "docs": {
            "stability": "stable"
          },
          "locationInModule": {
            "filename": "lib/compliance.ts",
            "line": 593
          },
          "name": "foo",
          "type": {
            "primitive": "number"
          }
        }
      ]
    },
    "jsii-calc.IJSII417Derived": {
      "assembly": "jsii-calc",
      "docs": {
        "stability": "stable"
      },
      "fqn": "jsii-calc.IJSII417Derived",
      "interfaces": [
        "jsii-calc.IJSII417PublicBaseOfBase"
      ],
      "kind": "interface",
      "locationInModule": {
        "filename": "lib/erasures.ts",
        "line": 43
      },
      "methods": [
        {
          "abstract": true,
          "docs": {
            "stability": "stable"
          },
          "locationInModule": {
            "filename": "lib/erasures.ts",
            "line": 41
          },
          "name": "bar"
        },
        {
          "abstract": true,
          "docs": {
            "stability": "stable"
          },
          "locationInModule": {
            "filename": "lib/erasures.ts",
            "line": 44
          },
          "name": "baz"
        }
      ],
      "name": "IJSII417Derived",
      "properties": [
        {
          "abstract": true,
          "docs": {
            "stability": "stable"
          },
          "immutable": true,
          "locationInModule": {
            "filename": "lib/erasures.ts",
            "line": 40
          },
          "name": "property",
          "type": {
            "primitive": "string"
          }
        }
      ]
    },
    "jsii-calc.IJSII417PublicBaseOfBase": {
      "assembly": "jsii-calc",
      "docs": {
        "stability": "stable"
      },
      "fqn": "jsii-calc.IJSII417PublicBaseOfBase",
      "kind": "interface",
      "locationInModule": {
        "filename": "lib/erasures.ts",
        "line": 36
      },
      "methods": [
        {
          "abstract": true,
          "docs": {
            "stability": "stable"
          },
          "locationInModule": {
            "filename": "lib/erasures.ts",
            "line": 37
          },
          "name": "foo"
        }
      ],
      "name": "IJSII417PublicBaseOfBase",
      "properties": [
        {
          "abstract": true,
          "docs": {
            "stability": "stable"
          },
          "immutable": true,
          "locationInModule": {
            "filename": "lib/erasures.ts",
            "line": 34
          },
          "name": "hasRoot",
          "type": {
            "primitive": "boolean"
          }
        }
      ]
    },
    "jsii-calc.IJsii487External": {
      "assembly": "jsii-calc",
      "docs": {
        "stability": "stable"
      },
      "fqn": "jsii-calc.IJsii487External",
      "kind": "interface",
      "locationInModule": {
        "filename": "lib/erasures.ts",
        "line": 52
      },
      "name": "IJsii487External"
    },
    "jsii-calc.IJsii487External2": {
      "assembly": "jsii-calc",
      "docs": {
        "stability": "stable"
      },
      "fqn": "jsii-calc.IJsii487External2",
      "kind": "interface",
      "locationInModule": {
        "filename": "lib/erasures.ts",
        "line": 54
      },
      "name": "IJsii487External2"
    },
    "jsii-calc.IJsii496": {
      "assembly": "jsii-calc",
      "docs": {
        "stability": "stable"
      },
      "fqn": "jsii-calc.IJsii496",
      "kind": "interface",
      "locationInModule": {
        "filename": "lib/erasures.ts",
        "line": 65
      },
      "name": "IJsii496"
    },
    "jsii-calc.IMutableObjectLiteral": {
      "assembly": "jsii-calc",
      "docs": {
        "stability": "stable"
      },
      "fqn": "jsii-calc.IMutableObjectLiteral",
      "kind": "interface",
      "locationInModule": {
        "filename": "lib/compliance.ts",
        "line": 1290
      },
      "name": "IMutableObjectLiteral",
      "properties": [
        {
          "abstract": true,
          "docs": {
            "stability": "stable"
          },
          "locationInModule": {
            "filename": "lib/compliance.ts",
            "line": 1291
          },
          "name": "value",
          "type": {
            "primitive": "string"
          }
        }
      ]
    },
    "jsii-calc.INonInternalInterface": {
      "assembly": "jsii-calc",
      "docs": {
        "stability": "stable"
      },
      "fqn": "jsii-calc.INonInternalInterface",
      "interfaces": [
        "jsii-calc.IAnotherPublicInterface"
      ],
      "kind": "interface",
      "locationInModule": {
        "filename": "lib/compliance.ts",
        "line": 1789
      },
      "name": "INonInternalInterface",
      "properties": [
        {
          "abstract": true,
          "docs": {
            "stability": "stable"
          },
          "locationInModule": {
            "filename": "lib/compliance.ts",
            "line": 1786
          },
          "name": "b",
          "type": {
            "primitive": "string"
          }
        },
        {
          "abstract": true,
          "docs": {
            "stability": "stable"
          },
          "locationInModule": {
            "filename": "lib/compliance.ts",
            "line": 1790
          },
          "name": "c",
          "type": {
            "primitive": "string"
          }
        }
      ]
    },
    "jsii-calc.IObjectWithProperty": {
      "assembly": "jsii-calc",
      "docs": {
        "stability": "stable",
        "summary": "Make sure that setters are properly called on objects with interfaces."
      },
      "fqn": "jsii-calc.IObjectWithProperty",
      "kind": "interface",
      "locationInModule": {
        "filename": "lib/compliance.ts",
        "line": 2544
      },
      "methods": [
        {
          "abstract": true,
          "docs": {
            "stability": "stable"
          },
          "locationInModule": {
            "filename": "lib/compliance.ts",
            "line": 2546
          },
          "name": "wasSet",
          "returns": {
            "type": {
              "primitive": "boolean"
            }
          }
        }
      ],
      "name": "IObjectWithProperty",
      "properties": [
        {
          "abstract": true,
          "docs": {
            "stability": "stable"
          },
          "locationInModule": {
            "filename": "lib/compliance.ts",
            "line": 2545
          },
          "name": "property",
          "type": {
            "primitive": "string"
          }
        }
      ]
    },
    "jsii-calc.IOptionalMethod": {
      "assembly": "jsii-calc",
      "docs": {
        "stability": "stable",
        "summary": "Checks that optional result from interface method code generates correctly."
      },
      "fqn": "jsii-calc.IOptionalMethod",
      "kind": "interface",
      "locationInModule": {
        "filename": "lib/compliance.ts",
        "line": 2733
      },
      "methods": [
        {
          "abstract": true,
          "docs": {
            "stability": "stable"
          },
          "locationInModule": {
            "filename": "lib/compliance.ts",
            "line": 2734
          },
          "name": "optional",
          "returns": {
            "optional": true,
            "type": {
              "primitive": "string"
            }
          }
        }
      ],
      "name": "IOptionalMethod"
    },
    "jsii-calc.IPrivatelyImplemented": {
      "assembly": "jsii-calc",
      "docs": {
        "stability": "stable"
      },
      "fqn": "jsii-calc.IPrivatelyImplemented",
      "kind": "interface",
      "locationInModule": {
        "filename": "lib/compliance.ts",
        "line": 1513
      },
      "name": "IPrivatelyImplemented",
      "properties": [
        {
          "abstract": true,
          "docs": {
            "stability": "stable"
          },
          "immutable": true,
          "locationInModule": {
            "filename": "lib/compliance.ts",
            "line": 1514
          },
          "name": "success",
          "type": {
            "primitive": "boolean"
          }
        }
      ]
    },
    "jsii-calc.IPublicInterface": {
      "assembly": "jsii-calc",
      "docs": {
        "stability": "stable"
      },
      "fqn": "jsii-calc.IPublicInterface",
      "kind": "interface",
      "locationInModule": {
        "filename": "lib/compliance.ts",
        "line": 1560
      },
      "methods": [
        {
          "abstract": true,
          "docs": {
            "stability": "stable"
          },
          "locationInModule": {
            "filename": "lib/compliance.ts",
            "line": 1561
          },
          "name": "bye",
          "returns": {
            "type": {
              "primitive": "string"
            }
          }
        }
      ],
      "name": "IPublicInterface"
    },
    "jsii-calc.IPublicInterface2": {
      "assembly": "jsii-calc",
      "docs": {
        "stability": "stable"
      },
      "fqn": "jsii-calc.IPublicInterface2",
      "kind": "interface",
      "locationInModule": {
        "filename": "lib/compliance.ts",
        "line": 1564
      },
      "methods": [
        {
          "abstract": true,
          "docs": {
            "stability": "stable"
          },
          "locationInModule": {
            "filename": "lib/compliance.ts",
            "line": 1565
          },
          "name": "ciao",
          "returns": {
            "type": {
              "primitive": "string"
            }
          }
        }
      ],
      "name": "IPublicInterface2"
    },
    "jsii-calc.IRandomNumberGenerator": {
      "assembly": "jsii-calc",
      "docs": {
        "stability": "stable",
        "summary": "Generates random numbers."
      },
      "fqn": "jsii-calc.IRandomNumberGenerator",
      "kind": "interface",
      "locationInModule": {
        "filename": "lib/calculator.ts",
        "line": 32
      },
      "methods": [
        {
          "abstract": true,
          "docs": {
            "returns": "A random number.",
            "stability": "stable",
            "summary": "Returns another random number."
          },
          "locationInModule": {
            "filename": "lib/calculator.ts",
            "line": 37
          },
          "name": "next",
          "returns": {
            "type": {
              "primitive": "number"
            }
          }
        }
      ],
      "name": "IRandomNumberGenerator"
    },
    "jsii-calc.IReturnJsii976": {
      "assembly": "jsii-calc",
      "docs": {
        "stability": "stable",
        "summary": "Returns a subclass of a known class which implements an interface."
      },
      "fqn": "jsii-calc.IReturnJsii976",
      "kind": "interface",
      "locationInModule": {
        "filename": "lib/compliance.ts",
        "line": 2475
      },
      "name": "IReturnJsii976",
      "properties": [
        {
          "abstract": true,
          "docs": {
            "stability": "stable"
          },
          "immutable": true,
          "locationInModule": {
            "filename": "lib/compliance.ts",
            "line": 2476
          },
          "name": "foo",
          "type": {
            "primitive": "number"
          }
        }
      ]
    },
    "jsii-calc.IReturnsNumber": {
      "assembly": "jsii-calc",
      "docs": {
        "stability": "stable"
      },
      "fqn": "jsii-calc.IReturnsNumber",
      "kind": "interface",
      "locationInModule": {
        "filename": "lib/compliance.ts",
        "line": 639
      },
      "methods": [
        {
          "abstract": true,
          "docs": {
            "stability": "stable"
          },
          "locationInModule": {
            "filename": "lib/compliance.ts",
            "line": 640
          },
          "name": "obtainNumber",
          "returns": {
            "type": {
              "fqn": "@scope/jsii-calc-lib.IDoublable"
            }
          }
        }
      ],
      "name": "IReturnsNumber",
      "properties": [
        {
          "abstract": true,
          "docs": {
            "stability": "stable"
          },
          "immutable": true,
          "locationInModule": {
            "filename": "lib/compliance.ts",
            "line": 642
          },
          "name": "numberProp",
          "type": {
            "fqn": "@scope/jsii-calc-lib.Number"
          }
        }
      ]
    },
    "jsii-calc.IStableInterface": {
      "assembly": "jsii-calc",
      "docs": {
        "stability": "stable"
      },
      "fqn": "jsii-calc.IStableInterface",
      "kind": "interface",
      "locationInModule": {
        "filename": "lib/stability.ts",
        "line": 46
      },
      "methods": [
        {
          "abstract": true,
          "docs": {
            "stability": "stable"
          },
          "locationInModule": {
            "filename": "lib/stability.ts",
            "line": 50
          },
          "name": "method"
        }
      ],
      "name": "IStableInterface",
      "properties": [
        {
          "abstract": true,
          "docs": {
            "stability": "stable"
          },
          "locationInModule": {
            "filename": "lib/stability.ts",
            "line": 48
          },
          "name": "mutableProperty",
          "optional": true,
          "type": {
            "primitive": "number"
          }
        }
      ]
    },
    "jsii-calc.IStructReturningDelegate": {
      "assembly": "jsii-calc",
      "docs": {
        "stability": "stable",
        "summary": "Verifies that a \"pure\" implementation of an interface works correctly."
      },
      "fqn": "jsii-calc.IStructReturningDelegate",
      "kind": "interface",
      "locationInModule": {
        "filename": "lib/compliance.ts",
        "line": 2662
      },
      "methods": [
        {
          "abstract": true,
          "docs": {
            "stability": "stable"
          },
          "locationInModule": {
            "filename": "lib/compliance.ts",
            "line": 2663
          },
          "name": "returnStruct",
          "returns": {
            "type": {
              "fqn": "jsii-calc.StructB"
            }
          }
        }
      ],
      "name": "IStructReturningDelegate"
    },
    "jsii-calc.IWallClock": {
      "assembly": "jsii-calc",
      "docs": {
        "stability": "stable",
        "summary": "Implement this interface."
      },
      "fqn": "jsii-calc.IWallClock",
      "kind": "interface",
      "locationInModule": {
        "filename": "lib/date.ts",
        "line": 53
      },
      "methods": [
        {
          "abstract": true,
          "docs": {
            "stability": "stable",
            "summary": "Returns the current time, formatted as an ISO-8601 string."
          },
          "locationInModule": {
            "filename": "lib/date.ts",
            "line": 57
          },
          "name": "iso8601Now",
          "returns": {
            "type": {
              "primitive": "string"
            }
          }
        }
      ],
      "name": "IWallClock"
    },
    "jsii-calc.ImplementInternalInterface": {
      "assembly": "jsii-calc",
      "docs": {
        "stability": "stable"
      },
      "fqn": "jsii-calc.ImplementInternalInterface",
      "initializer": {
        "docs": {
          "stability": "stable"
        }
      },
      "kind": "class",
      "locationInModule": {
        "filename": "lib/compliance.ts",
        "line": 1763
      },
      "name": "ImplementInternalInterface",
      "properties": [
        {
          "docs": {
            "stability": "stable"
          },
          "locationInModule": {
            "filename": "lib/compliance.ts",
            "line": 1764
          },
          "name": "prop",
          "type": {
            "primitive": "string"
          }
        }
      ]
    },
    "jsii-calc.Implementation": {
      "assembly": "jsii-calc",
      "docs": {
        "stability": "stable"
      },
      "fqn": "jsii-calc.Implementation",
      "initializer": {
        "docs": {
          "stability": "stable"
        }
      },
      "kind": "class",
      "locationInModule": {
        "filename": "lib/compliance.ts",
        "line": 2226
      },
      "name": "Implementation",
      "properties": [
        {
          "docs": {
            "stability": "stable"
          },
          "immutable": true,
          "locationInModule": {
            "filename": "lib/compliance.ts",
            "line": 2227
          },
          "name": "value",
          "type": {
            "primitive": "number"
          }
        }
      ]
    },
    "jsii-calc.ImplementsInterfaceWithInternal": {
      "assembly": "jsii-calc",
      "docs": {
        "stability": "stable"
      },
      "fqn": "jsii-calc.ImplementsInterfaceWithInternal",
      "initializer": {
        "docs": {
          "stability": "stable"
        }
      },
      "interfaces": [
        "jsii-calc.IInterfaceWithInternal"
      ],
      "kind": "class",
      "locationInModule": {
        "filename": "lib/compliance.ts",
        "line": 1718
      },
      "methods": [
        {
          "docs": {
            "stability": "stable"
          },
          "locationInModule": {
            "filename": "lib/compliance.ts",
            "line": 1719
          },
          "name": "visible",
          "overrides": "jsii-calc.IInterfaceWithInternal"
        }
      ],
      "name": "ImplementsInterfaceWithInternal"
    },
    "jsii-calc.ImplementsInterfaceWithInternalSubclass": {
      "assembly": "jsii-calc",
      "base": "jsii-calc.ImplementsInterfaceWithInternal",
      "docs": {
        "stability": "stable"
      },
      "fqn": "jsii-calc.ImplementsInterfaceWithInternalSubclass",
      "initializer": {
        "docs": {
          "stability": "stable"
        }
      },
      "kind": "class",
      "locationInModule": {
        "filename": "lib/compliance.ts",
        "line": 1737
      },
      "name": "ImplementsInterfaceWithInternalSubclass"
    },
    "jsii-calc.ImplementsPrivateInterface": {
      "assembly": "jsii-calc",
      "docs": {
        "stability": "stable"
      },
      "fqn": "jsii-calc.ImplementsPrivateInterface",
      "initializer": {
        "docs": {
          "stability": "stable"
        }
      },
      "kind": "class",
      "locationInModule": {
        "filename": "lib/compliance.ts",
        "line": 1767
      },
      "name": "ImplementsPrivateInterface",
      "properties": [
        {
          "docs": {
            "stability": "stable"
          },
          "locationInModule": {
            "filename": "lib/compliance.ts",
            "line": 1768
          },
          "name": "private",
          "type": {
            "primitive": "string"
          }
        }
      ]
    },
    "jsii-calc.ImplictBaseOfBase": {
      "assembly": "jsii-calc",
      "datatype": true,
      "docs": {
        "stability": "stable"
      },
      "fqn": "jsii-calc.ImplictBaseOfBase",
      "interfaces": [
        "@scope/jsii-calc-base.BaseProps"
      ],
      "kind": "interface",
      "locationInModule": {
        "filename": "lib/compliance.ts",
        "line": 1176
      },
      "name": "ImplictBaseOfBase",
      "properties": [
        {
          "abstract": true,
          "docs": {
            "stability": "stable"
          },
          "immutable": true,
          "locationInModule": {
            "filename": "lib/compliance.ts",
            "line": 1177
          },
          "name": "goo",
          "type": {
            "primitive": "date"
          }
        }
      ]
    },
    "jsii-calc.InbetweenClass": {
      "assembly": "jsii-calc",
      "base": "jsii-calc.PublicClass",
      "docs": {
        "stability": "stable"
      },
      "fqn": "jsii-calc.InbetweenClass",
      "initializer": {
        "docs": {
          "stability": "stable"
        }
      },
      "interfaces": [
        "jsii-calc.IPublicInterface2"
      ],
      "kind": "class",
      "locationInModule": {
        "filename": "lib/compliance.ts",
        "line": 1567
      },
      "methods": [
        {
          "docs": {
            "stability": "stable"
          },
          "locationInModule": {
            "filename": "lib/compliance.ts",
            "line": 1568
          },
          "name": "ciao",
          "overrides": "jsii-calc.IPublicInterface2",
          "returns": {
            "type": {
              "primitive": "string"
            }
          }
        }
      ],
      "name": "InbetweenClass"
    },
    "jsii-calc.InterfaceCollections": {
      "assembly": "jsii-calc",
      "docs": {
        "remarks": "See: https://github.com/aws/jsii/issues/1196",
        "stability": "stable",
        "summary": "Verifies that collections of interfaces or structs are correctly handled."
      },
      "fqn": "jsii-calc.InterfaceCollections",
      "kind": "class",
      "locationInModule": {
        "filename": "lib/compliance.ts",
        "line": 2696
      },
      "methods": [
        {
          "docs": {
            "stability": "stable"
          },
          "locationInModule": {
            "filename": "lib/compliance.ts",
            "line": 2707
          },
          "name": "listOfInterfaces",
          "returns": {
            "type": {
              "collection": {
                "elementtype": {
                  "fqn": "jsii-calc.IBell"
                },
                "kind": "array"
              }
            }
          },
          "static": true
        },
        {
          "docs": {
            "stability": "stable"
          },
          "locationInModule": {
            "filename": "lib/compliance.ts",
            "line": 2697
          },
          "name": "listOfStructs",
          "returns": {
            "type": {
              "collection": {
                "elementtype": {
                  "fqn": "jsii-calc.StructA"
                },
                "kind": "array"
              }
            }
          },
          "static": true
        },
        {
          "docs": {
            "stability": "stable"
          },
          "locationInModule": {
            "filename": "lib/compliance.ts",
            "line": 2717
          },
          "name": "mapOfInterfaces",
          "returns": {
            "type": {
              "collection": {
                "elementtype": {
                  "fqn": "jsii-calc.IBell"
                },
                "kind": "map"
              }
            }
          },
          "static": true
        },
        {
          "docs": {
            "stability": "stable"
          },
          "locationInModule": {
            "filename": "lib/compliance.ts",
            "line": 2701
          },
          "name": "mapOfStructs",
          "returns": {
            "type": {
              "collection": {
                "elementtype": {
                  "fqn": "jsii-calc.StructA"
                },
                "kind": "map"
              }
            }
          },
          "static": true
        }
      ],
      "name": "InterfaceCollections"
    },
    "jsii-calc.InterfaceInNamespaceIncludesClasses.Foo": {
      "assembly": "jsii-calc",
      "docs": {
        "stability": "stable"
      },
      "fqn": "jsii-calc.InterfaceInNamespaceIncludesClasses.Foo",
      "initializer": {
        "docs": {
          "stability": "stable"
        }
      },
      "kind": "class",
      "locationInModule": {
        "filename": "lib/compliance.ts",
        "line": 1207
      },
      "name": "Foo",
      "namespace": "InterfaceInNamespaceIncludesClasses",
      "properties": [
        {
          "docs": {
            "stability": "stable"
          },
          "locationInModule": {
            "filename": "lib/compliance.ts",
            "line": 1208
          },
          "name": "bar",
          "optional": true,
          "type": {
            "primitive": "string"
          }
        }
      ]
    },
    "jsii-calc.InterfaceInNamespaceIncludesClasses.Hello": {
      "assembly": "jsii-calc",
      "datatype": true,
      "docs": {
        "stability": "stable"
      },
      "fqn": "jsii-calc.InterfaceInNamespaceIncludesClasses.Hello",
      "kind": "interface",
      "locationInModule": {
        "filename": "lib/compliance.ts",
        "line": 1211
      },
      "name": "Hello",
      "namespace": "InterfaceInNamespaceIncludesClasses",
      "properties": [
        {
          "abstract": true,
          "docs": {
            "stability": "stable"
          },
          "immutable": true,
          "locationInModule": {
            "filename": "lib/compliance.ts",
            "line": 1212
          },
          "name": "foo",
          "type": {
            "primitive": "number"
          }
        }
      ]
    },
    "jsii-calc.InterfaceInNamespaceOnlyInterface.Hello": {
      "assembly": "jsii-calc",
      "datatype": true,
      "docs": {
        "stability": "stable"
      },
      "fqn": "jsii-calc.InterfaceInNamespaceOnlyInterface.Hello",
      "kind": "interface",
      "locationInModule": {
        "filename": "lib/compliance.ts",
        "line": 1201
      },
      "name": "Hello",
      "namespace": "InterfaceInNamespaceOnlyInterface",
      "properties": [
        {
          "abstract": true,
          "docs": {
            "stability": "stable"
          },
          "immutable": true,
          "locationInModule": {
            "filename": "lib/compliance.ts",
            "line": 1202
          },
          "name": "foo",
          "type": {
            "primitive": "number"
          }
        }
      ]
    },
    "jsii-calc.InterfacesMaker": {
      "assembly": "jsii-calc",
      "docs": {
        "stability": "stable",
        "summary": "We can return arrays of interfaces See aws/aws-cdk#2362."
      },
      "fqn": "jsii-calc.InterfacesMaker",
      "kind": "class",
      "locationInModule": {
        "filename": "lib/compliance.ts",
        "line": 2098
      },
      "methods": [
        {
          "docs": {
            "stability": "stable"
          },
          "locationInModule": {
            "filename": "lib/compliance.ts",
            "line": 2099
          },
          "name": "makeInterfaces",
          "parameters": [
            {
              "name": "count",
              "type": {
                "primitive": "number"
              }
            }
          ],
          "returns": {
            "type": {
              "collection": {
                "elementtype": {
                  "fqn": "@scope/jsii-calc-lib.IDoublable"
                },
                "kind": "array"
              }
            }
          },
          "static": true
        }
      ],
      "name": "InterfacesMaker"
    },
    "jsii-calc.Isomorphism": {
      "abstract": true,
      "assembly": "jsii-calc",
      "docs": {
        "remarks": "Create a subclass of this, and assert that `this.myself()` actually returns\n`this` from within the constructor.",
        "stability": "stable",
        "summary": "Checks the \"same instance\" isomorphism is preserved within the constructor."
      },
      "fqn": "jsii-calc.Isomorphism",
      "initializer": {
        "docs": {
          "stability": "stable"
        }
      },
      "kind": "class",
      "locationInModule": {
        "filename": "lib/compliance.ts",
        "line": 2743
      },
      "methods": [
        {
          "docs": {
            "stability": "stable"
          },
          "locationInModule": {
            "filename": "lib/compliance.ts",
            "line": 2744
          },
          "name": "myself",
          "returns": {
            "type": {
              "fqn": "jsii-calc.Isomorphism"
            }
          }
        }
      ],
      "name": "Isomorphism"
    },
    "jsii-calc.Issue2638": {
      "assembly": "jsii-calc",
      "docs": {
        "see": "https://github.com/aws/jsii/issues/2638",
        "stability": "stable",
        "summary": "Docstrings with period."
      },
      "fqn": "jsii-calc.Issue2638",
      "initializer": {
        "docs": {
          "remarks": "Second sentence. Third sentence.",
          "stability": "stable",
          "summary": "First sentence."
        },
        "locationInModule": {
          "filename": "lib/compliance.ts",
          "line": 2937
        }
      },
      "kind": "class",
      "locationInModule": {
        "filename": "lib/compliance.ts",
        "line": 2933
      },
      "name": "Issue2638"
    },
    "jsii-calc.Issue2638B": {
      "assembly": "jsii-calc",
      "docs": {
        "stability": "stable"
      },
      "fqn": "jsii-calc.Issue2638B",
      "initializer": {
        "docs": {
          "stability": "stable"
        },
        "locationInModule": {
          "filename": "lib/compliance.ts",
          "line": 2943
        }
      },
      "kind": "class",
      "locationInModule": {
        "filename": "lib/compliance.ts",
        "line": 2942
      },
      "name": "Issue2638B"
    },
    "jsii-calc.JSII417Derived": {
      "assembly": "jsii-calc",
      "base": "jsii-calc.JSII417PublicBaseOfBase",
      "docs": {
        "stability": "stable"
      },
      "fqn": "jsii-calc.JSII417Derived",
      "initializer": {
        "docs": {
          "stability": "stable"
        },
        "locationInModule": {
          "filename": "lib/erasures.ts",
          "line": 17
        },
        "parameters": [
          {
            "name": "property",
            "type": {
              "primitive": "string"
            }
          }
        ]
      },
      "kind": "class",
      "locationInModule": {
        "filename": "lib/erasures.ts",
        "line": 24
      },
      "methods": [
        {
          "docs": {
            "stability": "stable"
          },
          "locationInModule": {
            "filename": "lib/erasures.ts",
            "line": 25
          },
          "name": "bar"
        },
        {
          "docs": {
            "stability": "stable"
          },
          "locationInModule": {
            "filename": "lib/erasures.ts",
            "line": 28
          },
          "name": "baz"
        }
      ],
      "name": "JSII417Derived",
      "properties": [
        {
          "docs": {
            "stability": "stable"
          },
          "immutable": true,
          "locationInModule": {
            "filename": "lib/erasures.ts",
            "line": 17
          },
          "name": "property",
          "protected": true,
          "type": {
            "primitive": "string"
          }
        }
      ]
    },
    "jsii-calc.JSII417PublicBaseOfBase": {
      "assembly": "jsii-calc",
      "docs": {
        "stability": "stable"
      },
      "fqn": "jsii-calc.JSII417PublicBaseOfBase",
      "initializer": {
        "docs": {
          "stability": "stable"
        }
      },
      "kind": "class",
      "locationInModule": {
        "filename": "lib/erasures.ts",
        "line": 8
      },
      "methods": [
        {
          "docs": {
            "stability": "stable"
          },
          "locationInModule": {
            "filename": "lib/erasures.ts",
            "line": 9
          },
          "name": "makeInstance",
          "returns": {
            "type": {
              "fqn": "jsii-calc.JSII417PublicBaseOfBase"
            }
          },
          "static": true
        },
        {
          "docs": {
            "stability": "stable"
          },
          "locationInModule": {
            "filename": "lib/erasures.ts",
            "line": 12
          },
          "name": "foo"
        }
      ],
      "name": "JSII417PublicBaseOfBase",
      "properties": [
        {
          "docs": {
            "stability": "stable"
          },
          "immutable": true,
          "locationInModule": {
            "filename": "lib/erasures.ts",
            "line": 6
          },
          "name": "hasRoot",
          "type": {
            "primitive": "boolean"
          }
        }
      ]
    },
    "jsii-calc.JSObjectLiteralForInterface": {
      "assembly": "jsii-calc",
      "docs": {
        "stability": "stable"
      },
      "fqn": "jsii-calc.JSObjectLiteralForInterface",
      "initializer": {
        "docs": {
          "stability": "stable"
        }
      },
      "kind": "class",
      "locationInModule": {
        "filename": "lib/compliance.ts",
        "line": 517
      },
      "methods": [
        {
          "docs": {
            "stability": "stable"
          },
          "locationInModule": {
            "filename": "lib/compliance.ts",
            "line": 518
          },
          "name": "giveMeFriendly",
          "returns": {
            "type": {
              "fqn": "@scope/jsii-calc-lib.IFriendly"
            }
          }
        },
        {
          "docs": {
            "stability": "stable"
          },
          "locationInModule": {
            "filename": "lib/compliance.ts",
            "line": 524
          },
          "name": "giveMeFriendlyGenerator",
          "returns": {
            "type": {
              "fqn": "jsii-calc.IFriendlyRandomGenerator"
            }
          }
        }
      ],
      "name": "JSObjectLiteralForInterface"
    },
    "jsii-calc.JSObjectLiteralToNative": {
      "assembly": "jsii-calc",
      "docs": {
        "stability": "stable"
      },
      "fqn": "jsii-calc.JSObjectLiteralToNative",
      "initializer": {
        "docs": {
          "stability": "stable"
        }
      },
      "kind": "class",
      "locationInModule": {
        "filename": "lib/compliance.ts",
        "line": 247
      },
      "methods": [
        {
          "docs": {
            "stability": "stable"
          },
          "locationInModule": {
            "filename": "lib/compliance.ts",
            "line": 248
          },
          "name": "returnLiteral",
          "returns": {
            "type": {
              "fqn": "jsii-calc.JSObjectLiteralToNativeClass"
            }
          }
        }
      ],
      "name": "JSObjectLiteralToNative"
    },
    "jsii-calc.JSObjectLiteralToNativeClass": {
      "assembly": "jsii-calc",
      "docs": {
        "stability": "stable"
      },
      "fqn": "jsii-calc.JSObjectLiteralToNativeClass",
      "initializer": {
        "docs": {
          "stability": "stable"
        }
      },
      "kind": "class",
      "locationInModule": {
        "filename": "lib/compliance.ts",
        "line": 256
      },
      "name": "JSObjectLiteralToNativeClass",
      "properties": [
        {
          "docs": {
            "stability": "stable"
          },
          "locationInModule": {
            "filename": "lib/compliance.ts",
            "line": 257
          },
          "name": "propA",
          "type": {
            "primitive": "string"
          }
        },
        {
          "docs": {
            "stability": "stable"
          },
          "locationInModule": {
            "filename": "lib/compliance.ts",
            "line": 258
          },
          "name": "propB",
          "type": {
            "primitive": "number"
          }
        }
      ]
    },
    "jsii-calc.JavaReservedWords": {
      "assembly": "jsii-calc",
      "docs": {
        "stability": "stable"
      },
      "fqn": "jsii-calc.JavaReservedWords",
      "initializer": {
        "docs": {
          "stability": "stable"
        }
      },
      "kind": "class",
      "locationInModule": {
        "filename": "lib/compliance.ts",
        "line": 745
      },
      "methods": [
        {
          "docs": {
            "stability": "stable"
          },
          "locationInModule": {
            "filename": "lib/compliance.ts",
            "line": 746
          },
          "name": "abstract"
        },
        {
          "docs": {
            "stability": "stable"
          },
          "locationInModule": {
            "filename": "lib/compliance.ts",
            "line": 750
          },
          "name": "assert"
        },
        {
          "docs": {
            "stability": "stable"
          },
          "locationInModule": {
            "filename": "lib/compliance.ts",
            "line": 754
          },
          "name": "boolean"
        },
        {
          "docs": {
            "stability": "stable"
          },
          "locationInModule": {
            "filename": "lib/compliance.ts",
            "line": 758
          },
          "name": "break"
        },
        {
          "docs": {
            "stability": "stable"
          },
          "locationInModule": {
            "filename": "lib/compliance.ts",
            "line": 762
          },
          "name": "byte"
        },
        {
          "docs": {
            "stability": "stable"
          },
          "locationInModule": {
            "filename": "lib/compliance.ts",
            "line": 766
          },
          "name": "case"
        },
        {
          "docs": {
            "stability": "stable"
          },
          "locationInModule": {
            "filename": "lib/compliance.ts",
            "line": 770
          },
          "name": "catch"
        },
        {
          "docs": {
            "stability": "stable"
          },
          "locationInModule": {
            "filename": "lib/compliance.ts",
            "line": 774
          },
          "name": "char"
        },
        {
          "docs": {
            "stability": "stable"
          },
          "locationInModule": {
            "filename": "lib/compliance.ts",
            "line": 778
          },
          "name": "class"
        },
        {
          "docs": {
            "stability": "stable"
          },
          "locationInModule": {
            "filename": "lib/compliance.ts",
            "line": 782
          },
          "name": "const"
        },
        {
          "docs": {
            "stability": "stable"
          },
          "locationInModule": {
            "filename": "lib/compliance.ts",
            "line": 786
          },
          "name": "continue"
        },
        {
          "docs": {
            "stability": "stable"
          },
          "locationInModule": {
            "filename": "lib/compliance.ts",
            "line": 790
          },
          "name": "default"
        },
        {
          "docs": {
            "stability": "stable"
          },
          "locationInModule": {
            "filename": "lib/compliance.ts",
            "line": 798
          },
          "name": "do"
        },
        {
          "docs": {
            "stability": "stable"
          },
          "locationInModule": {
            "filename": "lib/compliance.ts",
            "line": 794
          },
          "name": "double"
        },
        {
          "docs": {
            "stability": "stable"
          },
          "locationInModule": {
            "filename": "lib/compliance.ts",
            "line": 802
          },
          "name": "else"
        },
        {
          "docs": {
            "stability": "stable"
          },
          "locationInModule": {
            "filename": "lib/compliance.ts",
            "line": 806
          },
          "name": "enum"
        },
        {
          "docs": {
            "stability": "stable"
          },
          "locationInModule": {
            "filename": "lib/compliance.ts",
            "line": 810
          },
          "name": "extends"
        },
        {
          "docs": {
            "stability": "stable"
          },
          "locationInModule": {
            "filename": "lib/compliance.ts",
            "line": 814
          },
          "name": "false"
        },
        {
          "docs": {
            "stability": "stable"
          },
          "locationInModule": {
            "filename": "lib/compliance.ts",
            "line": 818
          },
          "name": "final"
        },
        {
          "docs": {
            "stability": "stable"
          },
          "locationInModule": {
            "filename": "lib/compliance.ts",
            "line": 822
          },
          "name": "finally"
        },
        {
          "docs": {
            "stability": "stable"
          },
          "locationInModule": {
            "filename": "lib/compliance.ts",
            "line": 826
          },
          "name": "float"
        },
        {
          "docs": {
            "stability": "stable"
          },
          "locationInModule": {
            "filename": "lib/compliance.ts",
            "line": 830
          },
          "name": "for"
        },
        {
          "docs": {
            "stability": "stable"
          },
          "locationInModule": {
            "filename": "lib/compliance.ts",
            "line": 834
          },
          "name": "goto"
        },
        {
          "docs": {
            "stability": "stable"
          },
          "locationInModule": {
            "filename": "lib/compliance.ts",
            "line": 838
          },
          "name": "if"
        },
        {
          "docs": {
            "stability": "stable"
          },
          "locationInModule": {
            "filename": "lib/compliance.ts",
            "line": 842
          },
          "name": "implements"
        },
        {
          "docs": {
            "stability": "stable"
          },
          "locationInModule": {
            "filename": "lib/compliance.ts",
            "line": 846
          },
          "name": "import"
        },
        {
          "docs": {
            "stability": "stable"
          },
          "locationInModule": {
            "filename": "lib/compliance.ts",
            "line": 850
          },
          "name": "instanceof"
        },
        {
          "docs": {
            "stability": "stable"
          },
          "locationInModule": {
            "filename": "lib/compliance.ts",
            "line": 854
          },
          "name": "int"
        },
        {
          "docs": {
            "stability": "stable"
          },
          "locationInModule": {
            "filename": "lib/compliance.ts",
            "line": 858
          },
          "name": "interface"
        },
        {
          "docs": {
            "stability": "stable"
          },
          "locationInModule": {
            "filename": "lib/compliance.ts",
            "line": 862
          },
          "name": "long"
        },
        {
          "docs": {
            "stability": "stable"
          },
          "locationInModule": {
            "filename": "lib/compliance.ts",
            "line": 866
          },
          "name": "native"
        },
        {
          "docs": {
            "stability": "stable"
          },
          "locationInModule": {
            "filename": "lib/compliance.ts",
            "line": 870
          },
          "name": "new"
        },
        {
          "docs": {
            "stability": "stable"
          },
          "locationInModule": {
            "filename": "lib/compliance.ts",
            "line": 874
          },
          "name": "null"
        },
        {
          "docs": {
            "stability": "stable"
          },
          "locationInModule": {
            "filename": "lib/compliance.ts",
            "line": 878
          },
          "name": "package"
        },
        {
          "docs": {
            "stability": "stable"
          },
          "locationInModule": {
            "filename": "lib/compliance.ts",
            "line": 882
          },
          "name": "private"
        },
        {
          "docs": {
            "stability": "stable"
          },
          "locationInModule": {
            "filename": "lib/compliance.ts",
            "line": 886
          },
          "name": "protected"
        },
        {
          "docs": {
            "stability": "stable"
          },
          "locationInModule": {
            "filename": "lib/compliance.ts",
            "line": 890
          },
          "name": "public"
        },
        {
          "docs": {
            "stability": "stable"
          },
          "locationInModule": {
            "filename": "lib/compliance.ts",
            "line": 894
          },
          "name": "return"
        },
        {
          "docs": {
            "stability": "stable"
          },
          "locationInModule": {
            "filename": "lib/compliance.ts",
            "line": 898
          },
          "name": "short"
        },
        {
          "docs": {
            "stability": "stable"
          },
          "locationInModule": {
            "filename": "lib/compliance.ts",
            "line": 902
          },
          "name": "static"
        },
        {
          "docs": {
            "stability": "stable"
          },
          "locationInModule": {
            "filename": "lib/compliance.ts",
            "line": 906
          },
          "name": "strictfp"
        },
        {
          "docs": {
            "stability": "stable"
          },
          "locationInModule": {
            "filename": "lib/compliance.ts",
            "line": 910
          },
          "name": "super"
        },
        {
          "docs": {
            "stability": "stable"
          },
          "locationInModule": {
            "filename": "lib/compliance.ts",
            "line": 914
          },
          "name": "switch"
        },
        {
          "docs": {
            "stability": "stable"
          },
          "locationInModule": {
            "filename": "lib/compliance.ts",
            "line": 918
          },
          "name": "synchronized"
        },
        {
          "docs": {
            "stability": "stable"
          },
          "locationInModule": {
            "filename": "lib/compliance.ts",
            "line": 922
          },
          "name": "this"
        },
        {
          "docs": {
            "stability": "stable"
          },
          "locationInModule": {
            "filename": "lib/compliance.ts",
            "line": 926
          },
          "name": "throw"
        },
        {
          "docs": {
            "stability": "stable"
          },
          "locationInModule": {
            "filename": "lib/compliance.ts",
            "line": 930
          },
          "name": "throws"
        },
        {
          "docs": {
            "stability": "stable"
          },
          "locationInModule": {
            "filename": "lib/compliance.ts",
            "line": 934
          },
          "name": "transient"
        },
        {
          "docs": {
            "stability": "stable"
          },
          "locationInModule": {
            "filename": "lib/compliance.ts",
            "line": 938
          },
          "name": "true"
        },
        {
          "docs": {
            "stability": "stable"
          },
          "locationInModule": {
            "filename": "lib/compliance.ts",
            "line": 942
          },
          "name": "try"
        },
        {
          "docs": {
            "stability": "stable"
          },
          "locationInModule": {
            "filename": "lib/compliance.ts",
            "line": 946
          },
          "name": "void"
        },
        {
          "docs": {
            "stability": "stable"
          },
          "locationInModule": {
            "filename": "lib/compliance.ts",
            "line": 950
          },
          "name": "volatile"
        }
      ],
      "name": "JavaReservedWords",
      "properties": [
        {
          "docs": {
            "stability": "stable"
          },
          "locationInModule": {
            "filename": "lib/compliance.ts",
            "line": 954
          },
          "name": "while",
          "type": {
            "primitive": "string"
          }
        }
      ]
    },
    "jsii-calc.Jsii487Derived": {
      "assembly": "jsii-calc",
      "docs": {
        "stability": "stable"
      },
      "fqn": "jsii-calc.Jsii487Derived",
      "initializer": {
        "docs": {
          "stability": "stable"
        }
      },
      "interfaces": [
        "jsii-calc.IJsii487External2",
        "jsii-calc.IJsii487External"
      ],
      "kind": "class",
      "locationInModule": {
        "filename": "lib/erasures.ts",
        "line": 56
      },
      "name": "Jsii487Derived"
    },
    "jsii-calc.Jsii496Derived": {
      "assembly": "jsii-calc",
      "docs": {
        "stability": "stable"
      },
      "fqn": "jsii-calc.Jsii496Derived",
      "initializer": {
        "docs": {
          "stability": "stable"
        }
      },
      "interfaces": [
        "jsii-calc.IJsii496"
      ],
      "kind": "class",
      "locationInModule": {
        "filename": "lib/erasures.ts",
        "line": 67
      },
      "name": "Jsii496Derived"
    },
    "jsii-calc.JsiiAgent": {
      "assembly": "jsii-calc",
      "docs": {
        "stability": "stable",
        "summary": "Host runtime version should be set via JSII_AGENT."
      },
      "fqn": "jsii-calc.JsiiAgent",
      "initializer": {
        "docs": {
          "stability": "stable"
        }
      },
      "kind": "class",
      "locationInModule": {
        "filename": "lib/compliance.ts",
        "line": 1530
      },
      "name": "JsiiAgent",
      "properties": [
        {
          "docs": {
            "stability": "stable",
            "summary": "Returns the value of the JSII_AGENT environment variable."
          },
          "immutable": true,
          "locationInModule": {
            "filename": "lib/compliance.ts",
            "line": 1534
          },
          "name": "value",
          "optional": true,
          "static": true,
          "type": {
            "primitive": "string"
          }
        }
      ]
    },
    "jsii-calc.JsonFormatter": {
      "assembly": "jsii-calc",
      "docs": {
        "see": "https://github.com/aws/aws-cdk/issues/5066",
        "stability": "stable",
        "summary": "Make sure structs are un-decorated on the way in."
      },
      "fqn": "jsii-calc.JsonFormatter",
      "kind": "class",
      "locationInModule": {
        "filename": "lib/compliance.ts",
        "line": 2577
      },
      "methods": [
        {
          "docs": {
            "stability": "stable"
          },
          "locationInModule": {
            "filename": "lib/compliance.ts",
            "line": 2622
          },
          "name": "anyArray",
          "returns": {
            "type": {
              "primitive": "any"
            }
          },
          "static": true
        },
        {
          "docs": {
            "stability": "stable"
          },
          "locationInModule": {
            "filename": "lib/compliance.ts",
            "line": 2618
          },
          "name": "anyBooleanFalse",
          "returns": {
            "type": {
              "primitive": "any"
            }
          },
          "static": true
        },
        {
          "docs": {
            "stability": "stable"
          },
          "locationInModule": {
            "filename": "lib/compliance.ts",
            "line": 2614
          },
          "name": "anyBooleanTrue",
          "returns": {
            "type": {
              "primitive": "any"
            }
          },
          "static": true
        },
        {
          "docs": {
            "stability": "stable"
          },
          "locationInModule": {
            "filename": "lib/compliance.ts",
            "line": 2594
          },
          "name": "anyDate",
          "returns": {
            "type": {
              "primitive": "any"
            }
          },
          "static": true
        },
        {
          "docs": {
            "stability": "stable"
          },
          "locationInModule": {
            "filename": "lib/compliance.ts",
            "line": 2610
          },
          "name": "anyEmptyString",
          "returns": {
            "type": {
              "primitive": "any"
            }
          },
          "static": true
        },
        {
          "docs": {
            "stability": "stable"
          },
          "locationInModule": {
            "filename": "lib/compliance.ts",
            "line": 2590
          },
          "name": "anyFunction",
          "returns": {
            "type": {
              "primitive": "any"
            }
          },
          "static": true
        },
        {
          "docs": {
            "stability": "stable"
          },
          "locationInModule": {
            "filename": "lib/compliance.ts",
            "line": 2626
          },
          "name": "anyHash",
          "returns": {
            "type": {
              "primitive": "any"
            }
          },
          "static": true
        },
        {
          "docs": {
            "stability": "stable"
          },
          "locationInModule": {
            "filename": "lib/compliance.ts",
            "line": 2582
          },
          "name": "anyNull",
          "returns": {
            "type": {
              "primitive": "any"
            }
          },
          "static": true
        },
        {
          "docs": {
            "stability": "stable"
          },
          "locationInModule": {
            "filename": "lib/compliance.ts",
            "line": 2598
          },
          "name": "anyNumber",
          "returns": {
            "type": {
              "primitive": "any"
            }
          },
          "static": true
        },
        {
          "docs": {
            "stability": "stable"
          },
          "locationInModule": {
            "filename": "lib/compliance.ts",
            "line": 2630
          },
          "name": "anyRef",
          "returns": {
            "type": {
              "primitive": "any"
            }
          },
          "static": true
        },
        {
          "docs": {
            "stability": "stable"
          },
          "locationInModule": {
            "filename": "lib/compliance.ts",
            "line": 2606
          },
          "name": "anyString",
          "returns": {
            "type": {
              "primitive": "any"
            }
          },
          "static": true
        },
        {
          "docs": {
            "stability": "stable"
          },
          "locationInModule": {
            "filename": "lib/compliance.ts",
            "line": 2586
          },
          "name": "anyUndefined",
          "returns": {
            "type": {
              "primitive": "any"
            }
          },
          "static": true
        },
        {
          "docs": {
            "stability": "stable"
          },
          "locationInModule": {
            "filename": "lib/compliance.ts",
            "line": 2602
          },
          "name": "anyZero",
          "returns": {
            "type": {
              "primitive": "any"
            }
          },
          "static": true
        },
        {
          "docs": {
            "stability": "stable"
          },
          "locationInModule": {
            "filename": "lib/compliance.ts",
            "line": 2578
          },
          "name": "stringify",
          "parameters": [
            {
              "name": "value",
              "optional": true,
              "type": {
                "primitive": "any"
              }
            }
          ],
          "returns": {
            "optional": true,
            "type": {
              "primitive": "string"
            }
          },
          "static": true
        }
      ],
      "name": "JsonFormatter"
    },
    "jsii-calc.LevelOne": {
      "assembly": "jsii-calc",
      "docs": {
        "stability": "stable",
        "summary": "Validates that nested classes get correct code generation for the occasional forward reference."
      },
      "fqn": "jsii-calc.LevelOne",
      "initializer": {
        "docs": {
          "stability": "stable"
        },
        "locationInModule": {
          "filename": "lib/compliance.ts",
          "line": 2828
        },
        "parameters": [
          {
            "name": "props",
            "type": {
              "fqn": "jsii-calc.LevelOneProps"
            }
          }
        ]
      },
      "kind": "class",
      "locationInModule": {
        "filename": "lib/compliance.ts",
        "line": 2827
      },
      "name": "LevelOne",
      "properties": [
        {
          "docs": {
            "stability": "stable"
          },
          "immutable": true,
          "locationInModule": {
            "filename": "lib/compliance.ts",
            "line": 2828
          },
          "name": "props",
          "type": {
            "fqn": "jsii-calc.LevelOneProps"
          }
        }
      ]
    },
    "jsii-calc.LevelOne.PropBooleanValue": {
      "assembly": "jsii-calc",
      "datatype": true,
      "docs": {
        "stability": "stable"
      },
      "fqn": "jsii-calc.LevelOne.PropBooleanValue",
      "kind": "interface",
      "locationInModule": {
        "filename": "lib/compliance.ts",
        "line": 2838
      },
      "name": "PropBooleanValue",
      "namespace": "LevelOne",
      "properties": [
        {
          "abstract": true,
          "docs": {
            "stability": "stable"
          },
          "immutable": true,
          "locationInModule": {
            "filename": "lib/compliance.ts",
            "line": 2839
          },
          "name": "value",
          "type": {
            "primitive": "boolean"
          }
        }
      ]
    },
    "jsii-calc.LevelOne.PropProperty": {
      "assembly": "jsii-calc",
      "datatype": true,
      "docs": {
        "stability": "stable"
      },
      "fqn": "jsii-calc.LevelOne.PropProperty",
      "kind": "interface",
      "locationInModule": {
        "filename": "lib/compliance.ts",
        "line": 2834
      },
      "name": "PropProperty",
      "namespace": "LevelOne",
      "properties": [
        {
          "abstract": true,
          "docs": {
            "stability": "stable"
          },
          "immutable": true,
          "locationInModule": {
            "filename": "lib/compliance.ts",
            "line": 2835
          },
          "name": "prop",
          "type": {
            "fqn": "jsii-calc.LevelOne.PropBooleanValue"
          }
        }
      ]
    },
    "jsii-calc.LevelOneProps": {
      "assembly": "jsii-calc",
      "datatype": true,
      "docs": {
        "stability": "stable"
      },
      "fqn": "jsii-calc.LevelOneProps",
      "kind": "interface",
      "locationInModule": {
        "filename": "lib/compliance.ts",
        "line": 2830
      },
      "name": "LevelOneProps",
      "properties": [
        {
          "abstract": true,
          "docs": {
            "stability": "stable"
          },
          "immutable": true,
          "locationInModule": {
            "filename": "lib/compliance.ts",
            "line": 2831
          },
          "name": "prop",
          "type": {
            "fqn": "jsii-calc.LevelOne.PropProperty"
          }
        }
      ]
    },
    "jsii-calc.LoadBalancedFargateServiceProps": {
      "assembly": "jsii-calc",
      "datatype": true,
      "docs": {
        "stability": "stable",
        "summary": "jsii#298: show default values in sphinx documentation, and respect newlines."
      },
      "fqn": "jsii-calc.LoadBalancedFargateServiceProps",
      "kind": "interface",
      "locationInModule": {
        "filename": "lib/compliance.ts",
        "line": 1440
      },
      "name": "LoadBalancedFargateServiceProps",
      "properties": [
        {
          "abstract": true,
          "docs": {
            "default": "80",
            "remarks": "Corresponds to container port mapping.",
            "stability": "stable",
            "summary": "The container port of the application load balancer attached to your Fargate service."
          },
          "immutable": true,
          "locationInModule": {
            "filename": "lib/compliance.ts",
            "line": 1483
          },
          "name": "containerPort",
          "optional": true,
          "type": {
            "primitive": "number"
          }
        },
        {
          "abstract": true,
          "docs": {
            "default": "256",
            "remarks": "Valid values, which determines your range of valid values for the memory parameter:\n256 (.25 vCPU) - Available memory values: 0.5GB, 1GB, 2GB\n512 (.5 vCPU) - Available memory values: 1GB, 2GB, 3GB, 4GB\n1024 (1 vCPU) - Available memory values: 2GB, 3GB, 4GB, 5GB, 6GB, 7GB, 8GB\n2048 (2 vCPU) - Available memory values: Between 4GB and 16GB in 1GB increments\n4096 (4 vCPU) - Available memory values: Between 8GB and 30GB in 1GB increments\n\nThis default is set in the underlying FargateTaskDefinition construct.",
            "stability": "stable",
            "summary": "The number of cpu units used by the task."
          },
          "immutable": true,
          "locationInModule": {
            "filename": "lib/compliance.ts",
            "line": 1454
          },
          "name": "cpu",
          "optional": true,
          "type": {
            "primitive": "string"
          }
        },
        {
          "abstract": true,
          "docs": {
            "default": "512",
            "remarks": "This field is required and you must use one of the following values, which determines your range of valid values\nfor the cpu parameter:\n\n0.5GB, 1GB, 2GB - Available cpu values: 256 (.25 vCPU)\n\n1GB, 2GB, 3GB, 4GB - Available cpu values: 512 (.5 vCPU)\n\n2GB, 3GB, 4GB, 5GB, 6GB, 7GB, 8GB - Available cpu values: 1024 (1 vCPU)\n\nBetween 4GB and 16GB in 1GB increments - Available cpu values: 2048 (2 vCPU)\n\nBetween 8GB and 30GB in 1GB increments - Available cpu values: 4096 (4 vCPU)\n\nThis default is set in the underlying FargateTaskDefinition construct.",
            "stability": "stable",
            "summary": "The amount (in MiB) of memory used by the task."
          },
          "immutable": true,
          "locationInModule": {
            "filename": "lib/compliance.ts",
            "line": 1476
          },
          "name": "memoryMiB",
          "optional": true,
          "type": {
            "primitive": "string"
          }
        },
        {
          "abstract": true,
          "docs": {
            "default": "true",
            "stability": "stable",
            "summary": "Determines whether the Application Load Balancer will be internet-facing."
          },
          "immutable": true,
          "locationInModule": {
            "filename": "lib/compliance.ts",
            "line": 1490
          },
          "name": "publicLoadBalancer",
          "optional": true,
          "type": {
            "primitive": "boolean"
          }
        },
        {
          "abstract": true,
          "docs": {
            "default": "false",
            "stability": "stable",
            "summary": "Determines whether your Fargate Service will be assigned a public IP address."
          },
          "immutable": true,
          "locationInModule": {
            "filename": "lib/compliance.ts",
            "line": 1497
          },
          "name": "publicTasks",
          "optional": true,
          "type": {
            "primitive": "boolean"
          }
        }
      ]
    },
    "jsii-calc.MethodNamedProperty": {
      "assembly": "jsii-calc",
      "docs": {
        "stability": "stable"
      },
      "fqn": "jsii-calc.MethodNamedProperty",
      "initializer": {
        "docs": {
          "stability": "stable"
        }
      },
      "kind": "class",
      "locationInModule": {
        "filename": "lib/calculator.ts",
        "line": 407
      },
      "methods": [
        {
          "docs": {
            "stability": "stable"
          },
          "locationInModule": {
            "filename": "lib/calculator.ts",
            "line": 408
          },
          "name": "property",
          "returns": {
            "type": {
              "primitive": "string"
            }
          }
        }
      ],
      "name": "MethodNamedProperty",
      "properties": [
        {
          "docs": {
            "stability": "stable"
          },
          "immutable": true,
          "locationInModule": {
            "filename": "lib/calculator.ts",
            "line": 412
          },
          "name": "elite",
          "type": {
            "primitive": "number"
          }
        }
      ]
    },
    "jsii-calc.Multiply": {
      "assembly": "jsii-calc",
      "base": "jsii-calc.BinaryOperation",
      "docs": {
        "stability": "stable",
        "summary": "The \"*\" binary operation."
      },
      "fqn": "jsii-calc.Multiply",
      "initializer": {
        "docs": {
          "stability": "stable",
          "summary": "Creates a BinaryOperation."
        },
        "locationInModule": {
          "filename": "lib/calculator.ts",
          "line": 53
        },
        "parameters": [
          {
            "docs": {
              "summary": "Left-hand side operand."
            },
            "name": "lhs",
            "type": {
              "fqn": "@scope/jsii-calc-lib.NumericValue"
            }
          },
          {
            "docs": {
              "summary": "Right-hand side operand."
            },
            "name": "rhs",
            "type": {
              "fqn": "@scope/jsii-calc-lib.NumericValue"
            }
          }
        ]
      },
      "interfaces": [
        "jsii-calc.IFriendlier",
        "jsii-calc.IRandomNumberGenerator"
      ],
      "kind": "class",
      "locationInModule": {
        "filename": "lib/calculator.ts",
        "line": 81
      },
      "methods": [
        {
          "docs": {
            "stability": "stable",
            "summary": "Say farewell."
          },
          "locationInModule": {
            "filename": "lib/calculator.ts",
            "line": 96
          },
          "name": "farewell",
          "overrides": "jsii-calc.IFriendlier",
          "returns": {
            "type": {
              "primitive": "string"
            }
          }
        },
        {
          "docs": {
            "stability": "stable",
            "summary": "Say goodbye."
          },
          "locationInModule": {
            "filename": "lib/calculator.ts",
            "line": 92
          },
          "name": "goodbye",
          "overrides": "jsii-calc.IFriendlier",
          "returns": {
            "type": {
              "primitive": "string"
            }
          }
        },
        {
          "docs": {
            "stability": "stable",
            "summary": "Returns another random number."
          },
          "locationInModule": {
            "filename": "lib/calculator.ts",
            "line": 100
          },
          "name": "next",
          "overrides": "jsii-calc.IRandomNumberGenerator",
          "returns": {
            "type": {
              "primitive": "number"
            }
          }
        },
        {
          "docs": {
            "stability": "stable",
            "summary": "(deprecated) String representation of the value."
          },
          "locationInModule": {
            "filename": "lib/calculator.ts",
            "line": 88
          },
          "name": "toString",
          "overrides": "@scope/jsii-calc-lib.Operation",
          "returns": {
            "type": {
              "primitive": "string"
            }
          }
        }
      ],
      "name": "Multiply",
      "properties": [
        {
          "docs": {
            "stability": "stable",
            "summary": "(deprecated) The value."
          },
          "immutable": true,
          "locationInModule": {
            "filename": "lib/calculator.ts",
            "line": 84
          },
          "name": "value",
          "overrides": "@scope/jsii-calc-lib.NumericValue",
          "type": {
            "primitive": "number"
          }
        }
      ]
    },
    "jsii-calc.Negate": {
      "assembly": "jsii-calc",
      "base": "jsii-calc.UnaryOperation",
      "docs": {
        "stability": "stable",
        "summary": "The negation operation (\"-value\")."
      },
      "fqn": "jsii-calc.Negate",
      "initializer": {
        "docs": {
          "stability": "stable"
        },
        "locationInModule": {
          "filename": "lib/calculator.ts",
          "line": 109
        },
        "parameters": [
          {
            "name": "operand",
            "type": {
              "fqn": "@scope/jsii-calc-lib.NumericValue"
            }
          }
        ]
      },
      "interfaces": [
        "jsii-calc.IFriendlier"
      ],
      "kind": "class",
      "locationInModule": {
        "filename": "lib/calculator.ts",
        "line": 117
      },
      "methods": [
        {
          "docs": {
            "stability": "stable",
            "summary": "Say farewell."
          },
          "locationInModule": {
            "filename": "lib/calculator.ts",
            "line": 134
          },
          "name": "farewell",
          "overrides": "jsii-calc.IFriendlier",
          "returns": {
            "type": {
              "primitive": "string"
            }
          }
        },
        {
          "docs": {
            "stability": "stable",
            "summary": "Say goodbye."
          },
          "locationInModule": {
            "filename": "lib/calculator.ts",
            "line": 130
          },
          "name": "goodbye",
          "overrides": "jsii-calc.IFriendlier",
          "returns": {
            "type": {
              "primitive": "string"
            }
          }
        },
        {
          "docs": {
            "stability": "stable",
            "summary": "(deprecated) Say hello!"
          },
          "locationInModule": {
            "filename": "lib/calculator.ts",
            "line": 126
          },
          "name": "hello",
          "overrides": "@scope/jsii-calc-lib.IFriendly",
          "returns": {
            "type": {
              "primitive": "string"
            }
          }
        },
        {
          "docs": {
            "stability": "stable",
            "summary": "(deprecated) String representation of the value."
          },
          "locationInModule": {
            "filename": "lib/calculator.ts",
            "line": 122
          },
          "name": "toString",
          "overrides": "@scope/jsii-calc-lib.Operation",
          "returns": {
            "type": {
              "primitive": "string"
            }
          }
        }
      ],
      "name": "Negate",
      "properties": [
        {
          "docs": {
            "stability": "stable",
            "summary": "(deprecated) The value."
          },
          "immutable": true,
          "locationInModule": {
            "filename": "lib/calculator.ts",
            "line": 118
          },
          "name": "value",
          "overrides": "@scope/jsii-calc-lib.NumericValue",
          "type": {
            "primitive": "number"
          }
        }
      ]
    },
    "jsii-calc.NestedClassInstance": {
      "assembly": "jsii-calc",
      "docs": {
        "stability": "stable"
      },
      "fqn": "jsii-calc.NestedClassInstance",
      "kind": "class",
      "locationInModule": {
        "filename": "lib/nested-class.ts",
        "line": 3
      },
      "methods": [
        {
          "docs": {
            "stability": "stable"
          },
          "locationInModule": {
            "filename": "lib/nested-class.ts",
            "line": 4
          },
          "name": "makeInstance",
          "returns": {
            "type": {
              "fqn": "@scope/jsii-calc-lib.submodule.NestingClass.NestedClass"
            }
          },
          "static": true
        }
      ],
      "name": "NestedClassInstance"
    },
    "jsii-calc.NestedStruct": {
      "assembly": "jsii-calc",
      "datatype": true,
      "docs": {
        "stability": "stable"
      },
      "fqn": "jsii-calc.NestedStruct",
      "kind": "interface",
      "locationInModule": {
        "filename": "lib/compliance.ts",
        "line": 2451
      },
      "name": "NestedStruct",
      "properties": [
        {
          "abstract": true,
          "docs": {
            "stability": "stable",
            "summary": "When provided, must be > 0."
          },
          "immutable": true,
          "locationInModule": {
            "filename": "lib/compliance.ts",
            "line": 2455
          },
          "name": "numberProp",
          "type": {
            "primitive": "number"
          }
        }
      ]
    },
    "jsii-calc.NodeStandardLibrary": {
      "assembly": "jsii-calc",
      "docs": {
        "stability": "stable",
        "summary": "Test fixture to verify that jsii modules can use the node standard library."
      },
      "fqn": "jsii-calc.NodeStandardLibrary",
      "initializer": {
        "docs": {
          "stability": "stable"
        }
      },
      "kind": "class",
      "locationInModule": {
        "filename": "lib/compliance.ts",
        "line": 1126
      },
      "methods": [
        {
          "docs": {
            "returns": "\"6a2da20943931e9834fc12cfe5bb47bbd9ae43489a30726962b576f4e3993e50\"",
            "stability": "stable",
            "summary": "Uses node.js \"crypto\" module to calculate sha256 of a string."
          },
          "locationInModule": {
            "filename": "lib/compliance.ts",
            "line": 1157
          },
          "name": "cryptoSha256",
          "returns": {
            "type": {
              "primitive": "string"
            }
          }
        },
        {
          "async": true,
          "docs": {
            "returns": "\"Hello, resource!\"",
            "stability": "stable",
            "summary": "Reads a local resource file (resource.txt) asynchronously."
          },
          "locationInModule": {
            "filename": "lib/compliance.ts",
            "line": 1131
          },
          "name": "fsReadFile",
          "returns": {
            "type": {
              "primitive": "string"
            }
          }
        },
        {
          "docs": {
            "returns": "\"Hello, resource! SYNC!\"",
            "stability": "stable",
            "summary": "Sync version of fsReadFile."
          },
          "locationInModule": {
            "filename": "lib/compliance.ts",
            "line": 1140
          },
          "name": "fsReadFileSync",
          "returns": {
            "type": {
              "primitive": "string"
            }
          }
        }
      ],
      "name": "NodeStandardLibrary",
      "properties": [
        {
          "docs": {
            "stability": "stable",
            "summary": "Returns the current os.platform() from the \"os\" node module."
          },
          "immutable": true,
          "locationInModule": {
            "filename": "lib/compliance.ts",
            "line": 1149
          },
          "name": "osPlatform",
          "type": {
            "primitive": "string"
          }
        }
      ]
    },
    "jsii-calc.NullShouldBeTreatedAsUndefined": {
      "assembly": "jsii-calc",
      "docs": {
        "stability": "stable",
        "summary": "jsii#282, aws-cdk#157: null should be treated as \"undefined\"."
      },
      "fqn": "jsii-calc.NullShouldBeTreatedAsUndefined",
      "initializer": {
        "docs": {
          "stability": "stable"
        },
        "locationInModule": {
          "filename": "lib/compliance.ts",
          "line": 1370
        },
        "parameters": [
          {
            "name": "_param1",
            "type": {
              "primitive": "string"
            }
          },
          {
            "name": "optional",
            "optional": true,
            "type": {
              "primitive": "any"
            }
          }
        ]
      },
      "kind": "class",
      "locationInModule": {
        "filename": "lib/compliance.ts",
        "line": 1367
      },
      "methods": [
        {
          "docs": {
            "stability": "stable"
          },
          "locationInModule": {
            "filename": "lib/compliance.ts",
            "line": 1378
          },
          "name": "giveMeUndefined",
          "parameters": [
            {
              "name": "value",
              "optional": true,
              "type": {
                "primitive": "any"
              }
            }
          ]
        },
        {
          "docs": {
            "stability": "stable"
          },
          "locationInModule": {
            "filename": "lib/compliance.ts",
            "line": 1388
          },
          "name": "giveMeUndefinedInsideAnObject",
          "parameters": [
            {
              "name": "input",
              "type": {
                "fqn": "jsii-calc.NullShouldBeTreatedAsUndefinedData"
              }
            }
          ]
        },
        {
          "docs": {
            "stability": "stable"
          },
          "locationInModule": {
            "filename": "lib/compliance.ts",
            "line": 1417
          },
          "name": "verifyPropertyIsUndefined"
        }
      ],
      "name": "NullShouldBeTreatedAsUndefined",
      "properties": [
        {
          "docs": {
            "stability": "stable"
          },
          "locationInModule": {
            "filename": "lib/compliance.ts",
            "line": 1368
          },
          "name": "changeMeToUndefined",
          "optional": true,
          "type": {
            "primitive": "string"
          }
        }
      ]
    },
    "jsii-calc.NullShouldBeTreatedAsUndefinedData": {
      "assembly": "jsii-calc",
      "datatype": true,
      "docs": {
        "stability": "stable"
      },
      "fqn": "jsii-calc.NullShouldBeTreatedAsUndefinedData",
      "kind": "interface",
      "locationInModule": {
        "filename": "lib/compliance.ts",
        "line": 1426
      },
      "name": "NullShouldBeTreatedAsUndefinedData",
      "properties": [
        {
          "abstract": true,
          "docs": {
            "stability": "stable"
          },
          "immutable": true,
          "locationInModule": {
            "filename": "lib/compliance.ts",
            "line": 1428
          },
          "name": "arrayWithThreeElementsAndUndefinedAsSecondArgument",
          "type": {
            "collection": {
              "elementtype": {
                "primitive": "any"
              },
              "kind": "array"
            }
          }
        },
        {
          "abstract": true,
          "docs": {
            "stability": "stable"
          },
          "immutable": true,
          "locationInModule": {
            "filename": "lib/compliance.ts",
            "line": 1427
          },
          "name": "thisShouldBeUndefined",
          "optional": true,
          "type": {
            "primitive": "any"
          }
        }
      ]
    },
    "jsii-calc.NumberGenerator": {
      "assembly": "jsii-calc",
      "docs": {
        "stability": "stable",
        "summary": "This allows us to test that a reference can be stored for objects that implement interfaces."
      },
      "fqn": "jsii-calc.NumberGenerator",
      "initializer": {
        "docs": {
          "stability": "stable"
        },
        "locationInModule": {
          "filename": "lib/compliance.ts",
          "line": 506
        },
        "parameters": [
          {
            "name": "generator",
            "type": {
              "fqn": "jsii-calc.IRandomNumberGenerator"
            }
          }
        ]
      },
      "kind": "class",
      "locationInModule": {
        "filename": "lib/compliance.ts",
        "line": 505
      },
      "methods": [
        {
          "docs": {
            "stability": "stable"
          },
          "locationInModule": {
            "filename": "lib/compliance.ts",
            "line": 512
          },
          "name": "isSameGenerator",
          "parameters": [
            {
              "name": "gen",
              "type": {
                "fqn": "jsii-calc.IRandomNumberGenerator"
              }
            }
          ],
          "returns": {
            "type": {
              "primitive": "boolean"
            }
          }
        },
        {
          "docs": {
            "stability": "stable"
          },
          "locationInModule": {
            "filename": "lib/compliance.ts",
            "line": 508
          },
          "name": "nextTimes100",
          "returns": {
            "type": {
              "primitive": "number"
            }
          }
        }
      ],
      "name": "NumberGenerator",
      "properties": [
        {
          "docs": {
            "stability": "stable"
          },
          "locationInModule": {
            "filename": "lib/compliance.ts",
            "line": 506
          },
          "name": "generator",
          "type": {
            "fqn": "jsii-calc.IRandomNumberGenerator"
          }
        }
      ]
    },
    "jsii-calc.ObjectRefsInCollections": {
      "assembly": "jsii-calc",
      "docs": {
        "stability": "stable",
        "summary": "Verify that object references can be passed inside collections."
      },
      "fqn": "jsii-calc.ObjectRefsInCollections",
      "initializer": {
        "docs": {
          "stability": "stable"
        }
      },
      "kind": "class",
      "locationInModule": {
        "filename": "lib/compliance.ts",
        "line": 264
      },
      "methods": [
        {
          "docs": {
            "stability": "stable",
            "summary": "Returns the sum of all values."
          },
          "locationInModule": {
            "filename": "lib/compliance.ts",
            "line": 268
          },
          "name": "sumFromArray",
          "parameters": [
            {
              "name": "values",
              "type": {
                "collection": {
                  "elementtype": {
                    "fqn": "@scope/jsii-calc-lib.NumericValue"
                  },
                  "kind": "array"
                }
              }
            }
          ],
          "returns": {
            "type": {
              "primitive": "number"
            }
          }
        },
        {
          "docs": {
            "stability": "stable",
            "summary": "Returns the sum of all values in a map."
          },
          "locationInModule": {
            "filename": "lib/compliance.ts",
            "line": 279
          },
          "name": "sumFromMap",
          "parameters": [
            {
              "name": "values",
              "type": {
                "collection": {
                  "elementtype": {
                    "fqn": "@scope/jsii-calc-lib.NumericValue"
                  },
                  "kind": "map"
                }
              }
            }
          ],
          "returns": {
            "type": {
              "primitive": "number"
            }
          }
        }
      ],
      "name": "ObjectRefsInCollections"
    },
    "jsii-calc.ObjectWithPropertyProvider": {
      "assembly": "jsii-calc",
      "docs": {
        "stability": "stable"
      },
      "fqn": "jsii-calc.ObjectWithPropertyProvider",
      "kind": "class",
      "locationInModule": {
        "filename": "lib/compliance.ts",
        "line": 2548
      },
      "methods": [
        {
          "docs": {
            "stability": "stable"
          },
          "locationInModule": {
            "filename": "lib/compliance.ts",
            "line": 2549
          },
          "name": "provide",
          "returns": {
            "type": {
              "fqn": "jsii-calc.IObjectWithProperty"
            }
          },
          "static": true
        }
      ],
      "name": "ObjectWithPropertyProvider"
    },
    "jsii-calc.Old": {
      "assembly": "jsii-calc",
      "docs": {
        "deprecated": "Use the new class or the old class whatever you want because\nwhatever you like is always the best",
        "stability": "deprecated",
        "summary": "Old class."
      },
      "fqn": "jsii-calc.Old",
      "initializer": {
        "docs": {
          "stability": "stable"
        }
      },
      "kind": "class",
      "locationInModule": {
        "filename": "lib/documented.ts",
        "line": 61
      },
      "methods": [
        {
          "docs": {
            "stability": "deprecated",
            "summary": "Doo wop that thing."
          },
          "locationInModule": {
            "filename": "lib/documented.ts",
            "line": 65
          },
          "name": "doAThing"
        }
      ],
      "name": "Old"
    },
    "jsii-calc.OptionalArgumentInvoker": {
      "assembly": "jsii-calc",
      "docs": {
        "stability": "stable"
      },
      "fqn": "jsii-calc.OptionalArgumentInvoker",
      "initializer": {
        "docs": {
          "stability": "stable"
        },
        "locationInModule": {
          "filename": "lib/compliance.ts",
          "line": 1224
        },
        "parameters": [
          {
            "name": "delegate",
            "type": {
              "fqn": "jsii-calc.IInterfaceWithOptionalMethodArguments"
            }
          }
        ]
      },
      "kind": "class",
      "locationInModule": {
        "filename": "lib/compliance.ts",
        "line": 1223
      },
      "methods": [
        {
          "docs": {
            "stability": "stable"
          },
          "locationInModule": {
            "filename": "lib/compliance.ts",
            "line": 1232
          },
          "name": "invokeWithOptional"
        },
        {
          "docs": {
            "stability": "stable"
          },
          "locationInModule": {
            "filename": "lib/compliance.ts",
            "line": 1228
          },
          "name": "invokeWithoutOptional"
        }
      ],
      "name": "OptionalArgumentInvoker"
    },
    "jsii-calc.OptionalConstructorArgument": {
      "assembly": "jsii-calc",
      "docs": {
        "stability": "stable"
      },
      "fqn": "jsii-calc.OptionalConstructorArgument",
      "initializer": {
        "docs": {
          "stability": "stable"
        },
        "locationInModule": {
          "filename": "lib/compliance.ts",
          "line": 310
        },
        "parameters": [
          {
            "name": "arg1",
            "type": {
              "primitive": "number"
            }
          },
          {
            "name": "arg2",
            "type": {
              "primitive": "string"
            }
          },
          {
            "name": "arg3",
            "optional": true,
            "type": {
              "primitive": "date"
            }
          }
        ]
      },
      "kind": "class",
      "locationInModule": {
        "filename": "lib/compliance.ts",
        "line": 309
      },
      "name": "OptionalConstructorArgument",
      "properties": [
        {
          "docs": {
            "stability": "stable"
          },
          "immutable": true,
          "locationInModule": {
            "filename": "lib/compliance.ts",
            "line": 311
          },
          "name": "arg1",
          "type": {
            "primitive": "number"
          }
        },
        {
          "docs": {
            "stability": "stable"
          },
          "immutable": true,
          "locationInModule": {
            "filename": "lib/compliance.ts",
            "line": 312
          },
          "name": "arg2",
          "type": {
            "primitive": "string"
          }
        },
        {
          "docs": {
            "stability": "stable"
          },
          "immutable": true,
          "locationInModule": {
            "filename": "lib/compliance.ts",
            "line": 313
          },
          "name": "arg3",
          "optional": true,
          "type": {
            "primitive": "date"
          }
        }
      ]
    },
    "jsii-calc.OptionalStruct": {
      "assembly": "jsii-calc",
      "datatype": true,
      "docs": {
        "stability": "stable"
      },
      "fqn": "jsii-calc.OptionalStruct",
      "kind": "interface",
      "locationInModule": {
        "filename": "lib/compliance.ts",
        "line": 1869
      },
      "name": "OptionalStruct",
      "properties": [
        {
          "abstract": true,
          "docs": {
            "stability": "stable"
          },
          "immutable": true,
          "locationInModule": {
            "filename": "lib/compliance.ts",
            "line": 1870
          },
          "name": "field",
          "optional": true,
          "type": {
            "primitive": "string"
          }
        }
      ]
    },
    "jsii-calc.OptionalStructConsumer": {
      "assembly": "jsii-calc",
      "docs": {
        "stability": "stable"
      },
      "fqn": "jsii-calc.OptionalStructConsumer",
      "initializer": {
        "docs": {
          "stability": "stable"
        },
        "locationInModule": {
          "filename": "lib/compliance.ts",
          "line": 1864
        },
        "parameters": [
          {
            "name": "optionalStruct",
            "optional": true,
            "type": {
              "fqn": "jsii-calc.OptionalStruct"
            }
          }
        ]
      },
      "kind": "class",
      "locationInModule": {
        "filename": "lib/compliance.ts",
        "line": 1860
      },
      "name": "OptionalStructConsumer",
      "properties": [
        {
          "docs": {
            "stability": "stable"
          },
          "immutable": true,
          "locationInModule": {
            "filename": "lib/compliance.ts",
            "line": 1861
          },
          "name": "parameterWasUndefined",
          "type": {
            "primitive": "boolean"
          }
        },
        {
          "docs": {
            "stability": "stable"
          },
          "immutable": true,
          "locationInModule": {
            "filename": "lib/compliance.ts",
            "line": 1862
          },
          "name": "fieldValue",
          "optional": true,
          "type": {
            "primitive": "string"
          }
        }
      ]
    },
    "jsii-calc.OverridableProtectedMember": {
      "assembly": "jsii-calc",
      "docs": {
        "see": "https://github.com/aws/jsii/issues/903",
        "stability": "stable"
      },
      "fqn": "jsii-calc.OverridableProtectedMember",
      "initializer": {
        "docs": {
          "stability": "stable"
        }
      },
      "kind": "class",
      "locationInModule": {
        "filename": "lib/compliance.ts",
        "line": 2137
      },
      "methods": [
        {
          "docs": {
            "stability": "stable"
          },
          "locationInModule": {
            "filename": "lib/compliance.ts",
            "line": 2149
          },
          "name": "overrideMe",
          "protected": true,
          "returns": {
            "type": {
              "primitive": "string"
            }
          }
        },
        {
          "docs": {
            "stability": "stable"
          },
          "locationInModule": {
            "filename": "lib/compliance.ts",
            "line": 2145
          },
          "name": "switchModes"
        },
        {
          "docs": {
            "stability": "stable"
          },
          "locationInModule": {
            "filename": "lib/compliance.ts",
            "line": 2141
          },
          "name": "valueFromProtected",
          "returns": {
            "type": {
              "primitive": "string"
            }
          }
        }
      ],
      "name": "OverridableProtectedMember",
      "properties": [
        {
          "docs": {
            "stability": "stable"
          },
          "immutable": true,
          "locationInModule": {
            "filename": "lib/compliance.ts",
            "line": 2138
          },
          "name": "overrideReadOnly",
          "protected": true,
          "type": {
            "primitive": "string"
          }
        },
        {
          "docs": {
            "stability": "stable"
          },
          "locationInModule": {
            "filename": "lib/compliance.ts",
            "line": 2139
          },
          "name": "overrideReadWrite",
          "protected": true,
          "type": {
            "primitive": "string"
          }
        }
      ]
    },
    "jsii-calc.OverrideReturnsObject": {
      "assembly": "jsii-calc",
      "docs": {
        "stability": "stable"
      },
      "fqn": "jsii-calc.OverrideReturnsObject",
      "initializer": {
        "docs": {
          "stability": "stable"
        }
      },
      "kind": "class",
      "locationInModule": {
        "filename": "lib/compliance.ts",
        "line": 645
      },
      "methods": [
        {
          "docs": {
            "stability": "stable"
          },
          "locationInModule": {
            "filename": "lib/compliance.ts",
            "line": 646
          },
          "name": "test",
          "parameters": [
            {
              "name": "obj",
              "type": {
                "fqn": "jsii-calc.IReturnsNumber"
              }
            }
          ],
          "returns": {
            "type": {
              "primitive": "number"
            }
          }
        }
      ],
      "name": "OverrideReturnsObject"
    },
    "jsii-calc.ParentStruct982": {
      "assembly": "jsii-calc",
      "datatype": true,
      "docs": {
        "stability": "stable",
        "summary": "https://github.com/aws/jsii/issues/982."
      },
      "fqn": "jsii-calc.ParentStruct982",
      "kind": "interface",
      "locationInModule": {
        "filename": "lib/compliance.ts",
        "line": 2500
      },
      "name": "ParentStruct982",
      "properties": [
        {
          "abstract": true,
          "docs": {
            "stability": "stable"
          },
          "immutable": true,
          "locationInModule": {
            "filename": "lib/compliance.ts",
            "line": 2501
          },
          "name": "foo",
          "type": {
            "primitive": "string"
          }
        }
      ]
    },
    "jsii-calc.PartiallyInitializedThisConsumer": {
      "abstract": true,
      "assembly": "jsii-calc",
      "docs": {
        "stability": "stable"
      },
      "fqn": "jsii-calc.PartiallyInitializedThisConsumer",
      "initializer": {
        "docs": {
          "stability": "stable"
        }
      },
      "kind": "class",
      "locationInModule": {
        "filename": "lib/compliance.ts",
        "line": 1835
      },
      "methods": [
        {
          "abstract": true,
          "docs": {
            "stability": "stable"
          },
          "locationInModule": {
            "filename": "lib/compliance.ts",
            "line": 1836
          },
          "name": "consumePartiallyInitializedThis",
          "parameters": [
            {
              "name": "obj",
              "type": {
                "fqn": "jsii-calc.ConstructorPassesThisOut"
              }
            },
            {
              "name": "dt",
              "type": {
                "primitive": "date"
              }
            },
            {
              "name": "ev",
              "type": {
                "fqn": "jsii-calc.AllTypesEnum"
              }
            }
          ],
          "returns": {
            "type": {
              "primitive": "string"
            }
          }
        }
      ],
      "name": "PartiallyInitializedThisConsumer"
    },
    "jsii-calc.Polymorphism": {
      "assembly": "jsii-calc",
      "docs": {
        "stability": "stable"
      },
      "fqn": "jsii-calc.Polymorphism",
      "initializer": {
        "docs": {
          "stability": "stable"
        }
      },
      "kind": "class",
      "locationInModule": {
        "filename": "lib/compliance.ts",
        "line": 495
      },
      "methods": [
        {
          "docs": {
            "stability": "stable"
          },
          "locationInModule": {
            "filename": "lib/compliance.ts",
            "line": 496
          },
          "name": "sayHello",
          "parameters": [
            {
              "name": "friendly",
              "type": {
                "fqn": "@scope/jsii-calc-lib.IFriendly"
              }
            }
          ],
          "returns": {
            "type": {
              "primitive": "string"
            }
          }
        }
      ],
      "name": "Polymorphism"
    },
    "jsii-calc.Power": {
      "assembly": "jsii-calc",
      "base": "jsii-calc.composition.CompositeOperation",
      "docs": {
        "stability": "stable",
        "summary": "The power operation."
      },
      "fqn": "jsii-calc.Power",
      "initializer": {
        "docs": {
          "stability": "stable",
          "summary": "Creates a Power operation."
        },
        "locationInModule": {
          "filename": "lib/calculator.ts",
          "line": 235
        },
        "parameters": [
          {
            "docs": {
              "summary": "The base of the power."
            },
            "name": "base",
            "type": {
              "fqn": "@scope/jsii-calc-lib.NumericValue"
            }
          },
          {
            "docs": {
              "summary": "The number of times to multiply."
            },
            "name": "pow",
            "type": {
              "fqn": "@scope/jsii-calc-lib.NumericValue"
            }
          }
        ]
      },
      "kind": "class",
      "locationInModule": {
        "filename": "lib/calculator.ts",
        "line": 229
      },
      "name": "Power",
      "properties": [
        {
          "docs": {
            "stability": "stable",
            "summary": "The base of the power."
          },
          "immutable": true,
          "locationInModule": {
            "filename": "lib/calculator.ts",
            "line": 236
          },
          "name": "base",
          "type": {
            "fqn": "@scope/jsii-calc-lib.NumericValue"
          }
        },
        {
          "docs": {
            "remarks": "Must be implemented by derived classes.",
            "stability": "stable",
            "summary": "The expression that this operation consists of."
          },
          "immutable": true,
          "locationInModule": {
            "filename": "lib/calculator.ts",
            "line": 242
          },
          "name": "expression",
          "overrides": "jsii-calc.composition.CompositeOperation",
          "type": {
            "fqn": "@scope/jsii-calc-lib.NumericValue"
          }
        },
        {
          "docs": {
            "stability": "stable",
            "summary": "The number of times to multiply."
          },
          "immutable": true,
          "locationInModule": {
            "filename": "lib/calculator.ts",
            "line": 237
          },
          "name": "pow",
          "type": {
            "fqn": "@scope/jsii-calc-lib.NumericValue"
          }
        }
      ]
    },
    "jsii-calc.PropertyNamedProperty": {
      "assembly": "jsii-calc",
      "docs": {
        "stability": "stable",
        "summary": "Reproduction for https://github.com/aws/jsii/issues/1113 Where a method or property named \"property\" would result in impossible to load Python code."
      },
      "fqn": "jsii-calc.PropertyNamedProperty",
      "initializer": {
        "docs": {
          "stability": "stable"
        }
      },
      "kind": "class",
      "locationInModule": {
        "filename": "lib/calculator.ts",
        "line": 403
      },
      "name": "PropertyNamedProperty",
      "properties": [
        {
          "docs": {
            "stability": "stable"
          },
          "immutable": true,
          "locationInModule": {
            "filename": "lib/calculator.ts",
            "line": 404
          },
          "name": "property",
          "type": {
            "primitive": "string"
          }
        },
        {
          "docs": {
            "stability": "stable"
          },
          "immutable": true,
          "locationInModule": {
            "filename": "lib/calculator.ts",
            "line": 405
          },
          "name": "yetAnoterOne",
          "type": {
            "primitive": "boolean"
          }
        }
      ]
    },
    "jsii-calc.PublicClass": {
      "assembly": "jsii-calc",
      "docs": {
        "stability": "stable"
      },
      "fqn": "jsii-calc.PublicClass",
      "initializer": {
        "docs": {
          "stability": "stable"
        }
      },
      "kind": "class",
      "locationInModule": {
        "filename": "lib/compliance.ts",
        "line": 1555
      },
      "methods": [
        {
          "docs": {
            "stability": "stable"
          },
          "locationInModule": {
            "filename": "lib/compliance.ts",
            "line": 1556
          },
          "name": "hello"
        }
      ],
      "name": "PublicClass"
    },
    "jsii-calc.PythonReservedWords": {
      "assembly": "jsii-calc",
      "docs": {
        "stability": "stable"
      },
      "fqn": "jsii-calc.PythonReservedWords",
      "initializer": {
        "docs": {
          "stability": "stable"
        }
      },
      "kind": "class",
      "locationInModule": {
        "filename": "lib/compliance.ts",
        "line": 957
      },
      "methods": [
        {
          "docs": {
            "stability": "stable"
          },
          "locationInModule": {
            "filename": "lib/compliance.ts",
            "line": 958
          },
          "name": "and"
        },
        {
          "docs": {
            "stability": "stable"
          },
          "locationInModule": {
            "filename": "lib/compliance.ts",
            "line": 962
          },
          "name": "as"
        },
        {
          "docs": {
            "stability": "stable"
          },
          "locationInModule": {
            "filename": "lib/compliance.ts",
            "line": 966
          },
          "name": "assert"
        },
        {
          "docs": {
            "stability": "stable"
          },
          "locationInModule": {
            "filename": "lib/compliance.ts",
            "line": 970
          },
          "name": "async"
        },
        {
          "docs": {
            "stability": "stable"
          },
          "locationInModule": {
            "filename": "lib/compliance.ts",
            "line": 974
          },
          "name": "await"
        },
        {
          "docs": {
            "stability": "stable"
          },
          "locationInModule": {
            "filename": "lib/compliance.ts",
            "line": 978
          },
          "name": "break"
        },
        {
          "docs": {
            "stability": "stable"
          },
          "locationInModule": {
            "filename": "lib/compliance.ts",
            "line": 982
          },
          "name": "class"
        },
        {
          "docs": {
            "stability": "stable"
          },
          "locationInModule": {
            "filename": "lib/compliance.ts",
            "line": 986
          },
          "name": "continue"
        },
        {
          "docs": {
            "stability": "stable"
          },
          "locationInModule": {
            "filename": "lib/compliance.ts",
            "line": 990
          },
          "name": "def"
        },
        {
          "docs": {
            "stability": "stable"
          },
          "locationInModule": {
            "filename": "lib/compliance.ts",
            "line": 994
          },
          "name": "del"
        },
        {
          "docs": {
            "stability": "stable"
          },
          "locationInModule": {
            "filename": "lib/compliance.ts",
            "line": 998
          },
          "name": "elif"
        },
        {
          "docs": {
            "stability": "stable"
          },
          "locationInModule": {
            "filename": "lib/compliance.ts",
            "line": 1002
          },
          "name": "else"
        },
        {
          "docs": {
            "stability": "stable"
          },
          "locationInModule": {
            "filename": "lib/compliance.ts",
            "line": 1006
          },
          "name": "except"
        },
        {
          "docs": {
            "stability": "stable"
          },
          "locationInModule": {
            "filename": "lib/compliance.ts",
            "line": 1010
          },
          "name": "finally"
        },
        {
          "docs": {
            "stability": "stable"
          },
          "locationInModule": {
            "filename": "lib/compliance.ts",
            "line": 1014
          },
          "name": "for"
        },
        {
          "docs": {
            "stability": "stable"
          },
          "locationInModule": {
            "filename": "lib/compliance.ts",
            "line": 1018
          },
          "name": "from"
        },
        {
          "docs": {
            "stability": "stable"
          },
          "locationInModule": {
            "filename": "lib/compliance.ts",
            "line": 1022
          },
          "name": "global"
        },
        {
          "docs": {
            "stability": "stable"
          },
          "locationInModule": {
            "filename": "lib/compliance.ts",
            "line": 1026
          },
          "name": "if"
        },
        {
          "docs": {
            "stability": "stable"
          },
          "locationInModule": {
            "filename": "lib/compliance.ts",
            "line": 1030
          },
          "name": "import"
        },
        {
          "docs": {
            "stability": "stable"
          },
          "locationInModule": {
            "filename": "lib/compliance.ts",
            "line": 1034
          },
          "name": "in"
        },
        {
          "docs": {
            "stability": "stable"
          },
          "locationInModule": {
            "filename": "lib/compliance.ts",
            "line": 1038
          },
          "name": "is"
        },
        {
          "docs": {
            "stability": "stable"
          },
          "locationInModule": {
            "filename": "lib/compliance.ts",
            "line": 1042
          },
          "name": "lambda"
        },
        {
          "docs": {
            "stability": "stable"
          },
          "locationInModule": {
            "filename": "lib/compliance.ts",
            "line": 1046
          },
          "name": "nonlocal"
        },
        {
          "docs": {
            "stability": "stable"
          },
          "locationInModule": {
            "filename": "lib/compliance.ts",
            "line": 1050
          },
          "name": "not"
        },
        {
          "docs": {
            "stability": "stable"
          },
          "locationInModule": {
            "filename": "lib/compliance.ts",
            "line": 1054
          },
          "name": "or"
        },
        {
          "docs": {
            "stability": "stable"
          },
          "locationInModule": {
            "filename": "lib/compliance.ts",
            "line": 1058
          },
          "name": "pass"
        },
        {
          "docs": {
            "stability": "stable"
          },
          "locationInModule": {
            "filename": "lib/compliance.ts",
            "line": 1062
          },
          "name": "raise"
        },
        {
          "docs": {
            "stability": "stable"
          },
          "locationInModule": {
            "filename": "lib/compliance.ts",
            "line": 1066
          },
          "name": "return"
        },
        {
          "docs": {
            "stability": "stable"
          },
          "locationInModule": {
            "filename": "lib/compliance.ts",
            "line": 1070
          },
          "name": "try"
        },
        {
          "docs": {
            "stability": "stable"
          },
          "locationInModule": {
            "filename": "lib/compliance.ts",
            "line": 1074
          },
          "name": "while"
        },
        {
          "docs": {
            "stability": "stable"
          },
          "locationInModule": {
            "filename": "lib/compliance.ts",
            "line": 1078
          },
          "name": "with"
        },
        {
          "docs": {
            "stability": "stable"
          },
          "locationInModule": {
            "filename": "lib/compliance.ts",
            "line": 1082
          },
          "name": "yield"
        }
      ],
      "name": "PythonReservedWords"
    },
    "jsii-calc.PythonSelf.ClassWithSelf": {
      "assembly": "jsii-calc",
      "docs": {
        "stability": "stable"
      },
      "fqn": "jsii-calc.PythonSelf.ClassWithSelf",
      "initializer": {
        "docs": {
          "stability": "stable"
        },
        "locationInModule": {
          "filename": "lib/compliance.ts",
          "line": 1092
        },
        "parameters": [
          {
            "name": "self",
            "type": {
              "primitive": "string"
            }
          }
        ]
      },
      "kind": "class",
      "locationInModule": {
        "filename": "lib/compliance.ts",
        "line": 1091
      },
      "methods": [
        {
          "docs": {
            "stability": "stable"
          },
          "locationInModule": {
            "filename": "lib/compliance.ts",
            "line": 1094
          },
          "name": "method",
          "parameters": [
            {
              "name": "self",
              "type": {
                "primitive": "number"
              }
            }
          ],
          "returns": {
            "type": {
              "primitive": "string"
            }
          }
        }
      ],
      "name": "ClassWithSelf",
      "namespace": "PythonSelf",
      "properties": [
        {
          "docs": {
            "stability": "stable"
          },
          "immutable": true,
          "locationInModule": {
            "filename": "lib/compliance.ts",
            "line": 1092
          },
          "name": "self",
          "type": {
            "primitive": "string"
          }
        }
      ]
    },
    "jsii-calc.PythonSelf.ClassWithSelfKwarg": {
      "assembly": "jsii-calc",
      "docs": {
        "stability": "stable"
      },
      "fqn": "jsii-calc.PythonSelf.ClassWithSelfKwarg",
      "initializer": {
        "docs": {
          "stability": "stable"
        },
        "locationInModule": {
          "filename": "lib/compliance.ts",
          "line": 1100
        },
        "parameters": [
          {
            "name": "props",
            "type": {
              "fqn": "jsii-calc.PythonSelf.StructWithSelf"
            }
          }
        ]
      },
      "kind": "class",
      "locationInModule": {
        "filename": "lib/compliance.ts",
        "line": 1099
      },
      "name": "ClassWithSelfKwarg",
      "namespace": "PythonSelf",
      "properties": [
        {
          "docs": {
            "stability": "stable"
          },
          "immutable": true,
          "locationInModule": {
            "filename": "lib/compliance.ts",
            "line": 1100
          },
          "name": "props",
          "type": {
            "fqn": "jsii-calc.PythonSelf.StructWithSelf"
          }
        }
      ]
    },
    "jsii-calc.PythonSelf.IInterfaceWithSelf": {
      "assembly": "jsii-calc",
      "docs": {
        "stability": "stable"
      },
      "fqn": "jsii-calc.PythonSelf.IInterfaceWithSelf",
      "kind": "interface",
      "locationInModule": {
        "filename": "lib/compliance.ts",
        "line": 1107
      },
      "methods": [
        {
          "abstract": true,
          "docs": {
            "stability": "stable"
          },
          "locationInModule": {
            "filename": "lib/compliance.ts",
            "line": 1108
          },
          "name": "method",
          "parameters": [
            {
              "name": "self",
              "type": {
                "primitive": "number"
              }
            }
          ],
          "returns": {
            "type": {
              "primitive": "string"
            }
          }
        }
      ],
      "name": "IInterfaceWithSelf",
      "namespace": "PythonSelf"
    },
    "jsii-calc.PythonSelf.StructWithSelf": {
      "assembly": "jsii-calc",
      "datatype": true,
      "docs": {
        "stability": "stable"
      },
      "fqn": "jsii-calc.PythonSelf.StructWithSelf",
      "kind": "interface",
      "locationInModule": {
        "filename": "lib/compliance.ts",
        "line": 1103
      },
      "name": "StructWithSelf",
      "namespace": "PythonSelf",
      "properties": [
        {
          "abstract": true,
          "docs": {
            "stability": "stable"
          },
          "immutable": true,
          "locationInModule": {
            "filename": "lib/compliance.ts",
            "line": 1104
          },
          "name": "self",
          "type": {
            "primitive": "string"
          }
        }
      ]
    },
    "jsii-calc.ReferenceEnumFromScopedPackage": {
      "assembly": "jsii-calc",
      "docs": {
        "stability": "stable",
        "summary": "See awslabs/jsii#138."
      },
      "fqn": "jsii-calc.ReferenceEnumFromScopedPackage",
      "initializer": {
        "docs": {
          "stability": "stable"
        }
      },
      "kind": "class",
      "locationInModule": {
        "filename": "lib/compliance.ts",
        "line": 1183
      },
      "methods": [
        {
          "docs": {
            "stability": "stable"
          },
          "locationInModule": {
            "filename": "lib/compliance.ts",
            "line": 1186
          },
          "name": "loadFoo",
          "returns": {
            "optional": true,
            "type": {
              "fqn": "@scope/jsii-calc-lib.EnumFromScopedModule"
            }
          }
        },
        {
          "docs": {
            "stability": "stable"
          },
          "locationInModule": {
            "filename": "lib/compliance.ts",
            "line": 1190
          },
          "name": "saveFoo",
          "parameters": [
            {
              "name": "value",
              "type": {
                "fqn": "@scope/jsii-calc-lib.EnumFromScopedModule"
              }
            }
          ]
        }
      ],
      "name": "ReferenceEnumFromScopedPackage",
      "properties": [
        {
          "docs": {
            "stability": "stable"
          },
          "locationInModule": {
            "filename": "lib/compliance.ts",
            "line": 1184
          },
          "name": "foo",
          "optional": true,
          "type": {
            "fqn": "@scope/jsii-calc-lib.EnumFromScopedModule"
          }
        }
      ]
    },
    "jsii-calc.ReturnsPrivateImplementationOfInterface": {
      "assembly": "jsii-calc",
      "docs": {
        "returns": "an instance of an un-exported class that extends `ExportedBaseClass`, declared as `IPrivatelyImplemented`.",
        "see": "https://github.com/aws/jsii/issues/320",
        "stability": "stable",
        "summary": "Helps ensure the JSII kernel & runtime cooperate correctly when an un-exported instance of a class is returned with a declared type that is an exported interface, and the instance inherits from an exported class."
      },
      "fqn": "jsii-calc.ReturnsPrivateImplementationOfInterface",
      "initializer": {
        "docs": {
          "stability": "stable"
        }
      },
      "kind": "class",
      "locationInModule": {
        "filename": "lib/compliance.ts",
        "line": 1508
      },
      "name": "ReturnsPrivateImplementationOfInterface",
      "properties": [
        {
          "docs": {
            "stability": "stable"
          },
          "immutable": true,
          "locationInModule": {
            "filename": "lib/compliance.ts",
            "line": 1509
          },
          "name": "privateImplementation",
          "type": {
            "fqn": "jsii-calc.IPrivatelyImplemented"
          }
        }
      ]
    },
    "jsii-calc.RootStruct": {
      "assembly": "jsii-calc",
      "datatype": true,
      "docs": {
        "remarks": "This is cheating with the (current) declared types, but this is the \"more\nidiomatic\" way for Pythonists.",
        "stability": "stable",
        "summary": "This is here to check that we can pass a nested struct into a kwargs by specifying it as an in-line dictionary."
      },
      "fqn": "jsii-calc.RootStruct",
      "kind": "interface",
      "locationInModule": {
        "filename": "lib/compliance.ts",
        "line": 2444
      },
      "name": "RootStruct",
      "properties": [
        {
          "abstract": true,
          "docs": {
            "stability": "stable",
            "summary": "May not be empty."
          },
          "immutable": true,
          "locationInModule": {
            "filename": "lib/compliance.ts",
            "line": 2448
          },
          "name": "stringProp",
          "type": {
            "primitive": "string"
          }
        },
        {
          "abstract": true,
          "docs": {
            "stability": "stable"
          },
          "immutable": true,
          "locationInModule": {
            "filename": "lib/compliance.ts",
            "line": 2449
          },
          "name": "nestedStruct",
          "optional": true,
          "type": {
            "fqn": "jsii-calc.NestedStruct"
          }
        }
      ]
    },
    "jsii-calc.RootStructValidator": {
      "assembly": "jsii-calc",
      "docs": {
        "stability": "stable"
      },
      "fqn": "jsii-calc.RootStructValidator",
      "kind": "class",
      "locationInModule": {
        "filename": "lib/compliance.ts",
        "line": 2457
      },
      "methods": [
        {
          "docs": {
            "stability": "stable"
          },
          "locationInModule": {
            "filename": "lib/compliance.ts",
            "line": 2458
          },
          "name": "validate",
          "parameters": [
            {
              "name": "struct",
              "type": {
                "fqn": "jsii-calc.RootStruct"
              }
            }
          ],
          "static": true
        }
      ],
      "name": "RootStructValidator"
    },
    "jsii-calc.RuntimeTypeChecking": {
      "assembly": "jsii-calc",
      "docs": {
        "stability": "stable"
      },
      "fqn": "jsii-calc.RuntimeTypeChecking",
      "initializer": {
        "docs": {
          "stability": "stable"
        }
      },
      "kind": "class",
      "locationInModule": {
        "filename": "lib/compliance.ts",
        "line": 288
      },
      "methods": [
        {
          "docs": {
            "stability": "stable"
          },
          "locationInModule": {
            "filename": "lib/compliance.ts",
            "line": 296
          },
          "name": "methodWithDefaultedArguments",
          "parameters": [
            {
              "name": "arg1",
              "optional": true,
              "type": {
                "primitive": "number"
              }
            },
            {
              "name": "arg2",
              "optional": true,
              "type": {
                "primitive": "string"
              }
            },
            {
              "name": "arg3",
              "optional": true,
              "type": {
                "primitive": "date"
              }
            }
          ]
        },
        {
          "docs": {
            "stability": "stable"
          },
          "locationInModule": {
            "filename": "lib/compliance.ts",
            "line": 304
          },
          "name": "methodWithOptionalAnyArgument",
          "parameters": [
            {
              "name": "arg",
              "optional": true,
              "type": {
                "primitive": "any"
              }
            }
          ]
        },
        {
          "docs": {
            "stability": "stable",
            "summary": "Used to verify verification of number of method arguments."
          },
          "locationInModule": {
            "filename": "lib/compliance.ts",
            "line": 292
          },
          "name": "methodWithOptionalArguments",
          "parameters": [
            {
              "name": "arg1",
              "type": {
                "primitive": "number"
              }
            },
            {
              "name": "arg2",
              "type": {
                "primitive": "string"
              }
            },
            {
              "name": "arg3",
              "optional": true,
              "type": {
                "primitive": "date"
              }
            }
          ]
        }
      ],
      "name": "RuntimeTypeChecking"
    },
    "jsii-calc.SecondLevelStruct": {
      "assembly": "jsii-calc",
      "datatype": true,
      "docs": {
        "stability": "stable"
      },
      "fqn": "jsii-calc.SecondLevelStruct",
      "kind": "interface",
      "locationInModule": {
        "filename": "lib/compliance.ts",
        "line": 2016
      },
      "name": "SecondLevelStruct",
      "properties": [
        {
          "abstract": true,
          "docs": {
            "stability": "stable",
            "summary": "It's long and required."
          },
          "immutable": true,
          "locationInModule": {
            "filename": "lib/compliance.ts",
            "line": 2020
          },
          "name": "deeperRequiredProp",
          "type": {
            "primitive": "string"
          }
        },
        {
          "abstract": true,
          "docs": {
            "stability": "stable",
            "summary": "It's long, but you'll almost never pass it."
          },
          "immutable": true,
          "locationInModule": {
            "filename": "lib/compliance.ts",
            "line": 2025
          },
          "name": "deeperOptionalProp",
          "optional": true,
          "type": {
            "primitive": "string"
          }
        }
      ]
    },
    "jsii-calc.SingleInstanceTwoTypes": {
      "assembly": "jsii-calc",
      "docs": {
        "remarks": "JSII clients can instantiate 2 different strongly-typed wrappers for the same\nobject. Unfortunately, this will break object equality, but if we didn't do\nthis it would break runtime type checks in the JVM or CLR.",
        "stability": "stable",
        "summary": "Test that a single instance can be returned under two different FQNs."
      },
      "fqn": "jsii-calc.SingleInstanceTwoTypes",
      "initializer": {
        "docs": {
          "stability": "stable"
        }
      },
      "kind": "class",
      "locationInModule": {
        "filename": "lib/compliance.ts",
        "line": 1626
      },
      "methods": [
        {
          "docs": {
            "stability": "stable"
          },
          "locationInModule": {
            "filename": "lib/compliance.ts",
            "line": 1629
          },
          "name": "interface1",
          "returns": {
            "type": {
              "fqn": "jsii-calc.InbetweenClass"
            }
          }
        },
        {
          "docs": {
            "stability": "stable"
          },
          "locationInModule": {
            "filename": "lib/compliance.ts",
            "line": 1633
          },
          "name": "interface2",
          "returns": {
            "type": {
              "fqn": "jsii-calc.IPublicInterface"
            }
          }
        }
      ],
      "name": "SingleInstanceTwoTypes"
    },
    "jsii-calc.SingletonInt": {
      "assembly": "jsii-calc",
      "docs": {
        "remarks": "https://github.com/aws/jsii/issues/231",
        "stability": "stable",
        "summary": "Verifies that singleton enums are handled correctly."
      },
      "fqn": "jsii-calc.SingletonInt",
      "kind": "class",
      "locationInModule": {
        "filename": "lib/compliance.ts",
        "line": 1968
      },
      "methods": [
        {
          "docs": {
            "stability": "stable"
          },
          "locationInModule": {
            "filename": "lib/compliance.ts",
            "line": 1970
          },
          "name": "isSingletonInt",
          "parameters": [
            {
              "name": "value",
              "type": {
                "primitive": "number"
              }
            }
          ],
          "returns": {
            "type": {
              "primitive": "boolean"
            }
          }
        }
      ],
      "name": "SingletonInt"
    },
    "jsii-calc.SingletonIntEnum": {
      "assembly": "jsii-calc",
      "docs": {
        "stability": "stable",
        "summary": "A singleton integer."
      },
      "fqn": "jsii-calc.SingletonIntEnum",
      "kind": "enum",
      "locationInModule": {
        "filename": "lib/compliance.ts",
        "line": 1975
      },
      "members": [
        {
          "docs": {
            "stability": "stable",
            "summary": "Elite!"
          },
          "name": "SINGLETON_INT"
        }
      ],
      "name": "SingletonIntEnum"
    },
    "jsii-calc.SingletonString": {
      "assembly": "jsii-calc",
      "docs": {
        "remarks": "https://github.com/aws/jsii/issues/231",
        "stability": "stable",
        "summary": "Verifies that singleton enums are handled correctly."
      },
      "fqn": "jsii-calc.SingletonString",
      "kind": "class",
      "locationInModule": {
        "filename": "lib/compliance.ts",
        "line": 1951
      },
      "methods": [
        {
          "docs": {
            "stability": "stable"
          },
          "locationInModule": {
            "filename": "lib/compliance.ts",
            "line": 1954
          },
          "name": "isSingletonString",
          "parameters": [
            {
              "name": "value",
              "type": {
                "primitive": "string"
              }
            }
          ],
          "returns": {
            "type": {
              "primitive": "boolean"
            }
          }
        }
      ],
      "name": "SingletonString"
    },
    "jsii-calc.SingletonStringEnum": {
      "assembly": "jsii-calc",
      "docs": {
        "stability": "stable",
        "summary": "A singleton string."
      },
      "fqn": "jsii-calc.SingletonStringEnum",
      "kind": "enum",
      "locationInModule": {
        "filename": "lib/compliance.ts",
        "line": 1959
      },
      "members": [
        {
          "docs": {
            "stability": "stable",
            "summary": "1337."
          },
          "name": "SINGLETON_STRING"
        }
      ],
      "name": "SingletonStringEnum"
    },
    "jsii-calc.SmellyStruct": {
      "assembly": "jsii-calc",
      "datatype": true,
      "docs": {
        "stability": "stable"
      },
      "fqn": "jsii-calc.SmellyStruct",
      "kind": "interface",
      "locationInModule": {
        "filename": "lib/calculator.ts",
        "line": 414
      },
      "name": "SmellyStruct",
      "properties": [
        {
          "abstract": true,
          "docs": {
            "stability": "stable"
          },
          "immutable": true,
          "locationInModule": {
            "filename": "lib/calculator.ts",
            "line": 415
          },
          "name": "property",
          "type": {
            "primitive": "string"
          }
        },
        {
          "abstract": true,
          "docs": {
            "stability": "stable"
          },
          "immutable": true,
          "locationInModule": {
            "filename": "lib/calculator.ts",
            "line": 416
          },
          "name": "yetAnoterOne",
          "type": {
            "primitive": "boolean"
          }
        }
      ]
    },
    "jsii-calc.SomeTypeJsii976": {
      "assembly": "jsii-calc",
      "docs": {
        "stability": "stable"
      },
      "fqn": "jsii-calc.SomeTypeJsii976",
      "initializer": {
        "docs": {
          "stability": "stable"
        }
      },
      "kind": "class",
      "locationInModule": {
        "filename": "lib/compliance.ts",
        "line": 2481
      },
      "methods": [
        {
          "docs": {
            "stability": "stable"
          },
          "locationInModule": {
            "filename": "lib/compliance.ts",
            "line": 2490
          },
          "name": "returnAnonymous",
          "returns": {
            "type": {
              "primitive": "any"
            }
          },
          "static": true
        },
        {
          "docs": {
            "stability": "stable"
          },
          "locationInModule": {
            "filename": "lib/compliance.ts",
            "line": 2482
          },
          "name": "returnReturn",
          "returns": {
            "type": {
              "fqn": "jsii-calc.IReturnJsii976"
            }
          },
          "static": true
        }
      ],
      "name": "SomeTypeJsii976"
    },
    "jsii-calc.StableClass": {
      "assembly": "jsii-calc",
      "docs": {
        "stability": "stable"
      },
      "fqn": "jsii-calc.StableClass",
      "initializer": {
        "docs": {
          "stability": "stable"
        },
        "locationInModule": {
          "filename": "lib/stability.ts",
          "line": 59
        },
        "parameters": [
          {
            "name": "readonlyString",
            "type": {
              "primitive": "string"
            }
          },
          {
            "name": "mutableNumber",
            "optional": true,
            "type": {
              "primitive": "number"
            }
          }
        ]
      },
      "kind": "class",
      "locationInModule": {
        "filename": "lib/stability.ts",
        "line": 53
      },
      "methods": [
        {
          "docs": {
            "stability": "stable"
          },
          "locationInModule": {
            "filename": "lib/stability.ts",
            "line": 64
          },
          "name": "method"
        }
      ],
      "name": "StableClass",
      "properties": [
        {
          "docs": {
            "stability": "stable"
          },
          "immutable": true,
          "locationInModule": {
            "filename": "lib/stability.ts",
            "line": 55
          },
          "name": "readonlyProperty",
          "type": {
            "primitive": "string"
          }
        },
        {
          "docs": {
            "stability": "stable"
          },
          "locationInModule": {
            "filename": "lib/stability.ts",
            "line": 57
          },
          "name": "mutableProperty",
          "optional": true,
          "type": {
            "primitive": "number"
          }
        }
      ]
    },
    "jsii-calc.StableEnum": {
      "assembly": "jsii-calc",
      "docs": {
        "stability": "stable"
      },
      "fqn": "jsii-calc.StableEnum",
      "kind": "enum",
      "locationInModule": {
        "filename": "lib/stability.ts",
        "line": 69
      },
      "members": [
        {
          "docs": {
            "stability": "stable"
          },
          "name": "OPTION_A"
        },
        {
          "docs": {
            "stability": "stable"
          },
          "name": "OPTION_B"
        }
      ],
      "name": "StableEnum"
    },
    "jsii-calc.StableStruct": {
      "assembly": "jsii-calc",
      "datatype": true,
      "docs": {
        "stability": "stable"
      },
      "fqn": "jsii-calc.StableStruct",
      "kind": "interface",
      "locationInModule": {
        "filename": "lib/stability.ts",
        "line": 41
      },
      "name": "StableStruct",
      "properties": [
        {
          "abstract": true,
          "docs": {
            "stability": "stable"
          },
          "immutable": true,
          "locationInModule": {
            "filename": "lib/stability.ts",
            "line": 43
          },
          "name": "readonlyProperty",
          "type": {
            "primitive": "string"
          }
        }
      ]
    },
    "jsii-calc.StaticContext": {
      "assembly": "jsii-calc",
      "docs": {
        "remarks": "https://github.com/awslabs/aws-cdk/issues/2304",
        "stability": "stable",
        "summary": "This is used to validate the ability to use `this` from within a static context."
      },
      "fqn": "jsii-calc.StaticContext",
      "kind": "class",
      "locationInModule": {
        "filename": "lib/compliance.ts",
        "line": 1894
      },
      "methods": [
        {
          "docs": {
            "stability": "stable"
          },
          "locationInModule": {
            "filename": "lib/compliance.ts",
            "line": 1897
          },
          "name": "canAccessStaticContext",
          "returns": {
            "type": {
              "primitive": "boolean"
            }
          },
          "static": true
        }
      ],
      "name": "StaticContext",
      "properties": [
        {
          "docs": {
            "stability": "stable"
          },
          "locationInModule": {
            "filename": "lib/compliance.ts",
            "line": 1905
          },
          "name": "staticVariable",
          "static": true,
          "type": {
            "primitive": "boolean"
          }
        }
      ]
    },
    "jsii-calc.StaticHelloChild": {
      "assembly": "jsii-calc",
      "base": "jsii-calc.StaticHelloParent",
      "docs": {
        "stability": "stable"
      },
      "fqn": "jsii-calc.StaticHelloChild",
      "kind": "class",
      "locationInModule": {
        "filename": "lib/compliance.ts",
        "line": 2862
      },
      "methods": [
        {
          "docs": {
            "stability": "stable"
          },
          "locationInModule": {
            "filename": "lib/compliance.ts",
            "line": 2867
          },
          "name": "method",
          "overrides": "jsii-calc.StaticHelloParent",
          "static": true
        }
      ],
      "name": "StaticHelloChild",
      "properties": [
        {
          "docs": {
            "stability": "stable"
          },
          "immutable": true,
          "locationInModule": {
            "filename": "lib/compliance.ts",
            "line": 2863
          },
          "name": "property",
          "overrides": "jsii-calc.StaticHelloParent",
          "static": true,
          "type": {
            "primitive": "number"
          }
        }
      ]
    },
    "jsii-calc.StaticHelloParent": {
      "assembly": "jsii-calc",
      "docs": {
        "remarks": "The difference is fairly minor (for typical use-cases, the end result is the\nsame), however this has implications on what the generated code should look\nlike.",
        "stability": "stable",
        "summary": "Static methods that override parent class are technically overrides (the inheritance of statics is part of the ES6 specification), but certain other languages such as Java do not carry statics in the inheritance chain at all, so they cannot be overridden, only hidden."
      },
      "fqn": "jsii-calc.StaticHelloParent",
      "initializer": {
        "docs": {
          "stability": "stable"
        }
      },
      "kind": "class",
      "locationInModule": {
        "filename": "lib/compliance.ts",
        "line": 2853
      },
      "methods": [
        {
          "docs": {
            "stability": "stable"
          },
          "locationInModule": {
            "filename": "lib/compliance.ts",
            "line": 2858
          },
          "name": "method",
          "static": true
        }
      ],
      "name": "StaticHelloParent",
      "properties": [
        {
          "docs": {
            "stability": "stable"
          },
          "immutable": true,
          "locationInModule": {
            "filename": "lib/compliance.ts",
            "line": 2854
          },
          "name": "property",
          "static": true,
          "type": {
            "primitive": "number"
          }
        }
      ]
    },
    "jsii-calc.Statics": {
      "assembly": "jsii-calc",
      "docs": {
        "stability": "stable"
      },
      "fqn": "jsii-calc.Statics",
      "initializer": {
        "docs": {
          "stability": "stable"
        },
        "locationInModule": {
          "filename": "lib/compliance.ts",
          "line": 690
        },
        "parameters": [
          {
            "name": "value",
            "type": {
              "primitive": "string"
            }
          }
        ]
      },
      "kind": "class",
      "locationInModule": {
        "filename": "lib/compliance.ts",
        "line": 689
      },
      "methods": [
        {
          "docs": {
            "stability": "stable",
            "summary": "Jsdocs for static method."
          },
          "locationInModule": {
            "filename": "lib/compliance.ts",
            "line": 696
          },
          "name": "staticMethod",
          "parameters": [
            {
              "docs": {
                "summary": "The name of the person to say hello to."
              },
              "name": "name",
              "type": {
                "primitive": "string"
              }
            }
          ],
          "returns": {
            "type": {
              "primitive": "string"
            }
          },
          "static": true
        },
        {
          "docs": {
            "stability": "stable"
          },
          "locationInModule": {
            "filename": "lib/compliance.ts",
            "line": 700
          },
          "name": "justMethod",
          "returns": {
            "type": {
              "primitive": "string"
            }
          }
        }
      ],
      "name": "Statics",
      "properties": [
        {
          "const": true,
          "docs": {
            "stability": "stable",
            "summary": "Constants may also use all-caps."
          },
          "immutable": true,
          "locationInModule": {
            "filename": "lib/compliance.ts",
            "line": 712
          },
          "name": "BAR",
          "static": true,
          "type": {
            "primitive": "number"
          }
        },
        {
          "const": true,
          "docs": {
            "stability": "stable"
          },
          "immutable": true,
          "locationInModule": {
            "filename": "lib/compliance.ts",
            "line": 741
          },
          "name": "ConstObj",
          "static": true,
          "type": {
            "fqn": "jsii-calc.DoubleTrouble"
          }
        },
        {
          "const": true,
          "docs": {
            "stability": "stable",
            "summary": "Jsdocs for static property."
          },
          "immutable": true,
          "locationInModule": {
            "filename": "lib/compliance.ts",
            "line": 707
          },
          "name": "Foo",
          "static": true,
          "type": {
            "primitive": "string"
          }
        },
        {
          "const": true,
          "docs": {
            "stability": "stable",
            "summary": "Constants can also use camelCase."
          },
          "immutable": true,
          "locationInModule": {
            "filename": "lib/compliance.ts",
            "line": 717
          },
          "name": "zooBar",
          "static": true,
          "type": {
            "collection": {
              "elementtype": {
                "primitive": "string"
              },
              "kind": "map"
            }
          }
        },
        {
          "docs": {
            "remarks": "Jsdocs for static setter.",
            "stability": "stable",
            "summary": "Jsdocs for static getter."
          },
          "locationInModule": {
            "filename": "lib/compliance.ts",
            "line": 726
          },
          "name": "instance",
          "static": true,
          "type": {
            "fqn": "jsii-calc.Statics"
          }
        },
        {
          "docs": {
            "stability": "stable"
          },
          "locationInModule": {
            "filename": "lib/compliance.ts",
            "line": 740
          },
          "name": "nonConstStatic",
          "static": true,
          "type": {
            "primitive": "number"
          }
        },
        {
          "docs": {
            "stability": "stable"
          },
          "immutable": true,
          "locationInModule": {
            "filename": "lib/compliance.ts",
            "line": 690
          },
          "name": "value",
          "type": {
            "primitive": "string"
          }
        }
      ]
    },
    "jsii-calc.StringEnum": {
      "assembly": "jsii-calc",
      "docs": {
        "stability": "stable"
      },
      "fqn": "jsii-calc.StringEnum",
      "kind": "enum",
      "locationInModule": {
        "filename": "lib/compliance.ts",
        "line": 39
      },
      "members": [
        {
          "docs": {
            "stability": "stable"
          },
          "name": "A"
        },
        {
          "docs": {
            "stability": "stable"
          },
          "name": "B"
        },
        {
          "docs": {
            "stability": "stable"
          },
          "name": "C"
        }
      ],
      "name": "StringEnum"
    },
    "jsii-calc.StripInternal": {
      "assembly": "jsii-calc",
      "docs": {
        "stability": "stable"
      },
      "fqn": "jsii-calc.StripInternal",
      "initializer": {
        "docs": {
          "stability": "stable"
        }
      },
      "kind": "class",
      "locationInModule": {
        "filename": "lib/compliance.ts",
        "line": 1679
      },
      "name": "StripInternal",
      "properties": [
        {
          "docs": {
            "stability": "stable"
          },
          "locationInModule": {
            "filename": "lib/compliance.ts",
            "line": 1680
          },
          "name": "youSeeMe",
          "type": {
            "primitive": "string"
          }
        }
      ]
    },
    "jsii-calc.StructA": {
      "assembly": "jsii-calc",
      "datatype": true,
      "docs": {
        "stability": "stable",
        "summary": "We can serialize and deserialize structs without silently ignoring optional fields."
      },
      "fqn": "jsii-calc.StructA",
      "kind": "interface",
      "locationInModule": {
        "filename": "lib/compliance.ts",
        "line": 2242
      },
      "name": "StructA",
      "properties": [
        {
          "abstract": true,
          "docs": {
            "stability": "stable"
          },
          "immutable": true,
          "locationInModule": {
            "filename": "lib/compliance.ts",
            "line": 2243
          },
          "name": "requiredString",
          "type": {
            "primitive": "string"
          }
        },
        {
          "abstract": true,
          "docs": {
            "stability": "stable"
          },
          "immutable": true,
          "locationInModule": {
            "filename": "lib/compliance.ts",
            "line": 2245
          },
          "name": "optionalNumber",
          "optional": true,
          "type": {
            "primitive": "number"
          }
        },
        {
          "abstract": true,
          "docs": {
            "stability": "stable"
          },
          "immutable": true,
          "locationInModule": {
            "filename": "lib/compliance.ts",
            "line": 2244
          },
          "name": "optionalString",
          "optional": true,
          "type": {
            "primitive": "string"
          }
        }
      ]
    },
    "jsii-calc.StructB": {
      "assembly": "jsii-calc",
      "datatype": true,
      "docs": {
        "stability": "stable",
        "summary": "This intentionally overlaps with StructA (where only requiredString is provided) to test htat the kernel properly disambiguates those."
      },
      "fqn": "jsii-calc.StructB",
      "kind": "interface",
      "locationInModule": {
        "filename": "lib/compliance.ts",
        "line": 2251
      },
      "name": "StructB",
      "properties": [
        {
          "abstract": true,
          "docs": {
            "stability": "stable"
          },
          "immutable": true,
          "locationInModule": {
            "filename": "lib/compliance.ts",
            "line": 2252
          },
          "name": "requiredString",
          "type": {
            "primitive": "string"
          }
        },
        {
          "abstract": true,
          "docs": {
            "stability": "stable"
          },
          "immutable": true,
          "locationInModule": {
            "filename": "lib/compliance.ts",
            "line": 2253
          },
          "name": "optionalBoolean",
          "optional": true,
          "type": {
            "primitive": "boolean"
          }
        },
        {
          "abstract": true,
          "docs": {
            "stability": "stable"
          },
          "immutable": true,
          "locationInModule": {
            "filename": "lib/compliance.ts",
            "line": 2254
          },
          "name": "optionalStructA",
          "optional": true,
          "type": {
            "fqn": "jsii-calc.StructA"
          }
        }
      ]
    },
    "jsii-calc.StructParameterType": {
      "assembly": "jsii-calc",
      "datatype": true,
      "docs": {
        "remarks": "See: https://github.com/aws/aws-cdk/issues/4302",
        "stability": "stable",
        "summary": "Verifies that, in languages that do keyword lifting (e.g: Python), having a struct member with the same name as a positional parameter results in the correct code being emitted."
      },
      "fqn": "jsii-calc.StructParameterType",
      "kind": "interface",
      "locationInModule": {
        "filename": "lib/compliance.ts",
        "line": 2680
      },
      "name": "StructParameterType",
      "properties": [
        {
          "abstract": true,
          "docs": {
            "stability": "stable"
          },
          "immutable": true,
          "locationInModule": {
            "filename": "lib/compliance.ts",
            "line": 2681
          },
          "name": "scope",
          "type": {
            "primitive": "string"
          }
        },
        {
          "abstract": true,
          "docs": {
            "stability": "stable"
          },
          "immutable": true,
          "locationInModule": {
            "filename": "lib/compliance.ts",
            "line": 2682
          },
          "name": "props",
          "optional": true,
          "type": {
            "primitive": "boolean"
          }
        }
      ]
    },
    "jsii-calc.StructPassing": {
      "assembly": "jsii-calc",
      "docs": {
        "stability": "external",
        "summary": "Just because we can."
      },
      "fqn": "jsii-calc.StructPassing",
      "initializer": {
        "docs": {
          "stability": "stable"
        }
      },
      "kind": "class",
      "locationInModule": {
        "filename": "lib/compliance.ts",
        "line": 2074
      },
      "methods": [
        {
          "docs": {
            "stability": "external"
          },
          "locationInModule": {
            "filename": "lib/compliance.ts",
            "line": 2086
          },
          "name": "howManyVarArgsDidIPass",
          "parameters": [
            {
              "name": "_positional",
              "type": {
                "primitive": "number"
              }
            },
            {
              "name": "inputs",
              "type": {
                "fqn": "jsii-calc.TopLevelStruct"
              },
              "variadic": true
            }
          ],
          "returns": {
            "type": {
              "primitive": "number"
            }
          },
          "static": true,
          "variadic": true
        },
        {
          "docs": {
            "stability": "external"
          },
          "locationInModule": {
            "filename": "lib/compliance.ts",
            "line": 2075
          },
          "name": "roundTrip",
          "parameters": [
            {
              "name": "_positional",
              "type": {
                "primitive": "number"
              }
            },
            {
              "name": "input",
              "type": {
                "fqn": "jsii-calc.TopLevelStruct"
              }
            }
          ],
          "returns": {
            "type": {
              "fqn": "jsii-calc.TopLevelStruct"
            }
          },
          "static": true
        }
      ],
      "name": "StructPassing"
    },
    "jsii-calc.StructUnionConsumer": {
      "assembly": "jsii-calc",
      "docs": {
        "stability": "stable"
      },
      "fqn": "jsii-calc.StructUnionConsumer",
      "kind": "class",
      "locationInModule": {
        "filename": "lib/compliance.ts",
        "line": 2256
      },
      "methods": [
        {
          "docs": {
            "stability": "stable"
          },
          "locationInModule": {
            "filename": "lib/compliance.ts",
            "line": 2257
          },
          "name": "isStructA",
          "parameters": [
            {
              "name": "struct",
              "type": {
                "union": {
                  "types": [
                    {
                      "fqn": "jsii-calc.StructA"
                    },
                    {
                      "fqn": "jsii-calc.StructB"
                    }
                  ]
                }
              }
            }
          ],
          "returns": {
            "type": {
              "primitive": "boolean"
            }
          },
          "static": true
        },
        {
          "docs": {
            "stability": "stable"
          },
          "locationInModule": {
            "filename": "lib/compliance.ts",
            "line": 2278
          },
          "name": "isStructB",
          "parameters": [
            {
              "name": "struct",
              "type": {
                "union": {
                  "types": [
                    {
                      "fqn": "jsii-calc.StructA"
                    },
                    {
                      "fqn": "jsii-calc.StructB"
                    }
                  ]
                }
              }
            }
          ],
          "returns": {
            "type": {
              "primitive": "boolean"
            }
          },
          "static": true
        }
      ],
      "name": "StructUnionConsumer"
    },
    "jsii-calc.StructWithEnum": {
      "assembly": "jsii-calc",
      "datatype": true,
      "docs": {
        "stability": "stable"
      },
      "fqn": "jsii-calc.StructWithEnum",
      "kind": "interface",
      "locationInModule": {
        "filename": "lib/compliance.ts",
        "line": 2879
      },
      "name": "StructWithEnum",
      "properties": [
        {
          "abstract": true,
          "docs": {
            "stability": "stable",
            "summary": "An enum value."
          },
          "immutable": true,
          "locationInModule": {
            "filename": "lib/compliance.ts",
            "line": 2883
          },
          "name": "foo",
          "type": {
            "fqn": "jsii-calc.StringEnum"
          }
        },
        {
          "abstract": true,
          "docs": {
            "default": "AllTypesEnum.YOUR_ENUM_VALUE",
            "stability": "stable",
            "summary": "Optional enum value (of type integer)."
          },
          "immutable": true,
          "locationInModule": {
            "filename": "lib/compliance.ts",
            "line": 2889
          },
          "name": "bar",
          "optional": true,
          "type": {
            "fqn": "jsii-calc.AllTypesEnum"
          }
        }
      ]
    },
    "jsii-calc.StructWithJavaReservedWords": {
      "assembly": "jsii-calc",
      "datatype": true,
      "docs": {
        "stability": "stable"
      },
      "fqn": "jsii-calc.StructWithJavaReservedWords",
      "kind": "interface",
      "locationInModule": {
        "filename": "lib/compliance.ts",
        "line": 2048
      },
      "name": "StructWithJavaReservedWords",
      "properties": [
        {
          "abstract": true,
          "docs": {
            "stability": "stable"
          },
          "immutable": true,
          "locationInModule": {
            "filename": "lib/compliance.ts",
            "line": 2049
          },
          "name": "default",
          "type": {
            "primitive": "string"
          }
        },
        {
          "abstract": true,
          "docs": {
            "stability": "stable"
          },
          "immutable": true,
          "locationInModule": {
            "filename": "lib/compliance.ts",
            "line": 2050
          },
          "name": "assert",
          "optional": true,
          "type": {
            "primitive": "string"
          }
        },
        {
          "abstract": true,
          "docs": {
            "stability": "stable"
          },
          "immutable": true,
          "locationInModule": {
            "filename": "lib/compliance.ts",
            "line": 2053
          },
          "name": "result",
          "optional": true,
          "type": {
            "primitive": "string"
          }
        },
        {
          "abstract": true,
          "docs": {
            "stability": "stable"
          },
          "immutable": true,
          "locationInModule": {
            "filename": "lib/compliance.ts",
            "line": 2054
          },
          "name": "that",
          "optional": true,
          "type": {
            "primitive": "string"
          }
        }
      ]
    },
    "jsii-calc.Sum": {
      "assembly": "jsii-calc",
      "base": "jsii-calc.composition.CompositeOperation",
      "docs": {
        "stability": "stable",
        "summary": "An operation that sums multiple values."
      },
      "fqn": "jsii-calc.Sum",
      "initializer": {
        "docs": {
          "stability": "stable"
        },
        "locationInModule": {
          "filename": "lib/calculator.ts",
          "line": 213
        }
      },
      "kind": "class",
      "locationInModule": {
        "filename": "lib/calculator.ts",
        "line": 205
      },
      "name": "Sum",
      "properties": [
        {
          "docs": {
            "remarks": "Must be implemented by derived classes.",
            "stability": "stable",
            "summary": "The expression that this operation consists of."
          },
          "immutable": true,
          "locationInModule": {
            "filename": "lib/calculator.ts",
            "line": 217
          },
          "name": "expression",
          "overrides": "jsii-calc.composition.CompositeOperation",
          "type": {
            "fqn": "@scope/jsii-calc-lib.NumericValue"
          }
        },
        {
          "docs": {
            "stability": "stable",
            "summary": "The parts to sum."
          },
          "locationInModule": {
            "filename": "lib/calculator.ts",
            "line": 209
          },
          "name": "parts",
          "type": {
            "collection": {
              "elementtype": {
                "fqn": "@scope/jsii-calc-lib.NumericValue"
              },
              "kind": "array"
            }
          }
        }
      ]
    },
    "jsii-calc.SupportsNiceJavaBuilder": {
      "assembly": "jsii-calc",
      "base": "jsii-calc.SupportsNiceJavaBuilderWithRequiredProps",
      "docs": {
        "stability": "stable"
      },
      "fqn": "jsii-calc.SupportsNiceJavaBuilder",
      "initializer": {
        "docs": {
          "stability": "stable"
        },
        "locationInModule": {
          "filename": "lib/compliance.ts",
          "line": 2183
        },
        "parameters": [
          {
            "docs": {
              "summary": "some identifier."
            },
            "name": "id",
            "type": {
              "primitive": "number"
            }
          },
          {
            "docs": {
              "summary": "the default value of `bar`."
            },
            "name": "defaultBar",
            "optional": true,
            "type": {
              "primitive": "number"
            }
          },
          {
            "docs": {
              "summary": "some props once can provide."
            },
            "name": "props",
            "optional": true,
            "type": {
              "fqn": "jsii-calc.SupportsNiceJavaBuilderProps"
            }
          },
          {
            "docs": {
              "summary": "a variadic continuation."
            },
            "name": "rest",
            "type": {
              "primitive": "string"
            },
            "variadic": true
          }
        ],
        "variadic": true
      },
      "kind": "class",
      "locationInModule": {
        "filename": "lib/compliance.ts",
        "line": 2173
      },
      "name": "SupportsNiceJavaBuilder",
      "properties": [
        {
          "docs": {
            "stability": "stable",
            "summary": "some identifier."
          },
          "immutable": true,
          "locationInModule": {
            "filename": "lib/compliance.ts",
            "line": 2184
          },
          "name": "id",
          "overrides": "jsii-calc.SupportsNiceJavaBuilderWithRequiredProps",
          "type": {
            "primitive": "number"
          }
        },
        {
          "docs": {
            "stability": "stable"
          },
          "immutable": true,
          "locationInModule": {
            "filename": "lib/compliance.ts",
            "line": 2174
          },
          "name": "rest",
          "type": {
            "collection": {
              "elementtype": {
                "primitive": "string"
              },
              "kind": "array"
            }
          }
        }
      ]
    },
    "jsii-calc.SupportsNiceJavaBuilderProps": {
      "assembly": "jsii-calc",
      "datatype": true,
      "docs": {
        "stability": "stable"
      },
      "fqn": "jsii-calc.SupportsNiceJavaBuilderProps",
      "kind": "interface",
      "locationInModule": {
        "filename": "lib/compliance.ts",
        "line": 2193
      },
      "name": "SupportsNiceJavaBuilderProps",
      "properties": [
        {
          "abstract": true,
          "docs": {
            "stability": "stable",
            "summary": "Some number, like 42."
          },
          "immutable": true,
          "locationInModule": {
            "filename": "lib/compliance.ts",
            "line": 2203
          },
          "name": "bar",
          "type": {
            "primitive": "number"
          }
        },
        {
          "abstract": true,
          "docs": {
            "remarks": "But here we are, doing it like we didn't care.",
            "stability": "stable",
            "summary": "An `id` field here is terrible API design, because the constructor of `SupportsNiceJavaBuilder` already has a parameter named `id`."
          },
          "immutable": true,
          "locationInModule": {
            "filename": "lib/compliance.ts",
            "line": 2198
          },
          "name": "id",
          "optional": true,
          "type": {
            "primitive": "string"
          }
        }
      ]
    },
    "jsii-calc.SupportsNiceJavaBuilderWithRequiredProps": {
      "assembly": "jsii-calc",
      "docs": {
        "stability": "stable",
        "summary": "We can generate fancy builders in Java for classes which take a mix of positional & struct parameters."
      },
      "fqn": "jsii-calc.SupportsNiceJavaBuilderWithRequiredProps",
      "initializer": {
        "docs": {
          "stability": "stable"
        },
        "locationInModule": {
          "filename": "lib/compliance.ts",
          "line": 2165
        },
        "parameters": [
          {
            "docs": {
              "summary": "some identifier of your choice."
            },
            "name": "id",
            "type": {
              "primitive": "number"
            }
          },
          {
            "docs": {
              "summary": "some properties."
            },
            "name": "props",
            "type": {
              "fqn": "jsii-calc.SupportsNiceJavaBuilderProps"
            }
          }
        ]
      },
      "kind": "class",
      "locationInModule": {
        "filename": "lib/compliance.ts",
        "line": 2157
      },
      "name": "SupportsNiceJavaBuilderWithRequiredProps",
      "properties": [
        {
          "docs": {
            "stability": "stable"
          },
          "immutable": true,
          "locationInModule": {
            "filename": "lib/compliance.ts",
            "line": 2159
          },
          "name": "bar",
          "type": {
            "primitive": "number"
          }
        },
        {
          "docs": {
            "stability": "stable",
            "summary": "some identifier of your choice."
          },
          "immutable": true,
          "locationInModule": {
            "filename": "lib/compliance.ts",
            "line": 2166
          },
          "name": "id",
          "type": {
            "primitive": "number"
          }
        },
        {
          "docs": {
            "stability": "stable"
          },
          "immutable": true,
          "locationInModule": {
            "filename": "lib/compliance.ts",
            "line": 2158
          },
          "name": "propId",
          "optional": true,
          "type": {
            "primitive": "string"
          }
        }
      ]
    },
    "jsii-calc.SyncVirtualMethods": {
      "assembly": "jsii-calc",
      "docs": {
        "stability": "stable"
      },
      "fqn": "jsii-calc.SyncVirtualMethods",
      "initializer": {
        "docs": {
          "stability": "stable"
        }
      },
      "kind": "class",
      "locationInModule": {
        "filename": "lib/compliance.ts",
        "line": 376
      },
      "methods": [
        {
          "async": true,
          "docs": {
            "stability": "stable"
          },
          "locationInModule": {
            "filename": "lib/compliance.ts",
            "line": 389
          },
          "name": "callerIsAsync",
          "returns": {
            "type": {
              "primitive": "number"
            }
          }
        },
        {
          "docs": {
            "stability": "stable"
          },
          "locationInModule": {
            "filename": "lib/compliance.ts",
            "line": 377
          },
          "name": "callerIsMethod",
          "returns": {
            "type": {
              "primitive": "number"
            }
          }
        },
        {
          "docs": {
            "stability": "stable"
          },
          "locationInModule": {
            "filename": "lib/compliance.ts",
            "line": 429
          },
          "name": "modifyOtherProperty",
          "parameters": [
            {
              "name": "value",
              "type": {
                "primitive": "string"
              }
            }
          ]
        },
        {
          "docs": {
            "stability": "stable"
          },
          "locationInModule": {
            "filename": "lib/compliance.ts",
            "line": 401
          },
          "name": "modifyValueOfTheProperty",
          "parameters": [
            {
              "name": "value",
              "type": {
                "primitive": "string"
              }
            }
          ]
        },
        {
          "docs": {
            "stability": "stable"
          },
          "locationInModule": {
            "filename": "lib/compliance.ts",
            "line": 442
          },
          "name": "readA",
          "returns": {
            "type": {
              "primitive": "number"
            }
          }
        },
        {
          "docs": {
            "stability": "stable"
          },
          "locationInModule": {
            "filename": "lib/compliance.ts",
            "line": 433
          },
          "name": "retrieveOtherProperty",
          "returns": {
            "type": {
              "primitive": "string"
            }
          }
        },
        {
          "docs": {
            "stability": "stable"
          },
          "locationInModule": {
            "filename": "lib/compliance.ts",
            "line": 413
          },
          "name": "retrieveReadOnlyProperty",
          "returns": {
            "type": {
              "primitive": "string"
            }
          }
        },
        {
          "docs": {
            "stability": "stable"
          },
          "locationInModule": {
            "filename": "lib/compliance.ts",
            "line": 405
          },
          "name": "retrieveValueOfTheProperty",
          "returns": {
            "type": {
              "primitive": "string"
            }
          }
        },
        {
          "docs": {
            "stability": "stable"
          },
          "locationInModule": {
            "filename": "lib/compliance.ts",
            "line": 393
          },
          "name": "virtualMethod",
          "parameters": [
            {
              "name": "n",
              "type": {
                "primitive": "number"
              }
            }
          ],
          "returns": {
            "type": {
              "primitive": "number"
            }
          }
        },
        {
          "docs": {
            "stability": "stable"
          },
          "locationInModule": {
            "filename": "lib/compliance.ts",
            "line": 446
          },
          "name": "writeA",
          "parameters": [
            {
              "name": "value",
              "type": {
                "primitive": "number"
              }
            }
          ]
        }
      ],
      "name": "SyncVirtualMethods",
      "properties": [
        {
          "docs": {
            "stability": "stable"
          },
          "immutable": true,
          "locationInModule": {
            "filename": "lib/compliance.ts",
            "line": 411
          },
          "name": "readonlyProperty",
          "type": {
            "primitive": "string"
          }
        },
        {
          "docs": {
            "stability": "stable"
          },
          "locationInModule": {
            "filename": "lib/compliance.ts",
            "line": 440
          },
          "name": "a",
          "type": {
            "primitive": "number"
          }
        },
        {
          "docs": {
            "stability": "stable"
          },
          "locationInModule": {
            "filename": "lib/compliance.ts",
            "line": 381
          },
          "name": "callerIsProperty",
          "type": {
            "primitive": "number"
          }
        },
        {
          "docs": {
            "stability": "stable"
          },
          "locationInModule": {
            "filename": "lib/compliance.ts",
            "line": 419
          },
          "name": "otherProperty",
          "type": {
            "primitive": "string"
          }
        },
        {
          "docs": {
            "stability": "stable"
          },
          "locationInModule": {
            "filename": "lib/compliance.ts",
            "line": 399
          },
          "name": "theProperty",
          "type": {
            "primitive": "string"
          }
        },
        {
          "docs": {
            "stability": "stable"
          },
          "locationInModule": {
            "filename": "lib/compliance.ts",
            "line": 427
          },
          "name": "valueOfOtherProperty",
          "type": {
            "primitive": "string"
          }
        }
      ]
    },
    "jsii-calc.TestStructWithEnum": {
      "assembly": "jsii-calc",
      "docs": {
        "stability": "stable"
      },
      "fqn": "jsii-calc.TestStructWithEnum",
      "initializer": {
        "docs": {
          "stability": "stable"
        }
      },
      "kind": "class",
      "locationInModule": {
        "filename": "lib/compliance.ts",
        "line": 2892
      },
      "methods": [
        {
          "docs": {
            "stability": "stable",
            "summary": "Returns true if `foo` is `StringEnum.A`."
          },
          "locationInModule": {
            "filename": "lib/compliance.ts",
            "line": 2896
          },
          "name": "isStringEnumA",
          "parameters": [
            {
              "name": "input",
              "type": {
                "fqn": "jsii-calc.StructWithEnum"
              }
            }
          ],
          "returns": {
            "type": {
              "primitive": "boolean"
            }
          }
        },
        {
          "docs": {
            "stability": "stable",
            "summary": "Returns true if `foo` is `StringEnum.B` and `bar` is `AllTypesEnum.THIS_IS_GREAT`."
          },
          "locationInModule": {
            "filename": "lib/compliance.ts",
            "line": 2903
          },
          "name": "isStringEnumB",
          "parameters": [
            {
              "name": "input",
              "type": {
                "fqn": "jsii-calc.StructWithEnum"
              }
            }
          ],
          "returns": {
            "type": {
              "primitive": "boolean"
            }
          }
        }
      ],
      "name": "TestStructWithEnum",
      "properties": [
        {
          "docs": {
            "stability": "stable",
            "summary": "Returns `foo: StringEnum.A`."
          },
          "immutable": true,
          "locationInModule": {
            "filename": "lib/compliance.ts",
            "line": 2922
          },
          "name": "structWithFoo",
          "type": {
            "fqn": "jsii-calc.StructWithEnum"
          }
        },
        {
          "docs": {
            "stability": "stable",
            "summary": "Returns `foo: StringEnum.C` and `bar: AllTypesEnum.MY_ENUM_VALUE`."
          },
          "immutable": true,
          "locationInModule": {
            "filename": "lib/compliance.ts",
            "line": 2912
          },
          "name": "structWithFooBar",
          "type": {
            "fqn": "jsii-calc.StructWithEnum"
          }
        }
      ]
    },
    "jsii-calc.Thrower": {
      "assembly": "jsii-calc",
      "docs": {
        "stability": "stable"
      },
      "fqn": "jsii-calc.Thrower",
      "initializer": {
        "docs": {
          "stability": "stable"
        }
      },
      "kind": "class",
      "locationInModule": {
        "filename": "lib/compliance.ts",
        "line": 651
      },
      "methods": [
        {
          "docs": {
            "stability": "stable"
          },
          "locationInModule": {
            "filename": "lib/compliance.ts",
            "line": 652
          },
          "name": "throwError"
        }
      ],
      "name": "Thrower"
    },
    "jsii-calc.TopLevelStruct": {
      "assembly": "jsii-calc",
      "datatype": true,
      "docs": {
        "stability": "stable"
      },
      "fqn": "jsii-calc.TopLevelStruct",
      "kind": "interface",
      "locationInModule": {
        "filename": "lib/compliance.ts",
        "line": 1999
      },
      "name": "TopLevelStruct",
      "properties": [
        {
          "abstract": true,
          "docs": {
            "stability": "stable",
            "summary": "This is a required field."
          },
          "immutable": true,
          "locationInModule": {
            "filename": "lib/compliance.ts",
            "line": 2003
          },
          "name": "required",
          "type": {
            "primitive": "string"
          }
        },
        {
          "abstract": true,
          "docs": {
            "stability": "stable",
            "summary": "A union to really stress test our serialization."
          },
          "immutable": true,
          "locationInModule": {
            "filename": "lib/compliance.ts",
            "line": 2013
          },
          "name": "secondLevel",
          "type": {
            "union": {
              "types": [
                {
                  "primitive": "number"
                },
                {
                  "fqn": "jsii-calc.SecondLevelStruct"
                }
              ]
            }
          }
        },
        {
          "abstract": true,
          "docs": {
            "stability": "stable",
            "summary": "You don't have to pass this."
          },
          "immutable": true,
          "locationInModule": {
            "filename": "lib/compliance.ts",
            "line": 2008
          },
          "name": "optional",
          "optional": true,
          "type": {
            "primitive": "string"
          }
        }
      ]
    },
    "jsii-calc.UmaskCheck": {
      "assembly": "jsii-calc",
      "docs": {
        "see": "https://github.com/aws/jsii/issues/1765",
        "stability": "stable",
        "summary": "Checks the current file permissions are cool (no funky UMASK down-scoping happened)."
      },
      "fqn": "jsii-calc.UmaskCheck",
      "kind": "class",
      "locationInModule": {
        "filename": "lib/compliance.ts",
        "line": 2754
      },
      "methods": [
        {
          "docs": {
            "stability": "stable",
            "summary": "This should return 0o644 (-rw-r--r--)."
          },
          "locationInModule": {
            "filename": "lib/compliance.ts",
            "line": 2758
          },
          "name": "mode",
          "returns": {
            "type": {
              "primitive": "number"
            }
          },
          "static": true
        }
      ],
      "name": "UmaskCheck"
    },
    "jsii-calc.UnaryOperation": {
      "abstract": true,
      "assembly": "jsii-calc",
      "base": "@scope/jsii-calc-lib.Operation",
      "docs": {
        "stability": "stable",
        "summary": "An operation on a single operand."
      },
      "fqn": "jsii-calc.UnaryOperation",
      "initializer": {
        "docs": {
          "stability": "stable"
        },
        "locationInModule": {
          "filename": "lib/calculator.ts",
          "line": 109
        },
        "parameters": [
          {
            "name": "operand",
            "type": {
              "fqn": "@scope/jsii-calc-lib.NumericValue"
            }
          }
        ]
      },
      "kind": "class",
      "locationInModule": {
        "filename": "lib/calculator.ts",
        "line": 108
      },
      "name": "UnaryOperation",
      "properties": [
        {
          "docs": {
            "stability": "stable"
          },
          "immutable": true,
          "locationInModule": {
            "filename": "lib/calculator.ts",
            "line": 109
          },
          "name": "operand",
          "type": {
            "fqn": "@scope/jsii-calc-lib.NumericValue"
          }
        }
      ]
    },
    "jsii-calc.UnionProperties": {
      "assembly": "jsii-calc",
      "datatype": true,
      "docs": {
        "stability": "stable"
      },
      "fqn": "jsii-calc.UnionProperties",
      "kind": "interface",
      "locationInModule": {
        "filename": "lib/compliance.ts",
        "line": 1112
      },
      "name": "UnionProperties",
      "properties": [
        {
          "abstract": true,
          "docs": {
            "stability": "stable"
          },
          "immutable": true,
          "locationInModule": {
            "filename": "lib/compliance.ts",
            "line": 1114
          },
          "name": "bar",
          "type": {
            "union": {
              "types": [
                {
                  "primitive": "string"
                },
                {
                  "primitive": "number"
                },
                {
                  "fqn": "jsii-calc.AllTypes"
                }
              ]
            }
          }
        },
        {
          "abstract": true,
          "docs": {
            "stability": "stable"
          },
          "immutable": true,
          "locationInModule": {
            "filename": "lib/compliance.ts",
            "line": 1113
          },
          "name": "foo",
          "optional": true,
          "type": {
            "union": {
              "types": [
                {
                  "primitive": "string"
                },
                {
                  "primitive": "number"
                }
              ]
            }
          }
        }
      ]
    },
    "jsii-calc.UpcasingReflectable": {
      "assembly": "jsii-calc",
      "docs": {
        "stability": "stable",
        "summary": "Ensures submodule-imported types from dependencies can be used correctly."
      },
      "fqn": "jsii-calc.UpcasingReflectable",
      "initializer": {
        "docs": {
          "stability": "stable"
        },
        "locationInModule": {
          "filename": "lib/submodules.ts",
          "line": 9
        },
        "parameters": [
          {
            "name": "delegate",
            "type": {
              "collection": {
                "elementtype": {
                  "primitive": "any"
                },
                "kind": "map"
              }
            }
          }
        ]
      },
      "interfaces": [
        "@scope/jsii-calc-lib.submodule.IReflectable"
      ],
      "kind": "class",
      "locationInModule": {
        "filename": "lib/submodules.ts",
        "line": 6
      },
      "name": "UpcasingReflectable",
      "properties": [
        {
          "const": true,
          "docs": {
            "stability": "stable"
          },
          "immutable": true,
          "locationInModule": {
            "filename": "lib/submodules.ts",
            "line": 7
          },
          "name": "reflector",
          "static": true,
          "type": {
            "fqn": "@scope/jsii-calc-lib.submodule.Reflector"
          }
        },
        {
          "docs": {
            "stability": "stable"
          },
          "immutable": true,
          "locationInModule": {
            "filename": "lib/submodules.ts",
            "line": 11
          },
          "name": "entries",
          "overrides": "@scope/jsii-calc-lib.submodule.IReflectable",
          "type": {
            "collection": {
              "elementtype": {
                "fqn": "@scope/jsii-calc-lib.submodule.ReflectableEntry"
              },
              "kind": "array"
            }
          }
        }
      ]
    },
    "jsii-calc.UseBundledDependency": {
      "assembly": "jsii-calc",
      "docs": {
        "stability": "stable"
      },
      "fqn": "jsii-calc.UseBundledDependency",
      "initializer": {
        "docs": {
          "stability": "stable"
        }
      },
      "kind": "class",
      "locationInModule": {
        "filename": "lib/compliance.ts",
        "line": 1117
      },
      "methods": [
        {
          "docs": {
            "stability": "stable"
          },
          "locationInModule": {
            "filename": "lib/compliance.ts",
            "line": 1118
          },
          "name": "value",
          "returns": {
            "type": {
              "primitive": "any"
            }
          }
        }
      ],
      "name": "UseBundledDependency"
    },
    "jsii-calc.UseCalcBase": {
      "assembly": "jsii-calc",
      "docs": {
        "stability": "stable",
        "summary": "Depend on a type from jsii-calc-base as a test for awslabs/jsii#128."
      },
      "fqn": "jsii-calc.UseCalcBase",
      "initializer": {
        "docs": {
          "stability": "stable"
        }
      },
      "kind": "class",
      "locationInModule": {
        "filename": "lib/compliance.ts",
        "line": 1168
      },
      "methods": [
        {
          "docs": {
            "stability": "stable"
          },
          "locationInModule": {
            "filename": "lib/compliance.ts",
            "line": 1169
          },
          "name": "hello",
          "returns": {
            "type": {
              "fqn": "@scope/jsii-calc-base.Base"
            }
          }
        }
      ],
      "name": "UseCalcBase"
    },
    "jsii-calc.UsesInterfaceWithProperties": {
      "assembly": "jsii-calc",
      "docs": {
        "stability": "stable"
      },
      "fqn": "jsii-calc.UsesInterfaceWithProperties",
      "initializer": {
        "docs": {
          "stability": "stable"
        },
        "locationInModule": {
          "filename": "lib/compliance.ts",
          "line": 597
        },
        "parameters": [
          {
            "name": "obj",
            "type": {
              "fqn": "jsii-calc.IInterfaceWithProperties"
            }
          }
        ]
      },
      "kind": "class",
      "locationInModule": {
        "filename": "lib/compliance.ts",
        "line": 596
      },
      "methods": [
        {
          "docs": {
            "stability": "stable"
          },
          "locationInModule": {
            "filename": "lib/compliance.ts",
            "line": 599
          },
          "name": "justRead",
          "returns": {
            "type": {
              "primitive": "string"
            }
          }
        },
        {
          "docs": {
            "stability": "stable"
          },
          "locationInModule": {
            "filename": "lib/compliance.ts",
            "line": 608
          },
          "name": "readStringAndNumber",
          "parameters": [
            {
              "name": "ext",
              "type": {
                "fqn": "jsii-calc.IInterfaceWithPropertiesExtension"
              }
            }
          ],
          "returns": {
            "type": {
              "primitive": "string"
            }
          }
        },
        {
          "docs": {
            "stability": "stable"
          },
          "locationInModule": {
            "filename": "lib/compliance.ts",
            "line": 603
          },
          "name": "writeAndRead",
          "parameters": [
            {
              "name": "value",
              "type": {
                "primitive": "string"
              }
            }
          ],
          "returns": {
            "type": {
              "primitive": "string"
            }
          }
        }
      ],
      "name": "UsesInterfaceWithProperties",
      "properties": [
        {
          "docs": {
            "stability": "stable"
          },
          "immutable": true,
          "locationInModule": {
            "filename": "lib/compliance.ts",
            "line": 597
          },
          "name": "obj",
          "type": {
            "fqn": "jsii-calc.IInterfaceWithProperties"
          }
        }
      ]
    },
    "jsii-calc.VariadicInvoker": {
      "assembly": "jsii-calc",
      "docs": {
        "stability": "stable"
      },
      "fqn": "jsii-calc.VariadicInvoker",
      "initializer": {
        "docs": {
          "stability": "stable"
        },
        "locationInModule": {
          "filename": "lib/compliance.ts",
          "line": 681
        },
        "parameters": [
          {
            "name": "method",
            "type": {
              "fqn": "jsii-calc.VariadicMethod"
            }
          }
        ]
      },
      "kind": "class",
      "locationInModule": {
        "filename": "lib/compliance.ts",
        "line": 680
      },
      "methods": [
        {
          "docs": {
            "stability": "stable"
          },
          "locationInModule": {
            "filename": "lib/compliance.ts",
            "line": 683
          },
          "name": "asArray",
          "parameters": [
            {
              "name": "values",
              "type": {
                "primitive": "number"
              },
              "variadic": true
            }
          ],
          "returns": {
            "type": {
              "collection": {
                "elementtype": {
                  "primitive": "number"
                },
                "kind": "array"
              }
            }
          },
          "variadic": true
        }
      ],
      "name": "VariadicInvoker"
    },
    "jsii-calc.VariadicMethod": {
      "assembly": "jsii-calc",
      "docs": {
        "stability": "stable"
      },
      "fqn": "jsii-calc.VariadicMethod",
      "initializer": {
        "docs": {
          "stability": "stable"
        },
        "locationInModule": {
          "filename": "lib/compliance.ts",
          "line": 667
        },
        "parameters": [
          {
            "docs": {
              "summary": "a prefix that will be use for all values returned by `#asArray`."
            },
            "name": "prefix",
            "type": {
              "primitive": "number"
            },
            "variadic": true
          }
        ],
        "variadic": true
      },
      "kind": "class",
      "locationInModule": {
        "filename": "lib/compliance.ts",
        "line": 661
      },
      "methods": [
        {
          "docs": {
            "stability": "stable"
          },
          "locationInModule": {
            "filename": "lib/compliance.ts",
            "line": 675
          },
          "name": "asArray",
          "parameters": [
            {
              "docs": {
                "summary": "the first element of the array to be returned (after the `prefix` provided at construction time)."
              },
              "name": "first",
              "type": {
                "primitive": "number"
              }
            },
            {
              "docs": {
                "summary": "other elements to be included in the array."
              },
              "name": "others",
              "type": {
                "primitive": "number"
              },
              "variadic": true
            }
          ],
          "returns": {
            "type": {
              "collection": {
                "elementtype": {
                  "primitive": "number"
                },
                "kind": "array"
              }
            }
          },
          "variadic": true
        }
      ],
      "name": "VariadicMethod"
    },
    "jsii-calc.VirtualMethodPlayground": {
      "assembly": "jsii-calc",
      "docs": {
        "stability": "stable"
      },
      "fqn": "jsii-calc.VirtualMethodPlayground",
      "initializer": {
        "docs": {
          "stability": "stable"
        }
      },
      "kind": "class",
      "locationInModule": {
        "filename": "lib/compliance.ts",
        "line": 451
      },
      "methods": [
        {
          "async": true,
          "docs": {
            "stability": "stable"
          },
          "locationInModule": {
            "filename": "lib/compliance.ts",
            "line": 476
          },
          "name": "overrideMeAsync",
          "parameters": [
            {
              "name": "index",
              "type": {
                "primitive": "number"
              }
            }
          ],
          "returns": {
            "type": {
              "primitive": "number"
            }
          }
        },
        {
          "docs": {
            "stability": "stable"
          },
          "locationInModule": {
            "filename": "lib/compliance.ts",
            "line": 480
          },
          "name": "overrideMeSync",
          "parameters": [
            {
              "name": "index",
              "type": {
                "primitive": "number"
              }
            }
          ],
          "returns": {
            "type": {
              "primitive": "number"
            }
          }
        },
        {
          "async": true,
          "docs": {
            "stability": "stable"
          },
          "locationInModule": {
            "filename": "lib/compliance.ts",
            "line": 458
          },
          "name": "parallelSumAsync",
          "parameters": [
            {
              "name": "count",
              "type": {
                "primitive": "number"
              }
            }
          ],
          "returns": {
            "type": {
              "primitive": "number"
            }
          }
        },
        {
          "async": true,
          "docs": {
            "stability": "stable"
          },
          "locationInModule": {
            "filename": "lib/compliance.ts",
            "line": 452
          },
          "name": "serialSumAsync",
          "parameters": [
            {
              "name": "count",
              "type": {
                "primitive": "number"
              }
            }
          ],
          "returns": {
            "type": {
              "primitive": "number"
            }
          }
        },
        {
          "docs": {
            "stability": "stable"
          },
          "locationInModule": {
            "filename": "lib/compliance.ts",
            "line": 468
          },
          "name": "sumSync",
          "parameters": [
            {
              "name": "count",
              "type": {
                "primitive": "number"
              }
            }
          ],
          "returns": {
            "type": {
              "primitive": "number"
            }
          }
        }
      ],
      "name": "VirtualMethodPlayground"
    },
    "jsii-calc.VoidCallback": {
      "abstract": true,
      "assembly": "jsii-calc",
      "docs": {
        "remarks": "- Implement `overrideMe` (method does not have to do anything).\n- Invoke `callMe`\n- Verify that `methodWasCalled` is `true`.",
        "stability": "stable",
        "summary": "This test is used to validate the runtimes can return correctly from a void callback."
      },
      "fqn": "jsii-calc.VoidCallback",
      "initializer": {
        "docs": {
          "stability": "stable"
        }
      },
      "kind": "class",
      "locationInModule": {
        "filename": "lib/compliance.ts",
        "line": 1923
      },
      "methods": [
        {
          "docs": {
            "stability": "stable"
          },
          "locationInModule": {
            "filename": "lib/compliance.ts",
            "line": 1928
          },
          "name": "callMe"
        },
        {
          "abstract": true,
          "docs": {
            "stability": "stable"
          },
          "locationInModule": {
            "filename": "lib/compliance.ts",
            "line": 1932
          },
          "name": "overrideMe",
          "protected": true
        }
      ],
      "name": "VoidCallback",
      "properties": [
        {
          "docs": {
            "stability": "stable"
          },
          "immutable": true,
          "locationInModule": {
            "filename": "lib/compliance.ts",
            "line": 1925
          },
          "name": "methodWasCalled",
          "type": {
            "primitive": "boolean"
          }
        }
      ]
    },
    "jsii-calc.WithPrivatePropertyInConstructor": {
      "assembly": "jsii-calc",
      "docs": {
        "stability": "stable",
        "summary": "Verifies that private property declarations in constructor arguments are hidden."
      },
      "fqn": "jsii-calc.WithPrivatePropertyInConstructor",
      "initializer": {
        "docs": {
          "stability": "stable"
        },
        "locationInModule": {
          "filename": "lib/compliance.ts",
          "line": 1939
        },
        "parameters": [
          {
            "name": "privateField",
            "optional": true,
            "type": {
              "primitive": "string"
            }
          }
        ]
      },
      "kind": "class",
      "locationInModule": {
        "filename": "lib/compliance.ts",
        "line": 1938
      },
      "name": "WithPrivatePropertyInConstructor",
      "properties": [
        {
          "docs": {
            "stability": "stable"
          },
          "immutable": true,
          "locationInModule": {
            "filename": "lib/compliance.ts",
            "line": 1941
          },
          "name": "success",
          "type": {
            "primitive": "boolean"
          }
        }
      ]
    },
    "jsii-calc.composition.CompositeOperation": {
      "abstract": true,
      "assembly": "jsii-calc",
      "base": "@scope/jsii-calc-lib.Operation",
      "docs": {
        "stability": "stable",
        "summary": "Abstract operation composed from an expression of other operations."
      },
      "fqn": "jsii-calc.composition.CompositeOperation",
      "initializer": {},
      "kind": "class",
      "locationInModule": {
        "filename": "lib/calculator.ts",
        "line": 146
      },
      "methods": [
        {
          "docs": {
            "stability": "stable",
            "summary": "(deprecated) String representation of the value."
          },
          "locationInModule": {
            "filename": "lib/calculator.ts",
            "line": 172
          },
          "name": "toString",
          "overrides": "@scope/jsii-calc-lib.Operation",
          "returns": {
            "type": {
              "primitive": "string"
            }
          }
        }
      ],
      "name": "CompositeOperation",
      "namespace": "composition",
      "properties": [
        {
          "abstract": true,
          "docs": {
            "remarks": "Must be implemented by derived classes.",
            "stability": "stable",
            "summary": "The expression that this operation consists of."
          },
          "immutable": true,
          "locationInModule": {
            "filename": "lib/calculator.ts",
            "line": 170
          },
          "name": "expression",
          "type": {
            "fqn": "@scope/jsii-calc-lib.NumericValue"
          }
        },
        {
          "docs": {
            "stability": "stable",
            "summary": "(deprecated) The value."
          },
          "immutable": true,
          "locationInModule": {
            "filename": "lib/calculator.ts",
            "line": 162
          },
          "name": "value",
          "overrides": "@scope/jsii-calc-lib.NumericValue",
          "type": {
            "primitive": "number"
          }
        },
        {
          "docs": {
            "stability": "stable",
            "summary": "A set of postfixes to include in a decorated .toString()."
          },
          "locationInModule": {
            "filename": "lib/calculator.ts",
            "line": 160
          },
          "name": "decorationPostfixes",
          "type": {
            "collection": {
              "elementtype": {
                "primitive": "string"
              },
              "kind": "array"
            }
          }
        },
        {
          "docs": {
            "stability": "stable",
            "summary": "A set of prefixes to include in a decorated .toString()."
          },
          "locationInModule": {
            "filename": "lib/calculator.ts",
            "line": 155
          },
          "name": "decorationPrefixes",
          "type": {
            "collection": {
              "elementtype": {
                "primitive": "string"
              },
              "kind": "array"
            }
          }
        },
        {
          "docs": {
            "stability": "stable",
            "summary": "The .toString() style."
          },
          "locationInModule": {
            "filename": "lib/calculator.ts",
            "line": 150
          },
          "name": "stringStyle",
          "type": {
            "fqn": "jsii-calc.composition.CompositeOperation.CompositionStringStyle"
          }
        }
      ]
    },
    "jsii-calc.composition.CompositeOperation.CompositionStringStyle": {
      "assembly": "jsii-calc",
      "docs": {
        "stability": "stable",
        "summary": "Style of .toString() output for CompositeOperation."
      },
      "fqn": "jsii-calc.composition.CompositeOperation.CompositionStringStyle",
      "kind": "enum",
      "locationInModule": {
        "filename": "lib/calculator.ts",
        "line": 192
      },
      "members": [
        {
          "docs": {
            "stability": "stable",
            "summary": "Normal string expression."
          },
          "name": "NORMAL"
        },
        {
          "docs": {
            "stability": "stable",
            "summary": "Decorated string expression."
          },
          "name": "DECORATED"
        }
      ],
      "name": "CompositionStringStyle",
      "namespace": "composition.CompositeOperation"
    },
<<<<<<< HEAD
    "jsii-calc.module2617.OnlyStatics": {
      "assembly": "jsii-calc",
      "docs": {
        "stability": "stable"
      },
      "fqn": "jsii-calc.module2617.OnlyStatics",
      "kind": "class",
      "locationInModule": {
        "filename": "lib/module2617/index.ts",
        "line": 3
=======
    "jsii-calc.module2530.MyClass": {
      "assembly": "jsii-calc",
      "docs": {
        "see": "https://github.com/aws/jsii/issues/2530",
        "stability": "stable",
        "summary": "Verifies a method with parameters \"_\" can be generated."
      },
      "fqn": "jsii-calc.module2530.MyClass",
      "initializer": {
        "docs": {
          "stability": "stable"
        },
        "locationInModule": {
          "filename": "lib/module2530/index.ts",
          "line": 10
        },
        "parameters": [
          {
            "name": "_",
            "type": {
              "primitive": "number"
            }
          }
        ]
      },
      "kind": "class",
      "locationInModule": {
        "filename": "lib/module2530/index.ts",
        "line": 5
>>>>>>> 52bd510a
      },
      "methods": [
        {
          "docs": {
            "stability": "stable"
          },
          "locationInModule": {
<<<<<<< HEAD
            "filename": "lib/module2617/index.ts",
            "line": 7
          },
          "name": "bar",
=======
            "filename": "lib/module2530/index.ts",
            "line": 6
          },
          "name": "bar",
          "parameters": [
            {
              "name": "_",
              "type": {
                "primitive": "boolean"
              }
            }
          ],
>>>>>>> 52bd510a
          "static": true
        },
        {
          "docs": {
            "stability": "stable"
          },
          "locationInModule": {
<<<<<<< HEAD
            "filename": "lib/module2617/index.ts",
            "line": 4
          },
          "name": "foo",
          "static": true
        }
      ],
      "name": "OnlyStatics",
      "namespace": "module2617"
=======
            "filename": "lib/module2530/index.ts",
            "line": 14
          },
          "name": "foo",
          "parameters": [
            {
              "name": "_",
              "type": {
                "primitive": "string"
              }
            }
          ]
        }
      ],
      "name": "MyClass",
      "namespace": "module2530"
>>>>>>> 52bd510a
    },
    "jsii-calc.module2647.ExtendAndImplement": {
      "assembly": "jsii-calc",
      "base": "@scope/jsii-calc-lib.BaseFor2647",
      "docs": {
        "see": "https://github.com/aws/jsii/issues/2647",
        "stability": "stable",
        "summary": "This class falls into the category of \"multiple bases\" from a different module from a go code gen perspective."
      },
      "fqn": "jsii-calc.module2647.ExtendAndImplement",
      "initializer": {
        "docs": {
          "stability": "deprecated"
        },
        "locationInModule": {
          "filename": "lib/index.ts",
          "line": 121
        },
        "parameters": [
          {
            "name": "very",
            "type": {
              "fqn": "@scope/jsii-calc-base-of-base.Very"
            }
          }
        ]
      },
      "interfaces": [
        "@scope/jsii-calc-lib.IFriendly"
      ],
      "kind": "class",
      "locationInModule": {
        "filename": "lib/module2647/index.ts",
        "line": 9
      },
      "methods": [
        {
          "docs": {
            "stability": "stable",
            "summary": "(deprecated) Say hello!"
          },
          "locationInModule": {
            "filename": "lib/module2647/index.ts",
            "line": 14
          },
          "name": "hello",
          "overrides": "@scope/jsii-calc-lib.IFriendly",
          "returns": {
            "type": {
              "primitive": "string"
            }
          }
        },
        {
          "docs": {
            "stability": "stable"
          },
          "locationInModule": {
            "filename": "lib/module2647/index.ts",
            "line": 10
          },
          "name": "localMethod",
          "returns": {
            "type": {
              "primitive": "string"
            }
          }
        }
      ],
      "name": "ExtendAndImplement",
      "namespace": "module2647"
    },
    "jsii-calc.module2689.methods.MyClass": {
      "assembly": "jsii-calc",
      "docs": {
        "stability": "stable"
      },
      "fqn": "jsii-calc.module2689.methods.MyClass",
      "initializer": {
        "docs": {
          "stability": "stable"
        }
      },
      "kind": "class",
      "locationInModule": {
        "filename": "lib/module2689/methods/index.ts",
        "line": 4
      },
      "methods": [
        {
          "docs": {
            "stability": "stable"
          },
          "locationInModule": {
            "filename": "lib/module2689/methods/index.ts",
            "line": 9
          },
          "name": "bar",
          "parameters": [
            {
              "name": "_bar",
              "type": {
                "collection": {
                  "elementtype": {
                    "fqn": "@scope/jsii-calc-base.BaseProps"
                  },
                  "kind": "map"
                }
              }
            }
          ]
        },
        {
          "docs": {
            "stability": "stable"
          },
          "locationInModule": {
            "filename": "lib/module2689/methods/index.ts",
            "line": 5
          },
          "name": "foo",
          "parameters": [
            {
              "name": "_values",
              "type": {
                "collection": {
                  "elementtype": {
                    "fqn": "@scope/jsii-calc-lib.Number"
                  },
                  "kind": "array"
                }
              }
            }
          ]
        }
      ],
      "name": "MyClass",
      "namespace": "module2689.methods"
    },
    "jsii-calc.module2689.props.MyClass": {
      "assembly": "jsii-calc",
      "docs": {
        "stability": "stable"
      },
      "fqn": "jsii-calc.module2689.props.MyClass",
      "initializer": {
        "docs": {
          "stability": "stable"
        }
      },
      "kind": "class",
      "locationInModule": {
        "filename": "lib/module2689/props/index.ts",
        "line": 4
      },
      "name": "MyClass",
      "namespace": "module2689.props",
      "properties": [
        {
          "docs": {
            "stability": "stable"
          },
          "immutable": true,
          "locationInModule": {
            "filename": "lib/module2689/props/index.ts",
            "line": 6
          },
          "name": "bar",
          "type": {
            "collection": {
              "elementtype": {
                "fqn": "@scope/jsii-calc-base.BaseProps"
              },
              "kind": "map"
            }
          }
        },
        {
          "docs": {
            "stability": "stable"
          },
          "immutable": true,
          "locationInModule": {
            "filename": "lib/module2689/props/index.ts",
            "line": 5
          },
          "name": "foo",
          "type": {
            "collection": {
              "elementtype": {
                "fqn": "@scope/jsii-calc-lib.Number"
              },
              "kind": "array"
            }
          }
        }
      ]
    },
    "jsii-calc.module2689.retval.MyClass": {
      "assembly": "jsii-calc",
      "docs": {
        "stability": "stable"
      },
      "fqn": "jsii-calc.module2689.retval.MyClass",
      "initializer": {
        "docs": {
          "stability": "stable"
        }
      },
      "kind": "class",
      "locationInModule": {
        "filename": "lib/module2689/retval/index.ts",
        "line": 4
      },
      "methods": [
        {
          "docs": {
            "stability": "stable"
          },
          "locationInModule": {
            "filename": "lib/module2689/retval/index.ts",
            "line": 9
          },
          "name": "bar",
          "returns": {
            "type": {
              "collection": {
                "elementtype": {
                  "fqn": "@scope/jsii-calc-base.BaseProps"
                },
                "kind": "map"
              }
            }
          }
        },
        {
          "docs": {
            "stability": "stable"
          },
          "locationInModule": {
            "filename": "lib/module2689/retval/index.ts",
            "line": 5
          },
          "name": "foo",
          "returns": {
            "type": {
              "collection": {
                "elementtype": {
                  "fqn": "@scope/jsii-calc-lib.Number"
                },
                "kind": "array"
              }
            }
          }
        }
      ],
      "name": "MyClass",
      "namespace": "module2689.retval"
    },
    "jsii-calc.module2689.structs.MyStruct": {
      "assembly": "jsii-calc",
      "datatype": true,
      "docs": {
        "stability": "stable"
      },
      "fqn": "jsii-calc.module2689.structs.MyStruct",
      "kind": "interface",
      "locationInModule": {
        "filename": "lib/module2689/structs/index.ts",
        "line": 4
      },
      "name": "MyStruct",
      "namespace": "module2689.structs",
      "properties": [
        {
          "abstract": true,
          "docs": {
            "stability": "stable"
          },
          "immutable": true,
          "locationInModule": {
            "filename": "lib/module2689/structs/index.ts",
            "line": 6
          },
          "name": "baseMap",
          "type": {
            "collection": {
              "elementtype": {
                "fqn": "@scope/jsii-calc-base.BaseProps"
              },
              "kind": "map"
            }
          }
        },
        {
          "abstract": true,
          "docs": {
            "stability": "stable"
          },
          "immutable": true,
          "locationInModule": {
            "filename": "lib/module2689/structs/index.ts",
            "line": 5
          },
          "name": "numbers",
          "type": {
            "collection": {
              "elementtype": {
                "fqn": "@scope/jsii-calc-lib.Number"
              },
              "kind": "array"
            }
          }
        }
      ]
    },
    "jsii-calc.module2692.submodule1.Bar": {
      "assembly": "jsii-calc",
      "datatype": true,
      "docs": {
        "stability": "stable"
      },
      "fqn": "jsii-calc.module2692.submodule1.Bar",
      "kind": "interface",
      "locationInModule": {
        "filename": "lib/module2692/submodule1/index.ts",
        "line": 1
      },
      "name": "Bar",
      "namespace": "module2692.submodule1",
      "properties": [
        {
          "abstract": true,
          "docs": {
            "stability": "stable"
          },
          "immutable": true,
          "locationInModule": {
            "filename": "lib/module2692/submodule1/index.ts",
            "line": 2
          },
          "name": "bar1",
          "type": {
            "primitive": "string"
          }
        }
      ]
    },
    "jsii-calc.module2692.submodule2.Bar": {
      "assembly": "jsii-calc",
      "datatype": true,
      "docs": {
        "stability": "stable"
      },
      "fqn": "jsii-calc.module2692.submodule2.Bar",
      "kind": "interface",
      "locationInModule": {
        "filename": "lib/module2692/submodule2/index.ts",
        "line": 3
      },
      "name": "Bar",
      "namespace": "module2692.submodule2",
      "properties": [
        {
          "abstract": true,
          "docs": {
            "stability": "stable"
          },
          "immutable": true,
          "locationInModule": {
            "filename": "lib/module2692/submodule2/index.ts",
            "line": 4
          },
          "name": "bar2",
          "type": {
            "primitive": "string"
          }
        }
      ]
    },
    "jsii-calc.module2692.submodule2.Foo": {
      "assembly": "jsii-calc",
      "datatype": true,
      "docs": {
        "stability": "stable"
      },
      "fqn": "jsii-calc.module2692.submodule2.Foo",
      "interfaces": [
        "jsii-calc.module2692.submodule2.Bar",
        "jsii-calc.module2692.submodule1.Bar"
      ],
      "kind": "interface",
      "locationInModule": {
        "filename": "lib/module2692/submodule2/index.ts",
        "line": 7
      },
      "name": "Foo",
      "namespace": "module2692.submodule2",
      "properties": [
        {
          "abstract": true,
          "docs": {
            "stability": "stable"
          },
          "immutable": true,
          "locationInModule": {
            "filename": "lib/module2692/submodule2/index.ts",
            "line": 8
          },
          "name": "foo2",
          "type": {
            "primitive": "string"
          }
        }
      ]
    },
    "jsii-calc.nodirect.sub1.TypeFromSub1": {
      "assembly": "jsii-calc",
      "docs": {
        "stability": "stable"
      },
      "fqn": "jsii-calc.nodirect.sub1.TypeFromSub1",
      "initializer": {
        "docs": {
          "stability": "stable"
        }
      },
      "kind": "class",
      "locationInModule": {
        "filename": "lib/no-direct-types/sub1/index.ts",
        "line": 1
      },
      "methods": [
        {
          "docs": {
            "stability": "stable"
          },
          "locationInModule": {
            "filename": "lib/no-direct-types/sub1/index.ts",
            "line": 2
          },
          "name": "sub1",
          "returns": {
            "type": {
              "primitive": "string"
            }
          }
        }
      ],
      "name": "TypeFromSub1",
      "namespace": "nodirect.sub1"
    },
    "jsii-calc.nodirect.sub2.TypeFromSub2": {
      "assembly": "jsii-calc",
      "docs": {
        "stability": "stable"
      },
      "fqn": "jsii-calc.nodirect.sub2.TypeFromSub2",
      "initializer": {
        "docs": {
          "stability": "stable"
        }
      },
      "kind": "class",
      "locationInModule": {
        "filename": "lib/no-direct-types/sub2/index.ts",
        "line": 1
      },
      "methods": [
        {
          "docs": {
            "stability": "stable"
          },
          "locationInModule": {
            "filename": "lib/no-direct-types/sub2/index.ts",
            "line": 2
          },
          "name": "sub2",
          "returns": {
            "type": {
              "primitive": "string"
            }
          }
        }
      ],
      "name": "TypeFromSub2",
      "namespace": "nodirect.sub2"
    },
    "jsii-calc.onlystatic.OnlyStaticMethods": {
      "assembly": "jsii-calc",
      "docs": {
        "stability": "stable",
        "summary": "Test for https://github.com/aws/jsii/issues/2617."
      },
      "fqn": "jsii-calc.onlystatic.OnlyStaticMethods",
      "kind": "class",
      "locationInModule": {
        "filename": "lib/only-static/index.ts",
        "line": 4
      },
      "methods": [
        {
          "docs": {
            "stability": "stable"
          },
          "locationInModule": {
            "filename": "lib/only-static/index.ts",
            "line": 5
          },
          "name": "staticMethod",
          "returns": {
            "type": {
              "primitive": "string"
            }
          },
          "static": true
        }
      ],
      "name": "OnlyStaticMethods",
      "namespace": "onlystatic"
    },
    "jsii-calc.submodule.Default": {
      "assembly": "jsii-calc",
      "datatype": true,
      "docs": {
        "see": "https://github.com/aws/jsii/issues/2637",
        "stability": "stable",
        "summary": "A struct named \"Default\"."
      },
      "fqn": "jsii-calc.submodule.Default",
      "kind": "interface",
      "locationInModule": {
        "filename": "lib/submodule/issue2637.ts",
        "line": 6
      },
      "name": "Default",
      "namespace": "submodule",
      "properties": [
        {
          "abstract": true,
          "docs": {
            "stability": "stable"
          },
          "immutable": true,
          "locationInModule": {
            "filename": "lib/submodule/issue2637.ts",
            "line": 7
          },
          "name": "foo",
          "type": {
            "primitive": "number"
          }
        }
      ]
    },
    "jsii-calc.submodule.MyClass": {
      "assembly": "jsii-calc",
      "docs": {
        "stability": "stable"
      },
      "fqn": "jsii-calc.submodule.MyClass",
      "initializer": {
        "docs": {
          "stability": "stable"
        },
        "locationInModule": {
          "filename": "lib/submodule/my-class.ts",
          "line": 12
        },
        "parameters": [
          {
            "name": "props",
            "type": {
              "fqn": "jsii-calc.submodule.child.SomeStruct"
            }
          }
        ]
      },
      "interfaces": [
        "jsii-calc.submodule.nested_submodule.deeplyNested.INamespaced"
      ],
      "kind": "class",
      "locationInModule": {
        "filename": "lib/submodule/my-class.ts",
        "line": 6
      },
      "methods": [
        {
          "docs": {
            "stability": "stable"
          },
          "locationInModule": {
            "filename": "lib/submodule/my-class.ts",
            "line": 14
          },
          "name": "methodWithSpecialParam",
          "parameters": [
            {
              "name": "param",
              "type": {
                "fqn": "jsii-calc.submodule.param.SpecialParameter"
              }
            }
          ],
          "returns": {
            "type": {
              "primitive": "string"
            }
          }
        }
      ],
      "name": "MyClass",
      "namespace": "submodule",
      "properties": [
        {
          "docs": {
            "stability": "stable"
          },
          "immutable": true,
          "locationInModule": {
            "filename": "lib/submodule/my-class.ts",
            "line": 9
          },
          "name": "awesomeness",
          "type": {
            "fqn": "jsii-calc.submodule.child.Awesomeness"
          }
        },
        {
          "docs": {
            "stability": "stable"
          },
          "immutable": true,
          "locationInModule": {
            "filename": "lib/submodule/my-class.ts",
            "line": 7
          },
          "name": "definedAt",
          "overrides": "jsii-calc.submodule.nested_submodule.deeplyNested.INamespaced",
          "type": {
            "primitive": "string"
          }
        },
        {
          "docs": {
            "stability": "stable"
          },
          "immutable": true,
          "locationInModule": {
            "filename": "lib/submodule/my-class.ts",
            "line": 8
          },
          "name": "goodness",
          "type": {
            "fqn": "jsii-calc.submodule.child.Goodness"
          }
        },
        {
          "docs": {
            "stability": "stable"
          },
          "immutable": true,
          "locationInModule": {
            "filename": "lib/submodule/my-class.ts",
            "line": 12
          },
          "name": "props",
          "type": {
            "fqn": "jsii-calc.submodule.child.SomeStruct"
          }
        },
        {
          "docs": {
            "stability": "stable"
          },
          "locationInModule": {
            "filename": "lib/submodule/my-class.ts",
            "line": 10
          },
          "name": "allTypes",
          "optional": true,
          "type": {
            "fqn": "jsii-calc.AllTypes"
          }
        }
      ]
    },
    "jsii-calc.submodule.back_references.MyClassReference": {
      "assembly": "jsii-calc",
      "datatype": true,
      "docs": {
        "stability": "stable"
      },
      "fqn": "jsii-calc.submodule.back_references.MyClassReference",
      "kind": "interface",
      "locationInModule": {
        "filename": "lib/submodule/refers-to-parent/index.ts",
        "line": 3
      },
      "name": "MyClassReference",
      "namespace": "submodule.back_references",
      "properties": [
        {
          "abstract": true,
          "docs": {
            "stability": "stable"
          },
          "immutable": true,
          "locationInModule": {
            "filename": "lib/submodule/refers-to-parent/index.ts",
            "line": 4
          },
          "name": "reference",
          "type": {
            "fqn": "jsii-calc.submodule.MyClass"
          }
        }
      ]
    },
    "jsii-calc.submodule.child.Awesomeness": {
      "assembly": "jsii-calc",
      "docs": {
        "stability": "stable"
      },
      "fqn": "jsii-calc.submodule.child.Awesomeness",
      "kind": "enum",
      "locationInModule": {
        "filename": "lib/submodule/child/index.ts",
        "line": 15
      },
      "members": [
        {
          "docs": {
            "stability": "stable",
            "summary": "It was awesome!"
          },
          "name": "AWESOME"
        }
      ],
      "name": "Awesomeness",
      "namespace": "submodule.child"
    },
    "jsii-calc.submodule.child.Goodness": {
      "assembly": "jsii-calc",
      "docs": {
        "stability": "stable"
      },
      "fqn": "jsii-calc.submodule.child.Goodness",
      "kind": "enum",
      "locationInModule": {
        "filename": "lib/submodule/child/index.ts",
        "line": 5
      },
      "members": [
        {
          "docs": {
            "stability": "stable",
            "summary": "It's pretty good."
          },
          "name": "PRETTY_GOOD"
        },
        {
          "docs": {
            "stability": "stable",
            "summary": "It's really good."
          },
          "name": "REALLY_GOOD"
        },
        {
          "docs": {
            "stability": "stable",
            "summary": "It's amazingly good."
          },
          "name": "AMAZINGLY_GOOD"
        }
      ],
      "name": "Goodness",
      "namespace": "submodule.child"
    },
    "jsii-calc.submodule.child.InnerClass": {
      "assembly": "jsii-calc",
      "docs": {
        "stability": "stable"
      },
      "fqn": "jsii-calc.submodule.child.InnerClass",
      "initializer": {
        "docs": {
          "stability": "stable"
        }
      },
      "kind": "class",
      "locationInModule": {
        "filename": "lib/submodule/child/index.ts",
        "line": 37
      },
      "name": "InnerClass",
      "namespace": "submodule.child",
      "properties": [
        {
          "const": true,
          "docs": {
            "stability": "stable"
          },
          "immutable": true,
          "locationInModule": {
            "filename": "lib/submodule/child/index.ts",
            "line": 38
          },
          "name": "staticProp",
          "static": true,
          "type": {
            "fqn": "jsii-calc.submodule.child.SomeStruct"
          }
        }
      ]
    },
    "jsii-calc.submodule.child.KwargsProps": {
      "assembly": "jsii-calc",
      "datatype": true,
      "docs": {
        "stability": "stable"
      },
      "fqn": "jsii-calc.submodule.child.KwargsProps",
      "interfaces": [
        "jsii-calc.submodule.child.SomeStruct"
      ],
      "kind": "interface",
      "locationInModule": {
        "filename": "lib/submodule/child/index.ts",
        "line": 41
      },
      "name": "KwargsProps",
      "namespace": "submodule.child",
      "properties": [
        {
          "abstract": true,
          "docs": {
            "stability": "stable"
          },
          "immutable": true,
          "locationInModule": {
            "filename": "lib/submodule/child/index.ts",
            "line": 42
          },
          "name": "extra",
          "optional": true,
          "type": {
            "primitive": "string"
          }
        }
      ]
    },
    "jsii-calc.submodule.child.OuterClass": {
      "assembly": "jsii-calc",
      "docs": {
        "see": ": https://github.com/aws/jsii/pull/1706",
        "stability": "stable",
        "summary": "Checks that classes can self-reference during initialization."
      },
      "fqn": "jsii-calc.submodule.child.OuterClass",
      "initializer": {
        "docs": {
          "stability": "stable"
        },
        "locationInModule": {
          "filename": "lib/submodule/child/index.ts",
          "line": 27
        }
      },
      "kind": "class",
      "locationInModule": {
        "filename": "lib/submodule/child/index.ts",
        "line": 24
      },
      "name": "OuterClass",
      "namespace": "submodule.child",
      "properties": [
        {
          "docs": {
            "stability": "stable"
          },
          "immutable": true,
          "locationInModule": {
            "filename": "lib/submodule/child/index.ts",
            "line": 25
          },
          "name": "innerClass",
          "type": {
            "fqn": "jsii-calc.submodule.child.InnerClass"
          }
        }
      ]
    },
    "jsii-calc.submodule.child.SomeEnum": {
      "assembly": "jsii-calc",
      "docs": {
        "stability": "stable"
      },
      "fqn": "jsii-calc.submodule.child.SomeEnum",
      "kind": "enum",
      "locationInModule": {
        "filename": "lib/submodule/child/index.ts",
        "line": 31
      },
      "members": [
        {
          "docs": {
            "stability": "stable"
          },
          "name": "SOME"
        }
      ],
      "name": "SomeEnum",
      "namespace": "submodule.child"
    },
    "jsii-calc.submodule.child.SomeStruct": {
      "assembly": "jsii-calc",
      "datatype": true,
      "docs": {
        "stability": "stable"
      },
      "fqn": "jsii-calc.submodule.child.SomeStruct",
      "kind": "interface",
      "locationInModule": {
        "filename": "lib/submodule/child/index.ts",
        "line": 34
      },
      "name": "SomeStruct",
      "namespace": "submodule.child",
      "properties": [
        {
          "abstract": true,
          "docs": {
            "stability": "stable"
          },
          "immutable": true,
          "locationInModule": {
            "filename": "lib/submodule/child/index.ts",
            "line": 35
          },
          "name": "prop",
          "type": {
            "fqn": "jsii-calc.submodule.child.SomeEnum"
          }
        }
      ]
    },
    "jsii-calc.submodule.child.Structure": {
      "assembly": "jsii-calc",
      "datatype": true,
      "docs": {
        "stability": "stable"
      },
      "fqn": "jsii-calc.submodule.child.Structure",
      "kind": "interface",
      "locationInModule": {
        "filename": "lib/submodule/child/index.ts",
        "line": 1
      },
      "name": "Structure",
      "namespace": "submodule.child",
      "properties": [
        {
          "abstract": true,
          "docs": {
            "stability": "stable"
          },
          "immutable": true,
          "locationInModule": {
            "filename": "lib/submodule/child/index.ts",
            "line": 2
          },
          "name": "bool",
          "type": {
            "primitive": "boolean"
          }
        }
      ]
    },
    "jsii-calc.submodule.isolated.Kwargs": {
      "assembly": "jsii-calc",
      "docs": {
        "stability": "stable",
        "summary": "Ensures imports are correctly registered for kwargs lifted properties from super-structs."
      },
      "fqn": "jsii-calc.submodule.isolated.Kwargs",
      "kind": "class",
      "locationInModule": {
        "filename": "lib/submodule/isolated.ts",
        "line": 7
      },
      "methods": [
        {
          "docs": {
            "stability": "stable"
          },
          "locationInModule": {
            "filename": "lib/submodule/isolated.ts",
            "line": 8
          },
          "name": "method",
          "parameters": [
            {
              "name": "props",
              "optional": true,
              "type": {
                "fqn": "jsii-calc.submodule.child.KwargsProps"
              }
            }
          ],
          "returns": {
            "type": {
              "primitive": "boolean"
            }
          },
          "static": true
        }
      ],
      "name": "Kwargs",
      "namespace": "submodule.isolated"
    },
    "jsii-calc.submodule.nested_submodule.Namespaced": {
      "abstract": true,
      "assembly": "jsii-calc",
      "docs": {
        "stability": "stable"
      },
      "fqn": "jsii-calc.submodule.nested_submodule.Namespaced",
      "interfaces": [
        "jsii-calc.submodule.nested_submodule.deeplyNested.INamespaced"
      ],
      "kind": "class",
      "locationInModule": {
        "filename": "lib/submodule/nested_submodule.ts",
        "line": 12
      },
      "name": "Namespaced",
      "namespace": "submodule.nested_submodule",
      "properties": [
        {
          "docs": {
            "stability": "stable"
          },
          "immutable": true,
          "locationInModule": {
            "filename": "lib/submodule/nested_submodule.ts",
            "line": 13
          },
          "name": "definedAt",
          "overrides": "jsii-calc.submodule.nested_submodule.deeplyNested.INamespaced",
          "type": {
            "primitive": "string"
          }
        },
        {
          "abstract": true,
          "docs": {
            "stability": "stable"
          },
          "immutable": true,
          "locationInModule": {
            "filename": "lib/submodule/nested_submodule.ts",
            "line": 14
          },
          "name": "goodness",
          "type": {
            "fqn": "jsii-calc.submodule.child.Goodness"
          }
        }
      ]
    },
    "jsii-calc.submodule.nested_submodule.deeplyNested.INamespaced": {
      "assembly": "jsii-calc",
      "docs": {
        "stability": "stable"
      },
      "fqn": "jsii-calc.submodule.nested_submodule.deeplyNested.INamespaced",
      "kind": "interface",
      "locationInModule": {
        "filename": "lib/submodule/nested_submodule.ts",
        "line": 7
      },
      "name": "INamespaced",
      "namespace": "submodule.nested_submodule.deeplyNested",
      "properties": [
        {
          "abstract": true,
          "docs": {
            "stability": "stable"
          },
          "immutable": true,
          "locationInModule": {
            "filename": "lib/submodule/nested_submodule.ts",
            "line": 8
          },
          "name": "definedAt",
          "type": {
            "primitive": "string"
          }
        }
      ]
    },
    "jsii-calc.submodule.param.SpecialParameter": {
      "assembly": "jsii-calc",
      "datatype": true,
      "docs": {
        "stability": "stable"
      },
      "fqn": "jsii-calc.submodule.param.SpecialParameter",
      "kind": "interface",
      "locationInModule": {
        "filename": "lib/submodule/param/index.ts",
        "line": 1
      },
      "name": "SpecialParameter",
      "namespace": "submodule.param",
      "properties": [
        {
          "abstract": true,
          "docs": {
            "stability": "stable"
          },
          "immutable": true,
          "locationInModule": {
            "filename": "lib/submodule/param/index.ts",
            "line": 2
          },
          "name": "value",
          "type": {
            "primitive": "string"
          }
        }
      ]
    },
    "jsii-calc.submodule.returnsparam.ReturnsSpecialParameter": {
      "assembly": "jsii-calc",
      "docs": {
        "stability": "stable"
      },
      "fqn": "jsii-calc.submodule.returnsparam.ReturnsSpecialParameter",
      "initializer": {
        "docs": {
          "stability": "stable"
        }
      },
      "kind": "class",
      "locationInModule": {
        "filename": "lib/submodule/returns-param/index.ts",
        "line": 3
      },
      "methods": [
        {
          "docs": {
            "stability": "stable"
          },
          "locationInModule": {
            "filename": "lib/submodule/returns-param/index.ts",
            "line": 4
          },
          "name": "returnsSpecialParam",
          "returns": {
            "type": {
              "fqn": "jsii-calc.submodule.param.SpecialParameter"
            }
          }
        }
      ],
      "name": "ReturnsSpecialParameter",
      "namespace": "submodule.returnsparam"
    }
  },
  "version": "3.20.120",
<<<<<<< HEAD
  "fingerprint": "BknY5b4Ac0OyJjPD+Cy7kKx4HRZj/enS7zbnu8n5MsM="
=======
  "fingerprint": "hBZRskNm0XPeSO9U+PMqKKVZ2faqmKnE9eVN2tY1Wik="
>>>>>>> 52bd510a
}<|MERGE_RESOLUTION|>--- conflicted
+++ resolved
@@ -211,17 +211,16 @@
         "line": 142
       }
     },
-<<<<<<< HEAD
+    "jsii-calc.module2530": {
+      "locationInModule": {
+        "filename": "lib/index.ts",
+        "line": 18
+      }
+    },
     "jsii-calc.module2617": {
       "locationInModule": {
         "filename": "lib/index.ts",
-        "line": 16
-=======
-    "jsii-calc.module2530": {
-      "locationInModule": {
-        "filename": "lib/index.ts",
-        "line": 17
->>>>>>> 52bd510a
+        "line": 15
       }
     },
     "jsii-calc.module2647": {
@@ -233,7 +232,7 @@
     "jsii-calc.module2689": {
       "locationInModule": {
         "filename": "lib/index.ts",
-        "line": 15
+        "line": 16
       }
     },
     "jsii-calc.module2689.methods": {
@@ -263,7 +262,7 @@
     "jsii-calc.module2692": {
       "locationInModule": {
         "filename": "lib/index.ts",
-        "line": 16
+        "line": 17
       }
     },
     "jsii-calc.module2692.submodule1": {
@@ -14186,18 +14185,6 @@
       "name": "CompositionStringStyle",
       "namespace": "composition.CompositeOperation"
     },
-<<<<<<< HEAD
-    "jsii-calc.module2617.OnlyStatics": {
-      "assembly": "jsii-calc",
-      "docs": {
-        "stability": "stable"
-      },
-      "fqn": "jsii-calc.module2617.OnlyStatics",
-      "kind": "class",
-      "locationInModule": {
-        "filename": "lib/module2617/index.ts",
-        "line": 3
-=======
     "jsii-calc.module2530.MyClass": {
       "assembly": "jsii-calc",
       "docs": {
@@ -14227,7 +14214,6 @@
       "locationInModule": {
         "filename": "lib/module2530/index.ts",
         "line": 5
->>>>>>> 52bd510a
       },
       "methods": [
         {
@@ -14235,12 +14221,6 @@
             "stability": "stable"
           },
           "locationInModule": {
-<<<<<<< HEAD
-            "filename": "lib/module2617/index.ts",
-            "line": 7
-          },
-          "name": "bar",
-=======
             "filename": "lib/module2530/index.ts",
             "line": 6
           },
@@ -14253,7 +14233,6 @@
               }
             }
           ],
->>>>>>> 52bd510a
           "static": true
         },
         {
@@ -14261,17 +14240,6 @@
             "stability": "stable"
           },
           "locationInModule": {
-<<<<<<< HEAD
-            "filename": "lib/module2617/index.ts",
-            "line": 4
-          },
-          "name": "foo",
-          "static": true
-        }
-      ],
-      "name": "OnlyStatics",
-      "namespace": "module2617"
-=======
             "filename": "lib/module2530/index.ts",
             "line": 14
           },
@@ -14288,7 +14256,44 @@
       ],
       "name": "MyClass",
       "namespace": "module2530"
->>>>>>> 52bd510a
+    },
+    "jsii-calc.module2617.OnlyStatics": {
+      "assembly": "jsii-calc",
+      "docs": {
+        "stability": "stable"
+      },
+      "fqn": "jsii-calc.module2617.OnlyStatics",
+      "kind": "class",
+      "locationInModule": {
+        "filename": "lib/module2617/index.ts",
+        "line": 3
+      },
+      "methods": [
+        {
+          "docs": {
+            "stability": "stable"
+          },
+          "locationInModule": {
+            "filename": "lib/module2617/index.ts",
+            "line": 7
+          },
+          "name": "bar",
+          "static": true
+        },
+        {
+          "docs": {
+            "stability": "stable"
+          },
+          "locationInModule": {
+            "filename": "lib/module2617/index.ts",
+            "line": 4
+          },
+          "name": "foo",
+          "static": true
+        }
+      ],
+      "name": "OnlyStatics",
+      "namespace": "module2617"
     },
     "jsii-calc.module2647.ExtendAndImplement": {
       "assembly": "jsii-calc",
@@ -15461,9 +15466,5 @@
     }
   },
   "version": "3.20.120",
-<<<<<<< HEAD
-  "fingerprint": "BknY5b4Ac0OyJjPD+Cy7kKx4HRZj/enS7zbnu8n5MsM="
-=======
-  "fingerprint": "hBZRskNm0XPeSO9U+PMqKKVZ2faqmKnE9eVN2tY1Wik="
->>>>>>> 52bd510a
+  "fingerprint": "NN/7JA2G5+NzNqrZC0MowhGB3DS5OlSmsNIF8KMR7Kg="
 }