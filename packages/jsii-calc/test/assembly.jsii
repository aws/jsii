{
  "author": {
    "name": "Amazon Web Services",
    "organization": true,
    "roles": [
      "author"
    ],
    "url": "https://aws.amazon.com"
  },
  "bundled": {
    "jsii-calc-bundled": "^0.19.0"
  },
  "contributors": [
    {
      "name": "Elad Ben-Israel",
      "roles": [
        "maintainer"
      ],
      "url": "https://github.com/eladb"
    },
    {
      "name": "Rico Huijbers",
      "roles": [
        "maintainer"
      ],
      "url": "https://github.com/rix0rrr"
    },
    {
      "name": "Romain Marcadier-Muller",
      "roles": [
        "maintainer"
      ],
      "url": "https://github.com/RomainMuller"
    }
  ],
  "dependencies": {
    "@scope/jsii-calc-base": {
      "targets": {
        "dotnet": {
          "namespace": "Amazon.JSII.Tests.CalculatorNamespace.BaseNamespace",
          "packageId": "Amazon.JSII.Tests.CalculatorPackageId.BasePackageId"
        },
        "java": {
          "maven": {
            "artifactId": "calculator-base",
            "groupId": "software.amazon.jsii.tests"
          },
          "package": "software.amazon.jsii.tests.calculator.base"
        },
        "js": {
          "npm": "@scope/jsii-calc-base"
        },
        "python": {
          "distName": "scope.jsii-calc-base",
          "module": "scope.jsii_calc_base"
        }
      },
      "version": "0.19.0"
    },
    "@scope/jsii-calc-base-of-base": {
      "targets": {
        "dotnet": {
          "namespace": "Amazon.JSII.Tests.CalculatorNamespace.BaseOfBaseNamespace",
          "packageId": "Amazon.JSII.Tests.CalculatorPackageId.BaseOfBasePackageId"
        },
        "java": {
          "maven": {
            "artifactId": "calculator-base-of-base",
            "groupId": "software.amazon.jsii.tests"
          },
          "package": "software.amazon.jsii.tests.calculator.baseofbase"
        },
        "js": {
          "npm": "@scope/jsii-calc-base-of-base"
        },
        "python": {
          "distName": "scope.jsii-calc-base-of-base",
          "module": "scope.jsii_calc_base_of_base"
        }
      },
      "version": "0.19.0"
    },
    "@scope/jsii-calc-lib": {
      "targets": {
        "dotnet": {
          "namespace": "Amazon.JSII.Tests.CalculatorNamespace.LibNamespace",
          "packageId": "Amazon.JSII.Tests.CalculatorPackageId.LibPackageId",
          "versionSuffix": "-devpreview"
        },
        "java": {
          "maven": {
            "artifactId": "calculator-lib",
            "groupId": "software.amazon.jsii.tests",
            "versionSuffix": ".DEVPREVIEW"
          },
          "package": "software.amazon.jsii.tests.calculator.lib"
        },
        "js": {
          "npm": "@scope/jsii-calc-lib"
        },
        "python": {
          "distName": "scope.jsii-calc-lib",
          "module": "scope.jsii_calc_lib"
        }
      },
      "version": "0.19.0"
    }
  },
  "dependencyClosure": {
    "@scope/jsii-calc-base": {
      "targets": {
        "dotnet": {
          "namespace": "Amazon.JSII.Tests.CalculatorNamespace.BaseNamespace",
          "packageId": "Amazon.JSII.Tests.CalculatorPackageId.BasePackageId"
        },
        "java": {
          "maven": {
            "artifactId": "calculator-base",
            "groupId": "software.amazon.jsii.tests"
          },
          "package": "software.amazon.jsii.tests.calculator.base"
        },
        "js": {
          "npm": "@scope/jsii-calc-base"
        },
        "python": {
          "distName": "scope.jsii-calc-base",
          "module": "scope.jsii_calc_base"
        }
      },
      "version": "0.19.0"
    },
    "@scope/jsii-calc-base-of-base": {
      "targets": {
        "dotnet": {
          "namespace": "Amazon.JSII.Tests.CalculatorNamespace.BaseOfBaseNamespace",
          "packageId": "Amazon.JSII.Tests.CalculatorPackageId.BaseOfBasePackageId"
        },
        "java": {
          "maven": {
            "artifactId": "calculator-base-of-base",
            "groupId": "software.amazon.jsii.tests"
          },
          "package": "software.amazon.jsii.tests.calculator.baseofbase"
        },
        "js": {
          "npm": "@scope/jsii-calc-base-of-base"
        },
        "python": {
          "distName": "scope.jsii-calc-base-of-base",
          "module": "scope.jsii_calc_base_of_base"
        }
      },
      "version": "0.19.0"
    },
    "@scope/jsii-calc-lib": {
      "targets": {
        "dotnet": {
          "namespace": "Amazon.JSII.Tests.CalculatorNamespace.LibNamespace",
          "packageId": "Amazon.JSII.Tests.CalculatorPackageId.LibPackageId",
          "versionSuffix": "-devpreview"
        },
        "java": {
          "maven": {
            "artifactId": "calculator-lib",
            "groupId": "software.amazon.jsii.tests",
            "versionSuffix": ".DEVPREVIEW"
          },
          "package": "software.amazon.jsii.tests.calculator.lib"
        },
        "js": {
          "npm": "@scope/jsii-calc-lib"
        },
        "python": {
          "distName": "scope.jsii-calc-lib",
          "module": "scope.jsii_calc_lib"
        }
      },
      "version": "0.19.0"
    }
  },
  "description": "A simple calcuator built on JSII.",
  "docs": {
    "stability": "experimental"
  },
  "homepage": "https://github.com/aws/jsii",
  "jsiiVersion": "0.19.0",
  "license": "Apache-2.0",
  "metadata": {
    "jsii:boolean": true,
    "jsii:number": 1337,
    "jsii:object": {
      "string": "yes!"
    }
  },
  "name": "jsii-calc",
  "readme": {
    "markdown": "# jsii Calculator\n\nThis library is used to demonstrate and test the features of JSII\n\n## Sphinx\n\nThis file will be incorporated into the sphinx documentation.\n\nIf this file starts with an \"H1\" line (in our case `# jsii Calculator`), this\nheading will be used as the Sphinx topic name. Otherwise, the name of the module\n(`jsii-calc`) will be used instead.\n\n## Code Samples\n\n```ts\n/* This is totes a magic comment in here, just you wait! */\nconst foo = 'bar';\n```\n"
  },
  "repository": {
    "directory": "packages/jsii-calc",
    "type": "git",
    "url": "https://github.com/aws/jsii.git"
  },
  "schema": "jsii/0.10.0",
  "targets": {
    "dotnet": {
      "iconUrl": "https://sdk-for-net.amazonwebservices.com/images/AWSLogo128x128.png",
      "namespace": "Amazon.JSII.Tests.CalculatorNamespace",
      "packageId": "Amazon.JSII.Tests.CalculatorPackageId"
    },
    "java": {
      "maven": {
        "artifactId": "calculator",
        "groupId": "software.amazon.jsii.tests"
      },
      "package": "software.amazon.jsii.tests.calculator"
    },
    "js": {
      "npm": "jsii-calc"
    },
    "python": {
      "distName": "jsii-calc",
      "module": "jsii_calc"
    }
  },
  "types": {
    "jsii-calc.AbstractClass": {
      "abstract": true,
      "assembly": "jsii-calc",
      "base": "jsii-calc.AbstractClassBase",
      "docs": {
        "stability": "experimental"
      },
      "fqn": "jsii-calc.AbstractClass",
      "initializer": {},
      "interfaces": [
        "jsii-calc.IInterfaceImplementedByAbstractClass"
      ],
      "kind": "class",
      "locationInModule": {
        "filename": "lib/compliance.ts",
        "line": 1080
      },
      "methods": [
        {
          "abstract": true,
          "docs": {
            "stability": "experimental"
          },
          "locationInModule": {
            "filename": "lib/compliance.ts",
            "line": 1085
          },
          "name": "abstractMethod",
          "parameters": [
            {
              "name": "name",
              "type": {
                "primitive": "string"
              }
            }
          ],
          "returns": {
            "type": {
              "primitive": "string"
            }
          }
        },
        {
          "docs": {
            "stability": "experimental"
          },
          "locationInModule": {
            "filename": "lib/compliance.ts",
            "line": 1081
          },
          "name": "nonAbstractMethod",
          "returns": {
            "type": {
              "primitive": "number"
            }
          }
        }
      ],
      "name": "AbstractClass",
      "properties": [
        {
          "docs": {
            "stability": "experimental"
          },
          "immutable": true,
          "locationInModule": {
            "filename": "lib/compliance.ts",
            "line": 1087
          },
          "name": "propFromInterface",
          "overrides": "jsii-calc.IInterfaceImplementedByAbstractClass",
          "type": {
            "primitive": "string"
          }
        }
      ]
    },
    "jsii-calc.AbstractClassBase": {
      "abstract": true,
      "assembly": "jsii-calc",
      "docs": {
        "stability": "experimental"
      },
      "fqn": "jsii-calc.AbstractClassBase",
      "initializer": {},
      "kind": "class",
      "locationInModule": {
        "filename": "lib/compliance.ts",
        "line": 1076
      },
      "name": "AbstractClassBase",
      "properties": [
        {
          "abstract": true,
          "docs": {
            "stability": "experimental"
          },
          "immutable": true,
          "locationInModule": {
            "filename": "lib/compliance.ts",
            "line": 1077
          },
          "name": "abstractProperty",
          "type": {
            "primitive": "string"
          }
        }
      ]
    },
    "jsii-calc.AbstractClassReturner": {
      "assembly": "jsii-calc",
      "docs": {
        "stability": "experimental"
      },
      "fqn": "jsii-calc.AbstractClassReturner",
      "initializer": {},
      "kind": "class",
      "locationInModule": {
        "filename": "lib/compliance.ts",
        "line": 1102
      },
      "methods": [
        {
          "docs": {
            "stability": "experimental"
          },
          "locationInModule": {
            "filename": "lib/compliance.ts",
            "line": 1103
          },
          "name": "giveMeAbstract",
          "returns": {
            "type": {
              "fqn": "jsii-calc.AbstractClass"
            }
          }
        },
        {
          "docs": {
            "stability": "experimental"
          },
          "locationInModule": {
            "filename": "lib/compliance.ts",
            "line": 1107
          },
          "name": "giveMeInterface",
          "returns": {
            "type": {
              "fqn": "jsii-calc.IInterfaceImplementedByAbstractClass"
            }
          }
        }
      ],
      "name": "AbstractClassReturner",
      "properties": [
        {
          "docs": {
            "stability": "experimental"
          },
          "immutable": true,
          "locationInModule": {
            "filename": "lib/compliance.ts",
            "line": 1111
          },
          "name": "returnAbstractFromProperty",
          "type": {
            "fqn": "jsii-calc.AbstractClassBase"
          }
        }
      ]
    },
    "jsii-calc.Add": {
      "assembly": "jsii-calc",
      "base": "jsii-calc.BinaryOperation",
      "docs": {
        "stability": "experimental",
        "summary": "The \"+\" binary operation."
      },
      "fqn": "jsii-calc.Add",
      "initializer": {
        "docs": {
          "stability": "experimental",
          "summary": "Creates a BinaryOperation."
        },
        "parameters": [
          {
            "docs": {
              "summary": "Left-hand side operand."
            },
            "name": "lhs",
            "type": {
              "fqn": "@scope/jsii-calc-lib.Value"
            }
          },
          {
            "docs": {
              "summary": "Right-hand side operand."
            },
            "name": "rhs",
            "type": {
              "fqn": "@scope/jsii-calc-lib.Value"
            }
          }
        ]
      },
      "kind": "class",
      "locationInModule": {
        "filename": "lib/calculator.ts",
        "line": 55
      },
      "methods": [
        {
          "docs": {
            "stability": "experimental",
            "summary": "String representation of the value."
          },
          "locationInModule": {
            "filename": "lib/calculator.ts",
            "line": 60
          },
          "name": "toString",
          "overrides": "@scope/jsii-calc-lib.Operation",
          "returns": {
            "type": {
              "primitive": "string"
            }
          }
        }
      ],
      "name": "Add",
      "properties": [
        {
          "docs": {
            "stability": "experimental",
            "summary": "The value."
          },
          "immutable": true,
          "locationInModule": {
            "filename": "lib/calculator.ts",
            "line": 56
          },
          "name": "value",
          "overrides": "@scope/jsii-calc-lib.Value",
          "type": {
            "primitive": "number"
          }
        }
      ]
    },
    "jsii-calc.AllTypes": {
      "assembly": "jsii-calc",
      "docs": {
        "remarks": "The setters will validate\nthat the value set is of the expected type and throw otherwise.",
        "stability": "experimental",
        "summary": "This class includes property for all types supported by jsii."
      },
      "fqn": "jsii-calc.AllTypes",
      "initializer": {},
      "kind": "class",
      "locationInModule": {
        "filename": "lib/compliance.ts",
        "line": 52
      },
      "methods": [
        {
          "docs": {
            "stability": "experimental"
          },
          "locationInModule": {
            "filename": "lib/compliance.ts",
            "line": 220
          },
          "name": "anyIn",
          "parameters": [
            {
              "name": "inp",
              "type": {
                "primitive": "any"
              }
            }
          ]
        },
        {
          "docs": {
            "stability": "experimental"
          },
          "locationInModule": {
            "filename": "lib/compliance.ts",
            "line": 212
          },
          "name": "anyOut",
          "returns": {
            "type": {
              "primitive": "any"
            }
          }
        },
        {
          "docs": {
            "stability": "experimental"
          },
          "locationInModule": {
            "filename": "lib/compliance.ts",
            "line": 207
          },
          "name": "enumMethod",
          "parameters": [
            {
              "name": "value",
              "type": {
                "fqn": "jsii-calc.StringEnum"
              }
            }
          ],
          "returns": {
            "type": {
              "fqn": "jsii-calc.StringEnum"
            }
          }
        }
      ],
      "name": "AllTypes",
      "properties": [
        {
          "docs": {
            "stability": "experimental"
          },
          "immutable": true,
          "locationInModule": {
            "filename": "lib/compliance.ts",
            "line": 203
          },
          "name": "enumPropertyValue",
          "type": {
            "primitive": "number"
          }
        },
        {
          "docs": {
            "stability": "experimental"
          },
          "locationInModule": {
            "filename": "lib/compliance.ts",
            "line": 167
          },
          "name": "anyArrayProperty",
          "type": {
            "collection": {
              "elementtype": {
                "primitive": "any"
              },
              "kind": "array"
            }
          }
        },
        {
          "docs": {
            "stability": "experimental"
          },
          "locationInModule": {
            "filename": "lib/compliance.ts",
            "line": 168
          },
          "name": "anyMapProperty",
          "type": {
            "collection": {
              "elementtype": {
                "primitive": "any"
              },
              "kind": "map"
            }
          }
        },
        {
          "docs": {
            "stability": "experimental"
          },
          "locationInModule": {
            "filename": "lib/compliance.ts",
            "line": 166
          },
          "name": "anyProperty",
          "type": {
            "primitive": "any"
          }
        },
        {
          "docs": {
            "stability": "experimental"
          },
          "locationInModule": {
            "filename": "lib/compliance.ts",
            "line": 152
          },
          "name": "arrayProperty",
          "type": {
            "collection": {
              "elementtype": {
                "primitive": "string"
              },
              "kind": "array"
            }
          }
        },
        {
          "docs": {
            "stability": "experimental"
          },
          "locationInModule": {
            "filename": "lib/compliance.ts",
            "line": 58
          },
          "name": "booleanProperty",
          "type": {
            "primitive": "boolean"
          }
        },
        {
          "docs": {
            "stability": "experimental"
          },
          "locationInModule": {
            "filename": "lib/compliance.ts",
            "line": 104
          },
          "name": "dateProperty",
          "type": {
            "primitive": "date"
          }
        },
        {
          "docs": {
            "stability": "experimental"
          },
          "locationInModule": {
            "filename": "lib/compliance.ts",
            "line": 187
          },
          "name": "enumProperty",
          "type": {
            "fqn": "jsii-calc.AllTypesEnum"
          }
        },
        {
          "docs": {
            "stability": "experimental"
          },
          "locationInModule": {
            "filename": "lib/compliance.ts",
            "line": 121
          },
          "name": "jsonProperty",
          "type": {
            "primitive": "json"
          }
        },
        {
          "docs": {
            "stability": "experimental"
          },
          "locationInModule": {
            "filename": "lib/compliance.ts",
            "line": 137
          },
          "name": "mapProperty",
          "type": {
            "collection": {
              "elementtype": {
                "fqn": "@scope/jsii-calc-lib.Number"
              },
              "kind": "map"
            }
          }
        },
        {
          "docs": {
            "stability": "experimental"
          },
          "locationInModule": {
            "filename": "lib/compliance.ts",
            "line": 89
          },
          "name": "numberProperty",
          "type": {
            "primitive": "number"
          }
        },
        {
          "docs": {
            "stability": "experimental"
          },
          "locationInModule": {
            "filename": "lib/compliance.ts",
            "line": 73
          },
          "name": "stringProperty",
          "type": {
            "primitive": "string"
          }
        },
        {
          "docs": {
            "stability": "experimental"
          },
          "locationInModule": {
            "filename": "lib/compliance.ts",
            "line": 179
          },
          "name": "unionArrayProperty",
          "type": {
            "collection": {
              "elementtype": {
                "union": {
                  "types": [
                    {
                      "primitive": "number"
                    },
                    {
                      "fqn": "@scope/jsii-calc-lib.Value"
                    }
                  ]
                }
              },
              "kind": "array"
            }
          }
        },
        {
          "docs": {
            "stability": "experimental"
          },
          "locationInModule": {
            "filename": "lib/compliance.ts",
            "line": 180
          },
          "name": "unionMapProperty",
          "type": {
            "collection": {
              "elementtype": {
                "union": {
                  "types": [
                    {
                      "primitive": "string"
                    },
                    {
                      "primitive": "number"
                    },
                    {
                      "fqn": "@scope/jsii-calc-lib.Number"
                    }
                  ]
                }
              },
              "kind": "map"
            }
          }
        },
        {
          "docs": {
            "stability": "experimental"
          },
          "locationInModule": {
            "filename": "lib/compliance.ts",
            "line": 178
          },
          "name": "unionProperty",
          "type": {
            "union": {
              "types": [
                {
                  "primitive": "string"
                },
                {
                  "primitive": "number"
                },
                {
                  "fqn": "jsii-calc.Multiply"
                },
                {
                  "fqn": "@scope/jsii-calc-lib.Number"
                }
              ]
            }
          }
        },
        {
          "docs": {
            "stability": "experimental"
          },
          "locationInModule": {
            "filename": "lib/compliance.ts",
            "line": 173
          },
          "name": "unknownArrayProperty",
          "type": {
            "collection": {
              "elementtype": {
                "primitive": "any"
              },
              "kind": "array"
            }
          }
        },
        {
          "docs": {
            "stability": "experimental"
          },
          "locationInModule": {
            "filename": "lib/compliance.ts",
            "line": 174
          },
          "name": "unknownMapProperty",
          "type": {
            "collection": {
              "elementtype": {
                "primitive": "any"
              },
              "kind": "map"
            }
          }
        },
        {
          "docs": {
            "stability": "experimental"
          },
          "locationInModule": {
            "filename": "lib/compliance.ts",
            "line": 172
          },
          "name": "unknownProperty",
          "type": {
            "primitive": "any"
          }
        },
        {
          "docs": {
            "stability": "experimental"
          },
          "locationInModule": {
            "filename": "lib/compliance.ts",
            "line": 184
          },
          "name": "optionalEnumValue",
          "optional": true,
          "type": {
            "fqn": "jsii-calc.StringEnum"
          }
        }
      ]
    },
    "jsii-calc.AllTypesEnum": {
      "assembly": "jsii-calc",
      "docs": {
        "stability": "experimental"
      },
      "fqn": "jsii-calc.AllTypesEnum",
      "kind": "enum",
      "locationInModule": {
        "filename": "lib/compliance.ts",
        "line": 22
      },
      "members": [
        {
          "docs": {
            "stability": "experimental"
          },
          "name": "MY_ENUM_VALUE"
        },
        {
          "docs": {
            "stability": "experimental"
          },
          "name": "YOUR_ENUM_VALUE"
        },
        {
          "docs": {
            "stability": "experimental"
          },
          "name": "THIS_IS_GREAT"
        }
      ],
      "name": "AllTypesEnum"
    },
    "jsii-calc.AllowedMethodNames": {
      "assembly": "jsii-calc",
      "docs": {
        "stability": "experimental"
      },
      "fqn": "jsii-calc.AllowedMethodNames",
      "initializer": {},
      "kind": "class",
      "locationInModule": {
        "filename": "lib/compliance.ts",
        "line": 606
      },
      "methods": [
        {
          "docs": {
            "stability": "experimental"
          },
          "locationInModule": {
            "filename": "lib/compliance.ts",
            "line": 615
          },
          "name": "getBar",
          "parameters": [
            {
              "name": "_p1",
              "type": {
                "primitive": "string"
              }
            },
            {
              "name": "_p2",
              "type": {
                "primitive": "number"
              }
            }
          ]
        },
        {
          "docs": {
            "stability": "experimental",
            "summary": "getXxx() is not allowed (see negatives), but getXxx(a, ...) is okay."
          },
          "locationInModule": {
            "filename": "lib/compliance.ts",
            "line": 611
          },
          "name": "getFoo",
          "parameters": [
            {
              "name": "withParam",
              "type": {
                "primitive": "string"
              }
            }
          ],
          "returns": {
            "type": {
              "primitive": "string"
            }
          }
        },
        {
          "docs": {
            "stability": "experimental"
          },
          "locationInModule": {
            "filename": "lib/compliance.ts",
            "line": 626
          },
          "name": "setBar",
          "parameters": [
            {
              "name": "_x",
              "type": {
                "primitive": "string"
              }
            },
            {
              "name": "_y",
              "type": {
                "primitive": "number"
              }
            },
            {
              "name": "_z",
              "type": {
                "primitive": "boolean"
              }
            }
          ]
        },
        {
          "docs": {
            "stability": "experimental",
            "summary": "setFoo(x) is not allowed (see negatives), but setXxx(a, b, ...) is okay."
          },
          "locationInModule": {
            "filename": "lib/compliance.ts",
            "line": 622
          },
          "name": "setFoo",
          "parameters": [
            {
              "name": "_x",
              "type": {
                "primitive": "string"
              }
            },
            {
              "name": "_y",
              "type": {
                "primitive": "number"
              }
            }
          ]
        }
      ],
      "name": "AllowedMethodNames"
    },
    "jsii-calc.AsyncVirtualMethods": {
      "assembly": "jsii-calc",
      "docs": {
        "stability": "experimental"
      },
      "fqn": "jsii-calc.AsyncVirtualMethods",
      "initializer": {},
      "kind": "class",
      "locationInModule": {
        "filename": "lib/compliance.ts",
        "line": 321
      },
      "methods": [
        {
          "async": true,
          "docs": {
            "stability": "experimental"
          },
          "locationInModule": {
            "filename": "lib/compliance.ts",
            "line": 322
          },
          "name": "callMe",
          "returns": {
            "type": {
              "primitive": "number"
            }
          }
        },
        {
          "async": true,
          "docs": {
            "stability": "experimental",
            "summary": "Just calls \"overrideMeToo\"."
          },
          "locationInModule": {
            "filename": "lib/compliance.ts",
            "line": 337
          },
          "name": "callMe2",
          "returns": {
            "type": {
              "primitive": "number"
            }
          }
        },
        {
          "async": true,
          "docs": {
            "remarks": "This is a \"double promise\" situation, which\nmeans that callbacks are not going to be available immediate, but only\nafter an \"immediates\" cycle.",
            "stability": "experimental",
            "summary": "This method calls the \"callMe\" async method indirectly, which will then invoke a virtual method."
          },
          "locationInModule": {
            "filename": "lib/compliance.ts",
            "line": 347
          },
          "name": "callMeDoublePromise",
          "returns": {
            "type": {
              "primitive": "number"
            }
          }
        },
        {
          "docs": {
            "stability": "experimental"
          },
          "locationInModule": {
            "filename": "lib/compliance.ts",
            "line": 355
          },
          "name": "dontOverrideMe",
          "returns": {
            "type": {
              "primitive": "number"
            }
          }
        },
        {
          "async": true,
          "docs": {
            "stability": "experimental"
          },
          "locationInModule": {
            "filename": "lib/compliance.ts",
            "line": 326
          },
          "name": "overrideMe",
          "parameters": [
            {
              "name": "mult",
              "type": {
                "primitive": "number"
              }
            }
          ],
          "returns": {
            "type": {
              "primitive": "number"
            }
          }
        },
        {
          "async": true,
          "docs": {
            "stability": "experimental"
          },
          "locationInModule": {
            "filename": "lib/compliance.ts",
            "line": 330
          },
          "name": "overrideMeToo",
          "returns": {
            "type": {
              "primitive": "number"
            }
          }
        }
      ],
      "name": "AsyncVirtualMethods"
    },
    "jsii-calc.AugmentableClass": {
      "assembly": "jsii-calc",
      "docs": {
        "stability": "experimental"
      },
      "fqn": "jsii-calc.AugmentableClass",
      "initializer": {},
      "kind": "class",
      "locationInModule": {
        "filename": "lib/compliance.ts",
        "line": 1334
      },
      "methods": [
        {
          "docs": {
            "stability": "experimental"
          },
          "locationInModule": {
            "filename": "lib/compliance.ts",
            "line": 1335
          },
          "name": "methodOne"
        },
        {
          "docs": {
            "stability": "experimental"
          },
          "locationInModule": {
            "filename": "lib/compliance.ts",
            "line": 1341
          },
          "name": "methodTwo"
        }
      ],
      "name": "AugmentableClass"
    },
    "jsii-calc.BinaryOperation": {
      "abstract": true,
      "assembly": "jsii-calc",
      "base": "@scope/jsii-calc-lib.Operation",
      "docs": {
        "stability": "experimental",
        "summary": "Represents an operation with two operands."
      },
      "fqn": "jsii-calc.BinaryOperation",
      "initializer": {
        "docs": {
          "stability": "experimental",
          "summary": "Creates a BinaryOperation."
        },
        "parameters": [
          {
            "docs": {
              "summary": "Left-hand side operand."
            },
            "name": "lhs",
            "type": {
              "fqn": "@scope/jsii-calc-lib.Value"
            }
          },
          {
            "docs": {
              "summary": "Right-hand side operand."
            },
            "name": "rhs",
            "type": {
              "fqn": "@scope/jsii-calc-lib.Value"
            }
          }
        ]
      },
      "interfaces": [
        "@scope/jsii-calc-lib.IFriendly"
      ],
      "kind": "class",
      "locationInModule": {
        "filename": "lib/calculator.ts",
        "line": 37
      },
      "methods": [
        {
          "docs": {
            "stability": "experimental",
            "summary": "Say hello!"
          },
          "locationInModule": {
            "filename": "lib/calculator.ts",
            "line": 47
          },
          "name": "hello",
          "overrides": "@scope/jsii-calc-lib.IFriendly",
          "returns": {
            "type": {
              "primitive": "string"
            }
          }
        }
      ],
      "name": "BinaryOperation",
      "properties": [
        {
          "docs": {
            "stability": "experimental",
            "summary": "Left-hand side operand."
          },
          "immutable": true,
          "locationInModule": {
            "filename": "lib/calculator.ts",
            "line": 43
          },
          "name": "lhs",
          "type": {
            "fqn": "@scope/jsii-calc-lib.Value"
          }
        },
        {
          "docs": {
            "stability": "experimental",
            "summary": "Right-hand side operand."
          },
          "immutable": true,
          "locationInModule": {
            "filename": "lib/calculator.ts",
            "line": 43
          },
          "name": "rhs",
          "type": {
            "fqn": "@scope/jsii-calc-lib.Value"
          }
        }
      ]
    },
    "jsii-calc.Calculator": {
      "assembly": "jsii-calc",
      "base": "jsii-calc.composition.CompositeOperation",
      "docs": {
        "stability": "experimental",
        "summary": "A calculator which maintains a current value and allows adding operations."
      },
      "fqn": "jsii-calc.Calculator",
      "initializer": {
        "docs": {
          "stability": "experimental",
          "summary": "Creates a Calculator object."
        },
        "parameters": [
          {
            "docs": {
              "summary": "Initialization properties."
            },
            "name": "props",
            "optional": true,
            "type": {
              "fqn": "jsii-calc.CalculatorProps"
            }
          }
        ]
      },
      "kind": "class",
      "locationInModule": {
        "filename": "lib/calculator.ts",
        "line": 242
      },
      "methods": [
        {
          "docs": {
            "stability": "experimental",
            "summary": "Adds a number to the current value."
          },
          "locationInModule": {
            "filename": "lib/calculator.ts",
            "line": 281
          },
          "name": "add",
          "parameters": [
            {
              "name": "value",
              "type": {
                "primitive": "number"
              }
            }
          ]
        },
        {
          "docs": {
            "stability": "experimental",
            "summary": "Multiplies the current value by a number."
          },
          "locationInModule": {
            "filename": "lib/calculator.ts",
            "line": 288
          },
          "name": "mul",
          "parameters": [
            {
              "name": "value",
              "type": {
                "primitive": "number"
              }
            }
          ]
        },
        {
          "docs": {
            "stability": "experimental",
            "summary": "Negates the current value."
          },
          "locationInModule": {
            "filename": "lib/calculator.ts",
            "line": 302
          },
          "name": "neg"
        },
        {
          "docs": {
            "stability": "experimental",
            "summary": "Raises the current value by a power."
          },
          "locationInModule": {
            "filename": "lib/calculator.ts",
            "line": 295
          },
          "name": "pow",
          "parameters": [
            {
              "name": "value",
              "type": {
                "primitive": "number"
              }
            }
          ]
        },
        {
          "docs": {
            "stability": "experimental",
            "summary": "Returns teh value of the union property (if defined)."
          },
          "locationInModule": {
            "filename": "lib/calculator.ts",
            "line": 321
          },
          "name": "readUnionValue",
          "returns": {
            "type": {
              "primitive": "number"
            }
          }
        }
      ],
      "name": "Calculator",
      "properties": [
        {
          "docs": {
            "stability": "experimental",
            "summary": "Returns the expression."
          },
          "immutable": true,
          "locationInModule": {
            "filename": "lib/calculator.ts",
            "line": 309
          },
          "name": "expression",
          "overrides": "jsii-calc.composition.CompositeOperation",
          "type": {
            "fqn": "@scope/jsii-calc-lib.Value"
          }
        },
        {
          "docs": {
            "stability": "experimental",
            "summary": "A log of all operations."
          },
          "immutable": true,
          "locationInModule": {
            "filename": "lib/calculator.ts",
            "line": 271
          },
          "name": "operationsLog",
          "type": {
            "collection": {
              "elementtype": {
                "fqn": "@scope/jsii-calc-lib.Value"
              },
              "kind": "array"
            }
          }
        },
        {
          "docs": {
            "stability": "experimental",
            "summary": "A map of per operation name of all operations performed."
          },
          "immutable": true,
          "locationInModule": {
            "filename": "lib/calculator.ts",
            "line": 266
          },
          "name": "operationsMap",
          "type": {
            "collection": {
              "elementtype": {
                "collection": {
                  "elementtype": {
                    "fqn": "@scope/jsii-calc-lib.Value"
                  },
                  "kind": "array"
                }
              },
              "kind": "map"
            }
          }
        },
        {
          "docs": {
            "stability": "experimental",
            "summary": "The current value."
          },
          "locationInModule": {
            "filename": "lib/calculator.ts",
            "line": 261
          },
          "name": "curr",
          "type": {
            "fqn": "@scope/jsii-calc-lib.Value"
          }
        },
        {
          "docs": {
            "stability": "experimental",
            "summary": "The maximum value allows in this calculator."
          },
          "locationInModule": {
            "filename": "lib/calculator.ts",
            "line": 276
          },
          "name": "maxValue",
          "optional": true,
          "type": {
            "primitive": "number"
          }
        },
        {
          "docs": {
            "stability": "experimental",
            "summary": "Example of a property that accepts a union of types."
          },
          "locationInModule": {
            "filename": "lib/calculator.ts",
            "line": 316
          },
          "name": "unionProperty",
          "optional": true,
          "type": {
            "union": {
              "types": [
                {
                  "fqn": "jsii-calc.Add"
                },
                {
                  "fqn": "jsii-calc.Multiply"
                },
                {
                  "fqn": "jsii-calc.Power"
                }
              ]
            }
          }
        }
      ]
    },
    "jsii-calc.CalculatorProps": {
      "assembly": "jsii-calc",
      "datatype": true,
      "docs": {
        "stability": "experimental",
        "summary": "Properties for Calculator."
      },
      "fqn": "jsii-calc.CalculatorProps",
      "kind": "interface",
      "locationInModule": {
        "filename": "lib/calculator.ts",
        "line": 234
      },
      "name": "CalculatorProps",
      "properties": [
        {
          "abstract": true,
          "docs": {
            "stability": "experimental"
          },
          "immutable": true,
          "locationInModule": {
            "filename": "lib/calculator.ts",
            "line": 235
          },
          "name": "initialValue",
          "optional": true,
          "type": {
            "primitive": "number"
          }
        },
        {
          "abstract": true,
          "docs": {
            "stability": "experimental"
          },
          "immutable": true,
          "locationInModule": {
            "filename": "lib/calculator.ts",
            "line": 236
          },
          "name": "maximumValue",
          "optional": true,
          "type": {
            "primitive": "number"
          }
        }
      ]
    },
    "jsii-calc.ClassThatImplementsTheInternalInterface": {
      "assembly": "jsii-calc",
      "docs": {
        "stability": "experimental"
      },
      "fqn": "jsii-calc.ClassThatImplementsTheInternalInterface",
      "initializer": {},
      "interfaces": [
        "jsii-calc.INonInternalInterface"
      ],
      "kind": "class",
      "locationInModule": {
        "filename": "lib/compliance.ts",
        "line": 1576
      },
      "name": "ClassThatImplementsTheInternalInterface",
      "properties": [
        {
          "docs": {
            "stability": "experimental"
          },
          "locationInModule": {
            "filename": "lib/compliance.ts",
            "line": 1577
          },
          "name": "a",
          "overrides": "jsii-calc.IAnotherPublicInterface",
          "type": {
            "primitive": "string"
          }
        },
        {
          "docs": {
            "stability": "experimental"
          },
          "locationInModule": {
            "filename": "lib/compliance.ts",
            "line": 1578
          },
          "name": "b",
          "overrides": "jsii-calc.INonInternalInterface",
          "type": {
            "primitive": "string"
          }
        },
        {
          "docs": {
            "stability": "experimental"
          },
          "locationInModule": {
            "filename": "lib/compliance.ts",
            "line": 1579
          },
          "name": "c",
          "overrides": "jsii-calc.INonInternalInterface",
          "type": {
            "primitive": "string"
          }
        },
        {
          "docs": {
            "stability": "experimental"
          },
          "locationInModule": {
            "filename": "lib/compliance.ts",
            "line": 1580
          },
          "name": "d",
          "type": {
            "primitive": "string"
          }
        }
      ]
    },
    "jsii-calc.ClassThatImplementsThePrivateInterface": {
      "assembly": "jsii-calc",
      "docs": {
        "stability": "experimental"
      },
      "fqn": "jsii-calc.ClassThatImplementsThePrivateInterface",
      "initializer": {},
      "interfaces": [
        "jsii-calc.INonInternalInterface"
      ],
      "kind": "class",
      "locationInModule": {
        "filename": "lib/compliance.ts",
        "line": 1583
      },
      "name": "ClassThatImplementsThePrivateInterface",
      "properties": [
        {
          "docs": {
            "stability": "experimental"
          },
          "locationInModule": {
            "filename": "lib/compliance.ts",
            "line": 1584
          },
          "name": "a",
          "overrides": "jsii-calc.IAnotherPublicInterface",
          "type": {
            "primitive": "string"
          }
        },
        {
          "docs": {
            "stability": "experimental"
          },
          "locationInModule": {
            "filename": "lib/compliance.ts",
            "line": 1585
          },
          "name": "b",
          "overrides": "jsii-calc.INonInternalInterface",
          "type": {
            "primitive": "string"
          }
        },
        {
          "docs": {
            "stability": "experimental"
          },
          "locationInModule": {
            "filename": "lib/compliance.ts",
            "line": 1586
          },
          "name": "c",
          "overrides": "jsii-calc.INonInternalInterface",
          "type": {
            "primitive": "string"
          }
        },
        {
          "docs": {
            "stability": "experimental"
          },
          "locationInModule": {
            "filename": "lib/compliance.ts",
            "line": 1587
          },
          "name": "e",
          "type": {
            "primitive": "string"
          }
        }
      ]
    },
    "jsii-calc.ClassWithCollections": {
      "assembly": "jsii-calc",
      "docs": {
        "stability": "experimental"
      },
      "fqn": "jsii-calc.ClassWithCollections",
      "initializer": {
        "docs": {
          "stability": "experimental"
        },
        "parameters": [
          {
            "name": "map",
            "type": {
              "collection": {
                "elementtype": {
                  "primitive": "string"
                },
                "kind": "map"
              }
            }
          },
          {
            "name": "array",
            "type": {
              "collection": {
                "elementtype": {
                  "primitive": "string"
                },
                "kind": "array"
              }
            }
          }
        ]
      },
      "kind": "class",
      "locationInModule": {
        "filename": "lib/compliance.ts",
        "line": 1863
      },
      "methods": [
        {
          "docs": {
            "stability": "experimental"
          },
          "locationInModule": {
            "filename": "lib/compliance.ts",
            "line": 1875
          },
          "name": "createAList",
          "returns": {
            "type": {
              "collection": {
                "elementtype": {
                  "primitive": "string"
                },
                "kind": "array"
              }
            }
          },
          "static": true
        },
        {
          "docs": {
            "stability": "experimental"
          },
          "locationInModule": {
            "filename": "lib/compliance.ts",
            "line": 1879
          },
          "name": "createAMap",
          "returns": {
            "type": {
              "collection": {
                "elementtype": {
                  "primitive": "string"
                },
                "kind": "map"
              }
            }
          },
          "static": true
        }
      ],
      "name": "ClassWithCollections",
      "properties": [
        {
          "docs": {
            "stability": "experimental"
          },
          "locationInModule": {
            "filename": "lib/compliance.ts",
            "line": 1868
          },
          "name": "staticArray",
          "static": true,
          "type": {
            "collection": {
              "elementtype": {
                "primitive": "string"
              },
              "kind": "array"
            }
          }
        },
        {
          "docs": {
            "stability": "experimental"
          },
          "locationInModule": {
            "filename": "lib/compliance.ts",
            "line": 1867
          },
          "name": "staticMap",
          "static": true,
          "type": {
            "collection": {
              "elementtype": {
                "primitive": "string"
              },
              "kind": "map"
            }
          }
        },
        {
          "docs": {
            "stability": "experimental"
          },
          "locationInModule": {
            "filename": "lib/compliance.ts",
            "line": 1865
          },
          "name": "array",
          "type": {
            "collection": {
              "elementtype": {
                "primitive": "string"
              },
              "kind": "array"
            }
          }
        },
        {
          "docs": {
            "stability": "experimental"
          },
          "locationInModule": {
            "filename": "lib/compliance.ts",
            "line": 1864
          },
          "name": "map",
          "type": {
            "collection": {
              "elementtype": {
                "primitive": "string"
              },
              "kind": "map"
            }
          }
        }
      ]
    },
    "jsii-calc.ClassWithDocs": {
      "assembly": "jsii-calc",
      "docs": {
        "custom": {
          "customAttribute": "hasAValue"
        },
        "example": "function anExample() {\n}",
        "remarks": "The docs are great. They're a bunch of tags.",
        "see": "https://aws.amazon.com/",
        "stability": "stable",
        "summary": "This class has docs."
      },
      "fqn": "jsii-calc.ClassWithDocs",
      "initializer": {},
      "kind": "class",
      "locationInModule": {
        "filename": "lib/compliance.ts",
        "line": 1649
      },
      "name": "ClassWithDocs"
    },
    "jsii-calc.ClassWithJavaReservedWords": {
      "assembly": "jsii-calc",
      "docs": {
        "stability": "experimental"
      },
      "fqn": "jsii-calc.ClassWithJavaReservedWords",
      "initializer": {
        "docs": {
          "stability": "experimental"
        },
        "parameters": [
          {
            "name": "int",
            "type": {
              "primitive": "string"
            }
          }
        ]
      },
      "kind": "class",
      "locationInModule": {
        "filename": "lib/compliance.ts",
        "line": 1816
      },
      "methods": [
        {
          "docs": {
            "stability": "experimental"
          },
          "locationInModule": {
            "filename": "lib/compliance.ts",
            "line": 1823
          },
          "name": "import",
          "parameters": [
            {
              "name": "assert",
              "type": {
                "primitive": "string"
              }
            }
          ],
          "returns": {
            "type": {
              "primitive": "string"
            }
          }
        }
      ],
      "name": "ClassWithJavaReservedWords",
      "properties": [
        {
          "docs": {
            "stability": "experimental"
          },
          "immutable": true,
          "locationInModule": {
            "filename": "lib/compliance.ts",
            "line": 1817
          },
          "name": "int",
          "type": {
            "primitive": "string"
          }
        }
      ]
    },
    "jsii-calc.ClassWithMutableObjectLiteralProperty": {
      "assembly": "jsii-calc",
      "docs": {
        "stability": "experimental"
      },
      "fqn": "jsii-calc.ClassWithMutableObjectLiteralProperty",
      "initializer": {},
      "kind": "class",
      "locationInModule": {
        "filename": "lib/compliance.ts",
        "line": 1122
      },
      "name": "ClassWithMutableObjectLiteralProperty",
      "properties": [
        {
          "docs": {
            "stability": "experimental"
          },
          "locationInModule": {
            "filename": "lib/compliance.ts",
            "line": 1123
          },
          "name": "mutableObject",
          "type": {
            "fqn": "jsii-calc.IMutableObjectLiteral"
          }
        }
      ]
    },
    "jsii-calc.ClassWithPrivateConstructorAndAutomaticProperties": {
      "assembly": "jsii-calc",
      "docs": {
        "stability": "experimental",
        "summary": "Class that implements interface properties automatically, but using a private constructor."
      },
      "fqn": "jsii-calc.ClassWithPrivateConstructorAndAutomaticProperties",
      "interfaces": [
        "jsii-calc.IInterfaceWithProperties"
      ],
      "kind": "class",
      "locationInModule": {
        "filename": "lib/compliance.ts",
        "line": 1149
      },
      "methods": [
        {
          "docs": {
            "stability": "experimental"
          },
          "locationInModule": {
            "filename": "lib/compliance.ts",
            "line": 1150
          },
          "name": "create",
          "parameters": [
            {
              "name": "readOnlyString",
              "type": {
                "primitive": "string"
              }
            },
            {
              "name": "readWriteString",
              "type": {
                "primitive": "string"
              }
            }
          ],
          "returns": {
            "type": {
              "fqn": "jsii-calc.ClassWithPrivateConstructorAndAutomaticProperties"
            }
          },
          "static": true
        }
      ],
      "name": "ClassWithPrivateConstructorAndAutomaticProperties",
      "properties": [
        {
          "docs": {
            "stability": "experimental"
          },
          "immutable": true,
          "locationInModule": {
            "filename": "lib/compliance.ts",
            "line": 1154
          },
          "name": "readOnlyString",
          "overrides": "jsii-calc.IInterfaceWithProperties",
          "type": {
            "primitive": "string"
          }
        },
        {
          "docs": {
            "stability": "experimental"
          },
          "locationInModule": {
            "filename": "lib/compliance.ts",
            "line": 1154
          },
          "name": "readWriteString",
          "overrides": "jsii-calc.IInterfaceWithProperties",
          "type": {
            "primitive": "string"
          }
        }
      ]
    },
    "jsii-calc.ConstructorPassesThisOut": {
      "assembly": "jsii-calc",
      "docs": {
        "stability": "experimental"
      },
      "fqn": "jsii-calc.ConstructorPassesThisOut",
      "initializer": {
        "docs": {
          "stability": "experimental"
        },
        "parameters": [
          {
            "name": "consumer",
            "type": {
              "fqn": "jsii-calc.PartiallyInitializedThisConsumer"
            }
          }
        ]
      },
      "kind": "class",
      "locationInModule": {
        "filename": "lib/compliance.ts",
        "line": 1608
      },
      "name": "ConstructorPassesThisOut"
    },
    "jsii-calc.Constructors": {
      "assembly": "jsii-calc",
      "docs": {
        "stability": "experimental"
      },
      "fqn": "jsii-calc.Constructors",
      "initializer": {},
      "kind": "class",
      "locationInModule": {
        "filename": "lib/compliance.ts",
        "line": 1373
      },
      "methods": [
        {
          "docs": {
            "stability": "experimental"
          },
          "locationInModule": {
            "filename": "lib/compliance.ts",
            "line": 1390
          },
          "name": "hiddenInterface",
          "returns": {
            "type": {
              "fqn": "jsii-calc.IPublicInterface"
            }
          },
          "static": true
        },
        {
          "docs": {
            "stability": "experimental"
          },
          "locationInModule": {
            "filename": "lib/compliance.ts",
            "line": 1394
          },
          "name": "hiddenInterfaces",
          "returns": {
            "type": {
              "collection": {
                "elementtype": {
                  "fqn": "jsii-calc.IPublicInterface"
                },
                "kind": "array"
              }
            }
          },
          "static": true
        },
        {
          "docs": {
            "stability": "experimental"
          },
          "locationInModule": {
            "filename": "lib/compliance.ts",
            "line": 1398
          },
          "name": "hiddenSubInterfaces",
          "returns": {
            "type": {
              "collection": {
                "elementtype": {
                  "fqn": "jsii-calc.IPublicInterface"
                },
                "kind": "array"
              }
            }
          },
          "static": true
        },
        {
          "docs": {
            "stability": "experimental"
          },
          "locationInModule": {
            "filename": "lib/compliance.ts",
            "line": 1374
          },
          "name": "makeClass",
          "returns": {
            "type": {
              "fqn": "jsii-calc.PublicClass"
            }
          },
          "static": true
        },
        {
          "docs": {
            "stability": "experimental"
          },
          "locationInModule": {
            "filename": "lib/compliance.ts",
            "line": 1378
          },
          "name": "makeInterface",
          "returns": {
            "type": {
              "fqn": "jsii-calc.IPublicInterface"
            }
          },
          "static": true
        },
        {
          "docs": {
            "stability": "experimental"
          },
          "locationInModule": {
            "filename": "lib/compliance.ts",
            "line": 1382
          },
          "name": "makeInterface2",
          "returns": {
            "type": {
              "fqn": "jsii-calc.IPublicInterface2"
            }
          },
          "static": true
        },
        {
          "docs": {
            "stability": "experimental"
          },
          "locationInModule": {
            "filename": "lib/compliance.ts",
            "line": 1386
          },
          "name": "makeInterfaces",
          "returns": {
            "type": {
              "collection": {
                "elementtype": {
                  "fqn": "jsii-calc.IPublicInterface"
                },
                "kind": "array"
              }
            }
          },
          "static": true
        }
      ],
      "name": "Constructors"
    },
    "jsii-calc.ConsumersOfThisCrazyTypeSystem": {
      "assembly": "jsii-calc",
      "docs": {
        "stability": "experimental"
      },
      "fqn": "jsii-calc.ConsumersOfThisCrazyTypeSystem",
      "initializer": {},
      "kind": "class",
      "locationInModule": {
        "filename": "lib/compliance.ts",
        "line": 1590
      },
      "methods": [
        {
          "docs": {
            "stability": "experimental"
          },
          "locationInModule": {
            "filename": "lib/compliance.ts",
            "line": 1591
          },
          "name": "consumeAnotherPublicInterface",
          "parameters": [
            {
              "name": "obj",
              "type": {
                "fqn": "jsii-calc.IAnotherPublicInterface"
              }
            }
          ],
          "returns": {
            "type": {
              "primitive": "string"
            }
          }
        },
        {
          "docs": {
            "stability": "experimental"
          },
          "locationInModule": {
            "filename": "lib/compliance.ts",
            "line": 1595
          },
          "name": "consumeNonInternalInterface",
          "parameters": [
            {
              "name": "obj",
              "type": {
                "fqn": "jsii-calc.INonInternalInterface"
              }
            }
          ],
          "returns": {
            "type": {
              "primitive": "any"
            }
          }
        }
      ],
      "name": "ConsumersOfThisCrazyTypeSystem"
    },
    "jsii-calc.DataRenderer": {
      "assembly": "jsii-calc",
      "docs": {
        "stability": "experimental",
        "summary": "Verifies proper type handling through dynamic overrides."
      },
      "fqn": "jsii-calc.DataRenderer",
      "initializer": {
        "docs": {
          "stability": "experimental"
        }
      },
      "kind": "class",
      "locationInModule": {
        "filename": "lib/compliance.ts",
        "line": 1746
      },
      "methods": [
        {
          "docs": {
            "stability": "experimental"
          },
          "locationInModule": {
            "filename": "lib/compliance.ts",
            "line": 1749
          },
          "name": "render",
          "parameters": [
            {
              "name": "data",
              "optional": true,
              "type": {
                "fqn": "@scope/jsii-calc-lib.MyFirstStruct"
              }
            }
          ],
          "returns": {
            "type": {
              "primitive": "string"
            }
          }
        },
        {
          "docs": {
            "stability": "experimental"
          },
          "locationInModule": {
            "filename": "lib/compliance.ts",
            "line": 1753
          },
          "name": "renderArbitrary",
          "parameters": [
            {
              "name": "data",
              "type": {
                "collection": {
                  "elementtype": {
                    "primitive": "any"
                  },
                  "kind": "map"
                }
              }
            }
          ],
          "returns": {
            "type": {
              "primitive": "string"
            }
          }
        },
        {
          "docs": {
            "stability": "experimental"
          },
          "locationInModule": {
            "filename": "lib/compliance.ts",
            "line": 1757
          },
          "name": "renderMap",
          "parameters": [
            {
              "name": "map",
              "type": {
                "collection": {
                  "elementtype": {
                    "primitive": "any"
                  },
                  "kind": "map"
                }
              }
            }
          ],
          "returns": {
            "type": {
              "primitive": "string"
            }
          }
        }
      ],
      "name": "DataRenderer"
    },
    "jsii-calc.DefaultedConstructorArgument": {
      "assembly": "jsii-calc",
      "docs": {
        "stability": "experimental"
      },
      "fqn": "jsii-calc.DefaultedConstructorArgument",
      "initializer": {
        "docs": {
          "stability": "experimental"
        },
        "parameters": [
          {
            "name": "arg1",
            "optional": true,
            "type": {
              "primitive": "number"
            }
          },
          {
            "name": "arg2",
            "optional": true,
            "type": {
              "primitive": "string"
            }
          },
          {
            "name": "arg3",
            "optional": true,
            "type": {
              "primitive": "date"
            }
          }
        ]
      },
      "kind": "class",
      "locationInModule": {
        "filename": "lib/compliance.ts",
        "line": 302
      },
      "name": "DefaultedConstructorArgument",
      "properties": [
        {
          "docs": {
            "stability": "experimental"
          },
          "immutable": true,
          "locationInModule": {
            "filename": "lib/compliance.ts",
            "line": 303
          },
          "name": "arg1",
          "type": {
            "primitive": "number"
          }
        },
        {
          "docs": {
            "stability": "experimental"
          },
          "immutable": true,
          "locationInModule": {
            "filename": "lib/compliance.ts",
            "line": 305
          },
          "name": "arg3",
          "type": {
            "primitive": "date"
          }
        },
        {
          "docs": {
            "stability": "experimental"
          },
          "immutable": true,
          "locationInModule": {
            "filename": "lib/compliance.ts",
            "line": 304
          },
          "name": "arg2",
          "optional": true,
          "type": {
            "primitive": "string"
          }
        }
      ]
    },
    "jsii-calc.DeprecatedClass": {
      "assembly": "jsii-calc",
      "docs": {
        "deprecated": "a pretty boring class",
        "stability": "deprecated"
      },
      "fqn": "jsii-calc.DeprecatedClass",
      "initializer": {
        "docs": {
          "deprecated": "this constructor is \"just\" okay",
          "stability": "deprecated"
        },
        "parameters": [
          {
            "name": "readonlyString",
            "type": {
              "primitive": "string"
            }
          },
          {
            "name": "mutableNumber",
            "optional": true,
            "type": {
              "primitive": "number"
            }
          }
        ]
      },
      "kind": "class",
      "locationInModule": {
        "filename": "lib/stability.ts",
        "line": 85
      },
      "methods": [
        {
          "docs": {
            "deprecated": "it was a bad idea",
            "stability": "deprecated"
          },
          "locationInModule": {
            "filename": "lib/stability.ts",
            "line": 96
          },
          "name": "method"
        }
      ],
      "name": "DeprecatedClass",
      "properties": [
        {
          "docs": {
            "deprecated": "this is not always \"wazoo\", be ready to be disappointed",
            "stability": "deprecated"
          },
          "immutable": true,
          "locationInModule": {
            "filename": "lib/stability.ts",
            "line": 87
          },
          "name": "readonlyProperty",
          "type": {
            "primitive": "string"
          }
        },
        {
          "docs": {
            "deprecated": "shouldn't have been mutable",
            "stability": "deprecated"
          },
          "locationInModule": {
            "filename": "lib/stability.ts",
            "line": 89
          },
          "name": "mutableProperty",
          "optional": true,
          "type": {
            "primitive": "number"
          }
        }
      ]
    },
    "jsii-calc.DeprecatedEnum": {
      "assembly": "jsii-calc",
      "docs": {
        "deprecated": "your deprecated selection of bad options",
        "stability": "deprecated"
      },
      "fqn": "jsii-calc.DeprecatedEnum",
      "kind": "enum",
      "locationInModule": {
        "filename": "lib/stability.ts",
        "line": 99
      },
      "members": [
        {
          "docs": {
            "deprecated": "option A is not great",
            "stability": "deprecated"
          },
          "name": "OPTION_A"
        },
        {
          "docs": {
            "deprecated": "option B is kinda bad, too",
            "stability": "deprecated"
          },
          "name": "OPTION_B"
        }
      ],
      "name": "DeprecatedEnum"
    },
    "jsii-calc.DeprecatedStruct": {
      "assembly": "jsii-calc",
      "datatype": true,
      "docs": {
        "deprecated": "it just wraps a string",
        "stability": "deprecated"
      },
      "fqn": "jsii-calc.DeprecatedStruct",
      "kind": "interface",
      "locationInModule": {
        "filename": "lib/stability.ts",
        "line": 73
      },
      "name": "DeprecatedStruct",
      "properties": [
        {
          "abstract": true,
          "docs": {
            "deprecated": "well, yeah",
            "stability": "deprecated"
          },
          "immutable": true,
          "locationInModule": {
            "filename": "lib/stability.ts",
            "line": 75
          },
          "name": "readonlyProperty",
          "type": {
            "primitive": "string"
          }
        }
      ]
    },
    "jsii-calc.DerivedClassHasNoProperties.Base": {
      "assembly": "jsii-calc",
      "docs": {
        "stability": "experimental"
      },
      "fqn": "jsii-calc.DerivedClassHasNoProperties.Base",
      "initializer": {},
      "kind": "class",
      "locationInModule": {
        "filename": "lib/compliance.ts",
        "line": 311
      },
      "name": "Base",
      "namespace": "DerivedClassHasNoProperties",
      "properties": [
        {
          "docs": {
            "stability": "experimental"
          },
          "locationInModule": {
            "filename": "lib/compliance.ts",
            "line": 312
          },
          "name": "prop",
          "type": {
            "primitive": "string"
          }
        }
      ]
    },
    "jsii-calc.DerivedClassHasNoProperties.Derived": {
      "assembly": "jsii-calc",
      "base": "jsii-calc.DerivedClassHasNoProperties.Base",
      "docs": {
        "stability": "experimental"
      },
      "fqn": "jsii-calc.DerivedClassHasNoProperties.Derived",
      "initializer": {},
      "kind": "class",
      "locationInModule": {
        "filename": "lib/compliance.ts",
        "line": 315
      },
      "name": "Derived",
      "namespace": "DerivedClassHasNoProperties"
    },
    "jsii-calc.DerivedStruct": {
      "assembly": "jsii-calc",
      "datatype": true,
      "docs": {
        "stability": "experimental",
        "summary": "A struct which derives from another struct."
      },
      "fqn": "jsii-calc.DerivedStruct",
      "interfaces": [
        "@scope/jsii-calc-lib.MyFirstStruct"
      ],
      "kind": "interface",
      "locationInModule": {
        "filename": "lib/compliance.ts",
        "line": 533
      },
      "name": "DerivedStruct",
      "properties": [
        {
          "abstract": true,
          "docs": {
            "stability": "experimental"
          },
          "immutable": true,
          "locationInModule": {
            "filename": "lib/compliance.ts",
            "line": 539
          },
          "name": "anotherRequired",
          "type": {
            "primitive": "date"
          }
        },
        {
          "abstract": true,
          "docs": {
            "stability": "experimental"
          },
          "immutable": true,
          "locationInModule": {
            "filename": "lib/compliance.ts",
            "line": 538
          },
          "name": "bool",
          "type": {
            "primitive": "boolean"
          }
        },
        {
          "abstract": true,
          "docs": {
            "stability": "experimental",
            "summary": "An example of a non primitive property."
          },
          "immutable": true,
          "locationInModule": {
            "filename": "lib/compliance.ts",
            "line": 537
          },
          "name": "nonPrimitive",
          "type": {
            "fqn": "jsii-calc.DoubleTrouble"
          }
        },
        {
          "abstract": true,
          "docs": {
            "stability": "experimental",
            "summary": "This is optional."
          },
          "immutable": true,
          "locationInModule": {
            "filename": "lib/compliance.ts",
            "line": 545
          },
          "name": "anotherOptional",
          "optional": true,
          "type": {
            "collection": {
              "elementtype": {
                "fqn": "@scope/jsii-calc-lib.Value"
              },
              "kind": "map"
            }
          }
        },
        {
          "abstract": true,
          "docs": {
            "stability": "experimental"
          },
          "immutable": true,
          "locationInModule": {
            "filename": "lib/compliance.ts",
            "line": 541
          },
          "name": "optionalAny",
          "optional": true,
          "type": {
            "primitive": "any"
          }
        },
        {
          "abstract": true,
          "docs": {
            "stability": "experimental"
          },
          "immutable": true,
          "locationInModule": {
            "filename": "lib/compliance.ts",
            "line": 540
          },
          "name": "optionalArray",
          "optional": true,
          "type": {
            "collection": {
              "elementtype": {
                "primitive": "string"
              },
              "kind": "array"
            }
          }
        }
      ]
    },
    "jsii-calc.DiamondInheritanceBaseLevelStruct": {
      "assembly": "jsii-calc",
      "datatype": true,
      "docs": {
        "stability": "experimental"
      },
      "fqn": "jsii-calc.DiamondInheritanceBaseLevelStruct",
      "kind": "interface",
      "locationInModule": {
        "filename": "lib/compliance.ts",
        "line": 1791
      },
      "name": "DiamondInheritanceBaseLevelStruct",
      "properties": [
        {
          "abstract": true,
          "docs": {
            "stability": "experimental"
          },
          "immutable": true,
          "locationInModule": {
            "filename": "lib/compliance.ts",
            "line": 1792
          },
          "name": "baseLevelProperty",
          "type": {
            "primitive": "string"
          }
        }
      ]
    },
    "jsii-calc.DiamondInheritanceFirstMidLevelStruct": {
      "assembly": "jsii-calc",
      "datatype": true,
      "docs": {
        "stability": "experimental"
      },
      "fqn": "jsii-calc.DiamondInheritanceFirstMidLevelStruct",
      "interfaces": [
        "jsii-calc.DiamondInheritanceBaseLevelStruct"
      ],
      "kind": "interface",
      "locationInModule": {
        "filename": "lib/compliance.ts",
        "line": 1795
      },
      "name": "DiamondInheritanceFirstMidLevelStruct",
      "properties": [
        {
          "abstract": true,
          "docs": {
            "stability": "experimental"
          },
          "immutable": true,
          "locationInModule": {
            "filename": "lib/compliance.ts",
            "line": 1796
          },
          "name": "firstMidLevelProperty",
          "type": {
            "primitive": "string"
          }
        }
      ]
    },
    "jsii-calc.DiamondInheritanceSecondMidLevelStruct": {
      "assembly": "jsii-calc",
      "datatype": true,
      "docs": {
        "stability": "experimental"
      },
      "fqn": "jsii-calc.DiamondInheritanceSecondMidLevelStruct",
      "interfaces": [
        "jsii-calc.DiamondInheritanceBaseLevelStruct"
      ],
      "kind": "interface",
      "locationInModule": {
        "filename": "lib/compliance.ts",
        "line": 1799
      },
      "name": "DiamondInheritanceSecondMidLevelStruct",
      "properties": [
        {
          "abstract": true,
          "docs": {
            "stability": "experimental"
          },
          "immutable": true,
          "locationInModule": {
            "filename": "lib/compliance.ts",
            "line": 1800
          },
          "name": "secondMidLevelProperty",
          "type": {
            "primitive": "string"
          }
        }
      ]
    },
    "jsii-calc.DiamondInheritanceTopLevelStruct": {
      "assembly": "jsii-calc",
      "datatype": true,
      "docs": {
        "stability": "experimental"
      },
      "fqn": "jsii-calc.DiamondInheritanceTopLevelStruct",
      "interfaces": [
        "jsii-calc.DiamondInheritanceFirstMidLevelStruct",
        "jsii-calc.DiamondInheritanceSecondMidLevelStruct"
      ],
      "kind": "interface",
      "locationInModule": {
        "filename": "lib/compliance.ts",
        "line": 1803
      },
      "name": "DiamondInheritanceTopLevelStruct",
      "properties": [
        {
          "abstract": true,
          "docs": {
            "stability": "experimental"
          },
          "immutable": true,
          "locationInModule": {
            "filename": "lib/compliance.ts",
            "line": 1804
          },
          "name": "topLevelProperty",
          "type": {
            "primitive": "string"
          }
        }
      ]
    },
    "jsii-calc.DoNotOverridePrivates": {
      "assembly": "jsii-calc",
      "docs": {
        "stability": "experimental"
      },
      "fqn": "jsii-calc.DoNotOverridePrivates",
      "initializer": {},
      "kind": "class",
      "locationInModule": {
        "filename": "lib/compliance.ts",
        "line": 1126
      },
      "methods": [
        {
          "docs": {
            "stability": "experimental"
          },
          "locationInModule": {
            "filename": "lib/compliance.ts",
            "line": 1141
          },
          "name": "changePrivatePropertyValue",
          "parameters": [
            {
              "name": "newValue",
              "type": {
                "primitive": "string"
              }
            }
          ]
        },
        {
          "docs": {
            "stability": "experimental"
          },
          "locationInModule": {
            "filename": "lib/compliance.ts",
            "line": 1133
          },
          "name": "privateMethodValue",
          "returns": {
            "type": {
              "primitive": "string"
            }
          }
        },
        {
          "docs": {
            "stability": "experimental"
          },
          "locationInModule": {
            "filename": "lib/compliance.ts",
            "line": 1137
          },
          "name": "privatePropertyValue",
          "returns": {
            "type": {
              "primitive": "string"
            }
          }
        }
      ],
      "name": "DoNotOverridePrivates"
    },
    "jsii-calc.DoNotRecognizeAnyAsOptional": {
      "assembly": "jsii-calc",
      "docs": {
        "stability": "experimental",
        "summary": "jsii#284: do not recognize \"any\" as an optional argument."
      },
      "fqn": "jsii-calc.DoNotRecognizeAnyAsOptional",
      "initializer": {},
      "kind": "class",
      "locationInModule": {
        "filename": "lib/compliance.ts",
        "line": 1175
      },
      "methods": [
        {
          "docs": {
            "stability": "experimental"
          },
          "locationInModule": {
            "filename": "lib/compliance.ts",
            "line": 1176
          },
          "name": "method",
          "parameters": [
            {
              "name": "_requiredAny",
              "type": {
                "primitive": "any"
              }
            },
            {
              "name": "_optionalAny",
              "optional": true,
              "type": {
                "primitive": "any"
              }
            },
            {
              "name": "_optionalString",
              "optional": true,
              "type": {
                "primitive": "string"
              }
            }
          ]
        }
      ],
      "name": "DoNotRecognizeAnyAsOptional"
    },
    "jsii-calc.DocumentedClass": {
      "assembly": "jsii-calc",
      "docs": {
        "remarks": "This is the meat of the TSDoc comment. It may contain\nmultiple lines and multiple paragraphs.\n\nMultiple paragraphs are separated by an empty line.",
        "stability": "stable",
        "summary": "Here's the first line of the TSDoc comment."
      },
      "fqn": "jsii-calc.DocumentedClass",
      "initializer": {},
      "kind": "class",
      "locationInModule": {
        "filename": "lib/documented.ts",
        "line": 11
      },
      "methods": [
        {
          "docs": {
            "remarks": "This will print out a friendly greeting intended for\nthe indicated person.",
            "returns": "A number that everyone knows very well",
            "stability": "stable",
            "summary": "Greet the indicated person."
          },
          "locationInModule": {
            "filename": "lib/documented.ts",
            "line": 22
          },
          "name": "greet",
          "parameters": [
            {
              "docs": {
                "summary": "The person to be greeted."
              },
              "name": "greetee",
              "optional": true,
              "type": {
                "fqn": "jsii-calc.Greetee"
              }
            }
          ],
          "returns": {
            "type": {
              "primitive": "number"
            }
          }
        },
        {
          "docs": {
            "stability": "experimental",
            "summary": "Say ¡Hola!"
          },
          "locationInModule": {
            "filename": "lib/documented.ts",
            "line": 32
          },
          "name": "hola"
        }
      ],
      "name": "DocumentedClass"
    },
    "jsii-calc.DontComplainAboutVariadicAfterOptional": {
      "assembly": "jsii-calc",
      "docs": {
        "stability": "experimental"
      },
      "fqn": "jsii-calc.DontComplainAboutVariadicAfterOptional",
      "initializer": {},
      "kind": "class",
      "locationInModule": {
        "filename": "lib/compliance.ts",
        "line": 1226
      },
      "methods": [
        {
          "docs": {
            "stability": "experimental"
          },
          "locationInModule": {
            "filename": "lib/compliance.ts",
            "line": 1227
          },
          "name": "optionalAndVariadic",
          "parameters": [
            {
              "name": "optional",
              "optional": true,
              "type": {
                "primitive": "string"
              }
            },
            {
              "name": "things",
              "type": {
                "primitive": "string"
              },
              "variadic": true
            }
          ],
          "returns": {
            "type": {
              "primitive": "string"
            }
          },
          "variadic": true
        }
      ],
      "name": "DontComplainAboutVariadicAfterOptional"
    },
    "jsii-calc.DoubleTrouble": {
      "assembly": "jsii-calc",
      "docs": {
        "stability": "experimental"
      },
      "fqn": "jsii-calc.DoubleTrouble",
      "initializer": {},
      "interfaces": [
        "jsii-calc.IFriendlyRandomGenerator"
      ],
      "kind": "class",
      "locationInModule": {
        "filename": "lib/compliance.ts",
        "line": 473
      },
      "methods": [
        {
          "docs": {
            "stability": "experimental",
            "summary": "Say hello!"
          },
          "locationInModule": {
            "filename": "lib/compliance.ts",
            "line": 478
          },
          "name": "hello",
          "overrides": "@scope/jsii-calc-lib.IFriendly",
          "returns": {
            "type": {
              "primitive": "string"
            }
          }
        },
        {
          "docs": {
            "stability": "experimental",
            "summary": "Returns another random number."
          },
          "locationInModule": {
            "filename": "lib/compliance.ts",
            "line": 474
          },
          "name": "next",
          "overrides": "jsii-calc.IRandomNumberGenerator",
          "returns": {
            "type": {
              "primitive": "number"
            }
          }
        }
      ],
      "name": "DoubleTrouble"
    },
    "jsii-calc.EnumDispenser": {
      "assembly": "jsii-calc",
      "docs": {
        "stability": "experimental"
      },
      "fqn": "jsii-calc.EnumDispenser",
      "kind": "class",
      "locationInModule": {
        "filename": "lib/compliance.ts",
        "line": 34
      },
      "methods": [
        {
          "docs": {
            "stability": "experimental"
          },
          "locationInModule": {
            "filename": "lib/compliance.ts",
            "line": 40
          },
          "name": "randomIntegerLikeEnum",
          "returns": {
            "type": {
              "fqn": "jsii-calc.AllTypesEnum"
            }
          },
          "static": true
        },
        {
          "docs": {
            "stability": "experimental"
          },
          "locationInModule": {
            "filename": "lib/compliance.ts",
            "line": 35
          },
          "name": "randomStringLikeEnum",
          "returns": {
            "type": {
              "fqn": "jsii-calc.StringEnum"
            }
          },
          "static": true
        }
      ],
      "name": "EnumDispenser"
    },
    "jsii-calc.EraseUndefinedHashValues": {
      "assembly": "jsii-calc",
      "docs": {
        "stability": "experimental"
      },
      "fqn": "jsii-calc.EraseUndefinedHashValues",
      "initializer": {},
      "kind": "class",
      "locationInModule": {
        "filename": "lib/compliance.ts",
        "line": 1429
      },
      "methods": [
        {
          "docs": {
            "remarks": "Used to check that undefined/null hash values\nare being erased when sending values from native code to JS.",
            "stability": "experimental",
            "summary": "Returns `true` if `key` is defined in `opts`."
          },
          "locationInModule": {
            "filename": "lib/compliance.ts",
            "line": 1434
          },
          "name": "doesKeyExist",
          "parameters": [
            {
              "name": "opts",
              "type": {
                "fqn": "jsii-calc.EraseUndefinedHashValuesOptions"
              }
            },
            {
              "name": "key",
              "type": {
                "primitive": "string"
              }
            }
          ],
          "returns": {
            "type": {
              "primitive": "boolean"
            }
          },
          "static": true
        },
        {
          "docs": {
            "stability": "experimental",
            "summary": "We expect \"prop1\" to be erased."
          },
          "locationInModule": {
            "filename": "lib/compliance.ts",
            "line": 1451
          },
          "name": "prop1IsNull",
          "returns": {
            "type": {
              "primitive": "any"
            }
          },
          "static": true
        },
        {
          "docs": {
            "stability": "experimental",
            "summary": "We expect \"prop2\" to be erased."
          },
          "locationInModule": {
            "filename": "lib/compliance.ts",
            "line": 1441
          },
          "name": "prop2IsUndefined",
          "returns": {
            "type": {
              "primitive": "any"
            }
          },
          "static": true
        }
      ],
      "name": "EraseUndefinedHashValues"
    },
    "jsii-calc.EraseUndefinedHashValuesOptions": {
      "assembly": "jsii-calc",
      "datatype": true,
      "docs": {
        "stability": "experimental"
      },
      "fqn": "jsii-calc.EraseUndefinedHashValuesOptions",
      "kind": "interface",
      "locationInModule": {
        "filename": "lib/compliance.ts",
        "line": 1424
      },
      "name": "EraseUndefinedHashValuesOptions",
      "properties": [
        {
          "abstract": true,
          "docs": {
            "stability": "experimental"
          },
          "immutable": true,
          "locationInModule": {
            "filename": "lib/compliance.ts",
            "line": 1425
          },
          "name": "option1",
          "optional": true,
          "type": {
            "primitive": "string"
          }
        },
        {
          "abstract": true,
          "docs": {
            "stability": "experimental"
          },
          "immutable": true,
          "locationInModule": {
            "filename": "lib/compliance.ts",
            "line": 1426
          },
          "name": "option2",
          "optional": true,
          "type": {
            "primitive": "string"
          }
        }
      ]
    },
    "jsii-calc.ExperimentalClass": {
      "assembly": "jsii-calc",
      "docs": {
        "stability": "experimental"
      },
      "fqn": "jsii-calc.ExperimentalClass",
      "initializer": {
        "docs": {
          "stability": "experimental"
        },
        "parameters": [
          {
            "name": "readonlyString",
            "type": {
              "primitive": "string"
            }
          },
          {
            "name": "mutableNumber",
            "optional": true,
            "type": {
              "primitive": "number"
            }
          }
        ]
      },
      "kind": "class",
      "locationInModule": {
        "filename": "lib/stability.ts",
        "line": 16
      },
      "methods": [
        {
          "docs": {
            "stability": "experimental"
          },
          "locationInModule": {
            "filename": "lib/stability.ts",
            "line": 28
          },
          "name": "method"
        }
      ],
      "name": "ExperimentalClass",
      "properties": [
        {
          "docs": {
            "stability": "experimental"
          },
          "immutable": true,
          "locationInModule": {
            "filename": "lib/stability.ts",
            "line": 18
          },
          "name": "readonlyProperty",
          "type": {
            "primitive": "string"
          }
        },
        {
          "docs": {
            "stability": "experimental"
          },
          "locationInModule": {
            "filename": "lib/stability.ts",
            "line": 20
          },
          "name": "mutableProperty",
          "optional": true,
          "type": {
            "primitive": "number"
          }
        }
      ]
    },
    "jsii-calc.ExperimentalEnum": {
      "assembly": "jsii-calc",
      "docs": {
        "stability": "experimental"
      },
      "fqn": "jsii-calc.ExperimentalEnum",
      "kind": "enum",
      "locationInModule": {
        "filename": "lib/stability.ts",
        "line": 31
      },
      "members": [
        {
          "docs": {
            "stability": "experimental"
          },
          "name": "OPTION_A"
        },
        {
          "docs": {
            "stability": "experimental"
          },
          "name": "OPTION_B"
        }
      ],
      "name": "ExperimentalEnum"
    },
    "jsii-calc.ExperimentalStruct": {
      "assembly": "jsii-calc",
      "datatype": true,
      "docs": {
        "stability": "experimental"
      },
      "fqn": "jsii-calc.ExperimentalStruct",
      "kind": "interface",
      "locationInModule": {
        "filename": "lib/stability.ts",
        "line": 4
      },
      "name": "ExperimentalStruct",
      "properties": [
        {
          "abstract": true,
          "docs": {
            "stability": "experimental"
          },
          "immutable": true,
          "locationInModule": {
            "filename": "lib/stability.ts",
            "line": 6
          },
          "name": "readonlyProperty",
          "type": {
            "primitive": "string"
          }
        }
      ]
    },
    "jsii-calc.ExportedBaseClass": {
      "assembly": "jsii-calc",
      "docs": {
        "stability": "experimental"
      },
      "fqn": "jsii-calc.ExportedBaseClass",
      "initializer": {
        "docs": {
          "stability": "experimental"
        },
        "parameters": [
          {
            "name": "success",
            "type": {
              "primitive": "boolean"
            }
          }
        ]
      },
      "kind": "class",
      "locationInModule": {
        "filename": "lib/compliance.ts",
        "line": 1311
      },
      "name": "ExportedBaseClass",
      "properties": [
        {
          "docs": {
            "stability": "experimental"
          },
          "immutable": true,
          "locationInModule": {
            "filename": "lib/compliance.ts",
            "line": 1312
          },
          "name": "success",
          "type": {
            "primitive": "boolean"
          }
        }
      ]
    },
    "jsii-calc.ExtendsInternalInterface": {
      "assembly": "jsii-calc",
      "datatype": true,
      "docs": {
        "stability": "experimental"
      },
      "fqn": "jsii-calc.ExtendsInternalInterface",
      "kind": "interface",
      "locationInModule": {
        "filename": "lib/compliance.ts",
        "line": 1532
      },
      "name": "ExtendsInternalInterface",
      "properties": [
        {
          "abstract": true,
          "docs": {
            "stability": "experimental"
          },
          "immutable": true,
          "locationInModule": {
            "filename": "lib/compliance.ts",
            "line": 1533
          },
          "name": "boom",
          "type": {
            "primitive": "boolean"
          }
        },
        {
          "abstract": true,
          "docs": {
            "stability": "experimental"
          },
          "immutable": true,
          "locationInModule": {
            "filename": "lib/compliance.ts",
            "line": 1481
          },
          "name": "prop",
          "type": {
            "primitive": "string"
          }
        }
      ]
    },
    "jsii-calc.GiveMeStructs": {
      "assembly": "jsii-calc",
      "docs": {
        "stability": "experimental"
      },
      "fqn": "jsii-calc.GiveMeStructs",
      "initializer": {},
      "kind": "class",
      "locationInModule": {
        "filename": "lib/compliance.ts",
        "line": 548
      },
      "methods": [
        {
          "docs": {
            "stability": "experimental",
            "summary": "Accepts a struct of type DerivedStruct and returns a struct of type FirstStruct."
          },
          "locationInModule": {
            "filename": "lib/compliance.ts",
            "line": 566
          },
          "name": "derivedToFirst",
          "parameters": [
            {
              "name": "derived",
              "type": {
                "fqn": "jsii-calc.DerivedStruct"
              }
            }
          ],
          "returns": {
            "type": {
              "fqn": "@scope/jsii-calc-lib.MyFirstStruct"
            }
          }
        },
        {
          "docs": {
            "stability": "experimental",
            "summary": "Returns the boolean from a DerivedStruct struct."
          },
          "locationInModule": {
            "filename": "lib/compliance.ts",
            "line": 559
          },
          "name": "readDerivedNonPrimitive",
          "parameters": [
            {
              "name": "derived",
              "type": {
                "fqn": "jsii-calc.DerivedStruct"
              }
            }
          ],
          "returns": {
            "type": {
              "fqn": "jsii-calc.DoubleTrouble"
            }
          }
        },
        {
          "docs": {
            "stability": "experimental",
            "summary": "Returns the \"anumber\" from a MyFirstStruct struct;"
          },
          "locationInModule": {
            "filename": "lib/compliance.ts",
            "line": 552
          },
          "name": "readFirstNumber",
          "parameters": [
            {
              "name": "first",
              "type": {
                "fqn": "@scope/jsii-calc-lib.MyFirstStruct"
              }
            }
          ],
          "returns": {
            "type": {
              "primitive": "number"
            }
          }
        }
      ],
      "name": "GiveMeStructs",
      "properties": [
        {
          "docs": {
            "stability": "experimental"
          },
          "immutable": true,
          "locationInModule": {
            "filename": "lib/compliance.ts",
            "line": 570
          },
          "name": "structLiteral",
          "type": {
            "fqn": "@scope/jsii-calc-lib.StructWithOnlyOptionals"
          }
        }
      ]
    },
    "jsii-calc.Greetee": {
      "assembly": "jsii-calc",
      "datatype": true,
      "docs": {
        "stability": "experimental",
        "summary": "These are some arguments you can pass to a method."
      },
      "fqn": "jsii-calc.Greetee",
      "kind": "interface",
      "locationInModule": {
        "filename": "lib/documented.ts",
        "line": 40
      },
      "name": "Greetee",
      "properties": [
        {
          "abstract": true,
          "docs": {
            "default": "world",
            "stability": "experimental",
            "summary": "The name of the greetee."
          },
          "immutable": true,
          "locationInModule": {
            "filename": "lib/documented.ts",
            "line": 46
          },
          "name": "name",
          "optional": true,
          "type": {
            "primitive": "string"
          }
        }
      ]
    },
    "jsii-calc.GreetingAugmenter": {
      "assembly": "jsii-calc",
      "docs": {
        "stability": "experimental"
      },
      "fqn": "jsii-calc.GreetingAugmenter",
      "initializer": {},
      "kind": "class",
      "locationInModule": {
        "filename": "lib/compliance.ts",
        "line": 524
      },
      "methods": [
        {
          "docs": {
            "stability": "experimental"
          },
          "locationInModule": {
            "filename": "lib/compliance.ts",
            "line": 525
          },
          "name": "betterGreeting",
          "parameters": [
            {
              "name": "friendly",
              "type": {
                "fqn": "@scope/jsii-calc-lib.IFriendly"
              }
            }
          ],
          "returns": {
            "type": {
              "primitive": "string"
            }
          }
        }
      ],
      "name": "GreetingAugmenter"
    },
    "jsii-calc.IAnotherPublicInterface": {
      "assembly": "jsii-calc",
      "docs": {
        "stability": "experimental"
      },
      "fqn": "jsii-calc.IAnotherPublicInterface",
      "kind": "interface",
      "locationInModule": {
        "filename": "lib/compliance.ts",
        "line": 1553
      },
      "name": "IAnotherPublicInterface",
      "properties": [
        {
          "abstract": true,
          "docs": {
            "stability": "experimental"
          },
          "locationInModule": {
            "filename": "lib/compliance.ts",
            "line": 1554
          },
          "name": "a",
          "type": {
            "primitive": "string"
          }
        }
      ]
    },
    "jsii-calc.IDeprecatedInterface": {
      "assembly": "jsii-calc",
      "docs": {
        "deprecated": "useless interface",
        "stability": "deprecated"
      },
      "fqn": "jsii-calc.IDeprecatedInterface",
      "kind": "interface",
      "locationInModule": {
        "filename": "lib/stability.ts",
        "line": 78
      },
      "methods": [
        {
          "abstract": true,
          "docs": {
            "deprecated": "services no purpose",
            "stability": "deprecated"
          },
          "locationInModule": {
            "filename": "lib/stability.ts",
            "line": 82
          },
          "name": "method"
        }
      ],
      "name": "IDeprecatedInterface",
      "properties": [
        {
          "abstract": true,
          "docs": {
            "deprecated": "could be better",
            "stability": "deprecated"
          },
          "locationInModule": {
            "filename": "lib/stability.ts",
            "line": 80
          },
          "name": "mutableProperty",
          "optional": true,
          "type": {
            "primitive": "number"
          }
        }
      ]
    },
    "jsii-calc.IExperimentalInterface": {
      "assembly": "jsii-calc",
      "docs": {
        "stability": "experimental"
      },
      "fqn": "jsii-calc.IExperimentalInterface",
      "kind": "interface",
      "locationInModule": {
        "filename": "lib/stability.ts",
        "line": 9
      },
      "methods": [
        {
          "abstract": true,
          "docs": {
            "stability": "experimental"
          },
          "locationInModule": {
            "filename": "lib/stability.ts",
            "line": 13
          },
          "name": "method"
        }
      ],
      "name": "IExperimentalInterface",
      "properties": [
        {
          "abstract": true,
          "docs": {
            "stability": "experimental"
          },
          "locationInModule": {
            "filename": "lib/stability.ts",
            "line": 11
          },
          "name": "mutableProperty",
          "optional": true,
          "type": {
            "primitive": "number"
          }
        }
      ]
    },
    "jsii-calc.IExtendsPrivateInterface": {
      "assembly": "jsii-calc",
      "docs": {
        "stability": "experimental"
      },
      "fqn": "jsii-calc.IExtendsPrivateInterface",
      "kind": "interface",
      "locationInModule": {
        "filename": "lib/compliance.ts",
        "line": 1544
      },
      "name": "IExtendsPrivateInterface",
      "properties": [
        {
          "abstract": true,
          "docs": {
            "stability": "experimental"
          },
          "immutable": true,
          "locationInModule": {
            "filename": "lib/compliance.ts",
            "line": 1545
          },
          "name": "moreThings",
          "type": {
            "collection": {
              "elementtype": {
                "primitive": "string"
              },
              "kind": "array"
            }
          }
        },
        {
          "abstract": true,
          "docs": {
            "stability": "experimental"
          },
          "locationInModule": {
            "filename": "lib/compliance.ts",
            "line": 1529
          },
          "name": "private",
          "type": {
            "primitive": "string"
          }
        }
      ]
    },
    "jsii-calc.IFriendlier": {
      "assembly": "jsii-calc",
      "docs": {
        "stability": "experimental",
        "summary": "Even friendlier classes can implement this interface."
      },
      "fqn": "jsii-calc.IFriendlier",
      "interfaces": [
        "@scope/jsii-calc-lib.IFriendly"
      ],
      "kind": "interface",
      "locationInModule": {
        "filename": "lib/calculator.ts",
        "line": 6
      },
      "methods": [
        {
          "abstract": true,
          "docs": {
            "stability": "experimental",
            "summary": "Say farewell."
          },
          "locationInModule": {
            "filename": "lib/calculator.ts",
            "line": 16
          },
          "name": "farewell",
          "returns": {
            "type": {
              "primitive": "string"
            }
          }
        },
        {
          "abstract": true,
          "docs": {
            "returns": "A goodbye blessing.",
            "stability": "experimental",
            "summary": "Say goodbye."
          },
          "locationInModule": {
            "filename": "lib/calculator.ts",
            "line": 11
          },
          "name": "goodbye",
          "returns": {
            "type": {
              "primitive": "string"
            }
          }
        }
      ],
      "name": "IFriendlier"
    },
    "jsii-calc.IFriendlyRandomGenerator": {
      "assembly": "jsii-calc",
      "docs": {
        "stability": "experimental"
      },
      "fqn": "jsii-calc.IFriendlyRandomGenerator",
      "interfaces": [
        "jsii-calc.IRandomNumberGenerator",
        "@scope/jsii-calc-lib.IFriendly"
      ],
      "kind": "interface",
      "locationInModule": {
        "filename": "lib/calculator.ts",
        "line": 30
      },
      "name": "IFriendlyRandomGenerator"
    },
    "jsii-calc.IInterfaceImplementedByAbstractClass": {
      "assembly": "jsii-calc",
      "docs": {
        "stability": "experimental",
        "summary": "awslabs/jsii#220 Abstract return type."
      },
      "fqn": "jsii-calc.IInterfaceImplementedByAbstractClass",
      "kind": "interface",
      "locationInModule": {
        "filename": "lib/compliance.ts",
        "line": 1072
      },
      "name": "IInterfaceImplementedByAbstractClass",
      "properties": [
        {
          "abstract": true,
          "docs": {
            "stability": "experimental"
          },
          "immutable": true,
          "locationInModule": {
            "filename": "lib/compliance.ts",
            "line": 1073
          },
          "name": "propFromInterface",
          "type": {
            "primitive": "string"
          }
        }
      ]
    },
    "jsii-calc.IInterfaceThatShouldNotBeADataType": {
      "assembly": "jsii-calc",
      "docs": {
        "stability": "experimental",
        "summary": "Even though this interface has only properties, it is disqualified from being a datatype because it inherits from an interface that is not a datatype."
      },
      "fqn": "jsii-calc.IInterfaceThatShouldNotBeADataType",
      "interfaces": [
        "jsii-calc.IInterfaceWithMethods"
      ],
      "kind": "interface",
      "locationInModule": {
        "filename": "lib/compliance.ts",
        "line": 1168
      },
      "name": "IInterfaceThatShouldNotBeADataType",
      "properties": [
        {
          "abstract": true,
          "docs": {
            "stability": "experimental"
          },
          "immutable": true,
          "locationInModule": {
            "filename": "lib/compliance.ts",
            "line": 1169
          },
          "name": "otherValue",
          "type": {
            "primitive": "string"
          }
        }
      ]
    },
    "jsii-calc.IInterfaceWithInternal": {
      "assembly": "jsii-calc",
      "docs": {
        "stability": "experimental"
      },
      "fqn": "jsii-calc.IInterfaceWithInternal",
      "kind": "interface",
      "locationInModule": {
        "filename": "lib/compliance.ts",
        "line": 1492
      },
      "methods": [
        {
          "abstract": true,
          "docs": {
            "stability": "experimental"
          },
          "locationInModule": {
            "filename": "lib/compliance.ts",
            "line": 1493
          },
          "name": "visible"
        }
      ],
      "name": "IInterfaceWithInternal"
    },
    "jsii-calc.IInterfaceWithMethods": {
      "assembly": "jsii-calc",
      "docs": {
        "stability": "experimental"
      },
      "fqn": "jsii-calc.IInterfaceWithMethods",
      "kind": "interface",
      "locationInModule": {
        "filename": "lib/compliance.ts",
        "line": 1158
      },
      "methods": [
        {
          "abstract": true,
          "docs": {
            "stability": "experimental"
          },
          "locationInModule": {
            "filename": "lib/compliance.ts",
            "line": 1161
          },
          "name": "doThings"
        }
      ],
      "name": "IInterfaceWithMethods",
      "properties": [
        {
          "abstract": true,
          "docs": {
            "stability": "experimental"
          },
          "immutable": true,
          "locationInModule": {
            "filename": "lib/compliance.ts",
            "line": 1159
          },
          "name": "value",
          "type": {
            "primitive": "string"
          }
        }
      ]
    },
    "jsii-calc.IInterfaceWithOptionalMethodArguments": {
      "assembly": "jsii-calc",
      "docs": {
        "stability": "experimental",
        "summary": "awslabs/jsii#175 Interface proxies (and builders) do not respect optional arguments in methods."
      },
      "fqn": "jsii-calc.IInterfaceWithOptionalMethodArguments",
      "kind": "interface",
      "locationInModule": {
        "filename": "lib/compliance.ts",
        "line": 1063
      },
      "methods": [
        {
          "abstract": true,
          "docs": {
            "stability": "experimental"
          },
          "locationInModule": {
            "filename": "lib/compliance.ts",
            "line": 1064
          },
          "name": "hello",
          "parameters": [
            {
              "name": "arg1",
              "type": {
                "primitive": "string"
              }
            },
            {
              "name": "arg2",
              "optional": true,
              "type": {
                "primitive": "number"
              }
            }
          ]
        }
      ],
      "name": "IInterfaceWithOptionalMethodArguments"
    },
    "jsii-calc.IInterfaceWithProperties": {
      "assembly": "jsii-calc",
      "docs": {
        "stability": "experimental"
      },
      "fqn": "jsii-calc.IInterfaceWithProperties",
      "kind": "interface",
      "locationInModule": {
        "filename": "lib/compliance.ts",
        "line": 578
      },
      "name": "IInterfaceWithProperties",
      "properties": [
        {
          "abstract": true,
          "docs": {
            "stability": "experimental"
          },
          "immutable": true,
          "locationInModule": {
            "filename": "lib/compliance.ts",
            "line": 579
          },
          "name": "readOnlyString",
          "type": {
            "primitive": "string"
          }
        },
        {
          "abstract": true,
          "docs": {
            "stability": "experimental"
          },
          "locationInModule": {
            "filename": "lib/compliance.ts",
            "line": 580
          },
          "name": "readWriteString",
          "type": {
            "primitive": "string"
          }
        }
      ]
    },
    "jsii-calc.IInterfaceWithPropertiesExtension": {
      "assembly": "jsii-calc",
      "docs": {
        "stability": "experimental"
      },
      "fqn": "jsii-calc.IInterfaceWithPropertiesExtension",
      "interfaces": [
        "jsii-calc.IInterfaceWithProperties"
      ],
      "kind": "interface",
      "locationInModule": {
        "filename": "lib/compliance.ts",
        "line": 583
      },
      "name": "IInterfaceWithPropertiesExtension",
      "properties": [
        {
          "abstract": true,
          "docs": {
            "stability": "experimental"
          },
          "locationInModule": {
            "filename": "lib/compliance.ts",
            "line": 584
          },
          "name": "foo",
          "type": {
            "primitive": "number"
          }
        }
      ]
    },
    "jsii-calc.IJSII417Derived": {
      "assembly": "jsii-calc",
      "docs": {
        "stability": "experimental"
      },
      "fqn": "jsii-calc.IJSII417Derived",
      "interfaces": [
        "jsii-calc.IJSII417PublicBaseOfBase"
      ],
      "kind": "interface",
      "locationInModule": {
        "filename": "lib/erasures.ts",
        "line": 37
      },
      "methods": [
        {
          "abstract": true,
          "docs": {
            "stability": "experimental"
          },
          "locationInModule": {
            "filename": "lib/erasures.ts",
            "line": 35
          },
          "name": "bar"
        },
        {
          "abstract": true,
          "docs": {
            "stability": "experimental"
          },
          "locationInModule": {
            "filename": "lib/erasures.ts",
            "line": 38
          },
          "name": "baz"
        }
      ],
      "name": "IJSII417Derived",
      "properties": [
        {
          "abstract": true,
          "docs": {
            "stability": "experimental"
          },
          "immutable": true,
          "locationInModule": {
            "filename": "lib/erasures.ts",
            "line": 34
          },
          "name": "property",
          "type": {
            "primitive": "string"
          }
        }
      ]
    },
    "jsii-calc.IJSII417PublicBaseOfBase": {
      "assembly": "jsii-calc",
      "docs": {
        "stability": "experimental"
      },
      "fqn": "jsii-calc.IJSII417PublicBaseOfBase",
      "kind": "interface",
      "locationInModule": {
        "filename": "lib/erasures.ts",
        "line": 30
      },
      "methods": [
        {
          "abstract": true,
          "docs": {
            "stability": "experimental"
          },
          "locationInModule": {
            "filename": "lib/erasures.ts",
            "line": 31
          },
          "name": "foo"
        }
      ],
      "name": "IJSII417PublicBaseOfBase",
      "properties": [
        {
          "abstract": true,
          "docs": {
            "stability": "experimental"
          },
          "immutable": true,
          "locationInModule": {
            "filename": "lib/erasures.ts",
            "line": 28
          },
          "name": "hasRoot",
          "type": {
            "primitive": "boolean"
          }
        }
      ]
    },
    "jsii-calc.IJsii487External": {
      "assembly": "jsii-calc",
      "docs": {
        "stability": "experimental"
      },
      "fqn": "jsii-calc.IJsii487External",
      "kind": "interface",
      "locationInModule": {
        "filename": "lib/erasures.ts",
        "line": 45
      },
      "name": "IJsii487External"
    },
    "jsii-calc.IJsii487External2": {
      "assembly": "jsii-calc",
      "docs": {
        "stability": "experimental"
      },
      "fqn": "jsii-calc.IJsii487External2",
      "kind": "interface",
      "locationInModule": {
        "filename": "lib/erasures.ts",
        "line": 46
      },
      "name": "IJsii487External2"
    },
    "jsii-calc.IJsii496": {
      "assembly": "jsii-calc",
      "docs": {
        "stability": "experimental"
      },
      "fqn": "jsii-calc.IJsii496",
      "kind": "interface",
      "locationInModule": {
        "filename": "lib/erasures.ts",
        "line": 54
      },
      "name": "IJsii496"
    },
    "jsii-calc.IMutableObjectLiteral": {
      "assembly": "jsii-calc",
      "docs": {
        "stability": "experimental"
      },
      "fqn": "jsii-calc.IMutableObjectLiteral",
      "kind": "interface",
      "locationInModule": {
        "filename": "lib/compliance.ts",
        "line": 1118
      },
      "name": "IMutableObjectLiteral",
      "properties": [
        {
          "abstract": true,
          "docs": {
            "stability": "experimental"
          },
          "locationInModule": {
            "filename": "lib/compliance.ts",
            "line": 1119
          },
          "name": "value",
          "type": {
            "primitive": "string"
          }
        }
      ]
    },
    "jsii-calc.INonInternalInterface": {
      "assembly": "jsii-calc",
      "docs": {
        "stability": "experimental"
      },
      "fqn": "jsii-calc.INonInternalInterface",
      "interfaces": [
        "jsii-calc.IAnotherPublicInterface"
      ],
      "kind": "interface",
      "locationInModule": {
        "filename": "lib/compliance.ts",
        "line": 1563
      },
      "name": "INonInternalInterface",
      "properties": [
        {
          "abstract": true,
          "docs": {
            "stability": "experimental"
          },
          "locationInModule": {
            "filename": "lib/compliance.ts",
            "line": 1560
          },
          "name": "b",
          "type": {
            "primitive": "string"
          }
        },
        {
          "abstract": true,
          "docs": {
            "stability": "experimental"
          },
          "locationInModule": {
            "filename": "lib/compliance.ts",
            "line": 1564
          },
          "name": "c",
          "type": {
            "primitive": "string"
          }
        }
      ]
    },
    "jsii-calc.IPrivatelyImplemented": {
      "assembly": "jsii-calc",
      "docs": {
        "stability": "experimental"
      },
      "fqn": "jsii-calc.IPrivatelyImplemented",
      "kind": "interface",
      "locationInModule": {
        "filename": "lib/compliance.ts",
        "line": 1308
      },
      "name": "IPrivatelyImplemented",
      "properties": [
        {
          "abstract": true,
          "docs": {
            "stability": "experimental"
          },
          "immutable": true,
          "locationInModule": {
            "filename": "lib/compliance.ts",
            "line": 1309
          },
          "name": "success",
          "type": {
            "primitive": "boolean"
          }
        }
      ]
    },
    "jsii-calc.IPublicInterface": {
      "assembly": "jsii-calc",
      "docs": {
        "stability": "experimental"
      },
      "fqn": "jsii-calc.IPublicInterface",
      "kind": "interface",
      "locationInModule": {
        "filename": "lib/compliance.ts",
        "line": 1351
      },
      "methods": [
        {
          "abstract": true,
          "docs": {
            "stability": "experimental"
          },
          "locationInModule": {
            "filename": "lib/compliance.ts",
            "line": 1352
          },
          "name": "bye",
          "returns": {
            "type": {
              "primitive": "string"
            }
          }
        }
      ],
      "name": "IPublicInterface"
    },
    "jsii-calc.IPublicInterface2": {
      "assembly": "jsii-calc",
      "docs": {
        "stability": "experimental"
      },
      "fqn": "jsii-calc.IPublicInterface2",
      "kind": "interface",
      "locationInModule": {
        "filename": "lib/compliance.ts",
        "line": 1355
      },
      "methods": [
        {
          "abstract": true,
          "docs": {
            "stability": "experimental"
          },
          "locationInModule": {
            "filename": "lib/compliance.ts",
            "line": 1356
          },
          "name": "ciao",
          "returns": {
            "type": {
              "primitive": "string"
            }
          }
        }
      ],
      "name": "IPublicInterface2"
    },
    "jsii-calc.IRandomNumberGenerator": {
      "assembly": "jsii-calc",
      "docs": {
        "stability": "experimental",
        "summary": "Generates random numbers."
      },
      "fqn": "jsii-calc.IRandomNumberGenerator",
      "kind": "interface",
      "locationInModule": {
        "filename": "lib/calculator.ts",
        "line": 22
      },
      "methods": [
        {
          "abstract": true,
          "docs": {
            "returns": "A random number.",
            "stability": "experimental",
            "summary": "Returns another random number."
          },
          "locationInModule": {
            "filename": "lib/calculator.ts",
            "line": 27
          },
          "name": "next",
          "returns": {
            "type": {
              "primitive": "number"
            }
          }
        }
      ],
      "name": "IRandomNumberGenerator"
    },
    "jsii-calc.IReturnsNumber": {
      "assembly": "jsii-calc",
      "docs": {
        "stability": "experimental"
      },
      "fqn": "jsii-calc.IReturnsNumber",
      "kind": "interface",
      "locationInModule": {
        "filename": "lib/compliance.ts",
        "line": 631
      },
      "methods": [
        {
          "abstract": true,
          "docs": {
            "stability": "experimental"
          },
          "locationInModule": {
            "filename": "lib/compliance.ts",
            "line": 632
          },
          "name": "obtainNumber",
          "returns": {
            "type": {
              "fqn": "@scope/jsii-calc-lib.IDoublable"
            }
          }
        }
      ],
      "name": "IReturnsNumber",
      "properties": [
        {
          "abstract": true,
          "docs": {
            "stability": "experimental"
          },
          "immutable": true,
          "locationInModule": {
            "filename": "lib/compliance.ts",
            "line": 634
          },
          "name": "numberProp",
          "type": {
            "fqn": "@scope/jsii-calc-lib.Number"
          }
        }
      ]
    },
    "jsii-calc.IStableInterface": {
      "assembly": "jsii-calc",
      "docs": {
        "stability": "stable"
      },
      "fqn": "jsii-calc.IStableInterface",
      "kind": "interface",
      "locationInModule": {
        "filename": "lib/stability.ts",
        "line": 44
      },
      "methods": [
        {
          "abstract": true,
          "docs": {
            "stability": "stable"
          },
          "locationInModule": {
            "filename": "lib/stability.ts",
            "line": 48
          },
          "name": "method"
        }
      ],
      "name": "IStableInterface",
      "properties": [
        {
          "abstract": true,
          "docs": {
            "stability": "stable"
          },
          "locationInModule": {
            "filename": "lib/stability.ts",
            "line": 46
          },
          "name": "mutableProperty",
          "optional": true,
          "type": {
            "primitive": "number"
          }
        }
      ]
    },
    "jsii-calc.ImplementInternalInterface": {
      "assembly": "jsii-calc",
      "docs": {
        "stability": "experimental"
      },
      "fqn": "jsii-calc.ImplementInternalInterface",
      "initializer": {},
      "kind": "class",
      "locationInModule": {
        "filename": "lib/compliance.ts",
        "line": 1536
      },
      "name": "ImplementInternalInterface",
      "properties": [
        {
          "docs": {
            "stability": "experimental"
          },
          "locationInModule": {
            "filename": "lib/compliance.ts",
            "line": 1537
          },
          "name": "prop",
          "type": {
            "primitive": "string"
          }
        }
      ]
    },
    "jsii-calc.ImplementsInterfaceWithInternal": {
      "assembly": "jsii-calc",
      "docs": {
        "stability": "experimental"
      },
      "fqn": "jsii-calc.ImplementsInterfaceWithInternal",
      "initializer": {},
      "interfaces": [
        "jsii-calc.IInterfaceWithInternal"
      ],
      "kind": "class",
      "locationInModule": {
        "filename": "lib/compliance.ts",
        "line": 1499
      },
      "methods": [
        {
          "docs": {
            "stability": "experimental"
          },
          "locationInModule": {
            "filename": "lib/compliance.ts",
            "line": 1500
          },
          "name": "visible",
          "overrides": "jsii-calc.IInterfaceWithInternal"
        }
      ],
      "name": "ImplementsInterfaceWithInternal"
    },
    "jsii-calc.ImplementsInterfaceWithInternalSubclass": {
      "assembly": "jsii-calc",
      "base": "jsii-calc.ImplementsInterfaceWithInternal",
      "docs": {
        "stability": "experimental"
      },
      "fqn": "jsii-calc.ImplementsInterfaceWithInternalSubclass",
      "initializer": {},
      "kind": "class",
      "locationInModule": {
        "filename": "lib/compliance.ts",
        "line": 1512
      },
      "name": "ImplementsInterfaceWithInternalSubclass"
    },
    "jsii-calc.ImplementsPrivateInterface": {
      "assembly": "jsii-calc",
      "docs": {
        "stability": "experimental"
      },
      "fqn": "jsii-calc.ImplementsPrivateInterface",
      "initializer": {},
      "kind": "class",
      "locationInModule": {
        "filename": "lib/compliance.ts",
        "line": 1540
      },
      "name": "ImplementsPrivateInterface",
      "properties": [
        {
          "docs": {
            "stability": "experimental"
          },
          "locationInModule": {
            "filename": "lib/compliance.ts",
            "line": 1541
          },
          "name": "private",
          "type": {
            "primitive": "string"
          }
        }
      ]
    },
    "jsii-calc.ImplictBaseOfBase": {
      "assembly": "jsii-calc",
      "datatype": true,
      "docs": {
        "stability": "experimental"
      },
      "fqn": "jsii-calc.ImplictBaseOfBase",
      "interfaces": [
        "@scope/jsii-calc-base.BaseProps"
      ],
      "kind": "interface",
      "locationInModule": {
        "filename": "lib/compliance.ts",
        "line": 1016
      },
      "name": "ImplictBaseOfBase",
      "properties": [
        {
          "abstract": true,
          "docs": {
            "stability": "experimental"
          },
          "immutable": true,
          "locationInModule": {
            "filename": "lib/compliance.ts",
            "line": 1017
          },
          "name": "goo",
          "type": {
            "primitive": "date"
          }
        }
      ]
    },
    "jsii-calc.InbetweenClass": {
      "assembly": "jsii-calc",
      "base": "jsii-calc.PublicClass",
      "docs": {
        "stability": "experimental"
      },
      "fqn": "jsii-calc.InbetweenClass",
      "initializer": {},
      "interfaces": [
        "jsii-calc.IPublicInterface2"
      ],
      "kind": "class",
      "locationInModule": {
        "filename": "lib/compliance.ts",
        "line": 1358
      },
      "methods": [
        {
          "docs": {
            "stability": "experimental"
          },
          "locationInModule": {
            "filename": "lib/compliance.ts",
            "line": 1359
          },
          "name": "ciao",
          "overrides": "jsii-calc.IPublicInterface2",
          "returns": {
            "type": {
              "primitive": "string"
            }
          }
        }
      ],
      "name": "InbetweenClass"
    },
    "jsii-calc.InterfaceInNamespaceIncludesClasses.Foo": {
      "assembly": "jsii-calc",
      "docs": {
        "stability": "experimental"
      },
      "fqn": "jsii-calc.InterfaceInNamespaceIncludesClasses.Foo",
      "initializer": {},
      "kind": "class",
      "locationInModule": {
        "filename": "lib/compliance.ts",
        "line": 1050
      },
      "name": "Foo",
      "namespace": "InterfaceInNamespaceIncludesClasses",
      "properties": [
        {
          "docs": {
            "stability": "experimental"
          },
          "locationInModule": {
            "filename": "lib/compliance.ts",
            "line": 1051
          },
          "name": "bar",
          "optional": true,
          "type": {
            "primitive": "string"
          }
        }
      ]
    },
    "jsii-calc.InterfaceInNamespaceIncludesClasses.Hello": {
      "assembly": "jsii-calc",
      "datatype": true,
      "docs": {
        "stability": "experimental"
      },
      "fqn": "jsii-calc.InterfaceInNamespaceIncludesClasses.Hello",
      "kind": "interface",
      "locationInModule": {
        "filename": "lib/compliance.ts",
        "line": 1054
      },
      "name": "Hello",
      "namespace": "InterfaceInNamespaceIncludesClasses",
      "properties": [
        {
          "abstract": true,
          "docs": {
            "stability": "experimental"
          },
          "immutable": true,
          "locationInModule": {
            "filename": "lib/compliance.ts",
            "line": 1055
          },
          "name": "foo",
          "type": {
            "primitive": "number"
          }
        }
      ]
    },
    "jsii-calc.InterfaceInNamespaceOnlyInterface.Hello": {
      "assembly": "jsii-calc",
      "datatype": true,
      "docs": {
        "stability": "experimental"
      },
      "fqn": "jsii-calc.InterfaceInNamespaceOnlyInterface.Hello",
      "kind": "interface",
      "locationInModule": {
        "filename": "lib/compliance.ts",
        "line": 1042
      },
      "name": "Hello",
      "namespace": "InterfaceInNamespaceOnlyInterface",
      "properties": [
        {
          "abstract": true,
          "docs": {
            "stability": "experimental"
          },
          "immutable": true,
          "locationInModule": {
            "filename": "lib/compliance.ts",
            "line": 1043
          },
          "name": "foo",
          "type": {
            "primitive": "number"
          }
        }
      ]
    },
    "jsii-calc.InterfacesMaker": {
      "assembly": "jsii-calc",
      "docs": {
        "stability": "experimental",
        "summary": "We can return arrays of interfaces See aws/aws-cdk#2362."
      },
      "fqn": "jsii-calc.InterfacesMaker",
      "kind": "class",
      "locationInModule": {
        "filename": "lib/compliance.ts",
        "line": 1851
      },
      "methods": [
        {
          "docs": {
            "stability": "experimental"
          },
          "locationInModule": {
            "filename": "lib/compliance.ts",
            "line": 1852
          },
          "name": "makeInterfaces",
          "parameters": [
            {
              "name": "count",
              "type": {
                "primitive": "number"
              }
            }
          ],
          "returns": {
            "type": {
              "collection": {
                "elementtype": {
                  "fqn": "@scope/jsii-calc-lib.IDoublable"
                },
                "kind": "array"
              }
            }
          },
          "static": true
        }
      ],
      "name": "InterfacesMaker"
    },
    "jsii-calc.JSII417Derived": {
      "assembly": "jsii-calc",
      "base": "jsii-calc.JSII417PublicBaseOfBase",
      "docs": {
        "stability": "experimental"
      },
      "fqn": "jsii-calc.JSII417Derived",
      "initializer": {
        "docs": {
          "stability": "experimental"
        },
        "parameters": [
          {
            "name": "property",
            "type": {
              "primitive": "string"
            }
          }
        ]
      },
      "kind": "class",
      "locationInModule": {
        "filename": "lib/erasures.ts",
        "line": 20
      },
      "methods": [
        {
          "docs": {
            "stability": "experimental"
          },
          "locationInModule": {
            "filename": "lib/erasures.ts",
            "line": 21
          },
          "name": "bar"
        },
        {
          "docs": {
            "stability": "experimental"
          },
          "locationInModule": {
            "filename": "lib/erasures.ts",
            "line": 24
          },
          "name": "baz"
        }
      ],
      "name": "JSII417Derived",
      "properties": [
        {
          "docs": {
            "stability": "experimental"
          },
          "immutable": true,
          "locationInModule": {
            "filename": "lib/erasures.ts",
            "line": 15
          },
          "name": "property",
          "protected": true,
          "type": {
            "primitive": "string"
          }
        }
      ]
    },
    "jsii-calc.JSII417PublicBaseOfBase": {
      "assembly": "jsii-calc",
      "docs": {
        "stability": "experimental"
      },
      "fqn": "jsii-calc.JSII417PublicBaseOfBase",
      "initializer": {},
      "kind": "class",
      "locationInModule": {
        "filename": "lib/erasures.ts",
        "line": 8
      },
      "methods": [
        {
          "docs": {
            "stability": "experimental"
          },
          "locationInModule": {
            "filename": "lib/erasures.ts",
            "line": 9
          },
          "name": "makeInstance",
          "returns": {
            "type": {
              "fqn": "jsii-calc.JSII417PublicBaseOfBase"
            }
          },
          "static": true
        },
        {
          "docs": {
            "stability": "experimental"
          },
          "locationInModule": {
            "filename": "lib/erasures.ts",
            "line": 12
          },
          "name": "foo"
        }
      ],
      "name": "JSII417PublicBaseOfBase",
      "properties": [
        {
          "docs": {
            "stability": "experimental"
          },
          "immutable": true,
          "locationInModule": {
            "filename": "lib/erasures.ts",
            "line": 6
          },
          "name": "hasRoot",
          "type": {
            "primitive": "boolean"
          }
        }
      ]
    },
    "jsii-calc.JSObjectLiteralForInterface": {
      "assembly": "jsii-calc",
      "docs": {
        "stability": "experimental"
      },
      "fqn": "jsii-calc.JSObjectLiteralForInterface",
      "initializer": {},
      "kind": "class",
      "locationInModule": {
        "filename": "lib/compliance.ts",
        "line": 507
      },
      "methods": [
        {
          "docs": {
            "stability": "experimental"
          },
          "locationInModule": {
            "filename": "lib/compliance.ts",
            "line": 509
          },
          "name": "giveMeFriendly",
          "returns": {
            "type": {
              "fqn": "@scope/jsii-calc-lib.IFriendly"
            }
          }
        },
        {
          "docs": {
            "stability": "experimental"
          },
          "locationInModule": {
            "filename": "lib/compliance.ts",
            "line": 515
          },
          "name": "giveMeFriendlyGenerator",
          "returns": {
            "type": {
              "fqn": "jsii-calc.IFriendlyRandomGenerator"
            }
          }
        }
      ],
      "name": "JSObjectLiteralForInterface"
    },
    "jsii-calc.JSObjectLiteralToNative": {
      "assembly": "jsii-calc",
      "docs": {
        "stability": "experimental"
      },
      "fqn": "jsii-calc.JSObjectLiteralToNative",
      "initializer": {},
      "kind": "class",
      "locationInModule": {
        "filename": "lib/compliance.ts",
        "line": 233
      },
      "methods": [
        {
          "docs": {
            "stability": "experimental"
          },
          "locationInModule": {
            "filename": "lib/compliance.ts",
            "line": 234
          },
          "name": "returnLiteral",
          "returns": {
            "type": {
              "fqn": "jsii-calc.JSObjectLiteralToNativeClass"
            }
          }
        }
      ],
      "name": "JSObjectLiteralToNative"
    },
    "jsii-calc.JSObjectLiteralToNativeClass": {
      "assembly": "jsii-calc",
      "docs": {
        "stability": "experimental"
      },
      "fqn": "jsii-calc.JSObjectLiteralToNativeClass",
      "initializer": {},
      "kind": "class",
      "locationInModule": {
        "filename": "lib/compliance.ts",
        "line": 242
      },
      "name": "JSObjectLiteralToNativeClass",
      "properties": [
        {
          "docs": {
            "stability": "experimental"
          },
          "locationInModule": {
            "filename": "lib/compliance.ts",
            "line": 243
          },
          "name": "propA",
          "type": {
            "primitive": "string"
          }
        },
        {
          "docs": {
            "stability": "experimental"
          },
          "locationInModule": {
            "filename": "lib/compliance.ts",
            "line": 244
          },
          "name": "propB",
          "type": {
            "primitive": "number"
          }
        }
      ]
    },
    "jsii-calc.JavaReservedWords": {
      "assembly": "jsii-calc",
      "docs": {
        "stability": "experimental"
      },
      "fqn": "jsii-calc.JavaReservedWords",
      "initializer": {},
      "kind": "class",
      "locationInModule": {
        "filename": "lib/compliance.ts",
        "line": 727
      },
      "methods": [
        {
          "docs": {
            "stability": "experimental"
          },
          "locationInModule": {
            "filename": "lib/compliance.ts",
            "line": 728
          },
          "name": "abstract"
        },
        {
          "docs": {
            "stability": "experimental"
          },
          "locationInModule": {
            "filename": "lib/compliance.ts",
            "line": 731
          },
          "name": "assert"
        },
        {
          "docs": {
            "stability": "experimental"
          },
          "locationInModule": {
            "filename": "lib/compliance.ts",
            "line": 734
          },
          "name": "boolean"
        },
        {
          "docs": {
            "stability": "experimental"
          },
          "locationInModule": {
            "filename": "lib/compliance.ts",
            "line": 737
          },
          "name": "break"
        },
        {
          "docs": {
            "stability": "experimental"
          },
          "locationInModule": {
            "filename": "lib/compliance.ts",
            "line": 740
          },
          "name": "byte"
        },
        {
          "docs": {
            "stability": "experimental"
          },
          "locationInModule": {
            "filename": "lib/compliance.ts",
            "line": 743
          },
          "name": "case"
        },
        {
          "docs": {
            "stability": "experimental"
          },
          "locationInModule": {
            "filename": "lib/compliance.ts",
            "line": 746
          },
          "name": "catch"
        },
        {
          "docs": {
            "stability": "experimental"
          },
          "locationInModule": {
            "filename": "lib/compliance.ts",
            "line": 749
          },
          "name": "char"
        },
        {
          "docs": {
            "stability": "experimental"
          },
          "locationInModule": {
            "filename": "lib/compliance.ts",
            "line": 752
          },
          "name": "class"
        },
        {
          "docs": {
            "stability": "experimental"
          },
          "locationInModule": {
            "filename": "lib/compliance.ts",
            "line": 755
          },
          "name": "const"
        },
        {
          "docs": {
            "stability": "experimental"
          },
          "locationInModule": {
            "filename": "lib/compliance.ts",
            "line": 758
          },
          "name": "continue"
        },
        {
          "docs": {
            "stability": "experimental"
          },
          "locationInModule": {
            "filename": "lib/compliance.ts",
            "line": 761
          },
          "name": "default"
        },
        {
          "docs": {
            "stability": "experimental"
          },
          "locationInModule": {
            "filename": "lib/compliance.ts",
            "line": 767
          },
          "name": "do"
        },
        {
          "docs": {
            "stability": "experimental"
          },
          "locationInModule": {
            "filename": "lib/compliance.ts",
            "line": 764
          },
          "name": "double"
        },
        {
          "docs": {
            "stability": "experimental"
          },
          "locationInModule": {
            "filename": "lib/compliance.ts",
            "line": 770
          },
          "name": "else"
        },
        {
          "docs": {
            "stability": "experimental"
          },
          "locationInModule": {
            "filename": "lib/compliance.ts",
            "line": 773
          },
          "name": "enum"
        },
        {
          "docs": {
            "stability": "experimental"
          },
          "locationInModule": {
            "filename": "lib/compliance.ts",
            "line": 776
          },
          "name": "extends"
        },
        {
          "docs": {
            "stability": "experimental"
          },
          "locationInModule": {
            "filename": "lib/compliance.ts",
            "line": 779
          },
          "name": "false"
        },
        {
          "docs": {
            "stability": "experimental"
          },
          "locationInModule": {
            "filename": "lib/compliance.ts",
            "line": 782
          },
          "name": "final"
        },
        {
          "docs": {
            "stability": "experimental"
          },
          "locationInModule": {
            "filename": "lib/compliance.ts",
            "line": 785
          },
          "name": "finally"
        },
        {
          "docs": {
            "stability": "experimental"
          },
          "locationInModule": {
            "filename": "lib/compliance.ts",
            "line": 788
          },
          "name": "float"
        },
        {
          "docs": {
            "stability": "experimental"
          },
          "locationInModule": {
            "filename": "lib/compliance.ts",
            "line": 791
          },
          "name": "for"
        },
        {
          "docs": {
            "stability": "experimental"
          },
          "locationInModule": {
            "filename": "lib/compliance.ts",
            "line": 794
          },
          "name": "goto"
        },
        {
          "docs": {
            "stability": "experimental"
          },
          "locationInModule": {
            "filename": "lib/compliance.ts",
            "line": 797
          },
          "name": "if"
        },
        {
          "docs": {
            "stability": "experimental"
          },
          "locationInModule": {
            "filename": "lib/compliance.ts",
            "line": 800
          },
          "name": "implements"
        },
        {
          "docs": {
            "stability": "experimental"
          },
          "locationInModule": {
            "filename": "lib/compliance.ts",
            "line": 803
          },
          "name": "import"
        },
        {
          "docs": {
            "stability": "experimental"
          },
          "locationInModule": {
            "filename": "lib/compliance.ts",
            "line": 806
          },
          "name": "instanceof"
        },
        {
          "docs": {
            "stability": "experimental"
          },
          "locationInModule": {
            "filename": "lib/compliance.ts",
            "line": 809
          },
          "name": "int"
        },
        {
          "docs": {
            "stability": "experimental"
          },
          "locationInModule": {
            "filename": "lib/compliance.ts",
            "line": 812
          },
          "name": "interface"
        },
        {
          "docs": {
            "stability": "experimental"
          },
          "locationInModule": {
            "filename": "lib/compliance.ts",
            "line": 815
          },
          "name": "long"
        },
        {
          "docs": {
            "stability": "experimental"
          },
          "locationInModule": {
            "filename": "lib/compliance.ts",
            "line": 818
          },
          "name": "native"
        },
        {
          "docs": {
            "stability": "experimental"
          },
          "locationInModule": {
            "filename": "lib/compliance.ts",
            "line": 821
          },
          "name": "new"
        },
        {
          "docs": {
            "stability": "experimental"
          },
          "locationInModule": {
            "filename": "lib/compliance.ts",
            "line": 824
          },
          "name": "null"
        },
        {
          "docs": {
            "stability": "experimental"
          },
          "locationInModule": {
            "filename": "lib/compliance.ts",
            "line": 827
          },
          "name": "package"
        },
        {
          "docs": {
            "stability": "experimental"
          },
          "locationInModule": {
            "filename": "lib/compliance.ts",
            "line": 830
          },
          "name": "private"
        },
        {
          "docs": {
            "stability": "experimental"
          },
          "locationInModule": {
            "filename": "lib/compliance.ts",
            "line": 833
          },
          "name": "protected"
        },
        {
          "docs": {
            "stability": "experimental"
          },
          "locationInModule": {
            "filename": "lib/compliance.ts",
            "line": 836
          },
          "name": "public"
        },
        {
          "docs": {
            "stability": "experimental"
          },
          "locationInModule": {
            "filename": "lib/compliance.ts",
            "line": 839
          },
          "name": "return"
        },
        {
          "docs": {
            "stability": "experimental"
          },
          "locationInModule": {
            "filename": "lib/compliance.ts",
            "line": 842
          },
          "name": "short"
        },
        {
          "docs": {
            "stability": "experimental"
          },
          "locationInModule": {
            "filename": "lib/compliance.ts",
            "line": 845
          },
          "name": "static"
        },
        {
          "docs": {
            "stability": "experimental"
          },
          "locationInModule": {
            "filename": "lib/compliance.ts",
            "line": 848
          },
          "name": "strictfp"
        },
        {
          "docs": {
            "stability": "experimental"
          },
          "locationInModule": {
            "filename": "lib/compliance.ts",
            "line": 851
          },
          "name": "super"
        },
        {
          "docs": {
            "stability": "experimental"
          },
          "locationInModule": {
            "filename": "lib/compliance.ts",
            "line": 854
          },
          "name": "switch"
        },
        {
          "docs": {
            "stability": "experimental"
          },
          "locationInModule": {
            "filename": "lib/compliance.ts",
            "line": 857
          },
          "name": "synchronized"
        },
        {
          "docs": {
            "stability": "experimental"
          },
          "locationInModule": {
            "filename": "lib/compliance.ts",
            "line": 860
          },
          "name": "this"
        },
        {
          "docs": {
            "stability": "experimental"
          },
          "locationInModule": {
            "filename": "lib/compliance.ts",
            "line": 863
          },
          "name": "throw"
        },
        {
          "docs": {
            "stability": "experimental"
          },
          "locationInModule": {
            "filename": "lib/compliance.ts",
            "line": 866
          },
          "name": "throws"
        },
        {
          "docs": {
            "stability": "experimental"
          },
          "locationInModule": {
            "filename": "lib/compliance.ts",
            "line": 869
          },
          "name": "transient"
        },
        {
          "docs": {
            "stability": "experimental"
          },
          "locationInModule": {
            "filename": "lib/compliance.ts",
            "line": 872
          },
          "name": "true"
        },
        {
          "docs": {
            "stability": "experimental"
          },
          "locationInModule": {
            "filename": "lib/compliance.ts",
            "line": 875
          },
          "name": "try"
        },
        {
          "docs": {
            "stability": "experimental"
          },
          "locationInModule": {
            "filename": "lib/compliance.ts",
            "line": 878
          },
          "name": "void"
        },
        {
          "docs": {
            "stability": "experimental"
          },
          "locationInModule": {
            "filename": "lib/compliance.ts",
            "line": 881
          },
          "name": "volatile"
        }
      ],
      "name": "JavaReservedWords",
      "properties": [
        {
          "docs": {
            "stability": "experimental"
          },
          "locationInModule": {
            "filename": "lib/compliance.ts",
            "line": 884
          },
          "name": "while",
          "type": {
            "primitive": "string"
          }
        }
      ]
    },
    "jsii-calc.Jsii487Derived": {
      "assembly": "jsii-calc",
      "docs": {
        "stability": "experimental"
      },
      "fqn": "jsii-calc.Jsii487Derived",
      "initializer": {},
      "interfaces": [
        "jsii-calc.IJsii487External2",
        "jsii-calc.IJsii487External"
      ],
      "kind": "class",
      "locationInModule": {
        "filename": "lib/erasures.ts",
        "line": 48
      },
      "name": "Jsii487Derived"
    },
    "jsii-calc.Jsii496Derived": {
      "assembly": "jsii-calc",
      "docs": {
        "stability": "experimental"
      },
      "fqn": "jsii-calc.Jsii496Derived",
      "initializer": {},
      "interfaces": [
        "jsii-calc.IJsii496"
      ],
      "kind": "class",
      "locationInModule": {
        "filename": "lib/erasures.ts",
        "line": 56
      },
      "name": "Jsii496Derived"
    },
    "jsii-calc.JsiiAgent": {
      "assembly": "jsii-calc",
      "docs": {
        "stability": "experimental",
        "summary": "Host runtime version should be set via JSII_AGENT."
      },
      "fqn": "jsii-calc.JsiiAgent",
      "initializer": {},
      "kind": "class",
      "locationInModule": {
        "filename": "lib/compliance.ts",
        "line": 1323
      },
      "name": "JsiiAgent",
      "properties": [
        {
          "docs": {
            "stability": "experimental",
            "summary": "Returns the value of the JSII_AGENT environment variable."
          },
          "immutable": true,
          "locationInModule": {
            "filename": "lib/compliance.ts",
            "line": 1327
          },
          "name": "jsiiAgent",
          "optional": true,
          "static": true,
          "type": {
            "primitive": "string"
          }
        }
      ]
    },
    "jsii-calc.LoadBalancedFargateServiceProps": {
      "assembly": "jsii-calc",
      "datatype": true,
      "docs": {
        "stability": "experimental",
        "summary": "jsii#298: show default values in sphinx documentation, and respect newlines."
      },
      "fqn": "jsii-calc.LoadBalancedFargateServiceProps",
      "kind": "interface",
      "locationInModule": {
        "filename": "lib/compliance.ts",
        "line": 1235
      },
      "name": "LoadBalancedFargateServiceProps",
      "properties": [
        {
          "abstract": true,
          "docs": {
            "default": "80",
            "remarks": "Corresponds to container port mapping.",
            "stability": "experimental",
            "summary": "The container port of the application load balancer attached to your Fargate service."
          },
          "immutable": true,
          "locationInModule": {
            "filename": "lib/compliance.ts",
            "line": 1278
          },
          "name": "containerPort",
          "optional": true,
          "type": {
            "primitive": "number"
          }
        },
        {
          "abstract": true,
          "docs": {
            "default": "256",
            "remarks": "This default is set in the underlying FargateTaskDefinition construct.",
            "stability": "experimental",
            "summary": "The number of cpu units used by the task. Valid values, which determines your range of valid values for the memory parameter: 256 (.25 vCPU) - Available memory values: 0.5GB, 1GB, 2GB 512 (.5 vCPU) - Available memory values: 1GB, 2GB, 3GB, 4GB 1024 (1 vCPU) - Available memory values: 2GB, 3GB, 4GB, 5GB, 6GB, 7GB, 8GB 2048 (2 vCPU) - Available memory values: Between 4GB and 16GB in 1GB increments 4096 (4 vCPU) - Available memory values: Between 8GB and 30GB in 1GB increments."
          },
          "immutable": true,
          "locationInModule": {
            "filename": "lib/compliance.ts",
            "line": 1249
          },
          "name": "cpu",
          "optional": true,
          "type": {
            "primitive": "string"
          }
        },
        {
          "abstract": true,
          "docs": {
            "default": "512",
            "remarks": "This field is required and you must use one of the following values, which determines your range of valid values\nfor the cpu parameter:\n\n0.5GB, 1GB, 2GB - Available cpu values: 256 (.25 vCPU)\n\n1GB, 2GB, 3GB, 4GB - Available cpu values: 512 (.5 vCPU)\n\n2GB, 3GB, 4GB, 5GB, 6GB, 7GB, 8GB - Available cpu values: 1024 (1 vCPU)\n\nBetween 4GB and 16GB in 1GB increments - Available cpu values: 2048 (2 vCPU)\n\nBetween 8GB and 30GB in 1GB increments - Available cpu values: 4096 (4 vCPU)\n\nThis default is set in the underlying FargateTaskDefinition construct.",
            "stability": "experimental",
            "summary": "The amount (in MiB) of memory used by the task."
          },
          "immutable": true,
          "locationInModule": {
            "filename": "lib/compliance.ts",
            "line": 1271
          },
          "name": "memoryMiB",
          "optional": true,
          "type": {
            "primitive": "string"
          }
        },
        {
          "abstract": true,
          "docs": {
            "default": "true",
            "stability": "experimental",
            "summary": "Determines whether the Application Load Balancer will be internet-facing."
          },
          "immutable": true,
          "locationInModule": {
            "filename": "lib/compliance.ts",
            "line": 1285
          },
          "name": "publicLoadBalancer",
          "optional": true,
          "type": {
            "primitive": "boolean"
          }
        },
        {
          "abstract": true,
          "docs": {
            "default": "false",
            "stability": "experimental",
            "summary": "Determines whether your Fargate Service will be assigned a public IP address."
          },
          "immutable": true,
          "locationInModule": {
            "filename": "lib/compliance.ts",
            "line": 1292
          },
          "name": "publicTasks",
          "optional": true,
          "type": {
            "primitive": "boolean"
          }
        }
      ]
    },
    "jsii-calc.Multiply": {
      "assembly": "jsii-calc",
      "base": "jsii-calc.BinaryOperation",
      "docs": {
        "stability": "experimental",
        "summary": "The \"*\" binary operation."
      },
      "fqn": "jsii-calc.Multiply",
      "initializer": {
        "docs": {
          "stability": "experimental",
          "summary": "Creates a BinaryOperation."
        },
        "parameters": [
          {
            "docs": {
              "summary": "Left-hand side operand."
            },
            "name": "lhs",
            "type": {
              "fqn": "@scope/jsii-calc-lib.Value"
            }
          },
          {
            "docs": {
              "summary": "Right-hand side operand."
            },
            "name": "rhs",
            "type": {
              "fqn": "@scope/jsii-calc-lib.Value"
            }
          }
        ]
      },
      "interfaces": [
        "jsii-calc.IFriendlier",
        "jsii-calc.IRandomNumberGenerator"
      ],
      "kind": "class",
      "locationInModule": {
        "filename": "lib/calculator.ts",
        "line": 68
      },
      "methods": [
        {
          "docs": {
            "stability": "experimental",
            "summary": "Say farewell."
          },
          "locationInModule": {
            "filename": "lib/calculator.ts",
            "line": 81
          },
          "name": "farewell",
          "overrides": "jsii-calc.IFriendlier",
          "returns": {
            "type": {
              "primitive": "string"
            }
          }
        },
        {
          "docs": {
            "stability": "experimental",
            "summary": "Say goodbye."
          },
          "locationInModule": {
            "filename": "lib/calculator.ts",
            "line": 77
          },
          "name": "goodbye",
          "overrides": "jsii-calc.IFriendlier",
          "returns": {
            "type": {
              "primitive": "string"
            }
          }
        },
        {
          "docs": {
            "stability": "experimental",
            "summary": "Returns another random number."
          },
          "locationInModule": {
            "filename": "lib/calculator.ts",
            "line": 85
          },
          "name": "next",
          "overrides": "jsii-calc.IRandomNumberGenerator",
          "returns": {
            "type": {
              "primitive": "number"
            }
          }
        },
        {
          "docs": {
            "stability": "experimental",
            "summary": "String representation of the value."
          },
          "locationInModule": {
            "filename": "lib/calculator.ts",
            "line": 73
          },
          "name": "toString",
          "overrides": "@scope/jsii-calc-lib.Operation",
          "returns": {
            "type": {
              "primitive": "string"
            }
          }
        }
      ],
      "name": "Multiply",
      "properties": [
        {
          "docs": {
            "stability": "experimental",
            "summary": "The value."
          },
          "immutable": true,
          "locationInModule": {
            "filename": "lib/calculator.ts",
            "line": 69
          },
          "name": "value",
          "overrides": "@scope/jsii-calc-lib.Value",
          "type": {
            "primitive": "number"
          }
        }
      ]
    },
    "jsii-calc.Negate": {
      "assembly": "jsii-calc",
      "base": "jsii-calc.UnaryOperation",
      "docs": {
        "stability": "experimental",
        "summary": "The negation operation (\"-value\")."
      },
      "fqn": "jsii-calc.Negate",
      "initializer": {
        "docs": {
          "stability": "experimental"
        },
        "parameters": [
          {
            "name": "operand",
            "type": {
              "fqn": "@scope/jsii-calc-lib.Value"
            }
          }
        ]
      },
      "interfaces": [
        "jsii-calc.IFriendlier"
      ],
      "kind": "class",
      "locationInModule": {
        "filename": "lib/calculator.ts",
        "line": 102
      },
      "methods": [
        {
          "docs": {
            "stability": "experimental",
            "summary": "Say farewell."
          },
          "locationInModule": {
            "filename": "lib/calculator.ts",
            "line": 119
          },
          "name": "farewell",
          "overrides": "jsii-calc.IFriendlier",
          "returns": {
            "type": {
              "primitive": "string"
            }
          }
        },
        {
          "docs": {
            "stability": "experimental",
            "summary": "Say goodbye."
          },
          "locationInModule": {
            "filename": "lib/calculator.ts",
            "line": 115
          },
          "name": "goodbye",
          "overrides": "jsii-calc.IFriendlier",
          "returns": {
            "type": {
              "primitive": "string"
            }
          }
        },
        {
          "docs": {
            "stability": "experimental",
            "summary": "Say hello!"
          },
          "locationInModule": {
            "filename": "lib/calculator.ts",
            "line": 111
          },
          "name": "hello",
          "overrides": "@scope/jsii-calc-lib.IFriendly",
          "returns": {
            "type": {
              "primitive": "string"
            }
          }
        },
        {
          "docs": {
            "stability": "experimental",
            "summary": "String representation of the value."
          },
          "locationInModule": {
            "filename": "lib/calculator.ts",
            "line": 107
          },
          "name": "toString",
          "overrides": "@scope/jsii-calc-lib.Operation",
          "returns": {
            "type": {
              "primitive": "string"
            }
          }
        }
      ],
      "name": "Negate",
      "properties": [
        {
          "docs": {
            "stability": "experimental",
            "summary": "The value."
          },
          "immutable": true,
          "locationInModule": {
            "filename": "lib/calculator.ts",
            "line": 103
          },
          "name": "value",
          "overrides": "@scope/jsii-calc-lib.Value",
          "type": {
            "primitive": "number"
          }
        }
      ]
    },
    "jsii-calc.NodeStandardLibrary": {
      "assembly": "jsii-calc",
      "docs": {
        "stability": "experimental",
        "summary": "Test fixture to verify that jsii modules can use the node standard library."
      },
      "fqn": "jsii-calc.NodeStandardLibrary",
      "initializer": {},
      "kind": "class",
      "locationInModule": {
        "filename": "lib/compliance.ts",
        "line": 968
      },
      "methods": [
        {
          "docs": {
            "returns": "\"6a2da20943931e9834fc12cfe5bb47bbd9ae43489a30726962b576f4e3993e50\"",
            "stability": "experimental",
            "summary": "Uses node.js \"crypto\" module to calculate sha256 of a string."
          },
          "locationInModule": {
            "filename": "lib/compliance.ts",
            "line": 997
          },
          "name": "cryptoSha256",
          "returns": {
            "type": {
              "primitive": "string"
            }
          }
        },
        {
          "async": true,
          "docs": {
            "returns": "\"Hello, resource!\"",
            "stability": "experimental",
            "summary": "Reads a local resource file (resource.txt) asynchronously."
          },
          "locationInModule": {
            "filename": "lib/compliance.ts",
            "line": 973
          },
          "name": "fsReadFile",
          "returns": {
            "type": {
              "primitive": "string"
            }
          }
        },
        {
          "docs": {
            "returns": "\"Hello, resource! SYNC!\"",
            "stability": "experimental",
            "summary": "Sync version of fsReadFile."
          },
          "locationInModule": {
            "filename": "lib/compliance.ts",
            "line": 982
          },
          "name": "fsReadFileSync",
          "returns": {
            "type": {
              "primitive": "string"
            }
          }
        }
      ],
      "name": "NodeStandardLibrary",
      "properties": [
        {
          "docs": {
            "stability": "experimental",
            "summary": "Returns the current os.platform() from the \"os\" node module."
          },
          "immutable": true,
          "locationInModule": {
            "filename": "lib/compliance.ts",
            "line": 989
          },
          "name": "osPlatform",
          "type": {
            "primitive": "string"
          }
        }
      ]
    },
    "jsii-calc.NullShouldBeTreatedAsUndefined": {
      "assembly": "jsii-calc",
      "docs": {
        "stability": "experimental",
        "summary": "jsii#282, aws-cdk#157: null should be treated as \"undefined\"."
      },
      "fqn": "jsii-calc.NullShouldBeTreatedAsUndefined",
      "initializer": {
        "docs": {
          "stability": "experimental"
        },
        "parameters": [
          {
            "name": "_param1",
            "type": {
              "primitive": "string"
            }
          },
          {
            "name": "optional",
            "optional": true,
            "type": {
              "primitive": "any"
            }
          }
        ]
      },
      "kind": "class",
      "locationInModule": {
        "filename": "lib/compliance.ts",
        "line": 1184
      },
      "methods": [
        {
          "docs": {
            "stability": "experimental"
          },
          "locationInModule": {
            "filename": "lib/compliance.ts",
            "line": 1193
          },
          "name": "giveMeUndefined",
          "parameters": [
            {
              "name": "value",
              "optional": true,
              "type": {
                "primitive": "any"
              }
            }
          ]
        },
        {
          "docs": {
            "stability": "experimental"
          },
          "locationInModule": {
            "filename": "lib/compliance.ts",
            "line": 1199
          },
          "name": "giveMeUndefinedInsideAnObject",
          "parameters": [
            {
              "name": "input",
              "type": {
                "fqn": "jsii-calc.NullShouldBeTreatedAsUndefinedData"
              }
            }
          ]
        },
        {
          "docs": {
            "stability": "experimental"
          },
          "locationInModule": {
            "filename": "lib/compliance.ts",
            "line": 1214
          },
          "name": "verifyPropertyIsUndefined"
        }
      ],
      "name": "NullShouldBeTreatedAsUndefined",
      "properties": [
        {
          "docs": {
            "stability": "experimental"
          },
          "locationInModule": {
            "filename": "lib/compliance.ts",
            "line": 1185
          },
          "name": "changeMeToUndefined",
          "optional": true,
          "type": {
            "primitive": "string"
          }
        }
      ]
    },
    "jsii-calc.NullShouldBeTreatedAsUndefinedData": {
      "assembly": "jsii-calc",
      "datatype": true,
      "docs": {
        "stability": "experimental"
      },
      "fqn": "jsii-calc.NullShouldBeTreatedAsUndefinedData",
      "kind": "interface",
      "locationInModule": {
        "filename": "lib/compliance.ts",
        "line": 1221
      },
      "name": "NullShouldBeTreatedAsUndefinedData",
      "properties": [
        {
          "abstract": true,
          "docs": {
            "stability": "experimental"
          },
          "immutable": true,
          "locationInModule": {
            "filename": "lib/compliance.ts",
            "line": 1223
          },
          "name": "arrayWithThreeElementsAndUndefinedAsSecondArgument",
          "type": {
            "collection": {
              "elementtype": {
                "primitive": "any"
              },
              "kind": "array"
            }
          }
        },
        {
          "abstract": true,
          "docs": {
            "stability": "experimental"
          },
          "immutable": true,
          "locationInModule": {
            "filename": "lib/compliance.ts",
            "line": 1222
          },
          "name": "thisShouldBeUndefined",
          "optional": true,
          "type": {
            "primitive": "any"
          }
        }
      ]
    },
    "jsii-calc.NumberGenerator": {
      "assembly": "jsii-calc",
      "docs": {
        "stability": "experimental",
        "summary": "This allows us to test that a reference can be stored for objects that implement interfaces."
      },
      "fqn": "jsii-calc.NumberGenerator",
      "initializer": {
        "docs": {
          "stability": "experimental"
        },
        "parameters": [
          {
            "name": "generator",
            "type": {
              "fqn": "jsii-calc.IRandomNumberGenerator"
            }
          }
        ]
      },
      "kind": "class",
      "locationInModule": {
        "filename": "lib/compliance.ts",
        "line": 493
      },
      "methods": [
        {
          "docs": {
            "stability": "experimental"
          },
          "locationInModule": {
            "filename": "lib/compliance.ts",
            "line": 502
          },
          "name": "isSameGenerator",
          "parameters": [
            {
              "name": "gen",
              "type": {
                "fqn": "jsii-calc.IRandomNumberGenerator"
              }
            }
          ],
          "returns": {
            "type": {
              "primitive": "boolean"
            }
          }
        },
        {
          "docs": {
            "stability": "experimental"
          },
          "locationInModule": {
            "filename": "lib/compliance.ts",
            "line": 498
          },
          "name": "nextTimes100",
          "returns": {
            "type": {
              "primitive": "number"
            }
          }
        }
      ],
      "name": "NumberGenerator",
      "properties": [
        {
          "docs": {
            "stability": "experimental"
          },
          "locationInModule": {
            "filename": "lib/compliance.ts",
            "line": 494
          },
          "name": "generator",
          "type": {
            "fqn": "jsii-calc.IRandomNumberGenerator"
          }
        }
      ]
    },
    "jsii-calc.ObjectRefsInCollections": {
      "assembly": "jsii-calc",
      "docs": {
        "stability": "experimental",
        "summary": "Verify that object references can be passed inside collections."
      },
      "fqn": "jsii-calc.ObjectRefsInCollections",
      "initializer": {},
      "kind": "class",
      "locationInModule": {
        "filename": "lib/compliance.ts",
        "line": 250
      },
      "methods": [
        {
          "docs": {
            "stability": "experimental",
            "summary": "Returns the sum of all values."
          },
          "locationInModule": {
            "filename": "lib/compliance.ts",
            "line": 254
          },
          "name": "sumFromArray",
          "parameters": [
            {
              "name": "values",
              "type": {
                "collection": {
                  "elementtype": {
                    "fqn": "@scope/jsii-calc-lib.Value"
                  },
                  "kind": "array"
                }
              }
            }
          ],
          "returns": {
            "type": {
              "primitive": "number"
            }
          }
        },
        {
          "docs": {
            "stability": "experimental",
            "summary": "Returns the sum of all values in a map."
          },
          "locationInModule": {
            "filename": "lib/compliance.ts",
            "line": 265
          },
          "name": "sumFromMap",
          "parameters": [
            {
              "name": "values",
              "type": {
                "collection": {
                  "elementtype": {
                    "fqn": "@scope/jsii-calc-lib.Value"
                  },
                  "kind": "map"
                }
              }
            }
          ],
          "returns": {
            "type": {
              "primitive": "number"
            }
          }
        }
      ],
      "name": "ObjectRefsInCollections"
    },
    "jsii-calc.Old": {
      "assembly": "jsii-calc",
      "docs": {
        "deprecated": "Use the new class",
        "stability": "deprecated",
        "summary": "Old class."
      },
      "fqn": "jsii-calc.Old",
      "initializer": {},
      "kind": "class",
      "locationInModule": {
        "filename": "lib/documented.ts",
        "line": 54
      },
      "methods": [
        {
          "docs": {
            "stability": "deprecated",
            "summary": "Doo wop that thing."
          },
          "locationInModule": {
            "filename": "lib/documented.ts",
            "line": 58
          },
          "name": "doAThing"
        }
      ],
      "name": "Old"
    },
    "jsii-calc.OptionalConstructorArgument": {
      "assembly": "jsii-calc",
      "docs": {
        "stability": "experimental"
      },
      "fqn": "jsii-calc.OptionalConstructorArgument",
      "initializer": {
        "docs": {
          "stability": "experimental"
        },
        "parameters": [
          {
            "name": "arg1",
            "type": {
              "primitive": "number"
            }
          },
          {
            "name": "arg2",
            "type": {
              "primitive": "string"
            }
          },
          {
            "name": "arg3",
            "optional": true,
            "type": {
              "primitive": "date"
            }
          }
        ]
      },
      "kind": "class",
      "locationInModule": {
        "filename": "lib/compliance.ts",
        "line": 295
      },
      "name": "OptionalConstructorArgument",
      "properties": [
        {
          "docs": {
            "stability": "experimental"
          },
          "immutable": true,
          "locationInModule": {
            "filename": "lib/compliance.ts",
            "line": 296
          },
          "name": "arg1",
          "type": {
            "primitive": "number"
          }
        },
        {
          "docs": {
            "stability": "experimental"
          },
          "immutable": true,
          "locationInModule": {
            "filename": "lib/compliance.ts",
            "line": 297
          },
          "name": "arg2",
          "type": {
            "primitive": "string"
          }
        },
        {
          "docs": {
            "stability": "experimental"
          },
          "immutable": true,
          "locationInModule": {
            "filename": "lib/compliance.ts",
            "line": 298
          },
          "name": "arg3",
          "optional": true,
          "type": {
            "primitive": "date"
          }
        }
      ]
    },
    "jsii-calc.OptionalStruct": {
      "assembly": "jsii-calc",
      "datatype": true,
      "docs": {
        "stability": "experimental"
      },
      "fqn": "jsii-calc.OptionalStruct",
      "kind": "interface",
      "locationInModule": {
        "filename": "lib/compliance.ts",
        "line": 1630
      },
      "name": "OptionalStruct",
      "properties": [
        {
          "abstract": true,
          "docs": {
            "stability": "experimental"
          },
          "immutable": true,
          "locationInModule": {
            "filename": "lib/compliance.ts",
            "line": 1631
          },
          "name": "field",
          "optional": true,
          "type": {
            "primitive": "string"
          }
        }
      ]
    },
    "jsii-calc.OptionalStructConsumer": {
      "assembly": "jsii-calc",
      "docs": {
        "stability": "experimental"
      },
      "fqn": "jsii-calc.OptionalStructConsumer",
      "initializer": {
        "docs": {
          "stability": "experimental"
        },
        "parameters": [
          {
            "name": "optionalStruct",
            "optional": true,
            "type": {
              "fqn": "jsii-calc.OptionalStruct"
            }
          }
        ]
      },
      "kind": "class",
      "locationInModule": {
        "filename": "lib/compliance.ts",
        "line": 1621
      },
      "name": "OptionalStructConsumer",
      "properties": [
        {
          "docs": {
            "stability": "experimental"
          },
          "immutable": true,
          "locationInModule": {
            "filename": "lib/compliance.ts",
            "line": 1622
          },
          "name": "parameterWasUndefined",
          "type": {
            "primitive": "boolean"
          }
        },
        {
          "docs": {
            "stability": "experimental"
          },
          "immutable": true,
          "locationInModule": {
            "filename": "lib/compliance.ts",
            "line": 1623
          },
          "name": "fieldValue",
          "optional": true,
          "type": {
            "primitive": "string"
          }
        }
      ]
    },
    "jsii-calc.OverridableProtectedMember": {
      "assembly": "jsii-calc",
      "docs": {
        "see": "https://github.com/aws/jsii/issues/903",
        "stability": "experimental"
      },
      "fqn": "jsii-calc.OverridableProtectedMember",
      "initializer": {},
      "kind": "class",
      "locationInModule": {
        "filename": "lib/compliance.ts",
        "line": 1887
      },
      "methods": [
        {
          "docs": {
            "stability": "experimental"
          },
          "locationInModule": {
            "filename": "lib/compliance.ts",
            "line": 1899
          },
          "name": "overrideMe",
          "protected": true,
          "returns": {
            "type": {
              "primitive": "string"
            }
          }
        },
        {
          "docs": {
            "stability": "experimental"
          },
          "locationInModule": {
            "filename": "lib/compliance.ts",
            "line": 1895
          },
          "name": "switchModes"
        },
        {
          "docs": {
            "stability": "experimental"
          },
          "locationInModule": {
            "filename": "lib/compliance.ts",
            "line": 1891
          },
          "name": "valueFromProtected",
          "returns": {
            "type": {
              "primitive": "string"
            }
          }
        }
      ],
      "name": "OverridableProtectedMember",
      "properties": [
        {
          "docs": {
            "stability": "experimental"
          },
          "immutable": true,
          "locationInModule": {
            "filename": "lib/compliance.ts",
            "line": 1888
          },
          "name": "overrideReadOnly",
          "protected": true,
          "type": {
            "primitive": "string"
          }
        },
        {
          "docs": {
            "stability": "experimental"
          },
          "locationInModule": {
            "filename": "lib/compliance.ts",
            "line": 1889
          },
          "name": "overrideReadWrite",
          "protected": true,
          "type": {
            "primitive": "string"
          }
        }
      ]
    },
    "jsii-calc.OverrideReturnsObject": {
      "assembly": "jsii-calc",
      "docs": {
        "stability": "experimental"
      },
      "fqn": "jsii-calc.OverrideReturnsObject",
      "initializer": {},
      "kind": "class",
      "locationInModule": {
        "filename": "lib/compliance.ts",
        "line": 637
      },
      "methods": [
        {
          "docs": {
            "stability": "experimental"
          },
          "locationInModule": {
            "filename": "lib/compliance.ts",
            "line": 638
          },
          "name": "test",
          "parameters": [
            {
              "name": "obj",
              "type": {
                "fqn": "jsii-calc.IReturnsNumber"
              }
            }
          ],
          "returns": {
            "type": {
              "primitive": "number"
            }
          }
        }
      ],
      "name": "OverrideReturnsObject"
    },
    "jsii-calc.PartiallyInitializedThisConsumer": {
      "abstract": true,
      "assembly": "jsii-calc",
      "docs": {
        "stability": "experimental"
      },
      "fqn": "jsii-calc.PartiallyInitializedThisConsumer",
      "initializer": {},
      "kind": "class",
      "locationInModule": {
        "filename": "lib/compliance.ts",
        "line": 1604
      },
      "methods": [
        {
          "abstract": true,
          "docs": {
            "stability": "experimental"
          },
          "locationInModule": {
            "filename": "lib/compliance.ts",
            "line": 1605
          },
          "name": "consumePartiallyInitializedThis",
          "parameters": [
            {
              "name": "obj",
              "type": {
                "fqn": "jsii-calc.ConstructorPassesThisOut"
              }
            },
            {
              "name": "dt",
              "type": {
                "primitive": "date"
              }
            },
            {
              "name": "ev",
              "type": {
                "fqn": "jsii-calc.AllTypesEnum"
              }
            }
          ],
          "returns": {
            "type": {
              "primitive": "string"
            }
          }
        }
      ],
      "name": "PartiallyInitializedThisConsumer"
    },
    "jsii-calc.Polymorphism": {
      "assembly": "jsii-calc",
      "docs": {
        "stability": "experimental"
      },
      "fqn": "jsii-calc.Polymorphism",
      "initializer": {},
      "kind": "class",
      "locationInModule": {
        "filename": "lib/compliance.ts",
        "line": 483
      },
      "methods": [
        {
          "docs": {
            "stability": "experimental"
          },
          "locationInModule": {
            "filename": "lib/compliance.ts",
            "line": 484
          },
          "name": "sayHello",
          "parameters": [
            {
              "name": "friendly",
              "type": {
                "fqn": "@scope/jsii-calc-lib.IFriendly"
              }
            }
          ],
          "returns": {
            "type": {
              "primitive": "string"
            }
          }
        }
      ],
      "name": "Polymorphism"
    },
    "jsii-calc.Power": {
      "assembly": "jsii-calc",
      "base": "jsii-calc.composition.CompositeOperation",
      "docs": {
        "stability": "experimental",
        "summary": "The power operation."
      },
      "fqn": "jsii-calc.Power",
      "initializer": {
        "docs": {
          "stability": "experimental",
          "summary": "Creates a Power operation."
        },
        "parameters": [
          {
            "docs": {
              "summary": "The base of the power."
            },
            "name": "base",
            "type": {
              "fqn": "@scope/jsii-calc-lib.Value"
            }
          },
          {
            "docs": {
              "summary": "The number of times to multiply."
            },
            "name": "pow",
            "type": {
              "fqn": "@scope/jsii-calc-lib.Value"
            }
          }
        ]
      },
      "kind": "class",
      "locationInModule": {
        "filename": "lib/calculator.ts",
        "line": 211
      },
      "name": "Power",
      "properties": [
        {
          "docs": {
            "stability": "experimental",
            "summary": "The base of the power."
          },
          "immutable": true,
          "locationInModule": {
            "filename": "lib/calculator.ts",
            "line": 218
          },
          "name": "base",
          "type": {
            "fqn": "@scope/jsii-calc-lib.Value"
          }
        },
        {
          "docs": {
            "stability": "experimental",
            "summary": "The expression that this operation consists of. Must be implemented by derived classes."
          },
          "immutable": true,
          "locationInModule": {
            "filename": "lib/calculator.ts",
            "line": 222
          },
          "name": "expression",
          "overrides": "jsii-calc.composition.CompositeOperation",
          "type": {
            "fqn": "@scope/jsii-calc-lib.Value"
          }
        },
        {
          "docs": {
            "stability": "experimental",
            "summary": "The number of times to multiply."
          },
          "immutable": true,
          "locationInModule": {
            "filename": "lib/calculator.ts",
            "line": 218
          },
          "name": "pow",
          "type": {
            "fqn": "@scope/jsii-calc-lib.Value"
          }
        }
      ]
    },
    "jsii-calc.PublicClass": {
      "assembly": "jsii-calc",
      "docs": {
        "stability": "experimental"
      },
      "fqn": "jsii-calc.PublicClass",
      "initializer": {},
      "kind": "class",
      "locationInModule": {
        "filename": "lib/compliance.ts",
        "line": 1348
      },
      "methods": [
        {
          "docs": {
            "stability": "experimental"
          },
          "locationInModule": {
            "filename": "lib/compliance.ts",
            "line": 1349
          },
          "name": "hello"
        }
      ],
      "name": "PublicClass"
    },
    "jsii-calc.PythonReservedWords": {
      "assembly": "jsii-calc",
      "docs": {
        "stability": "experimental"
      },
      "fqn": "jsii-calc.PythonReservedWords",
      "initializer": {},
      "kind": "class",
      "locationInModule": {
        "filename": "lib/compliance.ts",
        "line": 887
      },
      "methods": [
        {
          "docs": {
            "stability": "experimental"
          },
          "locationInModule": {
            "filename": "lib/compliance.ts",
            "line": 889
          },
          "name": "and"
        },
        {
          "docs": {
            "stability": "experimental"
          },
          "locationInModule": {
            "filename": "lib/compliance.ts",
            "line": 891
          },
          "name": "as"
        },
        {
          "docs": {
            "stability": "experimental"
          },
          "locationInModule": {
            "filename": "lib/compliance.ts",
            "line": 893
          },
          "name": "assert"
        },
        {
          "docs": {
            "stability": "experimental"
          },
          "locationInModule": {
            "filename": "lib/compliance.ts",
            "line": 895
          },
          "name": "async"
        },
        {
          "docs": {
            "stability": "experimental"
          },
          "locationInModule": {
            "filename": "lib/compliance.ts",
            "line": 897
          },
          "name": "await"
        },
        {
          "docs": {
            "stability": "experimental"
          },
          "locationInModule": {
            "filename": "lib/compliance.ts",
            "line": 899
          },
          "name": "break"
        },
        {
          "docs": {
            "stability": "experimental"
          },
          "locationInModule": {
            "filename": "lib/compliance.ts",
            "line": 901
          },
          "name": "class"
        },
        {
          "docs": {
            "stability": "experimental"
          },
          "locationInModule": {
            "filename": "lib/compliance.ts",
            "line": 903
          },
          "name": "continue"
        },
        {
          "docs": {
            "stability": "experimental"
          },
          "locationInModule": {
            "filename": "lib/compliance.ts",
            "line": 905
          },
          "name": "def"
        },
        {
          "docs": {
            "stability": "experimental"
          },
          "locationInModule": {
            "filename": "lib/compliance.ts",
            "line": 907
          },
          "name": "del"
        },
        {
          "docs": {
            "stability": "experimental"
          },
          "locationInModule": {
            "filename": "lib/compliance.ts",
            "line": 909
          },
          "name": "elif"
        },
        {
          "docs": {
            "stability": "experimental"
          },
          "locationInModule": {
            "filename": "lib/compliance.ts",
            "line": 911
          },
          "name": "else"
        },
        {
          "docs": {
            "stability": "experimental"
          },
          "locationInModule": {
            "filename": "lib/compliance.ts",
            "line": 913
          },
          "name": "except"
        },
        {
          "docs": {
            "stability": "experimental"
          },
          "locationInModule": {
            "filename": "lib/compliance.ts",
            "line": 915
          },
          "name": "finally"
        },
        {
          "docs": {
            "stability": "experimental"
          },
          "locationInModule": {
            "filename": "lib/compliance.ts",
            "line": 917
          },
          "name": "for"
        },
        {
          "docs": {
            "stability": "experimental"
          },
          "locationInModule": {
            "filename": "lib/compliance.ts",
            "line": 919
          },
          "name": "from"
        },
        {
          "docs": {
            "stability": "experimental"
          },
          "locationInModule": {
            "filename": "lib/compliance.ts",
            "line": 921
          },
          "name": "global"
        },
        {
          "docs": {
            "stability": "experimental"
          },
          "locationInModule": {
            "filename": "lib/compliance.ts",
            "line": 923
          },
          "name": "if"
        },
        {
          "docs": {
            "stability": "experimental"
          },
          "locationInModule": {
            "filename": "lib/compliance.ts",
            "line": 925
          },
          "name": "import"
        },
        {
          "docs": {
            "stability": "experimental"
          },
          "locationInModule": {
            "filename": "lib/compliance.ts",
            "line": 927
          },
          "name": "in"
        },
        {
          "docs": {
            "stability": "experimental"
          },
          "locationInModule": {
            "filename": "lib/compliance.ts",
            "line": 929
          },
          "name": "is"
        },
        {
          "docs": {
            "stability": "experimental"
          },
          "locationInModule": {
            "filename": "lib/compliance.ts",
            "line": 931
          },
          "name": "lambda"
        },
        {
          "docs": {
            "stability": "experimental"
          },
          "locationInModule": {
            "filename": "lib/compliance.ts",
            "line": 933
          },
          "name": "nonlocal"
        },
        {
          "docs": {
            "stability": "experimental"
          },
          "locationInModule": {
            "filename": "lib/compliance.ts",
            "line": 935
          },
          "name": "not"
        },
        {
          "docs": {
            "stability": "experimental"
          },
          "locationInModule": {
            "filename": "lib/compliance.ts",
            "line": 937
          },
          "name": "or"
        },
        {
          "docs": {
            "stability": "experimental"
          },
          "locationInModule": {
            "filename": "lib/compliance.ts",
            "line": 939
          },
          "name": "pass"
        },
        {
          "docs": {
            "stability": "experimental"
          },
          "locationInModule": {
            "filename": "lib/compliance.ts",
            "line": 941
          },
          "name": "raise"
        },
        {
          "docs": {
            "stability": "experimental"
          },
          "locationInModule": {
            "filename": "lib/compliance.ts",
            "line": 943
          },
          "name": "return"
        },
        {
          "docs": {
            "stability": "experimental"
          },
          "locationInModule": {
            "filename": "lib/compliance.ts",
            "line": 945
          },
          "name": "try"
        },
        {
          "docs": {
            "stability": "experimental"
          },
          "locationInModule": {
            "filename": "lib/compliance.ts",
            "line": 947
          },
          "name": "while"
        },
        {
          "docs": {
            "stability": "experimental"
          },
          "locationInModule": {
            "filename": "lib/compliance.ts",
            "line": 949
          },
          "name": "with"
        },
        {
          "docs": {
            "stability": "experimental"
          },
          "locationInModule": {
            "filename": "lib/compliance.ts",
            "line": 951
          },
          "name": "yield"
        }
      ],
      "name": "PythonReservedWords"
    },
    "jsii-calc.ReferenceEnumFromScopedPackage": {
      "assembly": "jsii-calc",
      "docs": {
        "stability": "experimental",
        "summary": "See awslabs/jsii#138."
      },
      "fqn": "jsii-calc.ReferenceEnumFromScopedPackage",
      "initializer": {},
      "kind": "class",
      "locationInModule": {
        "filename": "lib/compliance.ts",
        "line": 1023
      },
      "methods": [
        {
          "docs": {
            "stability": "experimental"
          },
          "locationInModule": {
            "filename": "lib/compliance.ts",
            "line": 1026
          },
          "name": "loadFoo",
          "returns": {
            "optional": true,
            "type": {
              "fqn": "@scope/jsii-calc-lib.EnumFromScopedModule"
            }
          }
        },
        {
          "docs": {
            "stability": "experimental"
          },
          "locationInModule": {
            "filename": "lib/compliance.ts",
            "line": 1030
          },
          "name": "saveFoo",
          "parameters": [
            {
              "name": "value",
              "type": {
                "fqn": "@scope/jsii-calc-lib.EnumFromScopedModule"
              }
            }
          ]
        }
      ],
      "name": "ReferenceEnumFromScopedPackage",
      "properties": [
        {
          "docs": {
            "stability": "experimental"
          },
          "locationInModule": {
            "filename": "lib/compliance.ts",
            "line": 1024
          },
          "name": "foo",
          "optional": true,
          "type": {
            "fqn": "@scope/jsii-calc-lib.EnumFromScopedModule"
          }
        }
      ]
    },
    "jsii-calc.ReturnsPrivateImplementationOfInterface": {
      "assembly": "jsii-calc",
      "docs": {
        "returns": "an instance of an un-exported class that extends `ExportedBaseClass`, declared as `IPrivatelyImplemented`.",
        "see": "https://github.com/aws/jsii/issues/320",
        "stability": "experimental",
        "summary": "Helps ensure the JSII kernel & runtime cooperate correctly when an un-exported instance of a class is returned with a declared type that is an exported interface, and the instance inherits from an exported class."
      },
      "fqn": "jsii-calc.ReturnsPrivateImplementationOfInterface",
      "initializer": {},
      "kind": "class",
      "locationInModule": {
        "filename": "lib/compliance.ts",
        "line": 1303
      },
      "name": "ReturnsPrivateImplementationOfInterface",
      "properties": [
        {
          "docs": {
            "stability": "experimental"
          },
          "immutable": true,
          "locationInModule": {
            "filename": "lib/compliance.ts",
            "line": 1304
          },
          "name": "privateImplementation",
          "type": {
            "fqn": "jsii-calc.IPrivatelyImplemented"
          }
        }
      ]
    },
    "jsii-calc.RuntimeTypeChecking": {
      "assembly": "jsii-calc",
      "docs": {
        "stability": "experimental"
      },
      "fqn": "jsii-calc.RuntimeTypeChecking",
      "initializer": {},
      "kind": "class",
      "locationInModule": {
        "filename": "lib/compliance.ts",
        "line": 274
      },
      "methods": [
        {
          "docs": {
            "stability": "experimental"
          },
          "locationInModule": {
            "filename": "lib/compliance.ts",
            "line": 284
          },
          "name": "methodWithDefaultedArguments",
          "parameters": [
            {
              "name": "arg1",
              "optional": true,
              "type": {
                "primitive": "number"
              }
            },
            {
              "name": "arg2",
              "optional": true,
              "type": {
                "primitive": "string"
              }
            },
            {
              "name": "arg3",
              "optional": true,
              "type": {
                "primitive": "date"
              }
            }
          ]
        },
        {
          "docs": {
            "stability": "experimental"
          },
          "locationInModule": {
            "filename": "lib/compliance.ts",
            "line": 290
          },
          "name": "methodWithOptionalAnyArgument",
          "parameters": [
            {
              "name": "arg",
              "optional": true,
              "type": {
                "primitive": "any"
              }
            }
          ]
        },
        {
          "docs": {
            "stability": "experimental",
            "summary": "Used to verify verification of number of method arguments."
          },
          "locationInModule": {
            "filename": "lib/compliance.ts",
            "line": 278
          },
          "name": "methodWithOptionalArguments",
          "parameters": [
            {
              "name": "arg1",
              "type": {
                "primitive": "number"
              }
            },
            {
              "name": "arg2",
              "type": {
                "primitive": "string"
              }
            },
            {
              "name": "arg3",
              "optional": true,
              "type": {
                "primitive": "date"
              }
            }
          ]
        }
      ],
      "name": "RuntimeTypeChecking"
    },
    "jsii-calc.SecondLevelStruct": {
      "assembly": "jsii-calc",
      "datatype": true,
      "docs": {
        "stability": "experimental"
      },
      "fqn": "jsii-calc.SecondLevelStruct",
      "kind": "interface",
      "locationInModule": {
        "filename": "lib/compliance.ts",
        "line": 1779
      },
      "name": "SecondLevelStruct",
      "properties": [
        {
          "abstract": true,
          "docs": {
            "stability": "experimental",
            "summary": "It's long and required."
          },
          "immutable": true,
          "locationInModule": {
            "filename": "lib/compliance.ts",
            "line": 1783
          },
          "name": "deeperRequiredProp",
          "type": {
            "primitive": "string"
          }
        },
        {
          "abstract": true,
          "docs": {
            "stability": "experimental",
            "summary": "It's long, but you'll almost never pass it."
          },
          "immutable": true,
          "locationInModule": {
            "filename": "lib/compliance.ts",
            "line": 1788
          },
          "name": "deeperOptionalProp",
          "optional": true,
          "type": {
            "primitive": "string"
          }
        }
      ]
    },
    "jsii-calc.SingleInstanceTwoTypes": {
      "assembly": "jsii-calc",
      "docs": {
        "remarks": "JSII clients can instantiate 2 different strongly-typed wrappers for the same\nobject. Unfortunately, this will break object equality, but if we didn't do\nthis it would break runtime type checks in the JVM or CLR.",
        "stability": "experimental",
        "summary": "Test that a single instance can be returned under two different FQNs."
      },
      "fqn": "jsii-calc.SingleInstanceTwoTypes",
      "initializer": {},
      "kind": "class",
      "locationInModule": {
        "filename": "lib/compliance.ts",
        "line": 1410
      },
      "methods": [
        {
          "docs": {
            "stability": "experimental"
          },
          "locationInModule": {
            "filename": "lib/compliance.ts",
            "line": 1413
          },
          "name": "interface1",
          "returns": {
            "type": {
              "fqn": "jsii-calc.InbetweenClass"
            }
          }
        },
        {
          "docs": {
            "stability": "experimental"
          },
          "locationInModule": {
            "filename": "lib/compliance.ts",
            "line": 1417
          },
          "name": "interface2",
          "returns": {
            "type": {
              "fqn": "jsii-calc.IPublicInterface"
            }
          }
        }
      ],
      "name": "SingleInstanceTwoTypes"
    },
    "jsii-calc.SingletonInt": {
      "assembly": "jsii-calc",
      "docs": {
        "remarks": "https://github.com/aws/jsii/issues/231",
        "stability": "experimental",
        "summary": "Verifies that singleton enums are handled correctly."
      },
      "fqn": "jsii-calc.SingletonInt",
      "kind": "class",
      "locationInModule": {
        "filename": "lib/compliance.ts",
        "line": 1731
      },
      "methods": [
        {
          "docs": {
            "stability": "experimental"
          },
          "locationInModule": {
            "filename": "lib/compliance.ts",
            "line": 1733
          },
          "name": "isSingletonInt",
          "parameters": [
            {
              "name": "value",
              "type": {
                "primitive": "number"
              }
            }
          ],
          "returns": {
            "type": {
              "primitive": "boolean"
            }
          }
        }
      ],
      "name": "SingletonInt"
    },
    "jsii-calc.SingletonIntEnum": {
      "assembly": "jsii-calc",
      "docs": {
        "stability": "experimental",
        "summary": "A singleton integer."
      },
      "fqn": "jsii-calc.SingletonIntEnum",
      "kind": "enum",
      "locationInModule": {
        "filename": "lib/compliance.ts",
        "line": 1738
      },
      "members": [
        {
          "docs": {
            "stability": "experimental",
            "summary": "Elite!"
          },
          "name": "SINGLETON_INT"
        }
      ],
      "name": "SingletonIntEnum"
    },
    "jsii-calc.SingletonString": {
      "assembly": "jsii-calc",
      "docs": {
        "remarks": "https://github.com/aws/jsii/issues/231",
        "stability": "experimental",
        "summary": "Verifies that singleton enums are handled correctly."
      },
      "fqn": "jsii-calc.SingletonString",
      "kind": "class",
      "locationInModule": {
        "filename": "lib/compliance.ts",
        "line": 1714
      },
      "methods": [
        {
          "docs": {
            "stability": "experimental"
          },
          "locationInModule": {
            "filename": "lib/compliance.ts",
            "line": 1717
          },
          "name": "isSingletonString",
          "parameters": [
            {
              "name": "value",
              "type": {
                "primitive": "string"
              }
            }
          ],
          "returns": {
            "type": {
              "primitive": "boolean"
            }
          }
        }
      ],
      "name": "SingletonString"
    },
    "jsii-calc.SingletonStringEnum": {
      "assembly": "jsii-calc",
      "docs": {
        "stability": "experimental",
        "summary": "A singleton string."
      },
      "fqn": "jsii-calc.SingletonStringEnum",
      "kind": "enum",
      "locationInModule": {
        "filename": "lib/compliance.ts",
        "line": 1722
      },
      "members": [
        {
          "docs": {
            "stability": "experimental",
            "summary": "1337."
          },
          "name": "SINGLETON_STRING"
        }
      ],
      "name": "SingletonStringEnum"
    },
    "jsii-calc.StableClass": {
      "assembly": "jsii-calc",
      "docs": {
        "stability": "stable"
      },
      "fqn": "jsii-calc.StableClass",
      "initializer": {
        "docs": {
          "stability": "stable"
        },
        "parameters": [
          {
            "name": "readonlyString",
            "type": {
              "primitive": "string"
            }
          },
          {
            "name": "mutableNumber",
            "optional": true,
            "type": {
              "primitive": "number"
            }
          }
        ]
      },
      "kind": "class",
      "locationInModule": {
        "filename": "lib/stability.ts",
        "line": 51
      },
      "methods": [
        {
          "docs": {
            "stability": "stable"
          },
          "locationInModule": {
            "filename": "lib/stability.ts",
            "line": 62
          },
          "name": "method"
        }
      ],
      "name": "StableClass",
      "properties": [
        {
          "docs": {
            "stability": "stable"
          },
          "immutable": true,
          "locationInModule": {
            "filename": "lib/stability.ts",
            "line": 53
          },
          "name": "readonlyProperty",
          "type": {
            "primitive": "string"
          }
        },
        {
          "docs": {
            "stability": "stable"
          },
          "locationInModule": {
            "filename": "lib/stability.ts",
            "line": 55
          },
          "name": "mutableProperty",
          "optional": true,
          "type": {
            "primitive": "number"
          }
        }
      ]
    },
    "jsii-calc.StableEnum": {
      "assembly": "jsii-calc",
      "docs": {
        "stability": "stable"
      },
      "fqn": "jsii-calc.StableEnum",
      "kind": "enum",
      "locationInModule": {
        "filename": "lib/stability.ts",
        "line": 65
      },
      "members": [
        {
          "docs": {
            "stability": "stable"
          },
          "name": "OPTION_A"
        },
        {
          "docs": {
            "stability": "stable"
          },
          "name": "OPTION_B"
        }
      ],
      "name": "StableEnum"
    },
    "jsii-calc.StableStruct": {
      "assembly": "jsii-calc",
      "datatype": true,
      "docs": {
        "stability": "stable"
      },
      "fqn": "jsii-calc.StableStruct",
      "kind": "interface",
      "locationInModule": {
        "filename": "lib/stability.ts",
        "line": 39
      },
      "name": "StableStruct",
      "properties": [
        {
          "abstract": true,
          "docs": {
            "stability": "stable"
          },
          "immutable": true,
          "locationInModule": {
            "filename": "lib/stability.ts",
            "line": 41
          },
          "name": "readonlyProperty",
          "type": {
            "primitive": "string"
          }
        }
      ]
    },
    "jsii-calc.StaticContext": {
      "assembly": "jsii-calc",
      "docs": {
        "remarks": "https://github.com/awslabs/aws-cdk/issues/2304",
        "stability": "experimental",
        "summary": "This is used to validate the ability to use `this` from within a static context."
      },
      "fqn": "jsii-calc.StaticContext",
      "kind": "class",
      "locationInModule": {
        "filename": "lib/compliance.ts",
        "line": 1657
      },
      "methods": [
        {
          "docs": {
            "stability": "experimental"
          },
          "locationInModule": {
            "filename": "lib/compliance.ts",
            "line": 1660
          },
          "name": "canAccessStaticContext",
          "returns": {
            "type": {
              "primitive": "boolean"
            }
          },
          "static": true
        }
      ],
      "name": "StaticContext",
      "properties": [
        {
          "docs": {
            "stability": "experimental"
          },
          "locationInModule": {
            "filename": "lib/compliance.ts",
            "line": 1668
          },
          "name": "staticVariable",
          "static": true,
          "type": {
            "primitive": "boolean"
          }
        }
      ]
    },
    "jsii-calc.Statics": {
      "assembly": "jsii-calc",
      "docs": {
        "stability": "experimental"
      },
      "fqn": "jsii-calc.Statics",
      "initializer": {
        "docs": {
          "stability": "experimental"
        },
        "parameters": [
          {
            "name": "value",
            "type": {
              "primitive": "string"
            }
          }
        ]
      },
      "kind": "class",
      "locationInModule": {
        "filename": "lib/compliance.ts",
        "line": 672
      },
      "methods": [
        {
          "docs": {
            "stability": "experimental",
            "summary": "Jsdocs for static method."
          },
          "locationInModule": {
            "filename": "lib/compliance.ts",
            "line": 680
          },
          "name": "staticMethod",
          "parameters": [
            {
              "docs": {
                "summary": "The name of the person to say hello to."
              },
              "name": "name",
              "type": {
                "primitive": "string"
              }
            }
          ],
          "returns": {
            "type": {
              "primitive": "string"
            }
          },
          "static": true
        },
        {
          "docs": {
            "stability": "experimental"
          },
          "locationInModule": {
            "filename": "lib/compliance.ts",
            "line": 684
          },
          "name": "justMethod",
          "returns": {
            "type": {
              "primitive": "string"
            }
          }
        }
      ],
      "name": "Statics",
      "properties": [
        {
          "const": true,
          "docs": {
            "stability": "experimental",
            "summary": "Constants may also use all-caps."
          },
          "immutable": true,
          "locationInModule": {
            "filename": "lib/compliance.ts",
            "line": 696
          },
          "name": "BAR",
          "static": true,
          "type": {
            "primitive": "number"
          }
        },
        {
          "const": true,
          "docs": {
            "stability": "experimental"
          },
          "immutable": true,
          "locationInModule": {
            "filename": "lib/compliance.ts",
            "line": 723
          },
          "name": "ConstObj",
          "static": true,
          "type": {
            "fqn": "jsii-calc.DoubleTrouble"
          }
        },
        {
          "const": true,
          "docs": {
            "stability": "experimental",
            "summary": "Jsdocs for static property."
          },
          "immutable": true,
          "locationInModule": {
            "filename": "lib/compliance.ts",
            "line": 691
          },
          "name": "Foo",
          "static": true,
          "type": {
            "primitive": "string"
          }
        },
        {
          "const": true,
          "docs": {
            "stability": "experimental",
            "summary": "Constants can also use camelCase."
          },
          "immutable": true,
          "locationInModule": {
            "filename": "lib/compliance.ts",
            "line": 701
          },
          "name": "zooBar",
          "static": true,
          "type": {
            "collection": {
              "elementtype": {
                "primitive": "string"
              },
              "kind": "map"
            }
          }
        },
        {
          "docs": {
            "stability": "experimental",
            "summary": "Jsdocs for static getter. Jsdocs for static setter."
          },
          "locationInModule": {
            "filename": "lib/compliance.ts",
            "line": 708
          },
          "name": "instance",
          "static": true,
          "type": {
            "fqn": "jsii-calc.Statics"
          }
        },
        {
          "docs": {
            "stability": "experimental"
          },
          "locationInModule": {
            "filename": "lib/compliance.ts",
            "line": 722
          },
          "name": "nonConstStatic",
          "static": true,
          "type": {
            "primitive": "number"
          }
        },
        {
          "docs": {
            "stability": "experimental"
          },
          "immutable": true,
          "locationInModule": {
            "filename": "lib/compliance.ts",
            "line": 673
          },
          "name": "value",
          "type": {
            "primitive": "string"
          }
        }
      ]
    },
    "jsii-calc.StringEnum": {
      "assembly": "jsii-calc",
      "docs": {
        "stability": "experimental"
      },
      "fqn": "jsii-calc.StringEnum",
      "kind": "enum",
      "locationInModule": {
        "filename": "lib/compliance.ts",
        "line": 28
      },
      "members": [
        {
          "docs": {
            "stability": "experimental"
          },
          "name": "A"
        },
        {
          "docs": {
            "stability": "experimental"
          },
          "name": "B"
        },
        {
          "docs": {
            "stability": "experimental"
          },
          "name": "C"
        }
      ],
      "name": "StringEnum"
    },
    "jsii-calc.StripInternal": {
      "assembly": "jsii-calc",
      "docs": {
        "stability": "experimental"
      },
      "fqn": "jsii-calc.StripInternal",
      "initializer": {},
      "kind": "class",
      "locationInModule": {
        "filename": "lib/compliance.ts",
        "line": 1460
      },
      "name": "StripInternal",
      "properties": [
        {
          "docs": {
            "stability": "experimental"
          },
          "locationInModule": {
            "filename": "lib/compliance.ts",
            "line": 1461
          },
          "name": "youSeeMe",
          "type": {
            "primitive": "string"
          }
        }
      ]
    },
    "jsii-calc.StructPassing": {
      "assembly": "jsii-calc",
      "docs": {
        "stability": "external",
        "summary": "Just because we can."
      },
      "fqn": "jsii-calc.StructPassing",
      "initializer": {},
      "kind": "class",
      "locationInModule": {
        "filename": "lib/compliance.ts",
        "line": 1833
      },
      "methods": [
        {
          "docs": {
            "stability": "external"
          },
          "locationInModule": {
            "filename": "lib/compliance.ts",
            "line": 1842
          },
          "name": "howManyVarArgsDidIPass",
          "parameters": [
            {
              "name": "_positional",
              "type": {
                "primitive": "number"
              }
            },
            {
              "name": "inputs",
              "type": {
                "fqn": "jsii-calc.TopLevelStruct"
              },
              "variadic": true
            }
          ],
          "returns": {
            "type": {
              "primitive": "number"
            }
          },
          "static": true,
          "variadic": true
        },
        {
          "docs": {
            "stability": "external"
          },
          "locationInModule": {
            "filename": "lib/compliance.ts",
            "line": 1834
          },
          "name": "roundTrip",
          "parameters": [
            {
              "name": "_positional",
              "type": {
                "primitive": "number"
              }
            },
            {
              "name": "input",
              "type": {
                "fqn": "jsii-calc.TopLevelStruct"
              }
            }
          ],
          "returns": {
            "type": {
              "fqn": "jsii-calc.TopLevelStruct"
            }
          },
          "static": true
        }
      ],
      "name": "StructPassing"
    },
    "jsii-calc.StructWithJavaReservedWords": {
      "assembly": "jsii-calc",
      "datatype": true,
      "docs": {
        "stability": "experimental"
      },
      "fqn": "jsii-calc.StructWithJavaReservedWords",
      "kind": "interface",
      "locationInModule": {
        "filename": "lib/compliance.ts",
        "line": 1807
      },
      "name": "StructWithJavaReservedWords",
      "properties": [
        {
          "abstract": true,
          "docs": {
            "stability": "experimental"
          },
          "immutable": true,
          "locationInModule": {
            "filename": "lib/compliance.ts",
            "line": 1808
          },
          "name": "default",
          "type": {
            "primitive": "string"
          }
        },
        {
          "abstract": true,
          "docs": {
            "stability": "experimental"
          },
          "immutable": true,
          "locationInModule": {
            "filename": "lib/compliance.ts",
            "line": 1809
          },
          "name": "assert",
          "optional": true,
          "type": {
            "primitive": "string"
          }
        },
        {
          "abstract": true,
          "docs": {
            "stability": "experimental"
          },
          "immutable": true,
          "locationInModule": {
            "filename": "lib/compliance.ts",
            "line": 1812
          },
          "name": "result",
          "optional": true,
          "type": {
            "primitive": "string"
          }
        },
        {
          "abstract": true,
          "docs": {
            "stability": "experimental"
          },
          "immutable": true,
          "locationInModule": {
            "filename": "lib/compliance.ts",
            "line": 1813
          },
          "name": "that",
          "optional": true,
          "type": {
            "primitive": "string"
          }
        }
      ]
    },
    "jsii-calc.Sum": {
      "assembly": "jsii-calc",
      "base": "jsii-calc.composition.CompositeOperation",
      "docs": {
        "stability": "experimental",
        "summary": "An operation that sums multiple values."
      },
      "fqn": "jsii-calc.Sum",
      "initializer": {
        "docs": {
          "stability": "experimental"
        }
      },
      "kind": "class",
      "locationInModule": {
        "filename": "lib/calculator.ts",
        "line": 186
      },
      "name": "Sum",
      "properties": [
        {
          "docs": {
            "stability": "experimental",
            "summary": "The expression that this operation consists of. Must be implemented by derived classes."
          },
          "immutable": true,
          "locationInModule": {
            "filename": "lib/calculator.ts",
            "line": 199
          },
          "name": "expression",
          "overrides": "jsii-calc.composition.CompositeOperation",
          "type": {
            "fqn": "@scope/jsii-calc-lib.Value"
          }
        },
        {
          "docs": {
            "stability": "experimental",
            "summary": "The parts to sum."
          },
          "locationInModule": {
            "filename": "lib/calculator.ts",
            "line": 191
          },
          "name": "parts",
          "type": {
            "collection": {
              "elementtype": {
                "fqn": "@scope/jsii-calc-lib.Value"
              },
              "kind": "array"
            }
          }
        }
      ]
    },
    "jsii-calc.SupportsNiceJavaBuilder": {
      "assembly": "jsii-calc",
      "base": "jsii-calc.SupportsNiceJavaBuilderWithRequiredProps",
      "docs": {
        "stability": "experimental"
      },
      "fqn": "jsii-calc.SupportsNiceJavaBuilder",
      "initializer": {
        "docs": {
          "stability": "experimental"
        },
        "parameters": [
          {
            "docs": {
              "summary": "some identifier."
            },
            "name": "id",
            "type": {
              "primitive": "number"
            }
          },
          {
            "docs": {
              "summary": "the default value of `bar`."
            },
            "name": "defaultBar",
            "optional": true,
            "type": {
              "primitive": "number"
            }
          },
          {
            "docs": {
              "summary": "some props once can provide."
            },
            "name": "props",
            "optional": true,
            "type": {
              "fqn": "jsii-calc.SupportsNiceJavaBuilderProps"
            }
          },
          {
            "docs": {
              "summary": "a variadic continuation."
            },
            "name": "rest",
            "type": {
              "primitive": "string"
            },
            "variadic": true
          }
        ],
        "variadic": true
      },
      "kind": "class",
      "locationInModule": {
        "filename": "lib/compliance.ts",
        "line": 1900
      },
      "name": "SupportsNiceJavaBuilder",
      "properties": [
        {
          "docs": {
            "stability": "experimental",
            "summary": "some identifier."
          },
          "immutable": true,
          "locationInModule": {
            "filename": "lib/compliance.ts",
            "line": 1910
          },
          "name": "id",
          "overrides": "jsii-calc.SupportsNiceJavaBuilderWithRequiredProps",
          "type": {
            "primitive": "number"
          }
        },
        {
          "docs": {
            "stability": "experimental"
          },
          "immutable": true,
          "locationInModule": {
            "filename": "lib/compliance.ts",
            "line": 1901
          },
          "name": "rest",
          "type": {
            "collection": {
              "elementtype": {
                "primitive": "string"
              },
              "kind": "array"
            }
          }
        }
      ]
    },
    "jsii-calc.SupportsNiceJavaBuilderProps": {
      "assembly": "jsii-calc",
      "datatype": true,
      "docs": {
        "stability": "experimental"
      },
      "fqn": "jsii-calc.SupportsNiceJavaBuilderProps",
      "kind": "interface",
      "locationInModule": {
        "filename": "lib/compliance.ts",
        "line": 1915
      },
      "name": "SupportsNiceJavaBuilderProps",
      "properties": [
        {
          "abstract": true,
          "docs": {
            "stability": "experimental",
            "summary": "Some number, like 42."
          },
          "immutable": true,
          "locationInModule": {
            "filename": "lib/compliance.ts",
            "line": 1925
          },
          "name": "bar",
          "type": {
            "primitive": "number"
          }
        },
        {
          "abstract": true,
          "docs": {
            "remarks": "But here we are, doing it like we didn't care.",
            "stability": "experimental",
            "summary": "An `id` field here is terrible API design, because the constructor of `SupportsNiceJavaBuilder` already has a parameter named `id`."
          },
          "immutable": true,
          "locationInModule": {
            "filename": "lib/compliance.ts",
            "line": 1920
          },
          "name": "id",
          "optional": true,
          "type": {
            "primitive": "string"
          }
        }
      ]
    },
    "jsii-calc.SupportsNiceJavaBuilderWithRequiredProps": {
      "assembly": "jsii-calc",
      "docs": {
        "stability": "experimental",
        "summary": "We can generate fancy builders in Java for classes which take a mix of positional & struct parameters."
      },
      "fqn": "jsii-calc.SupportsNiceJavaBuilderWithRequiredProps",
      "initializer": {
        "docs": {
          "stability": "experimental"
        },
        "parameters": [
          {
            "docs": {
              "summary": "some identifier of your choice."
            },
            "name": "id",
            "type": {
              "primitive": "number"
            }
          },
          {
            "docs": {
              "summary": "some properties."
            },
            "name": "props",
            "type": {
              "fqn": "jsii-calc.SupportsNiceJavaBuilderProps"
            }
          }
        ]
      },
      "kind": "class",
      "locationInModule": {
        "filename": "lib/compliance.ts",
        "line": 1887
      },
      "name": "SupportsNiceJavaBuilderWithRequiredProps",
      "properties": [
        {
          "docs": {
            "stability": "experimental"
          },
          "immutable": true,
          "locationInModule": {
            "filename": "lib/compliance.ts",
            "line": 1889
          },
          "name": "bar",
          "type": {
            "primitive": "number"
          }
        },
        {
          "docs": {
            "stability": "experimental",
            "summary": "some identifier of your choice."
          },
          "immutable": true,
          "locationInModule": {
            "filename": "lib/compliance.ts",
            "line": 1895
          },
          "name": "id",
          "type": {
            "primitive": "number"
          }
        },
        {
          "docs": {
            "stability": "experimental"
          },
          "immutable": true,
          "locationInModule": {
            "filename": "lib/compliance.ts",
            "line": 1888
          },
          "name": "propId",
          "optional": true,
          "type": {
            "primitive": "string"
          }
        }
      ]
    },
    "jsii-calc.SyncVirtualMethods": {
      "assembly": "jsii-calc",
      "docs": {
        "stability": "experimental"
      },
      "fqn": "jsii-calc.SyncVirtualMethods",
      "initializer": {},
      "kind": "class",
      "locationInModule": {
        "filename": "lib/compliance.ts",
        "line": 360
      },
      "methods": [
        {
          "async": true,
          "docs": {
            "stability": "experimental"
          },
          "locationInModule": {
            "filename": "lib/compliance.ts",
            "line": 373
          },
          "name": "callerIsAsync",
          "returns": {
            "type": {
              "primitive": "number"
            }
          }
        },
        {
          "docs": {
            "stability": "experimental"
          },
          "locationInModule": {
            "filename": "lib/compliance.ts",
            "line": 361
          },
          "name": "callerIsMethod",
          "returns": {
            "type": {
              "primitive": "number"
            }
          }
        },
        {
          "docs": {
            "stability": "experimental"
          },
          "locationInModule": {
            "filename": "lib/compliance.ts",
            "line": 413
          },
          "name": "modifyOtherProperty",
          "parameters": [
            {
              "name": "value",
              "type": {
                "primitive": "string"
              }
            }
          ]
        },
        {
          "docs": {
            "stability": "experimental"
          },
          "locationInModule": {
            "filename": "lib/compliance.ts",
            "line": 385
          },
          "name": "modifyValueOfTheProperty",
          "parameters": [
            {
              "name": "value",
              "type": {
                "primitive": "string"
              }
            }
          ]
        },
        {
          "docs": {
            "stability": "experimental"
          },
          "locationInModule": {
            "filename": "lib/compliance.ts",
            "line": 426
          },
          "name": "readA",
          "returns": {
            "type": {
              "primitive": "number"
            }
          }
        },
        {
          "docs": {
            "stability": "experimental"
          },
          "locationInModule": {
            "filename": "lib/compliance.ts",
            "line": 417
          },
          "name": "retrieveOtherProperty",
          "returns": {
            "type": {
              "primitive": "string"
            }
          }
        },
        {
          "docs": {
            "stability": "experimental"
          },
          "locationInModule": {
            "filename": "lib/compliance.ts",
            "line": 397
          },
          "name": "retrieveReadOnlyProperty",
          "returns": {
            "type": {
              "primitive": "string"
            }
          }
        },
        {
          "docs": {
            "stability": "experimental"
          },
          "locationInModule": {
            "filename": "lib/compliance.ts",
            "line": 389
          },
          "name": "retrieveValueOfTheProperty",
          "returns": {
            "type": {
              "primitive": "string"
            }
          }
        },
        {
          "docs": {
            "stability": "experimental"
          },
          "locationInModule": {
            "filename": "lib/compliance.ts",
            "line": 377
          },
          "name": "virtualMethod",
          "parameters": [
            {
              "name": "n",
              "type": {
                "primitive": "number"
              }
            }
          ],
          "returns": {
            "type": {
              "primitive": "number"
            }
          }
        },
        {
          "docs": {
            "stability": "experimental"
          },
          "locationInModule": {
            "filename": "lib/compliance.ts",
            "line": 430
          },
          "name": "writeA",
          "parameters": [
            {
              "name": "value",
              "type": {
                "primitive": "number"
              }
            }
          ]
        }
      ],
      "name": "SyncVirtualMethods",
      "properties": [
        {
          "docs": {
            "stability": "experimental"
          },
          "immutable": true,
          "locationInModule": {
            "filename": "lib/compliance.ts",
            "line": 395
          },
          "name": "readonlyProperty",
          "type": {
            "primitive": "string"
          }
        },
        {
          "docs": {
            "stability": "experimental"
          },
          "locationInModule": {
            "filename": "lib/compliance.ts",
            "line": 424
          },
          "name": "a",
          "type": {
            "primitive": "number"
          }
        },
        {
          "docs": {
            "stability": "experimental"
          },
          "locationInModule": {
            "filename": "lib/compliance.ts",
            "line": 365
          },
          "name": "callerIsProperty",
          "type": {
            "primitive": "number"
          }
        },
        {
          "docs": {
            "stability": "experimental"
          },
          "locationInModule": {
            "filename": "lib/compliance.ts",
            "line": 403
          },
          "name": "otherProperty",
          "type": {
            "primitive": "string"
          }
        },
        {
          "docs": {
            "stability": "experimental"
          },
          "locationInModule": {
            "filename": "lib/compliance.ts",
            "line": 383
          },
          "name": "theProperty",
          "type": {
            "primitive": "string"
          }
        },
        {
          "docs": {
            "stability": "experimental"
          },
          "locationInModule": {
            "filename": "lib/compliance.ts",
            "line": 411
          },
          "name": "valueOfOtherProperty",
          "type": {
            "primitive": "string"
          }
        }
      ]
    },
    "jsii-calc.Thrower": {
      "assembly": "jsii-calc",
      "docs": {
        "stability": "experimental"
      },
      "fqn": "jsii-calc.Thrower",
      "initializer": {},
      "kind": "class",
      "locationInModule": {
        "filename": "lib/compliance.ts",
        "line": 643
      },
      "methods": [
        {
          "docs": {
            "stability": "experimental"
          },
          "locationInModule": {
            "filename": "lib/compliance.ts",
            "line": 644
          },
          "name": "throwError"
        }
      ],
      "name": "Thrower"
    },
    "jsii-calc.TopLevelStruct": {
      "assembly": "jsii-calc",
      "datatype": true,
      "docs": {
        "stability": "experimental"
      },
      "fqn": "jsii-calc.TopLevelStruct",
      "kind": "interface",
      "locationInModule": {
        "filename": "lib/compliance.ts",
        "line": 1762
      },
      "name": "TopLevelStruct",
      "properties": [
        {
          "abstract": true,
          "docs": {
            "stability": "experimental",
            "summary": "This is a required field."
          },
          "immutable": true,
          "locationInModule": {
            "filename": "lib/compliance.ts",
            "line": 1766
          },
          "name": "required",
          "type": {
            "primitive": "string"
          }
        },
        {
          "abstract": true,
          "docs": {
            "stability": "experimental",
            "summary": "A union to really stress test our serialization."
          },
          "immutable": true,
          "locationInModule": {
            "filename": "lib/compliance.ts",
            "line": 1776
          },
          "name": "secondLevel",
          "type": {
            "union": {
              "types": [
                {
                  "primitive": "number"
                },
                {
                  "fqn": "jsii-calc.SecondLevelStruct"
                }
              ]
            }
          }
        },
        {
          "abstract": true,
          "docs": {
            "stability": "experimental",
            "summary": "You don't have to pass this."
          },
          "immutable": true,
          "locationInModule": {
            "filename": "lib/compliance.ts",
            "line": 1771
          },
          "name": "optional",
          "optional": true,
          "type": {
            "primitive": "string"
          }
        }
      ]
    },
    "jsii-calc.UnaryOperation": {
      "abstract": true,
      "assembly": "jsii-calc",
      "base": "@scope/jsii-calc-lib.Operation",
      "docs": {
        "stability": "experimental",
        "summary": "An operation on a single operand."
      },
      "fqn": "jsii-calc.UnaryOperation",
      "initializer": {
        "docs": {
          "stability": "experimental"
        },
        "parameters": [
          {
            "name": "operand",
            "type": {
              "fqn": "@scope/jsii-calc-lib.Value"
            }
          }
        ]
      },
      "kind": "class",
      "locationInModule": {
        "filename": "lib/calculator.ts",
        "line": 93
      },
      "name": "UnaryOperation",
      "properties": [
        {
          "docs": {
            "stability": "experimental"
          },
          "immutable": true,
          "locationInModule": {
            "filename": "lib/calculator.ts",
            "line": 94
          },
          "name": "operand",
          "type": {
            "fqn": "@scope/jsii-calc-lib.Value"
          }
        }
      ]
    },
    "jsii-calc.UnionProperties": {
      "assembly": "jsii-calc",
      "datatype": true,
      "docs": {
        "stability": "experimental"
      },
      "fqn": "jsii-calc.UnionProperties",
      "kind": "interface",
      "locationInModule": {
        "filename": "lib/compliance.ts",
        "line": 954
      },
      "name": "UnionProperties",
      "properties": [
        {
          "abstract": true,
          "docs": {
            "stability": "experimental"
          },
          "immutable": true,
          "locationInModule": {
            "filename": "lib/compliance.ts",
            "line": 956
          },
          "name": "bar",
          "type": {
            "union": {
              "types": [
                {
                  "primitive": "string"
                },
                {
                  "primitive": "number"
                },
                {
                  "fqn": "jsii-calc.AllTypes"
                }
              ]
            }
          }
        },
        {
          "abstract": true,
          "docs": {
            "stability": "experimental"
          },
          "immutable": true,
          "locationInModule": {
            "filename": "lib/compliance.ts",
            "line": 955
          },
          "name": "foo",
          "optional": true,
          "type": {
            "union": {
              "types": [
                {
                  "primitive": "string"
                },
                {
                  "primitive": "number"
                }
              ]
            }
          }
        }
      ]
    },
    "jsii-calc.UseBundledDependency": {
      "assembly": "jsii-calc",
      "docs": {
        "stability": "experimental"
      },
      "fqn": "jsii-calc.UseBundledDependency",
      "initializer": {},
      "kind": "class",
      "locationInModule": {
        "filename": "lib/compliance.ts",
        "line": 959
      },
      "methods": [
        {
          "docs": {
            "stability": "experimental"
          },
          "locationInModule": {
            "filename": "lib/compliance.ts",
            "line": 960
          },
          "name": "value",
          "returns": {
            "type": {
              "primitive": "any"
            }
          }
        }
      ],
      "name": "UseBundledDependency"
    },
    "jsii-calc.UseCalcBase": {
      "assembly": "jsii-calc",
      "docs": {
        "stability": "experimental",
        "summary": "Depend on a type from jsii-calc-base as a test for awslabs/jsii#128."
      },
      "fqn": "jsii-calc.UseCalcBase",
      "initializer": {},
      "kind": "class",
      "locationInModule": {
        "filename": "lib/compliance.ts",
        "line": 1008
      },
      "methods": [
        {
          "docs": {
            "stability": "experimental"
          },
          "locationInModule": {
            "filename": "lib/compliance.ts",
            "line": 1009
          },
          "name": "hello",
          "returns": {
            "type": {
              "fqn": "@scope/jsii-calc-base.Base"
            }
          }
        }
      ],
      "name": "UseCalcBase"
    },
    "jsii-calc.UsesInterfaceWithProperties": {
      "assembly": "jsii-calc",
      "docs": {
        "stability": "experimental"
      },
      "fqn": "jsii-calc.UsesInterfaceWithProperties",
      "initializer": {
        "docs": {
          "stability": "experimental"
        },
        "parameters": [
          {
            "name": "obj",
            "type": {
              "fqn": "jsii-calc.IInterfaceWithProperties"
            }
          }
        ]
      },
      "kind": "class",
      "locationInModule": {
        "filename": "lib/compliance.ts",
        "line": 587
      },
      "methods": [
        {
          "docs": {
            "stability": "experimental"
          },
          "locationInModule": {
            "filename": "lib/compliance.ts",
            "line": 592
          },
          "name": "justRead",
          "returns": {
            "type": {
              "primitive": "string"
            }
          }
        },
        {
          "docs": {
            "stability": "experimental"
          },
          "locationInModule": {
            "filename": "lib/compliance.ts",
            "line": 601
          },
          "name": "readStringAndNumber",
          "parameters": [
            {
              "name": "ext",
              "type": {
                "fqn": "jsii-calc.IInterfaceWithPropertiesExtension"
              }
            }
          ],
          "returns": {
            "type": {
              "primitive": "string"
            }
          }
        },
        {
          "docs": {
            "stability": "experimental"
          },
          "locationInModule": {
            "filename": "lib/compliance.ts",
            "line": 596
          },
          "name": "writeAndRead",
          "parameters": [
            {
              "name": "value",
              "type": {
                "primitive": "string"
              }
            }
          ],
          "returns": {
            "type": {
              "primitive": "string"
            }
          }
        }
      ],
      "name": "UsesInterfaceWithProperties",
      "properties": [
        {
          "docs": {
            "stability": "experimental"
          },
          "immutable": true,
          "locationInModule": {
            "filename": "lib/compliance.ts",
            "line": 588
          },
          "name": "obj",
          "type": {
            "fqn": "jsii-calc.IInterfaceWithProperties"
          }
        }
      ]
    },
    "jsii-calc.VariadicMethod": {
      "assembly": "jsii-calc",
      "docs": {
        "stability": "experimental"
      },
      "fqn": "jsii-calc.VariadicMethod",
      "initializer": {
        "docs": {
          "stability": "experimental"
        },
        "parameters": [
          {
            "docs": {
              "summary": "a prefix that will be use for all values returned by `#asArray`."
            },
            "name": "prefix",
            "type": {
              "primitive": "number"
            },
            "variadic": true
          }
        ],
        "variadic": true
      },
      "kind": "class",
      "locationInModule": {
        "filename": "lib/compliance.ts",
        "line": 653
      },
      "methods": [
        {
          "docs": {
            "stability": "experimental"
          },
          "locationInModule": {
            "filename": "lib/compliance.ts",
            "line": 667
          },
          "name": "asArray",
          "parameters": [
            {
              "docs": {
                "summary": "the first element of the array to be returned (after the `prefix` provided at construction time)."
              },
              "name": "first",
              "type": {
                "primitive": "number"
              }
            },
            {
              "docs": {
                "summary": "other elements to be included in the array."
              },
              "name": "others",
              "type": {
                "primitive": "number"
              },
              "variadic": true
            }
          ],
          "returns": {
            "type": {
              "collection": {
                "elementtype": {
                  "primitive": "number"
                },
                "kind": "array"
              }
            }
          },
          "variadic": true
        }
      ],
      "name": "VariadicMethod"
    },
    "jsii-calc.VirtualMethodPlayground": {
      "assembly": "jsii-calc",
      "docs": {
        "stability": "experimental"
      },
      "fqn": "jsii-calc.VirtualMethodPlayground",
      "initializer": {},
      "kind": "class",
      "locationInModule": {
        "filename": "lib/compliance.ts",
        "line": 436
      },
      "methods": [
        {
          "async": true,
          "docs": {
            "stability": "experimental"
          },
          "locationInModule": {
            "filename": "lib/compliance.ts",
            "line": 464
          },
          "name": "overrideMeAsync",
          "parameters": [
            {
              "name": "index",
              "type": {
                "primitive": "number"
              }
            }
          ],
          "returns": {
            "type": {
              "primitive": "number"
            }
          }
        },
        {
          "docs": {
            "stability": "experimental"
          },
          "locationInModule": {
            "filename": "lib/compliance.ts",
            "line": 468
          },
          "name": "overrideMeSync",
          "parameters": [
            {
              "name": "index",
              "type": {
                "primitive": "number"
              }
            }
          ],
          "returns": {
            "type": {
              "primitive": "number"
            }
          }
        },
        {
          "async": true,
          "docs": {
            "stability": "experimental"
          },
          "locationInModule": {
            "filename": "lib/compliance.ts",
            "line": 446
          },
          "name": "parallelSumAsync",
          "parameters": [
            {
              "name": "count",
              "type": {
                "primitive": "number"
              }
            }
          ],
          "returns": {
            "type": {
              "primitive": "number"
            }
          }
        },
        {
          "async": true,
          "docs": {
            "stability": "experimental"
          },
          "locationInModule": {
            "filename": "lib/compliance.ts",
            "line": 437
          },
          "name": "serialSumAsync",
          "parameters": [
            {
              "name": "count",
              "type": {
                "primitive": "number"
              }
            }
          ],
          "returns": {
            "type": {
              "primitive": "number"
            }
          }
        },
        {
          "docs": {
            "stability": "experimental"
          },
          "locationInModule": {
            "filename": "lib/compliance.ts",
            "line": 456
          },
          "name": "sumSync",
          "parameters": [
            {
              "name": "count",
              "type": {
                "primitive": "number"
              }
            }
          ],
          "returns": {
            "type": {
              "primitive": "number"
            }
          }
        }
      ],
      "name": "VirtualMethodPlayground"
    },
    "jsii-calc.VoidCallback": {
      "abstract": true,
      "assembly": "jsii-calc",
      "docs": {
        "remarks": "- Implement `overrideMe` (method does not have to do anything).\n- Invoke `callMe`\n- Verify that `methodWasCalled` is `true`.",
        "stability": "experimental",
        "summary": "This test is used to validate the runtimes can return correctly from a void callback."
      },
      "fqn": "jsii-calc.VoidCallback",
      "initializer": {},
      "kind": "class",
      "locationInModule": {
        "filename": "lib/compliance.ts",
        "line": 1686
      },
      "methods": [
        {
          "docs": {
            "stability": "experimental"
          },
          "locationInModule": {
            "filename": "lib/compliance.ts",
            "line": 1691
          },
          "name": "callMe"
        },
        {
          "abstract": true,
          "docs": {
            "stability": "experimental"
          },
          "locationInModule": {
            "filename": "lib/compliance.ts",
            "line": 1695
          },
          "name": "overrideMe",
          "protected": true
        }
      ],
      "name": "VoidCallback",
      "properties": [
        {
          "docs": {
            "stability": "experimental"
          },
          "immutable": true,
          "locationInModule": {
            "filename": "lib/compliance.ts",
            "line": 1688
          },
          "name": "methodWasCalled",
          "type": {
            "primitive": "boolean"
          }
        }
      ]
    },
    "jsii-calc.WithPrivatePropertyInConstructor": {
      "assembly": "jsii-calc",
      "docs": {
        "stability": "experimental",
        "summary": "Verifies that private property declarations in constructor arguments are hidden."
      },
      "fqn": "jsii-calc.WithPrivatePropertyInConstructor",
      "initializer": {
        "docs": {
          "stability": "experimental"
        },
        "parameters": [
          {
            "name": "privateField",
            "optional": true,
            "type": {
              "primitive": "string"
            }
          }
        ]
      },
      "kind": "class",
      "locationInModule": {
        "filename": "lib/compliance.ts",
        "line": 1701
      },
      "name": "WithPrivatePropertyInConstructor",
      "properties": [
        {
          "docs": {
            "stability": "experimental"
          },
          "immutable": true,
          "locationInModule": {
            "filename": "lib/compliance.ts",
            "line": 1704
          },
          "name": "success",
          "type": {
            "primitive": "boolean"
          }
        }
      ]
    },
    "jsii-calc.composition.CompositeOperation": {
      "abstract": true,
      "assembly": "jsii-calc",
      "base": "@scope/jsii-calc-lib.Operation",
      "docs": {
        "stability": "experimental",
        "summary": "Abstract operation composed from an expression of other operations."
      },
      "fqn": "jsii-calc.composition.CompositeOperation",
      "initializer": {},
      "kind": "class",
      "locationInModule": {
        "filename": "lib/calculator.ts",
        "line": 131
      },
      "methods": [
        {
          "docs": {
            "stability": "experimental",
            "summary": "String representation of the value."
          },
          "locationInModule": {
            "filename": "lib/calculator.ts",
            "line": 157
          },
          "name": "toString",
          "overrides": "@scope/jsii-calc-lib.Operation",
          "returns": {
            "type": {
              "primitive": "string"
            }
          }
        }
      ],
      "name": "CompositeOperation",
      "namespace": "composition",
      "properties": [
        {
          "abstract": true,
          "docs": {
            "stability": "experimental",
            "summary": "The expression that this operation consists of. Must be implemented by derived classes."
          },
          "immutable": true,
          "locationInModule": {
            "filename": "lib/calculator.ts",
            "line": 155
          },
          "name": "expression",
          "type": {
            "fqn": "@scope/jsii-calc-lib.Value"
          }
        },
        {
          "docs": {
            "stability": "experimental",
            "summary": "The value."
          },
          "immutable": true,
          "locationInModule": {
            "filename": "lib/calculator.ts",
            "line": 147
          },
          "name": "value",
          "overrides": "@scope/jsii-calc-lib.Value",
          "type": {
            "primitive": "number"
          }
        },
        {
          "docs": {
            "stability": "experimental",
            "summary": "A set of postfixes to include in a decorated .toString()."
          },
          "locationInModule": {
            "filename": "lib/calculator.ts",
            "line": 145
          },
          "name": "decorationPostfixes",
          "type": {
            "collection": {
              "elementtype": {
                "primitive": "string"
              },
              "kind": "array"
            }
          }
        },
        {
          "docs": {
            "stability": "experimental",
            "summary": "A set of prefixes to include in a decorated .toString()."
          },
          "locationInModule": {
            "filename": "lib/calculator.ts",
            "line": 140
          },
          "name": "decorationPrefixes",
          "type": {
            "collection": {
              "elementtype": {
                "primitive": "string"
              },
              "kind": "array"
            }
          }
        },
        {
          "docs": {
            "stability": "experimental",
            "summary": "The .toString() style."
          },
          "locationInModule": {
            "filename": "lib/calculator.ts",
            "line": 135
          },
          "name": "stringStyle",
          "type": {
            "fqn": "jsii-calc.composition.CompositeOperation.CompositionStringStyle"
          }
        }
      ]
    },
    "jsii-calc.composition.CompositeOperation.CompositionStringStyle": {
      "assembly": "jsii-calc",
      "docs": {
        "stability": "experimental",
        "summary": "Style of .toString() output for CompositeOperation."
      },
      "fqn": "jsii-calc.composition.CompositeOperation.CompositionStringStyle",
      "kind": "enum",
      "locationInModule": {
        "filename": "lib/calculator.ts",
        "line": 173
      },
      "members": [
        {
          "docs": {
            "stability": "experimental",
            "summary": "Normal string expression."
          },
          "name": "NORMAL"
        },
        {
          "docs": {
            "stability": "experimental",
            "summary": "Decorated string expression."
          },
          "name": "DECORATED"
        }
      ],
      "name": "CompositionStringStyle",
      "namespace": "composition.CompositeOperation"
    }
  },
  "version": "0.19.0",
<<<<<<< HEAD
  "fingerprint": "5esoIuYhRO/SpVInRK+VvpEyOaykHrlaQ/wQebJzyNQ="
=======
  "fingerprint": "KFKFyrJ+3+cfNKWPiNetngWkPFI32ydxfJyaR43/wDI="
>>>>>>> 9d902d58
}<|MERGE_RESOLUTION|>--- conflicted
+++ resolved
@@ -8644,7 +8644,7 @@
       "kind": "class",
       "locationInModule": {
         "filename": "lib/compliance.ts",
-        "line": 1900
+        "line": 1920
       },
       "name": "SupportsNiceJavaBuilder",
       "properties": [
@@ -8656,7 +8656,7 @@
           "immutable": true,
           "locationInModule": {
             "filename": "lib/compliance.ts",
-            "line": 1910
+            "line": 1930
           },
           "name": "id",
           "overrides": "jsii-calc.SupportsNiceJavaBuilderWithRequiredProps",
@@ -8671,7 +8671,7 @@
           "immutable": true,
           "locationInModule": {
             "filename": "lib/compliance.ts",
-            "line": 1901
+            "line": 1921
           },
           "name": "rest",
           "type": {
@@ -8695,7 +8695,7 @@
       "kind": "interface",
       "locationInModule": {
         "filename": "lib/compliance.ts",
-        "line": 1915
+        "line": 1935
       },
       "name": "SupportsNiceJavaBuilderProps",
       "properties": [
@@ -8708,7 +8708,7 @@
           "immutable": true,
           "locationInModule": {
             "filename": "lib/compliance.ts",
-            "line": 1925
+            "line": 1945
           },
           "name": "bar",
           "type": {
@@ -8725,7 +8725,7 @@
           "immutable": true,
           "locationInModule": {
             "filename": "lib/compliance.ts",
-            "line": 1920
+            "line": 1940
           },
           "name": "id",
           "optional": true,
@@ -8770,7 +8770,7 @@
       "kind": "class",
       "locationInModule": {
         "filename": "lib/compliance.ts",
-        "line": 1887
+        "line": 1907
       },
       "name": "SupportsNiceJavaBuilderWithRequiredProps",
       "properties": [
@@ -8781,7 +8781,7 @@
           "immutable": true,
           "locationInModule": {
             "filename": "lib/compliance.ts",
-            "line": 1889
+            "line": 1909
           },
           "name": "bar",
           "type": {
@@ -8796,7 +8796,7 @@
           "immutable": true,
           "locationInModule": {
             "filename": "lib/compliance.ts",
-            "line": 1895
+            "line": 1915
           },
           "name": "id",
           "type": {
@@ -8810,7 +8810,7 @@
           "immutable": true,
           "locationInModule": {
             "filename": "lib/compliance.ts",
-            "line": 1888
+            "line": 1908
           },
           "name": "propId",
           "optional": true,
@@ -9932,9 +9932,5 @@
     }
   },
   "version": "0.19.0",
-<<<<<<< HEAD
-  "fingerprint": "5esoIuYhRO/SpVInRK+VvpEyOaykHrlaQ/wQebJzyNQ="
-=======
-  "fingerprint": "KFKFyrJ+3+cfNKWPiNetngWkPFI32ydxfJyaR43/wDI="
->>>>>>> 9d902d58
+  "fingerprint": "98k0qPH9S801EvX681aTDIxgufKA90iJ4SlfZKrm90c="
 }