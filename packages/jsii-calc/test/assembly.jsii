--- conflicted
+++ resolved
@@ -10912,11 +10912,6 @@
       "namespace": "composition.CompositeOperation"
     }
   },
-<<<<<<< HEAD
-  "version": "0.20.2",
-  "fingerprint": "IPI1QGBfUfkaDAokFNvx3v9arsGWUDbL8cKWAou4g64="
-=======
   "version": "0.20.3",
   "fingerprint": "1F+uskR3++T5mjRcWge9oG3H/jJvXm1C3IhR1AwsBTE="
->>>>>>> 948000d7
 }