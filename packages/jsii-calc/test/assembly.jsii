{
  "schema": "jsii/1.0",
  "types": {
    "jsii-calc.IFriendlier": {
      "docs": {
        "comment": "Even friendlier classes can implement this interface."
      },
      "kind": "interface",
      "interfaces": [
        {
          "fqn": "@scope/jsii-calc-lib.IFriendly"
        }
      ],
      "methods": [
        {
          "docs": {
            "returns": "A goodbye blessing.",
            "comment": "Say goodbye."
          },
          "name": "goodbye",
          "returns": {
            "primitive": "string"
          }
        },
        {
          "docs": {
            "comment": "Say farewell."
          },
          "name": "farewell",
          "returns": {
            "primitive": "string"
          }
        }
      ],
      "fqn": "jsii-calc.IFriendlier",
      "module": "jsii-calc",
      "namespace": "jsii-calc",
      "name": "IFriendlier"
    },
    "jsii-calc.IRandomNumberGenerator": {
      "docs": {
        "comment": "Generates random numbers."
      },
      "kind": "interface",
      "methods": [
        {
          "docs": {
            "returns": "A random number.",
            "comment": "Returns another random number."
          },
          "name": "next",
          "returns": {
            "primitive": "number"
          }
        }
      ],
      "fqn": "jsii-calc.IRandomNumberGenerator",
      "module": "jsii-calc",
      "namespace": "jsii-calc",
      "name": "IRandomNumberGenerator"
    },
    "jsii-calc.IFriendlyRandomGenerator": {
      "kind": "interface",
      "interfaces": [
        {
          "fqn": "jsii-calc.IRandomNumberGenerator"
        },
        {
          "fqn": "@scope/jsii-calc-lib.IFriendly"
        }
      ],
      "fqn": "jsii-calc.IFriendlyRandomGenerator",
      "module": "jsii-calc",
      "namespace": "jsii-calc",
      "name": "IFriendlyRandomGenerator"
    },
    "jsii-calc.BinaryOperation": {
      "docs": {
        "comment": "Represents an operation with two operands."
      },
      "kind": "class",
      "properties": [
        {
          "docs": {
            "param": "lhs Left-hand side operand",
            "comment": "Left-hand side operand"
          },
          "name": "lhs",
          "type": {
            "fqn": "@scope/jsii-calc-lib.Value"
          },
          "immutable": true
        },
        {
          "docs": {
            "param": "rhs Right-hand side operand",
            "comment": "Right-hand side operand"
          },
          "name": "rhs",
          "type": {
            "fqn": "@scope/jsii-calc-lib.Value"
          },
          "immutable": true
        }
      ],
      "methods": [
        {
          "docs": {
            "comment": "Say hello!"
          },
          "name": "hello",
          "returns": {
            "primitive": "string"
          }
        }
      ],
      "interfaces": [
        {
          "fqn": "@scope/jsii-calc-lib.IFriendly"
        }
      ],
      "fqn": "jsii-calc.BinaryOperation",
      "module": "jsii-calc",
      "namespace": "jsii-calc",
      "name": "BinaryOperation",
      "base": {
        "fqn": "@scope/jsii-calc-lib.Operation"
      },
      "abstract": true,
      "initializer": {
        "parameters": [
          {
            "docs": {
              "param": "lhs Left-hand side operand",
              "comment": "Left-hand side operand"
            },
            "name": "lhs",
            "type": {
              "fqn": "@scope/jsii-calc-lib.Value"
            }
          },
          {
            "docs": {
              "param": "rhs Right-hand side operand",
              "comment": "Right-hand side operand"
            },
            "name": "rhs",
            "type": {
              "fqn": "@scope/jsii-calc-lib.Value"
            }
          }
        ],
        "docs": {
          "comment": "Creates a BinaryOperation"
        },
        "initializer": true
      }
    },
    "jsii-calc.Add": {
      "docs": {
        "comment": "The \"+\" binary operation."
      },
      "kind": "class",
      "properties": [
        {
          "docs": {
            "comment": "The value."
          },
          "name": "value",
          "type": {
            "primitive": "number"
          },
          "immutable": true
        }
      ],
      "methods": [
        {
          "docs": {
            "comment": "String representation of the value."
          },
          "name": "toString",
          "returns": {
            "primitive": "string"
          }
        }
      ],
      "fqn": "jsii-calc.Add",
      "module": "jsii-calc",
      "namespace": "jsii-calc",
      "name": "Add",
      "base": {
        "fqn": "jsii-calc.BinaryOperation"
      },
      "initializer": {
        "parameters": [
          {
            "docs": {
              "param": "lhs Left-hand side operand",
              "comment": "Left-hand side operand"
            },
            "name": "lhs",
            "type": {
              "fqn": "@scope/jsii-calc-lib.Value"
            }
          },
          {
            "docs": {
              "param": "rhs Right-hand side operand",
              "comment": "Right-hand side operand"
            },
            "name": "rhs",
            "type": {
              "fqn": "@scope/jsii-calc-lib.Value"
            }
          }
        ],
        "docs": {
          "comment": "Creates a BinaryOperation"
        },
        "initializer": true
      }
    },
    "jsii-calc.Multiply": {
      "docs": {
        "comment": "The \"*\" binary operation."
      },
      "kind": "class",
      "properties": [
        {
          "docs": {
            "comment": "The value."
          },
          "name": "value",
          "type": {
            "primitive": "number"
          },
          "immutable": true
        }
      ],
      "methods": [
        {
          "docs": {
            "comment": "String representation of the value."
          },
          "name": "toString",
          "returns": {
            "primitive": "string"
          }
        },
        {
          "docs": {
            "comment": "Say goodbye."
          },
          "name": "goodbye",
          "returns": {
            "primitive": "string"
          }
        },
        {
          "docs": {
            "comment": "Say farewell."
          },
          "name": "farewell",
          "returns": {
            "primitive": "string"
          }
        },
        {
          "docs": {
            "comment": "Returns another random number."
          },
          "name": "next",
          "returns": {
            "primitive": "number"
          }
        }
      ],
      "interfaces": [
        {
          "fqn": "jsii-calc.IFriendlier"
        },
        {
          "fqn": "jsii-calc.IRandomNumberGenerator"
        }
      ],
      "fqn": "jsii-calc.Multiply",
      "module": "jsii-calc",
      "namespace": "jsii-calc",
      "name": "Multiply",
      "base": {
        "fqn": "jsii-calc.BinaryOperation"
      },
      "initializer": {
        "parameters": [
          {
            "docs": {
              "param": "lhs Left-hand side operand",
              "comment": "Left-hand side operand"
            },
            "name": "lhs",
            "type": {
              "fqn": "@scope/jsii-calc-lib.Value"
            }
          },
          {
            "docs": {
              "param": "rhs Right-hand side operand",
              "comment": "Right-hand side operand"
            },
            "name": "rhs",
            "type": {
              "fqn": "@scope/jsii-calc-lib.Value"
            }
          }
        ],
        "docs": {
          "comment": "Creates a BinaryOperation"
        },
        "initializer": true
      }
    },
    "jsii-calc.UnaryOperation": {
      "docs": {
        "comment": "An operation on a single operand."
      },
      "kind": "class",
      "properties": [
        {
          "name": "operand",
          "type": {
            "fqn": "@scope/jsii-calc-lib.Value"
          },
          "immutable": true
        }
      ],
      "fqn": "jsii-calc.UnaryOperation",
      "module": "jsii-calc",
      "namespace": "jsii-calc",
      "name": "UnaryOperation",
      "base": {
        "fqn": "@scope/jsii-calc-lib.Operation"
      },
      "abstract": true,
      "initializer": {
        "parameters": [
          {
            "name": "operand",
            "type": {
              "fqn": "@scope/jsii-calc-lib.Value"
            }
          }
        ],
        "initializer": true
      }
    },
    "jsii-calc.Negate": {
      "docs": {
        "comment": "The negation operation (\"-value\")"
      },
      "kind": "class",
      "properties": [
        {
          "docs": {
            "comment": "The value."
          },
          "name": "value",
          "type": {
            "primitive": "number"
          },
          "immutable": true
        }
      ],
      "methods": [
        {
          "docs": {
            "comment": "String representation of the value."
          },
          "name": "toString",
          "returns": {
            "primitive": "string"
          }
        },
        {
          "docs": {
            "comment": "Say hello!"
          },
          "name": "hello",
          "returns": {
            "primitive": "string"
          }
        },
        {
          "docs": {
            "comment": "Say goodbye."
          },
          "name": "goodbye",
          "returns": {
            "primitive": "string"
          }
        },
        {
          "docs": {
            "comment": "Say farewell."
          },
          "name": "farewell",
          "returns": {
            "primitive": "string"
          }
        }
      ],
      "interfaces": [
        {
          "fqn": "jsii-calc.IFriendlier"
        }
      ],
      "fqn": "jsii-calc.Negate",
      "module": "jsii-calc",
      "namespace": "jsii-calc",
      "name": "Negate",
      "base": {
        "fqn": "jsii-calc.UnaryOperation"
      },
      "initializer": {
        "parameters": [
          {
            "name": "operand",
            "type": {
              "fqn": "@scope/jsii-calc-lib.Value"
            }
          }
        ],
        "initializer": true
      }
    },
    "jsii-calc.composition.CompositionStringStyle": {
      "docs": {
        "comment": "Style of .toString() output for CompositeOperation."
      },
      "kind": "enum",
      "members": [
        {
          "name": "Normal"
        },
        {
          "name": "Decorated"
        }
      ],
      "fqn": "jsii-calc.composition.CompositionStringStyle",
      "module": "jsii-calc",
      "namespace": "jsii-calc.composition",
      "name": "CompositionStringStyle"
    },
    "jsii-calc.composition.CompositeOperation": {
      "docs": {
        "comment": "Abstract operation composed from an expression of other operations."
      },
      "kind": "class",
      "properties": [
        {
          "docs": {
            "comment": "The .toString() style."
          },
          "name": "stringStyle",
          "type": {
            "fqn": "jsii-calc.composition.CompositionStringStyle"
          }
        },
        {
          "docs": {
            "comment": "A set of prefixes to include in a decorated .toString()."
          },
          "name": "decorationPrefixes",
          "type": {
            "collection": {
              "elementtype": {
                "primitive": "string"
              },
              "kind": "array"
            }
          }
        },
        {
          "docs": {
            "comment": "A set of postfixes to include in a decorated .toString()."
          },
          "name": "decorationPostfixes",
          "type": {
            "collection": {
              "elementtype": {
                "primitive": "string"
              },
              "kind": "array"
            }
          }
        },
        {
          "docs": {
            "comment": "The value."
          },
          "name": "value",
          "type": {
            "primitive": "number"
          },
          "immutable": true
        },
        {
          "docs": {
            "comment": "The expression that this operation consists of.\nMust be implemented by derived classes."
          },
          "name": "expression",
          "type": {
            "fqn": "@scope/jsii-calc-lib.Value"
          },
          "immutable": true,
          "abstract": true
        }
      ],
      "methods": [
        {
          "docs": {
            "comment": "String representation of the value."
          },
          "name": "toString",
          "returns": {
            "primitive": "string"
          }
        }
      ],
      "fqn": "jsii-calc.composition.CompositeOperation",
      "module": "jsii-calc",
      "namespace": "jsii-calc.composition",
      "name": "CompositeOperation",
      "base": {
        "fqn": "@scope/jsii-calc-lib.Operation"
      },
      "abstract": true,
      "initializer": {
        "initializer": true
      }
    },
    "jsii-calc.Sum": {
      "docs": {
        "comment": "An operation that sums multiple values."
      },
      "kind": "class",
      "properties": [
        {
          "docs": {
            "comment": "The parts to sum."
          },
          "name": "parts",
          "type": {
            "collection": {
              "elementtype": {
                "fqn": "@scope/jsii-calc-lib.Value"
              },
              "kind": "array"
            }
          }
        },
        {
          "docs": {
            "comment": "The expression that this operation consists of.\nMust be implemented by derived classes."
          },
          "name": "expression",
          "type": {
            "fqn": "@scope/jsii-calc-lib.Value"
          },
          "immutable": true
        }
      ],
      "fqn": "jsii-calc.Sum",
      "module": "jsii-calc",
      "namespace": "jsii-calc",
      "name": "Sum",
      "base": {
        "fqn": "jsii-calc.composition.CompositeOperation"
      },
      "initializer": {
        "initializer": true
      }
    },
    "jsii-calc.Power": {
      "docs": {
        "comment": "The power operation."
      },
      "kind": "class",
      "properties": [
        {
          "docs": {
            "param": "base The base of the power",
            "comment": "The base of the power"
          },
          "name": "base",
          "type": {
            "fqn": "@scope/jsii-calc-lib.Value"
          },
          "immutable": true
        },
        {
          "docs": {
            "param": "pow The number of times to multiply",
            "comment": "The number of times to multiply"
          },
          "name": "pow",
          "type": {
            "fqn": "@scope/jsii-calc-lib.Value"
          },
          "immutable": true
        },
        {
          "docs": {
            "comment": "The expression that this operation consists of.\nMust be implemented by derived classes."
          },
          "name": "expression",
          "type": {
            "fqn": "@scope/jsii-calc-lib.Value"
          },
          "immutable": true
        }
      ],
      "fqn": "jsii-calc.Power",
      "module": "jsii-calc",
      "namespace": "jsii-calc",
      "name": "Power",
      "base": {
        "fqn": "jsii-calc.composition.CompositeOperation"
      },
      "initializer": {
        "parameters": [
          {
            "docs": {
              "param": "base The base of the power",
              "comment": "The base of the power"
            },
            "name": "base",
            "type": {
              "fqn": "@scope/jsii-calc-lib.Value"
            }
          },
          {
            "docs": {
              "param": "pow The number of times to multiply",
              "comment": "The number of times to multiply"
            },
            "name": "pow",
            "type": {
              "fqn": "@scope/jsii-calc-lib.Value"
            }
          }
        ],
        "docs": {
          "comment": "Creates a Power operation."
        },
        "initializer": true
      }
    },
    "jsii-calc.CalculatorProps": {
      "docs": {
        "comment": "Properties for Calculator."
      },
      "kind": "interface",
      "properties": [
        {
          "name": "initialValue",
          "type": {
            "primitive": "number",
            "optional": true
          }
        },
        {
          "name": "maximumValue",
          "type": {
            "primitive": "number",
            "optional": true
          }
        }
      ],
      "fqn": "jsii-calc.CalculatorProps",
      "module": "jsii-calc",
      "namespace": "jsii-calc",
      "name": "CalculatorProps",
      "datatype": true
    },
    "jsii-calc.Calculator": {
      "docs": {
        "comment": "A calculator which maintains a current value and allows adding operations."
      },
      "kind": "class",
      "properties": [
        {
          "docs": {
            "comment": "The current value."
          },
          "name": "curr",
          "type": {
            "fqn": "@scope/jsii-calc-lib.Value"
          }
        },
        {
          "docs": {
            "comment": "A map of per operation name of all operations performed."
          },
          "name": "operationsMap",
          "type": {
            "collection": {
              "elementtype": {
                "collection": {
                  "elementtype": {
                    "fqn": "@scope/jsii-calc-lib.Value"
                  },
                  "kind": "array"
                }
              },
              "kind": "map"
            }
          },
          "immutable": true
        },
        {
          "docs": {
            "comment": "A log of all operations."
          },
          "name": "operationsLog",
          "type": {
            "collection": {
              "elementtype": {
                "fqn": "@scope/jsii-calc-lib.Value"
              },
              "kind": "array"
            }
          },
          "immutable": true
        },
        {
          "docs": {
            "comment": "The maximum value allows in this calculator."
          },
          "name": "maxValue",
          "type": {
            "primitive": "number",
            "optional": true
          }
        },
        {
          "docs": {
            "comment": "Returns the expression."
          },
          "name": "expression",
          "type": {
            "fqn": "@scope/jsii-calc-lib.Value"
          },
          "immutable": true
        },
        {
          "docs": {
            "comment": "Example of a property that accepts a union of types."
          },
          "name": "unionProperty",
          "type": {
            "union": {
              "types": [
                {
                  "fqn": "jsii-calc.Add"
                },
                {
                  "fqn": "jsii-calc.Multiply"
                },
                {
                  "fqn": "jsii-calc.Power"
                }
              ]
            },
            "optional": true
          }
        }
      ],
      "methods": [
        {
          "parameters": [
            {
              "name": "value",
              "type": {
                "primitive": "number"
              }
            }
          ],
          "docs": {
            "comment": "Adds a number to the current value."
          },
          "name": "add"
        },
        {
          "parameters": [
            {
              "name": "value",
              "type": {
                "primitive": "number"
              }
            }
          ],
          "docs": {
            "comment": "Multiplies the current value by a number."
          },
          "name": "mul"
        },
        {
          "parameters": [
            {
              "name": "value",
              "type": {
                "primitive": "number"
              }
            }
          ],
          "docs": {
            "comment": "Raises the current value by a power."
          },
          "name": "pow"
        },
        {
          "docs": {
            "comment": "Negates the current value."
          },
          "name": "neg"
        },
        {
          "docs": {
            "comment": "Returns teh value of the union property (if defined)."
          },
          "name": "readUnionValue",
          "returns": {
            "primitive": "number"
          }
        }
      ],
      "fqn": "jsii-calc.Calculator",
      "module": "jsii-calc",
      "namespace": "jsii-calc",
      "name": "Calculator",
      "base": {
        "fqn": "jsii-calc.composition.CompositeOperation"
      },
      "initializer": {
        "parameters": [
          {
            "docs": {
              "param": "props Initialization properties.",
              "comment": "Initialization properties."
            },
            "name": "props",
            "type": {
              "fqn": "jsii-calc.CalculatorProps",
              "optional": true
            }
          }
        ],
        "docs": {
          "comment": "Creates a Calculator object."
        },
        "initializer": true
      }
    },
    "jsii-calc.AllTypesEnum": {
      "kind": "enum",
      "members": [
        {
          "name": "MyEnumValue"
        },
        {
          "name": "YourEnumValue"
        },
        {
          "name": "ThisIsGreat"
        }
      ],
      "fqn": "jsii-calc.AllTypesEnum",
      "module": "jsii-calc",
      "namespace": "jsii-calc",
      "name": "AllTypesEnum"
    },
    "jsii-calc.StringEnum": {
      "kind": "enum",
      "members": [
        {
          "name": "A"
        },
        {
          "name": "B"
        },
        {
          "name": "C"
        }
      ],
      "fqn": "jsii-calc.StringEnum",
      "module": "jsii-calc",
      "namespace": "jsii-calc",
      "name": "StringEnum"
    },
    "jsii-calc.AllTypes": {
      "docs": {
        "comment": "This class includes property for all types supported by jsii. The setters will validate\nthat the value set is of the expected type and throw otherwise."
      },
      "kind": "class",
      "properties": [
        {
          "name": "booleanProperty",
          "type": {
            "primitive": "boolean"
          }
        },
        {
          "name": "stringProperty",
          "type": {
            "primitive": "string"
          }
        },
        {
          "name": "numberProperty",
          "type": {
            "primitive": "number"
          }
        },
        {
          "name": "dateProperty",
          "type": {
            "primitive": "date"
          }
        },
        {
          "name": "jsonProperty",
          "type": {
            "primitive": "json"
          }
        },
        {
          "name": "mapProperty",
          "type": {
            "collection": {
              "elementtype": {
                "primitive": "number"
              },
              "kind": "map"
            }
          }
        },
        {
          "name": "arrayProperty",
          "type": {
            "collection": {
              "elementtype": {
                "primitive": "string"
              },
              "kind": "array"
            }
          }
        },
        {
          "name": "anyProperty",
          "type": {
            "primitive": "any"
          }
        },
        {
          "name": "anyArrayProperty",
          "type": {
            "collection": {
              "elementtype": {
                "primitive": "any"
              },
              "kind": "array"
            }
          }
        },
        {
          "name": "anyMapProperty",
          "type": {
            "collection": {
              "elementtype": {
                "primitive": "any"
              },
              "kind": "map"
            }
          }
        },
        {
          "name": "unionProperty",
          "type": {
            "union": {
              "types": [
                {
                  "primitive": "string"
                },
                {
                  "primitive": "number"
                },
                {
                  "fqn": "jsii-calc.Multiply"
                }
              ]
            }
          }
        },
        {
          "name": "unionArrayProperty",
          "type": {
            "collection": {
              "elementtype": {
                "union": {
                  "types": [
                    {
                      "primitive": "number"
                    },
                    {
                      "fqn": "jsii-calc.composition.CompositeOperation"
                    }
                  ]
                }
              },
              "kind": "array"
            }
          }
        },
        {
          "name": "unionMapProperty",
          "type": {
            "collection": {
              "elementtype": {
                "union": {
                  "types": [
                    {
                      "primitive": "string"
                    },
                    {
                      "primitive": "number"
                    }
                  ]
                }
              },
              "kind": "map"
            }
          }
        },
        {
          "name": "optionalEnumValue",
          "type": {
            "fqn": "jsii-calc.StringEnum",
            "optional": true
          }
        },
        {
          "name": "enumProperty",
          "type": {
            "fqn": "jsii-calc.AllTypesEnum"
          }
        },
        {
          "name": "enumPropertyValue",
          "type": {
            "primitive": "number"
          },
          "immutable": true
        }
      ],
      "methods": [
        {
          "parameters": [
            {
              "name": "value",
              "type": {
                "fqn": "jsii-calc.StringEnum"
              }
            }
          ],
          "name": "enumMethod",
          "returns": {
            "fqn": "jsii-calc.StringEnum"
          }
        }
      ],
      "fqn": "jsii-calc.AllTypes",
      "module": "jsii-calc",
      "namespace": "jsii-calc",
      "name": "AllTypes",
      "initializer": {
        "initializer": true
      }
    },
    "jsii-calc.JSObjectLiteralToNative": {
      "kind": "class",
      "methods": [
        {
          "name": "returnLiteral",
          "returns": {
            "fqn": "jsii-calc.JSObjectLiteralToNativeClass"
          }
        }
      ],
      "fqn": "jsii-calc.JSObjectLiteralToNative",
      "module": "jsii-calc",
      "namespace": "jsii-calc",
      "name": "JSObjectLiteralToNative",
      "initializer": {
        "initializer": true
      }
    },
    "jsii-calc.JSObjectLiteralToNativeClass": {
      "kind": "class",
      "properties": [
        {
          "name": "propA",
          "type": {
            "primitive": "string"
          }
        },
        {
          "name": "propB",
          "type": {
            "primitive": "number"
          }
        }
      ],
      "fqn": "jsii-calc.JSObjectLiteralToNativeClass",
      "module": "jsii-calc",
      "namespace": "jsii-calc",
      "name": "JSObjectLiteralToNativeClass",
      "initializer": {
        "initializer": true
      }
    },
    "jsii-calc.ObjectRefsInCollections": {
      "docs": {
        "comment": "Verify that object references can be passed inside collections."
      },
      "kind": "class",
      "methods": [
        {
          "parameters": [
            {
              "name": "values",
              "type": {
                "collection": {
                  "elementtype": {
                    "fqn": "@scope/jsii-calc-lib.Value"
                  },
                  "kind": "array"
                }
              }
            }
          ],
          "docs": {
            "comment": "Returns the sum of all values"
          },
          "name": "sumFromArray",
          "returns": {
            "primitive": "number"
          }
        },
        {
          "parameters": [
            {
              "name": "values",
              "type": {
                "collection": {
                  "elementtype": {
                    "fqn": "@scope/jsii-calc-lib.Value"
                  },
                  "kind": "map"
                }
              }
            }
          ],
          "docs": {
            "comment": "Returns the sum of all values in a map"
          },
          "name": "sumFromMap",
          "returns": {
            "primitive": "number"
          }
        }
      ],
      "fqn": "jsii-calc.ObjectRefsInCollections",
      "module": "jsii-calc",
      "namespace": "jsii-calc",
      "name": "ObjectRefsInCollections",
      "initializer": {
        "initializer": true
      }
    },
    "jsii-calc.RuntimeTypeChecking": {
      "kind": "class",
      "methods": [
        {
          "parameters": [
            {
              "name": "arg1",
              "type": {
                "primitive": "number"
              }
            },
            {
              "name": "arg2",
              "type": {
                "primitive": "string"
              }
            },
            {
              "name": "arg3",
              "type": {
                "primitive": "date",
                "optional": true
              }
            }
          ],
          "docs": {
            "comment": "Used to verify verification of number of method arguments."
          },
          "name": "methodWithOptionalArguments"
        }
      ],
      "fqn": "jsii-calc.RuntimeTypeChecking",
      "module": "jsii-calc",
      "namespace": "jsii-calc",
      "name": "RuntimeTypeChecking",
      "initializer": {
        "initializer": true
      }
    },
    "jsii-calc.DerivedClassHasNoProperties.Base": {
      "kind": "class",
      "properties": [
        {
          "name": "prop",
          "type": {
            "primitive": "string"
          }
        }
      ],
      "fqn": "jsii-calc.DerivedClassHasNoProperties.Base",
      "module": "jsii-calc",
      "namespace": "jsii-calc.DerivedClassHasNoProperties",
      "name": "Base",
      "initializer": {
        "initializer": true
      }
    },
    "jsii-calc.DerivedClassHasNoProperties.Derived": {
      "kind": "class",
      "fqn": "jsii-calc.DerivedClassHasNoProperties.Derived",
      "module": "jsii-calc",
      "namespace": "jsii-calc.DerivedClassHasNoProperties",
      "name": "Derived",
      "base": {
        "fqn": "jsii-calc.DerivedClassHasNoProperties.Base"
      },
      "initializer": {
        "initializer": true
      }
    },
    "jsii-calc.AsyncVirtualMethods": {
      "kind": "class",
      "methods": [
        {
          "name": "callMe",
          "returns": {
            "primitive": "number",
            "promise": true
          }
        },
        {
          "parameters": [
            {
              "name": "mult",
              "type": {
                "primitive": "number"
              }
            }
          ],
          "name": "overrideMe",
          "returns": {
            "primitive": "number",
            "promise": true
          }
        },
        {
          "name": "overrideMeToo",
          "returns": {
            "primitive": "number",
            "promise": true
          }
        },
        {
          "docs": {
            "comment": "Just calls \"overrideMeToo\""
          },
          "name": "callMe2",
          "returns": {
            "primitive": "number",
            "promise": true
          }
        },
        {
          "docs": {
            "comment": "This method calls the \"callMe\" async method indirectly, which will then\ninvoke a virtual method. This is a \"double promise\" situation, which\nmeans that callbacks are not going to be available immediate, but only\nafter an \"immediates\" cycle."
          },
          "name": "callMeDoublePromise",
          "returns": {
            "primitive": "number",
            "promise": true
          }
        },
        {
          "name": "dontOverrideMe",
          "returns": {
            "primitive": "number"
          }
        }
      ],
      "fqn": "jsii-calc.AsyncVirtualMethods",
      "module": "jsii-calc",
      "namespace": "jsii-calc",
      "name": "AsyncVirtualMethods",
      "initializer": {
        "initializer": true
      }
    },
    "jsii-calc.SyncVirtualMethods": {
      "kind": "class",
      "properties": [
        {
          "name": "callerIsProperty",
          "type": {
            "primitive": "number"
          }
        },
        {
          "name": "theProperty",
          "type": {
            "primitive": "string"
          }
        },
        {
          "name": "readonlyProperty",
          "type": {
            "primitive": "string"
          },
          "immutable": true
        },
        {
          "name": "otherProperty",
          "type": {
            "primitive": "string"
          }
        },
        {
          "name": "valueOfOtherProperty",
          "type": {
            "primitive": "string"
          }
        },
        {
          "name": "a",
          "type": {
            "primitive": "number"
          }
        }
      ],
      "methods": [
        {
          "name": "callerIsMethod",
          "returns": {
            "primitive": "number"
          }
        },
        {
          "name": "callerIsAsync",
          "returns": {
            "primitive": "number",
            "promise": true
          }
        },
        {
          "parameters": [
            {
              "name": "n",
              "type": {
                "primitive": "number"
              }
            }
          ],
          "name": "virtualMethod",
          "returns": {
            "primitive": "number"
          }
        },
        {
          "parameters": [
            {
              "name": "value",
              "type": {
                "primitive": "string"
              }
            }
          ],
          "name": "modifyValueOfTheProperty"
        },
        {
          "name": "retrieveValueOfTheProperty",
          "returns": {
            "primitive": "string"
          }
        },
        {
          "name": "retrieveReadOnlyProperty",
          "returns": {
            "primitive": "string"
          }
        },
        {
          "parameters": [
            {
              "name": "value",
              "type": {
                "primitive": "string"
              }
            }
          ],
          "name": "modifyOtherProperty"
        },
        {
          "name": "retrieveOtherProperty",
          "returns": {
            "primitive": "string"
          }
        },
        {
          "name": "readA",
          "returns": {
            "primitive": "number"
          }
        },
        {
          "parameters": [
            {
              "name": "value",
              "type": {
                "primitive": "number"
              }
            }
          ],
          "name": "writeA"
        }
      ],
      "fqn": "jsii-calc.SyncVirtualMethods",
      "module": "jsii-calc",
      "namespace": "jsii-calc",
      "name": "SyncVirtualMethods",
      "initializer": {
        "initializer": true
      }
    },
    "jsii-calc.VirtualMethodPlayground": {
      "kind": "class",
      "methods": [
        {
          "parameters": [
            {
              "name": "count",
              "type": {
                "primitive": "number"
              }
            }
          ],
          "name": "serialSumAsync",
          "returns": {
            "primitive": "number",
            "promise": true
          }
        },
        {
          "parameters": [
            {
              "name": "count",
              "type": {
                "primitive": "number"
              }
            }
          ],
          "name": "parallelSumAsync",
          "returns": {
            "primitive": "number",
            "promise": true
          }
        },
        {
          "parameters": [
            {
              "name": "count",
              "type": {
                "primitive": "number"
              }
            }
          ],
          "name": "sumSync",
          "returns": {
            "primitive": "number"
          }
        },
        {
          "parameters": [
            {
              "name": "index",
              "type": {
                "primitive": "number"
              }
            }
          ],
          "name": "overrideMeAsync",
          "returns": {
            "primitive": "number",
            "promise": true
          }
        },
        {
          "parameters": [
            {
              "name": "index",
              "type": {
                "primitive": "number"
              }
            }
          ],
          "name": "overrideMeSync",
          "returns": {
            "primitive": "number"
          }
        }
      ],
      "fqn": "jsii-calc.VirtualMethodPlayground",
      "module": "jsii-calc",
      "namespace": "jsii-calc",
      "name": "VirtualMethodPlayground",
      "initializer": {
        "initializer": true
      }
    },
    "jsii-calc.DoubleTrouble": {
      "kind": "class",
      "methods": [
        {
          "docs": {
            "comment": "Returns another random number."
          },
          "name": "next",
          "returns": {
            "primitive": "number"
          }
        },
        {
          "docs": {
            "comment": "Say hello!"
          },
          "name": "hello",
          "returns": {
            "primitive": "string"
          }
        }
      ],
      "interfaces": [
        {
          "fqn": "jsii-calc.IFriendlyRandomGenerator"
        }
      ],
      "fqn": "jsii-calc.DoubleTrouble",
      "module": "jsii-calc",
      "namespace": "jsii-calc",
      "name": "DoubleTrouble",
      "initializer": {
        "initializer": true
      }
    },
    "jsii-calc.Polymorphism": {
      "kind": "class",
      "methods": [
        {
          "parameters": [
            {
              "name": "friendly",
              "type": {
                "fqn": "@scope/jsii-calc-lib.IFriendly"
              }
            }
          ],
          "name": "sayHello",
          "returns": {
            "primitive": "string"
          }
        }
      ],
      "fqn": "jsii-calc.Polymorphism",
      "module": "jsii-calc",
      "namespace": "jsii-calc",
      "name": "Polymorphism",
      "initializer": {
        "initializer": true
      }
    },
    "jsii-calc.NumberGenerator": {
      "docs": {
        "comment": "This allows us to test that a reference can be stored for objects that\nimplement interfaces."
      },
      "kind": "class",
      "properties": [
        {
          "name": "generator",
          "type": {
            "fqn": "jsii-calc.IRandomNumberGenerator"
          }
        }
      ],
      "methods": [
        {
          "name": "nextTimes100",
          "returns": {
            "primitive": "number"
          }
        },
        {
          "parameters": [
            {
              "name": "gen",
              "type": {
                "fqn": "jsii-calc.IRandomNumberGenerator"
              }
            }
          ],
          "name": "isSameGenerator",
          "returns": {
            "primitive": "boolean"
          }
        }
      ],
      "fqn": "jsii-calc.NumberGenerator",
      "module": "jsii-calc",
      "namespace": "jsii-calc",
      "name": "NumberGenerator",
      "initializer": {
        "parameters": [
          {
            "name": "generator",
            "type": {
              "fqn": "jsii-calc.IRandomNumberGenerator"
            }
          }
        ],
        "initializer": true
      }
    },
    "jsii-calc.JSObjectLiteralForInterface": {
      "kind": "class",
      "methods": [
        {
          "name": "giveMeFriendly",
          "returns": {
            "fqn": "@scope/jsii-calc-lib.IFriendly"
          }
        },
        {
          "name": "giveMeFriendlyGenerator",
          "returns": {
            "fqn": "jsii-calc.IFriendlyRandomGenerator"
          }
        }
      ],
      "fqn": "jsii-calc.JSObjectLiteralForInterface",
      "module": "jsii-calc",
      "namespace": "jsii-calc",
      "name": "JSObjectLiteralForInterface",
      "initializer": {
        "initializer": true
      }
    },
    "jsii-calc.DerivedStruct": {
      "docs": {
        "comment": "A struct which derives from another struct."
      },
      "kind": "interface",
      "interfaces": [
        {
          "fqn": "@scope/jsii-calc-lib.MyFirstStruct"
        }
      ],
      "properties": [
        {
          "docs": {
            "comment": "An example of a non primitive property."
          },
          "name": "nonPrimitive",
          "type": {
            "fqn": "jsii-calc.DoubleTrouble"
          }
        },
        {
          "name": "bool",
          "type": {
            "primitive": "boolean"
          }
        },
        {
          "name": "anotherRequired",
          "type": {
            "primitive": "date"
          }
        },
        {
          "name": "optionalArray",
          "type": {
            "collection": {
              "elementtype": {
                "primitive": "string"
              },
              "kind": "array"
            },
            "optional": true
          }
        },
        {
          "docs": {
            "comment": "This is optional."
          },
          "name": "anotherOptional",
          "type": {
            "collection": {
              "elementtype": {
                "fqn": "@scope/jsii-calc-lib.Value"
              },
              "kind": "map"
            },
            "optional": true
          }
        }
      ],
      "fqn": "jsii-calc.DerivedStruct",
      "module": "jsii-calc",
      "namespace": "jsii-calc",
      "name": "DerivedStruct",
      "datatype": true
    },
    "jsii-calc.GiveMeStructs": {
      "kind": "class",
      "properties": [
        {
          "name": "structLiteral",
          "type": {
            "fqn": "@scope/jsii-calc-lib.StructWithOnlyOptionals"
          },
          "immutable": true
        }
      ],
      "methods": [
        {
          "parameters": [
            {
              "name": "first",
              "type": {
                "fqn": "@scope/jsii-calc-lib.MyFirstStruct"
              }
            }
          ],
          "docs": {
            "comment": "Returns the \"anumber\" from a MyFirstStruct struct;"
          },
          "name": "readFirstNumber",
          "returns": {
            "primitive": "number"
          }
        },
        {
          "parameters": [
            {
              "name": "derived",
              "type": {
                "fqn": "jsii-calc.DerivedStruct"
              }
            }
          ],
          "docs": {
            "comment": "Returns the boolean from a DerivedStruct struct."
          },
          "name": "readDerivedNonPrimitive",
          "returns": {
            "fqn": "jsii-calc.DoubleTrouble"
          }
        },
        {
          "parameters": [
            {
              "name": "derived",
              "type": {
                "fqn": "jsii-calc.DerivedStruct"
              }
            }
          ],
          "docs": {
            "comment": "Accepts a struct of type DerivedStruct and returns a struct of type FirstStruct."
          },
          "name": "derivedToFirst",
          "returns": {
            "fqn": "@scope/jsii-calc-lib.MyFirstStruct"
          }
        }
      ],
      "fqn": "jsii-calc.GiveMeStructs",
      "module": "jsii-calc",
      "namespace": "jsii-calc",
      "name": "GiveMeStructs",
      "initializer": {
        "initializer": true
      }
    },
    "jsii-calc.IInterfaceWithProperties": {
      "kind": "interface",
      "properties": [
        {
          "name": "readOnlyString",
          "type": {
            "primitive": "string"
          },
          "immutable": true
        },
        {
          "name": "readWriteString",
          "type": {
            "primitive": "string"
          }
        }
      ],
      "fqn": "jsii-calc.IInterfaceWithProperties",
      "module": "jsii-calc",
      "namespace": "jsii-calc",
      "name": "IInterfaceWithProperties",
      "datatype": true
    },
    "jsii-calc.IInterfaceWithPropertiesExtension": {
      "kind": "interface",
      "interfaces": [
        {
          "fqn": "jsii-calc.IInterfaceWithProperties"
        }
      ],
      "properties": [
        {
          "name": "foo",
          "type": {
            "primitive": "number"
          }
        }
      ],
      "fqn": "jsii-calc.IInterfaceWithPropertiesExtension",
      "module": "jsii-calc",
      "namespace": "jsii-calc",
      "name": "IInterfaceWithPropertiesExtension",
      "datatype": true
    },
    "jsii-calc.UsesInterfaceWithProperties": {
      "kind": "class",
      "properties": [
        {
          "name": "obj",
          "type": {
            "fqn": "jsii-calc.IInterfaceWithProperties"
          },
          "immutable": true
        }
      ],
      "methods": [
        {
          "name": "justRead",
          "returns": {
            "primitive": "string"
          }
        },
        {
          "parameters": [
            {
              "name": "value",
              "type": {
                "primitive": "string"
              }
            }
          ],
          "name": "writeAndRead",
          "returns": {
            "primitive": "string"
          }
        },
        {
          "parameters": [
            {
              "name": "ext",
              "type": {
                "fqn": "jsii-calc.IInterfaceWithPropertiesExtension"
              }
            }
          ],
          "name": "readStringAndNumber",
          "returns": {
            "primitive": "string"
          }
        }
      ],
      "fqn": "jsii-calc.UsesInterfaceWithProperties",
      "module": "jsii-calc",
      "namespace": "jsii-calc",
      "name": "UsesInterfaceWithProperties",
      "initializer": {
        "parameters": [
          {
            "name": "obj",
            "type": {
              "fqn": "jsii-calc.IInterfaceWithProperties"
            }
          }
        ],
        "initializer": true
      }
    },
    "jsii-calc.AllowedMethodNames": {
      "kind": "class",
      "methods": [
        {
          "parameters": [
            {
              "name": "withParam",
              "type": {
                "primitive": "string"
              }
            }
          ],
          "docs": {
            "comment": "getXxx() is not allowed (see negatives), but getXxx(a, ...) is okay."
          },
          "name": "getFoo",
          "returns": {
            "primitive": "string"
          }
        },
        {
          "parameters": [
            {
              "name": "_p1",
              "type": {
                "primitive": "string"
              }
            },
            {
              "name": "_p2",
              "type": {
                "primitive": "number"
              }
            }
          ],
          "name": "getBar"
        },
        {
          "parameters": [
            {
              "name": "_x",
              "type": {
                "primitive": "string"
              }
            },
            {
              "name": "_y",
              "type": {
                "primitive": "number"
              }
            }
          ],
          "docs": {
            "comment": "setFoo(x) is not allowed (see negatives), but setXxx(a, b, ...) is okay."
          },
          "name": "setFoo"
        },
        {
          "parameters": [
            {
              "name": "_x",
              "type": {
                "primitive": "string"
              }
            },
            {
              "name": "_y",
              "type": {
                "primitive": "number"
              }
            },
            {
              "name": "_z",
              "type": {
                "primitive": "boolean"
              }
            }
          ],
          "name": "setBar"
        }
      ],
      "fqn": "jsii-calc.AllowedMethodNames",
      "module": "jsii-calc",
      "namespace": "jsii-calc",
      "name": "AllowedMethodNames",
      "initializer": {
        "initializer": true
      }
    },
    "jsii-calc.ReturnsNumber": {
      "kind": "interface",
      "methods": [
        {
          "name": "obtainNumber",
          "returns": {
            "primitive": "number"
          }
        }
      ],
      "properties": [
        {
          "name": "numberProp",
          "type": {
            "primitive": "number"
          },
          "immutable": true
        }
      ],
      "fqn": "jsii-calc.ReturnsNumber",
      "module": "jsii-calc",
      "namespace": "jsii-calc",
      "name": "ReturnsNumber"
    },
    "jsii-calc.OverrideReturnsObject": {
      "kind": "class",
      "methods": [
        {
          "parameters": [
            {
              "name": "obj",
              "type": {
                "fqn": "jsii-calc.ReturnsNumber"
              }
            }
          ],
          "name": "test",
          "returns": {
            "primitive": "number"
          }
        }
      ],
      "fqn": "jsii-calc.OverrideReturnsObject",
      "module": "jsii-calc",
      "namespace": "jsii-calc",
      "name": "OverrideReturnsObject",
      "initializer": {
        "initializer": true
      }
    },
    "jsii-calc.Thrower": {
      "kind": "class",
      "methods": [
        {
          "name": "throwError"
        }
      ],
      "fqn": "jsii-calc.Thrower",
      "module": "jsii-calc",
      "namespace": "jsii-calc",
      "name": "Thrower",
      "initializer": {
        "initializer": true
      }
    },
    "jsii-calc.VariadicMethod": {
      "kind": "class",
      "methods": [
        {
          "parameters": [
            {
              "docs": {
                "param": "first the first element of the array to be returned (after the ``prefix`` provided at construction time).",
                "comment": "the first element of the array to be returned (after the ``prefix`` provided at construction time)."
              },
              "name": "first",
              "type": {
                "primitive": "number"
              }
            },
            {
              "docs": {
                "param": "others other elements to be included in the array.",
                "comment": "other elements to be included in the array."
              },
              "name": "others",
              "type": {
                "primitive": "number"
              },
              "variadic": true
            }
          ],
          "name": "asArray",
          "returns": {
            "collection": {
              "elementtype": {
                "primitive": "number"
              },
              "kind": "array"
            }
          },
          "variadic": true
        }
      ],
      "fqn": "jsii-calc.VariadicMethod",
      "module": "jsii-calc",
      "namespace": "jsii-calc",
      "name": "VariadicMethod",
      "initializer": {
        "parameters": [
          {
            "docs": {
              "param": "prefix a prefix that will be use for all values returned by ``#asArray``.",
              "comment": "a prefix that will be use for all values returned by ``#asArray``."
            },
            "name": "prefix",
            "type": {
              "primitive": "number"
            },
            "variadic": true
          }
        ],
        "initializer": true,
        "variadic": true
      }
    },
    "jsii-calc.Statics": {
      "kind": "class",
      "properties": [
        {
          "name": "value",
          "type": {
            "primitive": "string"
          },
          "immutable": true
        },
        {
          "docs": {
            "comment": "Jsdocs for static property."
          },
          "name": "Foo",
          "static": true,
          "type": {
            "primitive": "string"
          },
          "immutable": true,
          "const": true
        },
        {
          "docs": {
            "comment": "Constants may also use all-caps."
          },
          "name": "BAR",
          "static": true,
          "type": {
            "primitive": "number"
          },
          "immutable": true,
          "const": true
        },
        {
          "docs": {
            "comment": "Constants can also use camelCase."
          },
          "name": "zooBar",
          "static": true,
          "type": {
            "collection": {
              "elementtype": {
                "primitive": "string"
              },
              "kind": "map"
            }
          },
          "immutable": true,
          "const": true
        },
        {
          "docs": {
            "comment": "Jsdocs for static getter.\nJsdocs for static setter."
          },
          "name": "instance",
          "type": {
            "fqn": "jsii-calc.Statics"
          },
          "static": true
        },
        {
          "name": "nonConstStatic",
          "static": true,
          "type": {
            "primitive": "number"
          }
        },
        {
          "name": "ConstObj",
          "static": true,
          "type": {
            "fqn": "jsii-calc.DoubleTrouble"
          },
          "immutable": true,
          "const": true
        }
      ],
      "methods": [
        {
          "parameters": [
            {
              "docs": {
                "param": "name The name of the person to say hello to",
                "comment": "The name of the person to say hello to"
              },
              "name": "name",
              "type": {
                "primitive": "string"
              }
            }
          ],
          "docs": {
            "comment": "Jsdocs for static method"
          },
          "name": "staticMethod",
          "static": true,
          "returns": {
            "primitive": "string"
          }
        },
        {
          "name": "justMethod",
          "returns": {
            "primitive": "string"
          }
        }
      ],
      "fqn": "jsii-calc.Statics",
      "module": "jsii-calc",
      "namespace": "jsii-calc",
      "name": "Statics",
      "initializer": {
        "parameters": [
          {
            "name": "value",
            "type": {
              "primitive": "string"
            }
          }
        ],
        "initializer": true
      }
    },
    "jsii-calc.JavaReservedWords": {
      "kind": "class",
      "properties": [
        {
          "name": "while",
          "type": {
            "primitive": "string"
          }
        }
      ],
      "methods": [
        {
          "name": "abstract"
        },
        {
          "name": "assert"
        },
        {
          "name": "boolean"
        },
        {
          "name": "break"
        },
        {
          "name": "byte"
        },
        {
          "name": "case"
        },
        {
          "name": "catch"
        },
        {
          "name": "char"
        },
        {
          "name": "class"
        },
        {
          "name": "const"
        },
        {
          "name": "continue"
        },
        {
          "name": "default"
        },
        {
          "name": "double"
        },
        {
          "name": "do"
        },
        {
          "name": "else"
        },
        {
          "name": "enum"
        },
        {
          "name": "extends"
        },
        {
          "name": "false"
        },
        {
          "name": "final"
        },
        {
          "name": "finally"
        },
        {
          "name": "float"
        },
        {
          "name": "for"
        },
        {
          "name": "goto"
        },
        {
          "name": "if"
        },
        {
          "name": "implements"
        },
        {
          "name": "import"
        },
        {
          "name": "instanceof"
        },
        {
          "name": "int"
        },
        {
          "name": "interface"
        },
        {
          "name": "long"
        },
        {
          "name": "native"
        },
        {
          "name": "new"
        },
        {
          "name": "null"
        },
        {
          "name": "package"
        },
        {
          "name": "private"
        },
        {
          "name": "protected"
        },
        {
          "name": "public"
        },
        {
          "name": "return"
        },
        {
          "name": "short"
        },
        {
          "name": "static"
        },
        {
          "name": "strictfp"
        },
        {
          "name": "super"
        },
        {
          "name": "switch"
        },
        {
          "name": "synchronized"
        },
        {
          "name": "this"
        },
        {
          "name": "throw"
        },
        {
          "name": "throws"
        },
        {
          "name": "transient"
        },
        {
          "name": "true"
        },
        {
          "name": "try"
        },
        {
          "name": "void"
        },
        {
          "name": "volatile"
        }
      ],
      "fqn": "jsii-calc.JavaReservedWords",
      "module": "jsii-calc",
      "namespace": "jsii-calc",
      "name": "JavaReservedWords",
      "initializer": {
        "initializer": true
      }
    },
    "jsii-calc.UnionProperties": {
      "kind": "interface",
      "properties": [
        {
          "name": "foo",
          "type": {
            "union": {
              "types": [
                {
                  "primitive": "string"
                },
                {
                  "primitive": "number"
                }
              ]
            },
            "optional": true
          }
        },
        {
          "name": "bar",
          "type": {
            "union": {
              "types": [
                {
                  "primitive": "string"
                },
                {
                  "primitive": "number"
                },
                {
                  "fqn": "jsii-calc.AllTypes"
                }
              ]
            }
          },
          "immutable": true
        }
      ],
      "fqn": "jsii-calc.UnionProperties",
      "module": "jsii-calc",
      "namespace": "jsii-calc",
      "name": "UnionProperties",
      "datatype": true
    },
    "jsii-calc.UseBundledDependency": {
      "kind": "class",
      "methods": [
        {
          "name": "value",
          "returns": {
            "primitive": "any"
          }
        }
      ],
      "fqn": "jsii-calc.UseBundledDependency",
      "module": "jsii-calc",
      "namespace": "jsii-calc",
      "name": "UseBundledDependency",
      "initializer": {
        "initializer": true
      }
    },
    "jsii-calc.NodeStandardLibrary": {
      "docs": {
        "comment": "Test fixture to verify that jsii modules can use the node standard library."
      },
      "kind": "class",
      "properties": [
        {
          "docs": {
            "comment": "Returns the current os.platform() from the \"os\" node module."
          },
          "name": "osPlatform",
          "type": {
            "primitive": "string"
          },
          "immutable": true
        }
      ],
      "methods": [
        {
          "docs": {
            "returns": "\"Hello, resource!\"",
            "comment": "Reads a local resource file (resource.txt) asynchronously."
          },
          "name": "fsReadFile",
          "returns": {
            "primitive": "string",
            "promise": true
          }
        },
        {
          "docs": {
            "returns": "\"Hello, resource! SYNC!\"",
            "comment": "Sync version of fsReadFile."
          },
          "name": "fsReadFileSync",
          "returns": {
            "primitive": "string"
          }
        },
        {
          "docs": {
            "returns": "\"6a2da20943931e9834fc12cfe5bb47bbd9ae43489a30726962b576f4e3993e50\"",
            "comment": "Uses node.js \"crypto\" module to calculate sha256 of a string."
          },
          "name": "cryptoSha256",
          "returns": {
            "primitive": "string"
          }
        }
      ],
      "fqn": "jsii-calc.NodeStandardLibrary",
      "module": "jsii-calc",
      "namespace": "jsii-calc",
      "name": "NodeStandardLibrary",
      "initializer": {
        "initializer": true
      }
    }
  },
<<<<<<< HEAD
  "externals": {
=======
  "nametree": {
    "jsii-calc": {
      "IFriendlier": {
        "_": "jsii-calc.IFriendlier"
      },
      "IRandomNumberGenerator": {
        "_": "jsii-calc.IRandomNumberGenerator"
      },
      "IFriendlyRandomGenerator": {
        "_": "jsii-calc.IFriendlyRandomGenerator"
      },
      "BinaryOperation": {
        "_": "jsii-calc.BinaryOperation"
      },
      "Add": {
        "_": "jsii-calc.Add"
      },
      "Multiply": {
        "_": "jsii-calc.Multiply"
      },
      "UnaryOperation": {
        "_": "jsii-calc.UnaryOperation"
      },
      "Negate": {
        "_": "jsii-calc.Negate"
      },
      "composition": {
        "CompositionStringStyle": {
          "_": "jsii-calc.composition.CompositionStringStyle"
        },
        "CompositeOperation": {
          "_": "jsii-calc.composition.CompositeOperation"
        }
      },
      "Sum": {
        "_": "jsii-calc.Sum"
      },
      "Power": {
        "_": "jsii-calc.Power"
      },
      "CalculatorProps": {
        "_": "jsii-calc.CalculatorProps"
      },
      "Calculator": {
        "_": "jsii-calc.Calculator"
      },
      "AllTypesEnum": {
        "_": "jsii-calc.AllTypesEnum"
      },
      "StringEnum": {
        "_": "jsii-calc.StringEnum"
      },
      "AllTypes": {
        "_": "jsii-calc.AllTypes"
      },
      "JSObjectLiteralToNative": {
        "_": "jsii-calc.JSObjectLiteralToNative"
      },
      "JSObjectLiteralToNativeClass": {
        "_": "jsii-calc.JSObjectLiteralToNativeClass"
      },
      "ObjectRefsInCollections": {
        "_": "jsii-calc.ObjectRefsInCollections"
      },
      "RuntimeTypeChecking": {
        "_": "jsii-calc.RuntimeTypeChecking"
      },
      "DerivedClassHasNoProperties": {
        "Base": {
          "_": "jsii-calc.DerivedClassHasNoProperties.Base"
        },
        "Derived": {
          "_": "jsii-calc.DerivedClassHasNoProperties.Derived"
        }
      },
      "AsyncVirtualMethods": {
        "_": "jsii-calc.AsyncVirtualMethods"
      },
      "SyncVirtualMethods": {
        "_": "jsii-calc.SyncVirtualMethods"
      },
      "VirtualMethodPlayground": {
        "_": "jsii-calc.VirtualMethodPlayground"
      },
      "DoubleTrouble": {
        "_": "jsii-calc.DoubleTrouble"
      },
      "Polymorphism": {
        "_": "jsii-calc.Polymorphism"
      },
      "NumberGenerator": {
        "_": "jsii-calc.NumberGenerator"
      },
      "JSObjectLiteralForInterface": {
        "_": "jsii-calc.JSObjectLiteralForInterface"
      },
      "DerivedStruct": {
        "_": "jsii-calc.DerivedStruct"
      },
      "GiveMeStructs": {
        "_": "jsii-calc.GiveMeStructs"
      },
      "IInterfaceWithProperties": {
        "_": "jsii-calc.IInterfaceWithProperties"
      },
      "IInterfaceWithPropertiesExtension": {
        "_": "jsii-calc.IInterfaceWithPropertiesExtension"
      },
      "UsesInterfaceWithProperties": {
        "_": "jsii-calc.UsesInterfaceWithProperties"
      },
      "AllowedMethodNames": {
        "_": "jsii-calc.AllowedMethodNames"
      },
      "ReturnsNumber": {
        "_": "jsii-calc.ReturnsNumber"
      },
      "OverrideReturnsObject": {
        "_": "jsii-calc.OverrideReturnsObject"
      },
      "Thrower": {
        "_": "jsii-calc.Thrower"
      },
      "VariadicMethod": {
        "_": "jsii-calc.VariadicMethod"
      },
      "Statics": {
        "_": "jsii-calc.Statics"
      },
      "JavaReservedWords": {
        "_": "jsii-calc.JavaReservedWords"
      },
      "UnionProperties": {
        "_": "jsii-calc.UnionProperties"
      },
      "UseBundledDependency": {
        "_": "jsii-calc.UseBundledDependency"
      },
      "NodeStandardLibrary": {
        "_": "jsii-calc.NodeStandardLibrary"
      }
    }
  },
  "typecount": 45,
  "externalTypes": {
>>>>>>> f0880e0b
    "@scope/jsii-calc-lib.IFriendly": {
      "docs": {
        "comment": "Applies to classes that are considered friendly. These classes can be greeted with\na \"hello\" or \"goodbye\" blessing and they will respond back in a fun and friendly manner."
      },
      "kind": "interface",
      "methods": [
        {
          "docs": {
            "comment": "Say hello!"
          },
          "name": "hello",
          "returns": {
            "primitive": "string"
          }
        }
      ],
      "fqn": "@scope/jsii-calc-lib.IFriendly",
      "module": "@scope/jsii-calc-lib",
      "namespace": "@scope/jsii-calc-lib",
      "name": "IFriendly"
    },
    "@scope/jsii-calc-lib.Operation": {
      "docs": {
        "comment": "Represents an operation on values."
      },
      "kind": "class",
      "methods": [
        {
          "docs": {
            "comment": "String representation of the value."
          },
          "name": "toString",
          "abstract": true,
          "returns": {
            "primitive": "string"
          }
        }
      ],
      "fqn": "@scope/jsii-calc-lib.Operation",
      "module": "@scope/jsii-calc-lib",
      "namespace": "@scope/jsii-calc-lib",
      "name": "Operation",
      "base": {
        "fqn": "@scope/jsii-calc-lib.Value"
      },
      "abstract": true,
      "initializer": {
        "initializer": true
      }
    },
    "@scope/jsii-calc-lib.Value": {
      "docs": {
        "comment": "Abstract class which represents a numeric value."
      },
      "kind": "class",
      "properties": [
        {
          "docs": {
            "comment": "The value."
          },
          "name": "value",
          "type": {
            "primitive": "number"
          },
          "immutable": true,
          "abstract": true
        }
      ],
      "methods": [
        {
          "docs": {
            "comment": "String representation of the value."
          },
          "name": "toString",
          "returns": {
            "primitive": "string"
          }
        }
      ],
      "fqn": "@scope/jsii-calc-lib.Value",
      "module": "@scope/jsii-calc-lib",
      "namespace": "@scope/jsii-calc-lib",
      "name": "Value",
      "base": {
        "fqn": "@scope/jsii-calc-base.Base"
      },
      "abstract": true,
      "initializer": {
        "initializer": true
      }
    },
    "@scope/jsii-calc-base.Base": {
      "docs": {
        "comment": "A base class."
      },
      "kind": "class",
      "methods": [
        {
          "docs": {
            "returns": "the name of the class (to verify native type names are created for derived classes)."
          },
          "name": "typeName",
          "returns": {
            "primitive": "any"
          }
        }
      ],
      "fqn": "@scope/jsii-calc-base.Base",
      "module": "@scope/jsii-calc-base",
      "namespace": "@scope/jsii-calc-base",
      "name": "Base",
      "abstract": true,
      "initializer": {
        "initializer": true
      }
    },
    "@scope/jsii-calc-lib.MyFirstStruct": {
      "docs": {
        "comment": "This is the first struct we have created in jsii"
      },
      "kind": "interface",
      "properties": [
        {
          "docs": {
            "comment": "A string value"
          },
          "name": "astring",
          "type": {
            "primitive": "string"
          }
        },
        {
          "docs": {
            "comment": "An awesome number value"
          },
          "name": "anumber",
          "type": {
            "primitive": "number"
          }
        },
        {
          "name": "firstOptional",
          "type": {
            "collection": {
              "elementtype": {
                "primitive": "string"
              },
              "kind": "array"
            },
            "optional": true
          }
        }
      ],
      "fqn": "@scope/jsii-calc-lib.MyFirstStruct",
      "module": "@scope/jsii-calc-lib",
      "namespace": "@scope/jsii-calc-lib",
      "name": "MyFirstStruct",
      "datatype": true
    },
    "@scope/jsii-calc-lib.StructWithOnlyOptionals": {
      "docs": {
        "comment": "This is a struct with only optional properties."
      },
      "kind": "interface",
      "properties": [
        {
          "docs": {
            "comment": "The first optional!"
          },
          "name": "optional1",
          "type": {
            "primitive": "string",
            "optional": true
          }
        },
        {
          "name": "optional2",
          "type": {
            "primitive": "number",
            "optional": true
          }
        },
        {
          "name": "optional3",
          "type": {
            "primitive": "boolean",
            "optional": true
          }
        }
      ],
      "fqn": "@scope/jsii-calc-lib.StructWithOnlyOptionals",
      "module": "@scope/jsii-calc-lib",
      "namespace": "@scope/jsii-calc-lib",
      "name": "StructWithOnlyOptionals",
      "datatype": true
    }
  },
  "name": "jsii-calc",
  "version": "0.5.0-beta",
  "dependencies": {
    "@scope/jsii-calc-lib": {
      "version": "0.5.0-beta",
      "targets": {
        "java": {
          "package": "org.jsii.tests.calculator.lib",
          "maven": {
            "groupId": "org.jsii.tests",
            "artifactId": "calculator-lib"
          }
        },
        "dotnet": {
          "namespace": "AWS.Jsii.Tests.Calculator.Lib"
        },
        "js": {
          "npm": "@scope/jsii-calc-lib"
        }
      },
      "dependencies": {
        "@scope/jsii-calc-base": {
          "version": "0.5.0-beta",
          "targets": {
            "java": {
              "package": "org.jsii.tests.calculator.base",
              "maven": {
                "groupId": "org.jsii.tests",
                "artifactId": "calculator-base"
              }
            },
            "dotnet": {
              "namespace": "AWS.Jsii.Tests.Calculator.Base"
            },
            "js": {
              "npm": "@scope/jsii-calc-base"
            }
          }
        }
      }
    }
  },
  "bundled": {
    "jsii-calc-bundled": "^0.5.0-beta"
  },
  "targets": {
    "java": {
      "package": "org.jsii.tests.calculator",
      "maven": {
        "groupId": "org.jsii.tests",
        "artifactId": "calculator"
      }
    },
    "dotnet": {
      "namespace": "AWS.Jsii.Tests.Calculator"
    },
    "js": {
      "npm": "jsii-calc"
    }
  },
  "readme": {
    "markdown": "## JSII Calculator\n\nThis library is used to demonstrate and test the features of JSII\n"
  },
  "fingerprint": "8a53059f7bdb1375eddfeb1df32aae51"
}<|MERGE_RESOLUTION|>--- conflicted
+++ resolved
@@ -2562,155 +2562,7 @@
       }
     }
   },
-<<<<<<< HEAD
   "externals": {
-=======
-  "nametree": {
-    "jsii-calc": {
-      "IFriendlier": {
-        "_": "jsii-calc.IFriendlier"
-      },
-      "IRandomNumberGenerator": {
-        "_": "jsii-calc.IRandomNumberGenerator"
-      },
-      "IFriendlyRandomGenerator": {
-        "_": "jsii-calc.IFriendlyRandomGenerator"
-      },
-      "BinaryOperation": {
-        "_": "jsii-calc.BinaryOperation"
-      },
-      "Add": {
-        "_": "jsii-calc.Add"
-      },
-      "Multiply": {
-        "_": "jsii-calc.Multiply"
-      },
-      "UnaryOperation": {
-        "_": "jsii-calc.UnaryOperation"
-      },
-      "Negate": {
-        "_": "jsii-calc.Negate"
-      },
-      "composition": {
-        "CompositionStringStyle": {
-          "_": "jsii-calc.composition.CompositionStringStyle"
-        },
-        "CompositeOperation": {
-          "_": "jsii-calc.composition.CompositeOperation"
-        }
-      },
-      "Sum": {
-        "_": "jsii-calc.Sum"
-      },
-      "Power": {
-        "_": "jsii-calc.Power"
-      },
-      "CalculatorProps": {
-        "_": "jsii-calc.CalculatorProps"
-      },
-      "Calculator": {
-        "_": "jsii-calc.Calculator"
-      },
-      "AllTypesEnum": {
-        "_": "jsii-calc.AllTypesEnum"
-      },
-      "StringEnum": {
-        "_": "jsii-calc.StringEnum"
-      },
-      "AllTypes": {
-        "_": "jsii-calc.AllTypes"
-      },
-      "JSObjectLiteralToNative": {
-        "_": "jsii-calc.JSObjectLiteralToNative"
-      },
-      "JSObjectLiteralToNativeClass": {
-        "_": "jsii-calc.JSObjectLiteralToNativeClass"
-      },
-      "ObjectRefsInCollections": {
-        "_": "jsii-calc.ObjectRefsInCollections"
-      },
-      "RuntimeTypeChecking": {
-        "_": "jsii-calc.RuntimeTypeChecking"
-      },
-      "DerivedClassHasNoProperties": {
-        "Base": {
-          "_": "jsii-calc.DerivedClassHasNoProperties.Base"
-        },
-        "Derived": {
-          "_": "jsii-calc.DerivedClassHasNoProperties.Derived"
-        }
-      },
-      "AsyncVirtualMethods": {
-        "_": "jsii-calc.AsyncVirtualMethods"
-      },
-      "SyncVirtualMethods": {
-        "_": "jsii-calc.SyncVirtualMethods"
-      },
-      "VirtualMethodPlayground": {
-        "_": "jsii-calc.VirtualMethodPlayground"
-      },
-      "DoubleTrouble": {
-        "_": "jsii-calc.DoubleTrouble"
-      },
-      "Polymorphism": {
-        "_": "jsii-calc.Polymorphism"
-      },
-      "NumberGenerator": {
-        "_": "jsii-calc.NumberGenerator"
-      },
-      "JSObjectLiteralForInterface": {
-        "_": "jsii-calc.JSObjectLiteralForInterface"
-      },
-      "DerivedStruct": {
-        "_": "jsii-calc.DerivedStruct"
-      },
-      "GiveMeStructs": {
-        "_": "jsii-calc.GiveMeStructs"
-      },
-      "IInterfaceWithProperties": {
-        "_": "jsii-calc.IInterfaceWithProperties"
-      },
-      "IInterfaceWithPropertiesExtension": {
-        "_": "jsii-calc.IInterfaceWithPropertiesExtension"
-      },
-      "UsesInterfaceWithProperties": {
-        "_": "jsii-calc.UsesInterfaceWithProperties"
-      },
-      "AllowedMethodNames": {
-        "_": "jsii-calc.AllowedMethodNames"
-      },
-      "ReturnsNumber": {
-        "_": "jsii-calc.ReturnsNumber"
-      },
-      "OverrideReturnsObject": {
-        "_": "jsii-calc.OverrideReturnsObject"
-      },
-      "Thrower": {
-        "_": "jsii-calc.Thrower"
-      },
-      "VariadicMethod": {
-        "_": "jsii-calc.VariadicMethod"
-      },
-      "Statics": {
-        "_": "jsii-calc.Statics"
-      },
-      "JavaReservedWords": {
-        "_": "jsii-calc.JavaReservedWords"
-      },
-      "UnionProperties": {
-        "_": "jsii-calc.UnionProperties"
-      },
-      "UseBundledDependency": {
-        "_": "jsii-calc.UseBundledDependency"
-      },
-      "NodeStandardLibrary": {
-        "_": "jsii-calc.NodeStandardLibrary"
-      }
-    }
-  },
-  "typecount": 45,
-  "externalTypes": {
->>>>>>> f0880e0b
     "@scope/jsii-calc-lib.IFriendly": {
       "docs": {
         "comment": "Applies to classes that are considered friendly. These classes can be greeted with\na \"hello\" or \"goodbye\" blessing and they will respond back in a fun and friendly manner."
@@ -2971,5 +2823,5 @@
   "readme": {
     "markdown": "## JSII Calculator\n\nThis library is used to demonstrate and test the features of JSII\n"
   },
-  "fingerprint": "8a53059f7bdb1375eddfeb1df32aae51"
+  "fingerprint": "QHKInukyOeNTUkVwyZrO4A=="
 }