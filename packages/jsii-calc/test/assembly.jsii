--- conflicted
+++ resolved
@@ -18984,9 +18984,5 @@
     }
   },
   "version": "3.20.120",
-<<<<<<< HEAD
-  "fingerprint": "Az+OldqYgxrsbv6RJTr31UU9z51a8MIvn3tY2gQtVKE="
-=======
-  "fingerprint": "kOCIHox3N0mzJsbC3zUF0dELGRsdq5jP57dDIOu3fDE="
->>>>>>> fa921ecf
+  "fingerprint": "KCZMc5FKKLI0JLhaAjlqS227RmusMVNRWt2UbgA5iOM="
 }