--- conflicted
+++ resolved
@@ -1,8 +1,4 @@
 {
-<<<<<<< HEAD
-  "fingerprint": "TTYo91AyKTcjF5jv1DjNFwJ1qLxMdEUIY8f3WkFycBQ=",
-=======
->>>>>>> de3f062e
   "author": {
     "name": "Amazon Web Services",
     "organization": true,
