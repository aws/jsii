--- conflicted
+++ resolved
@@ -13968,9 +13968,5 @@
     }
   },
   "version": "0.0.0",
-<<<<<<< HEAD
-  "fingerprint": "z2c8J2bfL+5JzcDCirraNDyNDE37TrNl4xQnf7zLBqY="
-=======
-  "fingerprint": "D7hjrHXe6ctuIKevB3YN+761WFtPs6LykV2nsXQRHTM="
->>>>>>> 7e2512f5
+  "fingerprint": "Rp4Cw4yqvAfwyiUl5zmEHzvLlWXhUMNMwzWQYkG/1io="
 }