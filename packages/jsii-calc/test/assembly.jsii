{
  "author": {
    "name": "Amazon Web Services",
    "organization": true,
    "roles": [
      "author"
    ],
    "url": "https://aws.amazon.com"
  },
  "bundled": {
    "@fixtures/jsii-calc-bundled": "^0.19.0"
  },
  "contributors": [
    {
      "name": "Elad Ben-Israel",
      "roles": [
        "maintainer"
      ],
      "url": "https://github.com/eladb"
    },
    {
      "name": "Rico Huijbers",
      "roles": [
        "maintainer"
      ],
      "url": "https://github.com/rix0rrr"
    },
    {
      "name": "Romain Marcadier-Muller",
      "roles": [
        "maintainer"
      ],
      "url": "https://github.com/RomainMuller"
    }
  ],
  "dependencies": {
    "@scope/jsii-calc-base": "^0.0.0",
    "@scope/jsii-calc-base-of-base": "^0.0.0",
    "@scope/jsii-calc-lib": "^0.0.0"
  },
  "dependencyClosure": {
    "@scope/jsii-calc-base": {
      "targets": {
        "dotnet": {
          "namespace": "Amazon.JSII.Tests.CalculatorNamespace.BaseNamespace",
          "packageId": "Amazon.JSII.Tests.CalculatorPackageId.BasePackageId"
        },
        "java": {
          "maven": {
            "artifactId": "calculator-base",
            "groupId": "software.amazon.jsii.tests"
          },
          "package": "software.amazon.jsii.tests.calculator.base"
        },
        "js": {
          "npm": "@scope/jsii-calc-base"
        },
        "python": {
          "distName": "scope.jsii-calc-base",
          "module": "scope.jsii_calc_base"
        }
      }
    },
    "@scope/jsii-calc-base-of-base": {
      "targets": {
        "dotnet": {
          "namespace": "Amazon.JSII.Tests.CalculatorNamespace.BaseOfBaseNamespace",
          "packageId": "Amazon.JSII.Tests.CalculatorPackageId.BaseOfBasePackageId"
        },
        "java": {
          "maven": {
            "artifactId": "calculator-base-of-base",
            "groupId": "software.amazon.jsii.tests"
          },
          "package": "software.amazon.jsii.tests.calculator.baseofbase"
        },
        "js": {
          "npm": "@scope/jsii-calc-base-of-base"
        },
        "python": {
          "distName": "scope.jsii-calc-base-of-base",
          "module": "scope.jsii_calc_base_of_base"
        }
      }
    },
    "@scope/jsii-calc-lib": {
      "targets": {
        "dotnet": {
          "namespace": "Amazon.JSII.Tests.CalculatorNamespace.LibNamespace",
          "packageId": "Amazon.JSII.Tests.CalculatorPackageId.LibPackageId",
          "versionSuffix": "-devpreview"
        },
        "java": {
          "maven": {
            "artifactId": "calculator-lib",
            "groupId": "software.amazon.jsii.tests",
            "versionSuffix": ".DEVPREVIEW"
          },
          "package": "software.amazon.jsii.tests.calculator.lib"
        },
        "js": {
          "npm": "@scope/jsii-calc-lib"
        },
        "python": {
          "distName": "scope.jsii-calc-lib",
          "module": "scope.jsii_calc_lib"
        }
      }
    }
  },
  "description": "A simple calcuator built on JSII.",
  "docs": {
    "stability": "experimental"
  },
  "homepage": "https://github.com/aws/jsii",
  "jsiiVersion": "0.0.0",
  "keywords": [
    "aws",
    "jsii",
    "test"
  ],
  "license": "Apache-2.0",
  "metadata": {
    "jsii:boolean": true,
    "jsii:number": 1337,
    "jsii:object": {
      "string": "yes!"
    }
  },
  "name": "jsii-calc",
  "readme": {
    "markdown": "# jsii Calculator\n\nThis library is used to demonstrate and test the features of JSII\n\n## How to use running sum API:\n\nFirst, create a calculator:\n\n```ts\nconst calculator = new calc.Calculator();\n```\n\nThen call some operations:\n\n\n```ts fixture=with-calculator\ncalculator.add(10);\n```\n\n## Code Samples\n\n```ts\n/* This is totes a magic comment in here, just you wait! */\nconst foo = 'bar';\n```\n"
  },
  "repository": {
    "directory": "packages/jsii-calc",
    "type": "git",
    "url": "https://github.com/aws/jsii.git"
  },
  "schema": "jsii/0.10.0",
  "targets": {
    "dotnet": {
      "iconUrl": "https://sdk-for-net.amazonwebservices.com/images/AWSLogo128x128.png",
      "namespace": "Amazon.JSII.Tests.CalculatorNamespace",
      "packageId": "Amazon.JSII.Tests.CalculatorPackageId"
    },
    "java": {
      "maven": {
        "artifactId": "calculator",
        "groupId": "software.amazon.jsii.tests"
      },
      "package": "software.amazon.jsii.tests.calculator"
    },
    "js": {
      "npm": "jsii-calc"
    },
    "python": {
      "distName": "jsii-calc",
      "module": "jsii_calc"
    }
  },
  "types": {
    "jsii-calc.AbstractClass": {
      "abstract": true,
      "assembly": "jsii-calc",
      "base": "jsii-calc.AbstractClassBase",
      "docs": {
        "stability": "experimental"
      },
      "fqn": "jsii-calc.AbstractClass",
      "initializer": {},
      "interfaces": [
        "jsii-calc.IInterfaceImplementedByAbstractClass"
      ],
      "kind": "class",
      "locationInModule": {
        "filename": "lib/compliance.ts",
        "line": 1100
      },
      "methods": [
        {
          "abstract": true,
          "docs": {
            "stability": "experimental"
          },
          "locationInModule": {
            "filename": "lib/compliance.ts",
            "line": 1105
          },
          "name": "abstractMethod",
          "parameters": [
            {
              "name": "name",
              "type": {
                "primitive": "string"
              }
            }
          ],
          "returns": {
            "type": {
              "primitive": "string"
            }
          }
        },
        {
          "docs": {
            "stability": "experimental"
          },
          "locationInModule": {
            "filename": "lib/compliance.ts",
            "line": 1101
          },
          "name": "nonAbstractMethod",
          "returns": {
            "type": {
              "primitive": "number"
            }
          }
        }
      ],
      "name": "AbstractClass",
      "properties": [
        {
          "docs": {
            "stability": "experimental"
          },
          "immutable": true,
          "locationInModule": {
            "filename": "lib/compliance.ts",
            "line": 1107
          },
          "name": "propFromInterface",
          "overrides": "jsii-calc.IInterfaceImplementedByAbstractClass",
          "type": {
            "primitive": "string"
          }
        }
      ]
    },
    "jsii-calc.AbstractClassBase": {
      "abstract": true,
      "assembly": "jsii-calc",
      "docs": {
        "stability": "experimental"
      },
      "fqn": "jsii-calc.AbstractClassBase",
      "initializer": {},
      "kind": "class",
      "locationInModule": {
        "filename": "lib/compliance.ts",
        "line": 1096
      },
      "name": "AbstractClassBase",
      "properties": [
        {
          "abstract": true,
          "docs": {
            "stability": "experimental"
          },
          "immutable": true,
          "locationInModule": {
            "filename": "lib/compliance.ts",
            "line": 1097
          },
          "name": "abstractProperty",
          "type": {
            "primitive": "string"
          }
        }
      ]
    },
    "jsii-calc.AbstractClassReturner": {
      "assembly": "jsii-calc",
      "docs": {
        "stability": "experimental"
      },
      "fqn": "jsii-calc.AbstractClassReturner",
      "initializer": {},
      "kind": "class",
      "locationInModule": {
        "filename": "lib/compliance.ts",
        "line": 1122
      },
      "methods": [
        {
          "docs": {
            "stability": "experimental"
          },
          "locationInModule": {
            "filename": "lib/compliance.ts",
            "line": 1123
          },
          "name": "giveMeAbstract",
          "returns": {
            "type": {
              "fqn": "jsii-calc.AbstractClass"
            }
          }
        },
        {
          "docs": {
            "stability": "experimental"
          },
          "locationInModule": {
            "filename": "lib/compliance.ts",
            "line": 1127
          },
          "name": "giveMeInterface",
          "returns": {
            "type": {
              "fqn": "jsii-calc.IInterfaceImplementedByAbstractClass"
            }
          }
        }
      ],
      "name": "AbstractClassReturner",
      "properties": [
        {
          "docs": {
            "stability": "experimental"
          },
          "immutable": true,
          "locationInModule": {
            "filename": "lib/compliance.ts",
            "line": 1131
          },
          "name": "returnAbstractFromProperty",
          "type": {
            "fqn": "jsii-calc.AbstractClassBase"
          }
        }
      ]
    },
    "jsii-calc.AbstractSuite": {
      "abstract": true,
      "assembly": "jsii-calc",
      "docs": {
        "stability": "experimental",
        "summary": "Ensures abstract members implementations correctly register overrides in various languages."
      },
      "fqn": "jsii-calc.AbstractSuite",
      "initializer": {},
      "kind": "class",
      "locationInModule": {
        "filename": "lib/calculator.ts",
        "line": 401
      },
      "methods": [
        {
          "abstract": true,
          "docs": {
            "stability": "experimental"
          },
          "locationInModule": {
            "filename": "lib/calculator.ts",
            "line": 403
          },
          "name": "someMethod",
          "parameters": [
            {
              "name": "str",
              "type": {
                "primitive": "string"
              }
            }
          ],
          "protected": true,
          "returns": {
            "type": {
              "primitive": "string"
            }
          }
        },
        {
          "docs": {
            "stability": "experimental",
            "summary": "Sets `seed` to `this.property`, then calls `someMethod` with `this.property` and returns the result."
          },
          "locationInModule": {
            "filename": "lib/calculator.ts",
            "line": 409
          },
          "name": "workItAll",
          "parameters": [
            {
              "docs": {
                "summary": "a `string`."
              },
              "name": "seed",
              "type": {
                "primitive": "string"
              }
            }
          ],
          "returns": {
            "type": {
              "primitive": "string"
            }
          }
        }
      ],
      "name": "AbstractSuite",
      "properties": [
        {
          "abstract": true,
          "docs": {
            "stability": "experimental"
          },
          "locationInModule": {
            "filename": "lib/calculator.ts",
            "line": 402
          },
          "name": "property",
          "protected": true,
          "type": {
            "primitive": "string"
          }
        }
      ]
    },
    "jsii-calc.Add": {
      "assembly": "jsii-calc",
      "base": "jsii-calc.BinaryOperation",
      "docs": {
        "stability": "experimental",
        "summary": "The \"+\" binary operation."
      },
      "fqn": "jsii-calc.Add",
      "initializer": {
        "docs": {
          "stability": "experimental",
          "summary": "Creates a BinaryOperation."
        },
        "parameters": [
          {
            "docs": {
              "summary": "Left-hand side operand."
            },
            "name": "lhs",
            "type": {
              "fqn": "@scope/jsii-calc-lib.Value"
            }
          },
          {
            "docs": {
              "summary": "Right-hand side operand."
            },
            "name": "rhs",
            "type": {
              "fqn": "@scope/jsii-calc-lib.Value"
            }
          }
        ]
      },
      "kind": "class",
      "locationInModule": {
        "filename": "lib/calculator.ts",
        "line": 55
      },
      "methods": [
        {
          "docs": {
            "stability": "experimental",
            "summary": "String representation of the value."
          },
          "locationInModule": {
            "filename": "lib/calculator.ts",
            "line": 60
          },
          "name": "toString",
          "overrides": "@scope/jsii-calc-lib.Operation",
          "returns": {
            "type": {
              "primitive": "string"
            }
          }
        }
      ],
      "name": "Add",
      "properties": [
        {
          "docs": {
            "stability": "experimental",
            "summary": "The value."
          },
          "immutable": true,
          "locationInModule": {
            "filename": "lib/calculator.ts",
            "line": 56
          },
          "name": "value",
          "overrides": "@scope/jsii-calc-lib.Value",
          "type": {
            "primitive": "number"
          }
        }
      ]
    },
    "jsii-calc.AllTypes": {
      "assembly": "jsii-calc",
      "docs": {
        "remarks": "The setters will validate\nthat the value set is of the expected type and throw otherwise.",
        "stability": "experimental",
        "summary": "This class includes property for all types supported by jsii."
      },
      "fqn": "jsii-calc.AllTypes",
      "initializer": {},
      "kind": "class",
      "locationInModule": {
        "filename": "lib/compliance.ts",
        "line": 52
      },
      "methods": [
        {
          "docs": {
            "stability": "experimental"
          },
          "locationInModule": {
            "filename": "lib/compliance.ts",
            "line": 220
          },
          "name": "anyIn",
          "parameters": [
            {
              "name": "inp",
              "type": {
                "primitive": "any"
              }
            }
          ]
        },
        {
          "docs": {
            "stability": "experimental"
          },
          "locationInModule": {
            "filename": "lib/compliance.ts",
            "line": 212
          },
          "name": "anyOut",
          "returns": {
            "type": {
              "primitive": "any"
            }
          }
        },
        {
          "docs": {
            "stability": "experimental"
          },
          "locationInModule": {
            "filename": "lib/compliance.ts",
            "line": 207
          },
          "name": "enumMethod",
          "parameters": [
            {
              "name": "value",
              "type": {
                "fqn": "jsii-calc.StringEnum"
              }
            }
          ],
          "returns": {
            "type": {
              "fqn": "jsii-calc.StringEnum"
            }
          }
        }
      ],
      "name": "AllTypes",
      "properties": [
        {
          "docs": {
            "stability": "experimental"
          },
          "immutable": true,
          "locationInModule": {
            "filename": "lib/compliance.ts",
            "line": 203
          },
          "name": "enumPropertyValue",
          "type": {
            "primitive": "number"
          }
        },
        {
          "docs": {
            "stability": "experimental"
          },
          "locationInModule": {
            "filename": "lib/compliance.ts",
            "line": 167
          },
          "name": "anyArrayProperty",
          "type": {
            "collection": {
              "elementtype": {
                "primitive": "any"
              },
              "kind": "array"
            }
          }
        },
        {
          "docs": {
            "stability": "experimental"
          },
          "locationInModule": {
            "filename": "lib/compliance.ts",
            "line": 168
          },
          "name": "anyMapProperty",
          "type": {
            "collection": {
              "elementtype": {
                "primitive": "any"
              },
              "kind": "map"
            }
          }
        },
        {
          "docs": {
            "stability": "experimental"
          },
          "locationInModule": {
            "filename": "lib/compliance.ts",
            "line": 166
          },
          "name": "anyProperty",
          "type": {
            "primitive": "any"
          }
        },
        {
          "docs": {
            "stability": "experimental"
          },
          "locationInModule": {
            "filename": "lib/compliance.ts",
            "line": 152
          },
          "name": "arrayProperty",
          "type": {
            "collection": {
              "elementtype": {
                "primitive": "string"
              },
              "kind": "array"
            }
          }
        },
        {
          "docs": {
            "stability": "experimental"
          },
          "locationInModule": {
            "filename": "lib/compliance.ts",
            "line": 58
          },
          "name": "booleanProperty",
          "type": {
            "primitive": "boolean"
          }
        },
        {
          "docs": {
            "stability": "experimental"
          },
          "locationInModule": {
            "filename": "lib/compliance.ts",
            "line": 104
          },
          "name": "dateProperty",
          "type": {
            "primitive": "date"
          }
        },
        {
          "docs": {
            "stability": "experimental"
          },
          "locationInModule": {
            "filename": "lib/compliance.ts",
            "line": 187
          },
          "name": "enumProperty",
          "type": {
            "fqn": "jsii-calc.AllTypesEnum"
          }
        },
        {
          "docs": {
            "stability": "experimental"
          },
          "locationInModule": {
            "filename": "lib/compliance.ts",
            "line": 121
          },
          "name": "jsonProperty",
          "type": {
            "primitive": "json"
          }
        },
        {
          "docs": {
            "stability": "experimental"
          },
          "locationInModule": {
            "filename": "lib/compliance.ts",
            "line": 137
          },
          "name": "mapProperty",
          "type": {
            "collection": {
              "elementtype": {
                "fqn": "@scope/jsii-calc-lib.Number"
              },
              "kind": "map"
            }
          }
        },
        {
          "docs": {
            "stability": "experimental"
          },
          "locationInModule": {
            "filename": "lib/compliance.ts",
            "line": 89
          },
          "name": "numberProperty",
          "type": {
            "primitive": "number"
          }
        },
        {
          "docs": {
            "stability": "experimental"
          },
          "locationInModule": {
            "filename": "lib/compliance.ts",
            "line": 73
          },
          "name": "stringProperty",
          "type": {
            "primitive": "string"
          }
        },
        {
          "docs": {
            "stability": "experimental"
          },
          "locationInModule": {
            "filename": "lib/compliance.ts",
            "line": 179
          },
          "name": "unionArrayProperty",
          "type": {
            "collection": {
              "elementtype": {
                "union": {
                  "types": [
                    {
                      "primitive": "number"
                    },
                    {
                      "fqn": "@scope/jsii-calc-lib.Value"
                    }
                  ]
                }
              },
              "kind": "array"
            }
          }
        },
        {
          "docs": {
            "stability": "experimental"
          },
          "locationInModule": {
            "filename": "lib/compliance.ts",
            "line": 180
          },
          "name": "unionMapProperty",
          "type": {
            "collection": {
              "elementtype": {
                "union": {
                  "types": [
                    {
                      "primitive": "string"
                    },
                    {
                      "primitive": "number"
                    },
                    {
                      "fqn": "@scope/jsii-calc-lib.Number"
                    }
                  ]
                }
              },
              "kind": "map"
            }
          }
        },
        {
          "docs": {
            "stability": "experimental"
          },
          "locationInModule": {
            "filename": "lib/compliance.ts",
            "line": 178
          },
          "name": "unionProperty",
          "type": {
            "union": {
              "types": [
                {
                  "primitive": "string"
                },
                {
                  "primitive": "number"
                },
                {
                  "fqn": "jsii-calc.Multiply"
                },
                {
                  "fqn": "@scope/jsii-calc-lib.Number"
                }
              ]
            }
          }
        },
        {
          "docs": {
            "stability": "experimental"
          },
          "locationInModule": {
            "filename": "lib/compliance.ts",
            "line": 173
          },
          "name": "unknownArrayProperty",
          "type": {
            "collection": {
              "elementtype": {
                "primitive": "any"
              },
              "kind": "array"
            }
          }
        },
        {
          "docs": {
            "stability": "experimental"
          },
          "locationInModule": {
            "filename": "lib/compliance.ts",
            "line": 174
          },
          "name": "unknownMapProperty",
          "type": {
            "collection": {
              "elementtype": {
                "primitive": "any"
              },
              "kind": "map"
            }
          }
        },
        {
          "docs": {
            "stability": "experimental"
          },
          "locationInModule": {
            "filename": "lib/compliance.ts",
            "line": 172
          },
          "name": "unknownProperty",
          "type": {
            "primitive": "any"
          }
        },
        {
          "docs": {
            "stability": "experimental"
          },
          "locationInModule": {
            "filename": "lib/compliance.ts",
            "line": 184
          },
          "name": "optionalEnumValue",
          "optional": true,
          "type": {
            "fqn": "jsii-calc.StringEnum"
          }
        }
      ]
    },
    "jsii-calc.AllTypesEnum": {
      "assembly": "jsii-calc",
      "docs": {
        "stability": "experimental"
      },
      "fqn": "jsii-calc.AllTypesEnum",
      "kind": "enum",
      "locationInModule": {
        "filename": "lib/compliance.ts",
        "line": 22
      },
      "members": [
        {
          "docs": {
            "stability": "experimental"
          },
          "name": "MY_ENUM_VALUE"
        },
        {
          "docs": {
            "stability": "experimental"
          },
          "name": "YOUR_ENUM_VALUE"
        },
        {
          "docs": {
            "stability": "experimental"
          },
          "name": "THIS_IS_GREAT"
        }
      ],
      "name": "AllTypesEnum"
    },
    "jsii-calc.AllowedMethodNames": {
      "assembly": "jsii-calc",
      "docs": {
        "stability": "experimental"
      },
      "fqn": "jsii-calc.AllowedMethodNames",
      "initializer": {},
      "kind": "class",
      "locationInModule": {
        "filename": "lib/compliance.ts",
        "line": 606
      },
      "methods": [
        {
          "docs": {
            "stability": "experimental"
          },
          "locationInModule": {
            "filename": "lib/compliance.ts",
            "line": 615
          },
          "name": "getBar",
          "parameters": [
            {
              "name": "_p1",
              "type": {
                "primitive": "string"
              }
            },
            {
              "name": "_p2",
              "type": {
                "primitive": "number"
              }
            }
          ]
        },
        {
          "docs": {
            "stability": "experimental",
            "summary": "getXxx() is not allowed (see negatives), but getXxx(a, ...) is okay."
          },
          "locationInModule": {
            "filename": "lib/compliance.ts",
            "line": 611
          },
          "name": "getFoo",
          "parameters": [
            {
              "name": "withParam",
              "type": {
                "primitive": "string"
              }
            }
          ],
          "returns": {
            "type": {
              "primitive": "string"
            }
          }
        },
        {
          "docs": {
            "stability": "experimental"
          },
          "locationInModule": {
            "filename": "lib/compliance.ts",
            "line": 626
          },
          "name": "setBar",
          "parameters": [
            {
              "name": "_x",
              "type": {
                "primitive": "string"
              }
            },
            {
              "name": "_y",
              "type": {
                "primitive": "number"
              }
            },
            {
              "name": "_z",
              "type": {
                "primitive": "boolean"
              }
            }
          ]
        },
        {
          "docs": {
            "stability": "experimental",
            "summary": "setFoo(x) is not allowed (see negatives), but setXxx(a, b, ...) is okay."
          },
          "locationInModule": {
            "filename": "lib/compliance.ts",
            "line": 622
          },
          "name": "setFoo",
          "parameters": [
            {
              "name": "_x",
              "type": {
                "primitive": "string"
              }
            },
            {
              "name": "_y",
              "type": {
                "primitive": "number"
              }
            }
          ]
        }
      ],
      "name": "AllowedMethodNames"
    },
    "jsii-calc.AmbiguousParameters": {
      "assembly": "jsii-calc",
      "docs": {
        "stability": "experimental"
      },
      "fqn": "jsii-calc.AmbiguousParameters",
      "initializer": {
        "docs": {
          "stability": "experimental"
        },
        "parameters": [
          {
            "name": "scope",
            "type": {
              "fqn": "jsii-calc.Bell"
            }
          },
          {
            "name": "props",
            "type": {
              "fqn": "jsii-calc.StructParameterType"
            }
          }
        ]
      },
      "kind": "class",
      "locationInModule": {
        "filename": "lib/compliance.ts",
        "line": 2425
      },
      "name": "AmbiguousParameters",
      "properties": [
        {
          "docs": {
            "stability": "experimental"
          },
          "immutable": true,
          "locationInModule": {
            "filename": "lib/compliance.ts",
            "line": 2426
          },
          "name": "props",
          "type": {
            "fqn": "jsii-calc.StructParameterType"
          }
        },
        {
          "docs": {
            "stability": "experimental"
          },
          "immutable": true,
          "locationInModule": {
            "filename": "lib/compliance.ts",
            "line": 2426
          },
          "name": "scope",
          "type": {
            "fqn": "jsii-calc.Bell"
          }
        }
      ]
    },
    "jsii-calc.AnonymousImplementationProvider": {
      "assembly": "jsii-calc",
      "docs": {
        "stability": "experimental"
      },
      "fqn": "jsii-calc.AnonymousImplementationProvider",
      "initializer": {},
      "interfaces": [
        "jsii-calc.IAnonymousImplementationProvider"
      ],
      "kind": "class",
      "locationInModule": {
        "filename": "lib/compliance.ts",
        "line": 1976
      },
      "methods": [
        {
          "docs": {
            "stability": "experimental"
          },
          "locationInModule": {
            "filename": "lib/compliance.ts",
            "line": 1979
          },
          "name": "provideAsClass",
          "overrides": "jsii-calc.IAnonymousImplementationProvider",
          "returns": {
            "type": {
              "fqn": "jsii-calc.Implementation"
            }
          }
        },
        {
          "docs": {
            "stability": "experimental"
          },
          "locationInModule": {
            "filename": "lib/compliance.ts",
            "line": 1983
          },
          "name": "provideAsInterface",
          "overrides": "jsii-calc.IAnonymousImplementationProvider",
          "returns": {
            "type": {
              "fqn": "jsii-calc.IAnonymouslyImplementMe"
            }
          }
        }
      ],
      "name": "AnonymousImplementationProvider"
    },
    "jsii-calc.AsyncVirtualMethods": {
      "assembly": "jsii-calc",
      "docs": {
        "stability": "experimental"
      },
      "fqn": "jsii-calc.AsyncVirtualMethods",
      "initializer": {},
      "kind": "class",
      "locationInModule": {
        "filename": "lib/compliance.ts",
        "line": 321
      },
      "methods": [
        {
          "async": true,
          "docs": {
            "stability": "experimental"
          },
          "locationInModule": {
            "filename": "lib/compliance.ts",
            "line": 322
          },
          "name": "callMe",
          "returns": {
            "type": {
              "primitive": "number"
            }
          }
        },
        {
          "async": true,
          "docs": {
            "stability": "experimental",
            "summary": "Just calls \"overrideMeToo\"."
          },
          "locationInModule": {
            "filename": "lib/compliance.ts",
            "line": 337
          },
          "name": "callMe2",
          "returns": {
            "type": {
              "primitive": "number"
            }
          }
        },
        {
          "async": true,
          "docs": {
            "remarks": "This is a \"double promise\" situation, which\nmeans that callbacks are not going to be available immediate, but only\nafter an \"immediates\" cycle.",
            "stability": "experimental",
            "summary": "This method calls the \"callMe\" async method indirectly, which will then invoke a virtual method."
          },
          "locationInModule": {
            "filename": "lib/compliance.ts",
            "line": 347
          },
          "name": "callMeDoublePromise",
          "returns": {
            "type": {
              "primitive": "number"
            }
          }
        },
        {
          "docs": {
            "stability": "experimental"
          },
          "locationInModule": {
            "filename": "lib/compliance.ts",
            "line": 355
          },
          "name": "dontOverrideMe",
          "returns": {
            "type": {
              "primitive": "number"
            }
          }
        },
        {
          "async": true,
          "docs": {
            "stability": "experimental"
          },
          "locationInModule": {
            "filename": "lib/compliance.ts",
            "line": 326
          },
          "name": "overrideMe",
          "parameters": [
            {
              "name": "mult",
              "type": {
                "primitive": "number"
              }
            }
          ],
          "returns": {
            "type": {
              "primitive": "number"
            }
          }
        },
        {
          "async": true,
          "docs": {
            "stability": "experimental"
          },
          "locationInModule": {
            "filename": "lib/compliance.ts",
            "line": 330
          },
          "name": "overrideMeToo",
          "returns": {
            "type": {
              "primitive": "number"
            }
          }
        }
      ],
      "name": "AsyncVirtualMethods"
    },
    "jsii-calc.AugmentableClass": {
      "assembly": "jsii-calc",
      "docs": {
        "stability": "experimental"
      },
      "fqn": "jsii-calc.AugmentableClass",
      "initializer": {},
      "kind": "class",
      "locationInModule": {
        "filename": "lib/compliance.ts",
        "line": 1354
      },
      "methods": [
        {
          "docs": {
            "stability": "experimental"
          },
          "locationInModule": {
            "filename": "lib/compliance.ts",
            "line": 1355
          },
          "name": "methodOne"
        },
        {
          "docs": {
            "stability": "experimental"
          },
          "locationInModule": {
            "filename": "lib/compliance.ts",
            "line": 1361
          },
          "name": "methodTwo"
        }
      ],
      "name": "AugmentableClass"
    },
    "jsii-calc.BaseJsii976": {
      "assembly": "jsii-calc",
      "docs": {
        "stability": "experimental"
      },
      "fqn": "jsii-calc.BaseJsii976",
      "initializer": {},
      "kind": "class",
      "locationInModule": {
        "filename": "lib/compliance.ts",
        "line": 2219
      },
      "name": "BaseJsii976"
    },
    "jsii-calc.Bell": {
      "assembly": "jsii-calc",
      "docs": {
        "stability": "experimental"
      },
      "fqn": "jsii-calc.Bell",
      "initializer": {},
      "interfaces": [
        "jsii-calc.IBell"
      ],
      "kind": "class",
      "locationInModule": {
        "filename": "lib/compliance.ts",
        "line": 2163
      },
      "methods": [
        {
          "docs": {
            "stability": "experimental"
          },
          "locationInModule": {
            "filename": "lib/compliance.ts",
            "line": 2166
          },
          "name": "ring",
          "overrides": "jsii-calc.IBell"
        }
      ],
      "name": "Bell",
      "properties": [
        {
          "docs": {
            "stability": "experimental"
          },
          "locationInModule": {
            "filename": "lib/compliance.ts",
            "line": 2164
          },
          "name": "rung",
          "type": {
            "primitive": "boolean"
          }
        }
      ]
    },
    "jsii-calc.BinaryOperation": {
      "abstract": true,
      "assembly": "jsii-calc",
      "base": "@scope/jsii-calc-lib.Operation",
      "docs": {
        "stability": "experimental",
        "summary": "Represents an operation with two operands."
      },
      "fqn": "jsii-calc.BinaryOperation",
      "initializer": {
        "docs": {
          "stability": "experimental",
          "summary": "Creates a BinaryOperation."
        },
        "parameters": [
          {
            "docs": {
              "summary": "Left-hand side operand."
            },
            "name": "lhs",
            "type": {
              "fqn": "@scope/jsii-calc-lib.Value"
            }
          },
          {
            "docs": {
              "summary": "Right-hand side operand."
            },
            "name": "rhs",
            "type": {
              "fqn": "@scope/jsii-calc-lib.Value"
            }
          }
        ]
      },
      "interfaces": [
        "@scope/jsii-calc-lib.IFriendly"
      ],
      "kind": "class",
      "locationInModule": {
        "filename": "lib/calculator.ts",
        "line": 37
      },
      "methods": [
        {
          "docs": {
            "stability": "experimental",
            "summary": "Say hello!"
          },
          "locationInModule": {
            "filename": "lib/calculator.ts",
            "line": 47
          },
          "name": "hello",
          "overrides": "@scope/jsii-calc-lib.IFriendly",
          "returns": {
            "type": {
              "primitive": "string"
            }
          }
        }
      ],
      "name": "BinaryOperation",
      "properties": [
        {
          "docs": {
            "stability": "experimental",
            "summary": "Left-hand side operand."
          },
          "immutable": true,
          "locationInModule": {
            "filename": "lib/calculator.ts",
            "line": 43
          },
          "name": "lhs",
          "type": {
            "fqn": "@scope/jsii-calc-lib.Value"
          }
        },
        {
          "docs": {
            "stability": "experimental",
            "summary": "Right-hand side operand."
          },
          "immutable": true,
          "locationInModule": {
            "filename": "lib/calculator.ts",
            "line": 43
          },
          "name": "rhs",
          "type": {
            "fqn": "@scope/jsii-calc-lib.Value"
          }
        }
      ]
    },
    "jsii-calc.Calculator": {
      "assembly": "jsii-calc",
      "base": "jsii-calc.composition.CompositeOperation",
      "docs": {
        "example": "const calculator = new calc.Calculator();\ncalculator.add(5);\ncalculator.mul(3);\nconsole.log(calculator.expression.value);",
        "remarks": "Here's how you use it:\n\n```ts\nconst calculator = new calc.Calculator();\ncalculator.add(5);\ncalculator.mul(3);\nconsole.log(calculator.expression.value);\n```\n\nI will repeat this example again, but in an @example tag.",
        "stability": "experimental",
        "summary": "A calculator which maintains a current value and allows adding operations."
      },
      "fqn": "jsii-calc.Calculator",
      "initializer": {
        "docs": {
          "stability": "experimental",
          "summary": "Creates a Calculator object."
        },
        "parameters": [
          {
            "docs": {
              "summary": "Initialization properties."
            },
            "name": "props",
            "optional": true,
            "type": {
              "fqn": "jsii-calc.CalculatorProps"
            }
          }
        ]
      },
      "kind": "class",
      "locationInModule": {
        "filename": "lib/calculator.ts",
        "line": 273
      },
      "methods": [
        {
          "docs": {
            "stability": "experimental",
            "summary": "Adds a number to the current value."
          },
          "locationInModule": {
            "filename": "lib/calculator.ts",
            "line": 312
          },
          "name": "add",
          "parameters": [
            {
              "name": "value",
              "type": {
                "primitive": "number"
              }
            }
          ]
        },
        {
          "docs": {
            "stability": "experimental",
            "summary": "Multiplies the current value by a number."
          },
          "locationInModule": {
            "filename": "lib/calculator.ts",
            "line": 319
          },
          "name": "mul",
          "parameters": [
            {
              "name": "value",
              "type": {
                "primitive": "number"
              }
            }
          ]
        },
        {
          "docs": {
            "stability": "experimental",
            "summary": "Negates the current value."
          },
          "locationInModule": {
            "filename": "lib/calculator.ts",
            "line": 333
          },
          "name": "neg"
        },
        {
          "docs": {
            "stability": "experimental",
            "summary": "Raises the current value by a power."
          },
          "locationInModule": {
            "filename": "lib/calculator.ts",
            "line": 326
          },
          "name": "pow",
          "parameters": [
            {
              "name": "value",
              "type": {
                "primitive": "number"
              }
            }
          ]
        },
        {
          "docs": {
            "stability": "experimental",
            "summary": "Returns teh value of the union property (if defined)."
          },
          "locationInModule": {
            "filename": "lib/calculator.ts",
            "line": 352
          },
          "name": "readUnionValue",
          "returns": {
            "type": {
              "primitive": "number"
            }
          }
        }
      ],
      "name": "Calculator",
      "properties": [
        {
          "docs": {
            "stability": "experimental",
            "summary": "Returns the expression."
          },
          "immutable": true,
          "locationInModule": {
            "filename": "lib/calculator.ts",
            "line": 340
          },
          "name": "expression",
          "overrides": "jsii-calc.composition.CompositeOperation",
          "type": {
            "fqn": "@scope/jsii-calc-lib.Value"
          }
        },
        {
          "docs": {
            "stability": "experimental",
            "summary": "A log of all operations."
          },
          "immutable": true,
          "locationInModule": {
            "filename": "lib/calculator.ts",
            "line": 302
          },
          "name": "operationsLog",
          "type": {
            "collection": {
              "elementtype": {
                "fqn": "@scope/jsii-calc-lib.Value"
              },
              "kind": "array"
            }
          }
        },
        {
          "docs": {
            "stability": "experimental",
            "summary": "A map of per operation name of all operations performed."
          },
          "immutable": true,
          "locationInModule": {
            "filename": "lib/calculator.ts",
            "line": 297
          },
          "name": "operationsMap",
          "type": {
            "collection": {
              "elementtype": {
                "collection": {
                  "elementtype": {
                    "fqn": "@scope/jsii-calc-lib.Value"
                  },
                  "kind": "array"
                }
              },
              "kind": "map"
            }
          }
        },
        {
          "docs": {
            "stability": "experimental",
            "summary": "The current value."
          },
          "locationInModule": {
            "filename": "lib/calculator.ts",
            "line": 292
          },
          "name": "curr",
          "type": {
            "fqn": "@scope/jsii-calc-lib.Value"
          }
        },
        {
          "docs": {
            "stability": "experimental",
            "summary": "The maximum value allows in this calculator."
          },
          "locationInModule": {
            "filename": "lib/calculator.ts",
            "line": 307
          },
          "name": "maxValue",
          "optional": true,
          "type": {
            "primitive": "number"
          }
        },
        {
          "docs": {
            "stability": "experimental",
            "summary": "Example of a property that accepts a union of types."
          },
          "locationInModule": {
            "filename": "lib/calculator.ts",
            "line": 347
          },
          "name": "unionProperty",
          "optional": true,
          "type": {
            "union": {
              "types": [
                {
                  "fqn": "jsii-calc.Add"
                },
                {
                  "fqn": "jsii-calc.Multiply"
                },
                {
                  "fqn": "jsii-calc.Power"
                }
              ]
            }
          }
        }
      ]
    },
    "jsii-calc.CalculatorProps": {
      "assembly": "jsii-calc",
      "datatype": true,
      "docs": {
        "stability": "experimental",
        "summary": "Properties for Calculator."
      },
      "fqn": "jsii-calc.CalculatorProps",
      "kind": "interface",
      "locationInModule": {
        "filename": "lib/calculator.ts",
        "line": 234
      },
      "name": "CalculatorProps",
      "properties": [
        {
          "abstract": true,
          "docs": {
            "default": "0",
            "remarks": "NOTE: Any number works here, it's fine.",
            "stability": "experimental",
            "summary": "The initial value of the calculator."
          },
          "immutable": true,
          "locationInModule": {
            "filename": "lib/calculator.ts",
            "line": 242
          },
          "name": "initialValue",
          "optional": true,
          "type": {
            "primitive": "number"
          }
        },
        {
          "abstract": true,
          "docs": {
            "default": "none",
            "stability": "experimental",
            "summary": "The maximum value the calculator can store."
          },
          "immutable": true,
          "locationInModule": {
            "filename": "lib/calculator.ts",
            "line": 249
          },
          "name": "maximumValue",
          "optional": true,
          "type": {
            "primitive": "number"
          }
        }
      ]
    },
    "jsii-calc.ChildStruct982": {
      "assembly": "jsii-calc",
      "datatype": true,
      "docs": {
        "stability": "experimental"
      },
      "fqn": "jsii-calc.ChildStruct982",
      "interfaces": [
        "jsii-calc.ParentStruct982"
      ],
      "kind": "interface",
      "locationInModule": {
        "filename": "lib/compliance.ts",
        "line": 2244
      },
      "name": "ChildStruct982",
      "properties": [
        {
          "abstract": true,
          "docs": {
            "stability": "experimental"
          },
          "immutable": true,
          "locationInModule": {
            "filename": "lib/compliance.ts",
            "line": 2245
          },
          "name": "bar",
          "type": {
            "primitive": "number"
          }
        }
      ]
    },
    "jsii-calc.ClassThatImplementsTheInternalInterface": {
      "assembly": "jsii-calc",
      "docs": {
        "stability": "experimental"
      },
      "fqn": "jsii-calc.ClassThatImplementsTheInternalInterface",
      "initializer": {},
      "interfaces": [
        "jsii-calc.INonInternalInterface"
      ],
      "kind": "class",
      "locationInModule": {
        "filename": "lib/compliance.ts",
        "line": 1596
      },
      "name": "ClassThatImplementsTheInternalInterface",
      "properties": [
        {
          "docs": {
            "stability": "experimental"
          },
          "locationInModule": {
            "filename": "lib/compliance.ts",
            "line": 1597
          },
          "name": "a",
          "overrides": "jsii-calc.IAnotherPublicInterface",
          "type": {
            "primitive": "string"
          }
        },
        {
          "docs": {
            "stability": "experimental"
          },
          "locationInModule": {
            "filename": "lib/compliance.ts",
            "line": 1598
          },
          "name": "b",
          "overrides": "jsii-calc.INonInternalInterface",
          "type": {
            "primitive": "string"
          }
        },
        {
          "docs": {
            "stability": "experimental"
          },
          "locationInModule": {
            "filename": "lib/compliance.ts",
            "line": 1599
          },
          "name": "c",
          "overrides": "jsii-calc.INonInternalInterface",
          "type": {
            "primitive": "string"
          }
        },
        {
          "docs": {
            "stability": "experimental"
          },
          "locationInModule": {
            "filename": "lib/compliance.ts",
            "line": 1600
          },
          "name": "d",
          "type": {
            "primitive": "string"
          }
        }
      ]
    },
    "jsii-calc.ClassThatImplementsThePrivateInterface": {
      "assembly": "jsii-calc",
      "docs": {
        "stability": "experimental"
      },
      "fqn": "jsii-calc.ClassThatImplementsThePrivateInterface",
      "initializer": {},
      "interfaces": [
        "jsii-calc.INonInternalInterface"
      ],
      "kind": "class",
      "locationInModule": {
        "filename": "lib/compliance.ts",
        "line": 1603
      },
      "name": "ClassThatImplementsThePrivateInterface",
      "properties": [
        {
          "docs": {
            "stability": "experimental"
          },
          "locationInModule": {
            "filename": "lib/compliance.ts",
            "line": 1604
          },
          "name": "a",
          "overrides": "jsii-calc.IAnotherPublicInterface",
          "type": {
            "primitive": "string"
          }
        },
        {
          "docs": {
            "stability": "experimental"
          },
          "locationInModule": {
            "filename": "lib/compliance.ts",
            "line": 1605
          },
          "name": "b",
          "overrides": "jsii-calc.INonInternalInterface",
          "type": {
            "primitive": "string"
          }
        },
        {
          "docs": {
            "stability": "experimental"
          },
          "locationInModule": {
            "filename": "lib/compliance.ts",
            "line": 1606
          },
          "name": "c",
          "overrides": "jsii-calc.INonInternalInterface",
          "type": {
            "primitive": "string"
          }
        },
        {
          "docs": {
            "stability": "experimental"
          },
          "locationInModule": {
            "filename": "lib/compliance.ts",
            "line": 1607
          },
          "name": "e",
          "type": {
            "primitive": "string"
          }
        }
      ]
    },
    "jsii-calc.ClassWithCollections": {
      "assembly": "jsii-calc",
      "docs": {
        "stability": "experimental"
      },
      "fqn": "jsii-calc.ClassWithCollections",
      "initializer": {
        "docs": {
          "stability": "experimental"
        },
        "parameters": [
          {
            "name": "map",
            "type": {
              "collection": {
                "elementtype": {
                  "primitive": "string"
                },
                "kind": "map"
              }
            }
          },
          {
            "name": "array",
            "type": {
              "collection": {
                "elementtype": {
                  "primitive": "string"
                },
                "kind": "array"
              }
            }
          }
        ]
      },
      "kind": "class",
      "locationInModule": {
        "filename": "lib/compliance.ts",
        "line": 1883
      },
      "methods": [
        {
          "docs": {
            "stability": "experimental"
          },
          "locationInModule": {
            "filename": "lib/compliance.ts",
            "line": 1895
          },
          "name": "createAList",
          "returns": {
            "type": {
              "collection": {
                "elementtype": {
                  "primitive": "string"
                },
                "kind": "array"
              }
            }
          },
          "static": true
        },
        {
          "docs": {
            "stability": "experimental"
          },
          "locationInModule": {
            "filename": "lib/compliance.ts",
            "line": 1899
          },
          "name": "createAMap",
          "returns": {
            "type": {
              "collection": {
                "elementtype": {
                  "primitive": "string"
                },
                "kind": "map"
              }
            }
          },
          "static": true
        }
      ],
      "name": "ClassWithCollections",
      "properties": [
        {
          "docs": {
            "stability": "experimental"
          },
          "locationInModule": {
            "filename": "lib/compliance.ts",
            "line": 1888
          },
          "name": "staticArray",
          "static": true,
          "type": {
            "collection": {
              "elementtype": {
                "primitive": "string"
              },
              "kind": "array"
            }
          }
        },
        {
          "docs": {
            "stability": "experimental"
          },
          "locationInModule": {
            "filename": "lib/compliance.ts",
            "line": 1887
          },
          "name": "staticMap",
          "static": true,
          "type": {
            "collection": {
              "elementtype": {
                "primitive": "string"
              },
              "kind": "map"
            }
          }
        },
        {
          "docs": {
            "stability": "experimental"
          },
          "locationInModule": {
            "filename": "lib/compliance.ts",
            "line": 1885
          },
          "name": "array",
          "type": {
            "collection": {
              "elementtype": {
                "primitive": "string"
              },
              "kind": "array"
            }
          }
        },
        {
          "docs": {
            "stability": "experimental"
          },
          "locationInModule": {
            "filename": "lib/compliance.ts",
            "line": 1884
          },
          "name": "map",
          "type": {
            "collection": {
              "elementtype": {
                "primitive": "string"
              },
              "kind": "map"
            }
          }
        }
      ]
    },
    "jsii-calc.ClassWithDocs": {
      "assembly": "jsii-calc",
      "docs": {
        "custom": {
          "customAttribute": "hasAValue"
        },
        "example": "function anExample() {\n}",
        "remarks": "The docs are great. They're a bunch of tags.",
        "see": "https://aws.amazon.com/",
        "stability": "stable",
        "summary": "This class has docs."
      },
      "fqn": "jsii-calc.ClassWithDocs",
      "initializer": {},
      "kind": "class",
      "locationInModule": {
        "filename": "lib/compliance.ts",
        "line": 1669
      },
      "name": "ClassWithDocs"
    },
    "jsii-calc.ClassWithJavaReservedWords": {
      "assembly": "jsii-calc",
      "docs": {
        "stability": "experimental"
      },
      "fqn": "jsii-calc.ClassWithJavaReservedWords",
      "initializer": {
        "docs": {
          "stability": "experimental"
        },
        "parameters": [
          {
            "name": "int",
            "type": {
              "primitive": "string"
            }
          }
        ]
      },
      "kind": "class",
      "locationInModule": {
        "filename": "lib/compliance.ts",
        "line": 1836
      },
      "methods": [
        {
          "docs": {
            "stability": "experimental"
          },
          "locationInModule": {
            "filename": "lib/compliance.ts",
            "line": 1843
          },
          "name": "import",
          "parameters": [
            {
              "name": "assert",
              "type": {
                "primitive": "string"
              }
            }
          ],
          "returns": {
            "type": {
              "primitive": "string"
            }
          }
        }
      ],
      "name": "ClassWithJavaReservedWords",
      "properties": [
        {
          "docs": {
            "stability": "experimental"
          },
          "immutable": true,
          "locationInModule": {
            "filename": "lib/compliance.ts",
            "line": 1837
          },
          "name": "int",
          "type": {
            "primitive": "string"
          }
        }
      ]
    },
    "jsii-calc.ClassWithMutableObjectLiteralProperty": {
      "assembly": "jsii-calc",
      "docs": {
        "stability": "experimental"
      },
      "fqn": "jsii-calc.ClassWithMutableObjectLiteralProperty",
      "initializer": {},
      "kind": "class",
      "locationInModule": {
        "filename": "lib/compliance.ts",
        "line": 1142
      },
      "name": "ClassWithMutableObjectLiteralProperty",
      "properties": [
        {
          "docs": {
            "stability": "experimental"
          },
          "locationInModule": {
            "filename": "lib/compliance.ts",
            "line": 1143
          },
          "name": "mutableObject",
          "type": {
            "fqn": "jsii-calc.IMutableObjectLiteral"
          }
        }
      ]
    },
    "jsii-calc.ClassWithPrivateConstructorAndAutomaticProperties": {
      "assembly": "jsii-calc",
      "docs": {
        "stability": "experimental",
        "summary": "Class that implements interface properties automatically, but using a private constructor."
      },
      "fqn": "jsii-calc.ClassWithPrivateConstructorAndAutomaticProperties",
      "interfaces": [
        "jsii-calc.IInterfaceWithProperties"
      ],
      "kind": "class",
      "locationInModule": {
        "filename": "lib/compliance.ts",
        "line": 1169
      },
      "methods": [
        {
          "docs": {
            "stability": "experimental"
          },
          "locationInModule": {
            "filename": "lib/compliance.ts",
            "line": 1170
          },
          "name": "create",
          "parameters": [
            {
              "name": "readOnlyString",
              "type": {
                "primitive": "string"
              }
            },
            {
              "name": "readWriteString",
              "type": {
                "primitive": "string"
              }
            }
          ],
          "returns": {
            "type": {
              "fqn": "jsii-calc.ClassWithPrivateConstructorAndAutomaticProperties"
            }
          },
          "static": true
        }
      ],
      "name": "ClassWithPrivateConstructorAndAutomaticProperties",
      "properties": [
        {
          "docs": {
            "stability": "experimental"
          },
          "immutable": true,
          "locationInModule": {
            "filename": "lib/compliance.ts",
            "line": 1174
          },
          "name": "readOnlyString",
          "overrides": "jsii-calc.IInterfaceWithProperties",
          "type": {
            "primitive": "string"
          }
        },
        {
          "docs": {
            "stability": "experimental"
          },
          "locationInModule": {
            "filename": "lib/compliance.ts",
            "line": 1174
          },
          "name": "readWriteString",
          "overrides": "jsii-calc.IInterfaceWithProperties",
          "type": {
            "primitive": "string"
          }
        }
      ]
    },
    "jsii-calc.ConfusingToJackson": {
      "assembly": "jsii-calc",
      "docs": {
        "see": "https://github.com/aws/aws-cdk/issues/4080",
        "stability": "experimental",
        "summary": "This tries to confuse Jackson by having overloaded property setters."
      },
      "fqn": "jsii-calc.ConfusingToJackson",
      "kind": "class",
      "locationInModule": {
        "filename": "lib/compliance.ts",
        "line": 2383
      },
      "methods": [
        {
          "docs": {
            "stability": "experimental"
          },
          "locationInModule": {
            "filename": "lib/compliance.ts",
            "line": 2384
          },
          "name": "makeInstance",
          "returns": {
            "type": {
              "fqn": "jsii-calc.ConfusingToJackson"
            }
          },
          "static": true
        },
        {
          "docs": {
            "stability": "experimental"
          },
          "locationInModule": {
            "filename": "lib/compliance.ts",
            "line": 2388
          },
          "name": "makeStructInstance",
          "returns": {
            "type": {
              "fqn": "jsii-calc.ConfusingToJacksonStruct"
            }
          },
          "static": true
        }
      ],
      "name": "ConfusingToJackson",
      "properties": [
        {
          "docs": {
            "stability": "experimental"
          },
          "locationInModule": {
            "filename": "lib/compliance.ts",
            "line": 2392
          },
          "name": "unionProperty",
          "optional": true,
          "type": {
            "union": {
              "types": [
                {
                  "fqn": "@scope/jsii-calc-lib.IFriendly"
                },
                {
                  "collection": {
                    "elementtype": {
                      "union": {
                        "types": [
                          {
                            "fqn": "@scope/jsii-calc-lib.IFriendly"
                          },
                          {
                            "fqn": "jsii-calc.AbstractClass"
                          }
                        ]
                      }
                    },
                    "kind": "array"
                  }
                }
              ]
            }
          }
        }
      ]
    },
    "jsii-calc.ConfusingToJacksonStruct": {
      "assembly": "jsii-calc",
      "datatype": true,
      "docs": {
        "stability": "experimental"
      },
      "fqn": "jsii-calc.ConfusingToJacksonStruct",
      "kind": "interface",
      "locationInModule": {
        "filename": "lib/compliance.ts",
        "line": 2396
      },
      "name": "ConfusingToJacksonStruct",
      "properties": [
        {
          "abstract": true,
          "docs": {
            "stability": "experimental"
          },
          "immutable": true,
          "locationInModule": {
            "filename": "lib/compliance.ts",
            "line": 2397
          },
          "name": "unionProperty",
          "optional": true,
          "type": {
            "union": {
              "types": [
                {
                  "fqn": "@scope/jsii-calc-lib.IFriendly"
                },
                {
                  "collection": {
                    "elementtype": {
                      "union": {
                        "types": [
                          {
                            "fqn": "@scope/jsii-calc-lib.IFriendly"
                          },
                          {
                            "fqn": "jsii-calc.AbstractClass"
                          }
                        ]
                      }
                    },
                    "kind": "array"
                  }
                }
              ]
            }
          }
        }
      ]
    },
    "jsii-calc.ConstructorPassesThisOut": {
      "assembly": "jsii-calc",
      "docs": {
        "stability": "experimental"
      },
      "fqn": "jsii-calc.ConstructorPassesThisOut",
      "initializer": {
        "docs": {
          "stability": "experimental"
        },
        "parameters": [
          {
            "name": "consumer",
            "type": {
              "fqn": "jsii-calc.PartiallyInitializedThisConsumer"
            }
          }
        ]
      },
      "kind": "class",
      "locationInModule": {
        "filename": "lib/compliance.ts",
        "line": 1628
      },
      "name": "ConstructorPassesThisOut"
    },
    "jsii-calc.Constructors": {
      "assembly": "jsii-calc",
      "docs": {
        "stability": "experimental"
      },
      "fqn": "jsii-calc.Constructors",
      "initializer": {},
      "kind": "class",
      "locationInModule": {
        "filename": "lib/compliance.ts",
        "line": 1393
      },
      "methods": [
        {
          "docs": {
            "stability": "experimental"
          },
          "locationInModule": {
            "filename": "lib/compliance.ts",
            "line": 1410
          },
          "name": "hiddenInterface",
          "returns": {
            "type": {
              "fqn": "jsii-calc.IPublicInterface"
            }
          },
          "static": true
        },
        {
          "docs": {
            "stability": "experimental"
          },
          "locationInModule": {
            "filename": "lib/compliance.ts",
            "line": 1414
          },
          "name": "hiddenInterfaces",
          "returns": {
            "type": {
              "collection": {
                "elementtype": {
                  "fqn": "jsii-calc.IPublicInterface"
                },
                "kind": "array"
              }
            }
          },
          "static": true
        },
        {
          "docs": {
            "stability": "experimental"
          },
          "locationInModule": {
            "filename": "lib/compliance.ts",
            "line": 1418
          },
          "name": "hiddenSubInterfaces",
          "returns": {
            "type": {
              "collection": {
                "elementtype": {
                  "fqn": "jsii-calc.IPublicInterface"
                },
                "kind": "array"
              }
            }
          },
          "static": true
        },
        {
          "docs": {
            "stability": "experimental"
          },
          "locationInModule": {
            "filename": "lib/compliance.ts",
            "line": 1394
          },
          "name": "makeClass",
          "returns": {
            "type": {
              "fqn": "jsii-calc.PublicClass"
            }
          },
          "static": true
        },
        {
          "docs": {
            "stability": "experimental"
          },
          "locationInModule": {
            "filename": "lib/compliance.ts",
            "line": 1398
          },
          "name": "makeInterface",
          "returns": {
            "type": {
              "fqn": "jsii-calc.IPublicInterface"
            }
          },
          "static": true
        },
        {
          "docs": {
            "stability": "experimental"
          },
          "locationInModule": {
            "filename": "lib/compliance.ts",
            "line": 1402
          },
          "name": "makeInterface2",
          "returns": {
            "type": {
              "fqn": "jsii-calc.IPublicInterface2"
            }
          },
          "static": true
        },
        {
          "docs": {
            "stability": "experimental"
          },
          "locationInModule": {
            "filename": "lib/compliance.ts",
            "line": 1406
          },
          "name": "makeInterfaces",
          "returns": {
            "type": {
              "collection": {
                "elementtype": {
                  "fqn": "jsii-calc.IPublicInterface"
                },
                "kind": "array"
              }
            }
          },
          "static": true
        }
      ],
      "name": "Constructors"
    },
    "jsii-calc.ConsumePureInterface": {
      "assembly": "jsii-calc",
      "docs": {
        "stability": "experimental"
      },
      "fqn": "jsii-calc.ConsumePureInterface",
      "initializer": {
        "docs": {
          "stability": "experimental"
        },
        "parameters": [
          {
            "name": "delegate",
            "type": {
              "fqn": "jsii-calc.IStructReturningDelegate"
            }
          }
        ]
      },
      "kind": "class",
      "locationInModule": {
        "filename": "lib/compliance.ts",
        "line": 2406
      },
      "methods": [
        {
          "docs": {
            "stability": "experimental"
          },
          "locationInModule": {
            "filename": "lib/compliance.ts",
            "line": 2409
          },
          "name": "workItBaby",
          "returns": {
            "type": {
              "fqn": "jsii-calc.StructB"
            }
          }
        }
      ],
      "name": "ConsumePureInterface"
    },
    "jsii-calc.ConsumerCanRingBell": {
      "assembly": "jsii-calc",
      "docs": {
        "remarks": "Check that if a JSII consumer implements IConsumerWithInterfaceParam, they can call\nthe method on the argument that they're passed...",
        "stability": "experimental",
        "summary": "Test calling back to consumers that implement interfaces."
      },
      "fqn": "jsii-calc.ConsumerCanRingBell",
      "initializer": {},
      "kind": "class",
      "locationInModule": {
        "filename": "lib/compliance.ts",
        "line": 2048
      },
      "methods": [
        {
          "docs": {
            "remarks": "Returns whether the bell was rung.",
            "stability": "experimental",
            "summary": "...if the interface is implemented using an object literal."
          },
          "locationInModule": {
            "filename": "lib/compliance.ts",
            "line": 2054
          },
          "name": "staticImplementedByObjectLiteral",
          "parameters": [
            {
              "name": "ringer",
              "type": {
                "fqn": "jsii-calc.IBellRinger"
              }
            }
          ],
          "returns": {
            "type": {
              "primitive": "boolean"
            }
          },
          "static": true
        },
        {
          "docs": {
            "remarks": "Return whether the bell was rung.",
            "stability": "experimental",
            "summary": "...if the interface is implemented using a private class."
          },
          "locationInModule": {
            "filename": "lib/compliance.ts",
            "line": 2080
          },
          "name": "staticImplementedByPrivateClass",
          "parameters": [
            {
              "name": "ringer",
              "type": {
                "fqn": "jsii-calc.IBellRinger"
              }
            }
          ],
          "returns": {
            "type": {
              "primitive": "boolean"
            }
          },
          "static": true
        },
        {
          "docs": {
            "remarks": "Return whether the bell was rung.",
            "stability": "experimental",
            "summary": "...if the interface is implemented using a public class."
          },
          "locationInModule": {
            "filename": "lib/compliance.ts",
            "line": 2069
          },
          "name": "staticImplementedByPublicClass",
          "parameters": [
            {
              "name": "ringer",
              "type": {
                "fqn": "jsii-calc.IBellRinger"
              }
            }
          ],
          "returns": {
            "type": {
              "primitive": "boolean"
            }
          },
          "static": true
        },
        {
          "docs": {
            "remarks": "Return whether the bell was rung.",
            "stability": "experimental",
            "summary": "If the parameter is a concrete class instead of an interface."
          },
          "locationInModule": {
            "filename": "lib/compliance.ts",
            "line": 2091
          },
          "name": "staticWhenTypedAsClass",
          "parameters": [
            {
              "name": "ringer",
              "type": {
                "fqn": "jsii-calc.IConcreteBellRinger"
              }
            }
          ],
          "returns": {
            "type": {
              "primitive": "boolean"
            }
          },
          "static": true
        },
        {
          "docs": {
            "remarks": "Returns whether the bell was rung.",
            "stability": "experimental",
            "summary": "...if the interface is implemented using an object literal."
          },
          "locationInModule": {
            "filename": "lib/compliance.ts",
            "line": 2101
          },
          "name": "implementedByObjectLiteral",
          "parameters": [
            {
              "name": "ringer",
              "type": {
                "fqn": "jsii-calc.IBellRinger"
              }
            }
          ],
          "returns": {
            "type": {
              "primitive": "boolean"
            }
          }
        },
        {
          "docs": {
            "remarks": "Return whether the bell was rung.",
            "stability": "experimental",
            "summary": "...if the interface is implemented using a private class."
          },
          "locationInModule": {
            "filename": "lib/compliance.ts",
            "line": 2127
          },
          "name": "implementedByPrivateClass",
          "parameters": [
            {
              "name": "ringer",
              "type": {
                "fqn": "jsii-calc.IBellRinger"
              }
            }
          ],
          "returns": {
            "type": {
              "primitive": "boolean"
            }
          }
        },
        {
          "docs": {
            "remarks": "Return whether the bell was rung.",
            "stability": "experimental",
            "summary": "...if the interface is implemented using a public class."
          },
          "locationInModule": {
            "filename": "lib/compliance.ts",
            "line": 2116
          },
          "name": "implementedByPublicClass",
          "parameters": [
            {
              "name": "ringer",
              "type": {
                "fqn": "jsii-calc.IBellRinger"
              }
            }
          ],
          "returns": {
            "type": {
              "primitive": "boolean"
            }
          }
        },
        {
          "docs": {
            "remarks": "Return whether the bell was rung.",
            "stability": "experimental",
            "summary": "If the parameter is a concrete class instead of an interface."
          },
          "locationInModule": {
            "filename": "lib/compliance.ts",
            "line": 2138
          },
          "name": "whenTypedAsClass",
          "parameters": [
            {
              "name": "ringer",
              "type": {
                "fqn": "jsii-calc.IConcreteBellRinger"
              }
            }
          ],
          "returns": {
            "type": {
              "primitive": "boolean"
            }
          }
        }
      ],
      "name": "ConsumerCanRingBell"
    },
    "jsii-calc.ConsumersOfThisCrazyTypeSystem": {
      "assembly": "jsii-calc",
      "docs": {
        "stability": "experimental"
      },
      "fqn": "jsii-calc.ConsumersOfThisCrazyTypeSystem",
      "initializer": {},
      "kind": "class",
      "locationInModule": {
        "filename": "lib/compliance.ts",
        "line": 1610
      },
      "methods": [
        {
          "docs": {
            "stability": "experimental"
          },
          "locationInModule": {
            "filename": "lib/compliance.ts",
            "line": 1611
          },
          "name": "consumeAnotherPublicInterface",
          "parameters": [
            {
              "name": "obj",
              "type": {
                "fqn": "jsii-calc.IAnotherPublicInterface"
              }
            }
          ],
          "returns": {
            "type": {
              "primitive": "string"
            }
          }
        },
        {
          "docs": {
            "stability": "experimental"
          },
          "locationInModule": {
            "filename": "lib/compliance.ts",
            "line": 1615
          },
          "name": "consumeNonInternalInterface",
          "parameters": [
            {
              "name": "obj",
              "type": {
                "fqn": "jsii-calc.INonInternalInterface"
              }
            }
          ],
          "returns": {
            "type": {
              "primitive": "any"
            }
          }
        }
      ],
      "name": "ConsumersOfThisCrazyTypeSystem"
    },
    "jsii-calc.DataRenderer": {
      "assembly": "jsii-calc",
      "docs": {
        "stability": "experimental",
        "summary": "Verifies proper type handling through dynamic overrides."
      },
      "fqn": "jsii-calc.DataRenderer",
      "initializer": {
        "docs": {
          "stability": "experimental"
        }
      },
      "kind": "class",
      "locationInModule": {
        "filename": "lib/compliance.ts",
        "line": 1766
      },
      "methods": [
        {
          "docs": {
            "stability": "experimental"
          },
          "locationInModule": {
            "filename": "lib/compliance.ts",
            "line": 1769
          },
          "name": "render",
          "parameters": [
            {
              "name": "data",
              "optional": true,
              "type": {
                "fqn": "@scope/jsii-calc-lib.MyFirstStruct"
              }
            }
          ],
          "returns": {
            "type": {
              "primitive": "string"
            }
          }
        },
        {
          "docs": {
            "stability": "experimental"
          },
          "locationInModule": {
            "filename": "lib/compliance.ts",
            "line": 1773
          },
          "name": "renderArbitrary",
          "parameters": [
            {
              "name": "data",
              "type": {
                "collection": {
                  "elementtype": {
                    "primitive": "any"
                  },
                  "kind": "map"
                }
              }
            }
          ],
          "returns": {
            "type": {
              "primitive": "string"
            }
          }
        },
        {
          "docs": {
            "stability": "experimental"
          },
          "locationInModule": {
            "filename": "lib/compliance.ts",
            "line": 1777
          },
          "name": "renderMap",
          "parameters": [
            {
              "name": "map",
              "type": {
                "collection": {
                  "elementtype": {
                    "primitive": "any"
                  },
                  "kind": "map"
                }
              }
            }
          ],
          "returns": {
            "type": {
              "primitive": "string"
            }
          }
        }
      ],
      "name": "DataRenderer"
    },
    "jsii-calc.DefaultedConstructorArgument": {
      "assembly": "jsii-calc",
      "docs": {
        "stability": "experimental"
      },
      "fqn": "jsii-calc.DefaultedConstructorArgument",
      "initializer": {
        "docs": {
          "stability": "experimental"
        },
        "parameters": [
          {
            "name": "arg1",
            "optional": true,
            "type": {
              "primitive": "number"
            }
          },
          {
            "name": "arg2",
            "optional": true,
            "type": {
              "primitive": "string"
            }
          },
          {
            "name": "arg3",
            "optional": true,
            "type": {
              "primitive": "date"
            }
          }
        ]
      },
      "kind": "class",
      "locationInModule": {
        "filename": "lib/compliance.ts",
        "line": 302
      },
      "name": "DefaultedConstructorArgument",
      "properties": [
        {
          "docs": {
            "stability": "experimental"
          },
          "immutable": true,
          "locationInModule": {
            "filename": "lib/compliance.ts",
            "line": 303
          },
          "name": "arg1",
          "type": {
            "primitive": "number"
          }
        },
        {
          "docs": {
            "stability": "experimental"
          },
          "immutable": true,
          "locationInModule": {
            "filename": "lib/compliance.ts",
            "line": 305
          },
          "name": "arg3",
          "type": {
            "primitive": "date"
          }
        },
        {
          "docs": {
            "stability": "experimental"
          },
          "immutable": true,
          "locationInModule": {
            "filename": "lib/compliance.ts",
            "line": 304
          },
          "name": "arg2",
          "optional": true,
          "type": {
            "primitive": "string"
          }
        }
      ]
    },
    "jsii-calc.Demonstrate982": {
      "assembly": "jsii-calc",
      "docs": {
        "remarks": "call #takeThis() -> An ObjectRef will be provisioned for the value (it'll be re-used!)\n2. call #takeThisToo() -> The ObjectRef from before will need to be down-cased to the ParentStruct982 type",
        "stability": "experimental",
        "summary": "1."
      },
      "fqn": "jsii-calc.Demonstrate982",
      "initializer": {
        "docs": {
          "stability": "experimental"
        }
      },
      "kind": "class",
      "locationInModule": {
        "filename": "lib/compliance.ts",
        "line": 2251
      },
      "methods": [
        {
          "docs": {
            "stability": "experimental",
            "summary": "It's dangerous to go alone!"
          },
          "locationInModule": {
            "filename": "lib/compliance.ts",
            "line": 2258
          },
          "name": "takeThis",
          "returns": {
            "type": {
              "fqn": "jsii-calc.ChildStruct982"
            }
          },
          "static": true
        },
        {
          "docs": {
            "stability": "experimental",
            "summary": "It's dangerous to go alone!"
          },
          "locationInModule": {
            "filename": "lib/compliance.ts",
            "line": 2263
          },
          "name": "takeThisToo",
          "returns": {
            "type": {
              "fqn": "jsii-calc.ParentStruct982"
            }
          },
          "static": true
        }
      ],
      "name": "Demonstrate982"
    },
    "jsii-calc.DeprecatedClass": {
      "assembly": "jsii-calc",
      "docs": {
        "deprecated": "a pretty boring class",
        "stability": "deprecated"
      },
      "fqn": "jsii-calc.DeprecatedClass",
      "initializer": {
        "docs": {
          "deprecated": "this constructor is \"just\" okay",
          "stability": "deprecated"
        },
        "parameters": [
          {
            "name": "readonlyString",
            "type": {
              "primitive": "string"
            }
          },
          {
            "name": "mutableNumber",
            "optional": true,
            "type": {
              "primitive": "number"
            }
          }
        ]
      },
      "kind": "class",
      "locationInModule": {
        "filename": "lib/stability.ts",
        "line": 85
      },
      "methods": [
        {
          "docs": {
            "deprecated": "it was a bad idea",
            "stability": "deprecated"
          },
          "locationInModule": {
            "filename": "lib/stability.ts",
            "line": 96
          },
          "name": "method"
        }
      ],
      "name": "DeprecatedClass",
      "properties": [
        {
          "docs": {
            "deprecated": "this is not always \"wazoo\", be ready to be disappointed",
            "stability": "deprecated"
          },
          "immutable": true,
          "locationInModule": {
            "filename": "lib/stability.ts",
            "line": 87
          },
          "name": "readonlyProperty",
          "type": {
            "primitive": "string"
          }
        },
        {
          "docs": {
            "deprecated": "shouldn't have been mutable",
            "stability": "deprecated"
          },
          "locationInModule": {
            "filename": "lib/stability.ts",
            "line": 89
          },
          "name": "mutableProperty",
          "optional": true,
          "type": {
            "primitive": "number"
          }
        }
      ]
    },
    "jsii-calc.DeprecatedEnum": {
      "assembly": "jsii-calc",
      "docs": {
        "deprecated": "your deprecated selection of bad options",
        "stability": "deprecated"
      },
      "fqn": "jsii-calc.DeprecatedEnum",
      "kind": "enum",
      "locationInModule": {
        "filename": "lib/stability.ts",
        "line": 99
      },
      "members": [
        {
          "docs": {
            "deprecated": "option A is not great",
            "stability": "deprecated"
          },
          "name": "OPTION_A"
        },
        {
          "docs": {
            "deprecated": "option B is kinda bad, too",
            "stability": "deprecated"
          },
          "name": "OPTION_B"
        }
      ],
      "name": "DeprecatedEnum"
    },
    "jsii-calc.DeprecatedStruct": {
      "assembly": "jsii-calc",
      "datatype": true,
      "docs": {
        "deprecated": "it just wraps a string",
        "stability": "deprecated"
      },
      "fqn": "jsii-calc.DeprecatedStruct",
      "kind": "interface",
      "locationInModule": {
        "filename": "lib/stability.ts",
        "line": 73
      },
      "name": "DeprecatedStruct",
      "properties": [
        {
          "abstract": true,
          "docs": {
            "deprecated": "well, yeah",
            "stability": "deprecated"
          },
          "immutable": true,
          "locationInModule": {
            "filename": "lib/stability.ts",
            "line": 75
          },
          "name": "readonlyProperty",
          "type": {
            "primitive": "string"
          }
        }
      ]
    },
    "jsii-calc.DerivedClassHasNoProperties.Base": {
      "assembly": "jsii-calc",
      "docs": {
        "stability": "experimental"
      },
      "fqn": "jsii-calc.DerivedClassHasNoProperties.Base",
      "initializer": {},
      "kind": "class",
      "locationInModule": {
        "filename": "lib/compliance.ts",
        "line": 311
      },
      "name": "Base",
      "namespace": "DerivedClassHasNoProperties",
      "properties": [
        {
          "docs": {
            "stability": "experimental"
          },
          "locationInModule": {
            "filename": "lib/compliance.ts",
            "line": 312
          },
          "name": "prop",
          "type": {
            "primitive": "string"
          }
        }
      ]
    },
    "jsii-calc.DerivedClassHasNoProperties.Derived": {
      "assembly": "jsii-calc",
      "base": "jsii-calc.DerivedClassHasNoProperties.Base",
      "docs": {
        "stability": "experimental"
      },
      "fqn": "jsii-calc.DerivedClassHasNoProperties.Derived",
      "initializer": {},
      "kind": "class",
      "locationInModule": {
        "filename": "lib/compliance.ts",
        "line": 315
      },
      "name": "Derived",
      "namespace": "DerivedClassHasNoProperties"
    },
    "jsii-calc.DerivedStruct": {
      "assembly": "jsii-calc",
      "datatype": true,
      "docs": {
        "stability": "experimental",
        "summary": "A struct which derives from another struct."
      },
      "fqn": "jsii-calc.DerivedStruct",
      "interfaces": [
        "@scope/jsii-calc-lib.MyFirstStruct"
      ],
      "kind": "interface",
      "locationInModule": {
        "filename": "lib/compliance.ts",
        "line": 533
      },
      "name": "DerivedStruct",
      "properties": [
        {
          "abstract": true,
          "docs": {
            "stability": "experimental"
          },
          "immutable": true,
          "locationInModule": {
            "filename": "lib/compliance.ts",
            "line": 539
          },
          "name": "anotherRequired",
          "type": {
            "primitive": "date"
          }
        },
        {
          "abstract": true,
          "docs": {
            "stability": "experimental"
          },
          "immutable": true,
          "locationInModule": {
            "filename": "lib/compliance.ts",
            "line": 538
          },
          "name": "bool",
          "type": {
            "primitive": "boolean"
          }
        },
        {
          "abstract": true,
          "docs": {
            "stability": "experimental",
            "summary": "An example of a non primitive property."
          },
          "immutable": true,
          "locationInModule": {
            "filename": "lib/compliance.ts",
            "line": 537
          },
          "name": "nonPrimitive",
          "type": {
            "fqn": "jsii-calc.DoubleTrouble"
          }
        },
        {
          "abstract": true,
          "docs": {
            "stability": "experimental",
            "summary": "This is optional."
          },
          "immutable": true,
          "locationInModule": {
            "filename": "lib/compliance.ts",
            "line": 545
          },
          "name": "anotherOptional",
          "optional": true,
          "type": {
            "collection": {
              "elementtype": {
                "fqn": "@scope/jsii-calc-lib.Value"
              },
              "kind": "map"
            }
          }
        },
        {
          "abstract": true,
          "docs": {
            "stability": "experimental"
          },
          "immutable": true,
          "locationInModule": {
            "filename": "lib/compliance.ts",
            "line": 541
          },
          "name": "optionalAny",
          "optional": true,
          "type": {
            "primitive": "any"
          }
        },
        {
          "abstract": true,
          "docs": {
            "stability": "experimental"
          },
          "immutable": true,
          "locationInModule": {
            "filename": "lib/compliance.ts",
            "line": 540
          },
          "name": "optionalArray",
          "optional": true,
          "type": {
            "collection": {
              "elementtype": {
                "primitive": "string"
              },
              "kind": "array"
            }
          }
        }
      ]
    },
    "jsii-calc.DiamondInheritanceBaseLevelStruct": {
      "assembly": "jsii-calc",
      "datatype": true,
      "docs": {
        "stability": "experimental"
      },
      "fqn": "jsii-calc.DiamondInheritanceBaseLevelStruct",
      "kind": "interface",
      "locationInModule": {
        "filename": "lib/compliance.ts",
        "line": 1811
      },
      "name": "DiamondInheritanceBaseLevelStruct",
      "properties": [
        {
          "abstract": true,
          "docs": {
            "stability": "experimental"
          },
          "immutable": true,
          "locationInModule": {
            "filename": "lib/compliance.ts",
            "line": 1812
          },
          "name": "baseLevelProperty",
          "type": {
            "primitive": "string"
          }
        }
      ]
    },
    "jsii-calc.DiamondInheritanceFirstMidLevelStruct": {
      "assembly": "jsii-calc",
      "datatype": true,
      "docs": {
        "stability": "experimental"
      },
      "fqn": "jsii-calc.DiamondInheritanceFirstMidLevelStruct",
      "interfaces": [
        "jsii-calc.DiamondInheritanceBaseLevelStruct"
      ],
      "kind": "interface",
      "locationInModule": {
        "filename": "lib/compliance.ts",
        "line": 1815
      },
      "name": "DiamondInheritanceFirstMidLevelStruct",
      "properties": [
        {
          "abstract": true,
          "docs": {
            "stability": "experimental"
          },
          "immutable": true,
          "locationInModule": {
            "filename": "lib/compliance.ts",
            "line": 1816
          },
          "name": "firstMidLevelProperty",
          "type": {
            "primitive": "string"
          }
        }
      ]
    },
    "jsii-calc.DiamondInheritanceSecondMidLevelStruct": {
      "assembly": "jsii-calc",
      "datatype": true,
      "docs": {
        "stability": "experimental"
      },
      "fqn": "jsii-calc.DiamondInheritanceSecondMidLevelStruct",
      "interfaces": [
        "jsii-calc.DiamondInheritanceBaseLevelStruct"
      ],
      "kind": "interface",
      "locationInModule": {
        "filename": "lib/compliance.ts",
        "line": 1819
      },
      "name": "DiamondInheritanceSecondMidLevelStruct",
      "properties": [
        {
          "abstract": true,
          "docs": {
            "stability": "experimental"
          },
          "immutable": true,
          "locationInModule": {
            "filename": "lib/compliance.ts",
            "line": 1820
          },
          "name": "secondMidLevelProperty",
          "type": {
            "primitive": "string"
          }
        }
      ]
    },
    "jsii-calc.DiamondInheritanceTopLevelStruct": {
      "assembly": "jsii-calc",
      "datatype": true,
      "docs": {
        "stability": "experimental"
      },
      "fqn": "jsii-calc.DiamondInheritanceTopLevelStruct",
      "interfaces": [
        "jsii-calc.DiamondInheritanceFirstMidLevelStruct",
        "jsii-calc.DiamondInheritanceSecondMidLevelStruct"
      ],
      "kind": "interface",
      "locationInModule": {
        "filename": "lib/compliance.ts",
        "line": 1823
      },
      "name": "DiamondInheritanceTopLevelStruct",
      "properties": [
        {
          "abstract": true,
          "docs": {
            "stability": "experimental"
          },
          "immutable": true,
          "locationInModule": {
            "filename": "lib/compliance.ts",
            "line": 1824
          },
          "name": "topLevelProperty",
          "type": {
            "primitive": "string"
          }
        }
      ]
    },
    "jsii-calc.DisappointingCollectionSource": {
      "assembly": "jsii-calc",
      "docs": {
        "remarks": "This source of collections is disappointing - it'll always give you nothing :(",
        "stability": "experimental",
        "summary": "Verifies that null/undefined can be returned for optional collections."
      },
      "fqn": "jsii-calc.DisappointingCollectionSource",
      "kind": "class",
      "locationInModule": {
        "filename": "lib/compliance.ts",
        "line": 2275
      },
      "name": "DisappointingCollectionSource",
      "properties": [
        {
          "const": true,
          "docs": {
            "remarks": "(Nah, just a billion dollars mistake!)",
            "stability": "experimental",
            "summary": "Some List of strings, maybe?"
          },
          "immutable": true,
          "locationInModule": {
            "filename": "lib/compliance.ts",
            "line": 2277
          },
          "name": "maybeList",
          "optional": true,
          "static": true,
          "type": {
            "collection": {
              "elementtype": {
                "primitive": "string"
              },
              "kind": "array"
            }
          }
        },
        {
          "const": true,
          "docs": {
            "remarks": "(Nah, just a billion dollars mistake!)",
            "stability": "experimental",
            "summary": "Some Map of strings to numbers, maybe?"
          },
          "immutable": true,
          "locationInModule": {
            "filename": "lib/compliance.ts",
            "line": 2279
          },
          "name": "maybeMap",
          "optional": true,
          "static": true,
          "type": {
            "collection": {
              "elementtype": {
                "primitive": "number"
              },
              "kind": "map"
            }
          }
        }
      ]
    },
    "jsii-calc.DoNotOverridePrivates": {
      "assembly": "jsii-calc",
      "docs": {
        "stability": "experimental"
      },
      "fqn": "jsii-calc.DoNotOverridePrivates",
      "initializer": {},
      "kind": "class",
      "locationInModule": {
        "filename": "lib/compliance.ts",
        "line": 1146
      },
      "methods": [
        {
          "docs": {
            "stability": "experimental"
          },
          "locationInModule": {
            "filename": "lib/compliance.ts",
            "line": 1161
          },
          "name": "changePrivatePropertyValue",
          "parameters": [
            {
              "name": "newValue",
              "type": {
                "primitive": "string"
              }
            }
          ]
        },
        {
          "docs": {
            "stability": "experimental"
          },
          "locationInModule": {
            "filename": "lib/compliance.ts",
            "line": 1153
          },
          "name": "privateMethodValue",
          "returns": {
            "type": {
              "primitive": "string"
            }
          }
        },
        {
          "docs": {
            "stability": "experimental"
          },
          "locationInModule": {
            "filename": "lib/compliance.ts",
            "line": 1157
          },
          "name": "privatePropertyValue",
          "returns": {
            "type": {
              "primitive": "string"
            }
          }
        }
      ],
      "name": "DoNotOverridePrivates"
    },
    "jsii-calc.DoNotRecognizeAnyAsOptional": {
      "assembly": "jsii-calc",
      "docs": {
        "stability": "experimental",
        "summary": "jsii#284: do not recognize \"any\" as an optional argument."
      },
      "fqn": "jsii-calc.DoNotRecognizeAnyAsOptional",
      "initializer": {},
      "kind": "class",
      "locationInModule": {
        "filename": "lib/compliance.ts",
        "line": 1195
      },
      "methods": [
        {
          "docs": {
            "stability": "experimental"
          },
          "locationInModule": {
            "filename": "lib/compliance.ts",
            "line": 1196
          },
          "name": "method",
          "parameters": [
            {
              "name": "_requiredAny",
              "type": {
                "primitive": "any"
              }
            },
            {
              "name": "_optionalAny",
              "optional": true,
              "type": {
                "primitive": "any"
              }
            },
            {
              "name": "_optionalString",
              "optional": true,
              "type": {
                "primitive": "string"
              }
            }
          ]
        }
      ],
      "name": "DoNotRecognizeAnyAsOptional"
    },
    "jsii-calc.DocumentedClass": {
      "assembly": "jsii-calc",
      "docs": {
        "remarks": "This is the meat of the TSDoc comment. It may contain\nmultiple lines and multiple paragraphs.\n\nMultiple paragraphs are separated by an empty line.",
        "stability": "stable",
        "summary": "Here's the first line of the TSDoc comment."
      },
      "fqn": "jsii-calc.DocumentedClass",
      "initializer": {},
      "kind": "class",
      "locationInModule": {
        "filename": "lib/documented.ts",
        "line": 11
      },
      "methods": [
        {
          "docs": {
            "remarks": "This will print out a friendly greeting intended for\nthe indicated person.",
            "returns": "A number that everyone knows very well",
            "stability": "stable",
            "summary": "Greet the indicated person."
          },
          "locationInModule": {
            "filename": "lib/documented.ts",
            "line": 22
          },
          "name": "greet",
          "parameters": [
            {
              "docs": {
                "summary": "The person to be greeted."
              },
              "name": "greetee",
              "optional": true,
              "type": {
                "fqn": "jsii-calc.Greetee"
              }
            }
          ],
          "returns": {
            "type": {
              "primitive": "number"
            }
          }
        },
        {
          "docs": {
            "stability": "experimental",
            "summary": "Say ¡Hola!"
          },
          "locationInModule": {
            "filename": "lib/documented.ts",
            "line": 32
          },
          "name": "hola"
        }
      ],
      "name": "DocumentedClass"
    },
    "jsii-calc.DontComplainAboutVariadicAfterOptional": {
      "assembly": "jsii-calc",
      "docs": {
        "stability": "experimental"
      },
      "fqn": "jsii-calc.DontComplainAboutVariadicAfterOptional",
      "initializer": {},
      "kind": "class",
      "locationInModule": {
        "filename": "lib/compliance.ts",
        "line": 1246
      },
      "methods": [
        {
          "docs": {
            "stability": "experimental"
          },
          "locationInModule": {
            "filename": "lib/compliance.ts",
            "line": 1247
          },
          "name": "optionalAndVariadic",
          "parameters": [
            {
              "name": "optional",
              "optional": true,
              "type": {
                "primitive": "string"
              }
            },
            {
              "name": "things",
              "type": {
                "primitive": "string"
              },
              "variadic": true
            }
          ],
          "returns": {
            "type": {
              "primitive": "string"
            }
          },
          "variadic": true
        }
      ],
      "name": "DontComplainAboutVariadicAfterOptional"
    },
    "jsii-calc.DoubleTrouble": {
      "assembly": "jsii-calc",
      "docs": {
        "stability": "experimental"
      },
      "fqn": "jsii-calc.DoubleTrouble",
      "initializer": {},
      "interfaces": [
        "jsii-calc.IFriendlyRandomGenerator"
      ],
      "kind": "class",
      "locationInModule": {
        "filename": "lib/compliance.ts",
        "line": 473
      },
      "methods": [
        {
          "docs": {
            "stability": "experimental",
            "summary": "Say hello!"
          },
          "locationInModule": {
            "filename": "lib/compliance.ts",
            "line": 478
          },
          "name": "hello",
          "overrides": "@scope/jsii-calc-lib.IFriendly",
          "returns": {
            "type": {
              "primitive": "string"
            }
          }
        },
        {
          "docs": {
            "stability": "experimental",
            "summary": "Returns another random number."
          },
          "locationInModule": {
            "filename": "lib/compliance.ts",
            "line": 474
          },
          "name": "next",
          "overrides": "jsii-calc.IRandomNumberGenerator",
          "returns": {
            "type": {
              "primitive": "number"
            }
          }
        }
      ],
      "name": "DoubleTrouble"
    },
    "jsii-calc.EnumDispenser": {
      "assembly": "jsii-calc",
      "docs": {
        "stability": "experimental"
      },
      "fqn": "jsii-calc.EnumDispenser",
      "kind": "class",
      "locationInModule": {
        "filename": "lib/compliance.ts",
        "line": 34
      },
      "methods": [
        {
          "docs": {
            "stability": "experimental"
          },
          "locationInModule": {
            "filename": "lib/compliance.ts",
            "line": 40
          },
          "name": "randomIntegerLikeEnum",
          "returns": {
            "type": {
              "fqn": "jsii-calc.AllTypesEnum"
            }
          },
          "static": true
        },
        {
          "docs": {
            "stability": "experimental"
          },
          "locationInModule": {
            "filename": "lib/compliance.ts",
            "line": 35
          },
          "name": "randomStringLikeEnum",
          "returns": {
            "type": {
              "fqn": "jsii-calc.StringEnum"
            }
          },
          "static": true
        }
      ],
      "name": "EnumDispenser"
    },
    "jsii-calc.EraseUndefinedHashValues": {
      "assembly": "jsii-calc",
      "docs": {
        "stability": "experimental"
      },
      "fqn": "jsii-calc.EraseUndefinedHashValues",
      "initializer": {},
      "kind": "class",
      "locationInModule": {
        "filename": "lib/compliance.ts",
        "line": 1449
      },
      "methods": [
        {
          "docs": {
            "remarks": "Used to check that undefined/null hash values\nare being erased when sending values from native code to JS.",
            "stability": "experimental",
            "summary": "Returns `true` if `key` is defined in `opts`."
          },
          "locationInModule": {
            "filename": "lib/compliance.ts",
            "line": 1454
          },
          "name": "doesKeyExist",
          "parameters": [
            {
              "name": "opts",
              "type": {
                "fqn": "jsii-calc.EraseUndefinedHashValuesOptions"
              }
            },
            {
              "name": "key",
              "type": {
                "primitive": "string"
              }
            }
          ],
          "returns": {
            "type": {
              "primitive": "boolean"
            }
          },
          "static": true
        },
        {
          "docs": {
            "stability": "experimental",
            "summary": "We expect \"prop1\" to be erased."
          },
          "locationInModule": {
            "filename": "lib/compliance.ts",
            "line": 1471
          },
          "name": "prop1IsNull",
          "returns": {
            "type": {
              "collection": {
                "elementtype": {
                  "primitive": "any"
                },
                "kind": "map"
              }
            }
          },
          "static": true
        },
        {
          "docs": {
            "stability": "experimental",
            "summary": "We expect \"prop2\" to be erased."
          },
          "locationInModule": {
            "filename": "lib/compliance.ts",
            "line": 1461
          },
          "name": "prop2IsUndefined",
          "returns": {
            "type": {
              "collection": {
                "elementtype": {
                  "primitive": "any"
                },
                "kind": "map"
              }
            }
          },
          "static": true
        }
      ],
      "name": "EraseUndefinedHashValues"
    },
    "jsii-calc.EraseUndefinedHashValuesOptions": {
      "assembly": "jsii-calc",
      "datatype": true,
      "docs": {
        "stability": "experimental"
      },
      "fqn": "jsii-calc.EraseUndefinedHashValuesOptions",
      "kind": "interface",
      "locationInModule": {
        "filename": "lib/compliance.ts",
        "line": 1444
      },
      "name": "EraseUndefinedHashValuesOptions",
      "properties": [
        {
          "abstract": true,
          "docs": {
            "stability": "experimental"
          },
          "immutable": true,
          "locationInModule": {
            "filename": "lib/compliance.ts",
            "line": 1445
          },
          "name": "option1",
          "optional": true,
          "type": {
            "primitive": "string"
          }
        },
        {
          "abstract": true,
          "docs": {
            "stability": "experimental"
          },
          "immutable": true,
          "locationInModule": {
            "filename": "lib/compliance.ts",
            "line": 1446
          },
          "name": "option2",
          "optional": true,
          "type": {
            "primitive": "string"
          }
        }
      ]
    },
    "jsii-calc.ExperimentalClass": {
      "assembly": "jsii-calc",
      "docs": {
        "stability": "experimental"
      },
      "fqn": "jsii-calc.ExperimentalClass",
      "initializer": {
        "docs": {
          "stability": "experimental"
        },
        "parameters": [
          {
            "name": "readonlyString",
            "type": {
              "primitive": "string"
            }
          },
          {
            "name": "mutableNumber",
            "optional": true,
            "type": {
              "primitive": "number"
            }
          }
        ]
      },
      "kind": "class",
      "locationInModule": {
        "filename": "lib/stability.ts",
        "line": 16
      },
      "methods": [
        {
          "docs": {
            "stability": "experimental"
          },
          "locationInModule": {
            "filename": "lib/stability.ts",
            "line": 28
          },
          "name": "method"
        }
      ],
      "name": "ExperimentalClass",
      "properties": [
        {
          "docs": {
            "stability": "experimental"
          },
          "immutable": true,
          "locationInModule": {
            "filename": "lib/stability.ts",
            "line": 18
          },
          "name": "readonlyProperty",
          "type": {
            "primitive": "string"
          }
        },
        {
          "docs": {
            "stability": "experimental"
          },
          "locationInModule": {
            "filename": "lib/stability.ts",
            "line": 20
          },
          "name": "mutableProperty",
          "optional": true,
          "type": {
            "primitive": "number"
          }
        }
      ]
    },
    "jsii-calc.ExperimentalEnum": {
      "assembly": "jsii-calc",
      "docs": {
        "stability": "experimental"
      },
      "fqn": "jsii-calc.ExperimentalEnum",
      "kind": "enum",
      "locationInModule": {
        "filename": "lib/stability.ts",
        "line": 31
      },
      "members": [
        {
          "docs": {
            "stability": "experimental"
          },
          "name": "OPTION_A"
        },
        {
          "docs": {
            "stability": "experimental"
          },
          "name": "OPTION_B"
        }
      ],
      "name": "ExperimentalEnum"
    },
    "jsii-calc.ExperimentalStruct": {
      "assembly": "jsii-calc",
      "datatype": true,
      "docs": {
        "stability": "experimental"
      },
      "fqn": "jsii-calc.ExperimentalStruct",
      "kind": "interface",
      "locationInModule": {
        "filename": "lib/stability.ts",
        "line": 4
      },
      "name": "ExperimentalStruct",
      "properties": [
        {
          "abstract": true,
          "docs": {
            "stability": "experimental"
          },
          "immutable": true,
          "locationInModule": {
            "filename": "lib/stability.ts",
            "line": 6
          },
          "name": "readonlyProperty",
          "type": {
            "primitive": "string"
          }
        }
      ]
    },
    "jsii-calc.ExportedBaseClass": {
      "assembly": "jsii-calc",
      "docs": {
        "stability": "experimental"
      },
      "fqn": "jsii-calc.ExportedBaseClass",
      "initializer": {
        "docs": {
          "stability": "experimental"
        },
        "parameters": [
          {
            "name": "success",
            "type": {
              "primitive": "boolean"
            }
          }
        ]
      },
      "kind": "class",
      "locationInModule": {
        "filename": "lib/compliance.ts",
        "line": 1331
      },
      "name": "ExportedBaseClass",
      "properties": [
        {
          "docs": {
            "stability": "experimental"
          },
          "immutable": true,
          "locationInModule": {
            "filename": "lib/compliance.ts",
            "line": 1332
          },
          "name": "success",
          "type": {
            "primitive": "boolean"
          }
        }
      ]
    },
    "jsii-calc.ExtendsInternalInterface": {
      "assembly": "jsii-calc",
      "datatype": true,
      "docs": {
        "stability": "experimental"
      },
      "fqn": "jsii-calc.ExtendsInternalInterface",
      "kind": "interface",
      "locationInModule": {
        "filename": "lib/compliance.ts",
        "line": 1552
      },
      "name": "ExtendsInternalInterface",
      "properties": [
        {
          "abstract": true,
          "docs": {
            "stability": "experimental"
          },
          "immutable": true,
          "locationInModule": {
            "filename": "lib/compliance.ts",
            "line": 1553
          },
          "name": "boom",
          "type": {
            "primitive": "boolean"
          }
        },
        {
          "abstract": true,
          "docs": {
            "stability": "experimental"
          },
          "immutable": true,
          "locationInModule": {
            "filename": "lib/compliance.ts",
            "line": 1501
          },
          "name": "prop",
          "type": {
            "primitive": "string"
          }
        }
      ]
    },
    "jsii-calc.GiveMeStructs": {
      "assembly": "jsii-calc",
      "docs": {
        "stability": "experimental"
      },
      "fqn": "jsii-calc.GiveMeStructs",
      "initializer": {},
      "kind": "class",
      "locationInModule": {
        "filename": "lib/compliance.ts",
        "line": 548
      },
      "methods": [
        {
          "docs": {
            "stability": "experimental",
            "summary": "Accepts a struct of type DerivedStruct and returns a struct of type FirstStruct."
          },
          "locationInModule": {
            "filename": "lib/compliance.ts",
            "line": 566
          },
          "name": "derivedToFirst",
          "parameters": [
            {
              "name": "derived",
              "type": {
                "fqn": "jsii-calc.DerivedStruct"
              }
            }
          ],
          "returns": {
            "type": {
              "fqn": "@scope/jsii-calc-lib.MyFirstStruct"
            }
          }
        },
        {
          "docs": {
            "stability": "experimental",
            "summary": "Returns the boolean from a DerivedStruct struct."
          },
          "locationInModule": {
            "filename": "lib/compliance.ts",
            "line": 559
          },
          "name": "readDerivedNonPrimitive",
          "parameters": [
            {
              "name": "derived",
              "type": {
                "fqn": "jsii-calc.DerivedStruct"
              }
            }
          ],
          "returns": {
            "type": {
              "fqn": "jsii-calc.DoubleTrouble"
            }
          }
        },
        {
          "docs": {
            "stability": "experimental",
            "summary": "Returns the \"anumber\" from a MyFirstStruct struct;"
          },
          "locationInModule": {
            "filename": "lib/compliance.ts",
            "line": 552
          },
          "name": "readFirstNumber",
          "parameters": [
            {
              "name": "first",
              "type": {
                "fqn": "@scope/jsii-calc-lib.MyFirstStruct"
              }
            }
          ],
          "returns": {
            "type": {
              "primitive": "number"
            }
          }
        }
      ],
      "name": "GiveMeStructs",
      "properties": [
        {
          "docs": {
            "stability": "experimental"
          },
          "immutable": true,
          "locationInModule": {
            "filename": "lib/compliance.ts",
            "line": 570
          },
          "name": "structLiteral",
          "type": {
            "fqn": "@scope/jsii-calc-lib.StructWithOnlyOptionals"
          }
        }
      ]
    },
    "jsii-calc.Greetee": {
      "assembly": "jsii-calc",
      "datatype": true,
      "docs": {
        "stability": "experimental",
        "summary": "These are some arguments you can pass to a method."
      },
      "fqn": "jsii-calc.Greetee",
      "kind": "interface",
      "locationInModule": {
        "filename": "lib/documented.ts",
        "line": 40
      },
      "name": "Greetee",
      "properties": [
        {
          "abstract": true,
          "docs": {
            "default": "world",
            "stability": "experimental",
            "summary": "The name of the greetee."
          },
          "immutable": true,
          "locationInModule": {
            "filename": "lib/documented.ts",
            "line": 46
          },
          "name": "name",
          "optional": true,
          "type": {
            "primitive": "string"
          }
        }
      ]
    },
    "jsii-calc.GreetingAugmenter": {
      "assembly": "jsii-calc",
      "docs": {
        "stability": "experimental"
      },
      "fqn": "jsii-calc.GreetingAugmenter",
      "initializer": {},
      "kind": "class",
      "locationInModule": {
        "filename": "lib/compliance.ts",
        "line": 524
      },
      "methods": [
        {
          "docs": {
            "stability": "experimental"
          },
          "locationInModule": {
            "filename": "lib/compliance.ts",
            "line": 525
          },
          "name": "betterGreeting",
          "parameters": [
            {
              "name": "friendly",
              "type": {
                "fqn": "@scope/jsii-calc-lib.IFriendly"
              }
            }
          ],
          "returns": {
            "type": {
              "primitive": "string"
            }
          }
        }
      ],
      "name": "GreetingAugmenter"
    },
    "jsii-calc.IAnonymousImplementationProvider": {
      "assembly": "jsii-calc",
      "docs": {
        "stability": "experimental",
        "summary": "We can return an anonymous interface implementation from an override without losing the interface declarations."
      },
      "fqn": "jsii-calc.IAnonymousImplementationProvider",
      "kind": "interface",
      "locationInModule": {
        "filename": "lib/compliance.ts",
        "line": 1972
      },
      "methods": [
        {
          "abstract": true,
          "docs": {
            "stability": "experimental"
          },
          "locationInModule": {
            "filename": "lib/compliance.ts",
            "line": 1974
          },
          "name": "provideAsClass",
          "returns": {
            "type": {
              "fqn": "jsii-calc.Implementation"
            }
          }
        },
        {
          "abstract": true,
          "docs": {
            "stability": "experimental"
          },
          "locationInModule": {
            "filename": "lib/compliance.ts",
            "line": 1973
          },
          "name": "provideAsInterface",
          "returns": {
            "type": {
              "fqn": "jsii-calc.IAnonymouslyImplementMe"
            }
          }
        }
      ],
      "name": "IAnonymousImplementationProvider"
    },
    "jsii-calc.IAnonymouslyImplementMe": {
      "assembly": "jsii-calc",
      "docs": {
        "stability": "experimental"
      },
      "fqn": "jsii-calc.IAnonymouslyImplementMe",
      "kind": "interface",
      "locationInModule": {
        "filename": "lib/compliance.ts",
        "line": 1990
      },
      "methods": [
        {
          "abstract": true,
          "docs": {
            "stability": "experimental"
          },
          "locationInModule": {
            "filename": "lib/compliance.ts",
            "line": 1992
          },
          "name": "verb",
          "returns": {
            "type": {
              "primitive": "string"
            }
          }
        }
      ],
      "name": "IAnonymouslyImplementMe",
      "properties": [
        {
          "abstract": true,
          "docs": {
            "stability": "experimental"
          },
          "immutable": true,
          "locationInModule": {
            "filename": "lib/compliance.ts",
            "line": 1991
          },
          "name": "value",
          "type": {
            "primitive": "number"
          }
        }
      ]
    },
    "jsii-calc.IAnotherPublicInterface": {
      "assembly": "jsii-calc",
      "docs": {
        "stability": "experimental"
      },
      "fqn": "jsii-calc.IAnotherPublicInterface",
      "kind": "interface",
      "locationInModule": {
        "filename": "lib/compliance.ts",
        "line": 1573
      },
      "name": "IAnotherPublicInterface",
      "properties": [
        {
          "abstract": true,
          "docs": {
            "stability": "experimental"
          },
          "locationInModule": {
            "filename": "lib/compliance.ts",
            "line": 1574
          },
          "name": "a",
          "type": {
            "primitive": "string"
          }
        }
      ]
    },
    "jsii-calc.IBell": {
      "assembly": "jsii-calc",
      "docs": {
        "stability": "experimental"
      },
      "fqn": "jsii-calc.IBell",
      "kind": "interface",
      "locationInModule": {
        "filename": "lib/compliance.ts",
        "line": 2159
      },
      "methods": [
        {
          "abstract": true,
          "docs": {
            "stability": "experimental"
          },
          "locationInModule": {
            "filename": "lib/compliance.ts",
            "line": 2160
          },
          "name": "ring"
        }
      ],
      "name": "IBell"
    },
    "jsii-calc.IBellRinger": {
      "assembly": "jsii-calc",
      "docs": {
        "stability": "experimental",
        "summary": "Takes the object parameter as an interface."
      },
      "fqn": "jsii-calc.IBellRinger",
      "kind": "interface",
      "locationInModule": {
        "filename": "lib/compliance.ts",
        "line": 2148
      },
      "methods": [
        {
          "abstract": true,
          "docs": {
            "stability": "experimental"
          },
          "locationInModule": {
            "filename": "lib/compliance.ts",
            "line": 2149
          },
          "name": "yourTurn",
          "parameters": [
            {
              "name": "bell",
              "type": {
                "fqn": "jsii-calc.IBell"
              }
            }
          ]
        }
      ],
      "name": "IBellRinger"
    },
    "jsii-calc.IConcreteBellRinger": {
      "assembly": "jsii-calc",
      "docs": {
        "stability": "experimental",
        "summary": "Takes the object parameter as a calss."
      },
      "fqn": "jsii-calc.IConcreteBellRinger",
      "kind": "interface",
      "locationInModule": {
        "filename": "lib/compliance.ts",
        "line": 2155
      },
      "methods": [
        {
          "abstract": true,
          "docs": {
            "stability": "experimental"
          },
          "locationInModule": {
            "filename": "lib/compliance.ts",
            "line": 2156
          },
          "name": "yourTurn",
          "parameters": [
            {
              "name": "bell",
              "type": {
                "fqn": "jsii-calc.Bell"
              }
            }
          ]
        }
      ],
      "name": "IConcreteBellRinger"
    },
    "jsii-calc.IDeprecatedInterface": {
      "assembly": "jsii-calc",
      "docs": {
        "deprecated": "useless interface",
        "stability": "deprecated"
      },
      "fqn": "jsii-calc.IDeprecatedInterface",
      "kind": "interface",
      "locationInModule": {
        "filename": "lib/stability.ts",
        "line": 78
      },
      "methods": [
        {
          "abstract": true,
          "docs": {
            "deprecated": "services no purpose",
            "stability": "deprecated"
          },
          "locationInModule": {
            "filename": "lib/stability.ts",
            "line": 82
          },
          "name": "method"
        }
      ],
      "name": "IDeprecatedInterface",
      "properties": [
        {
          "abstract": true,
          "docs": {
            "deprecated": "could be better",
            "stability": "deprecated"
          },
          "locationInModule": {
            "filename": "lib/stability.ts",
            "line": 80
          },
          "name": "mutableProperty",
          "optional": true,
          "type": {
            "primitive": "number"
          }
        }
      ]
    },
    "jsii-calc.IExperimentalInterface": {
      "assembly": "jsii-calc",
      "docs": {
        "stability": "experimental"
      },
      "fqn": "jsii-calc.IExperimentalInterface",
      "kind": "interface",
      "locationInModule": {
        "filename": "lib/stability.ts",
        "line": 9
      },
      "methods": [
        {
          "abstract": true,
          "docs": {
            "stability": "experimental"
          },
          "locationInModule": {
            "filename": "lib/stability.ts",
            "line": 13
          },
          "name": "method"
        }
      ],
      "name": "IExperimentalInterface",
      "properties": [
        {
          "abstract": true,
          "docs": {
            "stability": "experimental"
          },
          "locationInModule": {
            "filename": "lib/stability.ts",
            "line": 11
          },
          "name": "mutableProperty",
          "optional": true,
          "type": {
            "primitive": "number"
          }
        }
      ]
    },
    "jsii-calc.IExtendsPrivateInterface": {
      "assembly": "jsii-calc",
      "docs": {
        "stability": "experimental"
      },
      "fqn": "jsii-calc.IExtendsPrivateInterface",
      "kind": "interface",
      "locationInModule": {
        "filename": "lib/compliance.ts",
        "line": 1564
      },
      "name": "IExtendsPrivateInterface",
      "properties": [
        {
          "abstract": true,
          "docs": {
            "stability": "experimental"
          },
          "immutable": true,
          "locationInModule": {
            "filename": "lib/compliance.ts",
            "line": 1565
          },
          "name": "moreThings",
          "type": {
            "collection": {
              "elementtype": {
                "primitive": "string"
              },
              "kind": "array"
            }
          }
        },
        {
          "abstract": true,
          "docs": {
            "stability": "experimental"
          },
          "locationInModule": {
            "filename": "lib/compliance.ts",
            "line": 1549
          },
          "name": "private",
          "type": {
            "primitive": "string"
          }
        }
      ]
    },
    "jsii-calc.IFriendlier": {
      "assembly": "jsii-calc",
      "docs": {
        "stability": "experimental",
        "summary": "Even friendlier classes can implement this interface."
      },
      "fqn": "jsii-calc.IFriendlier",
      "interfaces": [
        "@scope/jsii-calc-lib.IFriendly"
      ],
      "kind": "interface",
      "locationInModule": {
        "filename": "lib/calculator.ts",
        "line": 6
      },
      "methods": [
        {
          "abstract": true,
          "docs": {
            "stability": "experimental",
            "summary": "Say farewell."
          },
          "locationInModule": {
            "filename": "lib/calculator.ts",
            "line": 16
          },
          "name": "farewell",
          "returns": {
            "type": {
              "primitive": "string"
            }
          }
        },
        {
          "abstract": true,
          "docs": {
            "returns": "A goodbye blessing.",
            "stability": "experimental",
            "summary": "Say goodbye."
          },
          "locationInModule": {
            "filename": "lib/calculator.ts",
            "line": 11
          },
          "name": "goodbye",
          "returns": {
            "type": {
              "primitive": "string"
            }
          }
        }
      ],
      "name": "IFriendlier"
    },
    "jsii-calc.IFriendlyRandomGenerator": {
      "assembly": "jsii-calc",
      "docs": {
        "stability": "experimental"
      },
      "fqn": "jsii-calc.IFriendlyRandomGenerator",
      "interfaces": [
        "jsii-calc.IRandomNumberGenerator",
        "@scope/jsii-calc-lib.IFriendly"
      ],
      "kind": "interface",
      "locationInModule": {
        "filename": "lib/calculator.ts",
        "line": 30
      },
      "name": "IFriendlyRandomGenerator"
    },
    "jsii-calc.IInterfaceImplementedByAbstractClass": {
      "assembly": "jsii-calc",
      "docs": {
        "stability": "experimental",
        "summary": "awslabs/jsii#220 Abstract return type."
      },
      "fqn": "jsii-calc.IInterfaceImplementedByAbstractClass",
      "kind": "interface",
      "locationInModule": {
        "filename": "lib/compliance.ts",
        "line": 1092
      },
      "name": "IInterfaceImplementedByAbstractClass",
      "properties": [
        {
          "abstract": true,
          "docs": {
            "stability": "experimental"
          },
          "immutable": true,
          "locationInModule": {
            "filename": "lib/compliance.ts",
            "line": 1093
          },
          "name": "propFromInterface",
          "type": {
            "primitive": "string"
          }
        }
      ]
    },
    "jsii-calc.IInterfaceThatShouldNotBeADataType": {
      "assembly": "jsii-calc",
      "docs": {
        "stability": "experimental",
        "summary": "Even though this interface has only properties, it is disqualified from being a datatype because it inherits from an interface that is not a datatype."
      },
      "fqn": "jsii-calc.IInterfaceThatShouldNotBeADataType",
      "interfaces": [
        "jsii-calc.IInterfaceWithMethods"
      ],
      "kind": "interface",
      "locationInModule": {
        "filename": "lib/compliance.ts",
        "line": 1188
      },
      "name": "IInterfaceThatShouldNotBeADataType",
      "properties": [
        {
          "abstract": true,
          "docs": {
            "stability": "experimental"
          },
          "immutable": true,
          "locationInModule": {
            "filename": "lib/compliance.ts",
            "line": 1189
          },
          "name": "otherValue",
          "type": {
            "primitive": "string"
          }
        }
      ]
    },
    "jsii-calc.IInterfaceWithInternal": {
      "assembly": "jsii-calc",
      "docs": {
        "stability": "experimental"
      },
      "fqn": "jsii-calc.IInterfaceWithInternal",
      "kind": "interface",
      "locationInModule": {
        "filename": "lib/compliance.ts",
        "line": 1512
      },
      "methods": [
        {
          "abstract": true,
          "docs": {
            "stability": "experimental"
          },
          "locationInModule": {
            "filename": "lib/compliance.ts",
            "line": 1513
          },
          "name": "visible"
        }
      ],
      "name": "IInterfaceWithInternal"
    },
    "jsii-calc.IInterfaceWithMethods": {
      "assembly": "jsii-calc",
      "docs": {
        "stability": "experimental"
      },
      "fqn": "jsii-calc.IInterfaceWithMethods",
      "kind": "interface",
      "locationInModule": {
        "filename": "lib/compliance.ts",
        "line": 1178
      },
      "methods": [
        {
          "abstract": true,
          "docs": {
            "stability": "experimental"
          },
          "locationInModule": {
            "filename": "lib/compliance.ts",
            "line": 1181
          },
          "name": "doThings"
        }
      ],
      "name": "IInterfaceWithMethods",
      "properties": [
        {
          "abstract": true,
          "docs": {
            "stability": "experimental"
          },
          "immutable": true,
          "locationInModule": {
            "filename": "lib/compliance.ts",
            "line": 1179
          },
          "name": "value",
          "type": {
            "primitive": "string"
          }
        }
      ]
    },
    "jsii-calc.IInterfaceWithOptionalMethodArguments": {
      "assembly": "jsii-calc",
      "docs": {
        "stability": "experimental",
        "summary": "awslabs/jsii#175 Interface proxies (and builders) do not respect optional arguments in methods."
      },
      "fqn": "jsii-calc.IInterfaceWithOptionalMethodArguments",
      "kind": "interface",
      "locationInModule": {
        "filename": "lib/compliance.ts",
        "line": 1072
      },
      "methods": [
        {
          "abstract": true,
          "docs": {
            "stability": "experimental"
          },
          "locationInModule": {
            "filename": "lib/compliance.ts",
            "line": 1073
          },
          "name": "hello",
          "parameters": [
            {
              "name": "arg1",
              "type": {
                "primitive": "string"
              }
            },
            {
              "name": "arg2",
              "optional": true,
              "type": {
                "primitive": "number"
              }
            }
          ]
        }
      ],
      "name": "IInterfaceWithOptionalMethodArguments"
    },
    "jsii-calc.IInterfaceWithProperties": {
      "assembly": "jsii-calc",
      "docs": {
        "stability": "experimental"
      },
      "fqn": "jsii-calc.IInterfaceWithProperties",
      "kind": "interface",
      "locationInModule": {
        "filename": "lib/compliance.ts",
        "line": 578
      },
      "name": "IInterfaceWithProperties",
      "properties": [
        {
          "abstract": true,
          "docs": {
            "stability": "experimental"
          },
          "immutable": true,
          "locationInModule": {
            "filename": "lib/compliance.ts",
            "line": 579
          },
          "name": "readOnlyString",
          "type": {
            "primitive": "string"
          }
        },
        {
          "abstract": true,
          "docs": {
            "stability": "experimental"
          },
          "locationInModule": {
            "filename": "lib/compliance.ts",
            "line": 580
          },
          "name": "readWriteString",
          "type": {
            "primitive": "string"
          }
        }
      ]
    },
    "jsii-calc.IInterfaceWithPropertiesExtension": {
      "assembly": "jsii-calc",
      "docs": {
        "stability": "experimental"
      },
      "fqn": "jsii-calc.IInterfaceWithPropertiesExtension",
      "interfaces": [
        "jsii-calc.IInterfaceWithProperties"
      ],
      "kind": "interface",
      "locationInModule": {
        "filename": "lib/compliance.ts",
        "line": 583
      },
      "name": "IInterfaceWithPropertiesExtension",
      "properties": [
        {
          "abstract": true,
          "docs": {
            "stability": "experimental"
          },
          "locationInModule": {
            "filename": "lib/compliance.ts",
            "line": 584
          },
          "name": "foo",
          "type": {
            "primitive": "number"
          }
        }
      ]
    },
    "jsii-calc.IJSII417Derived": {
      "assembly": "jsii-calc",
      "docs": {
        "stability": "experimental"
      },
      "fqn": "jsii-calc.IJSII417Derived",
      "interfaces": [
        "jsii-calc.IJSII417PublicBaseOfBase"
      ],
      "kind": "interface",
      "locationInModule": {
        "filename": "lib/erasures.ts",
        "line": 37
      },
      "methods": [
        {
          "abstract": true,
          "docs": {
            "stability": "experimental"
          },
          "locationInModule": {
            "filename": "lib/erasures.ts",
            "line": 35
          },
          "name": "bar"
        },
        {
          "abstract": true,
          "docs": {
            "stability": "experimental"
          },
          "locationInModule": {
            "filename": "lib/erasures.ts",
            "line": 38
          },
          "name": "baz"
        }
      ],
      "name": "IJSII417Derived",
      "properties": [
        {
          "abstract": true,
          "docs": {
            "stability": "experimental"
          },
          "immutable": true,
          "locationInModule": {
            "filename": "lib/erasures.ts",
            "line": 34
          },
          "name": "property",
          "type": {
            "primitive": "string"
          }
        }
      ]
    },
    "jsii-calc.IJSII417PublicBaseOfBase": {
      "assembly": "jsii-calc",
      "docs": {
        "stability": "experimental"
      },
      "fqn": "jsii-calc.IJSII417PublicBaseOfBase",
      "kind": "interface",
      "locationInModule": {
        "filename": "lib/erasures.ts",
        "line": 30
      },
      "methods": [
        {
          "abstract": true,
          "docs": {
            "stability": "experimental"
          },
          "locationInModule": {
            "filename": "lib/erasures.ts",
            "line": 31
          },
          "name": "foo"
        }
      ],
      "name": "IJSII417PublicBaseOfBase",
      "properties": [
        {
          "abstract": true,
          "docs": {
            "stability": "experimental"
          },
          "immutable": true,
          "locationInModule": {
            "filename": "lib/erasures.ts",
            "line": 28
          },
          "name": "hasRoot",
          "type": {
            "primitive": "boolean"
          }
        }
      ]
    },
    "jsii-calc.IJsii487External": {
      "assembly": "jsii-calc",
      "docs": {
        "stability": "experimental"
      },
      "fqn": "jsii-calc.IJsii487External",
      "kind": "interface",
      "locationInModule": {
        "filename": "lib/erasures.ts",
        "line": 45
      },
      "name": "IJsii487External"
    },
    "jsii-calc.IJsii487External2": {
      "assembly": "jsii-calc",
      "docs": {
        "stability": "experimental"
      },
      "fqn": "jsii-calc.IJsii487External2",
      "kind": "interface",
      "locationInModule": {
        "filename": "lib/erasures.ts",
        "line": 46
      },
      "name": "IJsii487External2"
    },
    "jsii-calc.IJsii496": {
      "assembly": "jsii-calc",
      "docs": {
        "stability": "experimental"
      },
      "fqn": "jsii-calc.IJsii496",
      "kind": "interface",
      "locationInModule": {
        "filename": "lib/erasures.ts",
        "line": 54
      },
      "name": "IJsii496"
    },
    "jsii-calc.IMutableObjectLiteral": {
      "assembly": "jsii-calc",
      "docs": {
        "stability": "experimental"
      },
      "fqn": "jsii-calc.IMutableObjectLiteral",
      "kind": "interface",
      "locationInModule": {
        "filename": "lib/compliance.ts",
        "line": 1138
      },
      "name": "IMutableObjectLiteral",
      "properties": [
        {
          "abstract": true,
          "docs": {
            "stability": "experimental"
          },
          "locationInModule": {
            "filename": "lib/compliance.ts",
            "line": 1139
          },
          "name": "value",
          "type": {
            "primitive": "string"
          }
        }
      ]
    },
    "jsii-calc.INonInternalInterface": {
      "assembly": "jsii-calc",
      "docs": {
        "stability": "experimental"
      },
      "fqn": "jsii-calc.INonInternalInterface",
      "interfaces": [
        "jsii-calc.IAnotherPublicInterface"
      ],
      "kind": "interface",
      "locationInModule": {
        "filename": "lib/compliance.ts",
        "line": 1583
      },
      "name": "INonInternalInterface",
      "properties": [
        {
          "abstract": true,
          "docs": {
            "stability": "experimental"
          },
          "locationInModule": {
            "filename": "lib/compliance.ts",
            "line": 1580
          },
          "name": "b",
          "type": {
            "primitive": "string"
          }
        },
        {
          "abstract": true,
          "docs": {
            "stability": "experimental"
          },
          "locationInModule": {
            "filename": "lib/compliance.ts",
            "line": 1584
          },
          "name": "c",
          "type": {
            "primitive": "string"
          }
        }
      ]
    },
    "jsii-calc.IObjectWithProperty": {
      "assembly": "jsii-calc",
      "docs": {
        "stability": "experimental",
        "summary": "Make sure that setters are properly called on objects with interfaces."
      },
      "fqn": "jsii-calc.IObjectWithProperty",
      "kind": "interface",
      "locationInModule": {
        "filename": "lib/compliance.ts",
        "line": 2287
      },
      "methods": [
        {
          "abstract": true,
          "docs": {
            "stability": "experimental"
          },
          "locationInModule": {
            "filename": "lib/compliance.ts",
            "line": 2289
          },
          "name": "wasSet",
          "returns": {
            "type": {
              "primitive": "boolean"
            }
          }
        }
      ],
      "name": "IObjectWithProperty",
      "properties": [
        {
          "abstract": true,
          "docs": {
            "stability": "experimental"
          },
          "locationInModule": {
            "filename": "lib/compliance.ts",
            "line": 2288
          },
          "name": "property",
          "type": {
            "primitive": "string"
          }
        }
      ]
    },
    "jsii-calc.IOptionalMethod": {
      "assembly": "jsii-calc",
      "docs": {
        "stability": "experimental",
        "summary": "Checks that optional result from interface method code generates correctly."
      },
      "fqn": "jsii-calc.IOptionalMethod",
      "kind": "interface",
      "locationInModule": {
        "filename": "lib/compliance.ts",
        "line": 2465
      },
      "methods": [
        {
          "abstract": true,
          "docs": {
            "stability": "experimental"
          },
          "locationInModule": {
            "filename": "lib/compliance.ts",
            "line": 2466
          },
          "name": "optional",
          "returns": {
            "optional": true,
            "type": {
              "primitive": "string"
            }
          }
        }
      ],
      "name": "IOptionalMethod"
    },
    "jsii-calc.IPrivatelyImplemented": {
      "assembly": "jsii-calc",
      "docs": {
        "stability": "experimental"
      },
      "fqn": "jsii-calc.IPrivatelyImplemented",
      "kind": "interface",
      "locationInModule": {
        "filename": "lib/compliance.ts",
        "line": 1328
      },
      "name": "IPrivatelyImplemented",
      "properties": [
        {
          "abstract": true,
          "docs": {
            "stability": "experimental"
          },
          "immutable": true,
          "locationInModule": {
            "filename": "lib/compliance.ts",
            "line": 1329
          },
          "name": "success",
          "type": {
            "primitive": "boolean"
          }
        }
      ]
    },
    "jsii-calc.IPublicInterface": {
      "assembly": "jsii-calc",
      "docs": {
        "stability": "experimental"
      },
      "fqn": "jsii-calc.IPublicInterface",
      "kind": "interface",
      "locationInModule": {
        "filename": "lib/compliance.ts",
        "line": 1371
      },
      "methods": [
        {
          "abstract": true,
          "docs": {
            "stability": "experimental"
          },
          "locationInModule": {
            "filename": "lib/compliance.ts",
            "line": 1372
          },
          "name": "bye",
          "returns": {
            "type": {
              "primitive": "string"
            }
          }
        }
      ],
      "name": "IPublicInterface"
    },
    "jsii-calc.IPublicInterface2": {
      "assembly": "jsii-calc",
      "docs": {
        "stability": "experimental"
      },
      "fqn": "jsii-calc.IPublicInterface2",
      "kind": "interface",
      "locationInModule": {
        "filename": "lib/compliance.ts",
        "line": 1375
      },
      "methods": [
        {
          "abstract": true,
          "docs": {
            "stability": "experimental"
          },
          "locationInModule": {
            "filename": "lib/compliance.ts",
            "line": 1376
          },
          "name": "ciao",
          "returns": {
            "type": {
              "primitive": "string"
            }
          }
        }
      ],
      "name": "IPublicInterface2"
    },
    "jsii-calc.IRandomNumberGenerator": {
      "assembly": "jsii-calc",
      "docs": {
        "stability": "experimental",
        "summary": "Generates random numbers."
      },
      "fqn": "jsii-calc.IRandomNumberGenerator",
      "kind": "interface",
      "locationInModule": {
        "filename": "lib/calculator.ts",
        "line": 22
      },
      "methods": [
        {
          "abstract": true,
          "docs": {
            "returns": "A random number.",
            "stability": "experimental",
            "summary": "Returns another random number."
          },
          "locationInModule": {
            "filename": "lib/calculator.ts",
            "line": 27
          },
          "name": "next",
          "returns": {
            "type": {
              "primitive": "number"
            }
          }
        }
      ],
      "name": "IRandomNumberGenerator"
    },
    "jsii-calc.IReturnJsii976": {
      "assembly": "jsii-calc",
      "docs": {
        "stability": "experimental",
        "summary": "Returns a subclass of a known class which implements an interface."
      },
      "fqn": "jsii-calc.IReturnJsii976",
      "kind": "interface",
      "locationInModule": {
        "filename": "lib/compliance.ts",
        "line": 2215
      },
      "name": "IReturnJsii976",
      "properties": [
        {
          "abstract": true,
          "docs": {
            "stability": "experimental"
          },
          "immutable": true,
          "locationInModule": {
            "filename": "lib/compliance.ts",
            "line": 2216
          },
          "name": "foo",
          "type": {
            "primitive": "number"
          }
        }
      ]
    },
    "jsii-calc.IReturnsNumber": {
      "assembly": "jsii-calc",
      "docs": {
        "stability": "experimental"
      },
      "fqn": "jsii-calc.IReturnsNumber",
      "kind": "interface",
      "locationInModule": {
        "filename": "lib/compliance.ts",
        "line": 631
      },
      "methods": [
        {
          "abstract": true,
          "docs": {
            "stability": "experimental"
          },
          "locationInModule": {
            "filename": "lib/compliance.ts",
            "line": 632
          },
          "name": "obtainNumber",
          "returns": {
            "type": {
              "fqn": "@scope/jsii-calc-lib.IDoublable"
            }
          }
        }
      ],
      "name": "IReturnsNumber",
      "properties": [
        {
          "abstract": true,
          "docs": {
            "stability": "experimental"
          },
          "immutable": true,
          "locationInModule": {
            "filename": "lib/compliance.ts",
            "line": 634
          },
          "name": "numberProp",
          "type": {
            "fqn": "@scope/jsii-calc-lib.Number"
          }
        }
      ]
    },
    "jsii-calc.IStableInterface": {
      "assembly": "jsii-calc",
      "docs": {
        "stability": "stable"
      },
      "fqn": "jsii-calc.IStableInterface",
      "kind": "interface",
      "locationInModule": {
        "filename": "lib/stability.ts",
        "line": 44
      },
      "methods": [
        {
          "abstract": true,
          "docs": {
            "stability": "stable"
          },
          "locationInModule": {
            "filename": "lib/stability.ts",
            "line": 48
          },
          "name": "method"
        }
      ],
      "name": "IStableInterface",
      "properties": [
        {
          "abstract": true,
          "docs": {
            "stability": "stable"
          },
          "locationInModule": {
            "filename": "lib/stability.ts",
            "line": 46
          },
          "name": "mutableProperty",
          "optional": true,
          "type": {
            "primitive": "number"
          }
        }
      ]
    },
    "jsii-calc.IStructReturningDelegate": {
      "assembly": "jsii-calc",
      "docs": {
        "stability": "experimental",
        "summary": "Verifies that a \"pure\" implementation of an interface works correctly."
      },
      "fqn": "jsii-calc.IStructReturningDelegate",
      "kind": "interface",
      "locationInModule": {
        "filename": "lib/compliance.ts",
        "line": 2403
      },
      "methods": [
        {
          "abstract": true,
          "docs": {
            "stability": "experimental"
          },
          "locationInModule": {
            "filename": "lib/compliance.ts",
            "line": 2404
          },
          "name": "returnStruct",
          "returns": {
            "type": {
              "fqn": "jsii-calc.StructB"
            }
          }
        }
      ],
      "name": "IStructReturningDelegate"
    },
    "jsii-calc.ImplementInternalInterface": {
      "assembly": "jsii-calc",
      "docs": {
        "stability": "experimental"
      },
      "fqn": "jsii-calc.ImplementInternalInterface",
      "initializer": {},
      "kind": "class",
      "locationInModule": {
        "filename": "lib/compliance.ts",
        "line": 1556
      },
      "name": "ImplementInternalInterface",
      "properties": [
        {
          "docs": {
            "stability": "experimental"
          },
          "locationInModule": {
            "filename": "lib/compliance.ts",
            "line": 1557
          },
          "name": "prop",
          "type": {
            "primitive": "string"
          }
        }
      ]
    },
    "jsii-calc.Implementation": {
      "assembly": "jsii-calc",
      "docs": {
        "stability": "experimental"
      },
      "fqn": "jsii-calc.Implementation",
      "initializer": {},
      "kind": "class",
      "locationInModule": {
        "filename": "lib/compliance.ts",
        "line": 1987
      },
      "name": "Implementation",
      "properties": [
        {
          "docs": {
            "stability": "experimental"
          },
          "immutable": true,
          "locationInModule": {
            "filename": "lib/compliance.ts",
            "line": 1988
          },
          "name": "value",
          "type": {
            "primitive": "number"
          }
        }
      ]
    },
    "jsii-calc.ImplementsInterfaceWithInternal": {
      "assembly": "jsii-calc",
      "docs": {
        "stability": "experimental"
      },
      "fqn": "jsii-calc.ImplementsInterfaceWithInternal",
      "initializer": {},
      "interfaces": [
        "jsii-calc.IInterfaceWithInternal"
      ],
      "kind": "class",
      "locationInModule": {
        "filename": "lib/compliance.ts",
        "line": 1519
      },
      "methods": [
        {
          "docs": {
            "stability": "experimental"
          },
          "locationInModule": {
            "filename": "lib/compliance.ts",
            "line": 1520
          },
          "name": "visible",
          "overrides": "jsii-calc.IInterfaceWithInternal"
        }
      ],
      "name": "ImplementsInterfaceWithInternal"
    },
    "jsii-calc.ImplementsInterfaceWithInternalSubclass": {
      "assembly": "jsii-calc",
      "base": "jsii-calc.ImplementsInterfaceWithInternal",
      "docs": {
        "stability": "experimental"
      },
      "fqn": "jsii-calc.ImplementsInterfaceWithInternalSubclass",
      "initializer": {},
      "kind": "class",
      "locationInModule": {
        "filename": "lib/compliance.ts",
        "line": 1532
      },
      "name": "ImplementsInterfaceWithInternalSubclass"
    },
    "jsii-calc.ImplementsPrivateInterface": {
      "assembly": "jsii-calc",
      "docs": {
        "stability": "experimental"
      },
      "fqn": "jsii-calc.ImplementsPrivateInterface",
      "initializer": {},
      "kind": "class",
      "locationInModule": {
        "filename": "lib/compliance.ts",
        "line": 1560
      },
      "name": "ImplementsPrivateInterface",
      "properties": [
        {
          "docs": {
            "stability": "experimental"
          },
          "locationInModule": {
            "filename": "lib/compliance.ts",
            "line": 1561
          },
          "name": "private",
          "type": {
            "primitive": "string"
          }
        }
      ]
    },
    "jsii-calc.ImplictBaseOfBase": {
      "assembly": "jsii-calc",
      "datatype": true,
      "docs": {
        "stability": "experimental"
      },
      "fqn": "jsii-calc.ImplictBaseOfBase",
      "interfaces": [
        "@scope/jsii-calc-base.BaseProps"
      ],
      "kind": "interface",
      "locationInModule": {
        "filename": "lib/compliance.ts",
        "line": 1025
      },
      "name": "ImplictBaseOfBase",
      "properties": [
        {
          "abstract": true,
          "docs": {
            "stability": "experimental"
          },
          "immutable": true,
          "locationInModule": {
            "filename": "lib/compliance.ts",
            "line": 1026
          },
          "name": "goo",
          "type": {
            "primitive": "date"
          }
        }
      ]
    },
    "jsii-calc.InbetweenClass": {
      "assembly": "jsii-calc",
      "base": "jsii-calc.PublicClass",
      "docs": {
        "stability": "experimental"
      },
      "fqn": "jsii-calc.InbetweenClass",
      "initializer": {},
      "interfaces": [
        "jsii-calc.IPublicInterface2"
      ],
      "kind": "class",
      "locationInModule": {
        "filename": "lib/compliance.ts",
        "line": 1378
      },
      "methods": [
        {
          "docs": {
            "stability": "experimental"
          },
          "locationInModule": {
            "filename": "lib/compliance.ts",
            "line": 1379
          },
          "name": "ciao",
          "overrides": "jsii-calc.IPublicInterface2",
          "returns": {
            "type": {
              "primitive": "string"
            }
          }
        }
      ],
      "name": "InbetweenClass"
    },
    "jsii-calc.InterfaceCollections": {
      "assembly": "jsii-calc",
      "docs": {
        "remarks": "See: https://github.com/aws/jsii/issues/1196",
        "stability": "experimental",
        "summary": "Verifies that collections of interfaces or structs are correctly handled."
      },
      "fqn": "jsii-calc.InterfaceCollections",
      "kind": "class",
      "locationInModule": {
        "filename": "lib/compliance.ts",
        "line": 2434
      },
      "methods": [
        {
          "docs": {
            "stability": "experimental"
          },
          "locationInModule": {
            "filename": "lib/compliance.ts",
            "line": 2447
          },
          "name": "listOfInterfaces",
          "returns": {
            "type": {
              "collection": {
                "elementtype": {
                  "fqn": "jsii-calc.IBell"
                },
                "kind": "array"
              }
            }
          },
          "static": true
        },
        {
          "docs": {
            "stability": "experimental"
          },
          "locationInModule": {
            "filename": "lib/compliance.ts",
            "line": 2435
          },
          "name": "listOfStructs",
          "returns": {
            "type": {
              "collection": {
                "elementtype": {
                  "fqn": "jsii-calc.StructA"
                },
                "kind": "array"
              }
            }
          },
          "static": true
        },
        {
          "docs": {
            "stability": "experimental"
          },
          "locationInModule": {
            "filename": "lib/compliance.ts",
            "line": 2453
          },
          "name": "mapOfInterfaces",
          "returns": {
            "type": {
              "collection": {
                "elementtype": {
                  "fqn": "jsii-calc.IBell"
                },
                "kind": "map"
              }
            }
          },
          "static": true
        },
        {
          "docs": {
            "stability": "experimental"
          },
          "locationInModule": {
            "filename": "lib/compliance.ts",
            "line": 2441
          },
          "name": "mapOfStructs",
          "returns": {
            "type": {
              "collection": {
                "elementtype": {
                  "fqn": "jsii-calc.StructA"
                },
                "kind": "map"
              }
            }
          },
          "static": true
        }
      ],
      "name": "InterfaceCollections"
    },
    "jsii-calc.InterfaceInNamespaceIncludesClasses.Foo": {
      "assembly": "jsii-calc",
      "docs": {
        "stability": "experimental"
      },
      "fqn": "jsii-calc.InterfaceInNamespaceIncludesClasses.Foo",
      "initializer": {},
      "kind": "class",
      "locationInModule": {
        "filename": "lib/compliance.ts",
        "line": 1059
      },
      "name": "Foo",
      "namespace": "InterfaceInNamespaceIncludesClasses",
      "properties": [
        {
          "docs": {
            "stability": "experimental"
          },
          "locationInModule": {
            "filename": "lib/compliance.ts",
            "line": 1060
          },
          "name": "bar",
          "optional": true,
          "type": {
            "primitive": "string"
          }
        }
      ]
    },
    "jsii-calc.InterfaceInNamespaceIncludesClasses.Hello": {
      "assembly": "jsii-calc",
      "datatype": true,
      "docs": {
        "stability": "experimental"
      },
      "fqn": "jsii-calc.InterfaceInNamespaceIncludesClasses.Hello",
      "kind": "interface",
      "locationInModule": {
        "filename": "lib/compliance.ts",
        "line": 1063
      },
      "name": "Hello",
      "namespace": "InterfaceInNamespaceIncludesClasses",
      "properties": [
        {
          "abstract": true,
          "docs": {
            "stability": "experimental"
          },
          "immutable": true,
          "locationInModule": {
            "filename": "lib/compliance.ts",
            "line": 1064
          },
          "name": "foo",
          "type": {
            "primitive": "number"
          }
        }
      ]
    },
    "jsii-calc.InterfaceInNamespaceOnlyInterface.Hello": {
      "assembly": "jsii-calc",
      "datatype": true,
      "docs": {
        "stability": "experimental"
      },
      "fqn": "jsii-calc.InterfaceInNamespaceOnlyInterface.Hello",
      "kind": "interface",
      "locationInModule": {
        "filename": "lib/compliance.ts",
        "line": 1051
      },
      "name": "Hello",
      "namespace": "InterfaceInNamespaceOnlyInterface",
      "properties": [
        {
          "abstract": true,
          "docs": {
            "stability": "experimental"
          },
          "immutable": true,
          "locationInModule": {
            "filename": "lib/compliance.ts",
            "line": 1052
          },
          "name": "foo",
          "type": {
            "primitive": "number"
          }
        }
      ]
    },
    "jsii-calc.InterfacesMaker": {
      "assembly": "jsii-calc",
      "docs": {
        "stability": "experimental",
        "summary": "We can return arrays of interfaces See aws/aws-cdk#2362."
      },
      "fqn": "jsii-calc.InterfacesMaker",
      "kind": "class",
      "locationInModule": {
        "filename": "lib/compliance.ts",
        "line": 1871
      },
      "methods": [
        {
          "docs": {
            "stability": "experimental"
          },
          "locationInModule": {
            "filename": "lib/compliance.ts",
            "line": 1872
          },
          "name": "makeInterfaces",
          "parameters": [
            {
              "name": "count",
              "type": {
                "primitive": "number"
              }
            }
          ],
          "returns": {
            "type": {
              "collection": {
                "elementtype": {
                  "fqn": "@scope/jsii-calc-lib.IDoublable"
                },
                "kind": "array"
              }
            }
          },
          "static": true
        }
      ],
      "name": "InterfacesMaker"
    },
    "jsii-calc.JSII417Derived": {
      "assembly": "jsii-calc",
      "base": "jsii-calc.JSII417PublicBaseOfBase",
      "docs": {
        "stability": "experimental"
      },
      "fqn": "jsii-calc.JSII417Derived",
      "initializer": {
        "docs": {
          "stability": "experimental"
        },
        "parameters": [
          {
            "name": "property",
            "type": {
              "primitive": "string"
            }
          }
        ]
      },
      "kind": "class",
      "locationInModule": {
        "filename": "lib/erasures.ts",
        "line": 20
      },
      "methods": [
        {
          "docs": {
            "stability": "experimental"
          },
          "locationInModule": {
            "filename": "lib/erasures.ts",
            "line": 21
          },
          "name": "bar"
        },
        {
          "docs": {
            "stability": "experimental"
          },
          "locationInModule": {
            "filename": "lib/erasures.ts",
            "line": 24
          },
          "name": "baz"
        }
      ],
      "name": "JSII417Derived",
      "properties": [
        {
          "docs": {
            "stability": "experimental"
          },
          "immutable": true,
          "locationInModule": {
            "filename": "lib/erasures.ts",
            "line": 15
          },
          "name": "property",
          "protected": true,
          "type": {
            "primitive": "string"
          }
        }
      ]
    },
    "jsii-calc.JSII417PublicBaseOfBase": {
      "assembly": "jsii-calc",
      "docs": {
        "stability": "experimental"
      },
      "fqn": "jsii-calc.JSII417PublicBaseOfBase",
      "initializer": {},
      "kind": "class",
      "locationInModule": {
        "filename": "lib/erasures.ts",
        "line": 8
      },
      "methods": [
        {
          "docs": {
            "stability": "experimental"
          },
          "locationInModule": {
            "filename": "lib/erasures.ts",
            "line": 9
          },
          "name": "makeInstance",
          "returns": {
            "type": {
              "fqn": "jsii-calc.JSII417PublicBaseOfBase"
            }
          },
          "static": true
        },
        {
          "docs": {
            "stability": "experimental"
          },
          "locationInModule": {
            "filename": "lib/erasures.ts",
            "line": 12
          },
          "name": "foo"
        }
      ],
      "name": "JSII417PublicBaseOfBase",
      "properties": [
        {
          "docs": {
            "stability": "experimental"
          },
          "immutable": true,
          "locationInModule": {
            "filename": "lib/erasures.ts",
            "line": 6
          },
          "name": "hasRoot",
          "type": {
            "primitive": "boolean"
          }
        }
      ]
    },
    "jsii-calc.JSObjectLiteralForInterface": {
      "assembly": "jsii-calc",
      "docs": {
        "stability": "experimental"
      },
      "fqn": "jsii-calc.JSObjectLiteralForInterface",
      "initializer": {},
      "kind": "class",
      "locationInModule": {
        "filename": "lib/compliance.ts",
        "line": 507
      },
      "methods": [
        {
          "docs": {
            "stability": "experimental"
          },
          "locationInModule": {
            "filename": "lib/compliance.ts",
            "line": 509
          },
          "name": "giveMeFriendly",
          "returns": {
            "type": {
              "fqn": "@scope/jsii-calc-lib.IFriendly"
            }
          }
        },
        {
          "docs": {
            "stability": "experimental"
          },
          "locationInModule": {
            "filename": "lib/compliance.ts",
            "line": 515
          },
          "name": "giveMeFriendlyGenerator",
          "returns": {
            "type": {
              "fqn": "jsii-calc.IFriendlyRandomGenerator"
            }
          }
        }
      ],
      "name": "JSObjectLiteralForInterface"
    },
    "jsii-calc.JSObjectLiteralToNative": {
      "assembly": "jsii-calc",
      "docs": {
        "stability": "experimental"
      },
      "fqn": "jsii-calc.JSObjectLiteralToNative",
      "initializer": {},
      "kind": "class",
      "locationInModule": {
        "filename": "lib/compliance.ts",
        "line": 233
      },
      "methods": [
        {
          "docs": {
            "stability": "experimental"
          },
          "locationInModule": {
            "filename": "lib/compliance.ts",
            "line": 234
          },
          "name": "returnLiteral",
          "returns": {
            "type": {
              "fqn": "jsii-calc.JSObjectLiteralToNativeClass"
            }
          }
        }
      ],
      "name": "JSObjectLiteralToNative"
    },
    "jsii-calc.JSObjectLiteralToNativeClass": {
      "assembly": "jsii-calc",
      "docs": {
        "stability": "experimental"
      },
      "fqn": "jsii-calc.JSObjectLiteralToNativeClass",
      "initializer": {},
      "kind": "class",
      "locationInModule": {
        "filename": "lib/compliance.ts",
        "line": 242
      },
      "name": "JSObjectLiteralToNativeClass",
      "properties": [
        {
          "docs": {
            "stability": "experimental"
          },
          "locationInModule": {
            "filename": "lib/compliance.ts",
            "line": 243
          },
          "name": "propA",
          "type": {
            "primitive": "string"
          }
        },
        {
          "docs": {
            "stability": "experimental"
          },
          "locationInModule": {
            "filename": "lib/compliance.ts",
            "line": 244
          },
          "name": "propB",
          "type": {
            "primitive": "number"
          }
        }
      ]
    },
    "jsii-calc.JavaReservedWords": {
      "assembly": "jsii-calc",
      "docs": {
        "stability": "experimental"
      },
      "fqn": "jsii-calc.JavaReservedWords",
      "initializer": {},
      "kind": "class",
      "locationInModule": {
        "filename": "lib/compliance.ts",
        "line": 736
      },
      "methods": [
        {
          "docs": {
            "stability": "experimental"
          },
          "locationInModule": {
            "filename": "lib/compliance.ts",
            "line": 737
          },
          "name": "abstract"
        },
        {
          "docs": {
            "stability": "experimental"
          },
          "locationInModule": {
            "filename": "lib/compliance.ts",
            "line": 740
          },
          "name": "assert"
        },
        {
          "docs": {
            "stability": "experimental"
          },
          "locationInModule": {
            "filename": "lib/compliance.ts",
            "line": 743
          },
          "name": "boolean"
        },
        {
          "docs": {
            "stability": "experimental"
          },
          "locationInModule": {
            "filename": "lib/compliance.ts",
            "line": 746
          },
          "name": "break"
        },
        {
          "docs": {
            "stability": "experimental"
          },
          "locationInModule": {
            "filename": "lib/compliance.ts",
            "line": 749
          },
          "name": "byte"
        },
        {
          "docs": {
            "stability": "experimental"
          },
          "locationInModule": {
            "filename": "lib/compliance.ts",
            "line": 752
          },
          "name": "case"
        },
        {
          "docs": {
            "stability": "experimental"
          },
          "locationInModule": {
            "filename": "lib/compliance.ts",
            "line": 755
          },
          "name": "catch"
        },
        {
          "docs": {
            "stability": "experimental"
          },
          "locationInModule": {
            "filename": "lib/compliance.ts",
            "line": 758
          },
          "name": "char"
        },
        {
          "docs": {
            "stability": "experimental"
          },
          "locationInModule": {
            "filename": "lib/compliance.ts",
            "line": 761
          },
          "name": "class"
        },
        {
          "docs": {
            "stability": "experimental"
          },
          "locationInModule": {
            "filename": "lib/compliance.ts",
            "line": 764
          },
          "name": "const"
        },
        {
          "docs": {
            "stability": "experimental"
          },
          "locationInModule": {
            "filename": "lib/compliance.ts",
            "line": 767
          },
          "name": "continue"
        },
        {
          "docs": {
            "stability": "experimental"
          },
          "locationInModule": {
            "filename": "lib/compliance.ts",
            "line": 770
          },
          "name": "default"
        },
        {
          "docs": {
            "stability": "experimental"
          },
          "locationInModule": {
            "filename": "lib/compliance.ts",
            "line": 776
          },
          "name": "do"
        },
        {
          "docs": {
            "stability": "experimental"
          },
          "locationInModule": {
            "filename": "lib/compliance.ts",
            "line": 773
          },
          "name": "double"
        },
        {
          "docs": {
            "stability": "experimental"
          },
          "locationInModule": {
            "filename": "lib/compliance.ts",
            "line": 779
          },
          "name": "else"
        },
        {
          "docs": {
            "stability": "experimental"
          },
          "locationInModule": {
            "filename": "lib/compliance.ts",
            "line": 782
          },
          "name": "enum"
        },
        {
          "docs": {
            "stability": "experimental"
          },
          "locationInModule": {
            "filename": "lib/compliance.ts",
            "line": 785
          },
          "name": "extends"
        },
        {
          "docs": {
            "stability": "experimental"
          },
          "locationInModule": {
            "filename": "lib/compliance.ts",
            "line": 788
          },
          "name": "false"
        },
        {
          "docs": {
            "stability": "experimental"
          },
          "locationInModule": {
            "filename": "lib/compliance.ts",
            "line": 791
          },
          "name": "final"
        },
        {
          "docs": {
            "stability": "experimental"
          },
          "locationInModule": {
            "filename": "lib/compliance.ts",
            "line": 794
          },
          "name": "finally"
        },
        {
          "docs": {
            "stability": "experimental"
          },
          "locationInModule": {
            "filename": "lib/compliance.ts",
            "line": 797
          },
          "name": "float"
        },
        {
          "docs": {
            "stability": "experimental"
          },
          "locationInModule": {
            "filename": "lib/compliance.ts",
            "line": 800
          },
          "name": "for"
        },
        {
          "docs": {
            "stability": "experimental"
          },
          "locationInModule": {
            "filename": "lib/compliance.ts",
            "line": 803
          },
          "name": "goto"
        },
        {
          "docs": {
            "stability": "experimental"
          },
          "locationInModule": {
            "filename": "lib/compliance.ts",
            "line": 806
          },
          "name": "if"
        },
        {
          "docs": {
            "stability": "experimental"
          },
          "locationInModule": {
            "filename": "lib/compliance.ts",
            "line": 809
          },
          "name": "implements"
        },
        {
          "docs": {
            "stability": "experimental"
          },
          "locationInModule": {
            "filename": "lib/compliance.ts",
            "line": 812
          },
          "name": "import"
        },
        {
          "docs": {
            "stability": "experimental"
          },
          "locationInModule": {
            "filename": "lib/compliance.ts",
            "line": 815
          },
          "name": "instanceof"
        },
        {
          "docs": {
            "stability": "experimental"
          },
          "locationInModule": {
            "filename": "lib/compliance.ts",
            "line": 818
          },
          "name": "int"
        },
        {
          "docs": {
            "stability": "experimental"
          },
          "locationInModule": {
            "filename": "lib/compliance.ts",
            "line": 821
          },
          "name": "interface"
        },
        {
          "docs": {
            "stability": "experimental"
          },
          "locationInModule": {
            "filename": "lib/compliance.ts",
            "line": 824
          },
          "name": "long"
        },
        {
          "docs": {
            "stability": "experimental"
          },
          "locationInModule": {
            "filename": "lib/compliance.ts",
            "line": 827
          },
          "name": "native"
        },
        {
          "docs": {
            "stability": "experimental"
          },
          "locationInModule": {
            "filename": "lib/compliance.ts",
            "line": 830
          },
          "name": "new"
        },
        {
          "docs": {
            "stability": "experimental"
          },
          "locationInModule": {
            "filename": "lib/compliance.ts",
            "line": 833
          },
          "name": "null"
        },
        {
          "docs": {
            "stability": "experimental"
          },
          "locationInModule": {
            "filename": "lib/compliance.ts",
            "line": 836
          },
          "name": "package"
        },
        {
          "docs": {
            "stability": "experimental"
          },
          "locationInModule": {
            "filename": "lib/compliance.ts",
            "line": 839
          },
          "name": "private"
        },
        {
          "docs": {
            "stability": "experimental"
          },
          "locationInModule": {
            "filename": "lib/compliance.ts",
            "line": 842
          },
          "name": "protected"
        },
        {
          "docs": {
            "stability": "experimental"
          },
          "locationInModule": {
            "filename": "lib/compliance.ts",
            "line": 845
          },
          "name": "public"
        },
        {
          "docs": {
            "stability": "experimental"
          },
          "locationInModule": {
            "filename": "lib/compliance.ts",
            "line": 848
          },
          "name": "return"
        },
        {
          "docs": {
            "stability": "experimental"
          },
          "locationInModule": {
            "filename": "lib/compliance.ts",
            "line": 851
          },
          "name": "short"
        },
        {
          "docs": {
            "stability": "experimental"
          },
          "locationInModule": {
            "filename": "lib/compliance.ts",
            "line": 854
          },
          "name": "static"
        },
        {
          "docs": {
            "stability": "experimental"
          },
          "locationInModule": {
            "filename": "lib/compliance.ts",
            "line": 857
          },
          "name": "strictfp"
        },
        {
          "docs": {
            "stability": "experimental"
          },
          "locationInModule": {
            "filename": "lib/compliance.ts",
            "line": 860
          },
          "name": "super"
        },
        {
          "docs": {
            "stability": "experimental"
          },
          "locationInModule": {
            "filename": "lib/compliance.ts",
            "line": 863
          },
          "name": "switch"
        },
        {
          "docs": {
            "stability": "experimental"
          },
          "locationInModule": {
            "filename": "lib/compliance.ts",
            "line": 866
          },
          "name": "synchronized"
        },
        {
          "docs": {
            "stability": "experimental"
          },
          "locationInModule": {
            "filename": "lib/compliance.ts",
            "line": 869
          },
          "name": "this"
        },
        {
          "docs": {
            "stability": "experimental"
          },
          "locationInModule": {
            "filename": "lib/compliance.ts",
            "line": 872
          },
          "name": "throw"
        },
        {
          "docs": {
            "stability": "experimental"
          },
          "locationInModule": {
            "filename": "lib/compliance.ts",
            "line": 875
          },
          "name": "throws"
        },
        {
          "docs": {
            "stability": "experimental"
          },
          "locationInModule": {
            "filename": "lib/compliance.ts",
            "line": 878
          },
          "name": "transient"
        },
        {
          "docs": {
            "stability": "experimental"
          },
          "locationInModule": {
            "filename": "lib/compliance.ts",
            "line": 881
          },
          "name": "true"
        },
        {
          "docs": {
            "stability": "experimental"
          },
          "locationInModule": {
            "filename": "lib/compliance.ts",
            "line": 884
          },
          "name": "try"
        },
        {
          "docs": {
            "stability": "experimental"
          },
          "locationInModule": {
            "filename": "lib/compliance.ts",
            "line": 887
          },
          "name": "void"
        },
        {
          "docs": {
            "stability": "experimental"
          },
          "locationInModule": {
            "filename": "lib/compliance.ts",
            "line": 890
          },
          "name": "volatile"
        }
      ],
      "name": "JavaReservedWords",
      "properties": [
        {
          "docs": {
            "stability": "experimental"
          },
          "locationInModule": {
            "filename": "lib/compliance.ts",
            "line": 893
          },
          "name": "while",
          "type": {
            "primitive": "string"
          }
        }
      ]
    },
    "jsii-calc.Jsii487Derived": {
      "assembly": "jsii-calc",
      "docs": {
        "stability": "experimental"
      },
      "fqn": "jsii-calc.Jsii487Derived",
      "initializer": {},
      "interfaces": [
        "jsii-calc.IJsii487External2",
        "jsii-calc.IJsii487External"
      ],
      "kind": "class",
      "locationInModule": {
        "filename": "lib/erasures.ts",
        "line": 48
      },
      "name": "Jsii487Derived"
    },
    "jsii-calc.Jsii496Derived": {
      "assembly": "jsii-calc",
      "docs": {
        "stability": "experimental"
      },
      "fqn": "jsii-calc.Jsii496Derived",
      "initializer": {},
      "interfaces": [
        "jsii-calc.IJsii496"
      ],
      "kind": "class",
      "locationInModule": {
        "filename": "lib/erasures.ts",
        "line": 56
      },
      "name": "Jsii496Derived"
    },
    "jsii-calc.JsiiAgent": {
      "assembly": "jsii-calc",
      "docs": {
        "stability": "experimental",
        "summary": "Host runtime version should be set via JSII_AGENT."
      },
      "fqn": "jsii-calc.JsiiAgent",
      "initializer": {},
      "kind": "class",
      "locationInModule": {
        "filename": "lib/compliance.ts",
        "line": 1343
      },
      "name": "JsiiAgent",
      "properties": [
        {
          "docs": {
            "stability": "experimental",
            "summary": "Returns the value of the JSII_AGENT environment variable."
          },
          "immutable": true,
          "locationInModule": {
            "filename": "lib/compliance.ts",
            "line": 1347
          },
          "name": "jsiiAgent",
          "optional": true,
          "static": true,
          "type": {
            "primitive": "string"
          }
        }
      ]
    },
    "jsii-calc.JsonFormatter": {
      "assembly": "jsii-calc",
      "docs": {
        "see": "https://github.com/aws/aws-cdk/issues/5066",
        "stability": "experimental",
        "summary": "Make sure structs are un-decorated on the way in."
      },
      "fqn": "jsii-calc.JsonFormatter",
      "kind": "class",
      "locationInModule": {
        "filename": "lib/compliance.ts",
        "line": 2318
      },
      "methods": [
        {
          "docs": {
            "stability": "experimental"
          },
          "locationInModule": {
            "filename": "lib/compliance.ts",
            "line": 2363
          },
          "name": "anyArray",
          "returns": {
            "type": {
              "primitive": "any"
            }
          },
          "static": true
        },
        {
          "docs": {
            "stability": "experimental"
          },
          "locationInModule": {
            "filename": "lib/compliance.ts",
            "line": 2359
          },
          "name": "anyBooleanFalse",
          "returns": {
            "type": {
              "primitive": "any"
            }
          },
          "static": true
        },
        {
          "docs": {
            "stability": "experimental"
          },
          "locationInModule": {
            "filename": "lib/compliance.ts",
            "line": 2355
          },
          "name": "anyBooleanTrue",
          "returns": {
            "type": {
              "primitive": "any"
            }
          },
          "static": true
        },
        {
          "docs": {
            "stability": "experimental"
          },
          "locationInModule": {
            "filename": "lib/compliance.ts",
            "line": 2335
          },
          "name": "anyDate",
          "returns": {
            "type": {
              "primitive": "any"
            }
          },
          "static": true
        },
        {
          "docs": {
            "stability": "experimental"
          },
          "locationInModule": {
            "filename": "lib/compliance.ts",
            "line": 2351
          },
          "name": "anyEmptyString",
          "returns": {
            "type": {
              "primitive": "any"
            }
          },
          "static": true
        },
        {
          "docs": {
            "stability": "experimental"
          },
          "locationInModule": {
            "filename": "lib/compliance.ts",
            "line": 2331
          },
          "name": "anyFunction",
          "returns": {
            "type": {
              "primitive": "any"
            }
          },
          "static": true
        },
        {
          "docs": {
            "stability": "experimental"
          },
          "locationInModule": {
            "filename": "lib/compliance.ts",
            "line": 2367
          },
          "name": "anyHash",
          "returns": {
            "type": {
              "primitive": "any"
            }
          },
          "static": true
        },
        {
          "docs": {
            "stability": "experimental"
          },
          "locationInModule": {
            "filename": "lib/compliance.ts",
            "line": 2323
          },
          "name": "anyNull",
          "returns": {
            "type": {
              "primitive": "any"
            }
          },
          "static": true
        },
        {
          "docs": {
            "stability": "experimental"
          },
          "locationInModule": {
            "filename": "lib/compliance.ts",
            "line": 2339
          },
          "name": "anyNumber",
          "returns": {
            "type": {
              "primitive": "any"
            }
          },
          "static": true
        },
        {
          "docs": {
            "stability": "experimental"
          },
          "locationInModule": {
            "filename": "lib/compliance.ts",
            "line": 2371
          },
          "name": "anyRef",
          "returns": {
            "type": {
              "primitive": "any"
            }
          },
          "static": true
        },
        {
          "docs": {
            "stability": "experimental"
          },
          "locationInModule": {
            "filename": "lib/compliance.ts",
            "line": 2347
          },
          "name": "anyString",
          "returns": {
            "type": {
              "primitive": "any"
            }
          },
          "static": true
        },
        {
          "docs": {
            "stability": "experimental"
          },
          "locationInModule": {
            "filename": "lib/compliance.ts",
            "line": 2327
          },
          "name": "anyUndefined",
          "returns": {
            "type": {
              "primitive": "any"
            }
          },
          "static": true
        },
        {
          "docs": {
            "stability": "experimental"
          },
          "locationInModule": {
            "filename": "lib/compliance.ts",
            "line": 2343
          },
          "name": "anyZero",
          "returns": {
            "type": {
              "primitive": "any"
            }
          },
          "static": true
        },
        {
          "docs": {
            "stability": "experimental"
          },
          "locationInModule": {
            "filename": "lib/compliance.ts",
            "line": 2319
          },
          "name": "stringify",
          "parameters": [
            {
              "name": "value",
              "optional": true,
              "type": {
                "primitive": "any"
              }
            }
          ],
          "returns": {
            "optional": true,
            "type": {
              "primitive": "string"
            }
          },
          "static": true
        }
      ],
      "name": "JsonFormatter"
    },
    "jsii-calc.LoadBalancedFargateServiceProps": {
      "assembly": "jsii-calc",
      "datatype": true,
      "docs": {
        "stability": "experimental",
        "summary": "jsii#298: show default values in sphinx documentation, and respect newlines."
      },
      "fqn": "jsii-calc.LoadBalancedFargateServiceProps",
      "kind": "interface",
      "locationInModule": {
        "filename": "lib/compliance.ts",
        "line": 1255
      },
      "name": "LoadBalancedFargateServiceProps",
      "properties": [
        {
          "abstract": true,
          "docs": {
            "default": "80",
            "remarks": "Corresponds to container port mapping.",
            "stability": "experimental",
            "summary": "The container port of the application load balancer attached to your Fargate service."
          },
          "immutable": true,
          "locationInModule": {
            "filename": "lib/compliance.ts",
            "line": 1298
          },
          "name": "containerPort",
          "optional": true,
          "type": {
            "primitive": "number"
          }
        },
        {
          "abstract": true,
          "docs": {
            "default": "256",
            "remarks": "Valid values, which determines your range of valid values for the memory parameter:\n256 (.25 vCPU) - Available memory values: 0.5GB, 1GB, 2GB\n512 (.5 vCPU) - Available memory values: 1GB, 2GB, 3GB, 4GB\n1024 (1 vCPU) - Available memory values: 2GB, 3GB, 4GB, 5GB, 6GB, 7GB, 8GB\n2048 (2 vCPU) - Available memory values: Between 4GB and 16GB in 1GB increments\n4096 (4 vCPU) - Available memory values: Between 8GB and 30GB in 1GB increments\n\nThis default is set in the underlying FargateTaskDefinition construct.",
            "stability": "experimental",
            "summary": "The number of cpu units used by the task."
          },
          "immutable": true,
          "locationInModule": {
            "filename": "lib/compliance.ts",
            "line": 1269
          },
          "name": "cpu",
          "optional": true,
          "type": {
            "primitive": "string"
          }
        },
        {
          "abstract": true,
          "docs": {
            "default": "512",
            "remarks": "This field is required and you must use one of the following values, which determines your range of valid values\nfor the cpu parameter:\n\n0.5GB, 1GB, 2GB - Available cpu values: 256 (.25 vCPU)\n\n1GB, 2GB, 3GB, 4GB - Available cpu values: 512 (.5 vCPU)\n\n2GB, 3GB, 4GB, 5GB, 6GB, 7GB, 8GB - Available cpu values: 1024 (1 vCPU)\n\nBetween 4GB and 16GB in 1GB increments - Available cpu values: 2048 (2 vCPU)\n\nBetween 8GB and 30GB in 1GB increments - Available cpu values: 4096 (4 vCPU)\n\nThis default is set in the underlying FargateTaskDefinition construct.",
            "stability": "experimental",
            "summary": "The amount (in MiB) of memory used by the task."
          },
          "immutable": true,
          "locationInModule": {
            "filename": "lib/compliance.ts",
            "line": 1291
          },
          "name": "memoryMiB",
          "optional": true,
          "type": {
            "primitive": "string"
          }
        },
        {
          "abstract": true,
          "docs": {
            "default": "true",
            "stability": "experimental",
            "summary": "Determines whether the Application Load Balancer will be internet-facing."
          },
          "immutable": true,
          "locationInModule": {
            "filename": "lib/compliance.ts",
            "line": 1305
          },
          "name": "publicLoadBalancer",
          "optional": true,
          "type": {
            "primitive": "boolean"
          }
        },
        {
          "abstract": true,
          "docs": {
            "default": "false",
            "stability": "experimental",
            "summary": "Determines whether your Fargate Service will be assigned a public IP address."
          },
          "immutable": true,
          "locationInModule": {
            "filename": "lib/compliance.ts",
            "line": 1312
          },
          "name": "publicTasks",
          "optional": true,
          "type": {
            "primitive": "boolean"
          }
        }
      ]
    },
    "jsii-calc.MethodNamedProperty": {
      "assembly": "jsii-calc",
      "docs": {
        "stability": "experimental"
      },
      "fqn": "jsii-calc.MethodNamedProperty",
      "initializer": {},
      "kind": "class",
      "locationInModule": {
        "filename": "lib/calculator.ts",
        "line": 386
      },
      "methods": [
        {
          "docs": {
            "stability": "experimental"
          },
          "locationInModule": {
            "filename": "lib/calculator.ts",
            "line": 387
          },
          "name": "property",
          "returns": {
            "type": {
              "primitive": "string"
            }
          }
        }
      ],
      "name": "MethodNamedProperty",
      "properties": [
        {
          "docs": {
            "stability": "experimental"
          },
          "immutable": true,
          "locationInModule": {
            "filename": "lib/calculator.ts",
            "line": 391
          },
          "name": "elite",
          "type": {
            "primitive": "number"
          }
        }
      ]
    },
    "jsii-calc.Multiply": {
      "assembly": "jsii-calc",
      "base": "jsii-calc.BinaryOperation",
      "docs": {
        "stability": "experimental",
        "summary": "The \"*\" binary operation."
      },
      "fqn": "jsii-calc.Multiply",
      "initializer": {
        "docs": {
          "stability": "experimental",
          "summary": "Creates a BinaryOperation."
        },
        "parameters": [
          {
            "docs": {
              "summary": "Left-hand side operand."
            },
            "name": "lhs",
            "type": {
              "fqn": "@scope/jsii-calc-lib.Value"
            }
          },
          {
            "docs": {
              "summary": "Right-hand side operand."
            },
            "name": "rhs",
            "type": {
              "fqn": "@scope/jsii-calc-lib.Value"
            }
          }
        ]
      },
      "interfaces": [
        "jsii-calc.IFriendlier",
        "jsii-calc.IRandomNumberGenerator"
      ],
      "kind": "class",
      "locationInModule": {
        "filename": "lib/calculator.ts",
        "line": 68
      },
      "methods": [
        {
          "docs": {
            "stability": "experimental",
            "summary": "Say farewell."
          },
          "locationInModule": {
            "filename": "lib/calculator.ts",
            "line": 81
          },
          "name": "farewell",
          "overrides": "jsii-calc.IFriendlier",
          "returns": {
            "type": {
              "primitive": "string"
            }
          }
        },
        {
          "docs": {
            "stability": "experimental",
            "summary": "Say goodbye."
          },
          "locationInModule": {
            "filename": "lib/calculator.ts",
            "line": 77
          },
          "name": "goodbye",
          "overrides": "jsii-calc.IFriendlier",
          "returns": {
            "type": {
              "primitive": "string"
            }
          }
        },
        {
          "docs": {
            "stability": "experimental",
            "summary": "Returns another random number."
          },
          "locationInModule": {
            "filename": "lib/calculator.ts",
            "line": 85
          },
          "name": "next",
          "overrides": "jsii-calc.IRandomNumberGenerator",
          "returns": {
            "type": {
              "primitive": "number"
            }
          }
        },
        {
          "docs": {
            "stability": "experimental",
            "summary": "String representation of the value."
          },
          "locationInModule": {
            "filename": "lib/calculator.ts",
            "line": 73
          },
          "name": "toString",
          "overrides": "@scope/jsii-calc-lib.Operation",
          "returns": {
            "type": {
              "primitive": "string"
            }
          }
        }
      ],
      "name": "Multiply",
      "properties": [
        {
          "docs": {
            "stability": "experimental",
            "summary": "The value."
          },
          "immutable": true,
          "locationInModule": {
            "filename": "lib/calculator.ts",
            "line": 69
          },
          "name": "value",
          "overrides": "@scope/jsii-calc-lib.Value",
          "type": {
            "primitive": "number"
          }
        }
      ]
    },
    "jsii-calc.Negate": {
      "assembly": "jsii-calc",
      "base": "jsii-calc.UnaryOperation",
      "docs": {
        "stability": "experimental",
        "summary": "The negation operation (\"-value\")."
      },
      "fqn": "jsii-calc.Negate",
      "initializer": {
        "docs": {
          "stability": "experimental"
        },
        "parameters": [
          {
            "name": "operand",
            "type": {
              "fqn": "@scope/jsii-calc-lib.Value"
            }
          }
        ]
      },
      "interfaces": [
        "jsii-calc.IFriendlier"
      ],
      "kind": "class",
      "locationInModule": {
        "filename": "lib/calculator.ts",
        "line": 102
      },
      "methods": [
        {
          "docs": {
            "stability": "experimental",
            "summary": "Say farewell."
          },
          "locationInModule": {
            "filename": "lib/calculator.ts",
            "line": 119
          },
          "name": "farewell",
          "overrides": "jsii-calc.IFriendlier",
          "returns": {
            "type": {
              "primitive": "string"
            }
          }
        },
        {
          "docs": {
            "stability": "experimental",
            "summary": "Say goodbye."
          },
          "locationInModule": {
            "filename": "lib/calculator.ts",
            "line": 115
          },
          "name": "goodbye",
          "overrides": "jsii-calc.IFriendlier",
          "returns": {
            "type": {
              "primitive": "string"
            }
          }
        },
        {
          "docs": {
            "stability": "experimental",
            "summary": "Say hello!"
          },
          "locationInModule": {
            "filename": "lib/calculator.ts",
            "line": 111
          },
          "name": "hello",
          "overrides": "@scope/jsii-calc-lib.IFriendly",
          "returns": {
            "type": {
              "primitive": "string"
            }
          }
        },
        {
          "docs": {
            "stability": "experimental",
            "summary": "String representation of the value."
          },
          "locationInModule": {
            "filename": "lib/calculator.ts",
            "line": 107
          },
          "name": "toString",
          "overrides": "@scope/jsii-calc-lib.Operation",
          "returns": {
            "type": {
              "primitive": "string"
            }
          }
        }
      ],
      "name": "Negate",
      "properties": [
        {
          "docs": {
            "stability": "experimental",
            "summary": "The value."
          },
          "immutable": true,
          "locationInModule": {
            "filename": "lib/calculator.ts",
            "line": 103
          },
          "name": "value",
          "overrides": "@scope/jsii-calc-lib.Value",
          "type": {
            "primitive": "number"
          }
        }
      ]
    },
    "jsii-calc.NestedStruct": {
      "assembly": "jsii-calc",
      "datatype": true,
      "docs": {
        "stability": "experimental"
      },
      "fqn": "jsii-calc.NestedStruct",
      "kind": "interface",
      "locationInModule": {
        "filename": "lib/compliance.ts",
        "line": 2191
      },
      "name": "NestedStruct",
      "properties": [
        {
          "abstract": true,
          "docs": {
            "stability": "experimental",
            "summary": "When provided, must be > 0."
          },
          "immutable": true,
          "locationInModule": {
            "filename": "lib/compliance.ts",
            "line": 2195
          },
          "name": "numberProp",
          "type": {
            "primitive": "number"
          }
        }
      ]
    },
    "jsii-calc.NodeStandardLibrary": {
      "assembly": "jsii-calc",
      "docs": {
        "stability": "experimental",
        "summary": "Test fixture to verify that jsii modules can use the node standard library."
      },
      "fqn": "jsii-calc.NodeStandardLibrary",
      "initializer": {},
      "kind": "class",
      "locationInModule": {
        "filename": "lib/compliance.ts",
        "line": 977
      },
      "methods": [
        {
          "docs": {
            "returns": "\"6a2da20943931e9834fc12cfe5bb47bbd9ae43489a30726962b576f4e3993e50\"",
            "stability": "experimental",
            "summary": "Uses node.js \"crypto\" module to calculate sha256 of a string."
          },
          "locationInModule": {
            "filename": "lib/compliance.ts",
            "line": 1006
          },
          "name": "cryptoSha256",
          "returns": {
            "type": {
              "primitive": "string"
            }
          }
        },
        {
          "async": true,
          "docs": {
            "returns": "\"Hello, resource!\"",
            "stability": "experimental",
            "summary": "Reads a local resource file (resource.txt) asynchronously."
          },
          "locationInModule": {
            "filename": "lib/compliance.ts",
            "line": 982
          },
          "name": "fsReadFile",
          "returns": {
            "type": {
              "primitive": "string"
            }
          }
        },
        {
          "docs": {
            "returns": "\"Hello, resource! SYNC!\"",
            "stability": "experimental",
            "summary": "Sync version of fsReadFile."
          },
          "locationInModule": {
            "filename": "lib/compliance.ts",
            "line": 991
          },
          "name": "fsReadFileSync",
          "returns": {
            "type": {
              "primitive": "string"
            }
          }
        }
      ],
      "name": "NodeStandardLibrary",
      "properties": [
        {
          "docs": {
            "stability": "experimental",
            "summary": "Returns the current os.platform() from the \"os\" node module."
          },
          "immutable": true,
          "locationInModule": {
            "filename": "lib/compliance.ts",
            "line": 998
          },
          "name": "osPlatform",
          "type": {
            "primitive": "string"
          }
        }
      ]
    },
    "jsii-calc.NullShouldBeTreatedAsUndefined": {
      "assembly": "jsii-calc",
      "docs": {
        "stability": "experimental",
        "summary": "jsii#282, aws-cdk#157: null should be treated as \"undefined\"."
      },
      "fqn": "jsii-calc.NullShouldBeTreatedAsUndefined",
      "initializer": {
        "docs": {
          "stability": "experimental"
        },
        "parameters": [
          {
            "name": "_param1",
            "type": {
              "primitive": "string"
            }
          },
          {
            "name": "optional",
            "optional": true,
            "type": {
              "primitive": "any"
            }
          }
        ]
      },
      "kind": "class",
      "locationInModule": {
        "filename": "lib/compliance.ts",
        "line": 1204
      },
      "methods": [
        {
          "docs": {
            "stability": "experimental"
          },
          "locationInModule": {
            "filename": "lib/compliance.ts",
            "line": 1213
          },
          "name": "giveMeUndefined",
          "parameters": [
            {
              "name": "value",
              "optional": true,
              "type": {
                "primitive": "any"
              }
            }
          ]
        },
        {
          "docs": {
            "stability": "experimental"
          },
          "locationInModule": {
            "filename": "lib/compliance.ts",
            "line": 1219
          },
          "name": "giveMeUndefinedInsideAnObject",
          "parameters": [
            {
              "name": "input",
              "type": {
                "fqn": "jsii-calc.NullShouldBeTreatedAsUndefinedData"
              }
            }
          ]
        },
        {
          "docs": {
            "stability": "experimental"
          },
          "locationInModule": {
            "filename": "lib/compliance.ts",
            "line": 1234
          },
          "name": "verifyPropertyIsUndefined"
        }
      ],
      "name": "NullShouldBeTreatedAsUndefined",
      "properties": [
        {
          "docs": {
            "stability": "experimental"
          },
          "locationInModule": {
            "filename": "lib/compliance.ts",
            "line": 1205
          },
          "name": "changeMeToUndefined",
          "optional": true,
          "type": {
            "primitive": "string"
          }
        }
      ]
    },
    "jsii-calc.NullShouldBeTreatedAsUndefinedData": {
      "assembly": "jsii-calc",
      "datatype": true,
      "docs": {
        "stability": "experimental"
      },
      "fqn": "jsii-calc.NullShouldBeTreatedAsUndefinedData",
      "kind": "interface",
      "locationInModule": {
        "filename": "lib/compliance.ts",
        "line": 1241
      },
      "name": "NullShouldBeTreatedAsUndefinedData",
      "properties": [
        {
          "abstract": true,
          "docs": {
            "stability": "experimental"
          },
          "immutable": true,
          "locationInModule": {
            "filename": "lib/compliance.ts",
            "line": 1243
          },
          "name": "arrayWithThreeElementsAndUndefinedAsSecondArgument",
          "type": {
            "collection": {
              "elementtype": {
                "primitive": "any"
              },
              "kind": "array"
            }
          }
        },
        {
          "abstract": true,
          "docs": {
            "stability": "experimental"
          },
          "immutable": true,
          "locationInModule": {
            "filename": "lib/compliance.ts",
            "line": 1242
          },
          "name": "thisShouldBeUndefined",
          "optional": true,
          "type": {
            "primitive": "any"
          }
        }
      ]
    },
    "jsii-calc.NumberGenerator": {
      "assembly": "jsii-calc",
      "docs": {
        "stability": "experimental",
        "summary": "This allows us to test that a reference can be stored for objects that implement interfaces."
      },
      "fqn": "jsii-calc.NumberGenerator",
      "initializer": {
        "docs": {
          "stability": "experimental"
        },
        "parameters": [
          {
            "name": "generator",
            "type": {
              "fqn": "jsii-calc.IRandomNumberGenerator"
            }
          }
        ]
      },
      "kind": "class",
      "locationInModule": {
        "filename": "lib/compliance.ts",
        "line": 493
      },
      "methods": [
        {
          "docs": {
            "stability": "experimental"
          },
          "locationInModule": {
            "filename": "lib/compliance.ts",
            "line": 502
          },
          "name": "isSameGenerator",
          "parameters": [
            {
              "name": "gen",
              "type": {
                "fqn": "jsii-calc.IRandomNumberGenerator"
              }
            }
          ],
          "returns": {
            "type": {
              "primitive": "boolean"
            }
          }
        },
        {
          "docs": {
            "stability": "experimental"
          },
          "locationInModule": {
            "filename": "lib/compliance.ts",
            "line": 498
          },
          "name": "nextTimes100",
          "returns": {
            "type": {
              "primitive": "number"
            }
          }
        }
      ],
      "name": "NumberGenerator",
      "properties": [
        {
          "docs": {
            "stability": "experimental"
          },
          "locationInModule": {
            "filename": "lib/compliance.ts",
            "line": 494
          },
          "name": "generator",
          "type": {
            "fqn": "jsii-calc.IRandomNumberGenerator"
          }
        }
      ]
    },
    "jsii-calc.ObjectRefsInCollections": {
      "assembly": "jsii-calc",
      "docs": {
        "stability": "experimental",
        "summary": "Verify that object references can be passed inside collections."
      },
      "fqn": "jsii-calc.ObjectRefsInCollections",
      "initializer": {},
      "kind": "class",
      "locationInModule": {
        "filename": "lib/compliance.ts",
        "line": 250
      },
      "methods": [
        {
          "docs": {
            "stability": "experimental",
            "summary": "Returns the sum of all values."
          },
          "locationInModule": {
            "filename": "lib/compliance.ts",
            "line": 254
          },
          "name": "sumFromArray",
          "parameters": [
            {
              "name": "values",
              "type": {
                "collection": {
                  "elementtype": {
                    "fqn": "@scope/jsii-calc-lib.Value"
                  },
                  "kind": "array"
                }
              }
            }
          ],
          "returns": {
            "type": {
              "primitive": "number"
            }
          }
        },
        {
          "docs": {
            "stability": "experimental",
            "summary": "Returns the sum of all values in a map."
          },
          "locationInModule": {
            "filename": "lib/compliance.ts",
            "line": 265
          },
          "name": "sumFromMap",
          "parameters": [
            {
              "name": "values",
              "type": {
                "collection": {
                  "elementtype": {
                    "fqn": "@scope/jsii-calc-lib.Value"
                  },
                  "kind": "map"
                }
              }
            }
          ],
          "returns": {
            "type": {
              "primitive": "number"
            }
          }
        }
      ],
      "name": "ObjectRefsInCollections"
    },
    "jsii-calc.ObjectWithPropertyProvider": {
      "assembly": "jsii-calc",
      "docs": {
        "stability": "experimental"
      },
      "fqn": "jsii-calc.ObjectWithPropertyProvider",
      "kind": "class",
      "locationInModule": {
        "filename": "lib/compliance.ts",
        "line": 2291
      },
      "methods": [
        {
          "docs": {
            "stability": "experimental"
          },
          "locationInModule": {
            "filename": "lib/compliance.ts",
            "line": 2292
          },
          "name": "provide",
          "returns": {
            "type": {
              "fqn": "jsii-calc.IObjectWithProperty"
            }
          },
          "static": true
        }
      ],
      "name": "ObjectWithPropertyProvider"
    },
    "jsii-calc.Old": {
      "assembly": "jsii-calc",
      "docs": {
        "deprecated": "Use the new class",
        "stability": "deprecated",
        "summary": "Old class."
      },
      "fqn": "jsii-calc.Old",
      "initializer": {},
      "kind": "class",
      "locationInModule": {
        "filename": "lib/documented.ts",
        "line": 54
      },
      "methods": [
        {
          "docs": {
            "stability": "deprecated",
            "summary": "Doo wop that thing."
          },
          "locationInModule": {
            "filename": "lib/documented.ts",
            "line": 58
          },
          "name": "doAThing"
        }
      ],
      "name": "Old"
    },
    "jsii-calc.OptionalArgumentInvoker": {
      "assembly": "jsii-calc",
      "docs": {
        "stability": "experimental"
      },
      "fqn": "jsii-calc.OptionalArgumentInvoker",
      "initializer": {
        "docs": {
          "stability": "experimental"
        },
        "parameters": [
          {
            "name": "delegate",
            "type": {
              "fqn": "jsii-calc.IInterfaceWithOptionalMethodArguments"
            }
          }
        ]
      },
      "kind": "class",
      "locationInModule": {
        "filename": "lib/compliance.ts",
        "line": 1075
      },
      "methods": [
        {
          "docs": {
            "stability": "experimental"
          },
          "locationInModule": {
            "filename": "lib/compliance.ts",
            "line": 1082
          },
          "name": "invokeWithOptional"
        },
        {
          "docs": {
            "stability": "experimental"
          },
          "locationInModule": {
            "filename": "lib/compliance.ts",
            "line": 1078
          },
          "name": "invokeWithoutOptional"
        }
      ],
      "name": "OptionalArgumentInvoker"
    },
    "jsii-calc.OptionalConstructorArgument": {
      "assembly": "jsii-calc",
      "docs": {
        "stability": "experimental"
      },
      "fqn": "jsii-calc.OptionalConstructorArgument",
      "initializer": {
        "docs": {
          "stability": "experimental"
        },
        "parameters": [
          {
            "name": "arg1",
            "type": {
              "primitive": "number"
            }
          },
          {
            "name": "arg2",
            "type": {
              "primitive": "string"
            }
          },
          {
            "name": "arg3",
            "optional": true,
            "type": {
              "primitive": "date"
            }
          }
        ]
      },
      "kind": "class",
      "locationInModule": {
        "filename": "lib/compliance.ts",
        "line": 295
      },
      "name": "OptionalConstructorArgument",
      "properties": [
        {
          "docs": {
            "stability": "experimental"
          },
          "immutable": true,
          "locationInModule": {
            "filename": "lib/compliance.ts",
            "line": 296
          },
          "name": "arg1",
          "type": {
            "primitive": "number"
          }
        },
        {
          "docs": {
            "stability": "experimental"
          },
          "immutable": true,
          "locationInModule": {
            "filename": "lib/compliance.ts",
            "line": 297
          },
          "name": "arg2",
          "type": {
            "primitive": "string"
          }
        },
        {
          "docs": {
            "stability": "experimental"
          },
          "immutable": true,
          "locationInModule": {
            "filename": "lib/compliance.ts",
            "line": 298
          },
          "name": "arg3",
          "optional": true,
          "type": {
            "primitive": "date"
          }
        }
      ]
    },
    "jsii-calc.OptionalStruct": {
      "assembly": "jsii-calc",
      "datatype": true,
      "docs": {
        "stability": "experimental"
      },
      "fqn": "jsii-calc.OptionalStruct",
      "kind": "interface",
      "locationInModule": {
        "filename": "lib/compliance.ts",
        "line": 1650
      },
      "name": "OptionalStruct",
      "properties": [
        {
          "abstract": true,
          "docs": {
            "stability": "experimental"
          },
          "immutable": true,
          "locationInModule": {
            "filename": "lib/compliance.ts",
            "line": 1651
          },
          "name": "field",
          "optional": true,
          "type": {
            "primitive": "string"
          }
        }
      ]
    },
    "jsii-calc.OptionalStructConsumer": {
      "assembly": "jsii-calc",
      "docs": {
        "stability": "experimental"
      },
      "fqn": "jsii-calc.OptionalStructConsumer",
      "initializer": {
        "docs": {
          "stability": "experimental"
        },
        "parameters": [
          {
            "name": "optionalStruct",
            "optional": true,
            "type": {
              "fqn": "jsii-calc.OptionalStruct"
            }
          }
        ]
      },
      "kind": "class",
      "locationInModule": {
        "filename": "lib/compliance.ts",
        "line": 1641
      },
      "name": "OptionalStructConsumer",
      "properties": [
        {
          "docs": {
            "stability": "experimental"
          },
          "immutable": true,
          "locationInModule": {
            "filename": "lib/compliance.ts",
            "line": 1642
          },
          "name": "parameterWasUndefined",
          "type": {
            "primitive": "boolean"
          }
        },
        {
          "docs": {
            "stability": "experimental"
          },
          "immutable": true,
          "locationInModule": {
            "filename": "lib/compliance.ts",
            "line": 1643
          },
          "name": "fieldValue",
          "optional": true,
          "type": {
            "primitive": "string"
          }
        }
      ]
    },
    "jsii-calc.OverridableProtectedMember": {
      "assembly": "jsii-calc",
      "docs": {
        "see": "https://github.com/aws/jsii/issues/903",
        "stability": "experimental"
      },
      "fqn": "jsii-calc.OverridableProtectedMember",
      "initializer": {},
      "kind": "class",
      "locationInModule": {
        "filename": "lib/compliance.ts",
        "line": 1907
      },
      "methods": [
        {
          "docs": {
            "stability": "experimental"
          },
          "locationInModule": {
            "filename": "lib/compliance.ts",
            "line": 1919
          },
          "name": "overrideMe",
          "protected": true,
          "returns": {
            "type": {
              "primitive": "string"
            }
          }
        },
        {
          "docs": {
            "stability": "experimental"
          },
          "locationInModule": {
            "filename": "lib/compliance.ts",
            "line": 1915
          },
          "name": "switchModes"
        },
        {
          "docs": {
            "stability": "experimental"
          },
          "locationInModule": {
            "filename": "lib/compliance.ts",
            "line": 1911
          },
          "name": "valueFromProtected",
          "returns": {
            "type": {
              "primitive": "string"
            }
          }
        }
      ],
      "name": "OverridableProtectedMember",
      "properties": [
        {
          "docs": {
            "stability": "experimental"
          },
          "immutable": true,
          "locationInModule": {
            "filename": "lib/compliance.ts",
            "line": 1908
          },
          "name": "overrideReadOnly",
          "protected": true,
          "type": {
            "primitive": "string"
          }
        },
        {
          "docs": {
            "stability": "experimental"
          },
          "locationInModule": {
            "filename": "lib/compliance.ts",
            "line": 1909
          },
          "name": "overrideReadWrite",
          "protected": true,
          "type": {
            "primitive": "string"
          }
        }
      ]
    },
    "jsii-calc.OverrideReturnsObject": {
      "assembly": "jsii-calc",
      "docs": {
        "stability": "experimental"
      },
      "fqn": "jsii-calc.OverrideReturnsObject",
      "initializer": {},
      "kind": "class",
      "locationInModule": {
        "filename": "lib/compliance.ts",
        "line": 637
      },
      "methods": [
        {
          "docs": {
            "stability": "experimental"
          },
          "locationInModule": {
            "filename": "lib/compliance.ts",
            "line": 638
          },
          "name": "test",
          "parameters": [
            {
              "name": "obj",
              "type": {
                "fqn": "jsii-calc.IReturnsNumber"
              }
            }
          ],
          "returns": {
            "type": {
              "primitive": "number"
            }
          }
        }
      ],
      "name": "OverrideReturnsObject"
    },
    "jsii-calc.ParentStruct982": {
      "assembly": "jsii-calc",
      "datatype": true,
      "docs": {
        "stability": "experimental",
        "summary": "https://github.com/aws/jsii/issues/982."
      },
      "fqn": "jsii-calc.ParentStruct982",
      "kind": "interface",
      "locationInModule": {
        "filename": "lib/compliance.ts",
        "line": 2241
      },
      "name": "ParentStruct982",
      "properties": [
        {
          "abstract": true,
          "docs": {
            "stability": "experimental"
          },
          "immutable": true,
          "locationInModule": {
            "filename": "lib/compliance.ts",
            "line": 2242
          },
          "name": "foo",
          "type": {
            "primitive": "string"
          }
        }
      ]
    },
    "jsii-calc.PartiallyInitializedThisConsumer": {
      "abstract": true,
      "assembly": "jsii-calc",
      "docs": {
        "stability": "experimental"
      },
      "fqn": "jsii-calc.PartiallyInitializedThisConsumer",
      "initializer": {},
      "kind": "class",
      "locationInModule": {
        "filename": "lib/compliance.ts",
        "line": 1624
      },
      "methods": [
        {
          "abstract": true,
          "docs": {
            "stability": "experimental"
          },
          "locationInModule": {
            "filename": "lib/compliance.ts",
            "line": 1625
          },
          "name": "consumePartiallyInitializedThis",
          "parameters": [
            {
              "name": "obj",
              "type": {
                "fqn": "jsii-calc.ConstructorPassesThisOut"
              }
            },
            {
              "name": "dt",
              "type": {
                "primitive": "date"
              }
            },
            {
              "name": "ev",
              "type": {
                "fqn": "jsii-calc.AllTypesEnum"
              }
            }
          ],
          "returns": {
            "type": {
              "primitive": "string"
            }
          }
        }
      ],
      "name": "PartiallyInitializedThisConsumer"
    },
    "jsii-calc.Polymorphism": {
      "assembly": "jsii-calc",
      "docs": {
        "stability": "experimental"
      },
      "fqn": "jsii-calc.Polymorphism",
      "initializer": {},
      "kind": "class",
      "locationInModule": {
        "filename": "lib/compliance.ts",
        "line": 483
      },
      "methods": [
        {
          "docs": {
            "stability": "experimental"
          },
          "locationInModule": {
            "filename": "lib/compliance.ts",
            "line": 484
          },
          "name": "sayHello",
          "parameters": [
            {
              "name": "friendly",
              "type": {
                "fqn": "@scope/jsii-calc-lib.IFriendly"
              }
            }
          ],
          "returns": {
            "type": {
              "primitive": "string"
            }
          }
        }
      ],
      "name": "Polymorphism"
    },
    "jsii-calc.Power": {
      "assembly": "jsii-calc",
      "base": "jsii-calc.composition.CompositeOperation",
      "docs": {
        "stability": "experimental",
        "summary": "The power operation."
      },
      "fqn": "jsii-calc.Power",
      "initializer": {
        "docs": {
          "stability": "experimental",
          "summary": "Creates a Power operation."
        },
        "parameters": [
          {
            "docs": {
              "summary": "The base of the power."
            },
            "name": "base",
            "type": {
              "fqn": "@scope/jsii-calc-lib.Value"
            }
          },
          {
            "docs": {
              "summary": "The number of times to multiply."
            },
            "name": "pow",
            "type": {
              "fqn": "@scope/jsii-calc-lib.Value"
            }
          }
        ]
      },
      "kind": "class",
      "locationInModule": {
        "filename": "lib/calculator.ts",
        "line": 211
      },
      "name": "Power",
      "properties": [
        {
          "docs": {
            "stability": "experimental",
            "summary": "The base of the power."
          },
          "immutable": true,
          "locationInModule": {
            "filename": "lib/calculator.ts",
            "line": 218
          },
          "name": "base",
          "type": {
            "fqn": "@scope/jsii-calc-lib.Value"
          }
        },
        {
          "docs": {
            "remarks": "Must be implemented by derived classes.",
            "stability": "experimental",
            "summary": "The expression that this operation consists of."
          },
          "immutable": true,
          "locationInModule": {
            "filename": "lib/calculator.ts",
            "line": 222
          },
          "name": "expression",
          "overrides": "jsii-calc.composition.CompositeOperation",
          "type": {
            "fqn": "@scope/jsii-calc-lib.Value"
          }
        },
        {
          "docs": {
            "stability": "experimental",
            "summary": "The number of times to multiply."
          },
          "immutable": true,
          "locationInModule": {
            "filename": "lib/calculator.ts",
            "line": 218
          },
          "name": "pow",
          "type": {
            "fqn": "@scope/jsii-calc-lib.Value"
          }
        }
      ]
    },
    "jsii-calc.PropertyNamedProperty": {
      "assembly": "jsii-calc",
      "docs": {
        "stability": "experimental",
        "summary": "Reproduction for https://github.com/aws/jsii/issues/1113 Where a method or property named \"property\" would result in impossible to load Python code."
      },
      "fqn": "jsii-calc.PropertyNamedProperty",
      "initializer": {},
      "kind": "class",
      "locationInModule": {
        "filename": "lib/calculator.ts",
        "line": 382
      },
      "name": "PropertyNamedProperty",
      "properties": [
        {
          "docs": {
            "stability": "experimental"
          },
          "immutable": true,
          "locationInModule": {
            "filename": "lib/calculator.ts",
            "line": 383
          },
          "name": "property",
          "type": {
            "primitive": "string"
          }
        },
        {
          "docs": {
            "stability": "experimental"
          },
          "immutable": true,
          "locationInModule": {
            "filename": "lib/calculator.ts",
            "line": 384
          },
          "name": "yetAnoterOne",
          "type": {
            "primitive": "boolean"
          }
        }
      ]
    },
    "jsii-calc.PublicClass": {
      "assembly": "jsii-calc",
      "docs": {
        "stability": "experimental"
      },
      "fqn": "jsii-calc.PublicClass",
      "initializer": {},
      "kind": "class",
      "locationInModule": {
        "filename": "lib/compliance.ts",
        "line": 1368
      },
      "methods": [
        {
          "docs": {
            "stability": "experimental"
          },
          "locationInModule": {
            "filename": "lib/compliance.ts",
            "line": 1369
          },
          "name": "hello"
        }
      ],
      "name": "PublicClass"
    },
    "jsii-calc.PythonReservedWords": {
      "assembly": "jsii-calc",
      "docs": {
        "stability": "experimental"
      },
      "fqn": "jsii-calc.PythonReservedWords",
      "initializer": {},
      "kind": "class",
      "locationInModule": {
        "filename": "lib/compliance.ts",
        "line": 896
      },
      "methods": [
        {
          "docs": {
            "stability": "experimental"
          },
          "locationInModule": {
            "filename": "lib/compliance.ts",
            "line": 898
          },
          "name": "and"
        },
        {
          "docs": {
            "stability": "experimental"
          },
          "locationInModule": {
            "filename": "lib/compliance.ts",
            "line": 900
          },
          "name": "as"
        },
        {
          "docs": {
            "stability": "experimental"
          },
          "locationInModule": {
            "filename": "lib/compliance.ts",
            "line": 902
          },
          "name": "assert"
        },
        {
          "docs": {
            "stability": "experimental"
          },
          "locationInModule": {
            "filename": "lib/compliance.ts",
            "line": 904
          },
          "name": "async"
        },
        {
          "docs": {
            "stability": "experimental"
          },
          "locationInModule": {
            "filename": "lib/compliance.ts",
            "line": 906
          },
          "name": "await"
        },
        {
          "docs": {
            "stability": "experimental"
          },
          "locationInModule": {
            "filename": "lib/compliance.ts",
            "line": 908
          },
          "name": "break"
        },
        {
          "docs": {
            "stability": "experimental"
          },
          "locationInModule": {
            "filename": "lib/compliance.ts",
            "line": 910
          },
          "name": "class"
        },
        {
          "docs": {
            "stability": "experimental"
          },
          "locationInModule": {
            "filename": "lib/compliance.ts",
            "line": 912
          },
          "name": "continue"
        },
        {
          "docs": {
            "stability": "experimental"
          },
          "locationInModule": {
            "filename": "lib/compliance.ts",
            "line": 914
          },
          "name": "def"
        },
        {
          "docs": {
            "stability": "experimental"
          },
          "locationInModule": {
            "filename": "lib/compliance.ts",
            "line": 916
          },
          "name": "del"
        },
        {
          "docs": {
            "stability": "experimental"
          },
          "locationInModule": {
            "filename": "lib/compliance.ts",
            "line": 918
          },
          "name": "elif"
        },
        {
          "docs": {
            "stability": "experimental"
          },
          "locationInModule": {
            "filename": "lib/compliance.ts",
            "line": 920
          },
          "name": "else"
        },
        {
          "docs": {
            "stability": "experimental"
          },
          "locationInModule": {
            "filename": "lib/compliance.ts",
            "line": 922
          },
          "name": "except"
        },
        {
          "docs": {
            "stability": "experimental"
          },
          "locationInModule": {
            "filename": "lib/compliance.ts",
            "line": 924
          },
          "name": "finally"
        },
        {
          "docs": {
            "stability": "experimental"
          },
          "locationInModule": {
            "filename": "lib/compliance.ts",
            "line": 926
          },
          "name": "for"
        },
        {
          "docs": {
            "stability": "experimental"
          },
          "locationInModule": {
            "filename": "lib/compliance.ts",
            "line": 928
          },
          "name": "from"
        },
        {
          "docs": {
            "stability": "experimental"
          },
          "locationInModule": {
            "filename": "lib/compliance.ts",
            "line": 930
          },
          "name": "global"
        },
        {
          "docs": {
            "stability": "experimental"
          },
          "locationInModule": {
            "filename": "lib/compliance.ts",
            "line": 932
          },
          "name": "if"
        },
        {
          "docs": {
            "stability": "experimental"
          },
          "locationInModule": {
            "filename": "lib/compliance.ts",
            "line": 934
          },
          "name": "import"
        },
        {
          "docs": {
            "stability": "experimental"
          },
          "locationInModule": {
            "filename": "lib/compliance.ts",
            "line": 936
          },
          "name": "in"
        },
        {
          "docs": {
            "stability": "experimental"
          },
          "locationInModule": {
            "filename": "lib/compliance.ts",
            "line": 938
          },
          "name": "is"
        },
        {
          "docs": {
            "stability": "experimental"
          },
          "locationInModule": {
            "filename": "lib/compliance.ts",
            "line": 940
          },
          "name": "lambda"
        },
        {
          "docs": {
            "stability": "experimental"
          },
          "locationInModule": {
            "filename": "lib/compliance.ts",
            "line": 942
          },
          "name": "nonlocal"
        },
        {
          "docs": {
            "stability": "experimental"
          },
          "locationInModule": {
            "filename": "lib/compliance.ts",
            "line": 944
          },
          "name": "not"
        },
        {
          "docs": {
            "stability": "experimental"
          },
          "locationInModule": {
            "filename": "lib/compliance.ts",
            "line": 946
          },
          "name": "or"
        },
        {
          "docs": {
            "stability": "experimental"
          },
          "locationInModule": {
            "filename": "lib/compliance.ts",
            "line": 948
          },
          "name": "pass"
        },
        {
          "docs": {
            "stability": "experimental"
          },
          "locationInModule": {
            "filename": "lib/compliance.ts",
            "line": 950
          },
          "name": "raise"
        },
        {
          "docs": {
            "stability": "experimental"
          },
          "locationInModule": {
            "filename": "lib/compliance.ts",
            "line": 952
          },
          "name": "return"
        },
        {
          "docs": {
            "stability": "experimental"
          },
          "locationInModule": {
            "filename": "lib/compliance.ts",
            "line": 954
          },
          "name": "try"
        },
        {
          "docs": {
            "stability": "experimental"
          },
          "locationInModule": {
            "filename": "lib/compliance.ts",
            "line": 956
          },
          "name": "while"
        },
        {
          "docs": {
            "stability": "experimental"
          },
          "locationInModule": {
            "filename": "lib/compliance.ts",
            "line": 958
          },
          "name": "with"
        },
        {
          "docs": {
            "stability": "experimental"
          },
          "locationInModule": {
            "filename": "lib/compliance.ts",
            "line": 960
          },
          "name": "yield"
        }
      ],
      "name": "PythonReservedWords"
    },
    "jsii-calc.ReferenceEnumFromScopedPackage": {
      "assembly": "jsii-calc",
      "docs": {
        "stability": "experimental",
        "summary": "See awslabs/jsii#138."
      },
      "fqn": "jsii-calc.ReferenceEnumFromScopedPackage",
      "initializer": {},
      "kind": "class",
      "locationInModule": {
        "filename": "lib/compliance.ts",
        "line": 1032
      },
      "methods": [
        {
          "docs": {
            "stability": "experimental"
          },
          "locationInModule": {
            "filename": "lib/compliance.ts",
            "line": 1035
          },
          "name": "loadFoo",
          "returns": {
            "optional": true,
            "type": {
              "fqn": "@scope/jsii-calc-lib.EnumFromScopedModule"
            }
          }
        },
        {
          "docs": {
            "stability": "experimental"
          },
          "locationInModule": {
            "filename": "lib/compliance.ts",
            "line": 1039
          },
          "name": "saveFoo",
          "parameters": [
            {
              "name": "value",
              "type": {
                "fqn": "@scope/jsii-calc-lib.EnumFromScopedModule"
              }
            }
          ]
        }
      ],
      "name": "ReferenceEnumFromScopedPackage",
      "properties": [
        {
          "docs": {
            "stability": "experimental"
          },
          "locationInModule": {
            "filename": "lib/compliance.ts",
            "line": 1033
          },
          "name": "foo",
          "optional": true,
          "type": {
            "fqn": "@scope/jsii-calc-lib.EnumFromScopedModule"
          }
        }
      ]
    },
    "jsii-calc.ReturnsPrivateImplementationOfInterface": {
      "assembly": "jsii-calc",
      "docs": {
        "returns": "an instance of an un-exported class that extends `ExportedBaseClass`, declared as `IPrivatelyImplemented`.",
        "see": "https://github.com/aws/jsii/issues/320",
        "stability": "experimental",
        "summary": "Helps ensure the JSII kernel & runtime cooperate correctly when an un-exported instance of a class is returned with a declared type that is an exported interface, and the instance inherits from an exported class."
      },
      "fqn": "jsii-calc.ReturnsPrivateImplementationOfInterface",
      "initializer": {},
      "kind": "class",
      "locationInModule": {
        "filename": "lib/compliance.ts",
        "line": 1323
      },
      "name": "ReturnsPrivateImplementationOfInterface",
      "properties": [
        {
          "docs": {
            "stability": "experimental"
          },
          "immutable": true,
          "locationInModule": {
            "filename": "lib/compliance.ts",
            "line": 1324
          },
          "name": "privateImplementation",
          "type": {
            "fqn": "jsii-calc.IPrivatelyImplemented"
          }
        }
      ]
    },
    "jsii-calc.RootStruct": {
      "assembly": "jsii-calc",
      "datatype": true,
      "docs": {
        "remarks": "This is cheating with the (current) declared types, but this is the \"more\nidiomatic\" way for Pythonists.",
        "stability": "experimental",
        "summary": "This is here to check that we can pass a nested struct into a kwargs by specifying it as an in-line dictionary."
      },
      "fqn": "jsii-calc.RootStruct",
      "kind": "interface",
      "locationInModule": {
        "filename": "lib/compliance.ts",
        "line": 2184
      },
      "name": "RootStruct",
      "properties": [
        {
          "abstract": true,
          "docs": {
            "stability": "experimental",
            "summary": "May not be empty."
          },
          "immutable": true,
          "locationInModule": {
            "filename": "lib/compliance.ts",
            "line": 2188
          },
          "name": "stringProp",
          "type": {
            "primitive": "string"
          }
        },
        {
          "abstract": true,
          "docs": {
            "stability": "experimental"
          },
          "immutable": true,
          "locationInModule": {
            "filename": "lib/compliance.ts",
            "line": 2189
          },
          "name": "nestedStruct",
          "optional": true,
          "type": {
            "fqn": "jsii-calc.NestedStruct"
          }
        }
      ]
    },
    "jsii-calc.RootStructValidator": {
      "assembly": "jsii-calc",
      "docs": {
        "stability": "experimental"
      },
      "fqn": "jsii-calc.RootStructValidator",
      "kind": "class",
      "locationInModule": {
        "filename": "lib/compliance.ts",
        "line": 2197
      },
      "methods": [
        {
          "docs": {
            "stability": "experimental"
          },
          "locationInModule": {
            "filename": "lib/compliance.ts",
            "line": 2198
          },
          "name": "validate",
          "parameters": [
            {
              "name": "struct",
              "type": {
                "fqn": "jsii-calc.RootStruct"
              }
            }
          ],
          "static": true
        }
      ],
      "name": "RootStructValidator"
    },
    "jsii-calc.RuntimeTypeChecking": {
      "assembly": "jsii-calc",
      "docs": {
        "stability": "experimental"
      },
      "fqn": "jsii-calc.RuntimeTypeChecking",
      "initializer": {},
      "kind": "class",
      "locationInModule": {
        "filename": "lib/compliance.ts",
        "line": 274
      },
      "methods": [
        {
          "docs": {
            "stability": "experimental"
          },
          "locationInModule": {
            "filename": "lib/compliance.ts",
            "line": 284
          },
          "name": "methodWithDefaultedArguments",
          "parameters": [
            {
              "name": "arg1",
              "optional": true,
              "type": {
                "primitive": "number"
              }
            },
            {
              "name": "arg2",
              "optional": true,
              "type": {
                "primitive": "string"
              }
            },
            {
              "name": "arg3",
              "optional": true,
              "type": {
                "primitive": "date"
              }
            }
          ]
        },
        {
          "docs": {
            "stability": "experimental"
          },
          "locationInModule": {
            "filename": "lib/compliance.ts",
            "line": 290
          },
          "name": "methodWithOptionalAnyArgument",
          "parameters": [
            {
              "name": "arg",
              "optional": true,
              "type": {
                "primitive": "any"
              }
            }
          ]
        },
        {
          "docs": {
            "stability": "experimental",
            "summary": "Used to verify verification of number of method arguments."
          },
          "locationInModule": {
            "filename": "lib/compliance.ts",
            "line": 278
          },
          "name": "methodWithOptionalArguments",
          "parameters": [
            {
              "name": "arg1",
              "type": {
                "primitive": "number"
              }
            },
            {
              "name": "arg2",
              "type": {
                "primitive": "string"
              }
            },
            {
              "name": "arg3",
              "optional": true,
              "type": {
                "primitive": "date"
              }
            }
          ]
        }
      ],
      "name": "RuntimeTypeChecking"
    },
    "jsii-calc.SecondLevelStruct": {
      "assembly": "jsii-calc",
      "datatype": true,
      "docs": {
        "stability": "experimental"
      },
      "fqn": "jsii-calc.SecondLevelStruct",
      "kind": "interface",
      "locationInModule": {
        "filename": "lib/compliance.ts",
        "line": 1799
      },
      "name": "SecondLevelStruct",
      "properties": [
        {
          "abstract": true,
          "docs": {
            "stability": "experimental",
            "summary": "It's long and required."
          },
          "immutable": true,
          "locationInModule": {
            "filename": "lib/compliance.ts",
            "line": 1803
          },
          "name": "deeperRequiredProp",
          "type": {
            "primitive": "string"
          }
        },
        {
          "abstract": true,
          "docs": {
            "stability": "experimental",
            "summary": "It's long, but you'll almost never pass it."
          },
          "immutable": true,
          "locationInModule": {
            "filename": "lib/compliance.ts",
            "line": 1808
          },
          "name": "deeperOptionalProp",
          "optional": true,
          "type": {
            "primitive": "string"
          }
        }
      ]
    },
    "jsii-calc.SingleInstanceTwoTypes": {
      "assembly": "jsii-calc",
      "docs": {
        "remarks": "JSII clients can instantiate 2 different strongly-typed wrappers for the same\nobject. Unfortunately, this will break object equality, but if we didn't do\nthis it would break runtime type checks in the JVM or CLR.",
        "stability": "experimental",
        "summary": "Test that a single instance can be returned under two different FQNs."
      },
      "fqn": "jsii-calc.SingleInstanceTwoTypes",
      "initializer": {},
      "kind": "class",
      "locationInModule": {
        "filename": "lib/compliance.ts",
        "line": 1430
      },
      "methods": [
        {
          "docs": {
            "stability": "experimental"
          },
          "locationInModule": {
            "filename": "lib/compliance.ts",
            "line": 1433
          },
          "name": "interface1",
          "returns": {
            "type": {
              "fqn": "jsii-calc.InbetweenClass"
            }
          }
        },
        {
          "docs": {
            "stability": "experimental"
          },
          "locationInModule": {
            "filename": "lib/compliance.ts",
            "line": 1437
          },
          "name": "interface2",
          "returns": {
            "type": {
              "fqn": "jsii-calc.IPublicInterface"
            }
          }
        }
      ],
      "name": "SingleInstanceTwoTypes"
    },
    "jsii-calc.SingletonInt": {
      "assembly": "jsii-calc",
      "docs": {
        "remarks": "https://github.com/aws/jsii/issues/231",
        "stability": "experimental",
        "summary": "Verifies that singleton enums are handled correctly."
      },
      "fqn": "jsii-calc.SingletonInt",
      "kind": "class",
      "locationInModule": {
        "filename": "lib/compliance.ts",
        "line": 1751
      },
      "methods": [
        {
          "docs": {
            "stability": "experimental"
          },
          "locationInModule": {
            "filename": "lib/compliance.ts",
            "line": 1753
          },
          "name": "isSingletonInt",
          "parameters": [
            {
              "name": "value",
              "type": {
                "primitive": "number"
              }
            }
          ],
          "returns": {
            "type": {
              "primitive": "boolean"
            }
          }
        }
      ],
      "name": "SingletonInt"
    },
    "jsii-calc.SingletonIntEnum": {
      "assembly": "jsii-calc",
      "docs": {
        "stability": "experimental",
        "summary": "A singleton integer."
      },
      "fqn": "jsii-calc.SingletonIntEnum",
      "kind": "enum",
      "locationInModule": {
        "filename": "lib/compliance.ts",
        "line": 1758
      },
      "members": [
        {
          "docs": {
            "stability": "experimental",
            "summary": "Elite!"
          },
          "name": "SINGLETON_INT"
        }
      ],
      "name": "SingletonIntEnum"
    },
    "jsii-calc.SingletonString": {
      "assembly": "jsii-calc",
      "docs": {
        "remarks": "https://github.com/aws/jsii/issues/231",
        "stability": "experimental",
        "summary": "Verifies that singleton enums are handled correctly."
      },
      "fqn": "jsii-calc.SingletonString",
      "kind": "class",
      "locationInModule": {
        "filename": "lib/compliance.ts",
        "line": 1734
      },
      "methods": [
        {
          "docs": {
            "stability": "experimental"
          },
          "locationInModule": {
            "filename": "lib/compliance.ts",
            "line": 1737
          },
          "name": "isSingletonString",
          "parameters": [
            {
              "name": "value",
              "type": {
                "primitive": "string"
              }
            }
          ],
          "returns": {
            "type": {
              "primitive": "boolean"
            }
          }
        }
      ],
      "name": "SingletonString"
    },
    "jsii-calc.SingletonStringEnum": {
      "assembly": "jsii-calc",
      "docs": {
        "stability": "experimental",
        "summary": "A singleton string."
      },
      "fqn": "jsii-calc.SingletonStringEnum",
      "kind": "enum",
      "locationInModule": {
        "filename": "lib/compliance.ts",
        "line": 1742
      },
      "members": [
        {
          "docs": {
            "stability": "experimental",
            "summary": "1337."
          },
          "name": "SINGLETON_STRING"
        }
      ],
      "name": "SingletonStringEnum"
    },
    "jsii-calc.SmellyStruct": {
      "assembly": "jsii-calc",
      "datatype": true,
      "docs": {
        "stability": "experimental"
      },
      "fqn": "jsii-calc.SmellyStruct",
      "kind": "interface",
      "locationInModule": {
        "filename": "lib/calculator.ts",
        "line": 393
      },
      "name": "SmellyStruct",
      "properties": [
        {
          "abstract": true,
          "docs": {
            "stability": "experimental"
          },
          "immutable": true,
          "locationInModule": {
            "filename": "lib/calculator.ts",
            "line": 394
          },
          "name": "property",
          "type": {
            "primitive": "string"
          }
        },
        {
          "abstract": true,
          "docs": {
            "stability": "experimental"
          },
          "immutable": true,
          "locationInModule": {
            "filename": "lib/calculator.ts",
            "line": 395
          },
          "name": "yetAnoterOne",
          "type": {
            "primitive": "boolean"
          }
        }
      ]
    },
    "jsii-calc.SomeTypeJsii976": {
      "assembly": "jsii-calc",
      "docs": {
        "stability": "experimental"
      },
      "fqn": "jsii-calc.SomeTypeJsii976",
      "initializer": {},
      "kind": "class",
      "locationInModule": {
        "filename": "lib/compliance.ts",
        "line": 2221
      },
      "methods": [
        {
          "docs": {
            "stability": "experimental"
          },
          "locationInModule": {
            "filename": "lib/compliance.ts",
            "line": 2231
          },
          "name": "returnAnonymous",
          "returns": {
            "type": {
              "primitive": "any"
            }
          },
          "static": true
        },
        {
          "docs": {
            "stability": "experimental"
          },
          "locationInModule": {
            "filename": "lib/compliance.ts",
            "line": 2223
          },
          "name": "returnReturn",
          "returns": {
            "type": {
              "fqn": "jsii-calc.IReturnJsii976"
            }
          },
          "static": true
        }
      ],
      "name": "SomeTypeJsii976"
    },
    "jsii-calc.StableClass": {
      "assembly": "jsii-calc",
      "docs": {
        "stability": "stable"
      },
      "fqn": "jsii-calc.StableClass",
      "initializer": {
        "docs": {
          "stability": "stable"
        },
        "parameters": [
          {
            "name": "readonlyString",
            "type": {
              "primitive": "string"
            }
          },
          {
            "name": "mutableNumber",
            "optional": true,
            "type": {
              "primitive": "number"
            }
          }
        ]
      },
      "kind": "class",
      "locationInModule": {
        "filename": "lib/stability.ts",
        "line": 51
      },
      "methods": [
        {
          "docs": {
            "stability": "stable"
          },
          "locationInModule": {
            "filename": "lib/stability.ts",
            "line": 62
          },
          "name": "method"
        }
      ],
      "name": "StableClass",
      "properties": [
        {
          "docs": {
            "stability": "stable"
          },
          "immutable": true,
          "locationInModule": {
            "filename": "lib/stability.ts",
            "line": 53
          },
          "name": "readonlyProperty",
          "type": {
            "primitive": "string"
          }
        },
        {
          "docs": {
            "stability": "stable"
          },
          "locationInModule": {
            "filename": "lib/stability.ts",
            "line": 55
          },
          "name": "mutableProperty",
          "optional": true,
          "type": {
            "primitive": "number"
          }
        }
      ]
    },
    "jsii-calc.StableEnum": {
      "assembly": "jsii-calc",
      "docs": {
        "stability": "stable"
      },
      "fqn": "jsii-calc.StableEnum",
      "kind": "enum",
      "locationInModule": {
        "filename": "lib/stability.ts",
        "line": 65
      },
      "members": [
        {
          "docs": {
            "stability": "stable"
          },
          "name": "OPTION_A"
        },
        {
          "docs": {
            "stability": "stable"
          },
          "name": "OPTION_B"
        }
      ],
      "name": "StableEnum"
    },
    "jsii-calc.StableStruct": {
      "assembly": "jsii-calc",
      "datatype": true,
      "docs": {
        "stability": "stable"
      },
      "fqn": "jsii-calc.StableStruct",
      "kind": "interface",
      "locationInModule": {
        "filename": "lib/stability.ts",
        "line": 39
      },
      "name": "StableStruct",
      "properties": [
        {
          "abstract": true,
          "docs": {
            "stability": "stable"
          },
          "immutable": true,
          "locationInModule": {
            "filename": "lib/stability.ts",
            "line": 41
          },
          "name": "readonlyProperty",
          "type": {
            "primitive": "string"
          }
        }
      ]
    },
    "jsii-calc.StaticContext": {
      "assembly": "jsii-calc",
      "docs": {
        "remarks": "https://github.com/awslabs/aws-cdk/issues/2304",
        "stability": "experimental",
        "summary": "This is used to validate the ability to use `this` from within a static context."
      },
      "fqn": "jsii-calc.StaticContext",
      "kind": "class",
      "locationInModule": {
        "filename": "lib/compliance.ts",
        "line": 1677
      },
      "methods": [
        {
          "docs": {
            "stability": "experimental"
          },
          "locationInModule": {
            "filename": "lib/compliance.ts",
            "line": 1680
          },
          "name": "canAccessStaticContext",
          "returns": {
            "type": {
              "primitive": "boolean"
            }
          },
          "static": true
        }
      ],
      "name": "StaticContext",
      "properties": [
        {
          "docs": {
            "stability": "experimental"
          },
          "locationInModule": {
            "filename": "lib/compliance.ts",
            "line": 1688
          },
          "name": "staticVariable",
          "static": true,
          "type": {
            "primitive": "boolean"
          }
        }
      ]
    },
    "jsii-calc.Statics": {
      "assembly": "jsii-calc",
      "docs": {
        "stability": "experimental"
      },
      "fqn": "jsii-calc.Statics",
      "initializer": {
        "docs": {
          "stability": "experimental"
        },
        "parameters": [
          {
            "name": "value",
            "type": {
              "primitive": "string"
            }
          }
        ]
      },
      "kind": "class",
      "locationInModule": {
        "filename": "lib/compliance.ts",
        "line": 681
      },
      "methods": [
        {
          "docs": {
            "stability": "experimental",
            "summary": "Jsdocs for static method."
          },
          "locationInModule": {
            "filename": "lib/compliance.ts",
            "line": 689
          },
          "name": "staticMethod",
          "parameters": [
            {
              "docs": {
                "summary": "The name of the person to say hello to."
              },
              "name": "name",
              "type": {
                "primitive": "string"
              }
            }
          ],
          "returns": {
            "type": {
              "primitive": "string"
            }
          },
          "static": true
        },
        {
          "docs": {
            "stability": "experimental"
          },
          "locationInModule": {
            "filename": "lib/compliance.ts",
            "line": 693
          },
          "name": "justMethod",
          "returns": {
            "type": {
              "primitive": "string"
            }
          }
        }
      ],
      "name": "Statics",
      "properties": [
        {
          "const": true,
          "docs": {
            "stability": "experimental",
            "summary": "Constants may also use all-caps."
          },
          "immutable": true,
          "locationInModule": {
            "filename": "lib/compliance.ts",
            "line": 705
          },
          "name": "BAR",
          "static": true,
          "type": {
            "primitive": "number"
          }
        },
        {
          "const": true,
          "docs": {
            "stability": "experimental"
          },
          "immutable": true,
          "locationInModule": {
            "filename": "lib/compliance.ts",
            "line": 732
          },
          "name": "ConstObj",
          "static": true,
          "type": {
            "fqn": "jsii-calc.DoubleTrouble"
          }
        },
        {
          "const": true,
          "docs": {
            "stability": "experimental",
            "summary": "Jsdocs for static property."
          },
          "immutable": true,
          "locationInModule": {
            "filename": "lib/compliance.ts",
            "line": 700
          },
          "name": "Foo",
          "static": true,
          "type": {
            "primitive": "string"
          }
        },
        {
          "const": true,
          "docs": {
            "stability": "experimental",
            "summary": "Constants can also use camelCase."
          },
          "immutable": true,
          "locationInModule": {
            "filename": "lib/compliance.ts",
            "line": 710
          },
          "name": "zooBar",
          "static": true,
          "type": {
            "collection": {
              "elementtype": {
                "primitive": "string"
              },
              "kind": "map"
            }
          }
        },
        {
          "docs": {
            "remarks": "Jsdocs for static setter.",
            "stability": "experimental",
            "summary": "Jsdocs for static getter."
          },
          "locationInModule": {
            "filename": "lib/compliance.ts",
            "line": 717
          },
          "name": "instance",
          "static": true,
          "type": {
            "fqn": "jsii-calc.Statics"
          }
        },
        {
          "docs": {
            "stability": "experimental"
          },
          "locationInModule": {
            "filename": "lib/compliance.ts",
            "line": 731
          },
          "name": "nonConstStatic",
          "static": true,
          "type": {
            "primitive": "number"
          }
        },
        {
          "docs": {
            "stability": "experimental"
          },
          "immutable": true,
          "locationInModule": {
            "filename": "lib/compliance.ts",
            "line": 682
          },
          "name": "value",
          "type": {
            "primitive": "string"
          }
        }
      ]
    },
    "jsii-calc.StringEnum": {
      "assembly": "jsii-calc",
      "docs": {
        "stability": "experimental"
      },
      "fqn": "jsii-calc.StringEnum",
      "kind": "enum",
      "locationInModule": {
        "filename": "lib/compliance.ts",
        "line": 28
      },
      "members": [
        {
          "docs": {
            "stability": "experimental"
          },
          "name": "A"
        },
        {
          "docs": {
            "stability": "experimental"
          },
          "name": "B"
        },
        {
          "docs": {
            "stability": "experimental"
          },
          "name": "C"
        }
      ],
      "name": "StringEnum"
    },
    "jsii-calc.StripInternal": {
      "assembly": "jsii-calc",
      "docs": {
        "stability": "experimental"
      },
      "fqn": "jsii-calc.StripInternal",
      "initializer": {},
      "kind": "class",
      "locationInModule": {
        "filename": "lib/compliance.ts",
        "line": 1480
      },
      "name": "StripInternal",
      "properties": [
        {
          "docs": {
            "stability": "experimental"
          },
          "locationInModule": {
            "filename": "lib/compliance.ts",
            "line": 1481
          },
          "name": "youSeeMe",
          "type": {
            "primitive": "string"
          }
        }
      ]
    },
    "jsii-calc.StructA": {
      "assembly": "jsii-calc",
      "datatype": true,
      "docs": {
        "stability": "experimental",
        "summary": "We can serialize and deserialize structs without silently ignoring optional fields."
      },
      "fqn": "jsii-calc.StructA",
      "kind": "interface",
      "locationInModule": {
        "filename": "lib/compliance.ts",
        "line": 2003
      },
      "name": "StructA",
      "properties": [
        {
          "abstract": true,
          "docs": {
            "stability": "experimental"
          },
          "immutable": true,
          "locationInModule": {
            "filename": "lib/compliance.ts",
            "line": 2004
          },
          "name": "requiredString",
          "type": {
            "primitive": "string"
          }
        },
        {
          "abstract": true,
          "docs": {
            "stability": "experimental"
          },
          "immutable": true,
          "locationInModule": {
            "filename": "lib/compliance.ts",
            "line": 2006
          },
          "name": "optionalNumber",
          "optional": true,
          "type": {
            "primitive": "number"
          }
        },
        {
          "abstract": true,
          "docs": {
            "stability": "experimental"
          },
          "immutable": true,
          "locationInModule": {
            "filename": "lib/compliance.ts",
            "line": 2005
          },
          "name": "optionalString",
          "optional": true,
          "type": {
            "primitive": "string"
          }
        }
      ]
    },
    "jsii-calc.StructB": {
      "assembly": "jsii-calc",
      "datatype": true,
      "docs": {
        "stability": "experimental",
        "summary": "This intentionally overlaps with StructA (where only requiredString is provided) to test htat the kernel properly disambiguates those."
      },
      "fqn": "jsii-calc.StructB",
      "kind": "interface",
      "locationInModule": {
        "filename": "lib/compliance.ts",
        "line": 2012
      },
      "name": "StructB",
      "properties": [
        {
          "abstract": true,
          "docs": {
            "stability": "experimental"
          },
          "immutable": true,
          "locationInModule": {
            "filename": "lib/compliance.ts",
            "line": 2013
          },
          "name": "requiredString",
          "type": {
            "primitive": "string"
          }
        },
        {
          "abstract": true,
          "docs": {
            "stability": "experimental"
          },
          "immutable": true,
          "locationInModule": {
            "filename": "lib/compliance.ts",
            "line": 2014
          },
          "name": "optionalBoolean",
          "optional": true,
          "type": {
            "primitive": "boolean"
          }
        },
        {
          "abstract": true,
          "docs": {
            "stability": "experimental"
          },
          "immutable": true,
          "locationInModule": {
            "filename": "lib/compliance.ts",
            "line": 2015
          },
          "name": "optionalStructA",
          "optional": true,
          "type": {
            "fqn": "jsii-calc.StructA"
          }
        }
      ]
    },
    "jsii-calc.StructParameterType": {
      "assembly": "jsii-calc",
      "datatype": true,
      "docs": {
        "remarks": "See: https://github.com/aws/aws-cdk/issues/4302",
        "stability": "experimental",
        "summary": "Verifies that, in languages that do keyword lifting (e.g: Python), having a struct member with the same name as a positional parameter results in the correct code being emitted."
      },
      "fqn": "jsii-calc.StructParameterType",
      "kind": "interface",
      "locationInModule": {
        "filename": "lib/compliance.ts",
        "line": 2421
      },
      "name": "StructParameterType",
      "properties": [
        {
          "abstract": true,
          "docs": {
            "stability": "experimental"
          },
          "immutable": true,
          "locationInModule": {
            "filename": "lib/compliance.ts",
            "line": 2422
          },
          "name": "scope",
          "type": {
            "primitive": "string"
          }
        },
        {
          "abstract": true,
          "docs": {
            "stability": "experimental"
          },
          "immutable": true,
          "locationInModule": {
            "filename": "lib/compliance.ts",
            "line": 2423
          },
          "name": "props",
          "optional": true,
          "type": {
            "primitive": "boolean"
          }
        }
      ]
    },
    "jsii-calc.StructPassing": {
      "assembly": "jsii-calc",
      "docs": {
        "stability": "external",
        "summary": "Just because we can."
      },
      "fqn": "jsii-calc.StructPassing",
      "initializer": {},
      "kind": "class",
      "locationInModule": {
        "filename": "lib/compliance.ts",
        "line": 1853
      },
      "methods": [
        {
          "docs": {
            "stability": "external"
          },
          "locationInModule": {
            "filename": "lib/compliance.ts",
            "line": 1862
          },
          "name": "howManyVarArgsDidIPass",
          "parameters": [
            {
              "name": "_positional",
              "type": {
                "primitive": "number"
              }
            },
            {
              "name": "inputs",
              "type": {
                "fqn": "jsii-calc.TopLevelStruct"
              },
              "variadic": true
            }
          ],
          "returns": {
            "type": {
              "primitive": "number"
            }
          },
          "static": true,
          "variadic": true
        },
        {
          "docs": {
            "stability": "external"
          },
          "locationInModule": {
            "filename": "lib/compliance.ts",
            "line": 1854
          },
          "name": "roundTrip",
          "parameters": [
            {
              "name": "_positional",
              "type": {
                "primitive": "number"
              }
            },
            {
              "name": "input",
              "type": {
                "fqn": "jsii-calc.TopLevelStruct"
              }
            }
          ],
          "returns": {
            "type": {
              "fqn": "jsii-calc.TopLevelStruct"
            }
          },
          "static": true
        }
      ],
      "name": "StructPassing"
    },
    "jsii-calc.StructUnionConsumer": {
      "assembly": "jsii-calc",
      "docs": {
        "stability": "experimental"
      },
      "fqn": "jsii-calc.StructUnionConsumer",
      "kind": "class",
      "locationInModule": {
        "filename": "lib/compliance.ts",
        "line": 2017
      },
      "methods": [
        {
          "docs": {
            "stability": "experimental"
          },
          "locationInModule": {
            "filename": "lib/compliance.ts",
            "line": 2018
          },
          "name": "isStructA",
          "parameters": [
            {
              "name": "struct",
              "type": {
                "union": {
                  "types": [
                    {
                      "fqn": "jsii-calc.StructA"
                    },
                    {
                      "fqn": "jsii-calc.StructB"
                    }
                  ]
                }
              }
            }
          ],
          "returns": {
            "type": {
              "primitive": "boolean"
            }
          },
          "static": true
        },
        {
          "docs": {
            "stability": "experimental"
          },
          "locationInModule": {
            "filename": "lib/compliance.ts",
            "line": 2028
          },
          "name": "isStructB",
          "parameters": [
            {
              "name": "struct",
              "type": {
                "union": {
                  "types": [
                    {
                      "fqn": "jsii-calc.StructA"
                    },
                    {
                      "fqn": "jsii-calc.StructB"
                    }
                  ]
                }
              }
            }
          ],
          "returns": {
            "type": {
              "primitive": "boolean"
            }
          },
          "static": true
        }
      ],
      "name": "StructUnionConsumer"
    },
    "jsii-calc.StructWithJavaReservedWords": {
      "assembly": "jsii-calc",
      "datatype": true,
      "docs": {
        "stability": "experimental"
      },
      "fqn": "jsii-calc.StructWithJavaReservedWords",
      "kind": "interface",
      "locationInModule": {
        "filename": "lib/compliance.ts",
        "line": 1827
      },
      "name": "StructWithJavaReservedWords",
      "properties": [
        {
          "abstract": true,
          "docs": {
            "stability": "experimental"
          },
          "immutable": true,
          "locationInModule": {
            "filename": "lib/compliance.ts",
            "line": 1828
          },
          "name": "default",
          "type": {
            "primitive": "string"
          }
        },
        {
          "abstract": true,
          "docs": {
            "stability": "experimental"
          },
          "immutable": true,
          "locationInModule": {
            "filename": "lib/compliance.ts",
            "line": 1829
          },
          "name": "assert",
          "optional": true,
          "type": {
            "primitive": "string"
          }
        },
        {
          "abstract": true,
          "docs": {
            "stability": "experimental"
          },
          "immutable": true,
          "locationInModule": {
            "filename": "lib/compliance.ts",
            "line": 1832
          },
          "name": "result",
          "optional": true,
          "type": {
            "primitive": "string"
          }
        },
        {
          "abstract": true,
          "docs": {
            "stability": "experimental"
          },
          "immutable": true,
          "locationInModule": {
            "filename": "lib/compliance.ts",
            "line": 1833
          },
          "name": "that",
          "optional": true,
          "type": {
            "primitive": "string"
          }
        }
      ]
    },
    "jsii-calc.Sum": {
      "assembly": "jsii-calc",
      "base": "jsii-calc.composition.CompositeOperation",
      "docs": {
        "stability": "experimental",
        "summary": "An operation that sums multiple values."
      },
      "fqn": "jsii-calc.Sum",
      "initializer": {
        "docs": {
          "stability": "experimental"
        }
      },
      "kind": "class",
      "locationInModule": {
        "filename": "lib/calculator.ts",
        "line": 186
      },
      "name": "Sum",
      "properties": [
        {
          "docs": {
            "remarks": "Must be implemented by derived classes.",
            "stability": "experimental",
            "summary": "The expression that this operation consists of."
          },
          "immutable": true,
          "locationInModule": {
            "filename": "lib/calculator.ts",
            "line": 199
          },
          "name": "expression",
          "overrides": "jsii-calc.composition.CompositeOperation",
          "type": {
            "fqn": "@scope/jsii-calc-lib.Value"
          }
        },
        {
          "docs": {
            "stability": "experimental",
            "summary": "The parts to sum."
          },
          "locationInModule": {
            "filename": "lib/calculator.ts",
            "line": 191
          },
          "name": "parts",
          "type": {
            "collection": {
              "elementtype": {
                "fqn": "@scope/jsii-calc-lib.Value"
              },
              "kind": "array"
            }
          }
        }
      ]
    },
    "jsii-calc.SupportsNiceJavaBuilder": {
      "assembly": "jsii-calc",
      "base": "jsii-calc.SupportsNiceJavaBuilderWithRequiredProps",
      "docs": {
        "stability": "experimental"
      },
      "fqn": "jsii-calc.SupportsNiceJavaBuilder",
      "initializer": {
        "docs": {
          "stability": "experimental"
        },
        "parameters": [
          {
            "docs": {
              "summary": "some identifier."
            },
            "name": "id",
            "type": {
              "primitive": "number"
            }
          },
          {
            "docs": {
              "summary": "the default value of `bar`."
            },
            "name": "defaultBar",
            "optional": true,
            "type": {
              "primitive": "number"
            }
          },
          {
            "docs": {
              "summary": "some props once can provide."
            },
            "name": "props",
            "optional": true,
            "type": {
              "fqn": "jsii-calc.SupportsNiceJavaBuilderProps"
            }
          },
          {
            "docs": {
              "summary": "a variadic continuation."
            },
            "name": "rest",
            "type": {
              "primitive": "string"
            },
            "variadic": true
          }
        ],
        "variadic": true
      },
      "kind": "class",
      "locationInModule": {
        "filename": "lib/compliance.ts",
        "line": 1940
      },
      "name": "SupportsNiceJavaBuilder",
      "properties": [
        {
          "docs": {
            "stability": "experimental",
            "summary": "some identifier."
          },
          "immutable": true,
          "locationInModule": {
            "filename": "lib/compliance.ts",
            "line": 1950
          },
          "name": "id",
          "overrides": "jsii-calc.SupportsNiceJavaBuilderWithRequiredProps",
          "type": {
            "primitive": "number"
          }
        },
        {
          "docs": {
            "stability": "experimental"
          },
          "immutable": true,
          "locationInModule": {
            "filename": "lib/compliance.ts",
            "line": 1941
          },
          "name": "rest",
          "type": {
            "collection": {
              "elementtype": {
                "primitive": "string"
              },
              "kind": "array"
            }
          }
        }
      ]
    },
    "jsii-calc.SupportsNiceJavaBuilderProps": {
      "assembly": "jsii-calc",
      "datatype": true,
      "docs": {
        "stability": "experimental"
      },
      "fqn": "jsii-calc.SupportsNiceJavaBuilderProps",
      "kind": "interface",
      "locationInModule": {
        "filename": "lib/compliance.ts",
        "line": 1955
      },
      "name": "SupportsNiceJavaBuilderProps",
      "properties": [
        {
          "abstract": true,
          "docs": {
            "stability": "experimental",
            "summary": "Some number, like 42."
          },
          "immutable": true,
          "locationInModule": {
            "filename": "lib/compliance.ts",
            "line": 1965
          },
          "name": "bar",
          "type": {
            "primitive": "number"
          }
        },
        {
          "abstract": true,
          "docs": {
            "remarks": "But here we are, doing it like we didn't care.",
            "stability": "experimental",
            "summary": "An `id` field here is terrible API design, because the constructor of `SupportsNiceJavaBuilder` already has a parameter named `id`."
          },
          "immutable": true,
          "locationInModule": {
            "filename": "lib/compliance.ts",
            "line": 1960
          },
          "name": "id",
          "optional": true,
          "type": {
            "primitive": "string"
          }
        }
      ]
    },
    "jsii-calc.SupportsNiceJavaBuilderWithRequiredProps": {
      "assembly": "jsii-calc",
      "docs": {
        "stability": "experimental",
        "summary": "We can generate fancy builders in Java for classes which take a mix of positional & struct parameters."
      },
      "fqn": "jsii-calc.SupportsNiceJavaBuilderWithRequiredProps",
      "initializer": {
        "docs": {
          "stability": "experimental"
        },
        "parameters": [
          {
            "docs": {
              "summary": "some identifier of your choice."
            },
            "name": "id",
            "type": {
              "primitive": "number"
            }
          },
          {
            "docs": {
              "summary": "some properties."
            },
            "name": "props",
            "type": {
              "fqn": "jsii-calc.SupportsNiceJavaBuilderProps"
            }
          }
        ]
      },
      "kind": "class",
      "locationInModule": {
        "filename": "lib/compliance.ts",
        "line": 1927
      },
      "name": "SupportsNiceJavaBuilderWithRequiredProps",
      "properties": [
        {
          "docs": {
            "stability": "experimental"
          },
          "immutable": true,
          "locationInModule": {
            "filename": "lib/compliance.ts",
            "line": 1929
          },
          "name": "bar",
          "type": {
            "primitive": "number"
          }
        },
        {
          "docs": {
            "stability": "experimental",
            "summary": "some identifier of your choice."
          },
          "immutable": true,
          "locationInModule": {
            "filename": "lib/compliance.ts",
            "line": 1935
          },
          "name": "id",
          "type": {
            "primitive": "number"
          }
        },
        {
          "docs": {
            "stability": "experimental"
          },
          "immutable": true,
          "locationInModule": {
            "filename": "lib/compliance.ts",
            "line": 1928
          },
          "name": "propId",
          "optional": true,
          "type": {
            "primitive": "string"
          }
        }
      ]
    },
    "jsii-calc.SyncVirtualMethods": {
      "assembly": "jsii-calc",
      "docs": {
        "stability": "experimental"
      },
      "fqn": "jsii-calc.SyncVirtualMethods",
      "initializer": {},
      "kind": "class",
      "locationInModule": {
        "filename": "lib/compliance.ts",
        "line": 360
      },
      "methods": [
        {
          "async": true,
          "docs": {
            "stability": "experimental"
          },
          "locationInModule": {
            "filename": "lib/compliance.ts",
            "line": 373
          },
          "name": "callerIsAsync",
          "returns": {
            "type": {
              "primitive": "number"
            }
          }
        },
        {
          "docs": {
            "stability": "experimental"
          },
          "locationInModule": {
            "filename": "lib/compliance.ts",
            "line": 361
          },
          "name": "callerIsMethod",
          "returns": {
            "type": {
              "primitive": "number"
            }
          }
        },
        {
          "docs": {
            "stability": "experimental"
          },
          "locationInModule": {
            "filename": "lib/compliance.ts",
            "line": 413
          },
          "name": "modifyOtherProperty",
          "parameters": [
            {
              "name": "value",
              "type": {
                "primitive": "string"
              }
            }
          ]
        },
        {
          "docs": {
            "stability": "experimental"
          },
          "locationInModule": {
            "filename": "lib/compliance.ts",
            "line": 385
          },
          "name": "modifyValueOfTheProperty",
          "parameters": [
            {
              "name": "value",
              "type": {
                "primitive": "string"
              }
            }
          ]
        },
        {
          "docs": {
            "stability": "experimental"
          },
          "locationInModule": {
            "filename": "lib/compliance.ts",
            "line": 426
          },
          "name": "readA",
          "returns": {
            "type": {
              "primitive": "number"
            }
          }
        },
        {
          "docs": {
            "stability": "experimental"
          },
          "locationInModule": {
            "filename": "lib/compliance.ts",
            "line": 417
          },
          "name": "retrieveOtherProperty",
          "returns": {
            "type": {
              "primitive": "string"
            }
          }
        },
        {
          "docs": {
            "stability": "experimental"
          },
          "locationInModule": {
            "filename": "lib/compliance.ts",
            "line": 397
          },
          "name": "retrieveReadOnlyProperty",
          "returns": {
            "type": {
              "primitive": "string"
            }
          }
        },
        {
          "docs": {
            "stability": "experimental"
          },
          "locationInModule": {
            "filename": "lib/compliance.ts",
            "line": 389
          },
          "name": "retrieveValueOfTheProperty",
          "returns": {
            "type": {
              "primitive": "string"
            }
          }
        },
        {
          "docs": {
            "stability": "experimental"
          },
          "locationInModule": {
            "filename": "lib/compliance.ts",
            "line": 377
          },
          "name": "virtualMethod",
          "parameters": [
            {
              "name": "n",
              "type": {
                "primitive": "number"
              }
            }
          ],
          "returns": {
            "type": {
              "primitive": "number"
            }
          }
        },
        {
          "docs": {
            "stability": "experimental"
          },
          "locationInModule": {
            "filename": "lib/compliance.ts",
            "line": 430
          },
          "name": "writeA",
          "parameters": [
            {
              "name": "value",
              "type": {
                "primitive": "number"
              }
            }
          ]
        }
      ],
      "name": "SyncVirtualMethods",
      "properties": [
        {
          "docs": {
            "stability": "experimental"
          },
          "immutable": true,
          "locationInModule": {
            "filename": "lib/compliance.ts",
            "line": 395
          },
          "name": "readonlyProperty",
          "type": {
            "primitive": "string"
          }
        },
        {
          "docs": {
            "stability": "experimental"
          },
          "locationInModule": {
            "filename": "lib/compliance.ts",
            "line": 424
          },
          "name": "a",
          "type": {
            "primitive": "number"
          }
        },
        {
          "docs": {
            "stability": "experimental"
          },
          "locationInModule": {
            "filename": "lib/compliance.ts",
            "line": 365
          },
          "name": "callerIsProperty",
          "type": {
            "primitive": "number"
          }
        },
        {
          "docs": {
            "stability": "experimental"
          },
          "locationInModule": {
            "filename": "lib/compliance.ts",
            "line": 403
          },
          "name": "otherProperty",
          "type": {
            "primitive": "string"
          }
        },
        {
          "docs": {
            "stability": "experimental"
          },
          "locationInModule": {
            "filename": "lib/compliance.ts",
            "line": 383
          },
          "name": "theProperty",
          "type": {
            "primitive": "string"
          }
        },
        {
          "docs": {
            "stability": "experimental"
          },
          "locationInModule": {
            "filename": "lib/compliance.ts",
            "line": 411
          },
          "name": "valueOfOtherProperty",
          "type": {
            "primitive": "string"
          }
        }
      ]
    },
    "jsii-calc.Thrower": {
      "assembly": "jsii-calc",
      "docs": {
        "stability": "experimental"
      },
      "fqn": "jsii-calc.Thrower",
      "initializer": {},
      "kind": "class",
      "locationInModule": {
        "filename": "lib/compliance.ts",
        "line": 643
      },
      "methods": [
        {
          "docs": {
            "stability": "experimental"
          },
          "locationInModule": {
            "filename": "lib/compliance.ts",
            "line": 644
          },
          "name": "throwError"
        }
      ],
      "name": "Thrower"
    },
    "jsii-calc.TopLevelStruct": {
      "assembly": "jsii-calc",
      "datatype": true,
      "docs": {
        "stability": "experimental"
      },
      "fqn": "jsii-calc.TopLevelStruct",
      "kind": "interface",
      "locationInModule": {
        "filename": "lib/compliance.ts",
        "line": 1782
      },
      "name": "TopLevelStruct",
      "properties": [
        {
          "abstract": true,
          "docs": {
            "stability": "experimental",
            "summary": "This is a required field."
          },
          "immutable": true,
          "locationInModule": {
            "filename": "lib/compliance.ts",
            "line": 1786
          },
          "name": "required",
          "type": {
            "primitive": "string"
          }
        },
        {
          "abstract": true,
          "docs": {
            "stability": "experimental",
            "summary": "A union to really stress test our serialization."
          },
          "immutable": true,
          "locationInModule": {
            "filename": "lib/compliance.ts",
            "line": 1796
          },
          "name": "secondLevel",
          "type": {
            "union": {
              "types": [
                {
                  "primitive": "number"
                },
                {
                  "fqn": "jsii-calc.SecondLevelStruct"
                }
              ]
            }
          }
        },
        {
          "abstract": true,
          "docs": {
            "stability": "experimental",
            "summary": "You don't have to pass this."
          },
          "immutable": true,
          "locationInModule": {
            "filename": "lib/compliance.ts",
            "line": 1791
          },
          "name": "optional",
          "optional": true,
          "type": {
            "primitive": "string"
          }
        }
      ]
    },
    "jsii-calc.UnaryOperation": {
      "abstract": true,
      "assembly": "jsii-calc",
      "base": "@scope/jsii-calc-lib.Operation",
      "docs": {
        "stability": "experimental",
        "summary": "An operation on a single operand."
      },
      "fqn": "jsii-calc.UnaryOperation",
      "initializer": {
        "docs": {
          "stability": "experimental"
        },
        "parameters": [
          {
            "name": "operand",
            "type": {
              "fqn": "@scope/jsii-calc-lib.Value"
            }
          }
        ]
      },
      "kind": "class",
      "locationInModule": {
        "filename": "lib/calculator.ts",
        "line": 93
      },
      "name": "UnaryOperation",
      "properties": [
        {
          "docs": {
            "stability": "experimental"
          },
          "immutable": true,
          "locationInModule": {
            "filename": "lib/calculator.ts",
            "line": 94
          },
          "name": "operand",
          "type": {
            "fqn": "@scope/jsii-calc-lib.Value"
          }
        }
      ]
    },
    "jsii-calc.UnionProperties": {
      "assembly": "jsii-calc",
      "datatype": true,
      "docs": {
        "stability": "experimental"
      },
      "fqn": "jsii-calc.UnionProperties",
      "kind": "interface",
      "locationInModule": {
        "filename": "lib/compliance.ts",
        "line": 963
      },
      "name": "UnionProperties",
      "properties": [
        {
          "abstract": true,
          "docs": {
            "stability": "experimental"
          },
          "immutable": true,
          "locationInModule": {
            "filename": "lib/compliance.ts",
            "line": 965
          },
          "name": "bar",
          "type": {
            "union": {
              "types": [
                {
                  "primitive": "string"
                },
                {
                  "primitive": "number"
                },
                {
                  "fqn": "jsii-calc.AllTypes"
                }
              ]
            }
          }
        },
        {
          "abstract": true,
          "docs": {
            "stability": "experimental"
          },
          "immutable": true,
          "locationInModule": {
            "filename": "lib/compliance.ts",
            "line": 964
          },
          "name": "foo",
          "optional": true,
          "type": {
            "union": {
              "types": [
                {
                  "primitive": "string"
                },
                {
                  "primitive": "number"
                }
              ]
            }
          }
        }
      ]
    },
    "jsii-calc.UseBundledDependency": {
      "assembly": "jsii-calc",
      "docs": {
        "stability": "experimental"
      },
      "fqn": "jsii-calc.UseBundledDependency",
      "initializer": {},
      "kind": "class",
      "locationInModule": {
        "filename": "lib/compliance.ts",
        "line": 968
      },
      "methods": [
        {
          "docs": {
            "stability": "experimental"
          },
          "locationInModule": {
            "filename": "lib/compliance.ts",
            "line": 969
          },
          "name": "value",
          "returns": {
            "type": {
              "primitive": "any"
            }
          }
        }
      ],
      "name": "UseBundledDependency"
    },
    "jsii-calc.UseCalcBase": {
      "assembly": "jsii-calc",
      "docs": {
        "stability": "experimental",
        "summary": "Depend on a type from jsii-calc-base as a test for awslabs/jsii#128."
      },
      "fqn": "jsii-calc.UseCalcBase",
      "initializer": {},
      "kind": "class",
      "locationInModule": {
        "filename": "lib/compliance.ts",
        "line": 1017
      },
      "methods": [
        {
          "docs": {
            "stability": "experimental"
          },
          "locationInModule": {
            "filename": "lib/compliance.ts",
            "line": 1018
          },
          "name": "hello",
          "returns": {
            "type": {
              "fqn": "@scope/jsii-calc-base.Base"
            }
          }
        }
      ],
      "name": "UseCalcBase"
    },
    "jsii-calc.UsesInterfaceWithProperties": {
      "assembly": "jsii-calc",
      "docs": {
        "stability": "experimental"
      },
      "fqn": "jsii-calc.UsesInterfaceWithProperties",
      "initializer": {
        "docs": {
          "stability": "experimental"
        },
        "parameters": [
          {
            "name": "obj",
            "type": {
              "fqn": "jsii-calc.IInterfaceWithProperties"
            }
          }
        ]
      },
      "kind": "class",
      "locationInModule": {
        "filename": "lib/compliance.ts",
        "line": 587
      },
      "methods": [
        {
          "docs": {
            "stability": "experimental"
          },
          "locationInModule": {
            "filename": "lib/compliance.ts",
            "line": 592
          },
          "name": "justRead",
          "returns": {
            "type": {
              "primitive": "string"
            }
          }
        },
        {
          "docs": {
            "stability": "experimental"
          },
          "locationInModule": {
            "filename": "lib/compliance.ts",
            "line": 601
          },
          "name": "readStringAndNumber",
          "parameters": [
            {
              "name": "ext",
              "type": {
                "fqn": "jsii-calc.IInterfaceWithPropertiesExtension"
              }
            }
          ],
          "returns": {
            "type": {
              "primitive": "string"
            }
          }
        },
        {
          "docs": {
            "stability": "experimental"
          },
          "locationInModule": {
            "filename": "lib/compliance.ts",
            "line": 596
          },
          "name": "writeAndRead",
          "parameters": [
            {
              "name": "value",
              "type": {
                "primitive": "string"
              }
            }
          ],
          "returns": {
            "type": {
              "primitive": "string"
            }
          }
        }
      ],
      "name": "UsesInterfaceWithProperties",
      "properties": [
        {
          "docs": {
            "stability": "experimental"
          },
          "immutable": true,
          "locationInModule": {
            "filename": "lib/compliance.ts",
            "line": 588
          },
          "name": "obj",
          "type": {
            "fqn": "jsii-calc.IInterfaceWithProperties"
          }
        }
      ]
    },
    "jsii-calc.VariadicInvoker": {
      "assembly": "jsii-calc",
      "docs": {
        "stability": "experimental"
      },
      "fqn": "jsii-calc.VariadicInvoker",
      "initializer": {
        "docs": {
          "stability": "experimental"
        },
        "parameters": [
          {
            "name": "method",
            "type": {
              "fqn": "jsii-calc.VariadicMethod"
            }
          }
        ]
      },
      "kind": "class",
      "locationInModule": {
        "filename": "lib/compliance.ts",
        "line": 672
      },
      "methods": [
        {
          "docs": {
            "stability": "experimental"
          },
          "locationInModule": {
            "filename": "lib/compliance.ts",
            "line": 675
          },
          "name": "asArray",
          "parameters": [
            {
              "name": "values",
              "type": {
                "primitive": "number"
              },
              "variadic": true
            }
          ],
          "returns": {
            "type": {
              "collection": {
                "elementtype": {
                  "primitive": "number"
                },
                "kind": "array"
              }
            }
          },
          "variadic": true
        }
      ],
      "name": "VariadicInvoker"
    },
    "jsii-calc.VariadicMethod": {
      "assembly": "jsii-calc",
      "docs": {
        "stability": "experimental"
      },
      "fqn": "jsii-calc.VariadicMethod",
      "initializer": {
        "docs": {
          "stability": "experimental"
        },
        "parameters": [
          {
            "docs": {
              "summary": "a prefix that will be use for all values returned by `#asArray`."
            },
            "name": "prefix",
            "type": {
              "primitive": "number"
            },
            "variadic": true
          }
        ],
        "variadic": true
      },
      "kind": "class",
      "locationInModule": {
        "filename": "lib/compliance.ts",
        "line": 653
      },
      "methods": [
        {
          "docs": {
            "stability": "experimental"
          },
          "locationInModule": {
            "filename": "lib/compliance.ts",
            "line": 667
          },
          "name": "asArray",
          "parameters": [
            {
              "docs": {
                "summary": "the first element of the array to be returned (after the `prefix` provided at construction time)."
              },
              "name": "first",
              "type": {
                "primitive": "number"
              }
            },
            {
              "docs": {
                "summary": "other elements to be included in the array."
              },
              "name": "others",
              "type": {
                "primitive": "number"
              },
              "variadic": true
            }
          ],
          "returns": {
            "type": {
              "collection": {
                "elementtype": {
                  "primitive": "number"
                },
                "kind": "array"
              }
            }
          },
          "variadic": true
        }
      ],
      "name": "VariadicMethod"
    },
    "jsii-calc.VirtualMethodPlayground": {
      "assembly": "jsii-calc",
      "docs": {
        "stability": "experimental"
      },
      "fqn": "jsii-calc.VirtualMethodPlayground",
      "initializer": {},
      "kind": "class",
      "locationInModule": {
        "filename": "lib/compliance.ts",
        "line": 436
      },
      "methods": [
        {
          "async": true,
          "docs": {
            "stability": "experimental"
          },
          "locationInModule": {
            "filename": "lib/compliance.ts",
            "line": 464
          },
          "name": "overrideMeAsync",
          "parameters": [
            {
              "name": "index",
              "type": {
                "primitive": "number"
              }
            }
          ],
          "returns": {
            "type": {
              "primitive": "number"
            }
          }
        },
        {
          "docs": {
            "stability": "experimental"
          },
          "locationInModule": {
            "filename": "lib/compliance.ts",
            "line": 468
          },
          "name": "overrideMeSync",
          "parameters": [
            {
              "name": "index",
              "type": {
                "primitive": "number"
              }
            }
          ],
          "returns": {
            "type": {
              "primitive": "number"
            }
          }
        },
        {
          "async": true,
          "docs": {
            "stability": "experimental"
          },
          "locationInModule": {
            "filename": "lib/compliance.ts",
            "line": 446
          },
          "name": "parallelSumAsync",
          "parameters": [
            {
              "name": "count",
              "type": {
                "primitive": "number"
              }
            }
          ],
          "returns": {
            "type": {
              "primitive": "number"
            }
          }
        },
        {
          "async": true,
          "docs": {
            "stability": "experimental"
          },
          "locationInModule": {
            "filename": "lib/compliance.ts",
            "line": 437
          },
          "name": "serialSumAsync",
          "parameters": [
            {
              "name": "count",
              "type": {
                "primitive": "number"
              }
            }
          ],
          "returns": {
            "type": {
              "primitive": "number"
            }
          }
        },
        {
          "docs": {
            "stability": "experimental"
          },
          "locationInModule": {
            "filename": "lib/compliance.ts",
            "line": 456
          },
          "name": "sumSync",
          "parameters": [
            {
              "name": "count",
              "type": {
                "primitive": "number"
              }
            }
          ],
          "returns": {
            "type": {
              "primitive": "number"
            }
          }
        }
      ],
      "name": "VirtualMethodPlayground"
    },
    "jsii-calc.VoidCallback": {
      "abstract": true,
      "assembly": "jsii-calc",
      "docs": {
        "remarks": "- Implement `overrideMe` (method does not have to do anything).\n- Invoke `callMe`\n- Verify that `methodWasCalled` is `true`.",
        "stability": "experimental",
        "summary": "This test is used to validate the runtimes can return correctly from a void callback."
      },
      "fqn": "jsii-calc.VoidCallback",
      "initializer": {},
      "kind": "class",
      "locationInModule": {
        "filename": "lib/compliance.ts",
        "line": 1706
      },
      "methods": [
        {
          "docs": {
            "stability": "experimental"
          },
          "locationInModule": {
            "filename": "lib/compliance.ts",
            "line": 1711
          },
          "name": "callMe"
        },
        {
          "abstract": true,
          "docs": {
            "stability": "experimental"
          },
          "locationInModule": {
            "filename": "lib/compliance.ts",
            "line": 1715
          },
          "name": "overrideMe",
          "protected": true
        }
      ],
      "name": "VoidCallback",
      "properties": [
        {
          "docs": {
            "stability": "experimental"
          },
          "immutable": true,
          "locationInModule": {
            "filename": "lib/compliance.ts",
            "line": 1708
          },
          "name": "methodWasCalled",
          "type": {
            "primitive": "boolean"
          }
        }
      ]
    },
    "jsii-calc.WithPrivatePropertyInConstructor": {
      "assembly": "jsii-calc",
      "docs": {
        "stability": "experimental",
        "summary": "Verifies that private property declarations in constructor arguments are hidden."
      },
      "fqn": "jsii-calc.WithPrivatePropertyInConstructor",
      "initializer": {
        "docs": {
          "stability": "experimental"
        },
        "parameters": [
          {
            "name": "privateField",
            "optional": true,
            "type": {
              "primitive": "string"
            }
          }
        ]
      },
      "kind": "class",
      "locationInModule": {
        "filename": "lib/compliance.ts",
        "line": 1721
      },
      "name": "WithPrivatePropertyInConstructor",
      "properties": [
        {
          "docs": {
            "stability": "experimental"
          },
          "immutable": true,
          "locationInModule": {
            "filename": "lib/compliance.ts",
            "line": 1724
          },
          "name": "success",
          "type": {
            "primitive": "boolean"
          }
        }
      ]
    },
    "jsii-calc.composition.CompositeOperation": {
      "abstract": true,
      "assembly": "jsii-calc",
      "base": "@scope/jsii-calc-lib.Operation",
      "docs": {
        "stability": "experimental",
        "summary": "Abstract operation composed from an expression of other operations."
      },
      "fqn": "jsii-calc.composition.CompositeOperation",
      "initializer": {},
      "kind": "class",
      "locationInModule": {
        "filename": "lib/calculator.ts",
        "line": 131
      },
      "methods": [
        {
          "docs": {
            "stability": "experimental",
            "summary": "String representation of the value."
          },
          "locationInModule": {
            "filename": "lib/calculator.ts",
            "line": 157
          },
          "name": "toString",
          "overrides": "@scope/jsii-calc-lib.Operation",
          "returns": {
            "type": {
              "primitive": "string"
            }
          }
        }
      ],
      "name": "CompositeOperation",
      "namespace": "composition",
      "properties": [
        {
          "abstract": true,
          "docs": {
            "remarks": "Must be implemented by derived classes.",
            "stability": "experimental",
            "summary": "The expression that this operation consists of."
          },
          "immutable": true,
          "locationInModule": {
            "filename": "lib/calculator.ts",
            "line": 155
          },
          "name": "expression",
          "type": {
            "fqn": "@scope/jsii-calc-lib.Value"
          }
        },
        {
          "docs": {
            "stability": "experimental",
            "summary": "The value."
          },
          "immutable": true,
          "locationInModule": {
            "filename": "lib/calculator.ts",
            "line": 147
          },
          "name": "value",
          "overrides": "@scope/jsii-calc-lib.Value",
          "type": {
            "primitive": "number"
          }
        },
        {
          "docs": {
            "stability": "experimental",
            "summary": "A set of postfixes to include in a decorated .toString()."
          },
          "locationInModule": {
            "filename": "lib/calculator.ts",
            "line": 145
          },
          "name": "decorationPostfixes",
          "type": {
            "collection": {
              "elementtype": {
                "primitive": "string"
              },
              "kind": "array"
            }
          }
        },
        {
          "docs": {
            "stability": "experimental",
            "summary": "A set of prefixes to include in a decorated .toString()."
          },
          "locationInModule": {
            "filename": "lib/calculator.ts",
            "line": 140
          },
          "name": "decorationPrefixes",
          "type": {
            "collection": {
              "elementtype": {
                "primitive": "string"
              },
              "kind": "array"
            }
          }
        },
        {
          "docs": {
            "stability": "experimental",
            "summary": "The .toString() style."
          },
          "locationInModule": {
            "filename": "lib/calculator.ts",
            "line": 135
          },
          "name": "stringStyle",
          "type": {
            "fqn": "jsii-calc.composition.CompositeOperation.CompositionStringStyle"
          }
        }
      ]
    },
    "jsii-calc.composition.CompositeOperation.CompositionStringStyle": {
      "assembly": "jsii-calc",
      "docs": {
        "stability": "experimental",
        "summary": "Style of .toString() output for CompositeOperation."
      },
      "fqn": "jsii-calc.composition.CompositeOperation.CompositionStringStyle",
      "kind": "enum",
      "locationInModule": {
        "filename": "lib/calculator.ts",
        "line": 173
      },
      "members": [
        {
          "docs": {
            "stability": "experimental",
            "summary": "Normal string expression."
          },
          "name": "NORMAL"
        },
        {
          "docs": {
            "stability": "experimental",
            "summary": "Decorated string expression."
          },
          "name": "DECORATED"
        }
      ],
      "name": "CompositionStringStyle",
      "namespace": "composition.CompositeOperation"
    },
    "jsii-calc.submodule.MyClass": {
      "assembly": "jsii-calc",
      "docs": {
        "stability": "experimental"
      },
      "fqn": "jsii-calc.submodule.MyClass",
      "initializer": {
        "docs": {
          "stability": "experimental"
        }
      },
      "interfaces": [
        "jsii-calc.submodule.nested_submodule.deeplyNested.INamespaced"
      ],
      "kind": "class",
      "locationInModule": {
        "filename": "lib/submodule/my-class.ts",
        "line": 5
      },
      "name": "MyClass",
      "namespace": "submodule",
      "properties": [
        {
          "docs": {
            "stability": "experimental"
          },
          "immutable": true,
          "locationInModule": {
            "filename": "lib/submodule/my-class.ts",
            "line": 8
          },
          "name": "awesomeness",
          "type": {
            "fqn": "jsii-calc.submodule.child.Awesomeness"
          }
        },
        {
          "docs": {
            "stability": "experimental"
          },
          "immutable": true,
          "locationInModule": {
            "filename": "lib/submodule/my-class.ts",
            "line": 6
          },
          "name": "definedAt",
          "overrides": "jsii-calc.submodule.nested_submodule.deeplyNested.INamespaced",
          "type": {
            "primitive": "string"
          }
        },
        {
          "docs": {
            "stability": "experimental"
          },
          "immutable": true,
          "locationInModule": {
            "filename": "lib/submodule/my-class.ts",
            "line": 7
          },
          "name": "goodness",
          "type": {
            "fqn": "jsii-calc.submodule.child.Goodness"
          }
        },
        {
          "docs": {
            "stability": "experimental"
          },
          "locationInModule": {
            "filename": "lib/submodule/my-class.ts",
            "line": 9
          },
          "name": "allTypes",
          "optional": true,
          "type": {
            "fqn": "jsii-calc.AllTypes"
          }
        }
      ]
    },
    "jsii-calc.submodule.back_references.MyClassReference": {
      "assembly": "jsii-calc",
      "datatype": true,
      "docs": {
        "stability": "experimental"
      },
      "fqn": "jsii-calc.submodule.back_references.MyClassReference",
      "kind": "interface",
      "locationInModule": {
        "filename": "lib/submodule/refers-to-parent/index.ts",
        "line": 3
      },
      "name": "MyClassReference",
      "namespace": "submodule.back_references",
      "properties": [
        {
          "abstract": true,
          "docs": {
            "stability": "experimental"
          },
          "immutable": true,
          "locationInModule": {
            "filename": "lib/submodule/refers-to-parent/index.ts",
            "line": 4
          },
          "name": "reference",
          "type": {
            "fqn": "jsii-calc.submodule.MyClass"
          }
        }
      ]
    },
    "jsii-calc.submodule.child.Awesomeness": {
      "assembly": "jsii-calc",
      "docs": {
        "stability": "experimental"
      },
      "fqn": "jsii-calc.submodule.child.Awesomeness",
      "kind": "enum",
      "locationInModule": {
        "filename": "lib/submodule/child/index.ts",
        "line": 15
      },
      "members": [
        {
          "docs": {
            "stability": "experimental",
            "summary": "It was awesome!"
          },
          "name": "AWESOME"
        }
      ],
      "name": "Awesomeness",
      "namespace": "submodule.child"
    },
    "jsii-calc.submodule.child.Goodness": {
      "assembly": "jsii-calc",
      "docs": {
        "stability": "experimental"
      },
      "fqn": "jsii-calc.submodule.child.Goodness",
      "kind": "enum",
      "locationInModule": {
        "filename": "lib/submodule/child/index.ts",
        "line": 5
      },
      "members": [
        {
          "docs": {
            "stability": "experimental",
            "summary": "It's pretty good."
          },
          "name": "PRETTY_GOOD"
        },
        {
          "docs": {
            "stability": "experimental",
            "summary": "It's really good."
          },
          "name": "REALLY_GOOD"
        },
        {
          "docs": {
            "stability": "experimental",
            "summary": "It's amazingly good."
          },
          "name": "AMAZINGLY_GOOD"
        }
      ],
      "name": "Goodness",
      "namespace": "submodule.child"
    },
    "jsii-calc.submodule.child.Structure": {
      "assembly": "jsii-calc",
      "datatype": true,
      "docs": {
        "stability": "experimental"
      },
      "fqn": "jsii-calc.submodule.child.Structure",
      "kind": "interface",
      "locationInModule": {
        "filename": "lib/submodule/child/index.ts",
        "line": 1
      },
      "name": "Structure",
      "namespace": "submodule.child",
      "properties": [
        {
          "abstract": true,
          "docs": {
            "stability": "experimental"
          },
          "immutable": true,
          "locationInModule": {
            "filename": "lib/submodule/child/index.ts",
            "line": 2
          },
          "name": "bool",
          "type": {
            "primitive": "boolean"
          }
        }
      ]
    },
    "jsii-calc.submodule.nested_submodule.Namespaced": {
      "abstract": true,
      "assembly": "jsii-calc",
      "docs": {
        "stability": "experimental"
      },
      "fqn": "jsii-calc.submodule.nested_submodule.Namespaced",
      "interfaces": [
        "jsii-calc.submodule.nested_submodule.deeplyNested.INamespaced"
      ],
      "kind": "class",
      "locationInModule": {
        "filename": "lib/submodule/nested_submodule.ts",
        "line": 10
      },
      "name": "Namespaced",
      "namespace": "submodule.nested_submodule",
      "properties": [
        {
          "docs": {
            "stability": "experimental"
          },
          "immutable": true,
          "locationInModule": {
            "filename": "lib/submodule/nested_submodule.ts",
            "line": 11
          },
          "name": "definedAt",
          "overrides": "jsii-calc.submodule.nested_submodule.deeplyNested.INamespaced",
          "type": {
            "primitive": "string"
          }
        },
        {
          "abstract": true,
          "docs": {
            "stability": "experimental"
          },
          "immutable": true,
          "locationInModule": {
            "filename": "lib/submodule/nested_submodule.ts",
            "line": 12
          },
          "name": "goodness",
          "type": {
            "fqn": "jsii-calc.submodule.child.Goodness"
          }
        }
      ]
    },
    "jsii-calc.submodule.nested_submodule.deeplyNested.INamespaced": {
      "assembly": "jsii-calc",
      "docs": {
        "stability": "experimental"
      },
      "fqn": "jsii-calc.submodule.nested_submodule.deeplyNested.INamespaced",
      "kind": "interface",
      "locationInModule": {
        "filename": "lib/submodule/nested_submodule.ts",
        "line": 5
      },
      "name": "INamespaced",
      "namespace": "submodule.nested_submodule.deeplyNested",
      "properties": [
        {
          "abstract": true,
          "docs": {
            "stability": "experimental"
          },
          "immutable": true,
          "locationInModule": {
            "filename": "lib/submodule/nested_submodule.ts",
            "line": 6
          },
          "name": "definedAt",
          "type": {
            "primitive": "string"
          }
        }
      ]
    }
  },
<<<<<<< HEAD
  "version": "1.1.0",
  "fingerprint": "6+Fk6wUF9TGD02Pq37GO9Pz3oqplhnFdux4EABLJLqc="
=======
  "version": "0.0.0",
  "fingerprint": "SEfqfgRvf7Rdw2KRLONITu2b2JruUQ85Ur47eTy1KnA="
>>>>>>> bdda5697
}<|MERGE_RESOLUTION|>--- conflicted
+++ resolved
@@ -12441,11 +12441,6 @@
       ]
     }
   },
-<<<<<<< HEAD
-  "version": "1.1.0",
-  "fingerprint": "6+Fk6wUF9TGD02Pq37GO9Pz3oqplhnFdux4EABLJLqc="
-=======
   "version": "0.0.0",
-  "fingerprint": "SEfqfgRvf7Rdw2KRLONITu2b2JruUQ85Ur47eTy1KnA="
->>>>>>> bdda5697
+  "fingerprint": "XNjL7+hJ5KwFtBCVEz4TZH4c2JtVW/gTPS7UNrw02Cg="
 }