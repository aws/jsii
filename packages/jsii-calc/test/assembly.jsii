{
  "author": {
    "name": "Amazon Web Services",
    "organization": true,
    "roles": [
      "author"
    ],
    "url": "https://aws.amazon.com"
  },
  "bundled": {
    "jsii-calc-bundled": "^0.19.0"
  },
  "contributors": [
    {
      "name": "Elad Ben-Israel",
      "roles": [
        "maintainer"
      ],
      "url": "https://github.com/eladb"
    },
    {
      "name": "Rico Huijbers",
      "roles": [
        "maintainer"
      ],
      "url": "https://github.com/rix0rrr"
    },
    {
      "name": "Romain Marcadier-Muller",
      "roles": [
        "maintainer"
      ],
      "url": "https://github.com/RomainMuller"
    }
  ],
  "dependencies": {
    "@scope/jsii-calc-base": {
      "targets": {
        "dotnet": {
          "namespace": "Amazon.JSII.Tests.CalculatorNamespace.BaseNamespace",
          "packageId": "Amazon.JSII.Tests.CalculatorPackageId.BasePackageId"
        },
        "java": {
          "maven": {
            "artifactId": "calculator-base",
            "groupId": "software.amazon.jsii.tests"
          },
          "package": "software.amazon.jsii.tests.calculator.base"
        },
        "js": {
          "npm": "@scope/jsii-calc-base"
        },
        "python": {
          "distName": "scope.jsii-calc-base",
          "module": "scope.jsii_calc_base"
        }
      },
      "version": "0.20.4"
    },
    "@scope/jsii-calc-base-of-base": {
      "targets": {
        "dotnet": {
          "namespace": "Amazon.JSII.Tests.CalculatorNamespace.BaseOfBaseNamespace",
          "packageId": "Amazon.JSII.Tests.CalculatorPackageId.BaseOfBasePackageId"
        },
        "java": {
          "maven": {
            "artifactId": "calculator-base-of-base",
            "groupId": "software.amazon.jsii.tests"
          },
          "package": "software.amazon.jsii.tests.calculator.baseofbase"
        },
        "js": {
          "npm": "@scope/jsii-calc-base-of-base"
        },
        "python": {
          "distName": "scope.jsii-calc-base-of-base",
          "module": "scope.jsii_calc_base_of_base"
        }
      },
      "version": "0.20.4"
    },
    "@scope/jsii-calc-lib": {
      "targets": {
        "dotnet": {
          "namespace": "Amazon.JSII.Tests.CalculatorNamespace.LibNamespace",
          "packageId": "Amazon.JSII.Tests.CalculatorPackageId.LibPackageId",
          "versionSuffix": "-devpreview"
        },
        "java": {
          "maven": {
            "artifactId": "calculator-lib",
            "groupId": "software.amazon.jsii.tests",
            "versionSuffix": ".DEVPREVIEW"
          },
          "package": "software.amazon.jsii.tests.calculator.lib"
        },
        "js": {
          "npm": "@scope/jsii-calc-lib"
        },
        "python": {
          "distName": "scope.jsii-calc-lib",
          "module": "scope.jsii_calc_lib"
        }
      },
      "version": "0.20.4"
    }
  },
  "dependencyClosure": {
    "@scope/jsii-calc-base": {
      "targets": {
        "dotnet": {
          "namespace": "Amazon.JSII.Tests.CalculatorNamespace.BaseNamespace",
          "packageId": "Amazon.JSII.Tests.CalculatorPackageId.BasePackageId"
        },
        "java": {
          "maven": {
            "artifactId": "calculator-base",
            "groupId": "software.amazon.jsii.tests"
          },
          "package": "software.amazon.jsii.tests.calculator.base"
        },
        "js": {
          "npm": "@scope/jsii-calc-base"
        },
        "python": {
          "distName": "scope.jsii-calc-base",
          "module": "scope.jsii_calc_base"
        }
      },
      "version": "0.20.4"
    },
    "@scope/jsii-calc-base-of-base": {
      "targets": {
        "dotnet": {
          "namespace": "Amazon.JSII.Tests.CalculatorNamespace.BaseOfBaseNamespace",
          "packageId": "Amazon.JSII.Tests.CalculatorPackageId.BaseOfBasePackageId"
        },
        "java": {
          "maven": {
            "artifactId": "calculator-base-of-base",
            "groupId": "software.amazon.jsii.tests"
          },
          "package": "software.amazon.jsii.tests.calculator.baseofbase"
        },
        "js": {
          "npm": "@scope/jsii-calc-base-of-base"
        },
        "python": {
          "distName": "scope.jsii-calc-base-of-base",
          "module": "scope.jsii_calc_base_of_base"
        }
      },
      "version": "0.20.4"
    },
    "@scope/jsii-calc-lib": {
      "targets": {
        "dotnet": {
          "namespace": "Amazon.JSII.Tests.CalculatorNamespace.LibNamespace",
          "packageId": "Amazon.JSII.Tests.CalculatorPackageId.LibPackageId",
          "versionSuffix": "-devpreview"
        },
        "java": {
          "maven": {
            "artifactId": "calculator-lib",
            "groupId": "software.amazon.jsii.tests",
            "versionSuffix": ".DEVPREVIEW"
          },
          "package": "software.amazon.jsii.tests.calculator.lib"
        },
        "js": {
          "npm": "@scope/jsii-calc-lib"
        },
        "python": {
          "distName": "scope.jsii-calc-lib",
          "module": "scope.jsii_calc_lib"
        }
      },
      "version": "0.20.4"
    }
  },
  "description": "A simple calcuator built on JSII.",
  "docs": {
    "stability": "experimental"
  },
  "homepage": "https://github.com/aws/jsii",
  "jsiiVersion": "0.20.4",
  "license": "Apache-2.0",
  "metadata": {
    "jsii:boolean": true,
    "jsii:number": 1337,
    "jsii:object": {
      "string": "yes!"
    }
  },
  "name": "jsii-calc",
  "readme": {
    "markdown": "# jsii Calculator\n\nThis library is used to demonstrate and test the features of JSII\n\n## Sphinx\n\nThis file will be incorporated into the sphinx documentation.\n\nIf this file starts with an \"H1\" line (in our case `# jsii Calculator`), this\nheading will be used as the Sphinx topic name. Otherwise, the name of the module\n(`jsii-calc`) will be used instead.\n\n## Code Samples\n\n```ts\n/* This is totes a magic comment in here, just you wait! */\nconst foo = 'bar';\n```\n"
  },
  "repository": {
    "directory": "packages/jsii-calc",
    "type": "git",
    "url": "https://github.com/aws/jsii.git"
  },
  "schema": "jsii/0.10.0",
  "targets": {
    "dotnet": {
      "iconUrl": "https://sdk-for-net.amazonwebservices.com/images/AWSLogo128x128.png",
      "namespace": "Amazon.JSII.Tests.CalculatorNamespace",
      "packageId": "Amazon.JSII.Tests.CalculatorPackageId"
    },
    "java": {
      "maven": {
        "artifactId": "calculator",
        "groupId": "software.amazon.jsii.tests"
      },
      "package": "software.amazon.jsii.tests.calculator"
    },
    "js": {
      "npm": "jsii-calc"
    },
    "python": {
      "distName": "jsii-calc",
      "module": "jsii_calc"
    }
  },
  "types": {
    "jsii-calc.AbstractClass": {
      "abstract": true,
      "assembly": "jsii-calc",
      "base": "jsii-calc.AbstractClassBase",
      "docs": {
        "stability": "experimental"
      },
      "fqn": "jsii-calc.AbstractClass",
      "initializer": {},
      "interfaces": [
        "jsii-calc.IInterfaceImplementedByAbstractClass"
      ],
      "kind": "class",
      "locationInModule": {
        "filename": "lib/compliance.ts",
        "line": 1100
      },
      "methods": [
        {
          "abstract": true,
          "docs": {
            "stability": "experimental"
          },
          "locationInModule": {
            "filename": "lib/compliance.ts",
            "line": 1105
          },
          "name": "abstractMethod",
          "parameters": [
            {
              "name": "name",
              "type": {
                "primitive": "string"
              }
            }
          ],
          "returns": {
            "type": {
              "primitive": "string"
            }
          }
        },
        {
          "docs": {
            "stability": "experimental"
          },
          "locationInModule": {
            "filename": "lib/compliance.ts",
            "line": 1101
          },
          "name": "nonAbstractMethod",
          "returns": {
            "type": {
              "primitive": "number"
            }
          }
        }
      ],
      "name": "AbstractClass",
      "properties": [
        {
          "docs": {
            "stability": "experimental"
          },
          "immutable": true,
          "locationInModule": {
            "filename": "lib/compliance.ts",
            "line": 1107
          },
          "name": "propFromInterface",
          "overrides": "jsii-calc.IInterfaceImplementedByAbstractClass",
          "type": {
            "primitive": "string"
          }
        }
      ]
    },
    "jsii-calc.AbstractClassBase": {
      "abstract": true,
      "assembly": "jsii-calc",
      "docs": {
        "stability": "experimental"
      },
      "fqn": "jsii-calc.AbstractClassBase",
      "initializer": {},
      "kind": "class",
      "locationInModule": {
        "filename": "lib/compliance.ts",
        "line": 1096
      },
      "name": "AbstractClassBase",
      "properties": [
        {
          "abstract": true,
          "docs": {
            "stability": "experimental"
          },
          "immutable": true,
          "locationInModule": {
            "filename": "lib/compliance.ts",
            "line": 1097
          },
          "name": "abstractProperty",
          "type": {
            "primitive": "string"
          }
        }
      ]
    },
    "jsii-calc.AbstractClassReturner": {
      "assembly": "jsii-calc",
      "docs": {
        "stability": "experimental"
      },
      "fqn": "jsii-calc.AbstractClassReturner",
      "initializer": {},
      "kind": "class",
      "locationInModule": {
        "filename": "lib/compliance.ts",
        "line": 1122
      },
      "methods": [
        {
          "docs": {
            "stability": "experimental"
          },
          "locationInModule": {
            "filename": "lib/compliance.ts",
            "line": 1123
          },
          "name": "giveMeAbstract",
          "returns": {
            "type": {
              "fqn": "jsii-calc.AbstractClass"
            }
          }
        },
        {
          "docs": {
            "stability": "experimental"
          },
          "locationInModule": {
            "filename": "lib/compliance.ts",
            "line": 1127
          },
          "name": "giveMeInterface",
          "returns": {
            "type": {
              "fqn": "jsii-calc.IInterfaceImplementedByAbstractClass"
            }
          }
        }
      ],
      "name": "AbstractClassReturner",
      "properties": [
        {
          "docs": {
            "stability": "experimental"
          },
          "immutable": true,
          "locationInModule": {
            "filename": "lib/compliance.ts",
            "line": 1131
          },
          "name": "returnAbstractFromProperty",
          "type": {
            "fqn": "jsii-calc.AbstractClassBase"
          }
        }
      ]
    },
    "jsii-calc.Add": {
      "assembly": "jsii-calc",
      "base": "jsii-calc.BinaryOperation",
      "docs": {
        "stability": "experimental",
        "summary": "The \"+\" binary operation."
      },
      "fqn": "jsii-calc.Add",
      "initializer": {
        "docs": {
          "stability": "experimental",
          "summary": "Creates a BinaryOperation."
        },
        "parameters": [
          {
            "docs": {
              "summary": "Left-hand side operand."
            },
            "name": "lhs",
            "type": {
              "fqn": "@scope/jsii-calc-lib.Value"
            }
          },
          {
            "docs": {
              "summary": "Right-hand side operand."
            },
            "name": "rhs",
            "type": {
              "fqn": "@scope/jsii-calc-lib.Value"
            }
          }
        ]
      },
      "kind": "class",
      "locationInModule": {
        "filename": "lib/calculator.ts",
        "line": 55
      },
      "methods": [
        {
          "docs": {
            "stability": "experimental",
            "summary": "String representation of the value."
          },
          "locationInModule": {
            "filename": "lib/calculator.ts",
            "line": 60
          },
          "name": "toString",
          "overrides": "@scope/jsii-calc-lib.Operation",
          "returns": {
            "type": {
              "primitive": "string"
            }
          }
        }
      ],
      "name": "Add",
      "properties": [
        {
          "docs": {
            "stability": "experimental",
            "summary": "The value."
          },
          "immutable": true,
          "locationInModule": {
            "filename": "lib/calculator.ts",
            "line": 56
          },
          "name": "value",
          "overrides": "@scope/jsii-calc-lib.Value",
          "type": {
            "primitive": "number"
          }
        }
      ]
    },
    "jsii-calc.AllTypes": {
      "assembly": "jsii-calc",
      "docs": {
        "remarks": "The setters will validate\nthat the value set is of the expected type and throw otherwise.",
        "stability": "experimental",
        "summary": "This class includes property for all types supported by jsii."
      },
      "fqn": "jsii-calc.AllTypes",
      "initializer": {},
      "kind": "class",
      "locationInModule": {
        "filename": "lib/compliance.ts",
        "line": 52
      },
      "methods": [
        {
          "docs": {
            "stability": "experimental"
          },
          "locationInModule": {
            "filename": "lib/compliance.ts",
            "line": 220
          },
          "name": "anyIn",
          "parameters": [
            {
              "name": "inp",
              "type": {
                "primitive": "any"
              }
            }
          ]
        },
        {
          "docs": {
            "stability": "experimental"
          },
          "locationInModule": {
            "filename": "lib/compliance.ts",
            "line": 212
          },
          "name": "anyOut",
          "returns": {
            "type": {
              "primitive": "any"
            }
          }
        },
        {
          "docs": {
            "stability": "experimental"
          },
          "locationInModule": {
            "filename": "lib/compliance.ts",
            "line": 207
          },
          "name": "enumMethod",
          "parameters": [
            {
              "name": "value",
              "type": {
                "fqn": "jsii-calc.StringEnum"
              }
            }
          ],
          "returns": {
            "type": {
              "fqn": "jsii-calc.StringEnum"
            }
          }
        }
      ],
      "name": "AllTypes",
      "properties": [
        {
          "docs": {
            "stability": "experimental"
          },
          "immutable": true,
          "locationInModule": {
            "filename": "lib/compliance.ts",
            "line": 203
          },
          "name": "enumPropertyValue",
          "type": {
            "primitive": "number"
          }
        },
        {
          "docs": {
            "stability": "experimental"
          },
          "locationInModule": {
            "filename": "lib/compliance.ts",
            "line": 167
          },
          "name": "anyArrayProperty",
          "type": {
            "collection": {
              "elementtype": {
                "primitive": "any"
              },
              "kind": "array"
            }
          }
        },
        {
          "docs": {
            "stability": "experimental"
          },
          "locationInModule": {
            "filename": "lib/compliance.ts",
            "line": 168
          },
          "name": "anyMapProperty",
          "type": {
            "collection": {
              "elementtype": {
                "primitive": "any"
              },
              "kind": "map"
            }
          }
        },
        {
          "docs": {
            "stability": "experimental"
          },
          "locationInModule": {
            "filename": "lib/compliance.ts",
            "line": 166
          },
          "name": "anyProperty",
          "type": {
            "primitive": "any"
          }
        },
        {
          "docs": {
            "stability": "experimental"
          },
          "locationInModule": {
            "filename": "lib/compliance.ts",
            "line": 152
          },
          "name": "arrayProperty",
          "type": {
            "collection": {
              "elementtype": {
                "primitive": "string"
              },
              "kind": "array"
            }
          }
        },
        {
          "docs": {
            "stability": "experimental"
          },
          "locationInModule": {
            "filename": "lib/compliance.ts",
            "line": 58
          },
          "name": "booleanProperty",
          "type": {
            "primitive": "boolean"
          }
        },
        {
          "docs": {
            "stability": "experimental"
          },
          "locationInModule": {
            "filename": "lib/compliance.ts",
            "line": 104
          },
          "name": "dateProperty",
          "type": {
            "primitive": "date"
          }
        },
        {
          "docs": {
            "stability": "experimental"
          },
          "locationInModule": {
            "filename": "lib/compliance.ts",
            "line": 187
          },
          "name": "enumProperty",
          "type": {
            "fqn": "jsii-calc.AllTypesEnum"
          }
        },
        {
          "docs": {
            "stability": "experimental"
          },
          "locationInModule": {
            "filename": "lib/compliance.ts",
            "line": 121
          },
          "name": "jsonProperty",
          "type": {
            "primitive": "json"
          }
        },
        {
          "docs": {
            "stability": "experimental"
          },
          "locationInModule": {
            "filename": "lib/compliance.ts",
            "line": 137
          },
          "name": "mapProperty",
          "type": {
            "collection": {
              "elementtype": {
                "fqn": "@scope/jsii-calc-lib.Number"
              },
              "kind": "map"
            }
          }
        },
        {
          "docs": {
            "stability": "experimental"
          },
          "locationInModule": {
            "filename": "lib/compliance.ts",
            "line": 89
          },
          "name": "numberProperty",
          "type": {
            "primitive": "number"
          }
        },
        {
          "docs": {
            "stability": "experimental"
          },
          "locationInModule": {
            "filename": "lib/compliance.ts",
            "line": 73
          },
          "name": "stringProperty",
          "type": {
            "primitive": "string"
          }
        },
        {
          "docs": {
            "stability": "experimental"
          },
          "locationInModule": {
            "filename": "lib/compliance.ts",
            "line": 179
          },
          "name": "unionArrayProperty",
          "type": {
            "collection": {
              "elementtype": {
                "union": {
                  "types": [
                    {
                      "primitive": "number"
                    },
                    {
                      "fqn": "@scope/jsii-calc-lib.Value"
                    }
                  ]
                }
              },
              "kind": "array"
            }
          }
        },
        {
          "docs": {
            "stability": "experimental"
          },
          "locationInModule": {
            "filename": "lib/compliance.ts",
            "line": 180
          },
          "name": "unionMapProperty",
          "type": {
            "collection": {
              "elementtype": {
                "union": {
                  "types": [
                    {
                      "primitive": "string"
                    },
                    {
                      "primitive": "number"
                    },
                    {
                      "fqn": "@scope/jsii-calc-lib.Number"
                    }
                  ]
                }
              },
              "kind": "map"
            }
          }
        },
        {
          "docs": {
            "stability": "experimental"
          },
          "locationInModule": {
            "filename": "lib/compliance.ts",
            "line": 178
          },
          "name": "unionProperty",
          "type": {
            "union": {
              "types": [
                {
                  "primitive": "string"
                },
                {
                  "primitive": "number"
                },
                {
                  "fqn": "jsii-calc.Multiply"
                },
                {
                  "fqn": "@scope/jsii-calc-lib.Number"
                }
              ]
            }
          }
        },
        {
          "docs": {
            "stability": "experimental"
          },
          "locationInModule": {
            "filename": "lib/compliance.ts",
            "line": 173
          },
          "name": "unknownArrayProperty",
          "type": {
            "collection": {
              "elementtype": {
                "primitive": "any"
              },
              "kind": "array"
            }
          }
        },
        {
          "docs": {
            "stability": "experimental"
          },
          "locationInModule": {
            "filename": "lib/compliance.ts",
            "line": 174
          },
          "name": "unknownMapProperty",
          "type": {
            "collection": {
              "elementtype": {
                "primitive": "any"
              },
              "kind": "map"
            }
          }
        },
        {
          "docs": {
            "stability": "experimental"
          },
          "locationInModule": {
            "filename": "lib/compliance.ts",
            "line": 172
          },
          "name": "unknownProperty",
          "type": {
            "primitive": "any"
          }
        },
        {
          "docs": {
            "stability": "experimental"
          },
          "locationInModule": {
            "filename": "lib/compliance.ts",
            "line": 184
          },
          "name": "optionalEnumValue",
          "optional": true,
          "type": {
            "fqn": "jsii-calc.StringEnum"
          }
        }
      ]
    },
    "jsii-calc.AllTypesEnum": {
      "assembly": "jsii-calc",
      "docs": {
        "stability": "experimental"
      },
      "fqn": "jsii-calc.AllTypesEnum",
      "kind": "enum",
      "locationInModule": {
        "filename": "lib/compliance.ts",
        "line": 22
      },
      "members": [
        {
          "docs": {
            "stability": "experimental"
          },
          "name": "MY_ENUM_VALUE"
        },
        {
          "docs": {
            "stability": "experimental"
          },
          "name": "YOUR_ENUM_VALUE"
        },
        {
          "docs": {
            "stability": "experimental"
          },
          "name": "THIS_IS_GREAT"
        }
      ],
      "name": "AllTypesEnum"
    },
    "jsii-calc.AllowedMethodNames": {
      "assembly": "jsii-calc",
      "docs": {
        "stability": "experimental"
      },
      "fqn": "jsii-calc.AllowedMethodNames",
      "initializer": {},
      "kind": "class",
      "locationInModule": {
        "filename": "lib/compliance.ts",
        "line": 606
      },
      "methods": [
        {
          "docs": {
            "stability": "experimental"
          },
          "locationInModule": {
            "filename": "lib/compliance.ts",
            "line": 615
          },
          "name": "getBar",
          "parameters": [
            {
              "name": "_p1",
              "type": {
                "primitive": "string"
              }
            },
            {
              "name": "_p2",
              "type": {
                "primitive": "number"
              }
            }
          ]
        },
        {
          "docs": {
            "stability": "experimental",
            "summary": "getXxx() is not allowed (see negatives), but getXxx(a, ...) is okay."
          },
          "locationInModule": {
            "filename": "lib/compliance.ts",
            "line": 611
          },
          "name": "getFoo",
          "parameters": [
            {
              "name": "withParam",
              "type": {
                "primitive": "string"
              }
            }
          ],
          "returns": {
            "type": {
              "primitive": "string"
            }
          }
        },
        {
          "docs": {
            "stability": "experimental"
          },
          "locationInModule": {
            "filename": "lib/compliance.ts",
            "line": 626
          },
          "name": "setBar",
          "parameters": [
            {
              "name": "_x",
              "type": {
                "primitive": "string"
              }
            },
            {
              "name": "_y",
              "type": {
                "primitive": "number"
              }
            },
            {
              "name": "_z",
              "type": {
                "primitive": "boolean"
              }
            }
          ]
        },
        {
          "docs": {
            "stability": "experimental",
            "summary": "setFoo(x) is not allowed (see negatives), but setXxx(a, b, ...) is okay."
          },
          "locationInModule": {
            "filename": "lib/compliance.ts",
            "line": 622
          },
          "name": "setFoo",
          "parameters": [
            {
              "name": "_x",
              "type": {
                "primitive": "string"
              }
            },
            {
              "name": "_y",
              "type": {
                "primitive": "number"
              }
            }
          ]
        }
      ],
      "name": "AllowedMethodNames"
    },
    "jsii-calc.AnonymousImplementationProvider": {
      "assembly": "jsii-calc",
      "docs": {
        "stability": "experimental"
      },
      "fqn": "jsii-calc.AnonymousImplementationProvider",
      "initializer": {},
      "interfaces": [
        "jsii-calc.IAnonymousImplementationProvider"
      ],
      "kind": "class",
      "locationInModule": {
        "filename": "lib/compliance.ts",
        "line": 1976
      },
      "methods": [
        {
          "docs": {
            "stability": "experimental"
          },
          "locationInModule": {
            "filename": "lib/compliance.ts",
            "line": 1979
          },
          "name": "provideAsClass",
          "overrides": "jsii-calc.IAnonymousImplementationProvider",
          "returns": {
            "type": {
              "fqn": "jsii-calc.Implementation"
            }
          }
        },
        {
          "docs": {
            "stability": "experimental"
          },
          "locationInModule": {
            "filename": "lib/compliance.ts",
            "line": 1983
          },
          "name": "provideAsInterface",
          "overrides": "jsii-calc.IAnonymousImplementationProvider",
          "returns": {
            "type": {
              "fqn": "jsii-calc.IAnonymouslyImplementMe"
            }
          }
        }
      ],
      "name": "AnonymousImplementationProvider"
    },
    "jsii-calc.AsyncVirtualMethods": {
      "assembly": "jsii-calc",
      "docs": {
        "stability": "experimental"
      },
      "fqn": "jsii-calc.AsyncVirtualMethods",
      "initializer": {},
      "kind": "class",
      "locationInModule": {
        "filename": "lib/compliance.ts",
        "line": 321
      },
      "methods": [
        {
          "async": true,
          "docs": {
            "stability": "experimental"
          },
          "locationInModule": {
            "filename": "lib/compliance.ts",
            "line": 322
          },
          "name": "callMe",
          "returns": {
            "type": {
              "primitive": "number"
            }
          }
        },
        {
          "async": true,
          "docs": {
            "stability": "experimental",
            "summary": "Just calls \"overrideMeToo\"."
          },
          "locationInModule": {
            "filename": "lib/compliance.ts",
            "line": 337
          },
          "name": "callMe2",
          "returns": {
            "type": {
              "primitive": "number"
            }
          }
        },
        {
          "async": true,
          "docs": {
            "remarks": "This is a \"double promise\" situation, which\nmeans that callbacks are not going to be available immediate, but only\nafter an \"immediates\" cycle.",
            "stability": "experimental",
            "summary": "This method calls the \"callMe\" async method indirectly, which will then invoke a virtual method."
          },
          "locationInModule": {
            "filename": "lib/compliance.ts",
            "line": 347
          },
          "name": "callMeDoublePromise",
          "returns": {
            "type": {
              "primitive": "number"
            }
          }
        },
        {
          "docs": {
            "stability": "experimental"
          },
          "locationInModule": {
            "filename": "lib/compliance.ts",
            "line": 355
          },
          "name": "dontOverrideMe",
          "returns": {
            "type": {
              "primitive": "number"
            }
          }
        },
        {
          "async": true,
          "docs": {
            "stability": "experimental"
          },
          "locationInModule": {
            "filename": "lib/compliance.ts",
            "line": 326
          },
          "name": "overrideMe",
          "parameters": [
            {
              "name": "mult",
              "type": {
                "primitive": "number"
              }
            }
          ],
          "returns": {
            "type": {
              "primitive": "number"
            }
          }
        },
        {
          "async": true,
          "docs": {
            "stability": "experimental"
          },
          "locationInModule": {
            "filename": "lib/compliance.ts",
            "line": 330
          },
          "name": "overrideMeToo",
          "returns": {
            "type": {
              "primitive": "number"
            }
          }
        }
      ],
      "name": "AsyncVirtualMethods"
    },
    "jsii-calc.AugmentableClass": {
      "assembly": "jsii-calc",
      "docs": {
        "stability": "experimental"
      },
      "fqn": "jsii-calc.AugmentableClass",
      "initializer": {},
      "kind": "class",
      "locationInModule": {
        "filename": "lib/compliance.ts",
        "line": 1354
      },
      "methods": [
        {
          "docs": {
            "stability": "experimental"
          },
          "locationInModule": {
            "filename": "lib/compliance.ts",
            "line": 1355
          },
          "name": "methodOne"
        },
        {
          "docs": {
            "stability": "experimental"
          },
          "locationInModule": {
            "filename": "lib/compliance.ts",
            "line": 1361
          },
          "name": "methodTwo"
        }
      ],
      "name": "AugmentableClass"
    },
    "jsii-calc.BaseJsii976": {
      "assembly": "jsii-calc",
      "docs": {
        "stability": "experimental"
      },
      "fqn": "jsii-calc.BaseJsii976",
      "initializer": {},
      "kind": "class",
      "locationInModule": {
        "filename": "lib/compliance.ts",
        "line": 2219
      },
      "name": "BaseJsii976"
    },
    "jsii-calc.Bell": {
      "assembly": "jsii-calc",
      "docs": {
        "stability": "experimental"
      },
      "fqn": "jsii-calc.Bell",
      "initializer": {},
      "interfaces": [
        "jsii-calc.IBell"
      ],
      "kind": "class",
      "locationInModule": {
        "filename": "lib/compliance.ts",
        "line": 2163
      },
      "methods": [
        {
          "docs": {
            "stability": "experimental"
          },
          "locationInModule": {
            "filename": "lib/compliance.ts",
            "line": 2166
          },
          "name": "ring",
          "overrides": "jsii-calc.IBell"
        }
      ],
      "name": "Bell",
      "properties": [
        {
          "docs": {
            "stability": "experimental"
          },
          "locationInModule": {
            "filename": "lib/compliance.ts",
            "line": 2164
          },
          "name": "rung",
          "type": {
            "primitive": "boolean"
          }
        }
      ]
    },
    "jsii-calc.BinaryOperation": {
      "abstract": true,
      "assembly": "jsii-calc",
      "base": "@scope/jsii-calc-lib.Operation",
      "docs": {
        "stability": "experimental",
        "summary": "Represents an operation with two operands."
      },
      "fqn": "jsii-calc.BinaryOperation",
      "initializer": {
        "docs": {
          "stability": "experimental",
          "summary": "Creates a BinaryOperation."
        },
        "parameters": [
          {
            "docs": {
              "summary": "Left-hand side operand."
            },
            "name": "lhs",
            "type": {
              "fqn": "@scope/jsii-calc-lib.Value"
            }
          },
          {
            "docs": {
              "summary": "Right-hand side operand."
            },
            "name": "rhs",
            "type": {
              "fqn": "@scope/jsii-calc-lib.Value"
            }
          }
        ]
      },
      "interfaces": [
        "@scope/jsii-calc-lib.IFriendly"
      ],
      "kind": "class",
      "locationInModule": {
        "filename": "lib/calculator.ts",
        "line": 37
      },
      "methods": [
        {
          "docs": {
            "stability": "experimental",
            "summary": "Say hello!"
          },
          "locationInModule": {
            "filename": "lib/calculator.ts",
            "line": 47
          },
          "name": "hello",
          "overrides": "@scope/jsii-calc-lib.IFriendly",
          "returns": {
            "type": {
              "primitive": "string"
            }
          }
        }
      ],
      "name": "BinaryOperation",
      "properties": [
        {
          "docs": {
            "stability": "experimental",
            "summary": "Left-hand side operand."
          },
          "immutable": true,
          "locationInModule": {
            "filename": "lib/calculator.ts",
            "line": 43
          },
          "name": "lhs",
          "type": {
            "fqn": "@scope/jsii-calc-lib.Value"
          }
        },
        {
          "docs": {
            "stability": "experimental",
            "summary": "Right-hand side operand."
          },
          "immutable": true,
          "locationInModule": {
            "filename": "lib/calculator.ts",
            "line": 43
          },
          "name": "rhs",
          "type": {
            "fqn": "@scope/jsii-calc-lib.Value"
          }
        }
      ]
    },
    "jsii-calc.Calculator": {
      "assembly": "jsii-calc",
      "base": "jsii-calc.composition.CompositeOperation",
      "docs": {
        "stability": "experimental",
        "summary": "A calculator which maintains a current value and allows adding operations."
      },
      "fqn": "jsii-calc.Calculator",
      "initializer": {
        "docs": {
          "stability": "experimental",
          "summary": "Creates a Calculator object."
        },
        "parameters": [
          {
            "docs": {
              "summary": "Initialization properties."
            },
            "name": "props",
            "optional": true,
            "type": {
              "fqn": "jsii-calc.CalculatorProps"
            }
          }
        ]
      },
      "kind": "class",
      "locationInModule": {
        "filename": "lib/calculator.ts",
        "line": 242
      },
      "methods": [
        {
          "docs": {
            "stability": "experimental",
            "summary": "Adds a number to the current value."
          },
          "locationInModule": {
            "filename": "lib/calculator.ts",
            "line": 281
          },
          "name": "add",
          "parameters": [
            {
              "name": "value",
              "type": {
                "primitive": "number"
              }
            }
          ]
        },
        {
          "docs": {
            "stability": "experimental",
            "summary": "Multiplies the current value by a number."
          },
          "locationInModule": {
            "filename": "lib/calculator.ts",
            "line": 288
          },
          "name": "mul",
          "parameters": [
            {
              "name": "value",
              "type": {
                "primitive": "number"
              }
            }
          ]
        },
        {
          "docs": {
            "stability": "experimental",
            "summary": "Negates the current value."
          },
          "locationInModule": {
            "filename": "lib/calculator.ts",
            "line": 302
          },
          "name": "neg"
        },
        {
          "docs": {
            "stability": "experimental",
            "summary": "Raises the current value by a power."
          },
          "locationInModule": {
            "filename": "lib/calculator.ts",
            "line": 295
          },
          "name": "pow",
          "parameters": [
            {
              "name": "value",
              "type": {
                "primitive": "number"
              }
            }
          ]
        },
        {
          "docs": {
            "stability": "experimental",
            "summary": "Returns teh value of the union property (if defined)."
          },
          "locationInModule": {
            "filename": "lib/calculator.ts",
            "line": 321
          },
          "name": "readUnionValue",
          "returns": {
            "type": {
              "primitive": "number"
            }
          }
        }
      ],
      "name": "Calculator",
      "properties": [
        {
          "docs": {
            "stability": "experimental",
            "summary": "Returns the expression."
          },
          "immutable": true,
          "locationInModule": {
            "filename": "lib/calculator.ts",
            "line": 309
          },
          "name": "expression",
          "overrides": "jsii-calc.composition.CompositeOperation",
          "type": {
            "fqn": "@scope/jsii-calc-lib.Value"
          }
        },
        {
          "docs": {
            "stability": "experimental",
            "summary": "A log of all operations."
          },
          "immutable": true,
          "locationInModule": {
            "filename": "lib/calculator.ts",
            "line": 271
          },
          "name": "operationsLog",
          "type": {
            "collection": {
              "elementtype": {
                "fqn": "@scope/jsii-calc-lib.Value"
              },
              "kind": "array"
            }
          }
        },
        {
          "docs": {
            "stability": "experimental",
            "summary": "A map of per operation name of all operations performed."
          },
          "immutable": true,
          "locationInModule": {
            "filename": "lib/calculator.ts",
            "line": 266
          },
          "name": "operationsMap",
          "type": {
            "collection": {
              "elementtype": {
                "collection": {
                  "elementtype": {
                    "fqn": "@scope/jsii-calc-lib.Value"
                  },
                  "kind": "array"
                }
              },
              "kind": "map"
            }
          }
        },
        {
          "docs": {
            "stability": "experimental",
            "summary": "The current value."
          },
          "locationInModule": {
            "filename": "lib/calculator.ts",
            "line": 261
          },
          "name": "curr",
          "type": {
            "fqn": "@scope/jsii-calc-lib.Value"
          }
        },
        {
          "docs": {
            "stability": "experimental",
            "summary": "The maximum value allows in this calculator."
          },
          "locationInModule": {
            "filename": "lib/calculator.ts",
            "line": 276
          },
          "name": "maxValue",
          "optional": true,
          "type": {
            "primitive": "number"
          }
        },
        {
          "docs": {
            "stability": "experimental",
            "summary": "Example of a property that accepts a union of types."
          },
          "locationInModule": {
            "filename": "lib/calculator.ts",
            "line": 316
          },
          "name": "unionProperty",
          "optional": true,
          "type": {
            "union": {
              "types": [
                {
                  "fqn": "jsii-calc.Add"
                },
                {
                  "fqn": "jsii-calc.Multiply"
                },
                {
                  "fqn": "jsii-calc.Power"
                }
              ]
            }
          }
        }
      ]
    },
    "jsii-calc.CalculatorProps": {
      "assembly": "jsii-calc",
      "datatype": true,
      "docs": {
        "stability": "experimental",
        "summary": "Properties for Calculator."
      },
      "fqn": "jsii-calc.CalculatorProps",
      "kind": "interface",
      "locationInModule": {
        "filename": "lib/calculator.ts",
        "line": 234
      },
      "name": "CalculatorProps",
      "properties": [
        {
          "abstract": true,
          "docs": {
            "stability": "experimental"
          },
          "immutable": true,
          "locationInModule": {
            "filename": "lib/calculator.ts",
            "line": 235
          },
          "name": "initialValue",
          "optional": true,
          "type": {
            "primitive": "number"
          }
        },
        {
          "abstract": true,
          "docs": {
            "stability": "experimental"
          },
          "immutable": true,
          "locationInModule": {
            "filename": "lib/calculator.ts",
            "line": 236
          },
          "name": "maximumValue",
          "optional": true,
          "type": {
            "primitive": "number"
          }
        }
      ]
    },
    "jsii-calc.ClassThatImplementsTheInternalInterface": {
      "assembly": "jsii-calc",
      "docs": {
        "stability": "experimental"
      },
      "fqn": "jsii-calc.ClassThatImplementsTheInternalInterface",
      "initializer": {},
      "interfaces": [
        "jsii-calc.INonInternalInterface"
      ],
      "kind": "class",
      "locationInModule": {
        "filename": "lib/compliance.ts",
        "line": 1596
      },
      "name": "ClassThatImplementsTheInternalInterface",
      "properties": [
        {
          "docs": {
            "stability": "experimental"
          },
          "locationInModule": {
            "filename": "lib/compliance.ts",
            "line": 1597
          },
          "name": "a",
          "overrides": "jsii-calc.IAnotherPublicInterface",
          "type": {
            "primitive": "string"
          }
        },
        {
          "docs": {
            "stability": "experimental"
          },
          "locationInModule": {
            "filename": "lib/compliance.ts",
            "line": 1598
          },
          "name": "b",
          "overrides": "jsii-calc.INonInternalInterface",
          "type": {
            "primitive": "string"
          }
        },
        {
          "docs": {
            "stability": "experimental"
          },
          "locationInModule": {
            "filename": "lib/compliance.ts",
            "line": 1599
          },
          "name": "c",
          "overrides": "jsii-calc.INonInternalInterface",
          "type": {
            "primitive": "string"
          }
        },
        {
          "docs": {
            "stability": "experimental"
          },
          "locationInModule": {
            "filename": "lib/compliance.ts",
            "line": 1600
          },
          "name": "d",
          "type": {
            "primitive": "string"
          }
        }
      ]
    },
    "jsii-calc.ClassThatImplementsThePrivateInterface": {
      "assembly": "jsii-calc",
      "docs": {
        "stability": "experimental"
      },
      "fqn": "jsii-calc.ClassThatImplementsThePrivateInterface",
      "initializer": {},
      "interfaces": [
        "jsii-calc.INonInternalInterface"
      ],
      "kind": "class",
      "locationInModule": {
        "filename": "lib/compliance.ts",
        "line": 1603
      },
      "name": "ClassThatImplementsThePrivateInterface",
      "properties": [
        {
          "docs": {
            "stability": "experimental"
          },
          "locationInModule": {
            "filename": "lib/compliance.ts",
            "line": 1604
          },
          "name": "a",
          "overrides": "jsii-calc.IAnotherPublicInterface",
          "type": {
            "primitive": "string"
          }
        },
        {
          "docs": {
            "stability": "experimental"
          },
          "locationInModule": {
            "filename": "lib/compliance.ts",
            "line": 1605
          },
          "name": "b",
          "overrides": "jsii-calc.INonInternalInterface",
          "type": {
            "primitive": "string"
          }
        },
        {
          "docs": {
            "stability": "experimental"
          },
          "locationInModule": {
            "filename": "lib/compliance.ts",
            "line": 1606
          },
          "name": "c",
          "overrides": "jsii-calc.INonInternalInterface",
          "type": {
            "primitive": "string"
          }
        },
        {
          "docs": {
            "stability": "experimental"
          },
          "locationInModule": {
            "filename": "lib/compliance.ts",
            "line": 1607
          },
          "name": "e",
          "type": {
            "primitive": "string"
          }
        }
      ]
    },
    "jsii-calc.ClassWithCollections": {
      "assembly": "jsii-calc",
      "docs": {
        "stability": "experimental"
      },
      "fqn": "jsii-calc.ClassWithCollections",
      "initializer": {
        "docs": {
          "stability": "experimental"
        },
        "parameters": [
          {
            "name": "map",
            "type": {
              "collection": {
                "elementtype": {
                  "primitive": "string"
                },
                "kind": "map"
              }
            }
          },
          {
            "name": "array",
            "type": {
              "collection": {
                "elementtype": {
                  "primitive": "string"
                },
                "kind": "array"
              }
            }
          }
        ]
      },
      "kind": "class",
      "locationInModule": {
        "filename": "lib/compliance.ts",
        "line": 1883
      },
      "methods": [
        {
          "docs": {
            "stability": "experimental"
          },
          "locationInModule": {
            "filename": "lib/compliance.ts",
            "line": 1895
          },
          "name": "createAList",
          "returns": {
            "type": {
              "collection": {
                "elementtype": {
                  "primitive": "string"
                },
                "kind": "array"
              }
            }
          },
          "static": true
        },
        {
          "docs": {
            "stability": "experimental"
          },
          "locationInModule": {
            "filename": "lib/compliance.ts",
            "line": 1899
          },
          "name": "createAMap",
          "returns": {
            "type": {
              "collection": {
                "elementtype": {
                  "primitive": "string"
                },
                "kind": "map"
              }
            }
          },
          "static": true
        }
      ],
      "name": "ClassWithCollections",
      "properties": [
        {
          "docs": {
            "stability": "experimental"
          },
          "locationInModule": {
            "filename": "lib/compliance.ts",
            "line": 1888
          },
          "name": "staticArray",
          "static": true,
          "type": {
            "collection": {
              "elementtype": {
                "primitive": "string"
              },
              "kind": "array"
            }
          }
        },
        {
          "docs": {
            "stability": "experimental"
          },
          "locationInModule": {
            "filename": "lib/compliance.ts",
            "line": 1887
          },
          "name": "staticMap",
          "static": true,
          "type": {
            "collection": {
              "elementtype": {
                "primitive": "string"
              },
              "kind": "map"
            }
          }
        },
        {
          "docs": {
            "stability": "experimental"
          },
          "locationInModule": {
            "filename": "lib/compliance.ts",
            "line": 1885
          },
          "name": "array",
          "type": {
            "collection": {
              "elementtype": {
                "primitive": "string"
              },
              "kind": "array"
            }
          }
        },
        {
          "docs": {
            "stability": "experimental"
          },
          "locationInModule": {
            "filename": "lib/compliance.ts",
            "line": 1884
          },
          "name": "map",
          "type": {
            "collection": {
              "elementtype": {
                "primitive": "string"
              },
              "kind": "map"
            }
          }
        }
      ]
    },
    "jsii-calc.ClassWithDocs": {
      "assembly": "jsii-calc",
      "docs": {
        "custom": {
          "customAttribute": "hasAValue"
        },
        "example": "function anExample() {\n}",
        "remarks": "The docs are great. They're a bunch of tags.",
        "see": "https://aws.amazon.com/",
        "stability": "stable",
        "summary": "This class has docs."
      },
      "fqn": "jsii-calc.ClassWithDocs",
      "initializer": {},
      "kind": "class",
      "locationInModule": {
        "filename": "lib/compliance.ts",
        "line": 1669
      },
      "name": "ClassWithDocs"
    },
    "jsii-calc.ClassWithJavaReservedWords": {
      "assembly": "jsii-calc",
      "docs": {
        "stability": "experimental"
      },
      "fqn": "jsii-calc.ClassWithJavaReservedWords",
      "initializer": {
        "docs": {
          "stability": "experimental"
        },
        "parameters": [
          {
            "name": "int",
            "type": {
              "primitive": "string"
            }
          }
        ]
      },
      "kind": "class",
      "locationInModule": {
        "filename": "lib/compliance.ts",
        "line": 1836
      },
      "methods": [
        {
          "docs": {
            "stability": "experimental"
          },
          "locationInModule": {
            "filename": "lib/compliance.ts",
            "line": 1843
          },
          "name": "import",
          "parameters": [
            {
              "name": "assert",
              "type": {
                "primitive": "string"
              }
            }
          ],
          "returns": {
            "type": {
              "primitive": "string"
            }
          }
        }
      ],
      "name": "ClassWithJavaReservedWords",
      "properties": [
        {
          "docs": {
            "stability": "experimental"
          },
          "immutable": true,
          "locationInModule": {
            "filename": "lib/compliance.ts",
            "line": 1837
          },
          "name": "int",
          "type": {
            "primitive": "string"
          }
        }
      ]
    },
    "jsii-calc.ClassWithMutableObjectLiteralProperty": {
      "assembly": "jsii-calc",
      "docs": {
        "stability": "experimental"
      },
      "fqn": "jsii-calc.ClassWithMutableObjectLiteralProperty",
      "initializer": {},
      "kind": "class",
      "locationInModule": {
        "filename": "lib/compliance.ts",
        "line": 1142
      },
      "name": "ClassWithMutableObjectLiteralProperty",
      "properties": [
        {
          "docs": {
            "stability": "experimental"
          },
          "locationInModule": {
            "filename": "lib/compliance.ts",
            "line": 1143
          },
          "name": "mutableObject",
          "type": {
            "fqn": "jsii-calc.IMutableObjectLiteral"
          }
        }
      ]
    },
    "jsii-calc.ClassWithPrivateConstructorAndAutomaticProperties": {
      "assembly": "jsii-calc",
      "docs": {
        "stability": "experimental",
        "summary": "Class that implements interface properties automatically, but using a private constructor."
      },
      "fqn": "jsii-calc.ClassWithPrivateConstructorAndAutomaticProperties",
      "interfaces": [
        "jsii-calc.IInterfaceWithProperties"
      ],
      "kind": "class",
      "locationInModule": {
        "filename": "lib/compliance.ts",
        "line": 1169
      },
      "methods": [
        {
          "docs": {
            "stability": "experimental"
          },
          "locationInModule": {
            "filename": "lib/compliance.ts",
            "line": 1170
          },
          "name": "create",
          "parameters": [
            {
              "name": "readOnlyString",
              "type": {
                "primitive": "string"
              }
            },
            {
              "name": "readWriteString",
              "type": {
                "primitive": "string"
              }
            }
          ],
          "returns": {
            "type": {
              "fqn": "jsii-calc.ClassWithPrivateConstructorAndAutomaticProperties"
            }
          },
          "static": true
        }
      ],
      "name": "ClassWithPrivateConstructorAndAutomaticProperties",
      "properties": [
        {
          "docs": {
            "stability": "experimental"
          },
          "immutable": true,
          "locationInModule": {
            "filename": "lib/compliance.ts",
            "line": 1174
          },
          "name": "readOnlyString",
          "overrides": "jsii-calc.IInterfaceWithProperties",
          "type": {
            "primitive": "string"
          }
        },
        {
          "docs": {
            "stability": "experimental"
          },
          "locationInModule": {
            "filename": "lib/compliance.ts",
            "line": 1174
          },
          "name": "readWriteString",
          "overrides": "jsii-calc.IInterfaceWithProperties",
          "type": {
            "primitive": "string"
          }
        }
      ]
    },
    "jsii-calc.ConstructorPassesThisOut": {
      "assembly": "jsii-calc",
      "docs": {
        "stability": "experimental"
      },
      "fqn": "jsii-calc.ConstructorPassesThisOut",
      "initializer": {
        "docs": {
          "stability": "experimental"
        },
        "parameters": [
          {
            "name": "consumer",
            "type": {
              "fqn": "jsii-calc.PartiallyInitializedThisConsumer"
            }
          }
        ]
      },
      "kind": "class",
      "locationInModule": {
        "filename": "lib/compliance.ts",
        "line": 1628
      },
      "name": "ConstructorPassesThisOut"
    },
    "jsii-calc.Constructors": {
      "assembly": "jsii-calc",
      "docs": {
        "stability": "experimental"
      },
      "fqn": "jsii-calc.Constructors",
      "initializer": {},
      "kind": "class",
      "locationInModule": {
        "filename": "lib/compliance.ts",
        "line": 1393
      },
      "methods": [
        {
          "docs": {
            "stability": "experimental"
          },
          "locationInModule": {
            "filename": "lib/compliance.ts",
            "line": 1410
          },
          "name": "hiddenInterface",
          "returns": {
            "type": {
              "fqn": "jsii-calc.IPublicInterface"
            }
          },
          "static": true
        },
        {
          "docs": {
            "stability": "experimental"
          },
          "locationInModule": {
            "filename": "lib/compliance.ts",
            "line": 1414
          },
          "name": "hiddenInterfaces",
          "returns": {
            "type": {
              "collection": {
                "elementtype": {
                  "fqn": "jsii-calc.IPublicInterface"
                },
                "kind": "array"
              }
            }
          },
          "static": true
        },
        {
          "docs": {
            "stability": "experimental"
          },
          "locationInModule": {
            "filename": "lib/compliance.ts",
            "line": 1418
          },
          "name": "hiddenSubInterfaces",
          "returns": {
            "type": {
              "collection": {
                "elementtype": {
                  "fqn": "jsii-calc.IPublicInterface"
                },
                "kind": "array"
              }
            }
          },
          "static": true
        },
        {
          "docs": {
            "stability": "experimental"
          },
          "locationInModule": {
            "filename": "lib/compliance.ts",
            "line": 1394
          },
          "name": "makeClass",
          "returns": {
            "type": {
              "fqn": "jsii-calc.PublicClass"
            }
          },
          "static": true
        },
        {
          "docs": {
            "stability": "experimental"
          },
          "locationInModule": {
            "filename": "lib/compliance.ts",
            "line": 1398
          },
          "name": "makeInterface",
          "returns": {
            "type": {
              "fqn": "jsii-calc.IPublicInterface"
            }
          },
          "static": true
        },
        {
          "docs": {
            "stability": "experimental"
          },
          "locationInModule": {
            "filename": "lib/compliance.ts",
            "line": 1402
          },
          "name": "makeInterface2",
          "returns": {
            "type": {
              "fqn": "jsii-calc.IPublicInterface2"
            }
          },
          "static": true
        },
        {
          "docs": {
            "stability": "experimental"
          },
          "locationInModule": {
            "filename": "lib/compliance.ts",
            "line": 1406
          },
          "name": "makeInterfaces",
          "returns": {
            "type": {
              "collection": {
                "elementtype": {
                  "fqn": "jsii-calc.IPublicInterface"
                },
                "kind": "array"
              }
            }
          },
          "static": true
        }
      ],
      "name": "Constructors"
    },
    "jsii-calc.ConsumerCanRingBell": {
      "assembly": "jsii-calc",
      "docs": {
        "remarks": "Check that if a JSII consumer implements IConsumerWithInterfaceParam, they can call\nthe method on the argument that they're passed...",
        "stability": "experimental",
        "summary": "Test calling back to consumers that implement interfaces."
      },
      "fqn": "jsii-calc.ConsumerCanRingBell",
      "initializer": {},
      "kind": "class",
      "locationInModule": {
        "filename": "lib/compliance.ts",
        "line": 2048
      },
      "methods": [
        {
          "docs": {
            "remarks": "Returns whether the bell was rung.",
            "stability": "experimental",
            "summary": "...if the interface is implemented using an object literal."
          },
          "locationInModule": {
            "filename": "lib/compliance.ts",
            "line": 2054
          },
          "name": "staticImplementedByObjectLiteral",
          "parameters": [
            {
              "name": "ringer",
              "type": {
                "fqn": "jsii-calc.IBellRinger"
              }
            }
          ],
          "returns": {
            "type": {
              "primitive": "boolean"
            }
          },
          "static": true
        },
        {
          "docs": {
            "remarks": "Return whether the bell was rung.",
            "stability": "experimental",
            "summary": "...if the interface is implemented using a private class."
          },
          "locationInModule": {
            "filename": "lib/compliance.ts",
            "line": 2080
          },
          "name": "staticImplementedByPrivateClass",
          "parameters": [
            {
              "name": "ringer",
              "type": {
                "fqn": "jsii-calc.IBellRinger"
              }
            }
          ],
          "returns": {
            "type": {
              "primitive": "boolean"
            }
          },
          "static": true
        },
        {
          "docs": {
            "remarks": "Return whether the bell was rung.",
            "stability": "experimental",
            "summary": "...if the interface is implemented using a public class."
          },
          "locationInModule": {
            "filename": "lib/compliance.ts",
            "line": 2069
          },
          "name": "staticImplementedByPublicClass",
          "parameters": [
            {
              "name": "ringer",
              "type": {
                "fqn": "jsii-calc.IBellRinger"
              }
            }
          ],
          "returns": {
            "type": {
              "primitive": "boolean"
            }
          },
          "static": true
        },
        {
          "docs": {
            "remarks": "Return whether the bell was rung.",
            "stability": "experimental",
            "summary": "If the parameter is a concrete class instead of an interface."
          },
          "locationInModule": {
            "filename": "lib/compliance.ts",
            "line": 2091
          },
          "name": "staticWhenTypedAsClass",
          "parameters": [
            {
              "name": "ringer",
              "type": {
                "fqn": "jsii-calc.IConcreteBellRinger"
              }
            }
          ],
          "returns": {
            "type": {
              "primitive": "boolean"
            }
          },
          "static": true
        },
        {
          "docs": {
            "remarks": "Returns whether the bell was rung.",
            "stability": "experimental",
            "summary": "...if the interface is implemented using an object literal."
          },
          "locationInModule": {
            "filename": "lib/compliance.ts",
            "line": 2101
          },
          "name": "implementedByObjectLiteral",
          "parameters": [
            {
              "name": "ringer",
              "type": {
                "fqn": "jsii-calc.IBellRinger"
              }
            }
          ],
          "returns": {
            "type": {
              "primitive": "boolean"
            }
          }
        },
        {
          "docs": {
            "remarks": "Return whether the bell was rung.",
            "stability": "experimental",
            "summary": "...if the interface is implemented using a private class."
          },
          "locationInModule": {
            "filename": "lib/compliance.ts",
            "line": 2127
          },
          "name": "implementedByPrivateClass",
          "parameters": [
            {
              "name": "ringer",
              "type": {
                "fqn": "jsii-calc.IBellRinger"
              }
            }
          ],
          "returns": {
            "type": {
              "primitive": "boolean"
            }
          }
        },
        {
          "docs": {
            "remarks": "Return whether the bell was rung.",
            "stability": "experimental",
            "summary": "...if the interface is implemented using a public class."
          },
          "locationInModule": {
            "filename": "lib/compliance.ts",
            "line": 2116
          },
          "name": "implementedByPublicClass",
          "parameters": [
            {
              "name": "ringer",
              "type": {
                "fqn": "jsii-calc.IBellRinger"
              }
            }
          ],
          "returns": {
            "type": {
              "primitive": "boolean"
            }
          }
        },
        {
          "docs": {
            "remarks": "Return whether the bell was rung.",
            "stability": "experimental",
            "summary": "If the parameter is a concrete class instead of an interface."
          },
          "locationInModule": {
            "filename": "lib/compliance.ts",
            "line": 2138
          },
          "name": "whenTypedAsClass",
          "parameters": [
            {
              "name": "ringer",
              "type": {
                "fqn": "jsii-calc.IConcreteBellRinger"
              }
            }
          ],
          "returns": {
            "type": {
              "primitive": "boolean"
            }
          }
        }
      ],
      "name": "ConsumerCanRingBell"
    },
    "jsii-calc.ConsumersOfThisCrazyTypeSystem": {
      "assembly": "jsii-calc",
      "docs": {
        "stability": "experimental"
      },
      "fqn": "jsii-calc.ConsumersOfThisCrazyTypeSystem",
      "initializer": {},
      "kind": "class",
      "locationInModule": {
        "filename": "lib/compliance.ts",
        "line": 1610
      },
      "methods": [
        {
          "docs": {
            "stability": "experimental"
          },
          "locationInModule": {
            "filename": "lib/compliance.ts",
            "line": 1611
          },
          "name": "consumeAnotherPublicInterface",
          "parameters": [
            {
              "name": "obj",
              "type": {
                "fqn": "jsii-calc.IAnotherPublicInterface"
              }
            }
          ],
          "returns": {
            "type": {
              "primitive": "string"
            }
          }
        },
        {
          "docs": {
            "stability": "experimental"
          },
          "locationInModule": {
            "filename": "lib/compliance.ts",
            "line": 1615
          },
          "name": "consumeNonInternalInterface",
          "parameters": [
            {
              "name": "obj",
              "type": {
                "fqn": "jsii-calc.INonInternalInterface"
              }
            }
          ],
          "returns": {
            "type": {
              "primitive": "any"
            }
          }
        }
      ],
      "name": "ConsumersOfThisCrazyTypeSystem"
    },
    "jsii-calc.DataRenderer": {
      "assembly": "jsii-calc",
      "docs": {
        "stability": "experimental",
        "summary": "Verifies proper type handling through dynamic overrides."
      },
      "fqn": "jsii-calc.DataRenderer",
      "initializer": {
        "docs": {
          "stability": "experimental"
        }
      },
      "kind": "class",
      "locationInModule": {
        "filename": "lib/compliance.ts",
        "line": 1766
      },
      "methods": [
        {
          "docs": {
            "stability": "experimental"
          },
          "locationInModule": {
            "filename": "lib/compliance.ts",
            "line": 1769
          },
          "name": "render",
          "parameters": [
            {
              "name": "data",
              "optional": true,
              "type": {
                "fqn": "@scope/jsii-calc-lib.MyFirstStruct"
              }
            }
          ],
          "returns": {
            "type": {
              "primitive": "string"
            }
          }
        },
        {
          "docs": {
            "stability": "experimental"
          },
          "locationInModule": {
            "filename": "lib/compliance.ts",
            "line": 1773
          },
          "name": "renderArbitrary",
          "parameters": [
            {
              "name": "data",
              "type": {
                "collection": {
                  "elementtype": {
                    "primitive": "any"
                  },
                  "kind": "map"
                }
              }
            }
          ],
          "returns": {
            "type": {
              "primitive": "string"
            }
          }
        },
        {
          "docs": {
            "stability": "experimental"
          },
          "locationInModule": {
            "filename": "lib/compliance.ts",
            "line": 1777
          },
          "name": "renderMap",
          "parameters": [
            {
              "name": "map",
              "type": {
                "collection": {
                  "elementtype": {
                    "primitive": "any"
                  },
                  "kind": "map"
                }
              }
            }
          ],
          "returns": {
            "type": {
              "primitive": "string"
            }
          }
        }
      ],
      "name": "DataRenderer"
    },
    "jsii-calc.DefaultedConstructorArgument": {
      "assembly": "jsii-calc",
      "docs": {
        "stability": "experimental"
      },
      "fqn": "jsii-calc.DefaultedConstructorArgument",
      "initializer": {
        "docs": {
          "stability": "experimental"
        },
        "parameters": [
          {
            "name": "arg1",
            "optional": true,
            "type": {
              "primitive": "number"
            }
          },
          {
            "name": "arg2",
            "optional": true,
            "type": {
              "primitive": "string"
            }
          },
          {
            "name": "arg3",
            "optional": true,
            "type": {
              "primitive": "date"
            }
          }
        ]
      },
      "kind": "class",
      "locationInModule": {
        "filename": "lib/compliance.ts",
        "line": 302
      },
      "name": "DefaultedConstructorArgument",
      "properties": [
        {
          "docs": {
            "stability": "experimental"
          },
          "immutable": true,
          "locationInModule": {
            "filename": "lib/compliance.ts",
            "line": 303
          },
          "name": "arg1",
          "type": {
            "primitive": "number"
          }
        },
        {
          "docs": {
            "stability": "experimental"
          },
          "immutable": true,
          "locationInModule": {
            "filename": "lib/compliance.ts",
            "line": 305
          },
          "name": "arg3",
          "type": {
            "primitive": "date"
          }
        },
        {
          "docs": {
            "stability": "experimental"
          },
          "immutable": true,
          "locationInModule": {
            "filename": "lib/compliance.ts",
            "line": 304
          },
          "name": "arg2",
          "optional": true,
          "type": {
            "primitive": "string"
          }
        }
      ]
    },
    "jsii-calc.DeprecatedClass": {
      "assembly": "jsii-calc",
      "docs": {
        "deprecated": "a pretty boring class",
        "stability": "deprecated"
      },
      "fqn": "jsii-calc.DeprecatedClass",
      "initializer": {
        "docs": {
          "deprecated": "this constructor is \"just\" okay",
          "stability": "deprecated"
        },
        "parameters": [
          {
            "name": "readonlyString",
            "type": {
              "primitive": "string"
            }
          },
          {
            "name": "mutableNumber",
            "optional": true,
            "type": {
              "primitive": "number"
            }
          }
        ]
      },
      "kind": "class",
      "locationInModule": {
        "filename": "lib/stability.ts",
        "line": 85
      },
      "methods": [
        {
          "docs": {
            "deprecated": "it was a bad idea",
            "stability": "deprecated"
          },
          "locationInModule": {
            "filename": "lib/stability.ts",
            "line": 96
          },
          "name": "method"
        }
      ],
      "name": "DeprecatedClass",
      "properties": [
        {
          "docs": {
            "deprecated": "this is not always \"wazoo\", be ready to be disappointed",
            "stability": "deprecated"
          },
          "immutable": true,
          "locationInModule": {
            "filename": "lib/stability.ts",
            "line": 87
          },
          "name": "readonlyProperty",
          "type": {
            "primitive": "string"
          }
        },
        {
          "docs": {
            "deprecated": "shouldn't have been mutable",
            "stability": "deprecated"
          },
          "locationInModule": {
            "filename": "lib/stability.ts",
            "line": 89
          },
          "name": "mutableProperty",
          "optional": true,
          "type": {
            "primitive": "number"
          }
        }
      ]
    },
    "jsii-calc.DeprecatedEnum": {
      "assembly": "jsii-calc",
      "docs": {
        "deprecated": "your deprecated selection of bad options",
        "stability": "deprecated"
      },
      "fqn": "jsii-calc.DeprecatedEnum",
      "kind": "enum",
      "locationInModule": {
        "filename": "lib/stability.ts",
        "line": 99
      },
      "members": [
        {
          "docs": {
            "deprecated": "option A is not great",
            "stability": "deprecated"
          },
          "name": "OPTION_A"
        },
        {
          "docs": {
            "deprecated": "option B is kinda bad, too",
            "stability": "deprecated"
          },
          "name": "OPTION_B"
        }
      ],
      "name": "DeprecatedEnum"
    },
    "jsii-calc.DeprecatedStruct": {
      "assembly": "jsii-calc",
      "datatype": true,
      "docs": {
        "deprecated": "it just wraps a string",
        "stability": "deprecated"
      },
      "fqn": "jsii-calc.DeprecatedStruct",
      "kind": "interface",
      "locationInModule": {
        "filename": "lib/stability.ts",
        "line": 73
      },
      "name": "DeprecatedStruct",
      "properties": [
        {
          "abstract": true,
          "docs": {
            "deprecated": "well, yeah",
            "stability": "deprecated"
          },
          "immutable": true,
          "locationInModule": {
            "filename": "lib/stability.ts",
            "line": 75
          },
          "name": "readonlyProperty",
          "type": {
            "primitive": "string"
          }
        }
      ]
    },
    "jsii-calc.DerivedClassHasNoProperties.Base": {
      "assembly": "jsii-calc",
      "docs": {
        "stability": "experimental"
      },
      "fqn": "jsii-calc.DerivedClassHasNoProperties.Base",
      "initializer": {},
      "kind": "class",
      "locationInModule": {
        "filename": "lib/compliance.ts",
        "line": 311
      },
      "name": "Base",
      "namespace": "DerivedClassHasNoProperties",
      "properties": [
        {
          "docs": {
            "stability": "experimental"
          },
          "locationInModule": {
            "filename": "lib/compliance.ts",
            "line": 312
          },
          "name": "prop",
          "type": {
            "primitive": "string"
          }
        }
      ]
    },
    "jsii-calc.DerivedClassHasNoProperties.Derived": {
      "assembly": "jsii-calc",
      "base": "jsii-calc.DerivedClassHasNoProperties.Base",
      "docs": {
        "stability": "experimental"
      },
      "fqn": "jsii-calc.DerivedClassHasNoProperties.Derived",
      "initializer": {},
      "kind": "class",
      "locationInModule": {
        "filename": "lib/compliance.ts",
        "line": 315
      },
      "name": "Derived",
      "namespace": "DerivedClassHasNoProperties"
    },
    "jsii-calc.DerivedStruct": {
      "assembly": "jsii-calc",
      "datatype": true,
      "docs": {
        "stability": "experimental",
        "summary": "A struct which derives from another struct."
      },
      "fqn": "jsii-calc.DerivedStruct",
      "interfaces": [
        "@scope/jsii-calc-lib.MyFirstStruct"
      ],
      "kind": "interface",
      "locationInModule": {
        "filename": "lib/compliance.ts",
        "line": 533
      },
      "name": "DerivedStruct",
      "properties": [
        {
          "abstract": true,
          "docs": {
            "stability": "experimental"
          },
          "immutable": true,
          "locationInModule": {
            "filename": "lib/compliance.ts",
            "line": 539
          },
          "name": "anotherRequired",
          "type": {
            "primitive": "date"
          }
        },
        {
          "abstract": true,
          "docs": {
            "stability": "experimental"
          },
          "immutable": true,
          "locationInModule": {
            "filename": "lib/compliance.ts",
            "line": 538
          },
          "name": "bool",
          "type": {
            "primitive": "boolean"
          }
        },
        {
          "abstract": true,
          "docs": {
            "stability": "experimental",
            "summary": "An example of a non primitive property."
          },
          "immutable": true,
          "locationInModule": {
            "filename": "lib/compliance.ts",
            "line": 537
          },
          "name": "nonPrimitive",
          "type": {
            "fqn": "jsii-calc.DoubleTrouble"
          }
        },
        {
          "abstract": true,
          "docs": {
            "stability": "experimental",
            "summary": "This is optional."
          },
          "immutable": true,
          "locationInModule": {
            "filename": "lib/compliance.ts",
            "line": 545
          },
          "name": "anotherOptional",
          "optional": true,
          "type": {
            "collection": {
              "elementtype": {
                "fqn": "@scope/jsii-calc-lib.Value"
              },
              "kind": "map"
            }
          }
        },
        {
          "abstract": true,
          "docs": {
            "stability": "experimental"
          },
          "immutable": true,
          "locationInModule": {
            "filename": "lib/compliance.ts",
            "line": 541
          },
          "name": "optionalAny",
          "optional": true,
          "type": {
            "primitive": "any"
          }
        },
        {
          "abstract": true,
          "docs": {
            "stability": "experimental"
          },
          "immutable": true,
          "locationInModule": {
            "filename": "lib/compliance.ts",
            "line": 540
          },
          "name": "optionalArray",
          "optional": true,
          "type": {
            "collection": {
              "elementtype": {
                "primitive": "string"
              },
              "kind": "array"
            }
          }
        }
      ]
    },
    "jsii-calc.DiamondInheritanceBaseLevelStruct": {
      "assembly": "jsii-calc",
      "datatype": true,
      "docs": {
        "stability": "experimental"
      },
      "fqn": "jsii-calc.DiamondInheritanceBaseLevelStruct",
      "kind": "interface",
      "locationInModule": {
        "filename": "lib/compliance.ts",
        "line": 1811
      },
      "name": "DiamondInheritanceBaseLevelStruct",
      "properties": [
        {
          "abstract": true,
          "docs": {
            "stability": "experimental"
          },
          "immutable": true,
          "locationInModule": {
            "filename": "lib/compliance.ts",
            "line": 1812
          },
          "name": "baseLevelProperty",
          "type": {
            "primitive": "string"
          }
        }
      ]
    },
    "jsii-calc.DiamondInheritanceFirstMidLevelStruct": {
      "assembly": "jsii-calc",
      "datatype": true,
      "docs": {
        "stability": "experimental"
      },
      "fqn": "jsii-calc.DiamondInheritanceFirstMidLevelStruct",
      "interfaces": [
        "jsii-calc.DiamondInheritanceBaseLevelStruct"
      ],
      "kind": "interface",
      "locationInModule": {
        "filename": "lib/compliance.ts",
        "line": 1815
      },
      "name": "DiamondInheritanceFirstMidLevelStruct",
      "properties": [
        {
          "abstract": true,
          "docs": {
            "stability": "experimental"
          },
          "immutable": true,
          "locationInModule": {
            "filename": "lib/compliance.ts",
            "line": 1816
          },
          "name": "firstMidLevelProperty",
          "type": {
            "primitive": "string"
          }
        }
      ]
    },
    "jsii-calc.DiamondInheritanceSecondMidLevelStruct": {
      "assembly": "jsii-calc",
      "datatype": true,
      "docs": {
        "stability": "experimental"
      },
      "fqn": "jsii-calc.DiamondInheritanceSecondMidLevelStruct",
      "interfaces": [
        "jsii-calc.DiamondInheritanceBaseLevelStruct"
      ],
      "kind": "interface",
      "locationInModule": {
        "filename": "lib/compliance.ts",
        "line": 1819
      },
      "name": "DiamondInheritanceSecondMidLevelStruct",
      "properties": [
        {
          "abstract": true,
          "docs": {
            "stability": "experimental"
          },
          "immutable": true,
          "locationInModule": {
            "filename": "lib/compliance.ts",
            "line": 1820
          },
          "name": "secondMidLevelProperty",
          "type": {
            "primitive": "string"
          }
        }
      ]
    },
    "jsii-calc.DiamondInheritanceTopLevelStruct": {
      "assembly": "jsii-calc",
      "datatype": true,
      "docs": {
        "stability": "experimental"
      },
      "fqn": "jsii-calc.DiamondInheritanceTopLevelStruct",
      "interfaces": [
        "jsii-calc.DiamondInheritanceFirstMidLevelStruct",
        "jsii-calc.DiamondInheritanceSecondMidLevelStruct"
      ],
      "kind": "interface",
      "locationInModule": {
        "filename": "lib/compliance.ts",
        "line": 1823
      },
      "name": "DiamondInheritanceTopLevelStruct",
      "properties": [
        {
          "abstract": true,
          "docs": {
            "stability": "experimental"
          },
          "immutable": true,
          "locationInModule": {
            "filename": "lib/compliance.ts",
            "line": 1824
          },
          "name": "topLevelProperty",
          "type": {
            "primitive": "string"
          }
        }
      ]
    },
    "jsii-calc.DoNotOverridePrivates": {
      "assembly": "jsii-calc",
      "docs": {
        "stability": "experimental"
      },
      "fqn": "jsii-calc.DoNotOverridePrivates",
      "initializer": {},
      "kind": "class",
      "locationInModule": {
        "filename": "lib/compliance.ts",
        "line": 1146
      },
      "methods": [
        {
          "docs": {
            "stability": "experimental"
          },
          "locationInModule": {
            "filename": "lib/compliance.ts",
            "line": 1161
          },
          "name": "changePrivatePropertyValue",
          "parameters": [
            {
              "name": "newValue",
              "type": {
                "primitive": "string"
              }
            }
          ]
        },
        {
          "docs": {
            "stability": "experimental"
          },
          "locationInModule": {
            "filename": "lib/compliance.ts",
            "line": 1153
          },
          "name": "privateMethodValue",
          "returns": {
            "type": {
              "primitive": "string"
            }
          }
        },
        {
          "docs": {
            "stability": "experimental"
          },
          "locationInModule": {
            "filename": "lib/compliance.ts",
            "line": 1157
          },
          "name": "privatePropertyValue",
          "returns": {
            "type": {
              "primitive": "string"
            }
          }
        }
      ],
      "name": "DoNotOverridePrivates"
    },
    "jsii-calc.DoNotRecognizeAnyAsOptional": {
      "assembly": "jsii-calc",
      "docs": {
        "stability": "experimental",
        "summary": "jsii#284: do not recognize \"any\" as an optional argument."
      },
      "fqn": "jsii-calc.DoNotRecognizeAnyAsOptional",
      "initializer": {},
      "kind": "class",
      "locationInModule": {
        "filename": "lib/compliance.ts",
        "line": 1195
      },
      "methods": [
        {
          "docs": {
            "stability": "experimental"
          },
          "locationInModule": {
            "filename": "lib/compliance.ts",
            "line": 1196
          },
          "name": "method",
          "parameters": [
            {
              "name": "_requiredAny",
              "type": {
                "primitive": "any"
              }
            },
            {
              "name": "_optionalAny",
              "optional": true,
              "type": {
                "primitive": "any"
              }
            },
            {
              "name": "_optionalString",
              "optional": true,
              "type": {
                "primitive": "string"
              }
            }
          ]
        }
      ],
      "name": "DoNotRecognizeAnyAsOptional"
    },
    "jsii-calc.DocumentedClass": {
      "assembly": "jsii-calc",
      "docs": {
        "remarks": "This is the meat of the TSDoc comment. It may contain\nmultiple lines and multiple paragraphs.\n\nMultiple paragraphs are separated by an empty line.",
        "stability": "stable",
        "summary": "Here's the first line of the TSDoc comment."
      },
      "fqn": "jsii-calc.DocumentedClass",
      "initializer": {},
      "kind": "class",
      "locationInModule": {
        "filename": "lib/documented.ts",
        "line": 11
      },
      "methods": [
        {
          "docs": {
            "remarks": "This will print out a friendly greeting intended for\nthe indicated person.",
            "returns": "A number that everyone knows very well",
            "stability": "stable",
            "summary": "Greet the indicated person."
          },
          "locationInModule": {
            "filename": "lib/documented.ts",
            "line": 22
          },
          "name": "greet",
          "parameters": [
            {
              "docs": {
                "summary": "The person to be greeted."
              },
              "name": "greetee",
              "optional": true,
              "type": {
                "fqn": "jsii-calc.Greetee"
              }
            }
          ],
          "returns": {
            "type": {
              "primitive": "number"
            }
          }
        },
        {
          "docs": {
            "stability": "experimental",
            "summary": "Say ¡Hola!"
          },
          "locationInModule": {
            "filename": "lib/documented.ts",
            "line": 32
          },
          "name": "hola"
        }
      ],
      "name": "DocumentedClass"
    },
    "jsii-calc.DontComplainAboutVariadicAfterOptional": {
      "assembly": "jsii-calc",
      "docs": {
        "stability": "experimental"
      },
      "fqn": "jsii-calc.DontComplainAboutVariadicAfterOptional",
      "initializer": {},
      "kind": "class",
      "locationInModule": {
        "filename": "lib/compliance.ts",
        "line": 1246
      },
      "methods": [
        {
          "docs": {
            "stability": "experimental"
          },
          "locationInModule": {
            "filename": "lib/compliance.ts",
            "line": 1247
          },
          "name": "optionalAndVariadic",
          "parameters": [
            {
              "name": "optional",
              "optional": true,
              "type": {
                "primitive": "string"
              }
            },
            {
              "name": "things",
              "type": {
                "primitive": "string"
              },
              "variadic": true
            }
          ],
          "returns": {
            "type": {
              "primitive": "string"
            }
          },
          "variadic": true
        }
      ],
      "name": "DontComplainAboutVariadicAfterOptional"
    },
    "jsii-calc.DoubleTrouble": {
      "assembly": "jsii-calc",
      "docs": {
        "stability": "experimental"
      },
      "fqn": "jsii-calc.DoubleTrouble",
      "initializer": {},
      "interfaces": [
        "jsii-calc.IFriendlyRandomGenerator"
      ],
      "kind": "class",
      "locationInModule": {
        "filename": "lib/compliance.ts",
        "line": 473
      },
      "methods": [
        {
          "docs": {
            "stability": "experimental",
            "summary": "Say hello!"
          },
          "locationInModule": {
            "filename": "lib/compliance.ts",
            "line": 478
          },
          "name": "hello",
          "overrides": "@scope/jsii-calc-lib.IFriendly",
          "returns": {
            "type": {
              "primitive": "string"
            }
          }
        },
        {
          "docs": {
            "stability": "experimental",
            "summary": "Returns another random number."
          },
          "locationInModule": {
            "filename": "lib/compliance.ts",
            "line": 474
          },
          "name": "next",
          "overrides": "jsii-calc.IRandomNumberGenerator",
          "returns": {
            "type": {
              "primitive": "number"
            }
          }
        }
      ],
      "name": "DoubleTrouble"
    },
    "jsii-calc.EnumDispenser": {
      "assembly": "jsii-calc",
      "docs": {
        "stability": "experimental"
      },
      "fqn": "jsii-calc.EnumDispenser",
      "kind": "class",
      "locationInModule": {
        "filename": "lib/compliance.ts",
        "line": 34
      },
      "methods": [
        {
          "docs": {
            "stability": "experimental"
          },
          "locationInModule": {
            "filename": "lib/compliance.ts",
            "line": 40
          },
          "name": "randomIntegerLikeEnum",
          "returns": {
            "type": {
              "fqn": "jsii-calc.AllTypesEnum"
            }
          },
          "static": true
        },
        {
          "docs": {
            "stability": "experimental"
          },
          "locationInModule": {
            "filename": "lib/compliance.ts",
            "line": 35
          },
          "name": "randomStringLikeEnum",
          "returns": {
            "type": {
              "fqn": "jsii-calc.StringEnum"
            }
          },
          "static": true
        }
      ],
      "name": "EnumDispenser"
    },
    "jsii-calc.EraseUndefinedHashValues": {
      "assembly": "jsii-calc",
      "docs": {
        "stability": "experimental"
      },
      "fqn": "jsii-calc.EraseUndefinedHashValues",
      "initializer": {},
      "kind": "class",
      "locationInModule": {
        "filename": "lib/compliance.ts",
        "line": 1449
      },
      "methods": [
        {
          "docs": {
            "remarks": "Used to check that undefined/null hash values\nare being erased when sending values from native code to JS.",
            "stability": "experimental",
            "summary": "Returns `true` if `key` is defined in `opts`."
          },
          "locationInModule": {
            "filename": "lib/compliance.ts",
            "line": 1454
          },
          "name": "doesKeyExist",
          "parameters": [
            {
              "name": "opts",
              "type": {
                "fqn": "jsii-calc.EraseUndefinedHashValuesOptions"
              }
            },
            {
              "name": "key",
              "type": {
                "primitive": "string"
              }
            }
          ],
          "returns": {
            "type": {
              "primitive": "boolean"
            }
          },
          "static": true
        },
        {
          "docs": {
            "stability": "experimental",
            "summary": "We expect \"prop1\" to be erased."
          },
          "locationInModule": {
            "filename": "lib/compliance.ts",
            "line": 1471
          },
          "name": "prop1IsNull",
          "returns": {
            "type": {
              "collection": {
                "elementtype": {
                  "primitive": "any"
                },
                "kind": "map"
              }
            }
          },
          "static": true
        },
        {
          "docs": {
            "stability": "experimental",
            "summary": "We expect \"prop2\" to be erased."
          },
          "locationInModule": {
            "filename": "lib/compliance.ts",
            "line": 1461
          },
          "name": "prop2IsUndefined",
          "returns": {
            "type": {
              "collection": {
                "elementtype": {
                  "primitive": "any"
                },
                "kind": "map"
              }
            }
          },
          "static": true
        }
      ],
      "name": "EraseUndefinedHashValues"
    },
    "jsii-calc.EraseUndefinedHashValuesOptions": {
      "assembly": "jsii-calc",
      "datatype": true,
      "docs": {
        "stability": "experimental"
      },
      "fqn": "jsii-calc.EraseUndefinedHashValuesOptions",
      "kind": "interface",
      "locationInModule": {
        "filename": "lib/compliance.ts",
        "line": 1444
      },
      "name": "EraseUndefinedHashValuesOptions",
      "properties": [
        {
          "abstract": true,
          "docs": {
            "stability": "experimental"
          },
          "immutable": true,
          "locationInModule": {
            "filename": "lib/compliance.ts",
            "line": 1445
          },
          "name": "option1",
          "optional": true,
          "type": {
            "primitive": "string"
          }
        },
        {
          "abstract": true,
          "docs": {
            "stability": "experimental"
          },
          "immutable": true,
          "locationInModule": {
            "filename": "lib/compliance.ts",
            "line": 1446
          },
          "name": "option2",
          "optional": true,
          "type": {
            "primitive": "string"
          }
        }
      ]
    },
    "jsii-calc.ExperimentalClass": {
      "assembly": "jsii-calc",
      "docs": {
        "stability": "experimental"
      },
      "fqn": "jsii-calc.ExperimentalClass",
      "initializer": {
        "docs": {
          "stability": "experimental"
        },
        "parameters": [
          {
            "name": "readonlyString",
            "type": {
              "primitive": "string"
            }
          },
          {
            "name": "mutableNumber",
            "optional": true,
            "type": {
              "primitive": "number"
            }
          }
        ]
      },
      "kind": "class",
      "locationInModule": {
        "filename": "lib/stability.ts",
        "line": 16
      },
      "methods": [
        {
          "docs": {
            "stability": "experimental"
          },
          "locationInModule": {
            "filename": "lib/stability.ts",
            "line": 28
          },
          "name": "method"
        }
      ],
      "name": "ExperimentalClass",
      "properties": [
        {
          "docs": {
            "stability": "experimental"
          },
          "immutable": true,
          "locationInModule": {
            "filename": "lib/stability.ts",
            "line": 18
          },
          "name": "readonlyProperty",
          "type": {
            "primitive": "string"
          }
        },
        {
          "docs": {
            "stability": "experimental"
          },
          "locationInModule": {
            "filename": "lib/stability.ts",
            "line": 20
          },
          "name": "mutableProperty",
          "optional": true,
          "type": {
            "primitive": "number"
          }
        }
      ]
    },
    "jsii-calc.ExperimentalEnum": {
      "assembly": "jsii-calc",
      "docs": {
        "stability": "experimental"
      },
      "fqn": "jsii-calc.ExperimentalEnum",
      "kind": "enum",
      "locationInModule": {
        "filename": "lib/stability.ts",
        "line": 31
      },
      "members": [
        {
          "docs": {
            "stability": "experimental"
          },
          "name": "OPTION_A"
        },
        {
          "docs": {
            "stability": "experimental"
          },
          "name": "OPTION_B"
        }
      ],
      "name": "ExperimentalEnum"
    },
    "jsii-calc.ExperimentalStruct": {
      "assembly": "jsii-calc",
      "datatype": true,
      "docs": {
        "stability": "experimental"
      },
      "fqn": "jsii-calc.ExperimentalStruct",
      "kind": "interface",
      "locationInModule": {
        "filename": "lib/stability.ts",
        "line": 4
      },
      "name": "ExperimentalStruct",
      "properties": [
        {
          "abstract": true,
          "docs": {
            "stability": "experimental"
          },
          "immutable": true,
          "locationInModule": {
            "filename": "lib/stability.ts",
            "line": 6
          },
          "name": "readonlyProperty",
          "type": {
            "primitive": "string"
          }
        }
      ]
    },
    "jsii-calc.ExportedBaseClass": {
      "assembly": "jsii-calc",
      "docs": {
        "stability": "experimental"
      },
      "fqn": "jsii-calc.ExportedBaseClass",
      "initializer": {
        "docs": {
          "stability": "experimental"
        },
        "parameters": [
          {
            "name": "success",
            "type": {
              "primitive": "boolean"
            }
          }
        ]
      },
      "kind": "class",
      "locationInModule": {
        "filename": "lib/compliance.ts",
        "line": 1331
      },
      "name": "ExportedBaseClass",
      "properties": [
        {
          "docs": {
            "stability": "experimental"
          },
          "immutable": true,
          "locationInModule": {
            "filename": "lib/compliance.ts",
            "line": 1332
          },
          "name": "success",
          "type": {
            "primitive": "boolean"
          }
        }
      ]
    },
    "jsii-calc.ExtendsInternalInterface": {
      "assembly": "jsii-calc",
      "datatype": true,
      "docs": {
        "stability": "experimental"
      },
      "fqn": "jsii-calc.ExtendsInternalInterface",
      "kind": "interface",
      "locationInModule": {
        "filename": "lib/compliance.ts",
        "line": 1552
      },
      "name": "ExtendsInternalInterface",
      "properties": [
        {
          "abstract": true,
          "docs": {
            "stability": "experimental"
          },
          "immutable": true,
          "locationInModule": {
            "filename": "lib/compliance.ts",
            "line": 1553
          },
          "name": "boom",
          "type": {
            "primitive": "boolean"
          }
        },
        {
          "abstract": true,
          "docs": {
            "stability": "experimental"
          },
          "immutable": true,
          "locationInModule": {
            "filename": "lib/compliance.ts",
            "line": 1501
          },
          "name": "prop",
          "type": {
            "primitive": "string"
          }
        }
      ]
    },
    "jsii-calc.GiveMeStructs": {
      "assembly": "jsii-calc",
      "docs": {
        "stability": "experimental"
      },
      "fqn": "jsii-calc.GiveMeStructs",
      "initializer": {},
      "kind": "class",
      "locationInModule": {
        "filename": "lib/compliance.ts",
        "line": 548
      },
      "methods": [
        {
          "docs": {
            "stability": "experimental",
            "summary": "Accepts a struct of type DerivedStruct and returns a struct of type FirstStruct."
          },
          "locationInModule": {
            "filename": "lib/compliance.ts",
            "line": 566
          },
          "name": "derivedToFirst",
          "parameters": [
            {
              "name": "derived",
              "type": {
                "fqn": "jsii-calc.DerivedStruct"
              }
            }
          ],
          "returns": {
            "type": {
              "fqn": "@scope/jsii-calc-lib.MyFirstStruct"
            }
          }
        },
        {
          "docs": {
            "stability": "experimental",
            "summary": "Returns the boolean from a DerivedStruct struct."
          },
          "locationInModule": {
            "filename": "lib/compliance.ts",
            "line": 559
          },
          "name": "readDerivedNonPrimitive",
          "parameters": [
            {
              "name": "derived",
              "type": {
                "fqn": "jsii-calc.DerivedStruct"
              }
            }
          ],
          "returns": {
            "type": {
              "fqn": "jsii-calc.DoubleTrouble"
            }
          }
        },
        {
          "docs": {
            "stability": "experimental",
            "summary": "Returns the \"anumber\" from a MyFirstStruct struct;"
          },
          "locationInModule": {
            "filename": "lib/compliance.ts",
            "line": 552
          },
          "name": "readFirstNumber",
          "parameters": [
            {
              "name": "first",
              "type": {
                "fqn": "@scope/jsii-calc-lib.MyFirstStruct"
              }
            }
          ],
          "returns": {
            "type": {
              "primitive": "number"
            }
          }
        }
      ],
      "name": "GiveMeStructs",
      "properties": [
        {
          "docs": {
            "stability": "experimental"
          },
          "immutable": true,
          "locationInModule": {
            "filename": "lib/compliance.ts",
            "line": 570
          },
          "name": "structLiteral",
          "type": {
            "fqn": "@scope/jsii-calc-lib.StructWithOnlyOptionals"
          }
        }
      ]
    },
    "jsii-calc.Greetee": {
      "assembly": "jsii-calc",
      "datatype": true,
      "docs": {
        "stability": "experimental",
        "summary": "These are some arguments you can pass to a method."
      },
      "fqn": "jsii-calc.Greetee",
      "kind": "interface",
      "locationInModule": {
        "filename": "lib/documented.ts",
        "line": 40
      },
      "name": "Greetee",
      "properties": [
        {
          "abstract": true,
          "docs": {
            "default": "world",
            "stability": "experimental",
            "summary": "The name of the greetee."
          },
          "immutable": true,
          "locationInModule": {
            "filename": "lib/documented.ts",
            "line": 46
          },
          "name": "name",
          "optional": true,
          "type": {
            "primitive": "string"
          }
        }
      ]
    },
    "jsii-calc.GreetingAugmenter": {
      "assembly": "jsii-calc",
      "docs": {
        "stability": "experimental"
      },
      "fqn": "jsii-calc.GreetingAugmenter",
      "initializer": {},
      "kind": "class",
      "locationInModule": {
        "filename": "lib/compliance.ts",
        "line": 524
      },
      "methods": [
        {
          "docs": {
            "stability": "experimental"
          },
          "locationInModule": {
            "filename": "lib/compliance.ts",
            "line": 525
          },
          "name": "betterGreeting",
          "parameters": [
            {
              "name": "friendly",
              "type": {
                "fqn": "@scope/jsii-calc-lib.IFriendly"
              }
            }
          ],
          "returns": {
            "type": {
              "primitive": "string"
            }
          }
        }
      ],
      "name": "GreetingAugmenter"
    },
    "jsii-calc.IAnonymousImplementationProvider": {
      "assembly": "jsii-calc",
      "docs": {
        "stability": "experimental",
        "summary": "We can return an anonymous interface implementation from an override without losing the interface declarations."
      },
      "fqn": "jsii-calc.IAnonymousImplementationProvider",
      "kind": "interface",
      "locationInModule": {
        "filename": "lib/compliance.ts",
        "line": 1972
      },
      "methods": [
        {
          "abstract": true,
          "docs": {
            "stability": "experimental"
          },
          "locationInModule": {
            "filename": "lib/compliance.ts",
            "line": 1974
          },
          "name": "provideAsClass",
          "returns": {
            "type": {
              "fqn": "jsii-calc.Implementation"
            }
          }
        },
        {
          "abstract": true,
          "docs": {
            "stability": "experimental"
          },
          "locationInModule": {
            "filename": "lib/compliance.ts",
            "line": 1973
          },
          "name": "provideAsInterface",
          "returns": {
            "type": {
              "fqn": "jsii-calc.IAnonymouslyImplementMe"
            }
          }
        }
      ],
      "name": "IAnonymousImplementationProvider"
    },
    "jsii-calc.IAnonymouslyImplementMe": {
      "assembly": "jsii-calc",
      "docs": {
        "stability": "experimental"
      },
      "fqn": "jsii-calc.IAnonymouslyImplementMe",
      "kind": "interface",
      "locationInModule": {
        "filename": "lib/compliance.ts",
        "line": 1990
      },
      "methods": [
        {
          "abstract": true,
          "docs": {
            "stability": "experimental"
          },
          "locationInModule": {
            "filename": "lib/compliance.ts",
            "line": 1992
          },
          "name": "verb",
          "returns": {
            "type": {
              "primitive": "string"
            }
          }
        }
      ],
      "name": "IAnonymouslyImplementMe",
      "properties": [
        {
          "abstract": true,
          "docs": {
            "stability": "experimental"
          },
          "immutable": true,
          "locationInModule": {
            "filename": "lib/compliance.ts",
            "line": 1991
          },
          "name": "value",
          "type": {
            "primitive": "number"
          }
        }
      ]
    },
    "jsii-calc.IAnotherPublicInterface": {
      "assembly": "jsii-calc",
      "docs": {
        "stability": "experimental"
      },
      "fqn": "jsii-calc.IAnotherPublicInterface",
      "kind": "interface",
      "locationInModule": {
        "filename": "lib/compliance.ts",
        "line": 1573
      },
      "name": "IAnotherPublicInterface",
      "properties": [
        {
          "abstract": true,
          "docs": {
            "stability": "experimental"
          },
          "locationInModule": {
            "filename": "lib/compliance.ts",
            "line": 1574
          },
          "name": "a",
          "type": {
            "primitive": "string"
          }
        }
      ]
    },
    "jsii-calc.IBell": {
      "assembly": "jsii-calc",
      "docs": {
        "stability": "experimental"
      },
      "fqn": "jsii-calc.IBell",
      "kind": "interface",
      "locationInModule": {
        "filename": "lib/compliance.ts",
        "line": 2159
      },
      "methods": [
        {
          "abstract": true,
          "docs": {
            "stability": "experimental"
          },
          "locationInModule": {
            "filename": "lib/compliance.ts",
            "line": 2160
          },
          "name": "ring"
        }
      ],
      "name": "IBell"
    },
    "jsii-calc.IBellRinger": {
      "assembly": "jsii-calc",
      "docs": {
        "stability": "experimental",
        "summary": "Takes the object parameter as an interface."
      },
      "fqn": "jsii-calc.IBellRinger",
      "kind": "interface",
      "locationInModule": {
        "filename": "lib/compliance.ts",
        "line": 2148
      },
      "methods": [
        {
          "abstract": true,
          "docs": {
            "stability": "experimental"
          },
          "locationInModule": {
            "filename": "lib/compliance.ts",
            "line": 2149
          },
          "name": "yourTurn",
          "parameters": [
            {
              "name": "bell",
              "type": {
                "fqn": "jsii-calc.IBell"
              }
            }
          ]
        }
      ],
      "name": "IBellRinger"
    },
    "jsii-calc.IConcreteBellRinger": {
      "assembly": "jsii-calc",
      "docs": {
        "stability": "experimental",
        "summary": "Takes the object parameter as a calss."
      },
      "fqn": "jsii-calc.IConcreteBellRinger",
      "kind": "interface",
      "locationInModule": {
        "filename": "lib/compliance.ts",
        "line": 2155
      },
      "methods": [
        {
          "abstract": true,
          "docs": {
            "stability": "experimental"
          },
          "locationInModule": {
            "filename": "lib/compliance.ts",
            "line": 2156
          },
          "name": "yourTurn",
          "parameters": [
            {
              "name": "bell",
              "type": {
                "fqn": "jsii-calc.Bell"
              }
            }
          ]
        }
      ],
      "name": "IConcreteBellRinger"
    },
    "jsii-calc.IDeprecatedInterface": {
      "assembly": "jsii-calc",
      "docs": {
        "deprecated": "useless interface",
        "stability": "deprecated"
      },
      "fqn": "jsii-calc.IDeprecatedInterface",
      "kind": "interface",
      "locationInModule": {
        "filename": "lib/stability.ts",
        "line": 78
      },
      "methods": [
        {
          "abstract": true,
          "docs": {
            "deprecated": "services no purpose",
            "stability": "deprecated"
          },
          "locationInModule": {
            "filename": "lib/stability.ts",
            "line": 82
          },
          "name": "method"
        }
      ],
      "name": "IDeprecatedInterface",
      "properties": [
        {
          "abstract": true,
          "docs": {
            "deprecated": "could be better",
            "stability": "deprecated"
          },
          "locationInModule": {
            "filename": "lib/stability.ts",
            "line": 80
          },
          "name": "mutableProperty",
          "optional": true,
          "type": {
            "primitive": "number"
          }
        }
      ]
    },
    "jsii-calc.IExperimentalInterface": {
      "assembly": "jsii-calc",
      "docs": {
        "stability": "experimental"
      },
      "fqn": "jsii-calc.IExperimentalInterface",
      "kind": "interface",
      "locationInModule": {
        "filename": "lib/stability.ts",
        "line": 9
      },
      "methods": [
        {
          "abstract": true,
          "docs": {
            "stability": "experimental"
          },
          "locationInModule": {
            "filename": "lib/stability.ts",
            "line": 13
          },
          "name": "method"
        }
      ],
      "name": "IExperimentalInterface",
      "properties": [
        {
          "abstract": true,
          "docs": {
            "stability": "experimental"
          },
          "locationInModule": {
            "filename": "lib/stability.ts",
            "line": 11
          },
          "name": "mutableProperty",
          "optional": true,
          "type": {
            "primitive": "number"
          }
        }
      ]
    },
    "jsii-calc.IExtendsPrivateInterface": {
      "assembly": "jsii-calc",
      "docs": {
        "stability": "experimental"
      },
      "fqn": "jsii-calc.IExtendsPrivateInterface",
      "kind": "interface",
      "locationInModule": {
        "filename": "lib/compliance.ts",
        "line": 1564
      },
      "name": "IExtendsPrivateInterface",
      "properties": [
        {
          "abstract": true,
          "docs": {
            "stability": "experimental"
          },
          "immutable": true,
          "locationInModule": {
            "filename": "lib/compliance.ts",
            "line": 1565
          },
          "name": "moreThings",
          "type": {
            "collection": {
              "elementtype": {
                "primitive": "string"
              },
              "kind": "array"
            }
          }
        },
        {
          "abstract": true,
          "docs": {
            "stability": "experimental"
          },
          "locationInModule": {
            "filename": "lib/compliance.ts",
            "line": 1549
          },
          "name": "private",
          "type": {
            "primitive": "string"
          }
        }
      ]
    },
    "jsii-calc.IFriendlier": {
      "assembly": "jsii-calc",
      "docs": {
        "stability": "experimental",
        "summary": "Even friendlier classes can implement this interface."
      },
      "fqn": "jsii-calc.IFriendlier",
      "interfaces": [
        "@scope/jsii-calc-lib.IFriendly"
      ],
      "kind": "interface",
      "locationInModule": {
        "filename": "lib/calculator.ts",
        "line": 6
      },
      "methods": [
        {
          "abstract": true,
          "docs": {
            "stability": "experimental",
            "summary": "Say farewell."
          },
          "locationInModule": {
            "filename": "lib/calculator.ts",
            "line": 16
          },
          "name": "farewell",
          "returns": {
            "type": {
              "primitive": "string"
            }
          }
        },
        {
          "abstract": true,
          "docs": {
            "returns": "A goodbye blessing.",
            "stability": "experimental",
            "summary": "Say goodbye."
          },
          "locationInModule": {
            "filename": "lib/calculator.ts",
            "line": 11
          },
          "name": "goodbye",
          "returns": {
            "type": {
              "primitive": "string"
            }
          }
        }
      ],
      "name": "IFriendlier"
    },
    "jsii-calc.IFriendlyRandomGenerator": {
      "assembly": "jsii-calc",
      "docs": {
        "stability": "experimental"
      },
      "fqn": "jsii-calc.IFriendlyRandomGenerator",
      "interfaces": [
        "jsii-calc.IRandomNumberGenerator",
        "@scope/jsii-calc-lib.IFriendly"
      ],
      "kind": "interface",
      "locationInModule": {
        "filename": "lib/calculator.ts",
        "line": 30
      },
      "name": "IFriendlyRandomGenerator"
    },
    "jsii-calc.IInterfaceImplementedByAbstractClass": {
      "assembly": "jsii-calc",
      "docs": {
        "stability": "experimental",
        "summary": "awslabs/jsii#220 Abstract return type."
      },
      "fqn": "jsii-calc.IInterfaceImplementedByAbstractClass",
      "kind": "interface",
      "locationInModule": {
        "filename": "lib/compliance.ts",
        "line": 1092
      },
      "name": "IInterfaceImplementedByAbstractClass",
      "properties": [
        {
          "abstract": true,
          "docs": {
            "stability": "experimental"
          },
          "immutable": true,
          "locationInModule": {
            "filename": "lib/compliance.ts",
            "line": 1093
          },
          "name": "propFromInterface",
          "type": {
            "primitive": "string"
          }
        }
      ]
    },
    "jsii-calc.IInterfaceThatShouldNotBeADataType": {
      "assembly": "jsii-calc",
      "docs": {
        "stability": "experimental",
        "summary": "Even though this interface has only properties, it is disqualified from being a datatype because it inherits from an interface that is not a datatype."
      },
      "fqn": "jsii-calc.IInterfaceThatShouldNotBeADataType",
      "interfaces": [
        "jsii-calc.IInterfaceWithMethods"
      ],
      "kind": "interface",
      "locationInModule": {
        "filename": "lib/compliance.ts",
        "line": 1188
      },
      "name": "IInterfaceThatShouldNotBeADataType",
      "properties": [
        {
          "abstract": true,
          "docs": {
            "stability": "experimental"
          },
          "immutable": true,
          "locationInModule": {
            "filename": "lib/compliance.ts",
            "line": 1189
          },
          "name": "otherValue",
          "type": {
            "primitive": "string"
          }
        }
      ]
    },
    "jsii-calc.IInterfaceWithInternal": {
      "assembly": "jsii-calc",
      "docs": {
        "stability": "experimental"
      },
      "fqn": "jsii-calc.IInterfaceWithInternal",
      "kind": "interface",
      "locationInModule": {
        "filename": "lib/compliance.ts",
        "line": 1512
      },
      "methods": [
        {
          "abstract": true,
          "docs": {
            "stability": "experimental"
          },
          "locationInModule": {
            "filename": "lib/compliance.ts",
            "line": 1513
          },
          "name": "visible"
        }
      ],
      "name": "IInterfaceWithInternal"
    },
    "jsii-calc.IInterfaceWithMethods": {
      "assembly": "jsii-calc",
      "docs": {
        "stability": "experimental"
      },
      "fqn": "jsii-calc.IInterfaceWithMethods",
      "kind": "interface",
      "locationInModule": {
        "filename": "lib/compliance.ts",
        "line": 1178
      },
      "methods": [
        {
          "abstract": true,
          "docs": {
            "stability": "experimental"
          },
          "locationInModule": {
            "filename": "lib/compliance.ts",
            "line": 1181
          },
          "name": "doThings"
        }
      ],
      "name": "IInterfaceWithMethods",
      "properties": [
        {
          "abstract": true,
          "docs": {
            "stability": "experimental"
          },
          "immutable": true,
          "locationInModule": {
            "filename": "lib/compliance.ts",
            "line": 1179
          },
          "name": "value",
          "type": {
            "primitive": "string"
          }
        }
      ]
    },
    "jsii-calc.IInterfaceWithOptionalMethodArguments": {
      "assembly": "jsii-calc",
      "docs": {
        "stability": "experimental",
        "summary": "awslabs/jsii#175 Interface proxies (and builders) do not respect optional arguments in methods."
      },
      "fqn": "jsii-calc.IInterfaceWithOptionalMethodArguments",
      "kind": "interface",
      "locationInModule": {
        "filename": "lib/compliance.ts",
        "line": 1072
      },
      "methods": [
        {
          "abstract": true,
          "docs": {
            "stability": "experimental"
          },
          "locationInModule": {
            "filename": "lib/compliance.ts",
            "line": 1073
          },
          "name": "hello",
          "parameters": [
            {
              "name": "arg1",
              "type": {
                "primitive": "string"
              }
            },
            {
              "name": "arg2",
              "optional": true,
              "type": {
                "primitive": "number"
              }
            }
          ]
        }
      ],
      "name": "IInterfaceWithOptionalMethodArguments"
    },
    "jsii-calc.IInterfaceWithProperties": {
      "assembly": "jsii-calc",
      "docs": {
        "stability": "experimental"
      },
      "fqn": "jsii-calc.IInterfaceWithProperties",
      "kind": "interface",
      "locationInModule": {
        "filename": "lib/compliance.ts",
        "line": 578
      },
      "name": "IInterfaceWithProperties",
      "properties": [
        {
          "abstract": true,
          "docs": {
            "stability": "experimental"
          },
          "immutable": true,
          "locationInModule": {
            "filename": "lib/compliance.ts",
            "line": 579
          },
          "name": "readOnlyString",
          "type": {
            "primitive": "string"
          }
        },
        {
          "abstract": true,
          "docs": {
            "stability": "experimental"
          },
          "locationInModule": {
            "filename": "lib/compliance.ts",
            "line": 580
          },
          "name": "readWriteString",
          "type": {
            "primitive": "string"
          }
        }
      ]
    },
    "jsii-calc.IInterfaceWithPropertiesExtension": {
      "assembly": "jsii-calc",
      "docs": {
        "stability": "experimental"
      },
      "fqn": "jsii-calc.IInterfaceWithPropertiesExtension",
      "interfaces": [
        "jsii-calc.IInterfaceWithProperties"
      ],
      "kind": "interface",
      "locationInModule": {
        "filename": "lib/compliance.ts",
        "line": 583
      },
      "name": "IInterfaceWithPropertiesExtension",
      "properties": [
        {
          "abstract": true,
          "docs": {
            "stability": "experimental"
          },
          "locationInModule": {
            "filename": "lib/compliance.ts",
            "line": 584
          },
          "name": "foo",
          "type": {
            "primitive": "number"
          }
        }
      ]
    },
    "jsii-calc.IJSII417Derived": {
      "assembly": "jsii-calc",
      "docs": {
        "stability": "experimental"
      },
      "fqn": "jsii-calc.IJSII417Derived",
      "interfaces": [
        "jsii-calc.IJSII417PublicBaseOfBase"
      ],
      "kind": "interface",
      "locationInModule": {
        "filename": "lib/erasures.ts",
        "line": 37
      },
      "methods": [
        {
          "abstract": true,
          "docs": {
            "stability": "experimental"
          },
          "locationInModule": {
            "filename": "lib/erasures.ts",
            "line": 35
          },
          "name": "bar"
        },
        {
          "abstract": true,
          "docs": {
            "stability": "experimental"
          },
          "locationInModule": {
            "filename": "lib/erasures.ts",
            "line": 38
          },
          "name": "baz"
        }
      ],
      "name": "IJSII417Derived",
      "properties": [
        {
          "abstract": true,
          "docs": {
            "stability": "experimental"
          },
          "immutable": true,
          "locationInModule": {
            "filename": "lib/erasures.ts",
            "line": 34
          },
          "name": "property",
          "type": {
            "primitive": "string"
          }
        }
      ]
    },
    "jsii-calc.IJSII417PublicBaseOfBase": {
      "assembly": "jsii-calc",
      "docs": {
        "stability": "experimental"
      },
      "fqn": "jsii-calc.IJSII417PublicBaseOfBase",
      "kind": "interface",
      "locationInModule": {
        "filename": "lib/erasures.ts",
        "line": 30
      },
      "methods": [
        {
          "abstract": true,
          "docs": {
            "stability": "experimental"
          },
          "locationInModule": {
            "filename": "lib/erasures.ts",
            "line": 31
          },
          "name": "foo"
        }
      ],
      "name": "IJSII417PublicBaseOfBase",
      "properties": [
        {
          "abstract": true,
          "docs": {
            "stability": "experimental"
          },
          "immutable": true,
          "locationInModule": {
            "filename": "lib/erasures.ts",
            "line": 28
          },
          "name": "hasRoot",
          "type": {
            "primitive": "boolean"
          }
        }
      ]
    },
    "jsii-calc.IJsii487External": {
      "assembly": "jsii-calc",
      "docs": {
        "stability": "experimental"
      },
      "fqn": "jsii-calc.IJsii487External",
      "kind": "interface",
      "locationInModule": {
        "filename": "lib/erasures.ts",
        "line": 45
      },
      "name": "IJsii487External"
    },
    "jsii-calc.IJsii487External2": {
      "assembly": "jsii-calc",
      "docs": {
        "stability": "experimental"
      },
      "fqn": "jsii-calc.IJsii487External2",
      "kind": "interface",
      "locationInModule": {
        "filename": "lib/erasures.ts",
        "line": 46
      },
      "name": "IJsii487External2"
    },
    "jsii-calc.IJsii496": {
      "assembly": "jsii-calc",
      "docs": {
        "stability": "experimental"
      },
      "fqn": "jsii-calc.IJsii496",
      "kind": "interface",
      "locationInModule": {
        "filename": "lib/erasures.ts",
        "line": 54
      },
      "name": "IJsii496"
    },
    "jsii-calc.IMutableObjectLiteral": {
      "assembly": "jsii-calc",
      "docs": {
        "stability": "experimental"
      },
      "fqn": "jsii-calc.IMutableObjectLiteral",
      "kind": "interface",
      "locationInModule": {
        "filename": "lib/compliance.ts",
        "line": 1138
      },
      "name": "IMutableObjectLiteral",
      "properties": [
        {
          "abstract": true,
          "docs": {
            "stability": "experimental"
          },
          "locationInModule": {
            "filename": "lib/compliance.ts",
            "line": 1139
          },
          "name": "value",
          "type": {
            "primitive": "string"
          }
        }
      ]
    },
    "jsii-calc.INonInternalInterface": {
      "assembly": "jsii-calc",
      "docs": {
        "stability": "experimental"
      },
      "fqn": "jsii-calc.INonInternalInterface",
      "interfaces": [
        "jsii-calc.IAnotherPublicInterface"
      ],
      "kind": "interface",
      "locationInModule": {
        "filename": "lib/compliance.ts",
        "line": 1583
      },
      "name": "INonInternalInterface",
      "properties": [
        {
          "abstract": true,
          "docs": {
            "stability": "experimental"
          },
          "locationInModule": {
            "filename": "lib/compliance.ts",
            "line": 1580
          },
          "name": "b",
          "type": {
            "primitive": "string"
          }
        },
        {
          "abstract": true,
          "docs": {
            "stability": "experimental"
          },
          "locationInModule": {
            "filename": "lib/compliance.ts",
            "line": 1584
          },
          "name": "c",
          "type": {
            "primitive": "string"
          }
        }
      ]
    },
    "jsii-calc.IPrivatelyImplemented": {
      "assembly": "jsii-calc",
      "docs": {
        "stability": "experimental"
      },
      "fqn": "jsii-calc.IPrivatelyImplemented",
      "kind": "interface",
      "locationInModule": {
        "filename": "lib/compliance.ts",
        "line": 1328
      },
      "name": "IPrivatelyImplemented",
      "properties": [
        {
          "abstract": true,
          "docs": {
            "stability": "experimental"
          },
          "immutable": true,
          "locationInModule": {
            "filename": "lib/compliance.ts",
            "line": 1329
          },
          "name": "success",
          "type": {
            "primitive": "boolean"
          }
        }
      ]
    },
    "jsii-calc.IPublicInterface": {
      "assembly": "jsii-calc",
      "docs": {
        "stability": "experimental"
      },
      "fqn": "jsii-calc.IPublicInterface",
      "kind": "interface",
      "locationInModule": {
        "filename": "lib/compliance.ts",
        "line": 1371
      },
      "methods": [
        {
          "abstract": true,
          "docs": {
            "stability": "experimental"
          },
          "locationInModule": {
            "filename": "lib/compliance.ts",
            "line": 1372
          },
          "name": "bye",
          "returns": {
            "type": {
              "primitive": "string"
            }
          }
        }
      ],
      "name": "IPublicInterface"
    },
    "jsii-calc.IPublicInterface2": {
      "assembly": "jsii-calc",
      "docs": {
        "stability": "experimental"
      },
      "fqn": "jsii-calc.IPublicInterface2",
      "kind": "interface",
      "locationInModule": {
        "filename": "lib/compliance.ts",
        "line": 1375
      },
      "methods": [
        {
          "abstract": true,
          "docs": {
            "stability": "experimental"
          },
          "locationInModule": {
            "filename": "lib/compliance.ts",
            "line": 1376
          },
          "name": "ciao",
          "returns": {
            "type": {
              "primitive": "string"
            }
          }
        }
      ],
      "name": "IPublicInterface2"
    },
    "jsii-calc.IRandomNumberGenerator": {
      "assembly": "jsii-calc",
      "docs": {
        "stability": "experimental",
        "summary": "Generates random numbers."
      },
      "fqn": "jsii-calc.IRandomNumberGenerator",
      "kind": "interface",
      "locationInModule": {
        "filename": "lib/calculator.ts",
        "line": 22
      },
      "methods": [
        {
          "abstract": true,
          "docs": {
            "returns": "A random number.",
            "stability": "experimental",
            "summary": "Returns another random number."
          },
          "locationInModule": {
            "filename": "lib/calculator.ts",
            "line": 27
          },
          "name": "next",
          "returns": {
            "type": {
              "primitive": "number"
            }
          }
        }
      ],
      "name": "IRandomNumberGenerator"
    },
    "jsii-calc.IReturnJsii976": {
      "assembly": "jsii-calc",
      "docs": {
        "stability": "experimental",
        "summary": "Returns a subclass of a known class which implements an interface."
      },
      "fqn": "jsii-calc.IReturnJsii976",
      "kind": "interface",
      "locationInModule": {
        "filename": "lib/compliance.ts",
        "line": 2215
      },
      "name": "IReturnJsii976",
      "properties": [
        {
          "abstract": true,
          "docs": {
            "stability": "experimental"
          },
          "immutable": true,
          "locationInModule": {
            "filename": "lib/compliance.ts",
            "line": 2216
          },
          "name": "foo",
          "type": {
            "primitive": "number"
          }
        }
      ]
    },
    "jsii-calc.IReturnsNumber": {
      "assembly": "jsii-calc",
      "docs": {
        "stability": "experimental"
      },
      "fqn": "jsii-calc.IReturnsNumber",
      "kind": "interface",
      "locationInModule": {
        "filename": "lib/compliance.ts",
        "line": 631
      },
      "methods": [
        {
          "abstract": true,
          "docs": {
            "stability": "experimental"
          },
          "locationInModule": {
            "filename": "lib/compliance.ts",
            "line": 632
          },
          "name": "obtainNumber",
          "returns": {
            "type": {
              "fqn": "@scope/jsii-calc-lib.IDoublable"
            }
          }
        }
      ],
      "name": "IReturnsNumber",
      "properties": [
        {
          "abstract": true,
          "docs": {
            "stability": "experimental"
          },
          "immutable": true,
          "locationInModule": {
            "filename": "lib/compliance.ts",
            "line": 634
          },
          "name": "numberProp",
          "type": {
            "fqn": "@scope/jsii-calc-lib.Number"
          }
        }
      ]
    },
    "jsii-calc.IStableInterface": {
      "assembly": "jsii-calc",
      "docs": {
        "stability": "stable"
      },
      "fqn": "jsii-calc.IStableInterface",
      "kind": "interface",
      "locationInModule": {
        "filename": "lib/stability.ts",
        "line": 44
      },
      "methods": [
        {
          "abstract": true,
          "docs": {
            "stability": "stable"
          },
          "locationInModule": {
            "filename": "lib/stability.ts",
            "line": 48
          },
          "name": "method"
        }
      ],
      "name": "IStableInterface",
      "properties": [
        {
          "abstract": true,
          "docs": {
            "stability": "stable"
          },
          "locationInModule": {
            "filename": "lib/stability.ts",
            "line": 46
          },
          "name": "mutableProperty",
          "optional": true,
          "type": {
            "primitive": "number"
          }
        }
      ]
    },
    "jsii-calc.ImplementInternalInterface": {
      "assembly": "jsii-calc",
      "docs": {
        "stability": "experimental"
      },
      "fqn": "jsii-calc.ImplementInternalInterface",
      "initializer": {},
      "kind": "class",
      "locationInModule": {
        "filename": "lib/compliance.ts",
        "line": 1556
      },
      "name": "ImplementInternalInterface",
      "properties": [
        {
          "docs": {
            "stability": "experimental"
          },
          "locationInModule": {
            "filename": "lib/compliance.ts",
            "line": 1557
          },
          "name": "prop",
          "type": {
            "primitive": "string"
          }
        }
      ]
    },
    "jsii-calc.Implementation": {
      "assembly": "jsii-calc",
      "docs": {
        "stability": "experimental"
      },
      "fqn": "jsii-calc.Implementation",
      "initializer": {},
      "kind": "class",
      "locationInModule": {
        "filename": "lib/compliance.ts",
        "line": 1987
      },
      "name": "Implementation",
      "properties": [
        {
          "docs": {
            "stability": "experimental"
          },
          "immutable": true,
          "locationInModule": {
            "filename": "lib/compliance.ts",
            "line": 1988
          },
          "name": "value",
          "type": {
            "primitive": "number"
          }
        }
      ]
    },
    "jsii-calc.ImplementsInterfaceWithInternal": {
      "assembly": "jsii-calc",
      "docs": {
        "stability": "experimental"
      },
      "fqn": "jsii-calc.ImplementsInterfaceWithInternal",
      "initializer": {},
      "interfaces": [
        "jsii-calc.IInterfaceWithInternal"
      ],
      "kind": "class",
      "locationInModule": {
        "filename": "lib/compliance.ts",
        "line": 1519
      },
      "methods": [
        {
          "docs": {
            "stability": "experimental"
          },
          "locationInModule": {
            "filename": "lib/compliance.ts",
            "line": 1520
          },
          "name": "visible",
          "overrides": "jsii-calc.IInterfaceWithInternal"
        }
      ],
      "name": "ImplementsInterfaceWithInternal"
    },
    "jsii-calc.ImplementsInterfaceWithInternalSubclass": {
      "assembly": "jsii-calc",
      "base": "jsii-calc.ImplementsInterfaceWithInternal",
      "docs": {
        "stability": "experimental"
      },
      "fqn": "jsii-calc.ImplementsInterfaceWithInternalSubclass",
      "initializer": {},
      "kind": "class",
      "locationInModule": {
        "filename": "lib/compliance.ts",
        "line": 1532
      },
      "name": "ImplementsInterfaceWithInternalSubclass"
    },
    "jsii-calc.ImplementsPrivateInterface": {
      "assembly": "jsii-calc",
      "docs": {
        "stability": "experimental"
      },
      "fqn": "jsii-calc.ImplementsPrivateInterface",
      "initializer": {},
      "kind": "class",
      "locationInModule": {
        "filename": "lib/compliance.ts",
        "line": 1560
      },
      "name": "ImplementsPrivateInterface",
      "properties": [
        {
          "docs": {
            "stability": "experimental"
          },
          "locationInModule": {
            "filename": "lib/compliance.ts",
            "line": 1561
          },
          "name": "private",
          "type": {
            "primitive": "string"
          }
        }
      ]
    },
    "jsii-calc.ImplictBaseOfBase": {
      "assembly": "jsii-calc",
      "datatype": true,
      "docs": {
        "stability": "experimental"
      },
      "fqn": "jsii-calc.ImplictBaseOfBase",
      "interfaces": [
        "@scope/jsii-calc-base.BaseProps"
      ],
      "kind": "interface",
      "locationInModule": {
        "filename": "lib/compliance.ts",
        "line": 1025
      },
      "name": "ImplictBaseOfBase",
      "properties": [
        {
          "abstract": true,
          "docs": {
            "stability": "experimental"
          },
          "immutable": true,
          "locationInModule": {
            "filename": "lib/compliance.ts",
            "line": 1026
          },
          "name": "goo",
          "type": {
            "primitive": "date"
          }
        }
      ]
    },
    "jsii-calc.InbetweenClass": {
      "assembly": "jsii-calc",
      "base": "jsii-calc.PublicClass",
      "docs": {
        "stability": "experimental"
      },
      "fqn": "jsii-calc.InbetweenClass",
      "initializer": {},
      "interfaces": [
        "jsii-calc.IPublicInterface2"
      ],
      "kind": "class",
      "locationInModule": {
        "filename": "lib/compliance.ts",
        "line": 1378
      },
      "methods": [
        {
          "docs": {
            "stability": "experimental"
          },
          "locationInModule": {
            "filename": "lib/compliance.ts",
            "line": 1379
          },
          "name": "ciao",
          "overrides": "jsii-calc.IPublicInterface2",
          "returns": {
            "type": {
              "primitive": "string"
            }
          }
        }
      ],
      "name": "InbetweenClass"
    },
    "jsii-calc.InterfaceInNamespaceIncludesClasses.Foo": {
      "assembly": "jsii-calc",
      "docs": {
        "stability": "experimental"
      },
      "fqn": "jsii-calc.InterfaceInNamespaceIncludesClasses.Foo",
      "initializer": {},
      "kind": "class",
      "locationInModule": {
        "filename": "lib/compliance.ts",
        "line": 1059
      },
      "name": "Foo",
      "namespace": "InterfaceInNamespaceIncludesClasses",
      "properties": [
        {
          "docs": {
            "stability": "experimental"
          },
          "locationInModule": {
            "filename": "lib/compliance.ts",
            "line": 1060
          },
          "name": "bar",
          "optional": true,
          "type": {
            "primitive": "string"
          }
        }
      ]
    },
    "jsii-calc.InterfaceInNamespaceIncludesClasses.Hello": {
      "assembly": "jsii-calc",
      "datatype": true,
      "docs": {
        "stability": "experimental"
      },
      "fqn": "jsii-calc.InterfaceInNamespaceIncludesClasses.Hello",
      "kind": "interface",
      "locationInModule": {
        "filename": "lib/compliance.ts",
        "line": 1063
      },
      "name": "Hello",
      "namespace": "InterfaceInNamespaceIncludesClasses",
      "properties": [
        {
          "abstract": true,
          "docs": {
            "stability": "experimental"
          },
          "immutable": true,
          "locationInModule": {
            "filename": "lib/compliance.ts",
            "line": 1064
          },
          "name": "foo",
          "type": {
            "primitive": "number"
          }
        }
      ]
    },
    "jsii-calc.InterfaceInNamespaceOnlyInterface.Hello": {
      "assembly": "jsii-calc",
      "datatype": true,
      "docs": {
        "stability": "experimental"
      },
      "fqn": "jsii-calc.InterfaceInNamespaceOnlyInterface.Hello",
      "kind": "interface",
      "locationInModule": {
        "filename": "lib/compliance.ts",
        "line": 1051
      },
      "name": "Hello",
      "namespace": "InterfaceInNamespaceOnlyInterface",
      "properties": [
        {
          "abstract": true,
          "docs": {
            "stability": "experimental"
          },
          "immutable": true,
          "locationInModule": {
            "filename": "lib/compliance.ts",
            "line": 1052
          },
          "name": "foo",
          "type": {
            "primitive": "number"
          }
        }
      ]
    },
    "jsii-calc.InterfacesMaker": {
      "assembly": "jsii-calc",
      "docs": {
        "stability": "experimental",
        "summary": "We can return arrays of interfaces See aws/aws-cdk#2362."
      },
      "fqn": "jsii-calc.InterfacesMaker",
      "kind": "class",
      "locationInModule": {
        "filename": "lib/compliance.ts",
        "line": 1871
      },
      "methods": [
        {
          "docs": {
            "stability": "experimental"
          },
          "locationInModule": {
            "filename": "lib/compliance.ts",
            "line": 1872
          },
          "name": "makeInterfaces",
          "parameters": [
            {
              "name": "count",
              "type": {
                "primitive": "number"
              }
            }
          ],
          "returns": {
            "type": {
              "collection": {
                "elementtype": {
                  "fqn": "@scope/jsii-calc-lib.IDoublable"
                },
                "kind": "array"
              }
            }
          },
          "static": true
        }
      ],
      "name": "InterfacesMaker"
    },
    "jsii-calc.JSII417Derived": {
      "assembly": "jsii-calc",
      "base": "jsii-calc.JSII417PublicBaseOfBase",
      "docs": {
        "stability": "experimental"
      },
      "fqn": "jsii-calc.JSII417Derived",
      "initializer": {
        "docs": {
          "stability": "experimental"
        },
        "parameters": [
          {
            "name": "property",
            "type": {
              "primitive": "string"
            }
          }
        ]
      },
      "kind": "class",
      "locationInModule": {
        "filename": "lib/erasures.ts",
        "line": 20
      },
      "methods": [
        {
          "docs": {
            "stability": "experimental"
          },
          "locationInModule": {
            "filename": "lib/erasures.ts",
            "line": 21
          },
          "name": "bar"
        },
        {
          "docs": {
            "stability": "experimental"
          },
          "locationInModule": {
            "filename": "lib/erasures.ts",
            "line": 24
          },
          "name": "baz"
        }
      ],
      "name": "JSII417Derived",
      "properties": [
        {
          "docs": {
            "stability": "experimental"
          },
          "immutable": true,
          "locationInModule": {
            "filename": "lib/erasures.ts",
            "line": 15
          },
          "name": "property",
          "protected": true,
          "type": {
            "primitive": "string"
          }
        }
      ]
    },
    "jsii-calc.JSII417PublicBaseOfBase": {
      "assembly": "jsii-calc",
      "docs": {
        "stability": "experimental"
      },
      "fqn": "jsii-calc.JSII417PublicBaseOfBase",
      "initializer": {},
      "kind": "class",
      "locationInModule": {
        "filename": "lib/erasures.ts",
        "line": 8
      },
      "methods": [
        {
          "docs": {
            "stability": "experimental"
          },
          "locationInModule": {
            "filename": "lib/erasures.ts",
            "line": 9
          },
          "name": "makeInstance",
          "returns": {
            "type": {
              "fqn": "jsii-calc.JSII417PublicBaseOfBase"
            }
          },
          "static": true
        },
        {
          "docs": {
            "stability": "experimental"
          },
          "locationInModule": {
            "filename": "lib/erasures.ts",
            "line": 12
          },
          "name": "foo"
        }
      ],
      "name": "JSII417PublicBaseOfBase",
      "properties": [
        {
          "docs": {
            "stability": "experimental"
          },
          "immutable": true,
          "locationInModule": {
            "filename": "lib/erasures.ts",
            "line": 6
          },
          "name": "hasRoot",
          "type": {
            "primitive": "boolean"
          }
        }
      ]
    },
    "jsii-calc.JSObjectLiteralForInterface": {
      "assembly": "jsii-calc",
      "docs": {
        "stability": "experimental"
      },
      "fqn": "jsii-calc.JSObjectLiteralForInterface",
      "initializer": {},
      "kind": "class",
      "locationInModule": {
        "filename": "lib/compliance.ts",
        "line": 507
      },
      "methods": [
        {
          "docs": {
            "stability": "experimental"
          },
          "locationInModule": {
            "filename": "lib/compliance.ts",
            "line": 509
          },
          "name": "giveMeFriendly",
          "returns": {
            "type": {
              "fqn": "@scope/jsii-calc-lib.IFriendly"
            }
          }
        },
        {
          "docs": {
            "stability": "experimental"
          },
          "locationInModule": {
            "filename": "lib/compliance.ts",
            "line": 515
          },
          "name": "giveMeFriendlyGenerator",
          "returns": {
            "type": {
              "fqn": "jsii-calc.IFriendlyRandomGenerator"
            }
          }
        }
      ],
      "name": "JSObjectLiteralForInterface"
    },
    "jsii-calc.JSObjectLiteralToNative": {
      "assembly": "jsii-calc",
      "docs": {
        "stability": "experimental"
      },
      "fqn": "jsii-calc.JSObjectLiteralToNative",
      "initializer": {},
      "kind": "class",
      "locationInModule": {
        "filename": "lib/compliance.ts",
        "line": 233
      },
      "methods": [
        {
          "docs": {
            "stability": "experimental"
          },
          "locationInModule": {
            "filename": "lib/compliance.ts",
            "line": 234
          },
          "name": "returnLiteral",
          "returns": {
            "type": {
              "fqn": "jsii-calc.JSObjectLiteralToNativeClass"
            }
          }
        }
      ],
      "name": "JSObjectLiteralToNative"
    },
    "jsii-calc.JSObjectLiteralToNativeClass": {
      "assembly": "jsii-calc",
      "docs": {
        "stability": "experimental"
      },
      "fqn": "jsii-calc.JSObjectLiteralToNativeClass",
      "initializer": {},
      "kind": "class",
      "locationInModule": {
        "filename": "lib/compliance.ts",
        "line": 242
      },
      "name": "JSObjectLiteralToNativeClass",
      "properties": [
        {
          "docs": {
            "stability": "experimental"
          },
          "locationInModule": {
            "filename": "lib/compliance.ts",
            "line": 243
          },
          "name": "propA",
          "type": {
            "primitive": "string"
          }
        },
        {
          "docs": {
            "stability": "experimental"
          },
          "locationInModule": {
            "filename": "lib/compliance.ts",
            "line": 244
          },
          "name": "propB",
          "type": {
            "primitive": "number"
          }
        }
      ]
    },
    "jsii-calc.JavaReservedWords": {
      "assembly": "jsii-calc",
      "docs": {
        "stability": "experimental"
      },
      "fqn": "jsii-calc.JavaReservedWords",
      "initializer": {},
      "kind": "class",
      "locationInModule": {
        "filename": "lib/compliance.ts",
        "line": 736
      },
      "methods": [
        {
          "docs": {
            "stability": "experimental"
          },
          "locationInModule": {
            "filename": "lib/compliance.ts",
            "line": 737
          },
          "name": "abstract"
        },
        {
          "docs": {
            "stability": "experimental"
          },
          "locationInModule": {
            "filename": "lib/compliance.ts",
            "line": 740
          },
          "name": "assert"
        },
        {
          "docs": {
            "stability": "experimental"
          },
          "locationInModule": {
            "filename": "lib/compliance.ts",
            "line": 743
          },
          "name": "boolean"
        },
        {
          "docs": {
            "stability": "experimental"
          },
          "locationInModule": {
            "filename": "lib/compliance.ts",
            "line": 746
          },
          "name": "break"
        },
        {
          "docs": {
            "stability": "experimental"
          },
          "locationInModule": {
            "filename": "lib/compliance.ts",
            "line": 749
          },
          "name": "byte"
        },
        {
          "docs": {
            "stability": "experimental"
          },
          "locationInModule": {
            "filename": "lib/compliance.ts",
            "line": 752
          },
          "name": "case"
        },
        {
          "docs": {
            "stability": "experimental"
          },
          "locationInModule": {
            "filename": "lib/compliance.ts",
            "line": 755
          },
          "name": "catch"
        },
        {
          "docs": {
            "stability": "experimental"
          },
          "locationInModule": {
            "filename": "lib/compliance.ts",
            "line": 758
          },
          "name": "char"
        },
        {
          "docs": {
            "stability": "experimental"
          },
          "locationInModule": {
            "filename": "lib/compliance.ts",
            "line": 761
          },
          "name": "class"
        },
        {
          "docs": {
            "stability": "experimental"
          },
          "locationInModule": {
            "filename": "lib/compliance.ts",
            "line": 764
          },
          "name": "const"
        },
        {
          "docs": {
            "stability": "experimental"
          },
          "locationInModule": {
            "filename": "lib/compliance.ts",
            "line": 767
          },
          "name": "continue"
        },
        {
          "docs": {
            "stability": "experimental"
          },
          "locationInModule": {
            "filename": "lib/compliance.ts",
            "line": 770
          },
          "name": "default"
        },
        {
          "docs": {
            "stability": "experimental"
          },
          "locationInModule": {
            "filename": "lib/compliance.ts",
            "line": 776
          },
          "name": "do"
        },
        {
          "docs": {
            "stability": "experimental"
          },
          "locationInModule": {
            "filename": "lib/compliance.ts",
            "line": 773
          },
          "name": "double"
        },
        {
          "docs": {
            "stability": "experimental"
          },
          "locationInModule": {
            "filename": "lib/compliance.ts",
            "line": 779
          },
          "name": "else"
        },
        {
          "docs": {
            "stability": "experimental"
          },
          "locationInModule": {
            "filename": "lib/compliance.ts",
            "line": 782
          },
          "name": "enum"
        },
        {
          "docs": {
            "stability": "experimental"
          },
          "locationInModule": {
            "filename": "lib/compliance.ts",
            "line": 785
          },
          "name": "extends"
        },
        {
          "docs": {
            "stability": "experimental"
          },
          "locationInModule": {
            "filename": "lib/compliance.ts",
            "line": 788
          },
          "name": "false"
        },
        {
          "docs": {
            "stability": "experimental"
          },
          "locationInModule": {
            "filename": "lib/compliance.ts",
            "line": 791
          },
          "name": "final"
        },
        {
          "docs": {
            "stability": "experimental"
          },
          "locationInModule": {
            "filename": "lib/compliance.ts",
            "line": 794
          },
          "name": "finally"
        },
        {
          "docs": {
            "stability": "experimental"
          },
          "locationInModule": {
            "filename": "lib/compliance.ts",
            "line": 797
          },
          "name": "float"
        },
        {
          "docs": {
            "stability": "experimental"
          },
          "locationInModule": {
            "filename": "lib/compliance.ts",
            "line": 800
          },
          "name": "for"
        },
        {
          "docs": {
            "stability": "experimental"
          },
          "locationInModule": {
            "filename": "lib/compliance.ts",
            "line": 803
          },
          "name": "goto"
        },
        {
          "docs": {
            "stability": "experimental"
          },
          "locationInModule": {
            "filename": "lib/compliance.ts",
            "line": 806
          },
          "name": "if"
        },
        {
          "docs": {
            "stability": "experimental"
          },
          "locationInModule": {
            "filename": "lib/compliance.ts",
            "line": 809
          },
          "name": "implements"
        },
        {
          "docs": {
            "stability": "experimental"
          },
          "locationInModule": {
            "filename": "lib/compliance.ts",
            "line": 812
          },
          "name": "import"
        },
        {
          "docs": {
            "stability": "experimental"
          },
          "locationInModule": {
            "filename": "lib/compliance.ts",
            "line": 815
          },
          "name": "instanceof"
        },
        {
          "docs": {
            "stability": "experimental"
          },
          "locationInModule": {
            "filename": "lib/compliance.ts",
            "line": 818
          },
          "name": "int"
        },
        {
          "docs": {
            "stability": "experimental"
          },
          "locationInModule": {
            "filename": "lib/compliance.ts",
            "line": 821
          },
          "name": "interface"
        },
        {
          "docs": {
            "stability": "experimental"
          },
          "locationInModule": {
            "filename": "lib/compliance.ts",
            "line": 824
          },
          "name": "long"
        },
        {
          "docs": {
            "stability": "experimental"
          },
          "locationInModule": {
            "filename": "lib/compliance.ts",
            "line": 827
          },
          "name": "native"
        },
        {
          "docs": {
            "stability": "experimental"
          },
          "locationInModule": {
            "filename": "lib/compliance.ts",
            "line": 830
          },
          "name": "new"
        },
        {
          "docs": {
            "stability": "experimental"
          },
          "locationInModule": {
            "filename": "lib/compliance.ts",
            "line": 833
          },
          "name": "null"
        },
        {
          "docs": {
            "stability": "experimental"
          },
          "locationInModule": {
            "filename": "lib/compliance.ts",
            "line": 836
          },
          "name": "package"
        },
        {
          "docs": {
            "stability": "experimental"
          },
          "locationInModule": {
            "filename": "lib/compliance.ts",
            "line": 839
          },
          "name": "private"
        },
        {
          "docs": {
            "stability": "experimental"
          },
          "locationInModule": {
            "filename": "lib/compliance.ts",
            "line": 842
          },
          "name": "protected"
        },
        {
          "docs": {
            "stability": "experimental"
          },
          "locationInModule": {
            "filename": "lib/compliance.ts",
            "line": 845
          },
          "name": "public"
        },
        {
          "docs": {
            "stability": "experimental"
          },
          "locationInModule": {
            "filename": "lib/compliance.ts",
            "line": 848
          },
          "name": "return"
        },
        {
          "docs": {
            "stability": "experimental"
          },
          "locationInModule": {
            "filename": "lib/compliance.ts",
            "line": 851
          },
          "name": "short"
        },
        {
          "docs": {
            "stability": "experimental"
          },
          "locationInModule": {
            "filename": "lib/compliance.ts",
            "line": 854
          },
          "name": "static"
        },
        {
          "docs": {
            "stability": "experimental"
          },
          "locationInModule": {
            "filename": "lib/compliance.ts",
            "line": 857
          },
          "name": "strictfp"
        },
        {
          "docs": {
            "stability": "experimental"
          },
          "locationInModule": {
            "filename": "lib/compliance.ts",
            "line": 860
          },
          "name": "super"
        },
        {
          "docs": {
            "stability": "experimental"
          },
          "locationInModule": {
            "filename": "lib/compliance.ts",
            "line": 863
          },
          "name": "switch"
        },
        {
          "docs": {
            "stability": "experimental"
          },
          "locationInModule": {
            "filename": "lib/compliance.ts",
            "line": 866
          },
          "name": "synchronized"
        },
        {
          "docs": {
            "stability": "experimental"
          },
          "locationInModule": {
            "filename": "lib/compliance.ts",
            "line": 869
          },
          "name": "this"
        },
        {
          "docs": {
            "stability": "experimental"
          },
          "locationInModule": {
            "filename": "lib/compliance.ts",
            "line": 872
          },
          "name": "throw"
        },
        {
          "docs": {
            "stability": "experimental"
          },
          "locationInModule": {
            "filename": "lib/compliance.ts",
            "line": 875
          },
          "name": "throws"
        },
        {
          "docs": {
            "stability": "experimental"
          },
          "locationInModule": {
            "filename": "lib/compliance.ts",
            "line": 878
          },
          "name": "transient"
        },
        {
          "docs": {
            "stability": "experimental"
          },
          "locationInModule": {
            "filename": "lib/compliance.ts",
            "line": 881
          },
          "name": "true"
        },
        {
          "docs": {
            "stability": "experimental"
          },
          "locationInModule": {
            "filename": "lib/compliance.ts",
            "line": 884
          },
          "name": "try"
        },
        {
          "docs": {
            "stability": "experimental"
          },
          "locationInModule": {
            "filename": "lib/compliance.ts",
            "line": 887
          },
          "name": "void"
        },
        {
          "docs": {
            "stability": "experimental"
          },
          "locationInModule": {
            "filename": "lib/compliance.ts",
            "line": 890
          },
          "name": "volatile"
        }
      ],
      "name": "JavaReservedWords",
      "properties": [
        {
          "docs": {
            "stability": "experimental"
          },
          "locationInModule": {
            "filename": "lib/compliance.ts",
            "line": 893
          },
          "name": "while",
          "type": {
            "primitive": "string"
          }
        }
      ]
    },
    "jsii-calc.Jsii487Derived": {
      "assembly": "jsii-calc",
      "docs": {
        "stability": "experimental"
      },
      "fqn": "jsii-calc.Jsii487Derived",
      "initializer": {},
      "interfaces": [
        "jsii-calc.IJsii487External2",
        "jsii-calc.IJsii487External"
      ],
      "kind": "class",
      "locationInModule": {
        "filename": "lib/erasures.ts",
        "line": 48
      },
      "name": "Jsii487Derived"
    },
    "jsii-calc.Jsii496Derived": {
      "assembly": "jsii-calc",
      "docs": {
        "stability": "experimental"
      },
      "fqn": "jsii-calc.Jsii496Derived",
      "initializer": {},
      "interfaces": [
        "jsii-calc.IJsii496"
      ],
      "kind": "class",
      "locationInModule": {
        "filename": "lib/erasures.ts",
        "line": 56
      },
      "name": "Jsii496Derived"
    },
    "jsii-calc.JsiiAgent": {
      "assembly": "jsii-calc",
      "docs": {
        "stability": "experimental",
        "summary": "Host runtime version should be set via JSII_AGENT."
      },
      "fqn": "jsii-calc.JsiiAgent",
      "initializer": {},
      "kind": "class",
      "locationInModule": {
        "filename": "lib/compliance.ts",
        "line": 1343
      },
      "name": "JsiiAgent",
      "properties": [
        {
          "docs": {
            "stability": "experimental",
            "summary": "Returns the value of the JSII_AGENT environment variable."
          },
          "immutable": true,
          "locationInModule": {
            "filename": "lib/compliance.ts",
            "line": 1347
          },
          "name": "jsiiAgent",
          "optional": true,
          "static": true,
          "type": {
            "primitive": "string"
          }
        }
      ]
    },
    "jsii-calc.LoadBalancedFargateServiceProps": {
      "assembly": "jsii-calc",
      "datatype": true,
      "docs": {
        "stability": "experimental",
        "summary": "jsii#298: show default values in sphinx documentation, and respect newlines."
      },
      "fqn": "jsii-calc.LoadBalancedFargateServiceProps",
      "kind": "interface",
      "locationInModule": {
        "filename": "lib/compliance.ts",
        "line": 1255
      },
      "name": "LoadBalancedFargateServiceProps",
      "properties": [
        {
          "abstract": true,
          "docs": {
            "default": "80",
            "remarks": "Corresponds to container port mapping.",
            "stability": "experimental",
            "summary": "The container port of the application load balancer attached to your Fargate service."
          },
          "immutable": true,
          "locationInModule": {
            "filename": "lib/compliance.ts",
            "line": 1298
          },
          "name": "containerPort",
          "optional": true,
          "type": {
            "primitive": "number"
          }
        },
        {
          "abstract": true,
          "docs": {
            "default": "256",
            "remarks": "This default is set in the underlying FargateTaskDefinition construct.",
            "stability": "experimental",
            "summary": "The number of cpu units used by the task. Valid values, which determines your range of valid values for the memory parameter: 256 (.25 vCPU) - Available memory values: 0.5GB, 1GB, 2GB 512 (.5 vCPU) - Available memory values: 1GB, 2GB, 3GB, 4GB 1024 (1 vCPU) - Available memory values: 2GB, 3GB, 4GB, 5GB, 6GB, 7GB, 8GB 2048 (2 vCPU) - Available memory values: Between 4GB and 16GB in 1GB increments 4096 (4 vCPU) - Available memory values: Between 8GB and 30GB in 1GB increments."
          },
          "immutable": true,
          "locationInModule": {
            "filename": "lib/compliance.ts",
            "line": 1269
          },
          "name": "cpu",
          "optional": true,
          "type": {
            "primitive": "string"
          }
        },
        {
          "abstract": true,
          "docs": {
            "default": "512",
            "remarks": "This field is required and you must use one of the following values, which determines your range of valid values\nfor the cpu parameter:\n\n0.5GB, 1GB, 2GB - Available cpu values: 256 (.25 vCPU)\n\n1GB, 2GB, 3GB, 4GB - Available cpu values: 512 (.5 vCPU)\n\n2GB, 3GB, 4GB, 5GB, 6GB, 7GB, 8GB - Available cpu values: 1024 (1 vCPU)\n\nBetween 4GB and 16GB in 1GB increments - Available cpu values: 2048 (2 vCPU)\n\nBetween 8GB and 30GB in 1GB increments - Available cpu values: 4096 (4 vCPU)\n\nThis default is set in the underlying FargateTaskDefinition construct.",
            "stability": "experimental",
            "summary": "The amount (in MiB) of memory used by the task."
          },
          "immutable": true,
          "locationInModule": {
            "filename": "lib/compliance.ts",
            "line": 1291
          },
          "name": "memoryMiB",
          "optional": true,
          "type": {
            "primitive": "string"
          }
        },
        {
          "abstract": true,
          "docs": {
            "default": "true",
            "stability": "experimental",
            "summary": "Determines whether the Application Load Balancer will be internet-facing."
          },
          "immutable": true,
          "locationInModule": {
            "filename": "lib/compliance.ts",
            "line": 1305
          },
          "name": "publicLoadBalancer",
          "optional": true,
          "type": {
            "primitive": "boolean"
          }
        },
        {
          "abstract": true,
          "docs": {
            "default": "false",
            "stability": "experimental",
            "summary": "Determines whether your Fargate Service will be assigned a public IP address."
          },
          "immutable": true,
          "locationInModule": {
            "filename": "lib/compliance.ts",
            "line": 1312
          },
          "name": "publicTasks",
          "optional": true,
          "type": {
            "primitive": "boolean"
          }
        }
      ]
    },
    "jsii-calc.Multiply": {
      "assembly": "jsii-calc",
      "base": "jsii-calc.BinaryOperation",
      "docs": {
        "stability": "experimental",
        "summary": "The \"*\" binary operation."
      },
      "fqn": "jsii-calc.Multiply",
      "initializer": {
        "docs": {
          "stability": "experimental",
          "summary": "Creates a BinaryOperation."
        },
        "parameters": [
          {
            "docs": {
              "summary": "Left-hand side operand."
            },
            "name": "lhs",
            "type": {
              "fqn": "@scope/jsii-calc-lib.Value"
            }
          },
          {
            "docs": {
              "summary": "Right-hand side operand."
            },
            "name": "rhs",
            "type": {
              "fqn": "@scope/jsii-calc-lib.Value"
            }
          }
        ]
      },
      "interfaces": [
        "jsii-calc.IFriendlier",
        "jsii-calc.IRandomNumberGenerator"
      ],
      "kind": "class",
      "locationInModule": {
        "filename": "lib/calculator.ts",
        "line": 68
      },
      "methods": [
        {
          "docs": {
            "stability": "experimental",
            "summary": "Say farewell."
          },
          "locationInModule": {
            "filename": "lib/calculator.ts",
            "line": 81
          },
          "name": "farewell",
          "overrides": "jsii-calc.IFriendlier",
          "returns": {
            "type": {
              "primitive": "string"
            }
          }
        },
        {
          "docs": {
            "stability": "experimental",
            "summary": "Say goodbye."
          },
          "locationInModule": {
            "filename": "lib/calculator.ts",
            "line": 77
          },
          "name": "goodbye",
          "overrides": "jsii-calc.IFriendlier",
          "returns": {
            "type": {
              "primitive": "string"
            }
          }
        },
        {
          "docs": {
            "stability": "experimental",
            "summary": "Returns another random number."
          },
          "locationInModule": {
            "filename": "lib/calculator.ts",
            "line": 85
          },
          "name": "next",
          "overrides": "jsii-calc.IRandomNumberGenerator",
          "returns": {
            "type": {
              "primitive": "number"
            }
          }
        },
        {
          "docs": {
            "stability": "experimental",
            "summary": "String representation of the value."
          },
          "locationInModule": {
            "filename": "lib/calculator.ts",
            "line": 73
          },
          "name": "toString",
          "overrides": "@scope/jsii-calc-lib.Operation",
          "returns": {
            "type": {
              "primitive": "string"
            }
          }
        }
      ],
      "name": "Multiply",
      "properties": [
        {
          "docs": {
            "stability": "experimental",
            "summary": "The value."
          },
          "immutable": true,
          "locationInModule": {
            "filename": "lib/calculator.ts",
            "line": 69
          },
          "name": "value",
          "overrides": "@scope/jsii-calc-lib.Value",
          "type": {
            "primitive": "number"
          }
        }
      ]
    },
    "jsii-calc.Negate": {
      "assembly": "jsii-calc",
      "base": "jsii-calc.UnaryOperation",
      "docs": {
        "stability": "experimental",
        "summary": "The negation operation (\"-value\")."
      },
      "fqn": "jsii-calc.Negate",
      "initializer": {
        "docs": {
          "stability": "experimental"
        },
        "parameters": [
          {
            "name": "operand",
            "type": {
              "fqn": "@scope/jsii-calc-lib.Value"
            }
          }
        ]
      },
      "interfaces": [
        "jsii-calc.IFriendlier"
      ],
      "kind": "class",
      "locationInModule": {
        "filename": "lib/calculator.ts",
        "line": 102
      },
      "methods": [
        {
          "docs": {
            "stability": "experimental",
            "summary": "Say farewell."
          },
          "locationInModule": {
            "filename": "lib/calculator.ts",
            "line": 119
          },
          "name": "farewell",
          "overrides": "jsii-calc.IFriendlier",
          "returns": {
            "type": {
              "primitive": "string"
            }
          }
        },
        {
          "docs": {
            "stability": "experimental",
            "summary": "Say goodbye."
          },
          "locationInModule": {
            "filename": "lib/calculator.ts",
            "line": 115
          },
          "name": "goodbye",
          "overrides": "jsii-calc.IFriendlier",
          "returns": {
            "type": {
              "primitive": "string"
            }
          }
        },
        {
          "docs": {
            "stability": "experimental",
            "summary": "Say hello!"
          },
          "locationInModule": {
            "filename": "lib/calculator.ts",
            "line": 111
          },
          "name": "hello",
          "overrides": "@scope/jsii-calc-lib.IFriendly",
          "returns": {
            "type": {
              "primitive": "string"
            }
          }
        },
        {
          "docs": {
            "stability": "experimental",
            "summary": "String representation of the value."
          },
          "locationInModule": {
            "filename": "lib/calculator.ts",
            "line": 107
          },
          "name": "toString",
          "overrides": "@scope/jsii-calc-lib.Operation",
          "returns": {
            "type": {
              "primitive": "string"
            }
          }
        }
      ],
      "name": "Negate",
      "properties": [
        {
          "docs": {
            "stability": "experimental",
            "summary": "The value."
          },
          "immutable": true,
          "locationInModule": {
            "filename": "lib/calculator.ts",
            "line": 103
          },
          "name": "value",
          "overrides": "@scope/jsii-calc-lib.Value",
          "type": {
            "primitive": "number"
          }
        }
      ]
    },
    "jsii-calc.NestedStruct": {
      "assembly": "jsii-calc",
      "datatype": true,
      "docs": {
        "stability": "experimental"
      },
      "fqn": "jsii-calc.NestedStruct",
      "kind": "interface",
      "locationInModule": {
        "filename": "lib/compliance.ts",
        "line": 2191
      },
      "name": "NestedStruct",
      "properties": [
        {
          "abstract": true,
          "docs": {
            "stability": "experimental",
            "summary": "When provided, must be > 0."
          },
          "immutable": true,
          "locationInModule": {
            "filename": "lib/compliance.ts",
            "line": 2195
          },
          "name": "numberProp",
          "type": {
            "primitive": "number"
          }
        }
      ]
    },
    "jsii-calc.NodeStandardLibrary": {
      "assembly": "jsii-calc",
      "docs": {
        "stability": "experimental",
        "summary": "Test fixture to verify that jsii modules can use the node standard library."
      },
      "fqn": "jsii-calc.NodeStandardLibrary",
      "initializer": {},
      "kind": "class",
      "locationInModule": {
        "filename": "lib/compliance.ts",
        "line": 977
      },
      "methods": [
        {
          "docs": {
            "returns": "\"6a2da20943931e9834fc12cfe5bb47bbd9ae43489a30726962b576f4e3993e50\"",
            "stability": "experimental",
            "summary": "Uses node.js \"crypto\" module to calculate sha256 of a string."
          },
          "locationInModule": {
            "filename": "lib/compliance.ts",
            "line": 1006
          },
          "name": "cryptoSha256",
          "returns": {
            "type": {
              "primitive": "string"
            }
          }
        },
        {
          "async": true,
          "docs": {
            "returns": "\"Hello, resource!\"",
            "stability": "experimental",
            "summary": "Reads a local resource file (resource.txt) asynchronously."
          },
          "locationInModule": {
            "filename": "lib/compliance.ts",
            "line": 982
          },
          "name": "fsReadFile",
          "returns": {
            "type": {
              "primitive": "string"
            }
          }
        },
        {
          "docs": {
            "returns": "\"Hello, resource! SYNC!\"",
            "stability": "experimental",
            "summary": "Sync version of fsReadFile."
          },
          "locationInModule": {
            "filename": "lib/compliance.ts",
            "line": 991
          },
          "name": "fsReadFileSync",
          "returns": {
            "type": {
              "primitive": "string"
            }
          }
        }
      ],
      "name": "NodeStandardLibrary",
      "properties": [
        {
          "docs": {
            "stability": "experimental",
            "summary": "Returns the current os.platform() from the \"os\" node module."
          },
          "immutable": true,
          "locationInModule": {
            "filename": "lib/compliance.ts",
            "line": 998
          },
          "name": "osPlatform",
          "type": {
            "primitive": "string"
          }
        }
      ]
    },
    "jsii-calc.NullShouldBeTreatedAsUndefined": {
      "assembly": "jsii-calc",
      "docs": {
        "stability": "experimental",
        "summary": "jsii#282, aws-cdk#157: null should be treated as \"undefined\"."
      },
      "fqn": "jsii-calc.NullShouldBeTreatedAsUndefined",
      "initializer": {
        "docs": {
          "stability": "experimental"
        },
        "parameters": [
          {
            "name": "_param1",
            "type": {
              "primitive": "string"
            }
          },
          {
            "name": "optional",
            "optional": true,
            "type": {
              "primitive": "any"
            }
          }
        ]
      },
      "kind": "class",
      "locationInModule": {
        "filename": "lib/compliance.ts",
        "line": 1204
      },
      "methods": [
        {
          "docs": {
            "stability": "experimental"
          },
          "locationInModule": {
            "filename": "lib/compliance.ts",
            "line": 1213
          },
          "name": "giveMeUndefined",
          "parameters": [
            {
              "name": "value",
              "optional": true,
              "type": {
                "primitive": "any"
              }
            }
          ]
        },
        {
          "docs": {
            "stability": "experimental"
          },
          "locationInModule": {
            "filename": "lib/compliance.ts",
            "line": 1219
          },
          "name": "giveMeUndefinedInsideAnObject",
          "parameters": [
            {
              "name": "input",
              "type": {
                "fqn": "jsii-calc.NullShouldBeTreatedAsUndefinedData"
              }
            }
          ]
        },
        {
          "docs": {
            "stability": "experimental"
          },
          "locationInModule": {
            "filename": "lib/compliance.ts",
            "line": 1234
          },
          "name": "verifyPropertyIsUndefined"
        }
      ],
      "name": "NullShouldBeTreatedAsUndefined",
      "properties": [
        {
          "docs": {
            "stability": "experimental"
          },
          "locationInModule": {
            "filename": "lib/compliance.ts",
            "line": 1205
          },
          "name": "changeMeToUndefined",
          "optional": true,
          "type": {
            "primitive": "string"
          }
        }
      ]
    },
    "jsii-calc.NullShouldBeTreatedAsUndefinedData": {
      "assembly": "jsii-calc",
      "datatype": true,
      "docs": {
        "stability": "experimental"
      },
      "fqn": "jsii-calc.NullShouldBeTreatedAsUndefinedData",
      "kind": "interface",
      "locationInModule": {
        "filename": "lib/compliance.ts",
        "line": 1241
      },
      "name": "NullShouldBeTreatedAsUndefinedData",
      "properties": [
        {
          "abstract": true,
          "docs": {
            "stability": "experimental"
          },
          "immutable": true,
          "locationInModule": {
            "filename": "lib/compliance.ts",
            "line": 1243
          },
          "name": "arrayWithThreeElementsAndUndefinedAsSecondArgument",
          "type": {
            "collection": {
              "elementtype": {
                "primitive": "any"
              },
              "kind": "array"
            }
          }
        },
        {
          "abstract": true,
          "docs": {
            "stability": "experimental"
          },
          "immutable": true,
          "locationInModule": {
            "filename": "lib/compliance.ts",
            "line": 1242
          },
          "name": "thisShouldBeUndefined",
          "optional": true,
          "type": {
            "primitive": "any"
          }
        }
      ]
    },
    "jsii-calc.NumberGenerator": {
      "assembly": "jsii-calc",
      "docs": {
        "stability": "experimental",
        "summary": "This allows us to test that a reference can be stored for objects that implement interfaces."
      },
      "fqn": "jsii-calc.NumberGenerator",
      "initializer": {
        "docs": {
          "stability": "experimental"
        },
        "parameters": [
          {
            "name": "generator",
            "type": {
              "fqn": "jsii-calc.IRandomNumberGenerator"
            }
          }
        ]
      },
      "kind": "class",
      "locationInModule": {
        "filename": "lib/compliance.ts",
        "line": 493
      },
      "methods": [
        {
          "docs": {
            "stability": "experimental"
          },
          "locationInModule": {
            "filename": "lib/compliance.ts",
            "line": 502
          },
          "name": "isSameGenerator",
          "parameters": [
            {
              "name": "gen",
              "type": {
                "fqn": "jsii-calc.IRandomNumberGenerator"
              }
            }
          ],
          "returns": {
            "type": {
              "primitive": "boolean"
            }
          }
        },
        {
          "docs": {
            "stability": "experimental"
          },
          "locationInModule": {
            "filename": "lib/compliance.ts",
            "line": 498
          },
          "name": "nextTimes100",
          "returns": {
            "type": {
              "primitive": "number"
            }
          }
        }
      ],
      "name": "NumberGenerator",
      "properties": [
        {
          "docs": {
            "stability": "experimental"
          },
          "locationInModule": {
            "filename": "lib/compliance.ts",
            "line": 494
          },
          "name": "generator",
          "type": {
            "fqn": "jsii-calc.IRandomNumberGenerator"
          }
        }
      ]
    },
    "jsii-calc.ObjectRefsInCollections": {
      "assembly": "jsii-calc",
      "docs": {
        "stability": "experimental",
        "summary": "Verify that object references can be passed inside collections."
      },
      "fqn": "jsii-calc.ObjectRefsInCollections",
      "initializer": {},
      "kind": "class",
      "locationInModule": {
        "filename": "lib/compliance.ts",
        "line": 250
      },
      "methods": [
        {
          "docs": {
            "stability": "experimental",
            "summary": "Returns the sum of all values."
          },
          "locationInModule": {
            "filename": "lib/compliance.ts",
            "line": 254
          },
          "name": "sumFromArray",
          "parameters": [
            {
              "name": "values",
              "type": {
                "collection": {
                  "elementtype": {
                    "fqn": "@scope/jsii-calc-lib.Value"
                  },
                  "kind": "array"
                }
              }
            }
          ],
          "returns": {
            "type": {
              "primitive": "number"
            }
          }
        },
        {
          "docs": {
            "stability": "experimental",
            "summary": "Returns the sum of all values in a map."
          },
          "locationInModule": {
            "filename": "lib/compliance.ts",
            "line": 265
          },
          "name": "sumFromMap",
          "parameters": [
            {
              "name": "values",
              "type": {
                "collection": {
                  "elementtype": {
                    "fqn": "@scope/jsii-calc-lib.Value"
                  },
                  "kind": "map"
                }
              }
            }
          ],
          "returns": {
            "type": {
              "primitive": "number"
            }
          }
        }
      ],
      "name": "ObjectRefsInCollections"
    },
    "jsii-calc.Old": {
      "assembly": "jsii-calc",
      "docs": {
        "deprecated": "Use the new class",
        "stability": "deprecated",
        "summary": "Old class."
      },
      "fqn": "jsii-calc.Old",
      "initializer": {},
      "kind": "class",
      "locationInModule": {
        "filename": "lib/documented.ts",
        "line": 54
      },
      "methods": [
        {
          "docs": {
            "stability": "deprecated",
            "summary": "Doo wop that thing."
          },
          "locationInModule": {
            "filename": "lib/documented.ts",
            "line": 58
          },
          "name": "doAThing"
        }
      ],
      "name": "Old"
    },
    "jsii-calc.OptionalArgumentInvoker": {
      "assembly": "jsii-calc",
      "docs": {
        "stability": "experimental"
      },
      "fqn": "jsii-calc.OptionalArgumentInvoker",
      "initializer": {
        "docs": {
          "stability": "experimental"
        },
        "parameters": [
          {
            "name": "delegate",
            "type": {
              "fqn": "jsii-calc.IInterfaceWithOptionalMethodArguments"
            }
          }
        ]
      },
      "kind": "class",
      "locationInModule": {
        "filename": "lib/compliance.ts",
        "line": 1075
      },
      "methods": [
        {
          "docs": {
            "stability": "experimental"
          },
          "locationInModule": {
            "filename": "lib/compliance.ts",
            "line": 1082
          },
          "name": "invokeWithOptional"
        },
        {
          "docs": {
            "stability": "experimental"
          },
          "locationInModule": {
            "filename": "lib/compliance.ts",
            "line": 1078
          },
          "name": "invokeWithoutOptional"
        }
      ],
      "name": "OptionalArgumentInvoker"
    },
    "jsii-calc.OptionalConstructorArgument": {
      "assembly": "jsii-calc",
      "docs": {
        "stability": "experimental"
      },
      "fqn": "jsii-calc.OptionalConstructorArgument",
      "initializer": {
        "docs": {
          "stability": "experimental"
        },
        "parameters": [
          {
            "name": "arg1",
            "type": {
              "primitive": "number"
            }
          },
          {
            "name": "arg2",
            "type": {
              "primitive": "string"
            }
          },
          {
            "name": "arg3",
            "optional": true,
            "type": {
              "primitive": "date"
            }
          }
        ]
      },
      "kind": "class",
      "locationInModule": {
        "filename": "lib/compliance.ts",
        "line": 295
      },
      "name": "OptionalConstructorArgument",
      "properties": [
        {
          "docs": {
            "stability": "experimental"
          },
          "immutable": true,
          "locationInModule": {
            "filename": "lib/compliance.ts",
            "line": 296
          },
          "name": "arg1",
          "type": {
            "primitive": "number"
          }
        },
        {
          "docs": {
            "stability": "experimental"
          },
          "immutable": true,
          "locationInModule": {
            "filename": "lib/compliance.ts",
            "line": 297
          },
          "name": "arg2",
          "type": {
            "primitive": "string"
          }
        },
        {
          "docs": {
            "stability": "experimental"
          },
          "immutable": true,
          "locationInModule": {
            "filename": "lib/compliance.ts",
            "line": 298
          },
          "name": "arg3",
          "optional": true,
          "type": {
            "primitive": "date"
          }
        }
      ]
    },
    "jsii-calc.OptionalStruct": {
      "assembly": "jsii-calc",
      "datatype": true,
      "docs": {
        "stability": "experimental"
      },
      "fqn": "jsii-calc.OptionalStruct",
      "kind": "interface",
      "locationInModule": {
        "filename": "lib/compliance.ts",
        "line": 1650
      },
      "name": "OptionalStruct",
      "properties": [
        {
          "abstract": true,
          "docs": {
            "stability": "experimental"
          },
          "immutable": true,
          "locationInModule": {
            "filename": "lib/compliance.ts",
            "line": 1651
          },
          "name": "field",
          "optional": true,
          "type": {
            "primitive": "string"
          }
        }
      ]
    },
    "jsii-calc.OptionalStructConsumer": {
      "assembly": "jsii-calc",
      "docs": {
        "stability": "experimental"
      },
      "fqn": "jsii-calc.OptionalStructConsumer",
      "initializer": {
        "docs": {
          "stability": "experimental"
        },
        "parameters": [
          {
            "name": "optionalStruct",
            "optional": true,
            "type": {
              "fqn": "jsii-calc.OptionalStruct"
            }
          }
        ]
      },
      "kind": "class",
      "locationInModule": {
        "filename": "lib/compliance.ts",
        "line": 1641
      },
      "name": "OptionalStructConsumer",
      "properties": [
        {
          "docs": {
            "stability": "experimental"
          },
          "immutable": true,
          "locationInModule": {
            "filename": "lib/compliance.ts",
            "line": 1642
          },
          "name": "parameterWasUndefined",
          "type": {
            "primitive": "boolean"
          }
        },
        {
          "docs": {
            "stability": "experimental"
          },
          "immutable": true,
          "locationInModule": {
            "filename": "lib/compliance.ts",
            "line": 1643
          },
          "name": "fieldValue",
          "optional": true,
          "type": {
            "primitive": "string"
          }
        }
      ]
    },
    "jsii-calc.OverridableProtectedMember": {
      "assembly": "jsii-calc",
      "docs": {
        "see": "https://github.com/aws/jsii/issues/903",
        "stability": "experimental"
      },
      "fqn": "jsii-calc.OverridableProtectedMember",
      "initializer": {},
      "kind": "class",
      "locationInModule": {
        "filename": "lib/compliance.ts",
        "line": 1907
      },
      "methods": [
        {
          "docs": {
            "stability": "experimental"
          },
          "locationInModule": {
            "filename": "lib/compliance.ts",
            "line": 1919
          },
          "name": "overrideMe",
          "protected": true,
          "returns": {
            "type": {
              "primitive": "string"
            }
          }
        },
        {
          "docs": {
            "stability": "experimental"
          },
          "locationInModule": {
            "filename": "lib/compliance.ts",
            "line": 1915
          },
          "name": "switchModes"
        },
        {
          "docs": {
            "stability": "experimental"
          },
          "locationInModule": {
            "filename": "lib/compliance.ts",
            "line": 1911
          },
          "name": "valueFromProtected",
          "returns": {
            "type": {
              "primitive": "string"
            }
          }
        }
      ],
      "name": "OverridableProtectedMember",
      "properties": [
        {
          "docs": {
            "stability": "experimental"
          },
          "immutable": true,
          "locationInModule": {
            "filename": "lib/compliance.ts",
            "line": 1908
          },
          "name": "overrideReadOnly",
          "protected": true,
          "type": {
            "primitive": "string"
          }
        },
        {
          "docs": {
            "stability": "experimental"
          },
          "locationInModule": {
            "filename": "lib/compliance.ts",
            "line": 1909
          },
          "name": "overrideReadWrite",
          "protected": true,
          "type": {
            "primitive": "string"
          }
        }
      ]
    },
    "jsii-calc.OverrideReturnsObject": {
      "assembly": "jsii-calc",
      "docs": {
        "stability": "experimental"
      },
      "fqn": "jsii-calc.OverrideReturnsObject",
      "initializer": {},
      "kind": "class",
      "locationInModule": {
        "filename": "lib/compliance.ts",
        "line": 637
      },
      "methods": [
        {
          "docs": {
            "stability": "experimental"
          },
          "locationInModule": {
            "filename": "lib/compliance.ts",
            "line": 638
          },
          "name": "test",
          "parameters": [
            {
              "name": "obj",
              "type": {
                "fqn": "jsii-calc.IReturnsNumber"
              }
            }
          ],
          "returns": {
            "type": {
              "primitive": "number"
            }
          }
        }
      ],
      "name": "OverrideReturnsObject"
    },
    "jsii-calc.PartiallyInitializedThisConsumer": {
      "abstract": true,
      "assembly": "jsii-calc",
      "docs": {
        "stability": "experimental"
      },
      "fqn": "jsii-calc.PartiallyInitializedThisConsumer",
      "initializer": {},
      "kind": "class",
      "locationInModule": {
        "filename": "lib/compliance.ts",
        "line": 1624
      },
      "methods": [
        {
          "abstract": true,
          "docs": {
            "stability": "experimental"
          },
          "locationInModule": {
            "filename": "lib/compliance.ts",
            "line": 1625
          },
          "name": "consumePartiallyInitializedThis",
          "parameters": [
            {
              "name": "obj",
              "type": {
                "fqn": "jsii-calc.ConstructorPassesThisOut"
              }
            },
            {
              "name": "dt",
              "type": {
                "primitive": "date"
              }
            },
            {
              "name": "ev",
              "type": {
                "fqn": "jsii-calc.AllTypesEnum"
              }
            }
          ],
          "returns": {
            "type": {
              "primitive": "string"
            }
          }
        }
      ],
      "name": "PartiallyInitializedThisConsumer"
    },
    "jsii-calc.Polymorphism": {
      "assembly": "jsii-calc",
      "docs": {
        "stability": "experimental"
      },
      "fqn": "jsii-calc.Polymorphism",
      "initializer": {},
      "kind": "class",
      "locationInModule": {
        "filename": "lib/compliance.ts",
        "line": 483
      },
      "methods": [
        {
          "docs": {
            "stability": "experimental"
          },
          "locationInModule": {
            "filename": "lib/compliance.ts",
            "line": 484
          },
          "name": "sayHello",
          "parameters": [
            {
              "name": "friendly",
              "type": {
                "fqn": "@scope/jsii-calc-lib.IFriendly"
              }
            }
          ],
          "returns": {
            "type": {
              "primitive": "string"
            }
          }
        }
      ],
      "name": "Polymorphism"
    },
    "jsii-calc.Power": {
      "assembly": "jsii-calc",
      "base": "jsii-calc.composition.CompositeOperation",
      "docs": {
        "stability": "experimental",
        "summary": "The power operation."
      },
      "fqn": "jsii-calc.Power",
      "initializer": {
        "docs": {
          "stability": "experimental",
          "summary": "Creates a Power operation."
        },
        "parameters": [
          {
            "docs": {
              "summary": "The base of the power."
            },
            "name": "base",
            "type": {
              "fqn": "@scope/jsii-calc-lib.Value"
            }
          },
          {
            "docs": {
              "summary": "The number of times to multiply."
            },
            "name": "pow",
            "type": {
              "fqn": "@scope/jsii-calc-lib.Value"
            }
          }
        ]
      },
      "kind": "class",
      "locationInModule": {
        "filename": "lib/calculator.ts",
        "line": 211
      },
      "name": "Power",
      "properties": [
        {
          "docs": {
            "stability": "experimental",
            "summary": "The base of the power."
          },
          "immutable": true,
          "locationInModule": {
            "filename": "lib/calculator.ts",
            "line": 218
          },
          "name": "base",
          "type": {
            "fqn": "@scope/jsii-calc-lib.Value"
          }
        },
        {
          "docs": {
            "stability": "experimental",
            "summary": "The expression that this operation consists of. Must be implemented by derived classes."
          },
          "immutable": true,
          "locationInModule": {
            "filename": "lib/calculator.ts",
            "line": 222
          },
          "name": "expression",
          "overrides": "jsii-calc.composition.CompositeOperation",
          "type": {
            "fqn": "@scope/jsii-calc-lib.Value"
          }
        },
        {
          "docs": {
            "stability": "experimental",
            "summary": "The number of times to multiply."
          },
          "immutable": true,
          "locationInModule": {
            "filename": "lib/calculator.ts",
            "line": 218
          },
          "name": "pow",
          "type": {
            "fqn": "@scope/jsii-calc-lib.Value"
          }
        }
      ]
    },
    "jsii-calc.PublicClass": {
      "assembly": "jsii-calc",
      "docs": {
        "stability": "experimental"
      },
      "fqn": "jsii-calc.PublicClass",
      "initializer": {},
      "kind": "class",
      "locationInModule": {
        "filename": "lib/compliance.ts",
        "line": 1368
      },
      "methods": [
        {
          "docs": {
            "stability": "experimental"
          },
          "locationInModule": {
            "filename": "lib/compliance.ts",
            "line": 1369
          },
          "name": "hello"
        }
      ],
      "name": "PublicClass"
    },
    "jsii-calc.PythonReservedWords": {
      "assembly": "jsii-calc",
      "docs": {
        "stability": "experimental"
      },
      "fqn": "jsii-calc.PythonReservedWords",
      "initializer": {},
      "kind": "class",
      "locationInModule": {
        "filename": "lib/compliance.ts",
        "line": 896
      },
      "methods": [
        {
          "docs": {
            "stability": "experimental"
          },
          "locationInModule": {
            "filename": "lib/compliance.ts",
            "line": 898
          },
          "name": "and"
        },
        {
          "docs": {
            "stability": "experimental"
          },
          "locationInModule": {
            "filename": "lib/compliance.ts",
            "line": 900
          },
          "name": "as"
        },
        {
          "docs": {
            "stability": "experimental"
          },
          "locationInModule": {
            "filename": "lib/compliance.ts",
            "line": 902
          },
          "name": "assert"
        },
        {
          "docs": {
            "stability": "experimental"
          },
          "locationInModule": {
            "filename": "lib/compliance.ts",
            "line": 904
          },
          "name": "async"
        },
        {
          "docs": {
            "stability": "experimental"
          },
          "locationInModule": {
            "filename": "lib/compliance.ts",
            "line": 906
          },
          "name": "await"
        },
        {
          "docs": {
            "stability": "experimental"
          },
          "locationInModule": {
            "filename": "lib/compliance.ts",
            "line": 908
          },
          "name": "break"
        },
        {
          "docs": {
            "stability": "experimental"
          },
          "locationInModule": {
            "filename": "lib/compliance.ts",
            "line": 910
          },
          "name": "class"
        },
        {
          "docs": {
            "stability": "experimental"
          },
          "locationInModule": {
            "filename": "lib/compliance.ts",
            "line": 912
          },
          "name": "continue"
        },
        {
          "docs": {
            "stability": "experimental"
          },
          "locationInModule": {
            "filename": "lib/compliance.ts",
            "line": 914
          },
          "name": "def"
        },
        {
          "docs": {
            "stability": "experimental"
          },
          "locationInModule": {
            "filename": "lib/compliance.ts",
            "line": 916
          },
          "name": "del"
        },
        {
          "docs": {
            "stability": "experimental"
          },
          "locationInModule": {
            "filename": "lib/compliance.ts",
            "line": 918
          },
          "name": "elif"
        },
        {
          "docs": {
            "stability": "experimental"
          },
          "locationInModule": {
            "filename": "lib/compliance.ts",
            "line": 920
          },
          "name": "else"
        },
        {
          "docs": {
            "stability": "experimental"
          },
          "locationInModule": {
            "filename": "lib/compliance.ts",
            "line": 922
          },
          "name": "except"
        },
        {
          "docs": {
            "stability": "experimental"
          },
          "locationInModule": {
            "filename": "lib/compliance.ts",
            "line": 924
          },
          "name": "finally"
        },
        {
          "docs": {
            "stability": "experimental"
          },
          "locationInModule": {
            "filename": "lib/compliance.ts",
            "line": 926
          },
          "name": "for"
        },
        {
          "docs": {
            "stability": "experimental"
          },
          "locationInModule": {
            "filename": "lib/compliance.ts",
            "line": 928
          },
          "name": "from"
        },
        {
          "docs": {
            "stability": "experimental"
          },
          "locationInModule": {
            "filename": "lib/compliance.ts",
            "line": 930
          },
          "name": "global"
        },
        {
          "docs": {
            "stability": "experimental"
          },
          "locationInModule": {
            "filename": "lib/compliance.ts",
            "line": 932
          },
          "name": "if"
        },
        {
          "docs": {
            "stability": "experimental"
          },
          "locationInModule": {
            "filename": "lib/compliance.ts",
            "line": 934
          },
          "name": "import"
        },
        {
          "docs": {
            "stability": "experimental"
          },
          "locationInModule": {
            "filename": "lib/compliance.ts",
            "line": 936
          },
          "name": "in"
        },
        {
          "docs": {
            "stability": "experimental"
          },
          "locationInModule": {
            "filename": "lib/compliance.ts",
            "line": 938
          },
          "name": "is"
        },
        {
          "docs": {
            "stability": "experimental"
          },
          "locationInModule": {
            "filename": "lib/compliance.ts",
            "line": 940
          },
          "name": "lambda"
        },
        {
          "docs": {
            "stability": "experimental"
          },
          "locationInModule": {
            "filename": "lib/compliance.ts",
            "line": 942
          },
          "name": "nonlocal"
        },
        {
          "docs": {
            "stability": "experimental"
          },
          "locationInModule": {
            "filename": "lib/compliance.ts",
            "line": 944
          },
          "name": "not"
        },
        {
          "docs": {
            "stability": "experimental"
          },
          "locationInModule": {
            "filename": "lib/compliance.ts",
            "line": 946
          },
          "name": "or"
        },
        {
          "docs": {
            "stability": "experimental"
          },
          "locationInModule": {
            "filename": "lib/compliance.ts",
            "line": 948
          },
          "name": "pass"
        },
        {
          "docs": {
            "stability": "experimental"
          },
          "locationInModule": {
            "filename": "lib/compliance.ts",
            "line": 950
          },
          "name": "raise"
        },
        {
          "docs": {
            "stability": "experimental"
          },
          "locationInModule": {
            "filename": "lib/compliance.ts",
            "line": 952
          },
          "name": "return"
        },
        {
          "docs": {
            "stability": "experimental"
          },
          "locationInModule": {
            "filename": "lib/compliance.ts",
            "line": 954
          },
          "name": "try"
        },
        {
          "docs": {
            "stability": "experimental"
          },
          "locationInModule": {
            "filename": "lib/compliance.ts",
            "line": 956
          },
          "name": "while"
        },
        {
          "docs": {
            "stability": "experimental"
          },
          "locationInModule": {
            "filename": "lib/compliance.ts",
            "line": 958
          },
          "name": "with"
        },
        {
          "docs": {
            "stability": "experimental"
          },
          "locationInModule": {
            "filename": "lib/compliance.ts",
            "line": 960
          },
          "name": "yield"
        }
      ],
      "name": "PythonReservedWords"
    },
    "jsii-calc.ReferenceEnumFromScopedPackage": {
      "assembly": "jsii-calc",
      "docs": {
        "stability": "experimental",
        "summary": "See awslabs/jsii#138."
      },
      "fqn": "jsii-calc.ReferenceEnumFromScopedPackage",
      "initializer": {},
      "kind": "class",
      "locationInModule": {
        "filename": "lib/compliance.ts",
        "line": 1032
      },
      "methods": [
        {
          "docs": {
            "stability": "experimental"
          },
          "locationInModule": {
            "filename": "lib/compliance.ts",
            "line": 1035
          },
          "name": "loadFoo",
          "returns": {
            "optional": true,
            "type": {
              "fqn": "@scope/jsii-calc-lib.EnumFromScopedModule"
            }
          }
        },
        {
          "docs": {
            "stability": "experimental"
          },
          "locationInModule": {
            "filename": "lib/compliance.ts",
            "line": 1039
          },
          "name": "saveFoo",
          "parameters": [
            {
              "name": "value",
              "type": {
                "fqn": "@scope/jsii-calc-lib.EnumFromScopedModule"
              }
            }
          ]
        }
      ],
      "name": "ReferenceEnumFromScopedPackage",
      "properties": [
        {
          "docs": {
            "stability": "experimental"
          },
          "locationInModule": {
            "filename": "lib/compliance.ts",
            "line": 1033
          },
          "name": "foo",
          "optional": true,
          "type": {
            "fqn": "@scope/jsii-calc-lib.EnumFromScopedModule"
          }
        }
      ]
    },
    "jsii-calc.ReturnsPrivateImplementationOfInterface": {
      "assembly": "jsii-calc",
      "docs": {
        "returns": "an instance of an un-exported class that extends `ExportedBaseClass`, declared as `IPrivatelyImplemented`.",
        "see": "https://github.com/aws/jsii/issues/320",
        "stability": "experimental",
        "summary": "Helps ensure the JSII kernel & runtime cooperate correctly when an un-exported instance of a class is returned with a declared type that is an exported interface, and the instance inherits from an exported class."
      },
      "fqn": "jsii-calc.ReturnsPrivateImplementationOfInterface",
      "initializer": {},
      "kind": "class",
      "locationInModule": {
        "filename": "lib/compliance.ts",
        "line": 1323
      },
      "name": "ReturnsPrivateImplementationOfInterface",
      "properties": [
        {
          "docs": {
            "stability": "experimental"
          },
          "immutable": true,
          "locationInModule": {
            "filename": "lib/compliance.ts",
            "line": 1324
          },
          "name": "privateImplementation",
          "type": {
            "fqn": "jsii-calc.IPrivatelyImplemented"
          }
        }
      ]
    },
    "jsii-calc.RootStruct": {
      "assembly": "jsii-calc",
      "datatype": true,
      "docs": {
        "remarks": "This is cheating with the (current) declared types, but this is the \"more\nidiomatic\" way for Pythonists.",
        "stability": "experimental",
        "summary": "This is here to check that we can pass a nested struct into a kwargs by specifying it as an in-line dictionary."
      },
      "fqn": "jsii-calc.RootStruct",
      "kind": "interface",
      "locationInModule": {
        "filename": "lib/compliance.ts",
        "line": 2184
      },
      "name": "RootStruct",
      "properties": [
        {
          "abstract": true,
          "docs": {
            "stability": "experimental",
            "summary": "May not be empty."
          },
          "immutable": true,
          "locationInModule": {
            "filename": "lib/compliance.ts",
            "line": 2188
          },
          "name": "stringProp",
          "type": {
            "primitive": "string"
          }
        },
        {
          "abstract": true,
          "docs": {
            "stability": "experimental"
          },
          "immutable": true,
          "locationInModule": {
            "filename": "lib/compliance.ts",
            "line": 2189
          },
          "name": "nestedStruct",
          "optional": true,
          "type": {
            "fqn": "jsii-calc.NestedStruct"
          }
        }
      ]
    },
    "jsii-calc.RootStructValidator": {
      "assembly": "jsii-calc",
      "docs": {
        "stability": "experimental"
      },
      "fqn": "jsii-calc.RootStructValidator",
      "kind": "class",
      "locationInModule": {
        "filename": "lib/compliance.ts",
        "line": 2197
      },
      "methods": [
        {
          "docs": {
            "stability": "experimental"
          },
          "locationInModule": {
            "filename": "lib/compliance.ts",
            "line": 2198
          },
          "name": "validate",
          "parameters": [
            {
              "name": "struct",
              "type": {
                "fqn": "jsii-calc.RootStruct"
              }
            }
          ],
          "static": true
        }
      ],
      "name": "RootStructValidator"
    },
    "jsii-calc.RuntimeTypeChecking": {
      "assembly": "jsii-calc",
      "docs": {
        "stability": "experimental"
      },
      "fqn": "jsii-calc.RuntimeTypeChecking",
      "initializer": {},
      "kind": "class",
      "locationInModule": {
        "filename": "lib/compliance.ts",
        "line": 274
      },
      "methods": [
        {
          "docs": {
            "stability": "experimental"
          },
          "locationInModule": {
            "filename": "lib/compliance.ts",
            "line": 284
          },
          "name": "methodWithDefaultedArguments",
          "parameters": [
            {
              "name": "arg1",
              "optional": true,
              "type": {
                "primitive": "number"
              }
            },
            {
              "name": "arg2",
              "optional": true,
              "type": {
                "primitive": "string"
              }
            },
            {
              "name": "arg3",
              "optional": true,
              "type": {
                "primitive": "date"
              }
            }
          ]
        },
        {
          "docs": {
            "stability": "experimental"
          },
          "locationInModule": {
            "filename": "lib/compliance.ts",
            "line": 290
          },
          "name": "methodWithOptionalAnyArgument",
          "parameters": [
            {
              "name": "arg",
              "optional": true,
              "type": {
                "primitive": "any"
              }
            }
          ]
        },
        {
          "docs": {
            "stability": "experimental",
            "summary": "Used to verify verification of number of method arguments."
          },
          "locationInModule": {
            "filename": "lib/compliance.ts",
            "line": 278
          },
          "name": "methodWithOptionalArguments",
          "parameters": [
            {
              "name": "arg1",
              "type": {
                "primitive": "number"
              }
            },
            {
              "name": "arg2",
              "type": {
                "primitive": "string"
              }
            },
            {
              "name": "arg3",
              "optional": true,
              "type": {
                "primitive": "date"
              }
            }
          ]
        }
      ],
      "name": "RuntimeTypeChecking"
    },
    "jsii-calc.SecondLevelStruct": {
      "assembly": "jsii-calc",
      "datatype": true,
      "docs": {
        "stability": "experimental"
      },
      "fqn": "jsii-calc.SecondLevelStruct",
      "kind": "interface",
      "locationInModule": {
        "filename": "lib/compliance.ts",
        "line": 1799
      },
      "name": "SecondLevelStruct",
      "properties": [
        {
          "abstract": true,
          "docs": {
            "stability": "experimental",
            "summary": "It's long and required."
          },
          "immutable": true,
          "locationInModule": {
            "filename": "lib/compliance.ts",
            "line": 1803
          },
          "name": "deeperRequiredProp",
          "type": {
            "primitive": "string"
          }
        },
        {
          "abstract": true,
          "docs": {
            "stability": "experimental",
            "summary": "It's long, but you'll almost never pass it."
          },
          "immutable": true,
          "locationInModule": {
            "filename": "lib/compliance.ts",
            "line": 1808
          },
          "name": "deeperOptionalProp",
          "optional": true,
          "type": {
            "primitive": "string"
          }
        }
      ]
    },
    "jsii-calc.SingleInstanceTwoTypes": {
      "assembly": "jsii-calc",
      "docs": {
        "remarks": "JSII clients can instantiate 2 different strongly-typed wrappers for the same\nobject. Unfortunately, this will break object equality, but if we didn't do\nthis it would break runtime type checks in the JVM or CLR.",
        "stability": "experimental",
        "summary": "Test that a single instance can be returned under two different FQNs."
      },
      "fqn": "jsii-calc.SingleInstanceTwoTypes",
      "initializer": {},
      "kind": "class",
      "locationInModule": {
        "filename": "lib/compliance.ts",
        "line": 1430
      },
      "methods": [
        {
          "docs": {
            "stability": "experimental"
          },
          "locationInModule": {
            "filename": "lib/compliance.ts",
            "line": 1433
          },
          "name": "interface1",
          "returns": {
            "type": {
              "fqn": "jsii-calc.InbetweenClass"
            }
          }
        },
        {
          "docs": {
            "stability": "experimental"
          },
          "locationInModule": {
            "filename": "lib/compliance.ts",
            "line": 1437
          },
          "name": "interface2",
          "returns": {
            "type": {
              "fqn": "jsii-calc.IPublicInterface"
            }
          }
        }
      ],
      "name": "SingleInstanceTwoTypes"
    },
    "jsii-calc.SingletonInt": {
      "assembly": "jsii-calc",
      "docs": {
        "remarks": "https://github.com/aws/jsii/issues/231",
        "stability": "experimental",
        "summary": "Verifies that singleton enums are handled correctly."
      },
      "fqn": "jsii-calc.SingletonInt",
      "kind": "class",
      "locationInModule": {
        "filename": "lib/compliance.ts",
        "line": 1751
      },
      "methods": [
        {
          "docs": {
            "stability": "experimental"
          },
          "locationInModule": {
            "filename": "lib/compliance.ts",
            "line": 1753
          },
          "name": "isSingletonInt",
          "parameters": [
            {
              "name": "value",
              "type": {
                "primitive": "number"
              }
            }
          ],
          "returns": {
            "type": {
              "primitive": "boolean"
            }
          }
        }
      ],
      "name": "SingletonInt"
    },
    "jsii-calc.SingletonIntEnum": {
      "assembly": "jsii-calc",
      "docs": {
        "stability": "experimental",
        "summary": "A singleton integer."
      },
      "fqn": "jsii-calc.SingletonIntEnum",
      "kind": "enum",
      "locationInModule": {
        "filename": "lib/compliance.ts",
        "line": 1758
      },
      "members": [
        {
          "docs": {
            "stability": "experimental",
            "summary": "Elite!"
          },
          "name": "SINGLETON_INT"
        }
      ],
      "name": "SingletonIntEnum"
    },
    "jsii-calc.SingletonString": {
      "assembly": "jsii-calc",
      "docs": {
        "remarks": "https://github.com/aws/jsii/issues/231",
        "stability": "experimental",
        "summary": "Verifies that singleton enums are handled correctly."
      },
      "fqn": "jsii-calc.SingletonString",
      "kind": "class",
      "locationInModule": {
        "filename": "lib/compliance.ts",
        "line": 1734
      },
      "methods": [
        {
          "docs": {
            "stability": "experimental"
          },
          "locationInModule": {
            "filename": "lib/compliance.ts",
            "line": 1737
          },
          "name": "isSingletonString",
          "parameters": [
            {
              "name": "value",
              "type": {
                "primitive": "string"
              }
            }
          ],
          "returns": {
            "type": {
              "primitive": "boolean"
            }
          }
        }
      ],
      "name": "SingletonString"
    },
    "jsii-calc.SingletonStringEnum": {
      "assembly": "jsii-calc",
      "docs": {
        "stability": "experimental",
        "summary": "A singleton string."
      },
      "fqn": "jsii-calc.SingletonStringEnum",
      "kind": "enum",
      "locationInModule": {
        "filename": "lib/compliance.ts",
        "line": 1742
      },
      "members": [
        {
          "docs": {
            "stability": "experimental",
            "summary": "1337."
          },
          "name": "SINGLETON_STRING"
        }
      ],
      "name": "SingletonStringEnum"
    },
    "jsii-calc.SomeTypeJsii976": {
      "assembly": "jsii-calc",
      "docs": {
        "stability": "experimental"
      },
      "fqn": "jsii-calc.SomeTypeJsii976",
      "initializer": {},
      "kind": "class",
      "locationInModule": {
        "filename": "lib/compliance.ts",
        "line": 2221
      },
      "methods": [
        {
          "docs": {
            "stability": "experimental"
          },
          "locationInModule": {
            "filename": "lib/compliance.ts",
            "line": 2231
          },
          "name": "returnAnonymous",
          "returns": {
            "type": {
              "primitive": "any"
            }
          },
          "static": true
        },
        {
          "docs": {
            "stability": "experimental"
          },
          "locationInModule": {
            "filename": "lib/compliance.ts",
            "line": 2223
          },
          "name": "returnReturn",
          "returns": {
            "type": {
              "fqn": "jsii-calc.IReturnJsii976"
            }
          },
          "static": true
        }
      ],
      "name": "SomeTypeJsii976"
    },
    "jsii-calc.StableClass": {
      "assembly": "jsii-calc",
      "docs": {
        "stability": "stable"
      },
      "fqn": "jsii-calc.StableClass",
      "initializer": {
        "docs": {
          "stability": "stable"
        },
        "parameters": [
          {
            "name": "readonlyString",
            "type": {
              "primitive": "string"
            }
          },
          {
            "name": "mutableNumber",
            "optional": true,
            "type": {
              "primitive": "number"
            }
          }
        ]
      },
      "kind": "class",
      "locationInModule": {
        "filename": "lib/stability.ts",
        "line": 51
      },
      "methods": [
        {
          "docs": {
            "stability": "stable"
          },
          "locationInModule": {
            "filename": "lib/stability.ts",
            "line": 62
          },
          "name": "method"
        }
      ],
      "name": "StableClass",
      "properties": [
        {
          "docs": {
            "stability": "stable"
          },
          "immutable": true,
          "locationInModule": {
            "filename": "lib/stability.ts",
            "line": 53
          },
          "name": "readonlyProperty",
          "type": {
            "primitive": "string"
          }
        },
        {
          "docs": {
            "stability": "stable"
          },
          "locationInModule": {
            "filename": "lib/stability.ts",
            "line": 55
          },
          "name": "mutableProperty",
          "optional": true,
          "type": {
            "primitive": "number"
          }
        }
      ]
    },
    "jsii-calc.StableEnum": {
      "assembly": "jsii-calc",
      "docs": {
        "stability": "stable"
      },
      "fqn": "jsii-calc.StableEnum",
      "kind": "enum",
      "locationInModule": {
        "filename": "lib/stability.ts",
        "line": 65
      },
      "members": [
        {
          "docs": {
            "stability": "stable"
          },
          "name": "OPTION_A"
        },
        {
          "docs": {
            "stability": "stable"
          },
          "name": "OPTION_B"
        }
      ],
      "name": "StableEnum"
    },
    "jsii-calc.StableStruct": {
      "assembly": "jsii-calc",
      "datatype": true,
      "docs": {
        "stability": "stable"
      },
      "fqn": "jsii-calc.StableStruct",
      "kind": "interface",
      "locationInModule": {
        "filename": "lib/stability.ts",
        "line": 39
      },
      "name": "StableStruct",
      "properties": [
        {
          "abstract": true,
          "docs": {
            "stability": "stable"
          },
          "immutable": true,
          "locationInModule": {
            "filename": "lib/stability.ts",
            "line": 41
          },
          "name": "readonlyProperty",
          "type": {
            "primitive": "string"
          }
        }
      ]
    },
    "jsii-calc.StaticContext": {
      "assembly": "jsii-calc",
      "docs": {
        "remarks": "https://github.com/awslabs/aws-cdk/issues/2304",
        "stability": "experimental",
        "summary": "This is used to validate the ability to use `this` from within a static context."
      },
      "fqn": "jsii-calc.StaticContext",
      "kind": "class",
      "locationInModule": {
        "filename": "lib/compliance.ts",
        "line": 1677
      },
      "methods": [
        {
          "docs": {
            "stability": "experimental"
          },
          "locationInModule": {
            "filename": "lib/compliance.ts",
            "line": 1680
          },
          "name": "canAccessStaticContext",
          "returns": {
            "type": {
              "primitive": "boolean"
            }
          },
          "static": true
        }
      ],
      "name": "StaticContext",
      "properties": [
        {
          "docs": {
            "stability": "experimental"
          },
          "locationInModule": {
            "filename": "lib/compliance.ts",
            "line": 1688
          },
          "name": "staticVariable",
          "static": true,
          "type": {
            "primitive": "boolean"
          }
        }
      ]
    },
    "jsii-calc.Statics": {
      "assembly": "jsii-calc",
      "docs": {
        "stability": "experimental"
      },
      "fqn": "jsii-calc.Statics",
      "initializer": {
        "docs": {
          "stability": "experimental"
        },
        "parameters": [
          {
            "name": "value",
            "type": {
              "primitive": "string"
            }
          }
        ]
      },
      "kind": "class",
      "locationInModule": {
        "filename": "lib/compliance.ts",
        "line": 681
      },
      "methods": [
        {
          "docs": {
            "stability": "experimental",
            "summary": "Jsdocs for static method."
          },
          "locationInModule": {
            "filename": "lib/compliance.ts",
            "line": 689
          },
          "name": "staticMethod",
          "parameters": [
            {
              "docs": {
                "summary": "The name of the person to say hello to."
              },
              "name": "name",
              "type": {
                "primitive": "string"
              }
            }
          ],
          "returns": {
            "type": {
              "primitive": "string"
            }
          },
          "static": true
        },
        {
          "docs": {
            "stability": "experimental"
          },
          "locationInModule": {
            "filename": "lib/compliance.ts",
            "line": 693
          },
          "name": "justMethod",
          "returns": {
            "type": {
              "primitive": "string"
            }
          }
        }
      ],
      "name": "Statics",
      "properties": [
        {
          "const": true,
          "docs": {
            "stability": "experimental",
            "summary": "Constants may also use all-caps."
          },
          "immutable": true,
          "locationInModule": {
            "filename": "lib/compliance.ts",
            "line": 705
          },
          "name": "BAR",
          "static": true,
          "type": {
            "primitive": "number"
          }
        },
        {
          "const": true,
          "docs": {
            "stability": "experimental"
          },
          "immutable": true,
          "locationInModule": {
            "filename": "lib/compliance.ts",
            "line": 732
          },
          "name": "ConstObj",
          "static": true,
          "type": {
            "fqn": "jsii-calc.DoubleTrouble"
          }
        },
        {
          "const": true,
          "docs": {
            "stability": "experimental",
            "summary": "Jsdocs for static property."
          },
          "immutable": true,
          "locationInModule": {
            "filename": "lib/compliance.ts",
            "line": 700
          },
          "name": "Foo",
          "static": true,
          "type": {
            "primitive": "string"
          }
        },
        {
          "const": true,
          "docs": {
            "stability": "experimental",
            "summary": "Constants can also use camelCase."
          },
          "immutable": true,
          "locationInModule": {
            "filename": "lib/compliance.ts",
            "line": 710
          },
          "name": "zooBar",
          "static": true,
          "type": {
            "collection": {
              "elementtype": {
                "primitive": "string"
              },
              "kind": "map"
            }
          }
        },
        {
          "docs": {
            "stability": "experimental",
            "summary": "Jsdocs for static getter. Jsdocs for static setter."
          },
          "locationInModule": {
            "filename": "lib/compliance.ts",
            "line": 717
          },
          "name": "instance",
          "static": true,
          "type": {
            "fqn": "jsii-calc.Statics"
          }
        },
        {
          "docs": {
            "stability": "experimental"
          },
          "locationInModule": {
            "filename": "lib/compliance.ts",
            "line": 731
          },
          "name": "nonConstStatic",
          "static": true,
          "type": {
            "primitive": "number"
          }
        },
        {
          "docs": {
            "stability": "experimental"
          },
          "immutable": true,
          "locationInModule": {
            "filename": "lib/compliance.ts",
            "line": 682
          },
          "name": "value",
          "type": {
            "primitive": "string"
          }
        }
      ]
    },
    "jsii-calc.StringEnum": {
      "assembly": "jsii-calc",
      "docs": {
        "stability": "experimental"
      },
      "fqn": "jsii-calc.StringEnum",
      "kind": "enum",
      "locationInModule": {
        "filename": "lib/compliance.ts",
        "line": 28
      },
      "members": [
        {
          "docs": {
            "stability": "experimental"
          },
          "name": "A"
        },
        {
          "docs": {
            "stability": "experimental"
          },
          "name": "B"
        },
        {
          "docs": {
            "stability": "experimental"
          },
          "name": "C"
        }
      ],
      "name": "StringEnum"
    },
    "jsii-calc.StripInternal": {
      "assembly": "jsii-calc",
      "docs": {
        "stability": "experimental"
      },
      "fqn": "jsii-calc.StripInternal",
      "initializer": {},
      "kind": "class",
      "locationInModule": {
        "filename": "lib/compliance.ts",
        "line": 1480
      },
      "name": "StripInternal",
      "properties": [
        {
          "docs": {
            "stability": "experimental"
          },
          "locationInModule": {
            "filename": "lib/compliance.ts",
            "line": 1481
          },
          "name": "youSeeMe",
          "type": {
            "primitive": "string"
          }
        }
      ]
    },
    "jsii-calc.StructA": {
      "assembly": "jsii-calc",
      "datatype": true,
      "docs": {
        "stability": "experimental",
        "summary": "We can serialize and deserialize structs without silently ignoring optional fields."
      },
      "fqn": "jsii-calc.StructA",
      "kind": "interface",
      "locationInModule": {
        "filename": "lib/compliance.ts",
        "line": 2003
      },
      "name": "StructA",
      "properties": [
        {
          "abstract": true,
          "docs": {
            "stability": "experimental"
          },
          "immutable": true,
          "locationInModule": {
            "filename": "lib/compliance.ts",
            "line": 2004
          },
          "name": "requiredString",
          "type": {
            "primitive": "string"
          }
        },
        {
          "abstract": true,
          "docs": {
            "stability": "experimental"
          },
          "immutable": true,
          "locationInModule": {
            "filename": "lib/compliance.ts",
            "line": 2006
          },
          "name": "optionalNumber",
          "optional": true,
          "type": {
            "primitive": "number"
          }
        },
        {
          "abstract": true,
          "docs": {
            "stability": "experimental"
          },
          "immutable": true,
          "locationInModule": {
            "filename": "lib/compliance.ts",
            "line": 2005
          },
          "name": "optionalString",
          "optional": true,
          "type": {
            "primitive": "string"
          }
        }
      ]
    },
    "jsii-calc.StructB": {
      "assembly": "jsii-calc",
      "datatype": true,
      "docs": {
        "stability": "experimental",
        "summary": "This intentionally overlaps with StructA (where only requiredString is provided) to test htat the kernel properly disambiguates those."
      },
      "fqn": "jsii-calc.StructB",
      "kind": "interface",
      "locationInModule": {
        "filename": "lib/compliance.ts",
        "line": 2012
      },
      "name": "StructB",
      "properties": [
        {
          "abstract": true,
          "docs": {
            "stability": "experimental"
          },
          "immutable": true,
          "locationInModule": {
            "filename": "lib/compliance.ts",
            "line": 2013
          },
          "name": "requiredString",
          "type": {
            "primitive": "string"
          }
        },
        {
          "abstract": true,
          "docs": {
            "stability": "experimental"
          },
          "immutable": true,
          "locationInModule": {
            "filename": "lib/compliance.ts",
            "line": 2014
          },
          "name": "optionalBoolean",
          "optional": true,
          "type": {
            "primitive": "boolean"
          }
        },
        {
          "abstract": true,
          "docs": {
            "stability": "experimental"
          },
          "immutable": true,
          "locationInModule": {
            "filename": "lib/compliance.ts",
            "line": 2015
          },
          "name": "optionalStructA",
          "optional": true,
          "type": {
            "fqn": "jsii-calc.StructA"
          }
        }
      ]
    },
    "jsii-calc.StructPassing": {
      "assembly": "jsii-calc",
      "docs": {
        "stability": "external",
        "summary": "Just because we can."
      },
      "fqn": "jsii-calc.StructPassing",
      "initializer": {},
      "kind": "class",
      "locationInModule": {
        "filename": "lib/compliance.ts",
        "line": 1853
      },
      "methods": [
        {
          "docs": {
            "stability": "external"
          },
          "locationInModule": {
            "filename": "lib/compliance.ts",
            "line": 1862
          },
          "name": "howManyVarArgsDidIPass",
          "parameters": [
            {
              "name": "_positional",
              "type": {
                "primitive": "number"
              }
            },
            {
              "name": "inputs",
              "type": {
                "fqn": "jsii-calc.TopLevelStruct"
              },
              "variadic": true
            }
          ],
          "returns": {
            "type": {
              "primitive": "number"
            }
          },
          "static": true,
          "variadic": true
        },
        {
          "docs": {
            "stability": "external"
          },
          "locationInModule": {
            "filename": "lib/compliance.ts",
            "line": 1854
          },
          "name": "roundTrip",
          "parameters": [
            {
              "name": "_positional",
              "type": {
                "primitive": "number"
              }
            },
            {
              "name": "input",
              "type": {
                "fqn": "jsii-calc.TopLevelStruct"
              }
            }
          ],
          "returns": {
            "type": {
              "fqn": "jsii-calc.TopLevelStruct"
            }
          },
          "static": true
        }
      ],
      "name": "StructPassing"
    },
    "jsii-calc.StructUnionConsumer": {
      "assembly": "jsii-calc",
      "docs": {
        "stability": "experimental"
      },
      "fqn": "jsii-calc.StructUnionConsumer",
      "kind": "class",
      "locationInModule": {
        "filename": "lib/compliance.ts",
        "line": 2017
      },
      "methods": [
        {
          "docs": {
            "stability": "experimental"
          },
          "locationInModule": {
            "filename": "lib/compliance.ts",
            "line": 2018
          },
          "name": "isStructA",
          "parameters": [
            {
              "name": "struct",
              "type": {
                "union": {
                  "types": [
                    {
                      "fqn": "jsii-calc.StructA"
                    },
                    {
                      "fqn": "jsii-calc.StructB"
                    }
                  ]
                }
              }
            }
          ],
          "returns": {
            "type": {
              "primitive": "boolean"
            }
          },
          "static": true
        },
        {
          "docs": {
            "stability": "experimental"
          },
          "locationInModule": {
            "filename": "lib/compliance.ts",
            "line": 2028
          },
          "name": "isStructB",
          "parameters": [
            {
              "name": "struct",
              "type": {
                "union": {
                  "types": [
                    {
                      "fqn": "jsii-calc.StructA"
                    },
                    {
                      "fqn": "jsii-calc.StructB"
                    }
                  ]
                }
              }
            }
          ],
          "returns": {
            "type": {
              "primitive": "boolean"
            }
          },
          "static": true
        }
      ],
      "name": "StructUnionConsumer"
    },
    "jsii-calc.StructWithJavaReservedWords": {
      "assembly": "jsii-calc",
      "datatype": true,
      "docs": {
        "stability": "experimental"
      },
      "fqn": "jsii-calc.StructWithJavaReservedWords",
      "kind": "interface",
      "locationInModule": {
        "filename": "lib/compliance.ts",
        "line": 1827
      },
      "name": "StructWithJavaReservedWords",
      "properties": [
        {
          "abstract": true,
          "docs": {
            "stability": "experimental"
          },
          "immutable": true,
          "locationInModule": {
            "filename": "lib/compliance.ts",
            "line": 1828
          },
          "name": "default",
          "type": {
            "primitive": "string"
          }
        },
        {
          "abstract": true,
          "docs": {
            "stability": "experimental"
          },
          "immutable": true,
          "locationInModule": {
            "filename": "lib/compliance.ts",
            "line": 1829
          },
          "name": "assert",
          "optional": true,
          "type": {
            "primitive": "string"
          }
        },
        {
          "abstract": true,
          "docs": {
            "stability": "experimental"
          },
          "immutable": true,
          "locationInModule": {
            "filename": "lib/compliance.ts",
            "line": 1832
          },
          "name": "result",
          "optional": true,
          "type": {
            "primitive": "string"
          }
        },
        {
          "abstract": true,
          "docs": {
            "stability": "experimental"
          },
          "immutable": true,
          "locationInModule": {
            "filename": "lib/compliance.ts",
            "line": 1833
          },
          "name": "that",
          "optional": true,
          "type": {
            "primitive": "string"
          }
        }
      ]
    },
    "jsii-calc.Sum": {
      "assembly": "jsii-calc",
      "base": "jsii-calc.composition.CompositeOperation",
      "docs": {
        "stability": "experimental",
        "summary": "An operation that sums multiple values."
      },
      "fqn": "jsii-calc.Sum",
      "initializer": {
        "docs": {
          "stability": "experimental"
        }
      },
      "kind": "class",
      "locationInModule": {
        "filename": "lib/calculator.ts",
        "line": 186
      },
      "name": "Sum",
      "properties": [
        {
          "docs": {
            "stability": "experimental",
            "summary": "The expression that this operation consists of. Must be implemented by derived classes."
          },
          "immutable": true,
          "locationInModule": {
            "filename": "lib/calculator.ts",
            "line": 199
          },
          "name": "expression",
          "overrides": "jsii-calc.composition.CompositeOperation",
          "type": {
            "fqn": "@scope/jsii-calc-lib.Value"
          }
        },
        {
          "docs": {
            "stability": "experimental",
            "summary": "The parts to sum."
          },
          "locationInModule": {
            "filename": "lib/calculator.ts",
            "line": 191
          },
          "name": "parts",
          "type": {
            "collection": {
              "elementtype": {
                "fqn": "@scope/jsii-calc-lib.Value"
              },
              "kind": "array"
            }
          }
        }
      ]
    },
    "jsii-calc.SupportsNiceJavaBuilder": {
      "assembly": "jsii-calc",
      "base": "jsii-calc.SupportsNiceJavaBuilderWithRequiredProps",
      "docs": {
        "stability": "experimental"
      },
      "fqn": "jsii-calc.SupportsNiceJavaBuilder",
      "initializer": {
        "docs": {
          "stability": "experimental"
        },
        "parameters": [
          {
            "docs": {
              "summary": "some identifier."
            },
            "name": "id",
            "type": {
              "primitive": "number"
            }
          },
          {
            "docs": {
              "summary": "the default value of `bar`."
            },
            "name": "defaultBar",
            "optional": true,
            "type": {
              "primitive": "number"
            }
          },
          {
            "docs": {
              "summary": "some props once can provide."
            },
            "name": "props",
            "optional": true,
            "type": {
              "fqn": "jsii-calc.SupportsNiceJavaBuilderProps"
            }
          },
          {
            "docs": {
              "summary": "a variadic continuation."
            },
            "name": "rest",
            "type": {
              "primitive": "string"
            },
            "variadic": true
          }
        ],
        "variadic": true
      },
      "kind": "class",
      "locationInModule": {
        "filename": "lib/compliance.ts",
        "line": 1940
      },
      "name": "SupportsNiceJavaBuilder",
      "properties": [
        {
          "docs": {
            "stability": "experimental",
            "summary": "some identifier."
          },
          "immutable": true,
          "locationInModule": {
            "filename": "lib/compliance.ts",
            "line": 1950
          },
          "name": "id",
          "overrides": "jsii-calc.SupportsNiceJavaBuilderWithRequiredProps",
          "type": {
            "primitive": "number"
          }
        },
        {
          "docs": {
            "stability": "experimental"
          },
          "immutable": true,
          "locationInModule": {
            "filename": "lib/compliance.ts",
            "line": 1941
          },
          "name": "rest",
          "type": {
            "collection": {
              "elementtype": {
                "primitive": "string"
              },
              "kind": "array"
            }
          }
        }
      ]
    },
    "jsii-calc.SupportsNiceJavaBuilderProps": {
      "assembly": "jsii-calc",
      "datatype": true,
      "docs": {
        "stability": "experimental"
      },
      "fqn": "jsii-calc.SupportsNiceJavaBuilderProps",
      "kind": "interface",
      "locationInModule": {
        "filename": "lib/compliance.ts",
        "line": 1955
      },
      "name": "SupportsNiceJavaBuilderProps",
      "properties": [
        {
          "abstract": true,
          "docs": {
            "stability": "experimental",
            "summary": "Some number, like 42."
          },
          "immutable": true,
          "locationInModule": {
            "filename": "lib/compliance.ts",
            "line": 1965
          },
          "name": "bar",
          "type": {
            "primitive": "number"
          }
        },
        {
          "abstract": true,
          "docs": {
            "remarks": "But here we are, doing it like we didn't care.",
            "stability": "experimental",
            "summary": "An `id` field here is terrible API design, because the constructor of `SupportsNiceJavaBuilder` already has a parameter named `id`."
          },
          "immutable": true,
          "locationInModule": {
            "filename": "lib/compliance.ts",
            "line": 1960
          },
          "name": "id",
          "optional": true,
          "type": {
            "primitive": "string"
          }
        }
      ]
    },
    "jsii-calc.SupportsNiceJavaBuilderWithRequiredProps": {
      "assembly": "jsii-calc",
      "docs": {
        "stability": "experimental",
        "summary": "We can generate fancy builders in Java for classes which take a mix of positional & struct parameters."
      },
      "fqn": "jsii-calc.SupportsNiceJavaBuilderWithRequiredProps",
      "initializer": {
        "docs": {
          "stability": "experimental"
        },
        "parameters": [
          {
            "docs": {
              "summary": "some identifier of your choice."
            },
            "name": "id",
            "type": {
              "primitive": "number"
            }
          },
          {
            "docs": {
              "summary": "some properties."
            },
            "name": "props",
            "type": {
              "fqn": "jsii-calc.SupportsNiceJavaBuilderProps"
            }
          }
        ]
      },
      "kind": "class",
      "locationInModule": {
        "filename": "lib/compliance.ts",
        "line": 1927
      },
      "name": "SupportsNiceJavaBuilderWithRequiredProps",
      "properties": [
        {
          "docs": {
            "stability": "experimental"
          },
          "immutable": true,
          "locationInModule": {
            "filename": "lib/compliance.ts",
            "line": 1929
          },
          "name": "bar",
          "type": {
            "primitive": "number"
          }
        },
        {
          "docs": {
            "stability": "experimental",
            "summary": "some identifier of your choice."
          },
          "immutable": true,
          "locationInModule": {
            "filename": "lib/compliance.ts",
            "line": 1935
          },
          "name": "id",
          "type": {
            "primitive": "number"
          }
        },
        {
          "docs": {
            "stability": "experimental"
          },
          "immutable": true,
          "locationInModule": {
            "filename": "lib/compliance.ts",
            "line": 1928
          },
          "name": "propId",
          "optional": true,
          "type": {
            "primitive": "string"
          }
        }
      ]
    },
    "jsii-calc.SyncVirtualMethods": {
      "assembly": "jsii-calc",
      "docs": {
        "stability": "experimental"
      },
      "fqn": "jsii-calc.SyncVirtualMethods",
      "initializer": {},
      "kind": "class",
      "locationInModule": {
        "filename": "lib/compliance.ts",
        "line": 360
      },
      "methods": [
        {
          "async": true,
          "docs": {
            "stability": "experimental"
          },
          "locationInModule": {
            "filename": "lib/compliance.ts",
            "line": 373
          },
          "name": "callerIsAsync",
          "returns": {
            "type": {
              "primitive": "number"
            }
          }
        },
        {
          "docs": {
            "stability": "experimental"
          },
          "locationInModule": {
            "filename": "lib/compliance.ts",
            "line": 361
          },
          "name": "callerIsMethod",
          "returns": {
            "type": {
              "primitive": "number"
            }
          }
        },
        {
          "docs": {
            "stability": "experimental"
          },
          "locationInModule": {
            "filename": "lib/compliance.ts",
            "line": 413
          },
          "name": "modifyOtherProperty",
          "parameters": [
            {
              "name": "value",
              "type": {
                "primitive": "string"
              }
            }
          ]
        },
        {
          "docs": {
            "stability": "experimental"
          },
          "locationInModule": {
            "filename": "lib/compliance.ts",
            "line": 385
          },
          "name": "modifyValueOfTheProperty",
          "parameters": [
            {
              "name": "value",
              "type": {
                "primitive": "string"
              }
            }
          ]
        },
        {
          "docs": {
            "stability": "experimental"
          },
          "locationInModule": {
            "filename": "lib/compliance.ts",
            "line": 426
          },
          "name": "readA",
          "returns": {
            "type": {
              "primitive": "number"
            }
          }
        },
        {
          "docs": {
            "stability": "experimental"
          },
          "locationInModule": {
            "filename": "lib/compliance.ts",
            "line": 417
          },
          "name": "retrieveOtherProperty",
          "returns": {
            "type": {
              "primitive": "string"
            }
          }
        },
        {
          "docs": {
            "stability": "experimental"
          },
          "locationInModule": {
            "filename": "lib/compliance.ts",
            "line": 397
          },
          "name": "retrieveReadOnlyProperty",
          "returns": {
            "type": {
              "primitive": "string"
            }
          }
        },
        {
          "docs": {
            "stability": "experimental"
          },
          "locationInModule": {
            "filename": "lib/compliance.ts",
            "line": 389
          },
          "name": "retrieveValueOfTheProperty",
          "returns": {
            "type": {
              "primitive": "string"
            }
          }
        },
        {
          "docs": {
            "stability": "experimental"
          },
          "locationInModule": {
            "filename": "lib/compliance.ts",
            "line": 377
          },
          "name": "virtualMethod",
          "parameters": [
            {
              "name": "n",
              "type": {
                "primitive": "number"
              }
            }
          ],
          "returns": {
            "type": {
              "primitive": "number"
            }
          }
        },
        {
          "docs": {
            "stability": "experimental"
          },
          "locationInModule": {
            "filename": "lib/compliance.ts",
            "line": 430
          },
          "name": "writeA",
          "parameters": [
            {
              "name": "value",
              "type": {
                "primitive": "number"
              }
            }
          ]
        }
      ],
      "name": "SyncVirtualMethods",
      "properties": [
        {
          "docs": {
            "stability": "experimental"
          },
          "immutable": true,
          "locationInModule": {
            "filename": "lib/compliance.ts",
            "line": 395
          },
          "name": "readonlyProperty",
          "type": {
            "primitive": "string"
          }
        },
        {
          "docs": {
            "stability": "experimental"
          },
          "locationInModule": {
            "filename": "lib/compliance.ts",
            "line": 424
          },
          "name": "a",
          "type": {
            "primitive": "number"
          }
        },
        {
          "docs": {
            "stability": "experimental"
          },
          "locationInModule": {
            "filename": "lib/compliance.ts",
            "line": 365
          },
          "name": "callerIsProperty",
          "type": {
            "primitive": "number"
          }
        },
        {
          "docs": {
            "stability": "experimental"
          },
          "locationInModule": {
            "filename": "lib/compliance.ts",
            "line": 403
          },
          "name": "otherProperty",
          "type": {
            "primitive": "string"
          }
        },
        {
          "docs": {
            "stability": "experimental"
          },
          "locationInModule": {
            "filename": "lib/compliance.ts",
            "line": 383
          },
          "name": "theProperty",
          "type": {
            "primitive": "string"
          }
        },
        {
          "docs": {
            "stability": "experimental"
          },
          "locationInModule": {
            "filename": "lib/compliance.ts",
            "line": 411
          },
          "name": "valueOfOtherProperty",
          "type": {
            "primitive": "string"
          }
        }
      ]
    },
    "jsii-calc.Thrower": {
      "assembly": "jsii-calc",
      "docs": {
        "stability": "experimental"
      },
      "fqn": "jsii-calc.Thrower",
      "initializer": {},
      "kind": "class",
      "locationInModule": {
        "filename": "lib/compliance.ts",
        "line": 643
      },
      "methods": [
        {
          "docs": {
            "stability": "experimental"
          },
          "locationInModule": {
            "filename": "lib/compliance.ts",
            "line": 644
          },
          "name": "throwError"
        }
      ],
      "name": "Thrower"
    },
    "jsii-calc.TopLevelStruct": {
      "assembly": "jsii-calc",
      "datatype": true,
      "docs": {
        "stability": "experimental"
      },
      "fqn": "jsii-calc.TopLevelStruct",
      "kind": "interface",
      "locationInModule": {
        "filename": "lib/compliance.ts",
        "line": 1782
      },
      "name": "TopLevelStruct",
      "properties": [
        {
          "abstract": true,
          "docs": {
            "stability": "experimental",
            "summary": "This is a required field."
          },
          "immutable": true,
          "locationInModule": {
            "filename": "lib/compliance.ts",
            "line": 1786
          },
          "name": "required",
          "type": {
            "primitive": "string"
          }
        },
        {
          "abstract": true,
          "docs": {
            "stability": "experimental",
            "summary": "A union to really stress test our serialization."
          },
          "immutable": true,
          "locationInModule": {
            "filename": "lib/compliance.ts",
            "line": 1796
          },
          "name": "secondLevel",
          "type": {
            "union": {
              "types": [
                {
                  "primitive": "number"
                },
                {
                  "fqn": "jsii-calc.SecondLevelStruct"
                }
              ]
            }
          }
        },
        {
          "abstract": true,
          "docs": {
            "stability": "experimental",
            "summary": "You don't have to pass this."
          },
          "immutable": true,
          "locationInModule": {
            "filename": "lib/compliance.ts",
            "line": 1791
          },
          "name": "optional",
          "optional": true,
          "type": {
            "primitive": "string"
          }
        }
      ]
    },
    "jsii-calc.UnaryOperation": {
      "abstract": true,
      "assembly": "jsii-calc",
      "base": "@scope/jsii-calc-lib.Operation",
      "docs": {
        "stability": "experimental",
        "summary": "An operation on a single operand."
      },
      "fqn": "jsii-calc.UnaryOperation",
      "initializer": {
        "docs": {
          "stability": "experimental"
        },
        "parameters": [
          {
            "name": "operand",
            "type": {
              "fqn": "@scope/jsii-calc-lib.Value"
            }
          }
        ]
      },
      "kind": "class",
      "locationInModule": {
        "filename": "lib/calculator.ts",
        "line": 93
      },
      "name": "UnaryOperation",
      "properties": [
        {
          "docs": {
            "stability": "experimental"
          },
          "immutable": true,
          "locationInModule": {
            "filename": "lib/calculator.ts",
            "line": 94
          },
          "name": "operand",
          "type": {
            "fqn": "@scope/jsii-calc-lib.Value"
          }
        }
      ]
    },
    "jsii-calc.UnionProperties": {
      "assembly": "jsii-calc",
      "datatype": true,
      "docs": {
        "stability": "experimental"
      },
      "fqn": "jsii-calc.UnionProperties",
      "kind": "interface",
      "locationInModule": {
        "filename": "lib/compliance.ts",
        "line": 963
      },
      "name": "UnionProperties",
      "properties": [
        {
          "abstract": true,
          "docs": {
            "stability": "experimental"
          },
          "immutable": true,
          "locationInModule": {
            "filename": "lib/compliance.ts",
            "line": 965
          },
          "name": "bar",
          "type": {
            "union": {
              "types": [
                {
                  "primitive": "string"
                },
                {
                  "primitive": "number"
                },
                {
                  "fqn": "jsii-calc.AllTypes"
                }
              ]
            }
          }
        },
        {
          "abstract": true,
          "docs": {
            "stability": "experimental"
          },
          "immutable": true,
          "locationInModule": {
            "filename": "lib/compliance.ts",
            "line": 964
          },
          "name": "foo",
          "optional": true,
          "type": {
            "union": {
              "types": [
                {
                  "primitive": "string"
                },
                {
                  "primitive": "number"
                }
              ]
            }
          }
        }
      ]
    },
    "jsii-calc.UseBundledDependency": {
      "assembly": "jsii-calc",
      "docs": {
        "stability": "experimental"
      },
      "fqn": "jsii-calc.UseBundledDependency",
      "initializer": {},
      "kind": "class",
      "locationInModule": {
        "filename": "lib/compliance.ts",
        "line": 968
      },
      "methods": [
        {
          "docs": {
            "stability": "experimental"
          },
          "locationInModule": {
            "filename": "lib/compliance.ts",
            "line": 969
          },
          "name": "value",
          "returns": {
            "type": {
              "primitive": "any"
            }
          }
        }
      ],
      "name": "UseBundledDependency"
    },
    "jsii-calc.UseCalcBase": {
      "assembly": "jsii-calc",
      "docs": {
        "stability": "experimental",
        "summary": "Depend on a type from jsii-calc-base as a test for awslabs/jsii#128."
      },
      "fqn": "jsii-calc.UseCalcBase",
      "initializer": {},
      "kind": "class",
      "locationInModule": {
        "filename": "lib/compliance.ts",
        "line": 1017
      },
      "methods": [
        {
          "docs": {
            "stability": "experimental"
          },
          "locationInModule": {
            "filename": "lib/compliance.ts",
            "line": 1018
          },
          "name": "hello",
          "returns": {
            "type": {
              "fqn": "@scope/jsii-calc-base.Base"
            }
          }
        }
      ],
      "name": "UseCalcBase"
    },
    "jsii-calc.UsesInterfaceWithProperties": {
      "assembly": "jsii-calc",
      "docs": {
        "stability": "experimental"
      },
      "fqn": "jsii-calc.UsesInterfaceWithProperties",
      "initializer": {
        "docs": {
          "stability": "experimental"
        },
        "parameters": [
          {
            "name": "obj",
            "type": {
              "fqn": "jsii-calc.IInterfaceWithProperties"
            }
          }
        ]
      },
      "kind": "class",
      "locationInModule": {
        "filename": "lib/compliance.ts",
        "line": 587
      },
      "methods": [
        {
          "docs": {
            "stability": "experimental"
          },
          "locationInModule": {
            "filename": "lib/compliance.ts",
            "line": 592
          },
          "name": "justRead",
          "returns": {
            "type": {
              "primitive": "string"
            }
          }
        },
        {
          "docs": {
            "stability": "experimental"
          },
          "locationInModule": {
            "filename": "lib/compliance.ts",
            "line": 601
          },
          "name": "readStringAndNumber",
          "parameters": [
            {
              "name": "ext",
              "type": {
                "fqn": "jsii-calc.IInterfaceWithPropertiesExtension"
              }
            }
          ],
          "returns": {
            "type": {
              "primitive": "string"
            }
          }
        },
        {
          "docs": {
            "stability": "experimental"
          },
          "locationInModule": {
            "filename": "lib/compliance.ts",
            "line": 596
          },
          "name": "writeAndRead",
          "parameters": [
            {
              "name": "value",
              "type": {
                "primitive": "string"
              }
            }
          ],
          "returns": {
            "type": {
              "primitive": "string"
            }
          }
        }
      ],
      "name": "UsesInterfaceWithProperties",
      "properties": [
        {
          "docs": {
            "stability": "experimental"
          },
          "immutable": true,
          "locationInModule": {
            "filename": "lib/compliance.ts",
            "line": 588
          },
          "name": "obj",
          "type": {
            "fqn": "jsii-calc.IInterfaceWithProperties"
          }
        }
      ]
    },
    "jsii-calc.VariadicInvoker": {
      "assembly": "jsii-calc",
      "docs": {
        "stability": "experimental"
      },
      "fqn": "jsii-calc.VariadicInvoker",
      "initializer": {
        "docs": {
          "stability": "experimental"
        },
        "parameters": [
          {
            "name": "method",
            "type": {
              "fqn": "jsii-calc.VariadicMethod"
            }
          }
        ]
      },
      "kind": "class",
      "locationInModule": {
        "filename": "lib/compliance.ts",
        "line": 672
      },
      "methods": [
        {
          "docs": {
            "stability": "experimental"
          },
          "locationInModule": {
            "filename": "lib/compliance.ts",
            "line": 675
          },
          "name": "asArray",
          "parameters": [
            {
              "name": "values",
              "type": {
                "primitive": "number"
              },
              "variadic": true
            }
          ],
          "returns": {
            "type": {
              "collection": {
                "elementtype": {
                  "primitive": "number"
                },
                "kind": "array"
              }
            }
          },
          "variadic": true
        }
      ],
      "name": "VariadicInvoker"
    },
    "jsii-calc.VariadicMethod": {
      "assembly": "jsii-calc",
      "docs": {
        "stability": "experimental"
      },
      "fqn": "jsii-calc.VariadicMethod",
      "initializer": {
        "docs": {
          "stability": "experimental"
        },
        "parameters": [
          {
            "docs": {
              "summary": "a prefix that will be use for all values returned by `#asArray`."
            },
            "name": "prefix",
            "type": {
              "primitive": "number"
            },
            "variadic": true
          }
        ],
        "variadic": true
      },
      "kind": "class",
      "locationInModule": {
        "filename": "lib/compliance.ts",
        "line": 653
      },
      "methods": [
        {
          "docs": {
            "stability": "experimental"
          },
          "locationInModule": {
            "filename": "lib/compliance.ts",
            "line": 667
          },
          "name": "asArray",
          "parameters": [
            {
              "docs": {
                "summary": "the first element of the array to be returned (after the `prefix` provided at construction time)."
              },
              "name": "first",
              "type": {
                "primitive": "number"
              }
            },
            {
              "docs": {
                "summary": "other elements to be included in the array."
              },
              "name": "others",
              "type": {
                "primitive": "number"
              },
              "variadic": true
            }
          ],
          "returns": {
            "type": {
              "collection": {
                "elementtype": {
                  "primitive": "number"
                },
                "kind": "array"
              }
            }
          },
          "variadic": true
        }
      ],
      "name": "VariadicMethod"
    },
    "jsii-calc.VirtualMethodPlayground": {
      "assembly": "jsii-calc",
      "docs": {
        "stability": "experimental"
      },
      "fqn": "jsii-calc.VirtualMethodPlayground",
      "initializer": {},
      "kind": "class",
      "locationInModule": {
        "filename": "lib/compliance.ts",
        "line": 436
      },
      "methods": [
        {
          "async": true,
          "docs": {
            "stability": "experimental"
          },
          "locationInModule": {
            "filename": "lib/compliance.ts",
            "line": 464
          },
          "name": "overrideMeAsync",
          "parameters": [
            {
              "name": "index",
              "type": {
                "primitive": "number"
              }
            }
          ],
          "returns": {
            "type": {
              "primitive": "number"
            }
          }
        },
        {
          "docs": {
            "stability": "experimental"
          },
          "locationInModule": {
            "filename": "lib/compliance.ts",
            "line": 468
          },
          "name": "overrideMeSync",
          "parameters": [
            {
              "name": "index",
              "type": {
                "primitive": "number"
              }
            }
          ],
          "returns": {
            "type": {
              "primitive": "number"
            }
          }
        },
        {
          "async": true,
          "docs": {
            "stability": "experimental"
          },
          "locationInModule": {
            "filename": "lib/compliance.ts",
            "line": 446
          },
          "name": "parallelSumAsync",
          "parameters": [
            {
              "name": "count",
              "type": {
                "primitive": "number"
              }
            }
          ],
          "returns": {
            "type": {
              "primitive": "number"
            }
          }
        },
        {
          "async": true,
          "docs": {
            "stability": "experimental"
          },
          "locationInModule": {
            "filename": "lib/compliance.ts",
            "line": 437
          },
          "name": "serialSumAsync",
          "parameters": [
            {
              "name": "count",
              "type": {
                "primitive": "number"
              }
            }
          ],
          "returns": {
            "type": {
              "primitive": "number"
            }
          }
        },
        {
          "docs": {
            "stability": "experimental"
          },
          "locationInModule": {
            "filename": "lib/compliance.ts",
            "line": 456
          },
          "name": "sumSync",
          "parameters": [
            {
              "name": "count",
              "type": {
                "primitive": "number"
              }
            }
          ],
          "returns": {
            "type": {
              "primitive": "number"
            }
          }
        }
      ],
      "name": "VirtualMethodPlayground"
    },
    "jsii-calc.VoidCallback": {
      "abstract": true,
      "assembly": "jsii-calc",
      "docs": {
        "remarks": "- Implement `overrideMe` (method does not have to do anything).\n- Invoke `callMe`\n- Verify that `methodWasCalled` is `true`.",
        "stability": "experimental",
        "summary": "This test is used to validate the runtimes can return correctly from a void callback."
      },
      "fqn": "jsii-calc.VoidCallback",
      "initializer": {},
      "kind": "class",
      "locationInModule": {
        "filename": "lib/compliance.ts",
        "line": 1706
      },
      "methods": [
        {
          "docs": {
            "stability": "experimental"
          },
          "locationInModule": {
            "filename": "lib/compliance.ts",
            "line": 1711
          },
          "name": "callMe"
        },
        {
          "abstract": true,
          "docs": {
            "stability": "experimental"
          },
          "locationInModule": {
            "filename": "lib/compliance.ts",
            "line": 1715
          },
          "name": "overrideMe",
          "protected": true
        }
      ],
      "name": "VoidCallback",
      "properties": [
        {
          "docs": {
            "stability": "experimental"
          },
          "immutable": true,
          "locationInModule": {
            "filename": "lib/compliance.ts",
            "line": 1708
          },
          "name": "methodWasCalled",
          "type": {
            "primitive": "boolean"
          }
        }
      ]
    },
    "jsii-calc.WithPrivatePropertyInConstructor": {
      "assembly": "jsii-calc",
      "docs": {
        "stability": "experimental",
        "summary": "Verifies that private property declarations in constructor arguments are hidden."
      },
      "fqn": "jsii-calc.WithPrivatePropertyInConstructor",
      "initializer": {
        "docs": {
          "stability": "experimental"
        },
        "parameters": [
          {
            "name": "privateField",
            "optional": true,
            "type": {
              "primitive": "string"
            }
          }
        ]
      },
      "kind": "class",
      "locationInModule": {
        "filename": "lib/compliance.ts",
        "line": 1721
      },
      "name": "WithPrivatePropertyInConstructor",
      "properties": [
        {
          "docs": {
            "stability": "experimental"
          },
          "immutable": true,
          "locationInModule": {
            "filename": "lib/compliance.ts",
            "line": 1724
          },
          "name": "success",
          "type": {
            "primitive": "boolean"
          }
        }
      ]
    },
    "jsii-calc.composition.CompositeOperation": {
      "abstract": true,
      "assembly": "jsii-calc",
      "base": "@scope/jsii-calc-lib.Operation",
      "docs": {
        "stability": "experimental",
        "summary": "Abstract operation composed from an expression of other operations."
      },
      "fqn": "jsii-calc.composition.CompositeOperation",
      "initializer": {},
      "kind": "class",
      "locationInModule": {
        "filename": "lib/calculator.ts",
        "line": 131
      },
      "methods": [
        {
          "docs": {
            "stability": "experimental",
            "summary": "String representation of the value."
          },
          "locationInModule": {
            "filename": "lib/calculator.ts",
            "line": 157
          },
          "name": "toString",
          "overrides": "@scope/jsii-calc-lib.Operation",
          "returns": {
            "type": {
              "primitive": "string"
            }
          }
        }
      ],
      "name": "CompositeOperation",
      "namespace": "composition",
      "properties": [
        {
          "abstract": true,
          "docs": {
            "stability": "experimental",
            "summary": "The expression that this operation consists of. Must be implemented by derived classes."
          },
          "immutable": true,
          "locationInModule": {
            "filename": "lib/calculator.ts",
            "line": 155
          },
          "name": "expression",
          "type": {
            "fqn": "@scope/jsii-calc-lib.Value"
          }
        },
        {
          "docs": {
            "stability": "experimental",
            "summary": "The value."
          },
          "immutable": true,
          "locationInModule": {
            "filename": "lib/calculator.ts",
            "line": 147
          },
          "name": "value",
          "overrides": "@scope/jsii-calc-lib.Value",
          "type": {
            "primitive": "number"
          }
        },
        {
          "docs": {
            "stability": "experimental",
            "summary": "A set of postfixes to include in a decorated .toString()."
          },
          "locationInModule": {
            "filename": "lib/calculator.ts",
            "line": 145
          },
          "name": "decorationPostfixes",
          "type": {
            "collection": {
              "elementtype": {
                "primitive": "string"
              },
              "kind": "array"
            }
          }
        },
        {
          "docs": {
            "stability": "experimental",
            "summary": "A set of prefixes to include in a decorated .toString()."
          },
          "locationInModule": {
            "filename": "lib/calculator.ts",
            "line": 140
          },
          "name": "decorationPrefixes",
          "type": {
            "collection": {
              "elementtype": {
                "primitive": "string"
              },
              "kind": "array"
            }
          }
        },
        {
          "docs": {
            "stability": "experimental",
            "summary": "The .toString() style."
          },
          "locationInModule": {
            "filename": "lib/calculator.ts",
            "line": 135
          },
          "name": "stringStyle",
          "type": {
            "fqn": "jsii-calc.composition.CompositeOperation.CompositionStringStyle"
          }
        }
      ]
    },
    "jsii-calc.composition.CompositeOperation.CompositionStringStyle": {
      "assembly": "jsii-calc",
      "docs": {
        "stability": "experimental",
        "summary": "Style of .toString() output for CompositeOperation."
      },
      "fqn": "jsii-calc.composition.CompositeOperation.CompositionStringStyle",
      "kind": "enum",
      "locationInModule": {
        "filename": "lib/calculator.ts",
        "line": 173
      },
      "members": [
        {
          "docs": {
            "stability": "experimental",
            "summary": "Normal string expression."
          },
          "name": "NORMAL"
        },
        {
          "docs": {
            "stability": "experimental",
            "summary": "Decorated string expression."
          },
          "name": "DECORATED"
        }
      ],
      "name": "CompositionStringStyle",
      "namespace": "composition.CompositeOperation"
    }
  },
<<<<<<< HEAD
  "version": "0.20.4",
  "fingerprint": "W488rNm7uNRgskzcZWXGa1rupuH/JY0/L/ShKdrCw1k="
=======
  "version": "0.20.3",
  "fingerprint": "umMeNAH41pX11GUAjHkw6RTyAwGCeTqRNJ2vPv5aeM0="
>>>>>>> c2de100e
}<|MERGE_RESOLUTION|>--- conflicted
+++ resolved
@@ -11005,11 +11005,6 @@
       "namespace": "composition.CompositeOperation"
     }
   },
-<<<<<<< HEAD
   "version": "0.20.4",
-  "fingerprint": "W488rNm7uNRgskzcZWXGa1rupuH/JY0/L/ShKdrCw1k="
-=======
-  "version": "0.20.3",
-  "fingerprint": "umMeNAH41pX11GUAjHkw6RTyAwGCeTqRNJ2vPv5aeM0="
->>>>>>> c2de100e
+  "fingerprint": "btGDcJeJ3jKLE1xYdC3m7t8rWfjw4hFfn8odJaYk1R0="
 }