--- conflicted
+++ resolved
@@ -18202,9 +18202,5 @@
     }
   },
   "version": "3.20.120",
-<<<<<<< HEAD
   "fingerprint": "LBLJQQycukWu6zWQmp2/IbKS/Sfd+4e2zWrX+1KA+Aw="
-=======
-  "fingerprint": "Ze43eowG9ImRufT3MQ8yO+bW8JzOQlZIYtFsjpc960E="
->>>>>>> 93aec85a
 }