{
  "author": {
    "name": "Amazon Web Services",
    "organization": true,
    "roles": [
      "author"
    ],
    "url": "https://aws.amazon.com"
  },
  "bin": {
    "calc": "bin/run"
  },
  "bundled": {
    "@fixtures/jsii-calc-bundled": "^0.19.0"
  },
  "contributors": [
    {
      "name": "Elad Ben-Israel",
      "roles": [
        "maintainer"
      ],
      "url": "https://github.com/eladb"
    },
    {
      "name": "Rico Huijbers",
      "roles": [
        "maintainer"
      ],
      "url": "https://github.com/rix0rrr"
    },
    {
      "name": "Romain Marcadier-Muller",
      "roles": [
        "maintainer"
      ],
      "url": "https://github.com/RomainMuller"
    }
  ],
  "dependencies": {
    "@scope/jsii-calc-base": "^0.0.0",
    "@scope/jsii-calc-lib": "^0.0.0"
  },
  "dependencyClosure": {
    "@scope/jsii-calc-base": {
      "targets": {
        "dotnet": {
          "namespace": "Amazon.JSII.Tests.CalculatorNamespace.BaseNamespace",
          "packageId": "Amazon.JSII.Tests.CalculatorPackageId.BasePackageId"
        },
        "go": {
          "moduleName": "github.com/aws/jsii/jsii-calc/go"
        },
        "java": {
          "maven": {
            "artifactId": "calculator-base",
            "groupId": "software.amazon.jsii.tests"
          },
          "package": "software.amazon.jsii.tests.calculator.base"
        },
        "js": {
          "npm": "@scope/jsii-calc-base"
        },
        "python": {
          "distName": "scope.jsii-calc-base",
          "module": "scope.jsii_calc_base"
        }
      }
    },
    "@scope/jsii-calc-base-of-base": {
      "targets": {
        "dotnet": {
          "namespace": "Amazon.JSII.Tests.CalculatorNamespace.BaseOfBaseNamespace",
          "packageId": "Amazon.JSII.Tests.CalculatorPackageId.BaseOfBasePackageId"
        },
        "go": {
          "moduleName": "github.com/aws/jsii/jsii-calc/go"
        },
        "java": {
          "maven": {
            "artifactId": "calculator-base-of-base",
            "groupId": "software.amazon.jsii.tests"
          },
          "package": "software.amazon.jsii.tests.calculator.baseofbase"
        },
        "js": {
          "npm": "@scope/jsii-calc-base-of-base"
        },
        "python": {
          "distName": "scope.jsii-calc-base-of-base",
          "module": "scope.jsii_calc_base_of_base"
        }
      }
    },
    "@scope/jsii-calc-lib": {
      "submodules": {
        "@scope/jsii-calc-lib.submodule": {
          "locationInModule": {
            "filename": "lib/index.ts",
            "line": 112
          },
          "targets": {
            "dotnet": {
              "namespace": "Amazon.JSII.Tests.CustomSubmoduleName"
            },
            "java": {
              "package": "software.amazon.jsii.tests.calculator.custom_submodule_name"
            },
            "python": {
              "module": "scope.jsii_calc_lib.custom_submodule_name"
            }
          }
        }
      },
      "targets": {
        "dotnet": {
          "namespace": "Amazon.JSII.Tests.CalculatorNamespace.LibNamespace",
          "packageId": "Amazon.JSII.Tests.CalculatorPackageId.LibPackageId",
          "versionSuffix": "-devpreview"
        },
        "go": {
          "moduleName": "github.com/aws/jsii/jsii-calc/go"
        },
        "java": {
          "maven": {
            "artifactId": "calculator-lib",
            "groupId": "software.amazon.jsii.tests",
            "versionSuffix": ".DEVPREVIEW"
          },
          "package": "software.amazon.jsii.tests.calculator.lib"
        },
        "js": {
          "npm": "@scope/jsii-calc-lib"
        },
        "python": {
          "distName": "scope.jsii-calc-lib",
          "module": "scope.jsii_calc_lib"
        }
      }
    }
  },
  "description": "A simple calcuator built on JSII.",
  "docs": {
    "stability": "stable"
  },
  "homepage": "https://github.com/aws/jsii",
  "jsiiVersion": "0.0.0",
  "keywords": [
    "aws",
    "jsii",
    "test"
  ],
  "license": "Apache-2.0",
  "metadata": {
    "jsii": {
      "pacmak": {
        "hasDefaultInterfaces": true
      },
      "rosetta": {
        "strict": true
      }
    },
    "jsii:boolean": true,
    "jsii:number": 1337,
    "jsii:object": {
      "string": "yes!"
    }
  },
  "name": "jsii-calc",
  "readme": {
    "markdown": "# jsii Calculator\n\nThis library is used to demonstrate and test the features of JSII\n\n## How to use running sum API:\n\nFirst, create a calculator:\n\n```ts\nconst calculator = new calc.Calculator();\n```\n\nThen call some operations:\n\n\n```ts fixture=with-calculator\ncalculator.add(10);\n```\n\n## Code Samples\n\n```ts\n/* This is totes a magic comment in here, just you wait! */\nconst foo = 'bar';\n```\n"
  },
  "repository": {
    "directory": "packages/jsii-calc",
    "type": "git",
    "url": "https://github.com/aws/jsii.git"
  },
  "schema": "jsii/0.10.0",
  "submodules": {
    "jsii-calc.DerivedClassHasNoProperties": {
      "locationInModule": {
        "filename": "lib/compliance.ts",
        "line": 325
      }
    },
    "jsii-calc.InterfaceInNamespaceIncludesClasses": {
      "locationInModule": {
        "filename": "lib/compliance.ts",
        "line": 1206
      }
    },
    "jsii-calc.InterfaceInNamespaceOnlyInterface": {
      "locationInModule": {
        "filename": "lib/compliance.ts",
        "line": 1199
      }
    },
    "jsii-calc.PythonSelf": {
      "locationInModule": {
        "filename": "lib/compliance.ts",
        "line": 1090
      }
    },
    "jsii-calc.composition": {
      "locationInModule": {
        "filename": "lib/calculator.ts",
        "line": 142
      }
    },
    "jsii-calc.submodule": {
      "locationInModule": {
        "filename": "lib/index.ts",
        "line": 10
      },
      "readme": {
        "markdown": "Read you, read me\n=================\n\nThis is the readme of the `jsii-calc.submodule` module.\n"
      }
    },
    "jsii-calc.submodule.back_references": {
      "locationInModule": {
        "filename": "lib/submodule/index.ts",
        "line": 7
      }
    },
    "jsii-calc.submodule.child": {
      "locationInModule": {
        "filename": "lib/submodule/index.ts",
        "line": 1
      }
    },
    "jsii-calc.submodule.isolated": {
      "locationInModule": {
        "filename": "lib/submodule/index.ts",
        "line": 2
      },
      "readme": {
        "markdown": "Read you, read me\n=================\n\nThis is the readme of the `jsii-calc.submodule.isolated` module.\n"
      }
    },
    "jsii-calc.submodule.nested_submodule": {
      "locationInModule": {
        "filename": "lib/submodule/nested_submodule.ts",
        "line": 4
      }
    },
    "jsii-calc.submodule.nested_submodule.deeplyNested": {
      "locationInModule": {
        "filename": "lib/submodule/nested_submodule.ts",
        "line": 6
      }
    },
    "jsii-calc.submodule.param": {
      "locationInModule": {
        "filename": "lib/submodule/index.ts",
        "line": 3
      }
    },
    "jsii-calc.submodule.returnsparam": {
      "locationInModule": {
        "filename": "lib/submodule/index.ts",
        "line": 4
      }
    }
  },
  "targets": {
    "dotnet": {
      "iconUrl": "https://sdk-for-net.amazonwebservices.com/images/AWSLogo128x128.png",
      "namespace": "Amazon.JSII.Tests.CalculatorNamespace",
      "packageId": "Amazon.JSII.Tests.CalculatorPackageId"
    },
    "go": {
      "moduleName": "github.com/aws/jsii/jsii-calc/go"
    },
    "java": {
      "maven": {
        "artifactId": "calculator",
        "groupId": "software.amazon.jsii.tests"
      },
      "package": "software.amazon.jsii.tests.calculator"
    },
    "js": {
      "npm": "jsii-calc"
    },
    "python": {
      "classifiers": [
        "Test :: Classifier :: Is Dummy"
      ],
      "distName": "jsii-calc",
      "module": "jsii_calc"
    }
  },
  "types": {
    "jsii-calc.AbstractClass": {
      "abstract": true,
      "assembly": "jsii-calc",
      "base": "jsii-calc.AbstractClassBase",
      "docs": {
        "stability": "stable"
      },
      "fqn": "jsii-calc.AbstractClass",
      "initializer": {
        "docs": {
          "stability": "stable"
        }
      },
      "interfaces": [
        "jsii-calc.IInterfaceImplementedByAbstractClass"
      ],
      "kind": "class",
      "locationInModule": {
        "filename": "lib/compliance.ts",
        "line": 1250
      },
      "methods": [
        {
          "abstract": true,
          "docs": {
            "stability": "stable"
          },
          "locationInModule": {
            "filename": "lib/compliance.ts",
            "line": 1257
          },
          "name": "abstractMethod",
          "parameters": [
            {
              "name": "name",
              "type": {
                "primitive": "string"
              }
            }
          ],
          "returns": {
            "type": {
              "primitive": "string"
            }
          }
        },
        {
          "docs": {
            "stability": "stable"
          },
          "locationInModule": {
            "filename": "lib/compliance.ts",
            "line": 1253
          },
          "name": "nonAbstractMethod",
          "returns": {
            "type": {
              "primitive": "number"
            }
          }
        }
      ],
      "name": "AbstractClass",
      "properties": [
        {
          "docs": {
            "stability": "stable"
          },
          "immutable": true,
          "locationInModule": {
            "filename": "lib/compliance.ts",
            "line": 1259
          },
          "name": "propFromInterface",
          "overrides": "jsii-calc.IInterfaceImplementedByAbstractClass",
          "type": {
            "primitive": "string"
          }
        }
      ]
    },
    "jsii-calc.AbstractClassBase": {
      "abstract": true,
      "assembly": "jsii-calc",
      "docs": {
        "stability": "stable"
      },
      "fqn": "jsii-calc.AbstractClassBase",
      "initializer": {
        "docs": {
          "stability": "stable"
        }
      },
      "kind": "class",
      "locationInModule": {
        "filename": "lib/compliance.ts",
        "line": 1246
      },
      "name": "AbstractClassBase",
      "properties": [
        {
          "abstract": true,
          "docs": {
            "stability": "stable"
          },
          "immutable": true,
          "locationInModule": {
            "filename": "lib/compliance.ts",
            "line": 1247
          },
          "name": "abstractProperty",
          "type": {
            "primitive": "string"
          }
        }
      ]
    },
    "jsii-calc.AbstractClassReturner": {
      "assembly": "jsii-calc",
      "docs": {
        "stability": "stable"
      },
      "fqn": "jsii-calc.AbstractClassReturner",
      "initializer": {
        "docs": {
          "stability": "stable"
        }
      },
      "kind": "class",
      "locationInModule": {
        "filename": "lib/compliance.ts",
        "line": 1274
      },
      "methods": [
        {
          "docs": {
            "stability": "stable"
          },
          "locationInModule": {
            "filename": "lib/compliance.ts",
            "line": 1275
          },
          "name": "giveMeAbstract",
          "returns": {
            "type": {
              "fqn": "jsii-calc.AbstractClass"
            }
          }
        },
        {
          "docs": {
            "stability": "stable"
          },
          "locationInModule": {
            "filename": "lib/compliance.ts",
            "line": 1279
          },
          "name": "giveMeInterface",
          "returns": {
            "type": {
              "fqn": "jsii-calc.IInterfaceImplementedByAbstractClass"
            }
          }
        }
      ],
      "name": "AbstractClassReturner",
      "properties": [
        {
          "docs": {
            "stability": "stable"
          },
          "immutable": true,
          "locationInModule": {
            "filename": "lib/compliance.ts",
            "line": 1283
          },
          "name": "returnAbstractFromProperty",
          "type": {
            "fqn": "jsii-calc.AbstractClassBase"
          }
        }
      ]
    },
    "jsii-calc.AbstractSuite": {
      "abstract": true,
      "assembly": "jsii-calc",
      "docs": {
        "stability": "stable",
        "summary": "Ensures abstract members implementations correctly register overrides in various languages."
      },
      "fqn": "jsii-calc.AbstractSuite",
      "initializer": {
        "docs": {
          "stability": "stable"
        }
      },
      "kind": "class",
      "locationInModule": {
        "filename": "lib/calculator.ts",
        "line": 422
      },
      "methods": [
        {
          "abstract": true,
          "docs": {
            "stability": "stable"
          },
          "locationInModule": {
            "filename": "lib/calculator.ts",
            "line": 424
          },
          "name": "someMethod",
          "parameters": [
            {
              "name": "str",
              "type": {
                "primitive": "string"
              }
            }
          ],
          "protected": true,
          "returns": {
            "type": {
              "primitive": "string"
            }
          }
        },
        {
          "docs": {
            "stability": "stable",
            "summary": "Sets `seed` to `this.property`, then calls `someMethod` with `this.property` and returns the result."
          },
          "locationInModule": {
            "filename": "lib/calculator.ts",
            "line": 430
          },
          "name": "workItAll",
          "parameters": [
            {
              "docs": {
                "summary": "a `string`."
              },
              "name": "seed",
              "type": {
                "primitive": "string"
              }
            }
          ],
          "returns": {
            "type": {
              "primitive": "string"
            }
          }
        }
      ],
      "name": "AbstractSuite",
      "properties": [
        {
          "abstract": true,
          "docs": {
            "stability": "stable"
          },
          "locationInModule": {
            "filename": "lib/calculator.ts",
            "line": 423
          },
          "name": "property",
          "protected": true,
          "type": {
            "primitive": "string"
          }
        }
      ]
    },
    "jsii-calc.Add": {
      "assembly": "jsii-calc",
      "base": "jsii-calc.BinaryOperation",
      "docs": {
        "stability": "stable",
        "summary": "The \"+\" binary operation."
      },
      "fqn": "jsii-calc.Add",
      "initializer": {
        "docs": {
          "stability": "stable",
          "summary": "Creates a BinaryOperation."
        },
        "locationInModule": {
          "filename": "lib/calculator.ts",
          "line": 53
        },
        "parameters": [
          {
            "docs": {
              "summary": "Left-hand side operand."
            },
            "name": "lhs",
            "type": {
              "fqn": "@scope/jsii-calc-lib.NumericValue"
            }
          },
          {
            "docs": {
              "summary": "Right-hand side operand."
            },
            "name": "rhs",
            "type": {
              "fqn": "@scope/jsii-calc-lib.NumericValue"
            }
          }
        ]
      },
      "kind": "class",
      "locationInModule": {
        "filename": "lib/calculator.ts",
        "line": 68
      },
      "methods": [
        {
          "docs": {
            "stability": "stable",
            "summary": "(deprecated) String representation of the value."
          },
          "locationInModule": {
            "filename": "lib/calculator.ts",
            "line": 73
          },
          "name": "toString",
          "overrides": "@scope/jsii-calc-lib.Operation",
          "returns": {
            "type": {
              "primitive": "string"
            }
          }
        }
      ],
      "name": "Add",
      "properties": [
        {
          "docs": {
            "stability": "stable",
            "summary": "(deprecated) The value."
          },
          "immutable": true,
          "locationInModule": {
            "filename": "lib/calculator.ts",
            "line": 69
          },
          "name": "value",
          "overrides": "@scope/jsii-calc-lib.NumericValue",
          "type": {
            "primitive": "number"
          }
        }
      ]
    },
    "jsii-calc.AllTypes": {
      "assembly": "jsii-calc",
      "docs": {
        "remarks": "The setters will validate\nthat the value set is of the expected type and throw otherwise.",
        "stability": "stable",
        "summary": "This class includes property for all types supported by jsii."
      },
      "fqn": "jsii-calc.AllTypes",
      "initializer": {
        "docs": {
          "stability": "stable"
        }
      },
      "kind": "class",
      "locationInModule": {
        "filename": "lib/compliance.ts",
        "line": 63
      },
      "methods": [
        {
          "docs": {
            "stability": "stable"
          },
          "locationInModule": {
            "filename": "lib/compliance.ts",
            "line": 232
          },
          "name": "anyIn",
          "parameters": [
            {
              "name": "inp",
              "type": {
                "primitive": "any"
              }
            }
          ]
        },
        {
          "docs": {
            "stability": "stable"
          },
          "locationInModule": {
            "filename": "lib/compliance.ts",
            "line": 224
          },
          "name": "anyOut",
          "returns": {
            "type": {
              "primitive": "any"
            }
          }
        },
        {
          "docs": {
            "stability": "stable"
          },
          "locationInModule": {
            "filename": "lib/compliance.ts",
            "line": 220
          },
          "name": "enumMethod",
          "parameters": [
            {
              "name": "value",
              "type": {
                "fqn": "jsii-calc.StringEnum"
              }
            }
          ],
          "returns": {
            "type": {
              "fqn": "jsii-calc.StringEnum"
            }
          }
        }
      ],
      "name": "AllTypes",
      "properties": [
        {
          "docs": {
            "stability": "stable"
          },
          "immutable": true,
          "locationInModule": {
            "filename": "lib/compliance.ts",
            "line": 216
          },
          "name": "enumPropertyValue",
          "type": {
            "primitive": "number"
          }
        },
        {
          "docs": {
            "stability": "stable"
          },
          "locationInModule": {
            "filename": "lib/compliance.ts",
            "line": 180
          },
          "name": "anyArrayProperty",
          "type": {
            "collection": {
              "elementtype": {
                "primitive": "any"
              },
              "kind": "array"
            }
          }
        },
        {
          "docs": {
            "stability": "stable"
          },
          "locationInModule": {
            "filename": "lib/compliance.ts",
            "line": 181
          },
          "name": "anyMapProperty",
          "type": {
            "collection": {
              "elementtype": {
                "primitive": "any"
              },
              "kind": "map"
            }
          }
        },
        {
          "docs": {
            "stability": "stable"
          },
          "locationInModule": {
            "filename": "lib/compliance.ts",
            "line": 179
          },
          "name": "anyProperty",
          "type": {
            "primitive": "any"
          }
        },
        {
          "docs": {
            "stability": "stable"
          },
          "locationInModule": {
            "filename": "lib/compliance.ts",
            "line": 165
          },
          "name": "arrayProperty",
          "type": {
            "collection": {
              "elementtype": {
                "primitive": "string"
              },
              "kind": "array"
            }
          }
        },
        {
          "docs": {
            "stability": "stable"
          },
          "locationInModule": {
            "filename": "lib/compliance.ts",
            "line": 68
          },
          "name": "booleanProperty",
          "type": {
            "primitive": "boolean"
          }
        },
        {
          "docs": {
            "stability": "stable"
          },
          "locationInModule": {
            "filename": "lib/compliance.ts",
            "line": 114
          },
          "name": "dateProperty",
          "type": {
            "primitive": "date"
          }
        },
        {
          "docs": {
            "stability": "stable"
          },
          "locationInModule": {
            "filename": "lib/compliance.ts",
            "line": 200
          },
          "name": "enumProperty",
          "type": {
            "fqn": "jsii-calc.AllTypesEnum"
          }
        },
        {
          "docs": {
            "stability": "stable"
          },
          "locationInModule": {
            "filename": "lib/compliance.ts",
            "line": 133
          },
          "name": "jsonProperty",
          "type": {
            "primitive": "json"
          }
        },
        {
          "docs": {
            "stability": "stable"
          },
          "locationInModule": {
            "filename": "lib/compliance.ts",
            "line": 150
          },
          "name": "mapProperty",
          "type": {
            "collection": {
              "elementtype": {
                "fqn": "@scope/jsii-calc-lib.Number"
              },
              "kind": "map"
            }
          }
        },
        {
          "docs": {
            "stability": "stable"
          },
          "locationInModule": {
            "filename": "lib/compliance.ts",
            "line": 99
          },
          "name": "numberProperty",
          "type": {
            "primitive": "number"
          }
        },
        {
          "docs": {
            "stability": "stable"
          },
          "locationInModule": {
            "filename": "lib/compliance.ts",
            "line": 83
          },
          "name": "stringProperty",
          "type": {
            "primitive": "string"
          }
        },
        {
          "docs": {
            "stability": "stable"
          },
          "locationInModule": {
            "filename": "lib/compliance.ts",
            "line": 192
          },
          "name": "unionArrayProperty",
          "type": {
            "collection": {
              "elementtype": {
                "union": {
                  "types": [
                    {
                      "primitive": "number"
                    },
                    {
                      "fqn": "@scope/jsii-calc-lib.NumericValue"
                    }
                  ]
                }
              },
              "kind": "array"
            }
          }
        },
        {
          "docs": {
            "stability": "stable"
          },
          "locationInModule": {
            "filename": "lib/compliance.ts",
            "line": 193
          },
          "name": "unionMapProperty",
          "type": {
            "collection": {
              "elementtype": {
                "union": {
                  "types": [
                    {
                      "primitive": "string"
                    },
                    {
                      "primitive": "number"
                    },
                    {
                      "fqn": "@scope/jsii-calc-lib.Number"
                    }
                  ]
                }
              },
              "kind": "map"
            }
          }
        },
        {
          "docs": {
            "stability": "stable"
          },
          "locationInModule": {
            "filename": "lib/compliance.ts",
            "line": 191
          },
          "name": "unionProperty",
          "type": {
            "union": {
              "types": [
                {
                  "primitive": "string"
                },
                {
                  "primitive": "number"
                },
                {
                  "fqn": "jsii-calc.Multiply"
                },
                {
                  "fqn": "@scope/jsii-calc-lib.Number"
                }
              ]
            }
          }
        },
        {
          "docs": {
            "stability": "stable"
          },
          "locationInModule": {
            "filename": "lib/compliance.ts",
            "line": 186
          },
          "name": "unknownArrayProperty",
          "type": {
            "collection": {
              "elementtype": {
                "primitive": "any"
              },
              "kind": "array"
            }
          }
        },
        {
          "docs": {
            "stability": "stable"
          },
          "locationInModule": {
            "filename": "lib/compliance.ts",
            "line": 187
          },
          "name": "unknownMapProperty",
          "type": {
            "collection": {
              "elementtype": {
                "primitive": "any"
              },
              "kind": "map"
            }
          }
        },
        {
          "docs": {
            "stability": "stable"
          },
          "locationInModule": {
            "filename": "lib/compliance.ts",
            "line": 185
          },
          "name": "unknownProperty",
          "type": {
            "primitive": "any"
          }
        },
        {
          "docs": {
            "stability": "stable"
          },
          "locationInModule": {
            "filename": "lib/compliance.ts",
            "line": 197
          },
          "name": "optionalEnumValue",
          "optional": true,
          "type": {
            "fqn": "jsii-calc.StringEnum"
          }
        }
      ]
    },
    "jsii-calc.AllTypesEnum": {
      "assembly": "jsii-calc",
      "docs": {
        "stability": "stable"
      },
      "fqn": "jsii-calc.AllTypesEnum",
      "kind": "enum",
      "locationInModule": {
        "filename": "lib/compliance.ts",
        "line": 33
      },
      "members": [
        {
          "docs": {
            "stability": "stable"
          },
          "name": "MY_ENUM_VALUE"
        },
        {
          "docs": {
            "stability": "stable"
          },
          "name": "YOUR_ENUM_VALUE"
        },
        {
          "docs": {
            "stability": "stable"
          },
          "name": "THIS_IS_GREAT"
        }
      ],
      "name": "AllTypesEnum"
    },
    "jsii-calc.AllowedMethodNames": {
      "assembly": "jsii-calc",
      "docs": {
        "stability": "stable"
      },
      "fqn": "jsii-calc.AllowedMethodNames",
      "initializer": {
        "docs": {
          "stability": "stable"
        }
      },
      "kind": "class",
      "locationInModule": {
        "filename": "lib/compliance.ts",
        "line": 615
      },
      "methods": [
        {
          "docs": {
            "stability": "stable"
          },
          "locationInModule": {
            "filename": "lib/compliance.ts",
            "line": 623
          },
          "name": "getBar",
          "parameters": [
            {
              "name": "_p1",
              "type": {
                "primitive": "string"
              }
            },
            {
              "name": "_p2",
              "type": {
                "primitive": "number"
              }
            }
          ]
        },
        {
          "docs": {
            "stability": "stable",
            "summary": "getXxx() is not allowed (see negatives), but getXxx(a, ...) is okay."
          },
          "locationInModule": {
            "filename": "lib/compliance.ts",
            "line": 619
          },
          "name": "getFoo",
          "parameters": [
            {
              "name": "withParam",
              "type": {
                "primitive": "string"
              }
            }
          ],
          "returns": {
            "type": {
              "primitive": "string"
            }
          }
        },
        {
          "docs": {
            "stability": "stable"
          },
          "locationInModule": {
            "filename": "lib/compliance.ts",
            "line": 634
          },
          "name": "setBar",
          "parameters": [
            {
              "name": "_x",
              "type": {
                "primitive": "string"
              }
            },
            {
              "name": "_y",
              "type": {
                "primitive": "number"
              }
            },
            {
              "name": "_z",
              "type": {
                "primitive": "boolean"
              }
            }
          ]
        },
        {
          "docs": {
            "stability": "stable",
            "summary": "setFoo(x) is not allowed (see negatives), but setXxx(a, b, ...) is okay."
          },
          "locationInModule": {
            "filename": "lib/compliance.ts",
            "line": 630
          },
          "name": "setFoo",
          "parameters": [
            {
              "name": "_x",
              "type": {
                "primitive": "string"
              }
            },
            {
              "name": "_y",
              "type": {
                "primitive": "number"
              }
            }
          ]
        }
      ],
      "name": "AllowedMethodNames"
    },
    "jsii-calc.AmbiguousParameters": {
      "assembly": "jsii-calc",
      "docs": {
        "stability": "stable"
      },
      "fqn": "jsii-calc.AmbiguousParameters",
      "initializer": {
        "docs": {
          "stability": "stable"
        },
        "locationInModule": {
          "filename": "lib/compliance.ts",
          "line": 2685
        },
        "parameters": [
          {
            "name": "scope",
            "type": {
              "fqn": "jsii-calc.Bell"
            }
          },
          {
            "name": "props",
            "type": {
              "fqn": "jsii-calc.StructParameterType"
            }
          }
        ]
      },
      "kind": "class",
      "locationInModule": {
        "filename": "lib/compliance.ts",
        "line": 2684
      },
      "name": "AmbiguousParameters",
      "properties": [
        {
          "docs": {
            "stability": "stable"
          },
          "immutable": true,
          "locationInModule": {
            "filename": "lib/compliance.ts",
            "line": 2687
          },
          "name": "props",
          "type": {
            "fqn": "jsii-calc.StructParameterType"
          }
        },
        {
          "docs": {
            "stability": "stable"
          },
          "immutable": true,
          "locationInModule": {
            "filename": "lib/compliance.ts",
            "line": 2686
          },
          "name": "scope",
          "type": {
            "fqn": "jsii-calc.Bell"
          }
        }
      ]
    },
    "jsii-calc.AnonymousImplementationProvider": {
      "assembly": "jsii-calc",
      "docs": {
        "stability": "stable"
      },
      "fqn": "jsii-calc.AnonymousImplementationProvider",
      "initializer": {
        "docs": {
          "stability": "stable"
        }
      },
      "interfaces": [
        "jsii-calc.IAnonymousImplementationProvider"
      ],
      "kind": "class",
      "locationInModule": {
        "filename": "lib/compliance.ts",
        "line": 2214
      },
      "methods": [
        {
          "docs": {
            "stability": "stable"
          },
          "locationInModule": {
            "filename": "lib/compliance.ts",
            "line": 2218
          },
          "name": "provideAsClass",
          "overrides": "jsii-calc.IAnonymousImplementationProvider",
          "returns": {
            "type": {
              "fqn": "jsii-calc.Implementation"
            }
          }
        },
        {
          "docs": {
            "stability": "stable"
          },
          "locationInModule": {
            "filename": "lib/compliance.ts",
            "line": 2222
          },
          "name": "provideAsInterface",
          "overrides": "jsii-calc.IAnonymousImplementationProvider",
          "returns": {
            "type": {
              "fqn": "jsii-calc.IAnonymouslyImplementMe"
            }
          }
        }
      ],
      "name": "AnonymousImplementationProvider"
    },
    "jsii-calc.AsyncVirtualMethods": {
      "assembly": "jsii-calc",
      "docs": {
        "stability": "stable"
      },
      "fqn": "jsii-calc.AsyncVirtualMethods",
      "initializer": {
        "docs": {
          "stability": "stable"
        }
      },
      "kind": "class",
      "locationInModule": {
        "filename": "lib/compliance.ts",
        "line": 333
      },
      "methods": [
        {
          "async": true,
          "docs": {
            "stability": "stable"
          },
          "locationInModule": {
            "filename": "lib/compliance.ts",
            "line": 334
          },
          "name": "callMe",
          "returns": {
            "type": {
              "primitive": "number"
            }
          }
        },
        {
          "async": true,
          "docs": {
            "stability": "stable",
            "summary": "Just calls \"overrideMeToo\"."
          },
          "locationInModule": {
            "filename": "lib/compliance.ts",
            "line": 353
          },
          "name": "callMe2",
          "returns": {
            "type": {
              "primitive": "number"
            }
          }
        },
        {
          "async": true,
          "docs": {
            "remarks": "This is a \"double promise\" situation, which\nmeans that callbacks are not going to be available immediate, but only\nafter an \"immediates\" cycle.",
            "stability": "stable",
            "summary": "This method calls the \"callMe\" async method indirectly, which will then invoke a virtual method."
          },
          "locationInModule": {
            "filename": "lib/compliance.ts",
            "line": 363
          },
          "name": "callMeDoublePromise",
          "returns": {
            "type": {
              "primitive": "number"
            }
          }
        },
        {
          "docs": {
            "stability": "stable"
          },
          "locationInModule": {
            "filename": "lib/compliance.ts",
            "line": 371
          },
          "name": "dontOverrideMe",
          "returns": {
            "type": {
              "primitive": "number"
            }
          }
        },
        {
          "async": true,
          "docs": {
            "stability": "stable"
          },
          "locationInModule": {
            "filename": "lib/compliance.ts",
            "line": 342
          },
          "name": "overrideMe",
          "parameters": [
            {
              "name": "mult",
              "type": {
                "primitive": "number"
              }
            }
          ],
          "returns": {
            "type": {
              "primitive": "number"
            }
          }
        },
        {
          "async": true,
          "docs": {
            "stability": "stable"
          },
          "locationInModule": {
            "filename": "lib/compliance.ts",
            "line": 346
          },
          "name": "overrideMeToo",
          "returns": {
            "type": {
              "primitive": "number"
            }
          }
        }
      ],
      "name": "AsyncVirtualMethods"
    },
    "jsii-calc.AugmentableClass": {
      "assembly": "jsii-calc",
      "docs": {
        "stability": "stable"
      },
      "fqn": "jsii-calc.AugmentableClass",
      "initializer": {
        "docs": {
          "stability": "stable"
        }
      },
      "kind": "class",
      "locationInModule": {
        "filename": "lib/compliance.ts",
        "line": 1541
      },
      "methods": [
        {
          "docs": {
            "stability": "stable"
          },
          "locationInModule": {
            "filename": "lib/compliance.ts",
            "line": 1542
          },
          "name": "methodOne"
        },
        {
          "docs": {
            "stability": "stable"
          },
          "locationInModule": {
            "filename": "lib/compliance.ts",
            "line": 1548
          },
          "name": "methodTwo"
        }
      ],
      "name": "AugmentableClass"
    },
    "jsii-calc.BaseJsii976": {
      "assembly": "jsii-calc",
      "docs": {
        "stability": "stable"
      },
      "fqn": "jsii-calc.BaseJsii976",
      "initializer": {
        "docs": {
          "stability": "stable"
        }
      },
      "kind": "class",
      "locationInModule": {
        "filename": "lib/compliance.ts",
        "line": 2479
      },
      "name": "BaseJsii976"
    },
    "jsii-calc.Bell": {
      "assembly": "jsii-calc",
      "docs": {
        "stability": "stable"
      },
      "fqn": "jsii-calc.Bell",
      "initializer": {
        "docs": {
          "stability": "stable"
        }
      },
      "interfaces": [
        "jsii-calc.IBell"
      ],
      "kind": "class",
      "locationInModule": {
        "filename": "lib/compliance.ts",
        "line": 2423
      },
      "methods": [
        {
          "docs": {
            "stability": "stable"
          },
          "locationInModule": {
            "filename": "lib/compliance.ts",
            "line": 2426
          },
          "name": "ring",
          "overrides": "jsii-calc.IBell"
        }
      ],
      "name": "Bell",
      "properties": [
        {
          "docs": {
            "stability": "stable"
          },
          "locationInModule": {
            "filename": "lib/compliance.ts",
            "line": 2424
          },
          "name": "rung",
          "type": {
            "primitive": "boolean"
          }
        }
      ]
    },
    "jsii-calc.BinaryOperation": {
      "abstract": true,
      "assembly": "jsii-calc",
      "base": "@scope/jsii-calc-lib.Operation",
      "docs": {
        "stability": "stable",
        "summary": "Represents an operation with two operands."
      },
      "fqn": "jsii-calc.BinaryOperation",
      "initializer": {
        "docs": {
          "stability": "stable",
          "summary": "Creates a BinaryOperation."
        },
        "locationInModule": {
          "filename": "lib/calculator.ts",
          "line": 53
        },
        "parameters": [
          {
            "docs": {
              "summary": "Left-hand side operand."
            },
            "name": "lhs",
            "type": {
              "fqn": "@scope/jsii-calc-lib.NumericValue"
            }
          },
          {
            "docs": {
              "summary": "Right-hand side operand."
            },
            "name": "rhs",
            "type": {
              "fqn": "@scope/jsii-calc-lib.NumericValue"
            }
          }
        ]
      },
      "interfaces": [
        "@scope/jsii-calc-lib.IFriendly"
      ],
      "kind": "class",
      "locationInModule": {
        "filename": "lib/calculator.ts",
        "line": 47
      },
      "methods": [
        {
          "docs": {
            "stability": "stable",
            "summary": "(deprecated) Say hello!"
          },
          "locationInModule": {
            "filename": "lib/calculator.ts",
            "line": 60
          },
          "name": "hello",
          "overrides": "@scope/jsii-calc-lib.IFriendly",
          "returns": {
            "type": {
              "primitive": "string"
            }
          }
        }
      ],
      "name": "BinaryOperation",
      "properties": [
        {
          "docs": {
            "stability": "stable",
            "summary": "Left-hand side operand."
          },
          "immutable": true,
          "locationInModule": {
            "filename": "lib/calculator.ts",
            "line": 54
          },
          "name": "lhs",
          "type": {
            "fqn": "@scope/jsii-calc-lib.NumericValue"
          }
        },
        {
          "docs": {
            "stability": "stable",
            "summary": "Right-hand side operand."
          },
          "immutable": true,
          "locationInModule": {
            "filename": "lib/calculator.ts",
            "line": 55
          },
          "name": "rhs",
          "type": {
            "fqn": "@scope/jsii-calc-lib.NumericValue"
          }
        }
      ]
    },
    "jsii-calc.BurriedAnonymousObject": {
      "abstract": true,
      "assembly": "jsii-calc",
      "docs": {
        "stability": "stable",
        "summary": "See https://github.com/aws/aws-cdk/issues/7977."
      },
      "fqn": "jsii-calc.BurriedAnonymousObject",
      "initializer": {
        "docs": {
          "stability": "stable"
        }
      },
      "kind": "class",
      "locationInModule": {
        "filename": "lib/compliance.ts",
        "line": 2769
      },
      "methods": [
        {
          "docs": {
            "stability": "stable"
          },
          "locationInModule": {
            "filename": "lib/compliance.ts",
            "line": 2770
          },
          "name": "check",
          "returns": {
            "type": {
              "primitive": "boolean"
            }
          }
        },
        {
          "abstract": true,
          "docs": {
            "returns": "`value`",
            "stability": "stable",
            "summary": "Implement this method and have it return it's parameter."
          },
          "locationInModule": {
            "filename": "lib/compliance.ts",
            "line": 2787
          },
          "name": "giveItBack",
          "parameters": [
            {
              "docs": {
                "summary": "the value that should be returned."
              },
              "name": "value",
              "type": {
                "primitive": "any"
              }
            }
          ],
          "returns": {
            "type": {
              "primitive": "any"
            }
          }
        }
      ],
      "name": "BurriedAnonymousObject"
    },
    "jsii-calc.Calculator": {
      "assembly": "jsii-calc",
      "base": "jsii-calc.composition.CompositeOperation",
      "docs": {
        "example": "const calculator = new calc.Calculator();\ncalculator.add(5);\ncalculator.mul(3);\nconsole.log(calculator.expression.value);",
        "remarks": "Here's how you use it:\n\n```ts\nconst calculator = new calc.Calculator();\ncalculator.add(5);\ncalculator.mul(3);\nconsole.log(calculator.expression.value);\n```\n\nI will repeat this example again, but in an @example tag.",
        "stability": "stable",
        "summary": "A calculator which maintains a current value and allows adding operations."
      },
      "fqn": "jsii-calc.Calculator",
      "initializer": {
        "docs": {
          "stability": "stable",
          "summary": "Creates a Calculator object."
        },
        "locationInModule": {
          "filename": "lib/calculator.ts",
          "line": 298
        },
        "parameters": [
          {
            "docs": {
              "summary": "Initialization properties."
            },
            "name": "props",
            "optional": true,
            "type": {
              "fqn": "jsii-calc.CalculatorProps"
            }
          }
        ]
      },
      "kind": "class",
      "locationInModule": {
        "filename": "lib/calculator.ts",
        "line": 293
      },
      "methods": [
        {
          "docs": {
            "stability": "stable",
            "summary": "Adds a number to the current value."
          },
          "locationInModule": {
            "filename": "lib/calculator.ts",
            "line": 331
          },
          "name": "add",
          "parameters": [
            {
              "name": "value",
              "type": {
                "primitive": "number"
              }
            }
          ]
        },
        {
          "docs": {
            "stability": "stable",
            "summary": "Multiplies the current value by a number."
          },
          "locationInModule": {
            "filename": "lib/calculator.ts",
            "line": 338
          },
          "name": "mul",
          "parameters": [
            {
              "name": "value",
              "type": {
                "primitive": "number"
              }
            }
          ]
        },
        {
          "docs": {
            "stability": "stable",
            "summary": "Negates the current value."
          },
          "locationInModule": {
            "filename": "lib/calculator.ts",
            "line": 352
          },
          "name": "neg"
        },
        {
          "docs": {
            "stability": "stable",
            "summary": "Raises the current value by a power."
          },
          "locationInModule": {
            "filename": "lib/calculator.ts",
            "line": 345
          },
          "name": "pow",
          "parameters": [
            {
              "name": "value",
              "type": {
                "primitive": "number"
              }
            }
          ]
        },
        {
          "docs": {
            "stability": "stable",
            "summary": "Returns teh value of the union property (if defined)."
          },
          "locationInModule": {
            "filename": "lib/calculator.ts",
            "line": 371
          },
          "name": "readUnionValue",
          "returns": {
            "type": {
              "primitive": "number"
            }
          }
        }
      ],
      "name": "Calculator",
      "properties": [
        {
          "docs": {
            "stability": "stable",
            "summary": "Returns the expression."
          },
          "immutable": true,
          "locationInModule": {
            "filename": "lib/calculator.ts",
            "line": 359
          },
          "name": "expression",
          "overrides": "jsii-calc.composition.CompositeOperation",
          "type": {
            "fqn": "@scope/jsii-calc-lib.NumericValue"
          }
        },
        {
          "docs": {
            "stability": "stable",
            "summary": "A log of all operations."
          },
          "immutable": true,
          "locationInModule": {
            "filename": "lib/calculator.ts",
            "line": 321
          },
          "name": "operationsLog",
          "type": {
            "collection": {
              "elementtype": {
                "fqn": "@scope/jsii-calc-lib.NumericValue"
              },
              "kind": "array"
            }
          }
        },
        {
          "docs": {
            "stability": "stable",
            "summary": "A map of per operation name of all operations performed."
          },
          "immutable": true,
          "locationInModule": {
            "filename": "lib/calculator.ts",
            "line": 316
          },
          "name": "operationsMap",
          "type": {
            "collection": {
              "elementtype": {
                "collection": {
                  "elementtype": {
                    "fqn": "@scope/jsii-calc-lib.NumericValue"
                  },
                  "kind": "array"
                }
              },
              "kind": "map"
            }
          }
        },
        {
          "docs": {
            "stability": "stable",
            "summary": "The current value."
          },
          "locationInModule": {
            "filename": "lib/calculator.ts",
            "line": 311
          },
          "name": "curr",
          "type": {
            "fqn": "@scope/jsii-calc-lib.NumericValue"
          }
        },
        {
          "docs": {
            "stability": "stable",
            "summary": "The maximum value allows in this calculator."
          },
          "locationInModule": {
            "filename": "lib/calculator.ts",
            "line": 326
          },
          "name": "maxValue",
          "optional": true,
          "type": {
            "primitive": "number"
          }
        },
        {
          "docs": {
            "stability": "stable",
            "summary": "Example of a property that accepts a union of types."
          },
          "locationInModule": {
            "filename": "lib/calculator.ts",
            "line": 366
          },
          "name": "unionProperty",
          "optional": true,
          "type": {
            "union": {
              "types": [
                {
                  "fqn": "jsii-calc.Add"
                },
                {
                  "fqn": "jsii-calc.Multiply"
                },
                {
                  "fqn": "jsii-calc.Power"
                }
              ]
            }
          }
        }
      ]
    },
    "jsii-calc.CalculatorProps": {
      "assembly": "jsii-calc",
      "datatype": true,
      "docs": {
        "stability": "stable",
        "summary": "Properties for Calculator."
      },
      "fqn": "jsii-calc.CalculatorProps",
      "kind": "interface",
      "locationInModule": {
        "filename": "lib/calculator.ts",
        "line": 254
      },
      "name": "CalculatorProps",
      "properties": [
        {
          "abstract": true,
          "docs": {
            "default": "0",
            "remarks": "NOTE: Any number works here, it's fine.",
            "stability": "stable",
            "summary": "The initial value of the calculator."
          },
          "immutable": true,
          "locationInModule": {
            "filename": "lib/calculator.ts",
            "line": 262
          },
          "name": "initialValue",
          "optional": true,
          "type": {
            "primitive": "number"
          }
        },
        {
          "abstract": true,
          "docs": {
            "default": "none",
            "stability": "stable",
            "summary": "The maximum value the calculator can store."
          },
          "immutable": true,
          "locationInModule": {
            "filename": "lib/calculator.ts",
            "line": 269
          },
          "name": "maximumValue",
          "optional": true,
          "type": {
            "primitive": "number"
          }
        }
      ]
    },
    "jsii-calc.ChildStruct982": {
      "assembly": "jsii-calc",
      "datatype": true,
      "docs": {
        "stability": "stable"
      },
      "fqn": "jsii-calc.ChildStruct982",
      "interfaces": [
        "jsii-calc.ParentStruct982"
      ],
      "kind": "interface",
      "locationInModule": {
        "filename": "lib/compliance.ts",
        "line": 2503
      },
      "name": "ChildStruct982",
      "properties": [
        {
          "abstract": true,
          "docs": {
            "stability": "stable"
          },
          "immutable": true,
          "locationInModule": {
            "filename": "lib/compliance.ts",
            "line": 2504
          },
          "name": "bar",
          "type": {
            "primitive": "number"
          }
        }
      ]
    },
    "jsii-calc.ClassThatImplementsTheInternalInterface": {
      "assembly": "jsii-calc",
      "docs": {
        "stability": "stable"
      },
      "fqn": "jsii-calc.ClassThatImplementsTheInternalInterface",
      "initializer": {
        "docs": {
          "stability": "stable"
        }
      },
      "interfaces": [
        "jsii-calc.INonInternalInterface"
      ],
      "kind": "class",
      "locationInModule": {
        "filename": "lib/compliance.ts",
        "line": 1804
      },
      "name": "ClassThatImplementsTheInternalInterface",
      "properties": [
        {
          "docs": {
            "stability": "stable"
          },
          "locationInModule": {
            "filename": "lib/compliance.ts",
            "line": 1808
          },
          "name": "a",
          "overrides": "jsii-calc.IAnotherPublicInterface",
          "type": {
            "primitive": "string"
          }
        },
        {
          "docs": {
            "stability": "stable"
          },
          "locationInModule": {
            "filename": "lib/compliance.ts",
            "line": 1809
          },
          "name": "b",
          "overrides": "jsii-calc.INonInternalInterface",
          "type": {
            "primitive": "string"
          }
        },
        {
          "docs": {
            "stability": "stable"
          },
          "locationInModule": {
            "filename": "lib/compliance.ts",
            "line": 1810
          },
          "name": "c",
          "overrides": "jsii-calc.INonInternalInterface",
          "type": {
            "primitive": "string"
          }
        },
        {
          "docs": {
            "stability": "stable"
          },
          "locationInModule": {
            "filename": "lib/compliance.ts",
            "line": 1811
          },
          "name": "d",
          "type": {
            "primitive": "string"
          }
        }
      ]
    },
    "jsii-calc.ClassThatImplementsThePrivateInterface": {
      "assembly": "jsii-calc",
      "docs": {
        "stability": "stable"
      },
      "fqn": "jsii-calc.ClassThatImplementsThePrivateInterface",
      "initializer": {
        "docs": {
          "stability": "stable"
        }
      },
      "interfaces": [
        "jsii-calc.INonInternalInterface"
      ],
      "kind": "class",
      "locationInModule": {
        "filename": "lib/compliance.ts",
        "line": 1814
      },
      "name": "ClassThatImplementsThePrivateInterface",
      "properties": [
        {
          "docs": {
            "stability": "stable"
          },
          "locationInModule": {
            "filename": "lib/compliance.ts",
            "line": 1816
          },
          "name": "a",
          "overrides": "jsii-calc.IAnotherPublicInterface",
          "type": {
            "primitive": "string"
          }
        },
        {
          "docs": {
            "stability": "stable"
          },
          "locationInModule": {
            "filename": "lib/compliance.ts",
            "line": 1817
          },
          "name": "b",
          "overrides": "jsii-calc.INonInternalInterface",
          "type": {
            "primitive": "string"
          }
        },
        {
          "docs": {
            "stability": "stable"
          },
          "locationInModule": {
            "filename": "lib/compliance.ts",
            "line": 1818
          },
          "name": "c",
          "overrides": "jsii-calc.INonInternalInterface",
          "type": {
            "primitive": "string"
          }
        },
        {
          "docs": {
            "stability": "stable"
          },
          "locationInModule": {
            "filename": "lib/compliance.ts",
            "line": 1819
          },
          "name": "e",
          "type": {
            "primitive": "string"
          }
        }
      ]
    },
    "jsii-calc.ClassWithCollections": {
      "assembly": "jsii-calc",
      "docs": {
        "stability": "stable"
      },
      "fqn": "jsii-calc.ClassWithCollections",
      "initializer": {
        "docs": {
          "stability": "stable"
        },
        "locationInModule": {
          "filename": "lib/compliance.ts",
          "line": 2120
        },
        "parameters": [
          {
            "name": "map",
            "type": {
              "collection": {
                "elementtype": {
                  "primitive": "string"
                },
                "kind": "map"
              }
            }
          },
          {
            "name": "array",
            "type": {
              "collection": {
                "elementtype": {
                  "primitive": "string"
                },
                "kind": "array"
              }
            }
          }
        ]
      },
      "kind": "class",
      "locationInModule": {
        "filename": "lib/compliance.ts",
        "line": 2110
      },
      "methods": [
        {
          "docs": {
            "stability": "stable"
          },
          "locationInModule": {
            "filename": "lib/compliance.ts",
            "line": 2125
          },
          "name": "createAList",
          "returns": {
            "type": {
              "collection": {
                "elementtype": {
                  "primitive": "string"
                },
                "kind": "array"
              }
            }
          },
          "static": true
        },
        {
          "docs": {
            "stability": "stable"
          },
          "locationInModule": {
            "filename": "lib/compliance.ts",
            "line": 2129
          },
          "name": "createAMap",
          "returns": {
            "type": {
              "collection": {
                "elementtype": {
                  "primitive": "string"
                },
                "kind": "map"
              }
            }
          },
          "static": true
        }
      ],
      "name": "ClassWithCollections",
      "properties": [
        {
          "docs": {
            "stability": "stable"
          },
          "locationInModule": {
            "filename": "lib/compliance.ts",
            "line": 2118
          },
          "name": "staticArray",
          "static": true,
          "type": {
            "collection": {
              "elementtype": {
                "primitive": "string"
              },
              "kind": "array"
            }
          }
        },
        {
          "docs": {
            "stability": "stable"
          },
          "locationInModule": {
            "filename": "lib/compliance.ts",
            "line": 2114
          },
          "name": "staticMap",
          "static": true,
          "type": {
            "collection": {
              "elementtype": {
                "primitive": "string"
              },
              "kind": "map"
            }
          }
        },
        {
          "docs": {
            "stability": "stable"
          },
          "locationInModule": {
            "filename": "lib/compliance.ts",
            "line": 2112
          },
          "name": "array",
          "type": {
            "collection": {
              "elementtype": {
                "primitive": "string"
              },
              "kind": "array"
            }
          }
        },
        {
          "docs": {
            "stability": "stable"
          },
          "locationInModule": {
            "filename": "lib/compliance.ts",
            "line": 2111
          },
          "name": "map",
          "type": {
            "collection": {
              "elementtype": {
                "primitive": "string"
              },
              "kind": "map"
            }
          }
        }
      ]
    },
    "jsii-calc.ClassWithDocs": {
      "assembly": "jsii-calc",
      "docs": {
        "custom": {
          "customAttribute": "hasAValue"
        },
        "example": "function anExample() {\n}",
        "remarks": "The docs are great. They're a bunch of tags.",
        "see": "https://aws.amazon.com/",
        "stability": "stable",
        "summary": "This class has docs."
      },
      "fqn": "jsii-calc.ClassWithDocs",
      "initializer": {
        "docs": {
          "stability": "stable"
        }
      },
      "kind": "class",
      "locationInModule": {
        "filename": "lib/compliance.ts",
        "line": 1887
      },
      "name": "ClassWithDocs"
    },
    "jsii-calc.ClassWithJavaReservedWords": {
      "assembly": "jsii-calc",
      "docs": {
        "stability": "stable"
      },
      "fqn": "jsii-calc.ClassWithJavaReservedWords",
      "initializer": {
        "docs": {
          "stability": "stable"
        },
        "locationInModule": {
          "filename": "lib/compliance.ts",
          "line": 2060
        },
        "parameters": [
          {
            "name": "int",
            "type": {
              "primitive": "string"
            }
          }
        ]
      },
      "kind": "class",
      "locationInModule": {
        "filename": "lib/compliance.ts",
        "line": 2057
      },
      "methods": [
        {
          "docs": {
            "stability": "stable"
          },
          "locationInModule": {
            "filename": "lib/compliance.ts",
            "line": 2064
          },
          "name": "import",
          "parameters": [
            {
              "name": "assert",
              "type": {
                "primitive": "string"
              }
            }
          ],
          "returns": {
            "type": {
              "primitive": "string"
            }
          }
        }
      ],
      "name": "ClassWithJavaReservedWords",
      "properties": [
        {
          "docs": {
            "stability": "stable"
          },
          "immutable": true,
          "locationInModule": {
            "filename": "lib/compliance.ts",
            "line": 2058
          },
          "name": "int",
          "type": {
            "primitive": "string"
          }
        }
      ]
    },
    "jsii-calc.ClassWithMutableObjectLiteralProperty": {
      "assembly": "jsii-calc",
      "docs": {
        "stability": "stable"
      },
      "fqn": "jsii-calc.ClassWithMutableObjectLiteralProperty",
      "initializer": {
        "docs": {
          "stability": "stable"
        }
      },
      "kind": "class",
      "locationInModule": {
        "filename": "lib/compliance.ts",
        "line": 1294
      },
      "name": "ClassWithMutableObjectLiteralProperty",
      "properties": [
        {
          "docs": {
            "stability": "stable"
          },
          "locationInModule": {
            "filename": "lib/compliance.ts",
            "line": 1295
          },
          "name": "mutableObject",
          "type": {
            "fqn": "jsii-calc.IMutableObjectLiteral"
          }
        }
      ]
    },
    "jsii-calc.ClassWithPrivateConstructorAndAutomaticProperties": {
      "assembly": "jsii-calc",
      "docs": {
        "stability": "stable",
        "summary": "Class that implements interface properties automatically, but using a private constructor."
      },
      "fqn": "jsii-calc.ClassWithPrivateConstructorAndAutomaticProperties",
      "interfaces": [
        "jsii-calc.IInterfaceWithProperties"
      ],
      "kind": "class",
      "locationInModule": {
        "filename": "lib/compliance.ts",
        "line": 1321
      },
      "methods": [
        {
          "docs": {
            "stability": "stable"
          },
          "locationInModule": {
            "filename": "lib/compliance.ts",
            "line": 1323
          },
          "name": "create",
          "parameters": [
            {
              "name": "readOnlyString",
              "type": {
                "primitive": "string"
              }
            },
            {
              "name": "readWriteString",
              "type": {
                "primitive": "string"
              }
            }
          ],
          "returns": {
            "type": {
              "fqn": "jsii-calc.ClassWithPrivateConstructorAndAutomaticProperties"
            }
          },
          "static": true
        }
      ],
      "name": "ClassWithPrivateConstructorAndAutomaticProperties",
      "properties": [
        {
          "docs": {
            "stability": "stable"
          },
          "immutable": true,
          "locationInModule": {
            "filename": "lib/compliance.ts",
            "line": 1331
          },
          "name": "readOnlyString",
          "overrides": "jsii-calc.IInterfaceWithProperties",
          "type": {
            "primitive": "string"
          }
        },
        {
          "docs": {
            "stability": "stable"
          },
          "locationInModule": {
            "filename": "lib/compliance.ts",
            "line": 1332
          },
          "name": "readWriteString",
          "overrides": "jsii-calc.IInterfaceWithProperties",
          "type": {
            "primitive": "string"
          }
        }
      ]
    },
    "jsii-calc.ConfusingToJackson": {
      "assembly": "jsii-calc",
      "docs": {
        "see": "https://github.com/aws/aws-cdk/issues/4080",
        "stability": "stable",
        "summary": "This tries to confuse Jackson by having overloaded property setters."
      },
      "fqn": "jsii-calc.ConfusingToJackson",
      "kind": "class",
      "locationInModule": {
        "filename": "lib/compliance.ts",
        "line": 2642
      },
      "methods": [
        {
          "docs": {
            "stability": "stable"
          },
          "locationInModule": {
            "filename": "lib/compliance.ts",
            "line": 2643
          },
          "name": "makeInstance",
          "returns": {
            "type": {
              "fqn": "jsii-calc.ConfusingToJackson"
            }
          },
          "static": true
        },
        {
          "docs": {
            "stability": "stable"
          },
          "locationInModule": {
            "filename": "lib/compliance.ts",
            "line": 2647
          },
          "name": "makeStructInstance",
          "returns": {
            "type": {
              "fqn": "jsii-calc.ConfusingToJacksonStruct"
            }
          },
          "static": true
        }
      ],
      "name": "ConfusingToJackson",
      "properties": [
        {
          "docs": {
            "stability": "stable"
          },
          "locationInModule": {
            "filename": "lib/compliance.ts",
            "line": 2651
          },
          "name": "unionProperty",
          "optional": true,
          "type": {
            "union": {
              "types": [
                {
                  "fqn": "@scope/jsii-calc-lib.IFriendly"
                },
                {
                  "collection": {
                    "elementtype": {
                      "union": {
                        "types": [
                          {
                            "fqn": "@scope/jsii-calc-lib.IFriendly"
                          },
                          {
                            "fqn": "jsii-calc.AbstractClass"
                          }
                        ]
                      }
                    },
                    "kind": "array"
                  }
                }
              ]
            }
          }
        }
      ]
    },
    "jsii-calc.ConfusingToJacksonStruct": {
      "assembly": "jsii-calc",
      "datatype": true,
      "docs": {
        "stability": "stable"
      },
      "fqn": "jsii-calc.ConfusingToJacksonStruct",
      "kind": "interface",
      "locationInModule": {
        "filename": "lib/compliance.ts",
        "line": 2655
      },
      "name": "ConfusingToJacksonStruct",
      "properties": [
        {
          "abstract": true,
          "docs": {
            "stability": "stable"
          },
          "immutable": true,
          "locationInModule": {
            "filename": "lib/compliance.ts",
            "line": 2656
          },
          "name": "unionProperty",
          "optional": true,
          "type": {
            "union": {
              "types": [
                {
                  "fqn": "@scope/jsii-calc-lib.IFriendly"
                },
                {
                  "collection": {
                    "elementtype": {
                      "union": {
                        "types": [
                          {
                            "fqn": "@scope/jsii-calc-lib.IFriendly"
                          },
                          {
                            "fqn": "jsii-calc.AbstractClass"
                          }
                        ]
                      }
                    },
                    "kind": "array"
                  }
                }
              ]
            }
          }
        }
      ]
    },
    "jsii-calc.ConstructorPassesThisOut": {
      "assembly": "jsii-calc",
      "docs": {
        "stability": "stable"
      },
      "fqn": "jsii-calc.ConstructorPassesThisOut",
      "initializer": {
        "docs": {
          "stability": "stable"
        },
        "locationInModule": {
          "filename": "lib/compliance.ts",
          "line": 1844
        },
        "parameters": [
          {
            "name": "consumer",
            "type": {
              "fqn": "jsii-calc.PartiallyInitializedThisConsumer"
            }
          }
        ]
      },
      "kind": "class",
      "locationInModule": {
        "filename": "lib/compliance.ts",
        "line": 1843
      },
      "name": "ConstructorPassesThisOut"
    },
    "jsii-calc.Constructors": {
      "assembly": "jsii-calc",
      "docs": {
        "stability": "stable"
      },
      "fqn": "jsii-calc.Constructors",
      "initializer": {
        "docs": {
          "stability": "stable"
        }
      },
      "kind": "class",
      "locationInModule": {
        "filename": "lib/compliance.ts",
        "line": 1589
      },
      "methods": [
        {
          "docs": {
            "stability": "stable"
          },
          "locationInModule": {
            "filename": "lib/compliance.ts",
            "line": 1606
          },
          "name": "hiddenInterface",
          "returns": {
            "type": {
              "fqn": "jsii-calc.IPublicInterface"
            }
          },
          "static": true
        },
        {
          "docs": {
            "stability": "stable"
          },
          "locationInModule": {
            "filename": "lib/compliance.ts",
            "line": 1610
          },
          "name": "hiddenInterfaces",
          "returns": {
            "type": {
              "collection": {
                "elementtype": {
                  "fqn": "jsii-calc.IPublicInterface"
                },
                "kind": "array"
              }
            }
          },
          "static": true
        },
        {
          "docs": {
            "stability": "stable"
          },
          "locationInModule": {
            "filename": "lib/compliance.ts",
            "line": 1614
          },
          "name": "hiddenSubInterfaces",
          "returns": {
            "type": {
              "collection": {
                "elementtype": {
                  "fqn": "jsii-calc.IPublicInterface"
                },
                "kind": "array"
              }
            }
          },
          "static": true
        },
        {
          "docs": {
            "stability": "stable"
          },
          "locationInModule": {
            "filename": "lib/compliance.ts",
            "line": 1590
          },
          "name": "makeClass",
          "returns": {
            "type": {
              "fqn": "jsii-calc.PublicClass"
            }
          },
          "static": true
        },
        {
          "docs": {
            "stability": "stable"
          },
          "locationInModule": {
            "filename": "lib/compliance.ts",
            "line": 1594
          },
          "name": "makeInterface",
          "returns": {
            "type": {
              "fqn": "jsii-calc.IPublicInterface"
            }
          },
          "static": true
        },
        {
          "docs": {
            "stability": "stable"
          },
          "locationInModule": {
            "filename": "lib/compliance.ts",
            "line": 1598
          },
          "name": "makeInterface2",
          "returns": {
            "type": {
              "fqn": "jsii-calc.IPublicInterface2"
            }
          },
          "static": true
        },
        {
          "docs": {
            "stability": "stable"
          },
          "locationInModule": {
            "filename": "lib/compliance.ts",
            "line": 1602
          },
          "name": "makeInterfaces",
          "returns": {
            "type": {
              "collection": {
                "elementtype": {
                  "fqn": "jsii-calc.IPublicInterface"
                },
                "kind": "array"
              }
            }
          },
          "static": true
        }
      ],
      "name": "Constructors"
    },
    "jsii-calc.ConsumePureInterface": {
      "assembly": "jsii-calc",
      "docs": {
        "stability": "stable"
      },
      "fqn": "jsii-calc.ConsumePureInterface",
      "initializer": {
        "docs": {
          "stability": "stable"
        },
        "locationInModule": {
          "filename": "lib/compliance.ts",
          "line": 2666
        },
        "parameters": [
          {
            "name": "delegate",
            "type": {
              "fqn": "jsii-calc.IStructReturningDelegate"
            }
          }
        ]
      },
      "kind": "class",
      "locationInModule": {
        "filename": "lib/compliance.ts",
        "line": 2665
      },
      "methods": [
        {
          "docs": {
            "stability": "stable"
          },
          "locationInModule": {
            "filename": "lib/compliance.ts",
            "line": 2668
          },
          "name": "workItBaby",
          "returns": {
            "type": {
              "fqn": "jsii-calc.StructB"
            }
          }
        }
      ],
      "name": "ConsumePureInterface"
    },
    "jsii-calc.ConsumerCanRingBell": {
      "assembly": "jsii-calc",
      "docs": {
        "remarks": "Check that if a JSII consumer implements IConsumerWithInterfaceParam, they can call\nthe method on the argument that they're passed...",
        "stability": "stable",
        "summary": "Test calling back to consumers that implement interfaces."
      },
      "fqn": "jsii-calc.ConsumerCanRingBell",
      "initializer": {
        "docs": {
          "stability": "stable"
        }
      },
      "kind": "class",
      "locationInModule": {
        "filename": "lib/compliance.ts",
        "line": 2308
      },
      "methods": [
        {
          "docs": {
            "remarks": "Returns whether the bell was rung.",
            "stability": "stable",
            "summary": "...if the interface is implemented using an object literal."
          },
          "locationInModule": {
            "filename": "lib/compliance.ts",
            "line": 2314
          },
          "name": "staticImplementedByObjectLiteral",
          "parameters": [
            {
              "name": "ringer",
              "type": {
                "fqn": "jsii-calc.IBellRinger"
              }
            }
          ],
          "returns": {
            "type": {
              "primitive": "boolean"
            }
          },
          "static": true
        },
        {
          "docs": {
            "remarks": "Return whether the bell was rung.",
            "stability": "stable",
            "summary": "...if the interface is implemented using a private class."
          },
          "locationInModule": {
            "filename": "lib/compliance.ts",
            "line": 2340
          },
          "name": "staticImplementedByPrivateClass",
          "parameters": [
            {
              "name": "ringer",
              "type": {
                "fqn": "jsii-calc.IBellRinger"
              }
            }
          ],
          "returns": {
            "type": {
              "primitive": "boolean"
            }
          },
          "static": true
        },
        {
          "docs": {
            "remarks": "Return whether the bell was rung.",
            "stability": "stable",
            "summary": "...if the interface is implemented using a public class."
          },
          "locationInModule": {
            "filename": "lib/compliance.ts",
            "line": 2329
          },
          "name": "staticImplementedByPublicClass",
          "parameters": [
            {
              "name": "ringer",
              "type": {
                "fqn": "jsii-calc.IBellRinger"
              }
            }
          ],
          "returns": {
            "type": {
              "primitive": "boolean"
            }
          },
          "static": true
        },
        {
          "docs": {
            "remarks": "Return whether the bell was rung.",
            "stability": "stable",
            "summary": "If the parameter is a concrete class instead of an interface."
          },
          "locationInModule": {
            "filename": "lib/compliance.ts",
            "line": 2351
          },
          "name": "staticWhenTypedAsClass",
          "parameters": [
            {
              "name": "ringer",
              "type": {
                "fqn": "jsii-calc.IConcreteBellRinger"
              }
            }
          ],
          "returns": {
            "type": {
              "primitive": "boolean"
            }
          },
          "static": true
        },
        {
          "docs": {
            "remarks": "Returns whether the bell was rung.",
            "stability": "stable",
            "summary": "...if the interface is implemented using an object literal."
          },
          "locationInModule": {
            "filename": "lib/compliance.ts",
            "line": 2361
          },
          "name": "implementedByObjectLiteral",
          "parameters": [
            {
              "name": "ringer",
              "type": {
                "fqn": "jsii-calc.IBellRinger"
              }
            }
          ],
          "returns": {
            "type": {
              "primitive": "boolean"
            }
          }
        },
        {
          "docs": {
            "remarks": "Return whether the bell was rung.",
            "stability": "stable",
            "summary": "...if the interface is implemented using a private class."
          },
          "locationInModule": {
            "filename": "lib/compliance.ts",
            "line": 2387
          },
          "name": "implementedByPrivateClass",
          "parameters": [
            {
              "name": "ringer",
              "type": {
                "fqn": "jsii-calc.IBellRinger"
              }
            }
          ],
          "returns": {
            "type": {
              "primitive": "boolean"
            }
          }
        },
        {
          "docs": {
            "remarks": "Return whether the bell was rung.",
            "stability": "stable",
            "summary": "...if the interface is implemented using a public class."
          },
          "locationInModule": {
            "filename": "lib/compliance.ts",
            "line": 2376
          },
          "name": "implementedByPublicClass",
          "parameters": [
            {
              "name": "ringer",
              "type": {
                "fqn": "jsii-calc.IBellRinger"
              }
            }
          ],
          "returns": {
            "type": {
              "primitive": "boolean"
            }
          }
        },
        {
          "docs": {
            "remarks": "Return whether the bell was rung.",
            "stability": "stable",
            "summary": "If the parameter is a concrete class instead of an interface."
          },
          "locationInModule": {
            "filename": "lib/compliance.ts",
            "line": 2398
          },
          "name": "whenTypedAsClass",
          "parameters": [
            {
              "name": "ringer",
              "type": {
                "fqn": "jsii-calc.IConcreteBellRinger"
              }
            }
          ],
          "returns": {
            "type": {
              "primitive": "boolean"
            }
          }
        }
      ],
      "name": "ConsumerCanRingBell"
    },
    "jsii-calc.ConsumersOfThisCrazyTypeSystem": {
      "assembly": "jsii-calc",
      "docs": {
        "stability": "stable"
      },
      "fqn": "jsii-calc.ConsumersOfThisCrazyTypeSystem",
      "initializer": {
        "docs": {
          "stability": "stable"
        }
      },
      "kind": "class",
      "locationInModule": {
        "filename": "lib/compliance.ts",
        "line": 1822
      },
      "methods": [
        {
          "docs": {
            "stability": "stable"
          },
          "locationInModule": {
            "filename": "lib/compliance.ts",
            "line": 1823
          },
          "name": "consumeAnotherPublicInterface",
          "parameters": [
            {
              "name": "obj",
              "type": {
                "fqn": "jsii-calc.IAnotherPublicInterface"
              }
            }
          ],
          "returns": {
            "type": {
              "primitive": "string"
            }
          }
        },
        {
          "docs": {
            "stability": "stable"
          },
          "locationInModule": {
            "filename": "lib/compliance.ts",
            "line": 1827
          },
          "name": "consumeNonInternalInterface",
          "parameters": [
            {
              "name": "obj",
              "type": {
                "fqn": "jsii-calc.INonInternalInterface"
              }
            }
          ],
          "returns": {
            "type": {
              "primitive": "any"
            }
          }
        }
      ],
      "name": "ConsumersOfThisCrazyTypeSystem"
    },
    "jsii-calc.DataRenderer": {
      "assembly": "jsii-calc",
      "docs": {
        "stability": "stable",
        "summary": "Verifies proper type handling through dynamic overrides."
      },
      "fqn": "jsii-calc.DataRenderer",
      "initializer": {
        "docs": {
          "stability": "stable"
        }
      },
      "kind": "class",
      "locationInModule": {
        "filename": "lib/compliance.ts",
        "line": 1983
      },
      "methods": [
        {
          "docs": {
            "stability": "stable"
          },
          "locationInModule": {
            "filename": "lib/compliance.ts",
            "line": 1984
          },
          "name": "render",
          "parameters": [
            {
              "name": "data",
              "optional": true,
              "type": {
                "fqn": "@scope/jsii-calc-lib.MyFirstStruct"
              }
            }
          ],
          "returns": {
            "type": {
              "primitive": "string"
            }
          }
        },
        {
          "docs": {
            "stability": "stable"
          },
          "locationInModule": {
            "filename": "lib/compliance.ts",
            "line": 1990
          },
          "name": "renderArbitrary",
          "parameters": [
            {
              "name": "data",
              "type": {
                "collection": {
                  "elementtype": {
                    "primitive": "any"
                  },
                  "kind": "map"
                }
              }
            }
          ],
          "returns": {
            "type": {
              "primitive": "string"
            }
          }
        },
        {
          "docs": {
            "stability": "stable"
          },
          "locationInModule": {
            "filename": "lib/compliance.ts",
            "line": 1994
          },
          "name": "renderMap",
          "parameters": [
            {
              "name": "map",
              "type": {
                "collection": {
                  "elementtype": {
                    "primitive": "any"
                  },
                  "kind": "map"
                }
              }
            }
          ],
          "returns": {
            "type": {
              "primitive": "string"
            }
          }
        }
      ],
      "name": "DataRenderer"
    },
    "jsii-calc.DefaultedConstructorArgument": {
      "assembly": "jsii-calc",
      "docs": {
        "stability": "stable"
      },
      "fqn": "jsii-calc.DefaultedConstructorArgument",
      "initializer": {
        "docs": {
          "stability": "stable"
        },
        "locationInModule": {
          "filename": "lib/compliance.ts",
          "line": 318
        },
        "parameters": [
          {
            "name": "arg1",
            "optional": true,
            "type": {
              "primitive": "number"
            }
          },
          {
            "name": "arg2",
            "optional": true,
            "type": {
              "primitive": "string"
            }
          },
          {
            "name": "arg3",
            "optional": true,
            "type": {
              "primitive": "date"
            }
          }
        ]
      },
      "kind": "class",
      "locationInModule": {
        "filename": "lib/compliance.ts",
        "line": 317
      },
      "name": "DefaultedConstructorArgument",
      "properties": [
        {
          "docs": {
            "stability": "stable"
          },
          "immutable": true,
          "locationInModule": {
            "filename": "lib/compliance.ts",
            "line": 319
          },
          "name": "arg1",
          "type": {
            "primitive": "number"
          }
        },
        {
          "docs": {
            "stability": "stable"
          },
          "immutable": true,
          "locationInModule": {
            "filename": "lib/compliance.ts",
            "line": 321
          },
          "name": "arg3",
          "type": {
            "primitive": "date"
          }
        },
        {
          "docs": {
            "stability": "stable"
          },
          "immutable": true,
          "locationInModule": {
            "filename": "lib/compliance.ts",
            "line": 320
          },
          "name": "arg2",
          "optional": true,
          "type": {
            "primitive": "string"
          }
        }
      ]
    },
    "jsii-calc.Demonstrate982": {
      "assembly": "jsii-calc",
      "docs": {
        "remarks": "call #takeThis() -> An ObjectRef will be provisioned for the value (it'll be re-used!)\n2. call #takeThisToo() -> The ObjectRef from before will need to be down-cased to the ParentStruct982 type",
        "stability": "stable",
        "summary": "1."
      },
      "fqn": "jsii-calc.Demonstrate982",
      "initializer": {
        "docs": {
          "stability": "stable"
        }
      },
      "kind": "class",
      "locationInModule": {
        "filename": "lib/compliance.ts",
        "line": 2510
      },
      "methods": [
        {
          "docs": {
            "stability": "stable",
            "summary": "It's dangerous to go alone!"
          },
          "locationInModule": {
            "filename": "lib/compliance.ts",
            "line": 2517
          },
          "name": "takeThis",
          "returns": {
            "type": {
              "fqn": "jsii-calc.ChildStruct982"
            }
          },
          "static": true
        },
        {
          "docs": {
            "stability": "stable",
            "summary": "It's dangerous to go alone!"
          },
          "locationInModule": {
            "filename": "lib/compliance.ts",
            "line": 2522
          },
          "name": "takeThisToo",
          "returns": {
            "type": {
              "fqn": "jsii-calc.ParentStruct982"
            }
          },
          "static": true
        }
      ],
      "name": "Demonstrate982"
    },
    "jsii-calc.DeprecatedClass": {
      "assembly": "jsii-calc",
      "docs": {
        "deprecated": "a pretty boring class",
        "stability": "deprecated"
      },
      "fqn": "jsii-calc.DeprecatedClass",
      "initializer": {
        "docs": {
          "deprecated": "this constructor is \"just\" okay",
          "stability": "deprecated"
        },
        "locationInModule": {
          "filename": "lib/stability.ts",
          "line": 95
        },
        "parameters": [
          {
            "name": "readonlyString",
            "type": {
              "primitive": "string"
            }
          },
          {
            "name": "mutableNumber",
            "optional": true,
            "type": {
              "primitive": "number"
            }
          }
        ]
      },
      "kind": "class",
      "locationInModule": {
        "filename": "lib/stability.ts",
        "line": 89
      },
      "methods": [
        {
          "docs": {
            "deprecated": "it was a bad idea",
            "stability": "deprecated"
          },
          "locationInModule": {
            "filename": "lib/stability.ts",
            "line": 100
          },
          "name": "method"
        }
      ],
      "name": "DeprecatedClass",
      "properties": [
        {
          "docs": {
            "deprecated": "this is not always \"wazoo\", be ready to be disappointed",
            "stability": "deprecated"
          },
          "immutable": true,
          "locationInModule": {
            "filename": "lib/stability.ts",
            "line": 91
          },
          "name": "readonlyProperty",
          "type": {
            "primitive": "string"
          }
        },
        {
          "docs": {
            "deprecated": "shouldn't have been mutable",
            "stability": "deprecated"
          },
          "locationInModule": {
            "filename": "lib/stability.ts",
            "line": 93
          },
          "name": "mutableProperty",
          "optional": true,
          "type": {
            "primitive": "number"
          }
        }
      ]
    },
    "jsii-calc.DeprecatedEnum": {
      "assembly": "jsii-calc",
      "docs": {
        "deprecated": "your deprecated selection of bad options",
        "stability": "deprecated"
      },
      "fqn": "jsii-calc.DeprecatedEnum",
      "kind": "enum",
      "locationInModule": {
        "filename": "lib/stability.ts",
        "line": 105
      },
      "members": [
        {
          "docs": {
            "deprecated": "option A is not great",
            "stability": "deprecated"
          },
          "name": "OPTION_A"
        },
        {
          "docs": {
            "deprecated": "option B is kinda bad, too",
            "stability": "deprecated"
          },
          "name": "OPTION_B"
        }
      ],
      "name": "DeprecatedEnum"
    },
    "jsii-calc.DeprecatedStruct": {
      "assembly": "jsii-calc",
      "datatype": true,
      "docs": {
        "deprecated": "it just wraps a string",
        "stability": "deprecated"
      },
      "fqn": "jsii-calc.DeprecatedStruct",
      "kind": "interface",
      "locationInModule": {
        "filename": "lib/stability.ts",
        "line": 77
      },
      "name": "DeprecatedStruct",
      "properties": [
        {
          "abstract": true,
          "docs": {
            "deprecated": "well, yeah",
            "stability": "deprecated"
          },
          "immutable": true,
          "locationInModule": {
            "filename": "lib/stability.ts",
            "line": 79
          },
          "name": "readonlyProperty",
          "type": {
            "primitive": "string"
          }
        }
      ]
    },
    "jsii-calc.DerivedClassHasNoProperties.Base": {
      "assembly": "jsii-calc",
      "docs": {
        "stability": "stable"
      },
      "fqn": "jsii-calc.DerivedClassHasNoProperties.Base",
      "initializer": {
        "docs": {
          "stability": "stable"
        }
      },
      "kind": "class",
      "locationInModule": {
        "filename": "lib/compliance.ts",
        "line": 326
      },
      "name": "Base",
      "namespace": "DerivedClassHasNoProperties",
      "properties": [
        {
          "docs": {
            "stability": "stable"
          },
          "locationInModule": {
            "filename": "lib/compliance.ts",
            "line": 327
          },
          "name": "prop",
          "type": {
            "primitive": "string"
          }
        }
      ]
    },
    "jsii-calc.DerivedClassHasNoProperties.Derived": {
      "assembly": "jsii-calc",
      "base": "jsii-calc.DerivedClassHasNoProperties.Base",
      "docs": {
        "stability": "stable"
      },
      "fqn": "jsii-calc.DerivedClassHasNoProperties.Derived",
      "initializer": {
        "docs": {
          "stability": "stable"
        }
      },
      "kind": "class",
      "locationInModule": {
        "filename": "lib/compliance.ts",
        "line": 330
      },
      "name": "Derived",
      "namespace": "DerivedClassHasNoProperties"
    },
    "jsii-calc.DerivedStruct": {
      "assembly": "jsii-calc",
      "datatype": true,
      "docs": {
        "stability": "stable",
        "summary": "A struct which derives from another struct."
      },
      "fqn": "jsii-calc.DerivedStruct",
      "interfaces": [
        "@scope/jsii-calc-lib.MyFirstStruct"
      ],
      "kind": "interface",
      "locationInModule": {
        "filename": "lib/compliance.ts",
        "line": 541
      },
      "name": "DerivedStruct",
      "properties": [
        {
          "abstract": true,
          "docs": {
            "stability": "stable"
          },
          "immutable": true,
          "locationInModule": {
            "filename": "lib/compliance.ts",
            "line": 547
          },
          "name": "anotherRequired",
          "type": {
            "primitive": "date"
          }
        },
        {
          "abstract": true,
          "docs": {
            "stability": "stable"
          },
          "immutable": true,
          "locationInModule": {
            "filename": "lib/compliance.ts",
            "line": 546
          },
          "name": "bool",
          "type": {
            "primitive": "boolean"
          }
        },
        {
          "abstract": true,
          "docs": {
            "stability": "stable",
            "summary": "An example of a non primitive property."
          },
          "immutable": true,
          "locationInModule": {
            "filename": "lib/compliance.ts",
            "line": 545
          },
          "name": "nonPrimitive",
          "type": {
            "fqn": "jsii-calc.DoubleTrouble"
          }
        },
        {
          "abstract": true,
          "docs": {
            "stability": "stable",
            "summary": "This is optional."
          },
          "immutable": true,
          "locationInModule": {
            "filename": "lib/compliance.ts",
            "line": 553
          },
          "name": "anotherOptional",
          "optional": true,
          "type": {
            "collection": {
              "elementtype": {
                "fqn": "@scope/jsii-calc-lib.NumericValue"
              },
              "kind": "map"
            }
          }
        },
        {
          "abstract": true,
          "docs": {
            "stability": "stable"
          },
          "immutable": true,
          "locationInModule": {
            "filename": "lib/compliance.ts",
            "line": 549
          },
          "name": "optionalAny",
          "optional": true,
          "type": {
            "primitive": "any"
          }
        },
        {
          "abstract": true,
          "docs": {
            "stability": "stable"
          },
          "immutable": true,
          "locationInModule": {
            "filename": "lib/compliance.ts",
            "line": 548
          },
          "name": "optionalArray",
          "optional": true,
          "type": {
            "collection": {
              "elementtype": {
                "primitive": "string"
              },
              "kind": "array"
            }
          }
        }
      ]
    },
    "jsii-calc.DiamondInheritanceBaseLevelStruct": {
      "assembly": "jsii-calc",
      "datatype": true,
      "docs": {
        "stability": "stable"
      },
      "fqn": "jsii-calc.DiamondInheritanceBaseLevelStruct",
      "kind": "interface",
      "locationInModule": {
        "filename": "lib/compliance.ts",
        "line": 2028
      },
      "name": "DiamondInheritanceBaseLevelStruct",
      "properties": [
        {
          "abstract": true,
          "docs": {
            "stability": "stable"
          },
          "immutable": true,
          "locationInModule": {
            "filename": "lib/compliance.ts",
            "line": 2029
          },
          "name": "baseLevelProperty",
          "type": {
            "primitive": "string"
          }
        }
      ]
    },
    "jsii-calc.DiamondInheritanceFirstMidLevelStruct": {
      "assembly": "jsii-calc",
      "datatype": true,
      "docs": {
        "stability": "stable"
      },
      "fqn": "jsii-calc.DiamondInheritanceFirstMidLevelStruct",
      "interfaces": [
        "jsii-calc.DiamondInheritanceBaseLevelStruct"
      ],
      "kind": "interface",
      "locationInModule": {
        "filename": "lib/compliance.ts",
        "line": 2032
      },
      "name": "DiamondInheritanceFirstMidLevelStruct",
      "properties": [
        {
          "abstract": true,
          "docs": {
            "stability": "stable"
          },
          "immutable": true,
          "locationInModule": {
            "filename": "lib/compliance.ts",
            "line": 2034
          },
          "name": "firstMidLevelProperty",
          "type": {
            "primitive": "string"
          }
        }
      ]
    },
    "jsii-calc.DiamondInheritanceSecondMidLevelStruct": {
      "assembly": "jsii-calc",
      "datatype": true,
      "docs": {
        "stability": "stable"
      },
      "fqn": "jsii-calc.DiamondInheritanceSecondMidLevelStruct",
      "interfaces": [
        "jsii-calc.DiamondInheritanceBaseLevelStruct"
      ],
      "kind": "interface",
      "locationInModule": {
        "filename": "lib/compliance.ts",
        "line": 2037
      },
      "name": "DiamondInheritanceSecondMidLevelStruct",
      "properties": [
        {
          "abstract": true,
          "docs": {
            "stability": "stable"
          },
          "immutable": true,
          "locationInModule": {
            "filename": "lib/compliance.ts",
            "line": 2039
          },
          "name": "secondMidLevelProperty",
          "type": {
            "primitive": "string"
          }
        }
      ]
    },
    "jsii-calc.DiamondInheritanceTopLevelStruct": {
      "assembly": "jsii-calc",
      "datatype": true,
      "docs": {
        "stability": "stable"
      },
      "fqn": "jsii-calc.DiamondInheritanceTopLevelStruct",
      "interfaces": [
        "jsii-calc.DiamondInheritanceFirstMidLevelStruct",
        "jsii-calc.DiamondInheritanceSecondMidLevelStruct"
      ],
      "kind": "interface",
      "locationInModule": {
        "filename": "lib/compliance.ts",
        "line": 2042
      },
      "name": "DiamondInheritanceTopLevelStruct",
      "properties": [
        {
          "abstract": true,
          "docs": {
            "stability": "stable"
          },
          "immutable": true,
          "locationInModule": {
            "filename": "lib/compliance.ts",
            "line": 2045
          },
          "name": "topLevelProperty",
          "type": {
            "primitive": "string"
          }
        }
      ]
    },
    "jsii-calc.DisappointingCollectionSource": {
      "assembly": "jsii-calc",
      "docs": {
        "remarks": "This source of collections is disappointing - it'll always give you nothing :(",
        "stability": "stable",
        "summary": "Verifies that null/undefined can be returned for optional collections."
      },
      "fqn": "jsii-calc.DisappointingCollectionSource",
      "kind": "class",
      "locationInModule": {
        "filename": "lib/compliance.ts",
        "line": 2532
      },
      "name": "DisappointingCollectionSource",
      "properties": [
        {
          "const": true,
          "docs": {
            "remarks": "(Nah, just a billion dollars mistake!)",
            "stability": "stable",
            "summary": "Some List of strings, maybe?"
          },
          "immutable": true,
          "locationInModule": {
            "filename": "lib/compliance.ts",
            "line": 2534
          },
          "name": "maybeList",
          "optional": true,
          "static": true,
          "type": {
            "collection": {
              "elementtype": {
                "primitive": "string"
              },
              "kind": "array"
            }
          }
        },
        {
          "const": true,
          "docs": {
            "remarks": "(Nah, just a billion dollars mistake!)",
            "stability": "stable",
            "summary": "Some Map of strings to numbers, maybe?"
          },
          "immutable": true,
          "locationInModule": {
            "filename": "lib/compliance.ts",
            "line": 2536
          },
          "name": "maybeMap",
          "optional": true,
          "static": true,
          "type": {
            "collection": {
              "elementtype": {
                "primitive": "number"
              },
              "kind": "map"
            }
          }
        }
      ]
    },
    "jsii-calc.DoNotOverridePrivates": {
      "assembly": "jsii-calc",
      "docs": {
        "stability": "stable"
      },
      "fqn": "jsii-calc.DoNotOverridePrivates",
      "initializer": {
        "docs": {
          "stability": "stable"
        }
      },
      "kind": "class",
      "locationInModule": {
        "filename": "lib/compliance.ts",
        "line": 1298
      },
      "methods": [
        {
          "docs": {
            "stability": "stable"
          },
          "locationInModule": {
            "filename": "lib/compliance.ts",
            "line": 1313
          },
          "name": "changePrivatePropertyValue",
          "parameters": [
            {
              "name": "newValue",
              "type": {
                "primitive": "string"
              }
            }
          ]
        },
        {
          "docs": {
            "stability": "stable"
          },
          "locationInModule": {
            "filename": "lib/compliance.ts",
            "line": 1305
          },
          "name": "privateMethodValue",
          "returns": {
            "type": {
              "primitive": "string"
            }
          }
        },
        {
          "docs": {
            "stability": "stable"
          },
          "locationInModule": {
            "filename": "lib/compliance.ts",
            "line": 1309
          },
          "name": "privatePropertyValue",
          "returns": {
            "type": {
              "primitive": "string"
            }
          }
        }
      ],
      "name": "DoNotOverridePrivates"
    },
    "jsii-calc.DoNotRecognizeAnyAsOptional": {
      "assembly": "jsii-calc",
      "docs": {
        "stability": "stable",
        "summary": "jsii#284: do not recognize \"any\" as an optional argument."
      },
      "fqn": "jsii-calc.DoNotRecognizeAnyAsOptional",
      "initializer": {
        "docs": {
          "stability": "stable"
        }
      },
      "kind": "class",
      "locationInModule": {
        "filename": "lib/compliance.ts",
        "line": 1354
      },
      "methods": [
        {
          "docs": {
            "stability": "stable"
          },
          "locationInModule": {
            "filename": "lib/compliance.ts",
            "line": 1355
          },
          "name": "method",
          "parameters": [
            {
              "name": "_requiredAny",
              "type": {
                "primitive": "any"
              }
            },
            {
              "name": "_optionalAny",
              "optional": true,
              "type": {
                "primitive": "any"
              }
            },
            {
              "name": "_optionalString",
              "optional": true,
              "type": {
                "primitive": "string"
              }
            }
          ]
        }
      ],
      "name": "DoNotRecognizeAnyAsOptional"
    },
    "jsii-calc.DocumentedClass": {
      "assembly": "jsii-calc",
      "docs": {
        "remarks": "This is the meat of the TSDoc comment. It may contain\nmultiple lines and multiple paragraphs.\n\nMultiple paragraphs are separated by an empty line.",
        "stability": "stable",
        "summary": "Here's the first line of the TSDoc comment."
      },
      "fqn": "jsii-calc.DocumentedClass",
      "initializer": {
        "docs": {
          "stability": "stable"
        }
      },
      "kind": "class",
      "locationInModule": {
        "filename": "lib/documented.ts",
        "line": 11
      },
      "methods": [
        {
          "docs": {
            "remarks": "This will print out a friendly greeting intended for the indicated person.",
            "returns": "A number that everyone knows very well and represents the answer\nto the ultimate question",
            "stability": "stable",
            "summary": "Greet the indicated person."
          },
          "locationInModule": {
            "filename": "lib/documented.ts",
            "line": 21
          },
          "name": "greet",
          "parameters": [
            {
              "docs": {
                "summary": "The person to be greeted."
              },
              "name": "greetee",
              "optional": true,
              "type": {
                "fqn": "jsii-calc.Greetee"
              }
            }
          ],
          "returns": {
            "type": {
              "primitive": "number"
            }
          }
        },
        {
          "docs": {
            "stability": "experimental",
            "summary": "Say ¡Hola!"
          },
          "locationInModule": {
            "filename": "lib/documented.ts",
            "line": 31
          },
          "name": "hola"
        }
      ],
      "name": "DocumentedClass"
    },
    "jsii-calc.DontComplainAboutVariadicAfterOptional": {
      "assembly": "jsii-calc",
      "docs": {
        "stability": "stable"
      },
      "fqn": "jsii-calc.DontComplainAboutVariadicAfterOptional",
      "initializer": {
        "docs": {
          "stability": "stable"
        }
      },
      "kind": "class",
      "locationInModule": {
        "filename": "lib/compliance.ts",
        "line": 1431
      },
      "methods": [
        {
          "docs": {
            "stability": "stable"
          },
          "locationInModule": {
            "filename": "lib/compliance.ts",
            "line": 1432
          },
          "name": "optionalAndVariadic",
          "parameters": [
            {
              "name": "optional",
              "optional": true,
              "type": {
                "primitive": "string"
              }
            },
            {
              "name": "things",
              "type": {
                "primitive": "string"
              },
              "variadic": true
            }
          ],
          "returns": {
            "type": {
              "primitive": "string"
            }
          },
          "variadic": true
        }
      ],
      "name": "DontComplainAboutVariadicAfterOptional"
    },
    "jsii-calc.DoubleTrouble": {
      "assembly": "jsii-calc",
      "docs": {
        "stability": "stable"
      },
      "fqn": "jsii-calc.DoubleTrouble",
      "initializer": {
        "docs": {
          "stability": "stable"
        }
      },
      "interfaces": [
        "jsii-calc.IFriendlyRandomGenerator"
      ],
      "kind": "class",
      "locationInModule": {
        "filename": "lib/compliance.ts",
        "line": 485
      },
      "methods": [
        {
          "docs": {
            "stability": "stable",
            "summary": "(deprecated) Say hello!"
          },
          "locationInModule": {
            "filename": "lib/compliance.ts",
            "line": 490
          },
          "name": "hello",
          "overrides": "@scope/jsii-calc-lib.IFriendly",
          "returns": {
            "type": {
              "primitive": "string"
            }
          }
        },
        {
          "docs": {
            "stability": "stable",
            "summary": "Returns another random number."
          },
          "locationInModule": {
            "filename": "lib/compliance.ts",
            "line": 486
          },
          "name": "next",
          "overrides": "jsii-calc.IRandomNumberGenerator",
          "returns": {
            "type": {
              "primitive": "number"
            }
          }
        }
      ],
      "name": "DoubleTrouble"
    },
    "jsii-calc.DynamicPropertyBearer": {
      "assembly": "jsii-calc",
      "docs": {
        "stability": "stable",
        "summary": "Ensures we can override a dynamic property that was inherited."
      },
      "fqn": "jsii-calc.DynamicPropertyBearer",
      "initializer": {
        "docs": {
          "stability": "stable"
        },
        "locationInModule": {
          "filename": "lib/compliance.ts",
          "line": 2794
        },
        "parameters": [
          {
            "name": "valueStore",
            "type": {
              "primitive": "string"
            }
          }
        ]
      },
      "kind": "class",
      "locationInModule": {
        "filename": "lib/compliance.ts",
        "line": 2793
      },
      "name": "DynamicPropertyBearer",
      "properties": [
        {
          "docs": {
            "stability": "stable"
          },
          "locationInModule": {
            "filename": "lib/compliance.ts",
            "line": 2796
          },
          "name": "dynamicProperty",
          "type": {
            "primitive": "string"
          }
        },
        {
          "docs": {
            "stability": "stable"
          },
          "locationInModule": {
            "filename": "lib/compliance.ts",
            "line": 2794
          },
          "name": "valueStore",
          "type": {
            "primitive": "string"
          }
        }
      ]
    },
    "jsii-calc.DynamicPropertyBearerChild": {
      "assembly": "jsii-calc",
      "base": "jsii-calc.DynamicPropertyBearer",
      "docs": {
        "stability": "stable"
      },
      "fqn": "jsii-calc.DynamicPropertyBearerChild",
      "initializer": {
        "docs": {
          "stability": "stable"
        },
        "locationInModule": {
          "filename": "lib/compliance.ts",
          "line": 2805
        },
        "parameters": [
          {
            "name": "originalValue",
            "type": {
              "primitive": "string"
            }
          }
        ]
      },
      "kind": "class",
      "locationInModule": {
        "filename": "lib/compliance.ts",
        "line": 2804
      },
      "methods": [
        {
          "docs": {
            "returns": "the old value that was set.",
            "stability": "stable",
            "summary": "Sets `this.dynamicProperty` to the new value, and returns the old value."
          },
          "locationInModule": {
            "filename": "lib/compliance.ts",
            "line": 2816
          },
          "name": "overrideValue",
          "parameters": [
            {
              "docs": {
                "summary": "the new value to be set."
              },
              "name": "newValue",
              "type": {
                "primitive": "string"
              }
            }
          ],
          "returns": {
            "type": {
              "primitive": "string"
            }
          }
        }
      ],
      "name": "DynamicPropertyBearerChild",
      "properties": [
        {
          "docs": {
            "stability": "stable"
          },
          "immutable": true,
          "locationInModule": {
            "filename": "lib/compliance.ts",
            "line": 2805
          },
          "name": "originalValue",
          "type": {
            "primitive": "string"
          }
        }
      ]
    },
    "jsii-calc.Entropy": {
      "abstract": true,
      "assembly": "jsii-calc",
      "docs": {
        "stability": "stable",
        "summary": "This class is used to validate that serialization and deserialization does not interpret ISO-8601-formatted timestampts to the native date/time object, as the jsii protocol has a $jsii$date wrapper for this purpose (node's JSON parsing does *NOT* detect dates automatically in this way, so host libraries should not either)."
      },
      "fqn": "jsii-calc.Entropy",
      "initializer": {
        "docs": {
          "stability": "stable",
          "summary": "Creates a new instance of Entropy."
        },
        "locationInModule": {
          "filename": "lib/date.ts",
          "line": 14
        },
        "parameters": [
          {
            "docs": {
              "summary": "your implementation of `WallClock`."
            },
            "name": "clock",
            "type": {
              "fqn": "jsii-calc.IWallClock"
            }
          }
        ]
      },
      "kind": "class",
      "locationInModule": {
        "filename": "lib/date.ts",
        "line": 8
      },
      "methods": [
        {
          "docs": {
            "returns": "the time from the `WallClock`.",
            "stability": "stable",
            "summary": "Increases entropy by consuming time from the clock (yes, this is a long shot, please don't judge)."
          },
          "locationInModule": {
            "filename": "lib/date.ts",
            "line": 22
          },
          "name": "increase",
          "returns": {
            "type": {
              "primitive": "string"
            }
          }
        },
        {
          "abstract": true,
          "docs": {
            "returns": "`word`.",
            "stability": "stable",
            "summary": "Implement this method such that it returns `word`."
          },
          "locationInModule": {
            "filename": "lib/date.ts",
            "line": 47
          },
          "name": "repeat",
          "parameters": [
            {
              "docs": {
                "summary": "the value to return."
              },
              "name": "word",
              "type": {
                "primitive": "string"
              }
            }
          ],
          "returns": {
            "type": {
              "primitive": "string"
            }
          }
        }
      ],
      "name": "Entropy"
    },
    "jsii-calc.EnumDispenser": {
      "assembly": "jsii-calc",
      "docs": {
        "stability": "stable"
      },
      "fqn": "jsii-calc.EnumDispenser",
      "kind": "class",
      "locationInModule": {
        "filename": "lib/compliance.ts",
        "line": 45
      },
      "methods": [
        {
          "docs": {
            "stability": "stable"
          },
          "locationInModule": {
            "filename": "lib/compliance.ts",
            "line": 51
          },
          "name": "randomIntegerLikeEnum",
          "returns": {
            "type": {
              "fqn": "jsii-calc.AllTypesEnum"
            }
          },
          "static": true
        },
        {
          "docs": {
            "stability": "stable"
          },
          "locationInModule": {
            "filename": "lib/compliance.ts",
            "line": 46
          },
          "name": "randomStringLikeEnum",
          "returns": {
            "type": {
              "fqn": "jsii-calc.StringEnum"
            }
          },
          "static": true
        }
      ],
      "name": "EnumDispenser"
    },
    "jsii-calc.EraseUndefinedHashValues": {
      "assembly": "jsii-calc",
      "docs": {
        "stability": "stable"
      },
      "fqn": "jsii-calc.EraseUndefinedHashValues",
      "initializer": {
        "docs": {
          "stability": "stable"
        }
      },
      "kind": "class",
      "locationInModule": {
        "filename": "lib/compliance.ts",
        "line": 1645
      },
      "methods": [
        {
          "docs": {
            "remarks": "Used to check that undefined/null hash values\nare being erased when sending values from native code to JS.",
            "stability": "stable",
            "summary": "Returns `true` if `key` is defined in `opts`."
          },
          "locationInModule": {
            "filename": "lib/compliance.ts",
            "line": 1650
          },
          "name": "doesKeyExist",
          "parameters": [
            {
              "name": "opts",
              "type": {
                "fqn": "jsii-calc.EraseUndefinedHashValuesOptions"
              }
            },
            {
              "name": "key",
              "type": {
                "primitive": "string"
              }
            }
          ],
          "returns": {
            "type": {
              "primitive": "boolean"
            }
          },
          "static": true
        },
        {
          "docs": {
            "stability": "stable",
            "summary": "We expect \"prop1\" to be erased."
          },
          "locationInModule": {
            "filename": "lib/compliance.ts",
            "line": 1670
          },
          "name": "prop1IsNull",
          "returns": {
            "type": {
              "collection": {
                "elementtype": {
                  "primitive": "any"
                },
                "kind": "map"
              }
            }
          },
          "static": true
        },
        {
          "docs": {
            "stability": "stable",
            "summary": "We expect \"prop2\" to be erased."
          },
          "locationInModule": {
            "filename": "lib/compliance.ts",
            "line": 1660
          },
          "name": "prop2IsUndefined",
          "returns": {
            "type": {
              "collection": {
                "elementtype": {
                  "primitive": "any"
                },
                "kind": "map"
              }
            }
          },
          "static": true
        }
      ],
      "name": "EraseUndefinedHashValues"
    },
    "jsii-calc.EraseUndefinedHashValuesOptions": {
      "assembly": "jsii-calc",
      "datatype": true,
      "docs": {
        "stability": "stable"
      },
      "fqn": "jsii-calc.EraseUndefinedHashValuesOptions",
      "kind": "interface",
      "locationInModule": {
        "filename": "lib/compliance.ts",
        "line": 1640
      },
      "name": "EraseUndefinedHashValuesOptions",
      "properties": [
        {
          "abstract": true,
          "docs": {
            "stability": "stable"
          },
          "immutable": true,
          "locationInModule": {
            "filename": "lib/compliance.ts",
            "line": 1641
          },
          "name": "option1",
          "optional": true,
          "type": {
            "primitive": "string"
          }
        },
        {
          "abstract": true,
          "docs": {
            "stability": "stable"
          },
          "immutable": true,
          "locationInModule": {
            "filename": "lib/compliance.ts",
            "line": 1642
          },
          "name": "option2",
          "optional": true,
          "type": {
            "primitive": "string"
          }
        }
      ]
    },
    "jsii-calc.ExperimentalClass": {
      "assembly": "jsii-calc",
      "docs": {
        "stability": "experimental"
      },
      "fqn": "jsii-calc.ExperimentalClass",
      "initializer": {
        "docs": {
          "stability": "experimental"
        },
        "locationInModule": {
          "filename": "lib/stability.ts",
          "line": 22
        },
        "parameters": [
          {
            "name": "readonlyString",
            "type": {
              "primitive": "string"
            }
          },
          {
            "name": "mutableNumber",
            "optional": true,
            "type": {
              "primitive": "number"
            }
          }
        ]
      },
      "kind": "class",
      "locationInModule": {
        "filename": "lib/stability.ts",
        "line": 16
      },
      "methods": [
        {
          "docs": {
            "stability": "experimental"
          },
          "locationInModule": {
            "filename": "lib/stability.ts",
            "line": 28
          },
          "name": "method"
        }
      ],
      "name": "ExperimentalClass",
      "properties": [
        {
          "docs": {
            "stability": "experimental"
          },
          "immutable": true,
          "locationInModule": {
            "filename": "lib/stability.ts",
            "line": 18
          },
          "name": "readonlyProperty",
          "type": {
            "primitive": "string"
          }
        },
        {
          "docs": {
            "stability": "experimental"
          },
          "locationInModule": {
            "filename": "lib/stability.ts",
            "line": 20
          },
          "name": "mutableProperty",
          "optional": true,
          "type": {
            "primitive": "number"
          }
        }
      ]
    },
    "jsii-calc.ExperimentalEnum": {
      "assembly": "jsii-calc",
      "docs": {
        "stability": "experimental"
      },
      "fqn": "jsii-calc.ExperimentalEnum",
      "kind": "enum",
      "locationInModule": {
        "filename": "lib/stability.ts",
        "line": 33
      },
      "members": [
        {
          "docs": {
            "stability": "experimental"
          },
          "name": "OPTION_A"
        },
        {
          "docs": {
            "stability": "experimental"
          },
          "name": "OPTION_B"
        }
      ],
      "name": "ExperimentalEnum"
    },
    "jsii-calc.ExperimentalStruct": {
      "assembly": "jsii-calc",
      "datatype": true,
      "docs": {
        "stability": "experimental"
      },
      "fqn": "jsii-calc.ExperimentalStruct",
      "kind": "interface",
      "locationInModule": {
        "filename": "lib/stability.ts",
        "line": 4
      },
      "name": "ExperimentalStruct",
      "properties": [
        {
          "abstract": true,
          "docs": {
            "stability": "experimental"
          },
          "immutable": true,
          "locationInModule": {
            "filename": "lib/stability.ts",
            "line": 6
          },
          "name": "readonlyProperty",
          "type": {
            "primitive": "string"
          }
        }
      ]
    },
    "jsii-calc.ExportedBaseClass": {
      "assembly": "jsii-calc",
      "docs": {
        "stability": "stable"
      },
      "fqn": "jsii-calc.ExportedBaseClass",
      "initializer": {
        "docs": {
          "stability": "stable"
        },
        "locationInModule": {
          "filename": "lib/compliance.ts",
          "line": 1517
        },
        "parameters": [
          {
            "name": "success",
            "type": {
              "primitive": "boolean"
            }
          }
        ]
      },
      "kind": "class",
      "locationInModule": {
        "filename": "lib/compliance.ts",
        "line": 1516
      },
      "name": "ExportedBaseClass",
      "properties": [
        {
          "docs": {
            "stability": "stable"
          },
          "immutable": true,
          "locationInModule": {
            "filename": "lib/compliance.ts",
            "line": 1517
          },
          "name": "success",
          "type": {
            "primitive": "boolean"
          }
        }
      ]
    },
    "jsii-calc.ExtendsInternalInterface": {
      "assembly": "jsii-calc",
      "datatype": true,
      "docs": {
        "stability": "stable"
      },
      "fqn": "jsii-calc.ExtendsInternalInterface",
      "kind": "interface",
      "locationInModule": {
        "filename": "lib/compliance.ts",
        "line": 1759
      },
      "name": "ExtendsInternalInterface",
      "properties": [
        {
          "abstract": true,
          "docs": {
            "stability": "stable"
          },
          "immutable": true,
          "locationInModule": {
            "filename": "lib/compliance.ts",
            "line": 1760
          },
          "name": "boom",
          "type": {
            "primitive": "boolean"
          }
        },
        {
          "abstract": true,
          "docs": {
            "stability": "stable"
          },
          "immutable": true,
          "locationInModule": {
            "filename": "lib/compliance.ts",
            "line": 1700
          },
          "name": "prop",
          "type": {
            "primitive": "string"
          }
        }
      ]
    },
    "jsii-calc.ExternalClass": {
      "assembly": "jsii-calc",
      "docs": {
        "custom": {
          "external": "true"
        },
        "stability": "stable"
      },
      "fqn": "jsii-calc.ExternalClass",
      "initializer": {
        "docs": {
          "custom": {
            "external": "true"
          },
          "stability": "stable"
        },
        "locationInModule": {
          "filename": "lib/stability.ts",
          "line": 131
        },
        "parameters": [
          {
            "name": "readonlyString",
            "type": {
              "primitive": "string"
            }
          },
          {
            "name": "mutableNumber",
            "optional": true,
            "type": {
              "primitive": "number"
            }
          }
        ]
      },
      "kind": "class",
      "locationInModule": {
        "filename": "lib/stability.ts",
        "line": 125
      },
      "methods": [
        {
          "docs": {
            "custom": {
              "external": "true"
            },
            "stability": "stable"
          },
          "locationInModule": {
            "filename": "lib/stability.ts",
            "line": 136
          },
          "name": "method"
        }
      ],
      "name": "ExternalClass",
      "properties": [
        {
          "docs": {
            "custom": {
              "external": "true"
            },
            "stability": "stable"
          },
          "immutable": true,
          "locationInModule": {
            "filename": "lib/stability.ts",
            "line": 127
          },
          "name": "readonlyProperty",
          "type": {
            "primitive": "string"
          }
        },
        {
          "docs": {
            "custom": {
              "external": "true"
            },
            "stability": "stable"
          },
          "locationInModule": {
            "filename": "lib/stability.ts",
            "line": 129
          },
          "name": "mutableProperty",
          "optional": true,
          "type": {
            "primitive": "number"
          }
        }
      ]
    },
    "jsii-calc.ExternalEnum": {
      "assembly": "jsii-calc",
      "docs": {
        "custom": {
          "external": "true"
        },
        "stability": "stable"
      },
      "fqn": "jsii-calc.ExternalEnum",
      "kind": "enum",
      "locationInModule": {
        "filename": "lib/stability.ts",
        "line": 141
      },
      "members": [
        {
          "docs": {
            "custom": {
              "external": "true"
            },
            "stability": "stable"
          },
          "name": "OPTION_A"
        },
        {
          "docs": {
            "custom": {
              "external": "true"
            },
            "stability": "stable"
          },
          "name": "OPTION_B"
        }
      ],
      "name": "ExternalEnum"
    },
    "jsii-calc.ExternalStruct": {
      "assembly": "jsii-calc",
      "datatype": true,
      "docs": {
        "custom": {
          "external": "true"
        },
        "stability": "stable"
      },
      "fqn": "jsii-calc.ExternalStruct",
      "kind": "interface",
      "locationInModule": {
        "filename": "lib/stability.ts",
        "line": 113
      },
      "name": "ExternalStruct",
      "properties": [
        {
          "abstract": true,
          "docs": {
            "custom": {
              "external": "true"
            },
            "stability": "stable"
          },
          "immutable": true,
          "locationInModule": {
            "filename": "lib/stability.ts",
            "line": 115
          },
          "name": "readonlyProperty",
          "type": {
            "primitive": "string"
          }
        }
      ]
    },
    "jsii-calc.GiveMeStructs": {
      "assembly": "jsii-calc",
      "docs": {
        "stability": "stable"
      },
      "fqn": "jsii-calc.GiveMeStructs",
      "initializer": {
        "docs": {
          "stability": "stable"
        }
      },
      "kind": "class",
      "locationInModule": {
        "filename": "lib/compliance.ts",
        "line": 556
      },
      "methods": [
        {
          "docs": {
            "stability": "stable",
            "summary": "Accepts a struct of type DerivedStruct and returns a struct of type FirstStruct."
          },
          "locationInModule": {
            "filename": "lib/compliance.ts",
            "line": 574
          },
          "name": "derivedToFirst",
          "parameters": [
            {
              "name": "derived",
              "type": {
                "fqn": "jsii-calc.DerivedStruct"
              }
            }
          ],
          "returns": {
            "type": {
              "fqn": "@scope/jsii-calc-lib.MyFirstStruct"
            }
          }
        },
        {
          "docs": {
            "stability": "stable",
            "summary": "Returns the boolean from a DerivedStruct struct."
          },
          "locationInModule": {
            "filename": "lib/compliance.ts",
            "line": 567
          },
          "name": "readDerivedNonPrimitive",
          "parameters": [
            {
              "name": "derived",
              "type": {
                "fqn": "jsii-calc.DerivedStruct"
              }
            }
          ],
          "returns": {
            "type": {
              "fqn": "jsii-calc.DoubleTrouble"
            }
          }
        },
        {
          "docs": {
            "stability": "stable",
            "summary": "Returns the \"anumber\" from a MyFirstStruct struct;"
          },
          "locationInModule": {
            "filename": "lib/compliance.ts",
            "line": 560
          },
          "name": "readFirstNumber",
          "parameters": [
            {
              "name": "first",
              "type": {
                "fqn": "@scope/jsii-calc-lib.MyFirstStruct"
              }
            }
          ],
          "returns": {
            "type": {
              "primitive": "number"
            }
          }
        }
      ],
      "name": "GiveMeStructs",
      "properties": [
        {
          "docs": {
            "stability": "stable"
          },
          "immutable": true,
          "locationInModule": {
            "filename": "lib/compliance.ts",
            "line": 578
          },
          "name": "structLiteral",
          "type": {
            "fqn": "@scope/jsii-calc-lib.StructWithOnlyOptionals"
          }
        }
      ]
    },
    "jsii-calc.Greetee": {
      "assembly": "jsii-calc",
      "datatype": true,
      "docs": {
        "stability": "stable",
        "summary": "These are some arguments you can pass to a method."
      },
      "fqn": "jsii-calc.Greetee",
      "kind": "interface",
      "locationInModule": {
        "filename": "lib/documented.ts",
        "line": 39
      },
      "name": "Greetee",
      "properties": [
        {
          "abstract": true,
          "docs": {
            "default": "world",
            "stability": "stable",
            "summary": "The name of the greetee."
          },
          "immutable": true,
          "locationInModule": {
            "filename": "lib/documented.ts",
            "line": 45
          },
          "name": "name",
          "optional": true,
          "type": {
            "primitive": "string"
          }
        }
      ]
    },
    "jsii-calc.GreetingAugmenter": {
      "assembly": "jsii-calc",
      "docs": {
        "stability": "stable"
      },
      "fqn": "jsii-calc.GreetingAugmenter",
      "initializer": {
        "docs": {
          "stability": "stable"
        }
      },
      "kind": "class",
      "locationInModule": {
        "filename": "lib/compliance.ts",
        "line": 532
      },
      "methods": [
        {
          "docs": {
            "stability": "stable"
          },
          "locationInModule": {
            "filename": "lib/compliance.ts",
            "line": 533
          },
          "name": "betterGreeting",
          "parameters": [
            {
              "name": "friendly",
              "type": {
                "fqn": "@scope/jsii-calc-lib.IFriendly"
              }
            }
          ],
          "returns": {
            "type": {
              "primitive": "string"
            }
          }
        }
      ],
      "name": "GreetingAugmenter"
    },
    "jsii-calc.IAnonymousImplementationProvider": {
      "assembly": "jsii-calc",
      "docs": {
        "stability": "stable",
        "summary": "We can return an anonymous interface implementation from an override without losing the interface declarations."
      },
      "fqn": "jsii-calc.IAnonymousImplementationProvider",
      "kind": "interface",
      "locationInModule": {
        "filename": "lib/compliance.ts",
        "line": 2210
      },
      "methods": [
        {
          "abstract": true,
          "docs": {
            "stability": "stable"
          },
          "locationInModule": {
            "filename": "lib/compliance.ts",
            "line": 2212
          },
          "name": "provideAsClass",
          "returns": {
            "type": {
              "fqn": "jsii-calc.Implementation"
            }
          }
        },
        {
          "abstract": true,
          "docs": {
            "stability": "stable"
          },
          "locationInModule": {
            "filename": "lib/compliance.ts",
            "line": 2211
          },
          "name": "provideAsInterface",
          "returns": {
            "type": {
              "fqn": "jsii-calc.IAnonymouslyImplementMe"
            }
          }
        }
      ],
      "name": "IAnonymousImplementationProvider"
    },
    "jsii-calc.IAnonymouslyImplementMe": {
      "assembly": "jsii-calc",
      "docs": {
        "stability": "stable"
      },
      "fqn": "jsii-calc.IAnonymouslyImplementMe",
      "kind": "interface",
      "locationInModule": {
        "filename": "lib/compliance.ts",
        "line": 2229
      },
      "methods": [
        {
          "abstract": true,
          "docs": {
            "stability": "stable"
          },
          "locationInModule": {
            "filename": "lib/compliance.ts",
            "line": 2231
          },
          "name": "verb",
          "returns": {
            "type": {
              "primitive": "string"
            }
          }
        }
      ],
      "name": "IAnonymouslyImplementMe",
      "properties": [
        {
          "abstract": true,
          "docs": {
            "stability": "stable"
          },
          "immutable": true,
          "locationInModule": {
            "filename": "lib/compliance.ts",
            "line": 2230
          },
          "name": "value",
          "type": {
            "primitive": "number"
          }
        }
      ]
    },
    "jsii-calc.IAnotherPublicInterface": {
      "assembly": "jsii-calc",
      "docs": {
        "stability": "stable"
      },
      "fqn": "jsii-calc.IAnotherPublicInterface",
      "kind": "interface",
      "locationInModule": {
        "filename": "lib/compliance.ts",
        "line": 1780
      },
      "name": "IAnotherPublicInterface",
      "properties": [
        {
          "abstract": true,
          "docs": {
            "stability": "stable"
          },
          "locationInModule": {
            "filename": "lib/compliance.ts",
            "line": 1781
          },
          "name": "a",
          "type": {
            "primitive": "string"
          }
        }
      ]
    },
    "jsii-calc.IBell": {
      "assembly": "jsii-calc",
      "docs": {
        "stability": "stable"
      },
      "fqn": "jsii-calc.IBell",
      "kind": "interface",
      "locationInModule": {
        "filename": "lib/compliance.ts",
        "line": 2419
      },
      "methods": [
        {
          "abstract": true,
          "docs": {
            "stability": "stable"
          },
          "locationInModule": {
            "filename": "lib/compliance.ts",
            "line": 2420
          },
          "name": "ring"
        }
      ],
      "name": "IBell"
    },
    "jsii-calc.IBellRinger": {
      "assembly": "jsii-calc",
      "docs": {
        "stability": "stable",
        "summary": "Takes the object parameter as an interface."
      },
      "fqn": "jsii-calc.IBellRinger",
      "kind": "interface",
      "locationInModule": {
        "filename": "lib/compliance.ts",
        "line": 2408
      },
      "methods": [
        {
          "abstract": true,
          "docs": {
            "stability": "stable"
          },
          "locationInModule": {
            "filename": "lib/compliance.ts",
            "line": 2409
          },
          "name": "yourTurn",
          "parameters": [
            {
              "name": "bell",
              "type": {
                "fqn": "jsii-calc.IBell"
              }
            }
          ]
        }
      ],
      "name": "IBellRinger"
    },
    "jsii-calc.IConcreteBellRinger": {
      "assembly": "jsii-calc",
      "docs": {
        "stability": "stable",
        "summary": "Takes the object parameter as a calss."
      },
      "fqn": "jsii-calc.IConcreteBellRinger",
      "kind": "interface",
      "locationInModule": {
        "filename": "lib/compliance.ts",
        "line": 2415
      },
      "methods": [
        {
          "abstract": true,
          "docs": {
            "stability": "stable"
          },
          "locationInModule": {
            "filename": "lib/compliance.ts",
            "line": 2416
          },
          "name": "yourTurn",
          "parameters": [
            {
              "name": "bell",
              "type": {
                "fqn": "jsii-calc.Bell"
              }
            }
          ]
        }
      ],
      "name": "IConcreteBellRinger"
    },
    "jsii-calc.IDeprecatedInterface": {
      "assembly": "jsii-calc",
      "docs": {
        "deprecated": "useless interface",
        "stability": "deprecated"
      },
      "fqn": "jsii-calc.IDeprecatedInterface",
      "kind": "interface",
      "locationInModule": {
        "filename": "lib/stability.ts",
        "line": 82
      },
      "methods": [
        {
          "abstract": true,
          "docs": {
            "deprecated": "services no purpose",
            "stability": "deprecated"
          },
          "locationInModule": {
            "filename": "lib/stability.ts",
            "line": 86
          },
          "name": "method"
        }
      ],
      "name": "IDeprecatedInterface",
      "properties": [
        {
          "abstract": true,
          "docs": {
            "deprecated": "could be better",
            "stability": "deprecated"
          },
          "locationInModule": {
            "filename": "lib/stability.ts",
            "line": 84
          },
          "name": "mutableProperty",
          "optional": true,
          "type": {
            "primitive": "number"
          }
        }
      ]
    },
    "jsii-calc.IExperimentalInterface": {
      "assembly": "jsii-calc",
      "docs": {
        "stability": "experimental"
      },
      "fqn": "jsii-calc.IExperimentalInterface",
      "kind": "interface",
      "locationInModule": {
        "filename": "lib/stability.ts",
        "line": 9
      },
      "methods": [
        {
          "abstract": true,
          "docs": {
            "stability": "experimental"
          },
          "locationInModule": {
            "filename": "lib/stability.ts",
            "line": 13
          },
          "name": "method"
        }
      ],
      "name": "IExperimentalInterface",
      "properties": [
        {
          "abstract": true,
          "docs": {
            "stability": "experimental"
          },
          "locationInModule": {
            "filename": "lib/stability.ts",
            "line": 11
          },
          "name": "mutableProperty",
          "optional": true,
          "type": {
            "primitive": "number"
          }
        }
      ]
    },
    "jsii-calc.IExtendsPrivateInterface": {
      "assembly": "jsii-calc",
      "docs": {
        "stability": "stable"
      },
      "fqn": "jsii-calc.IExtendsPrivateInterface",
      "kind": "interface",
      "locationInModule": {
        "filename": "lib/compliance.ts",
        "line": 1771
      },
      "name": "IExtendsPrivateInterface",
      "properties": [
        {
          "abstract": true,
          "docs": {
            "stability": "stable"
          },
          "immutable": true,
          "locationInModule": {
            "filename": "lib/compliance.ts",
            "line": 1772
          },
          "name": "moreThings",
          "type": {
            "collection": {
              "elementtype": {
                "primitive": "string"
              },
              "kind": "array"
            }
          }
        },
        {
          "abstract": true,
          "docs": {
            "stability": "stable"
          },
          "locationInModule": {
            "filename": "lib/compliance.ts",
            "line": 1756
          },
          "name": "private",
          "type": {
            "primitive": "string"
          }
        }
      ]
    },
    "jsii-calc.IExternalInterface": {
      "assembly": "jsii-calc",
      "docs": {
        "custom": {
          "external": "true"
        },
        "stability": "stable"
      },
      "fqn": "jsii-calc.IExternalInterface",
      "kind": "interface",
      "locationInModule": {
        "filename": "lib/stability.ts",
        "line": 118
      },
      "methods": [
        {
          "abstract": true,
          "docs": {
            "custom": {
              "external": "true"
            },
            "stability": "stable"
          },
          "locationInModule": {
            "filename": "lib/stability.ts",
            "line": 122
          },
          "name": "method"
        }
      ],
      "name": "IExternalInterface",
      "properties": [
        {
          "abstract": true,
          "docs": {
            "custom": {
              "external": "true"
            },
            "stability": "stable"
          },
          "locationInModule": {
            "filename": "lib/stability.ts",
            "line": 120
          },
          "name": "mutableProperty",
          "optional": true,
          "type": {
            "primitive": "number"
          }
        }
      ]
    },
    "jsii-calc.IFriendlier": {
      "assembly": "jsii-calc",
      "docs": {
        "stability": "stable",
        "summary": "Even friendlier classes can implement this interface."
      },
      "fqn": "jsii-calc.IFriendlier",
      "interfaces": [
        "@scope/jsii-calc-lib.IFriendly"
      ],
      "kind": "interface",
      "locationInModule": {
        "filename": "lib/calculator.ts",
        "line": 16
      },
      "methods": [
        {
          "abstract": true,
          "docs": {
            "stability": "stable",
            "summary": "Say farewell."
          },
          "locationInModule": {
            "filename": "lib/calculator.ts",
            "line": 26
          },
          "name": "farewell",
          "returns": {
            "type": {
              "primitive": "string"
            }
          }
        },
        {
          "abstract": true,
          "docs": {
            "returns": "A goodbye blessing.",
            "stability": "stable",
            "summary": "Say goodbye."
          },
          "locationInModule": {
            "filename": "lib/calculator.ts",
            "line": 21
          },
          "name": "goodbye",
          "returns": {
            "type": {
              "primitive": "string"
            }
          }
        }
      ],
      "name": "IFriendlier"
    },
    "jsii-calc.IFriendlyRandomGenerator": {
      "assembly": "jsii-calc",
      "docs": {
        "stability": "stable"
      },
      "fqn": "jsii-calc.IFriendlyRandomGenerator",
      "interfaces": [
        "jsii-calc.IRandomNumberGenerator",
        "@scope/jsii-calc-lib.IFriendly"
      ],
      "kind": "interface",
      "locationInModule": {
        "filename": "lib/calculator.ts",
        "line": 40
      },
      "name": "IFriendlyRandomGenerator"
    },
    "jsii-calc.IInterfaceImplementedByAbstractClass": {
      "assembly": "jsii-calc",
      "docs": {
        "stability": "stable",
        "summary": "awslabs/jsii#220 Abstract return type."
      },
      "fqn": "jsii-calc.IInterfaceImplementedByAbstractClass",
      "kind": "interface",
      "locationInModule": {
        "filename": "lib/compliance.ts",
        "line": 1242
      },
      "name": "IInterfaceImplementedByAbstractClass",
      "properties": [
        {
          "abstract": true,
          "docs": {
            "stability": "stable"
          },
          "immutable": true,
          "locationInModule": {
            "filename": "lib/compliance.ts",
            "line": 1243
          },
          "name": "propFromInterface",
          "type": {
            "primitive": "string"
          }
        }
      ]
    },
    "jsii-calc.IInterfaceThatShouldNotBeADataType": {
      "assembly": "jsii-calc",
      "docs": {
        "stability": "stable",
        "summary": "Even though this interface has only properties, it is disqualified from being a datatype because it inherits from an interface that is not a datatype."
      },
      "fqn": "jsii-calc.IInterfaceThatShouldNotBeADataType",
      "interfaces": [
        "jsii-calc.IInterfaceWithMethods"
      ],
      "kind": "interface",
      "locationInModule": {
        "filename": "lib/compliance.ts",
        "line": 1346
      },
      "name": "IInterfaceThatShouldNotBeADataType",
      "properties": [
        {
          "abstract": true,
          "docs": {
            "stability": "stable"
          },
          "immutable": true,
          "locationInModule": {
            "filename": "lib/compliance.ts",
            "line": 1348
          },
          "name": "otherValue",
          "type": {
            "primitive": "string"
          }
        }
      ]
    },
    "jsii-calc.IInterfaceWithInternal": {
      "assembly": "jsii-calc",
      "docs": {
        "stability": "stable"
      },
      "fqn": "jsii-calc.IInterfaceWithInternal",
      "kind": "interface",
      "locationInModule": {
        "filename": "lib/compliance.ts",
        "line": 1711
      },
      "methods": [
        {
          "abstract": true,
          "docs": {
            "stability": "stable"
          },
          "locationInModule": {
            "filename": "lib/compliance.ts",
            "line": 1712
          },
          "name": "visible"
        }
      ],
      "name": "IInterfaceWithInternal"
    },
    "jsii-calc.IInterfaceWithMethods": {
      "assembly": "jsii-calc",
      "docs": {
        "stability": "stable"
      },
      "fqn": "jsii-calc.IInterfaceWithMethods",
      "kind": "interface",
      "locationInModule": {
        "filename": "lib/compliance.ts",
        "line": 1336
      },
      "methods": [
        {
          "abstract": true,
          "docs": {
            "stability": "stable"
          },
          "locationInModule": {
            "filename": "lib/compliance.ts",
            "line": 1339
          },
          "name": "doThings"
        }
      ],
      "name": "IInterfaceWithMethods",
      "properties": [
        {
          "abstract": true,
          "docs": {
            "stability": "stable"
          },
          "immutable": true,
          "locationInModule": {
            "filename": "lib/compliance.ts",
            "line": 1337
          },
          "name": "value",
          "type": {
            "primitive": "string"
          }
        }
      ]
    },
    "jsii-calc.IInterfaceWithOptionalMethodArguments": {
      "assembly": "jsii-calc",
      "docs": {
        "stability": "stable",
        "summary": "awslabs/jsii#175 Interface proxies (and builders) do not respect optional arguments in methods."
      },
      "fqn": "jsii-calc.IInterfaceWithOptionalMethodArguments",
      "kind": "interface",
      "locationInModule": {
        "filename": "lib/compliance.ts",
        "line": 1220
      },
      "methods": [
        {
          "abstract": true,
          "docs": {
            "stability": "stable"
          },
          "locationInModule": {
            "filename": "lib/compliance.ts",
            "line": 1221
          },
          "name": "hello",
          "parameters": [
            {
              "name": "arg1",
              "type": {
                "primitive": "string"
              }
            },
            {
              "name": "arg2",
              "optional": true,
              "type": {
                "primitive": "number"
              }
            }
          ]
        }
      ],
      "name": "IInterfaceWithOptionalMethodArguments"
    },
    "jsii-calc.IInterfaceWithProperties": {
      "assembly": "jsii-calc",
      "docs": {
        "stability": "stable"
      },
      "fqn": "jsii-calc.IInterfaceWithProperties",
      "kind": "interface",
      "locationInModule": {
        "filename": "lib/compliance.ts",
        "line": 586
      },
      "name": "IInterfaceWithProperties",
      "properties": [
        {
          "abstract": true,
          "docs": {
            "stability": "stable"
          },
          "immutable": true,
          "locationInModule": {
            "filename": "lib/compliance.ts",
            "line": 587
          },
          "name": "readOnlyString",
          "type": {
            "primitive": "string"
          }
        },
        {
          "abstract": true,
          "docs": {
            "stability": "stable"
          },
          "locationInModule": {
            "filename": "lib/compliance.ts",
            "line": 588
          },
          "name": "readWriteString",
          "type": {
            "primitive": "string"
          }
        }
      ]
    },
    "jsii-calc.IInterfaceWithPropertiesExtension": {
      "assembly": "jsii-calc",
      "docs": {
        "stability": "stable"
      },
      "fqn": "jsii-calc.IInterfaceWithPropertiesExtension",
      "interfaces": [
        "jsii-calc.IInterfaceWithProperties"
      ],
      "kind": "interface",
      "locationInModule": {
        "filename": "lib/compliance.ts",
        "line": 591
      },
      "name": "IInterfaceWithPropertiesExtension",
      "properties": [
        {
          "abstract": true,
          "docs": {
            "stability": "stable"
          },
          "locationInModule": {
            "filename": "lib/compliance.ts",
            "line": 593
          },
          "name": "foo",
          "type": {
            "primitive": "number"
          }
        }
      ]
    },
    "jsii-calc.IJSII417Derived": {
      "assembly": "jsii-calc",
      "docs": {
        "stability": "stable"
      },
      "fqn": "jsii-calc.IJSII417Derived",
      "interfaces": [
        "jsii-calc.IJSII417PublicBaseOfBase"
      ],
      "kind": "interface",
      "locationInModule": {
        "filename": "lib/erasures.ts",
        "line": 43
      },
      "methods": [
        {
          "abstract": true,
          "docs": {
            "stability": "stable"
          },
          "locationInModule": {
            "filename": "lib/erasures.ts",
            "line": 41
          },
          "name": "bar"
        },
        {
          "abstract": true,
          "docs": {
            "stability": "stable"
          },
          "locationInModule": {
            "filename": "lib/erasures.ts",
            "line": 44
          },
          "name": "baz"
        }
      ],
      "name": "IJSII417Derived",
      "properties": [
        {
          "abstract": true,
          "docs": {
            "stability": "stable"
          },
          "immutable": true,
          "locationInModule": {
            "filename": "lib/erasures.ts",
            "line": 40
          },
          "name": "property",
          "type": {
            "primitive": "string"
          }
        }
      ]
    },
    "jsii-calc.IJSII417PublicBaseOfBase": {
      "assembly": "jsii-calc",
      "docs": {
        "stability": "stable"
      },
      "fqn": "jsii-calc.IJSII417PublicBaseOfBase",
      "kind": "interface",
      "locationInModule": {
        "filename": "lib/erasures.ts",
        "line": 36
      },
      "methods": [
        {
          "abstract": true,
          "docs": {
            "stability": "stable"
          },
          "locationInModule": {
            "filename": "lib/erasures.ts",
            "line": 37
          },
          "name": "foo"
        }
      ],
      "name": "IJSII417PublicBaseOfBase",
      "properties": [
        {
          "abstract": true,
          "docs": {
            "stability": "stable"
          },
          "immutable": true,
          "locationInModule": {
            "filename": "lib/erasures.ts",
            "line": 34
          },
          "name": "hasRoot",
          "type": {
            "primitive": "boolean"
          }
        }
      ]
    },
    "jsii-calc.IJsii487External": {
      "assembly": "jsii-calc",
      "docs": {
        "stability": "stable"
      },
      "fqn": "jsii-calc.IJsii487External",
      "kind": "interface",
      "locationInModule": {
        "filename": "lib/erasures.ts",
        "line": 52
      },
      "name": "IJsii487External"
    },
    "jsii-calc.IJsii487External2": {
      "assembly": "jsii-calc",
      "docs": {
        "stability": "stable"
      },
      "fqn": "jsii-calc.IJsii487External2",
      "kind": "interface",
      "locationInModule": {
        "filename": "lib/erasures.ts",
        "line": 54
      },
      "name": "IJsii487External2"
    },
    "jsii-calc.IJsii496": {
      "assembly": "jsii-calc",
      "docs": {
        "stability": "stable"
      },
      "fqn": "jsii-calc.IJsii496",
      "kind": "interface",
      "locationInModule": {
        "filename": "lib/erasures.ts",
        "line": 65
      },
      "name": "IJsii496"
    },
    "jsii-calc.IMutableObjectLiteral": {
      "assembly": "jsii-calc",
      "docs": {
        "stability": "stable"
      },
      "fqn": "jsii-calc.IMutableObjectLiteral",
      "kind": "interface",
      "locationInModule": {
        "filename": "lib/compliance.ts",
        "line": 1290
      },
      "name": "IMutableObjectLiteral",
      "properties": [
        {
          "abstract": true,
          "docs": {
            "stability": "stable"
          },
          "locationInModule": {
            "filename": "lib/compliance.ts",
            "line": 1291
          },
          "name": "value",
          "type": {
            "primitive": "string"
          }
        }
      ]
    },
    "jsii-calc.INonInternalInterface": {
      "assembly": "jsii-calc",
      "docs": {
        "stability": "stable"
      },
      "fqn": "jsii-calc.INonInternalInterface",
      "interfaces": [
        "jsii-calc.IAnotherPublicInterface"
      ],
      "kind": "interface",
      "locationInModule": {
        "filename": "lib/compliance.ts",
        "line": 1789
      },
      "name": "INonInternalInterface",
      "properties": [
        {
          "abstract": true,
          "docs": {
            "stability": "stable"
          },
          "locationInModule": {
            "filename": "lib/compliance.ts",
            "line": 1786
          },
          "name": "b",
          "type": {
            "primitive": "string"
          }
        },
        {
          "abstract": true,
          "docs": {
            "stability": "stable"
          },
          "locationInModule": {
            "filename": "lib/compliance.ts",
            "line": 1790
          },
          "name": "c",
          "type": {
            "primitive": "string"
          }
        }
      ]
    },
    "jsii-calc.IObjectWithProperty": {
      "assembly": "jsii-calc",
      "docs": {
        "stability": "stable",
        "summary": "Make sure that setters are properly called on objects with interfaces."
      },
      "fqn": "jsii-calc.IObjectWithProperty",
      "kind": "interface",
      "locationInModule": {
        "filename": "lib/compliance.ts",
        "line": 2544
      },
      "methods": [
        {
          "abstract": true,
          "docs": {
            "stability": "stable"
          },
          "locationInModule": {
            "filename": "lib/compliance.ts",
            "line": 2546
          },
          "name": "wasSet",
          "returns": {
            "type": {
              "primitive": "boolean"
            }
          }
        }
      ],
      "name": "IObjectWithProperty",
      "properties": [
        {
          "abstract": true,
          "docs": {
            "stability": "stable"
          },
          "locationInModule": {
            "filename": "lib/compliance.ts",
            "line": 2545
          },
          "name": "property",
          "type": {
            "primitive": "string"
          }
        }
      ]
    },
    "jsii-calc.IOptionalMethod": {
      "assembly": "jsii-calc",
      "docs": {
        "stability": "stable",
        "summary": "Checks that optional result from interface method code generates correctly."
      },
      "fqn": "jsii-calc.IOptionalMethod",
      "kind": "interface",
      "locationInModule": {
        "filename": "lib/compliance.ts",
        "line": 2733
      },
      "methods": [
        {
          "abstract": true,
          "docs": {
            "stability": "stable"
          },
          "locationInModule": {
            "filename": "lib/compliance.ts",
            "line": 2734
          },
          "name": "optional",
          "returns": {
            "optional": true,
            "type": {
              "primitive": "string"
            }
          }
        }
      ],
      "name": "IOptionalMethod"
    },
    "jsii-calc.IPrivatelyImplemented": {
      "assembly": "jsii-calc",
      "docs": {
        "stability": "stable"
      },
      "fqn": "jsii-calc.IPrivatelyImplemented",
      "kind": "interface",
      "locationInModule": {
        "filename": "lib/compliance.ts",
        "line": 1513
      },
      "name": "IPrivatelyImplemented",
      "properties": [
        {
          "abstract": true,
          "docs": {
            "stability": "stable"
          },
          "immutable": true,
          "locationInModule": {
            "filename": "lib/compliance.ts",
            "line": 1514
          },
          "name": "success",
          "type": {
            "primitive": "boolean"
          }
        }
      ]
    },
    "jsii-calc.IPublicInterface": {
      "assembly": "jsii-calc",
      "docs": {
        "stability": "stable"
      },
      "fqn": "jsii-calc.IPublicInterface",
      "kind": "interface",
      "locationInModule": {
        "filename": "lib/compliance.ts",
        "line": 1560
      },
      "methods": [
        {
          "abstract": true,
          "docs": {
            "stability": "stable"
          },
          "locationInModule": {
            "filename": "lib/compliance.ts",
            "line": 1561
          },
          "name": "bye",
          "returns": {
            "type": {
              "primitive": "string"
            }
          }
        }
      ],
      "name": "IPublicInterface"
    },
    "jsii-calc.IPublicInterface2": {
      "assembly": "jsii-calc",
      "docs": {
        "stability": "stable"
      },
      "fqn": "jsii-calc.IPublicInterface2",
      "kind": "interface",
      "locationInModule": {
        "filename": "lib/compliance.ts",
        "line": 1564
      },
      "methods": [
        {
          "abstract": true,
          "docs": {
            "stability": "stable"
          },
          "locationInModule": {
            "filename": "lib/compliance.ts",
            "line": 1565
          },
          "name": "ciao",
          "returns": {
            "type": {
              "primitive": "string"
            }
          }
        }
      ],
      "name": "IPublicInterface2"
    },
    "jsii-calc.IRandomNumberGenerator": {
      "assembly": "jsii-calc",
      "docs": {
        "stability": "stable",
        "summary": "Generates random numbers."
      },
      "fqn": "jsii-calc.IRandomNumberGenerator",
      "kind": "interface",
      "locationInModule": {
        "filename": "lib/calculator.ts",
        "line": 32
      },
      "methods": [
        {
          "abstract": true,
          "docs": {
            "returns": "A random number.",
            "stability": "stable",
            "summary": "Returns another random number."
          },
          "locationInModule": {
            "filename": "lib/calculator.ts",
            "line": 37
          },
          "name": "next",
          "returns": {
            "type": {
              "primitive": "number"
            }
          }
        }
      ],
      "name": "IRandomNumberGenerator"
    },
    "jsii-calc.IReturnJsii976": {
      "assembly": "jsii-calc",
      "docs": {
        "stability": "stable",
        "summary": "Returns a subclass of a known class which implements an interface."
      },
      "fqn": "jsii-calc.IReturnJsii976",
      "kind": "interface",
      "locationInModule": {
        "filename": "lib/compliance.ts",
        "line": 2475
      },
      "name": "IReturnJsii976",
      "properties": [
        {
          "abstract": true,
          "docs": {
            "stability": "stable"
          },
          "immutable": true,
          "locationInModule": {
            "filename": "lib/compliance.ts",
            "line": 2476
          },
          "name": "foo",
          "type": {
            "primitive": "number"
          }
        }
      ]
    },
    "jsii-calc.IReturnsNumber": {
      "assembly": "jsii-calc",
      "docs": {
        "stability": "stable"
      },
      "fqn": "jsii-calc.IReturnsNumber",
      "kind": "interface",
      "locationInModule": {
        "filename": "lib/compliance.ts",
        "line": 639
      },
      "methods": [
        {
          "abstract": true,
          "docs": {
            "stability": "stable"
          },
          "locationInModule": {
            "filename": "lib/compliance.ts",
            "line": 640
          },
          "name": "obtainNumber",
          "returns": {
            "type": {
              "fqn": "@scope/jsii-calc-lib.IDoublable"
            }
          }
        }
      ],
      "name": "IReturnsNumber",
      "properties": [
        {
          "abstract": true,
          "docs": {
            "stability": "stable"
          },
          "immutable": true,
          "locationInModule": {
            "filename": "lib/compliance.ts",
            "line": 642
          },
          "name": "numberProp",
          "type": {
            "fqn": "@scope/jsii-calc-lib.Number"
          }
        }
      ]
    },
    "jsii-calc.IStableInterface": {
      "assembly": "jsii-calc",
      "docs": {
        "stability": "stable"
      },
      "fqn": "jsii-calc.IStableInterface",
      "kind": "interface",
      "locationInModule": {
        "filename": "lib/stability.ts",
        "line": 46
      },
      "methods": [
        {
          "abstract": true,
          "docs": {
            "stability": "stable"
          },
          "locationInModule": {
            "filename": "lib/stability.ts",
            "line": 50
          },
          "name": "method"
        }
      ],
      "name": "IStableInterface",
      "properties": [
        {
          "abstract": true,
          "docs": {
            "stability": "stable"
          },
          "locationInModule": {
            "filename": "lib/stability.ts",
            "line": 48
          },
          "name": "mutableProperty",
          "optional": true,
          "type": {
            "primitive": "number"
          }
        }
      ]
    },
    "jsii-calc.IStructReturningDelegate": {
      "assembly": "jsii-calc",
      "docs": {
        "stability": "stable",
        "summary": "Verifies that a \"pure\" implementation of an interface works correctly."
      },
      "fqn": "jsii-calc.IStructReturningDelegate",
      "kind": "interface",
      "locationInModule": {
        "filename": "lib/compliance.ts",
        "line": 2662
      },
      "methods": [
        {
          "abstract": true,
          "docs": {
            "stability": "stable"
          },
          "locationInModule": {
            "filename": "lib/compliance.ts",
            "line": 2663
          },
          "name": "returnStruct",
          "returns": {
            "type": {
              "fqn": "jsii-calc.StructB"
            }
          }
        }
      ],
      "name": "IStructReturningDelegate"
    },
    "jsii-calc.IWallClock": {
      "assembly": "jsii-calc",
      "docs": {
        "stability": "stable",
        "summary": "Implement this interface."
      },
      "fqn": "jsii-calc.IWallClock",
      "kind": "interface",
      "locationInModule": {
        "filename": "lib/date.ts",
        "line": 53
      },
      "methods": [
        {
          "abstract": true,
          "docs": {
            "stability": "stable",
            "summary": "Returns the current time, formatted as an ISO-8601 string."
          },
          "locationInModule": {
            "filename": "lib/date.ts",
            "line": 57
          },
          "name": "iso8601Now",
          "returns": {
            "type": {
              "primitive": "string"
            }
          }
        }
      ],
      "name": "IWallClock"
    },
    "jsii-calc.ImplementInternalInterface": {
      "assembly": "jsii-calc",
      "docs": {
        "stability": "stable"
      },
      "fqn": "jsii-calc.ImplementInternalInterface",
      "initializer": {
        "docs": {
          "stability": "stable"
        }
      },
      "kind": "class",
      "locationInModule": {
        "filename": "lib/compliance.ts",
        "line": 1763
      },
      "name": "ImplementInternalInterface",
      "properties": [
        {
          "docs": {
            "stability": "stable"
          },
          "locationInModule": {
            "filename": "lib/compliance.ts",
            "line": 1764
          },
          "name": "prop",
          "type": {
            "primitive": "string"
          }
        }
      ]
    },
    "jsii-calc.Implementation": {
      "assembly": "jsii-calc",
      "docs": {
        "stability": "stable"
      },
      "fqn": "jsii-calc.Implementation",
      "initializer": {
        "docs": {
          "stability": "stable"
        }
      },
      "kind": "class",
      "locationInModule": {
        "filename": "lib/compliance.ts",
        "line": 2226
      },
      "name": "Implementation",
      "properties": [
        {
          "docs": {
            "stability": "stable"
          },
          "immutable": true,
          "locationInModule": {
            "filename": "lib/compliance.ts",
            "line": 2227
          },
          "name": "value",
          "type": {
            "primitive": "number"
          }
        }
      ]
    },
    "jsii-calc.ImplementsInterfaceWithInternal": {
      "assembly": "jsii-calc",
      "docs": {
        "stability": "stable"
      },
      "fqn": "jsii-calc.ImplementsInterfaceWithInternal",
      "initializer": {
        "docs": {
          "stability": "stable"
        }
      },
      "interfaces": [
        "jsii-calc.IInterfaceWithInternal"
      ],
      "kind": "class",
      "locationInModule": {
        "filename": "lib/compliance.ts",
        "line": 1718
      },
      "methods": [
        {
          "docs": {
            "stability": "stable"
          },
          "locationInModule": {
            "filename": "lib/compliance.ts",
            "line": 1719
          },
          "name": "visible",
          "overrides": "jsii-calc.IInterfaceWithInternal"
        }
      ],
      "name": "ImplementsInterfaceWithInternal"
    },
    "jsii-calc.ImplementsInterfaceWithInternalSubclass": {
      "assembly": "jsii-calc",
      "base": "jsii-calc.ImplementsInterfaceWithInternal",
      "docs": {
        "stability": "stable"
      },
      "fqn": "jsii-calc.ImplementsInterfaceWithInternalSubclass",
      "initializer": {
        "docs": {
          "stability": "stable"
        }
      },
      "kind": "class",
      "locationInModule": {
        "filename": "lib/compliance.ts",
        "line": 1737
      },
      "name": "ImplementsInterfaceWithInternalSubclass"
    },
    "jsii-calc.ImplementsPrivateInterface": {
      "assembly": "jsii-calc",
      "docs": {
        "stability": "stable"
      },
      "fqn": "jsii-calc.ImplementsPrivateInterface",
      "initializer": {
        "docs": {
          "stability": "stable"
        }
      },
      "kind": "class",
      "locationInModule": {
        "filename": "lib/compliance.ts",
        "line": 1767
      },
      "name": "ImplementsPrivateInterface",
      "properties": [
        {
          "docs": {
            "stability": "stable"
          },
          "locationInModule": {
            "filename": "lib/compliance.ts",
            "line": 1768
          },
          "name": "private",
          "type": {
            "primitive": "string"
          }
        }
      ]
    },
    "jsii-calc.ImplictBaseOfBase": {
      "assembly": "jsii-calc",
      "datatype": true,
      "docs": {
        "stability": "stable"
      },
      "fqn": "jsii-calc.ImplictBaseOfBase",
      "interfaces": [
        "@scope/jsii-calc-base.BaseProps"
      ],
      "kind": "interface",
      "locationInModule": {
        "filename": "lib/compliance.ts",
        "line": 1176
      },
      "name": "ImplictBaseOfBase",
      "properties": [
        {
          "abstract": true,
          "docs": {
            "stability": "stable"
          },
          "immutable": true,
          "locationInModule": {
            "filename": "lib/compliance.ts",
            "line": 1177
          },
          "name": "goo",
          "type": {
            "primitive": "date"
          }
        }
      ]
    },
    "jsii-calc.InbetweenClass": {
      "assembly": "jsii-calc",
      "base": "jsii-calc.PublicClass",
      "docs": {
        "stability": "stable"
      },
      "fqn": "jsii-calc.InbetweenClass",
      "initializer": {
        "docs": {
          "stability": "stable"
        }
      },
      "interfaces": [
        "jsii-calc.IPublicInterface2"
      ],
      "kind": "class",
      "locationInModule": {
        "filename": "lib/compliance.ts",
        "line": 1567
      },
      "methods": [
        {
          "docs": {
            "stability": "stable"
          },
          "locationInModule": {
            "filename": "lib/compliance.ts",
            "line": 1568
          },
          "name": "ciao",
          "overrides": "jsii-calc.IPublicInterface2",
          "returns": {
            "type": {
              "primitive": "string"
            }
          }
        }
      ],
      "name": "InbetweenClass"
    },
    "jsii-calc.InterfaceCollections": {
      "assembly": "jsii-calc",
      "docs": {
        "remarks": "See: https://github.com/aws/jsii/issues/1196",
        "stability": "stable",
        "summary": "Verifies that collections of interfaces or structs are correctly handled."
      },
      "fqn": "jsii-calc.InterfaceCollections",
      "kind": "class",
      "locationInModule": {
        "filename": "lib/compliance.ts",
        "line": 2696
      },
      "methods": [
        {
          "docs": {
            "stability": "stable"
          },
          "locationInModule": {
            "filename": "lib/compliance.ts",
            "line": 2707
          },
          "name": "listOfInterfaces",
          "returns": {
            "type": {
              "collection": {
                "elementtype": {
                  "fqn": "jsii-calc.IBell"
                },
                "kind": "array"
              }
            }
          },
          "static": true
        },
        {
          "docs": {
            "stability": "stable"
          },
          "locationInModule": {
            "filename": "lib/compliance.ts",
            "line": 2697
          },
          "name": "listOfStructs",
          "returns": {
            "type": {
              "collection": {
                "elementtype": {
                  "fqn": "jsii-calc.StructA"
                },
                "kind": "array"
              }
            }
          },
          "static": true
        },
        {
          "docs": {
            "stability": "stable"
          },
          "locationInModule": {
            "filename": "lib/compliance.ts",
            "line": 2717
          },
          "name": "mapOfInterfaces",
          "returns": {
            "type": {
              "collection": {
                "elementtype": {
                  "fqn": "jsii-calc.IBell"
                },
                "kind": "map"
              }
            }
          },
          "static": true
        },
        {
          "docs": {
            "stability": "stable"
          },
          "locationInModule": {
            "filename": "lib/compliance.ts",
            "line": 2701
          },
          "name": "mapOfStructs",
          "returns": {
            "type": {
              "collection": {
                "elementtype": {
                  "fqn": "jsii-calc.StructA"
                },
                "kind": "map"
              }
            }
          },
          "static": true
        }
      ],
      "name": "InterfaceCollections"
    },
    "jsii-calc.InterfaceInNamespaceIncludesClasses.Foo": {
      "assembly": "jsii-calc",
      "docs": {
        "stability": "stable"
      },
      "fqn": "jsii-calc.InterfaceInNamespaceIncludesClasses.Foo",
      "initializer": {
        "docs": {
          "stability": "stable"
        }
      },
      "kind": "class",
      "locationInModule": {
        "filename": "lib/compliance.ts",
        "line": 1207
      },
      "name": "Foo",
      "namespace": "InterfaceInNamespaceIncludesClasses",
      "properties": [
        {
          "docs": {
            "stability": "stable"
          },
          "locationInModule": {
            "filename": "lib/compliance.ts",
            "line": 1208
          },
          "name": "bar",
          "optional": true,
          "type": {
            "primitive": "string"
          }
        }
      ]
    },
    "jsii-calc.InterfaceInNamespaceIncludesClasses.Hello": {
      "assembly": "jsii-calc",
      "datatype": true,
      "docs": {
        "stability": "stable"
      },
      "fqn": "jsii-calc.InterfaceInNamespaceIncludesClasses.Hello",
      "kind": "interface",
      "locationInModule": {
        "filename": "lib/compliance.ts",
        "line": 1211
      },
      "name": "Hello",
      "namespace": "InterfaceInNamespaceIncludesClasses",
      "properties": [
        {
          "abstract": true,
          "docs": {
            "stability": "stable"
          },
          "immutable": true,
          "locationInModule": {
            "filename": "lib/compliance.ts",
            "line": 1212
          },
          "name": "foo",
          "type": {
            "primitive": "number"
          }
        }
      ]
    },
    "jsii-calc.InterfaceInNamespaceOnlyInterface.Hello": {
      "assembly": "jsii-calc",
      "datatype": true,
      "docs": {
        "stability": "stable"
      },
      "fqn": "jsii-calc.InterfaceInNamespaceOnlyInterface.Hello",
      "kind": "interface",
      "locationInModule": {
        "filename": "lib/compliance.ts",
        "line": 1201
      },
      "name": "Hello",
      "namespace": "InterfaceInNamespaceOnlyInterface",
      "properties": [
        {
          "abstract": true,
          "docs": {
            "stability": "stable"
          },
          "immutable": true,
          "locationInModule": {
            "filename": "lib/compliance.ts",
            "line": 1202
          },
          "name": "foo",
          "type": {
            "primitive": "number"
          }
        }
      ]
    },
    "jsii-calc.InterfacesMaker": {
      "assembly": "jsii-calc",
      "docs": {
        "stability": "stable",
        "summary": "We can return arrays of interfaces See aws/aws-cdk#2362."
      },
      "fqn": "jsii-calc.InterfacesMaker",
      "kind": "class",
      "locationInModule": {
        "filename": "lib/compliance.ts",
        "line": 2098
      },
      "methods": [
        {
          "docs": {
            "stability": "stable"
          },
          "locationInModule": {
            "filename": "lib/compliance.ts",
            "line": 2099
          },
          "name": "makeInterfaces",
          "parameters": [
            {
              "name": "count",
              "type": {
                "primitive": "number"
              }
            }
          ],
          "returns": {
            "type": {
              "collection": {
                "elementtype": {
                  "fqn": "@scope/jsii-calc-lib.IDoublable"
                },
                "kind": "array"
              }
            }
          },
          "static": true
        }
      ],
      "name": "InterfacesMaker"
    },
    "jsii-calc.Isomorphism": {
      "abstract": true,
      "assembly": "jsii-calc",
      "docs": {
        "remarks": "Create a subclass of this, and assert that `this.myself()` actually returns\n`this` from within the constructor.",
        "stability": "stable",
        "summary": "Checks the \"same instance\" isomorphism is preserved within the constructor."
      },
      "fqn": "jsii-calc.Isomorphism",
      "initializer": {
        "docs": {
          "stability": "stable"
        }
      },
      "kind": "class",
      "locationInModule": {
        "filename": "lib/compliance.ts",
        "line": 2743
      },
      "methods": [
        {
          "docs": {
            "stability": "stable"
          },
          "locationInModule": {
            "filename": "lib/compliance.ts",
            "line": 2744
          },
          "name": "myself",
          "returns": {
            "type": {
              "fqn": "jsii-calc.Isomorphism"
            }
          }
        }
      ],
      "name": "Isomorphism"
    },
    "jsii-calc.JSII417Derived": {
      "assembly": "jsii-calc",
      "base": "jsii-calc.JSII417PublicBaseOfBase",
      "docs": {
        "stability": "stable"
      },
      "fqn": "jsii-calc.JSII417Derived",
      "initializer": {
        "docs": {
          "stability": "stable"
        },
        "locationInModule": {
          "filename": "lib/erasures.ts",
          "line": 17
        },
        "parameters": [
          {
            "name": "property",
            "type": {
              "primitive": "string"
            }
          }
        ]
      },
      "kind": "class",
      "locationInModule": {
        "filename": "lib/erasures.ts",
        "line": 24
      },
      "methods": [
        {
          "docs": {
            "stability": "stable"
          },
          "locationInModule": {
            "filename": "lib/erasures.ts",
            "line": 25
          },
          "name": "bar"
        },
        {
          "docs": {
            "stability": "stable"
          },
          "locationInModule": {
            "filename": "lib/erasures.ts",
            "line": 28
          },
          "name": "baz"
        }
      ],
      "name": "JSII417Derived",
      "properties": [
        {
          "docs": {
            "stability": "stable"
          },
          "immutable": true,
          "locationInModule": {
            "filename": "lib/erasures.ts",
            "line": 17
          },
          "name": "property",
          "protected": true,
          "type": {
            "primitive": "string"
          }
        }
      ]
    },
    "jsii-calc.JSII417PublicBaseOfBase": {
      "assembly": "jsii-calc",
      "docs": {
        "stability": "stable"
      },
      "fqn": "jsii-calc.JSII417PublicBaseOfBase",
      "initializer": {
        "docs": {
          "stability": "stable"
        }
      },
      "kind": "class",
      "locationInModule": {
        "filename": "lib/erasures.ts",
        "line": 8
      },
      "methods": [
        {
          "docs": {
            "stability": "stable"
          },
          "locationInModule": {
            "filename": "lib/erasures.ts",
            "line": 9
          },
          "name": "makeInstance",
          "returns": {
            "type": {
              "fqn": "jsii-calc.JSII417PublicBaseOfBase"
            }
          },
          "static": true
        },
        {
          "docs": {
            "stability": "stable"
          },
          "locationInModule": {
            "filename": "lib/erasures.ts",
            "line": 12
          },
          "name": "foo"
        }
      ],
      "name": "JSII417PublicBaseOfBase",
      "properties": [
        {
          "docs": {
            "stability": "stable"
          },
          "immutable": true,
          "locationInModule": {
            "filename": "lib/erasures.ts",
            "line": 6
          },
          "name": "hasRoot",
          "type": {
            "primitive": "boolean"
          }
        }
      ]
    },
    "jsii-calc.JSObjectLiteralForInterface": {
      "assembly": "jsii-calc",
      "docs": {
        "stability": "stable"
      },
      "fqn": "jsii-calc.JSObjectLiteralForInterface",
      "initializer": {
        "docs": {
          "stability": "stable"
        }
      },
      "kind": "class",
      "locationInModule": {
        "filename": "lib/compliance.ts",
        "line": 517
      },
      "methods": [
        {
          "docs": {
            "stability": "stable"
          },
          "locationInModule": {
            "filename": "lib/compliance.ts",
            "line": 518
          },
          "name": "giveMeFriendly",
          "returns": {
            "type": {
              "fqn": "@scope/jsii-calc-lib.IFriendly"
            }
          }
        },
        {
          "docs": {
            "stability": "stable"
          },
          "locationInModule": {
            "filename": "lib/compliance.ts",
            "line": 524
          },
          "name": "giveMeFriendlyGenerator",
          "returns": {
            "type": {
              "fqn": "jsii-calc.IFriendlyRandomGenerator"
            }
          }
        }
      ],
      "name": "JSObjectLiteralForInterface"
    },
    "jsii-calc.JSObjectLiteralToNative": {
      "assembly": "jsii-calc",
      "docs": {
        "stability": "stable"
      },
      "fqn": "jsii-calc.JSObjectLiteralToNative",
      "initializer": {
        "docs": {
          "stability": "stable"
        }
      },
      "kind": "class",
      "locationInModule": {
        "filename": "lib/compliance.ts",
        "line": 247
      },
      "methods": [
        {
          "docs": {
            "stability": "stable"
          },
          "locationInModule": {
            "filename": "lib/compliance.ts",
            "line": 248
          },
          "name": "returnLiteral",
          "returns": {
            "type": {
              "fqn": "jsii-calc.JSObjectLiteralToNativeClass"
            }
          }
        }
      ],
      "name": "JSObjectLiteralToNative"
    },
    "jsii-calc.JSObjectLiteralToNativeClass": {
      "assembly": "jsii-calc",
      "docs": {
        "stability": "stable"
      },
      "fqn": "jsii-calc.JSObjectLiteralToNativeClass",
      "initializer": {
        "docs": {
          "stability": "stable"
        }
      },
      "kind": "class",
      "locationInModule": {
        "filename": "lib/compliance.ts",
        "line": 256
      },
      "name": "JSObjectLiteralToNativeClass",
      "properties": [
        {
          "docs": {
            "stability": "stable"
          },
          "locationInModule": {
            "filename": "lib/compliance.ts",
            "line": 257
          },
          "name": "propA",
          "type": {
            "primitive": "string"
          }
        },
        {
          "docs": {
            "stability": "stable"
          },
          "locationInModule": {
            "filename": "lib/compliance.ts",
            "line": 258
          },
          "name": "propB",
          "type": {
            "primitive": "number"
          }
        }
      ]
    },
    "jsii-calc.JavaReservedWords": {
      "assembly": "jsii-calc",
      "docs": {
        "stability": "stable"
      },
      "fqn": "jsii-calc.JavaReservedWords",
      "initializer": {
        "docs": {
          "stability": "stable"
        }
      },
      "kind": "class",
      "locationInModule": {
        "filename": "lib/compliance.ts",
        "line": 745
      },
      "methods": [
        {
          "docs": {
            "stability": "stable"
          },
          "locationInModule": {
            "filename": "lib/compliance.ts",
            "line": 746
          },
          "name": "abstract"
        },
        {
          "docs": {
            "stability": "stable"
          },
          "locationInModule": {
            "filename": "lib/compliance.ts",
            "line": 750
          },
          "name": "assert"
        },
        {
          "docs": {
            "stability": "stable"
          },
          "locationInModule": {
            "filename": "lib/compliance.ts",
            "line": 754
          },
          "name": "boolean"
        },
        {
          "docs": {
            "stability": "stable"
          },
          "locationInModule": {
            "filename": "lib/compliance.ts",
            "line": 758
          },
          "name": "break"
        },
        {
          "docs": {
            "stability": "stable"
          },
          "locationInModule": {
            "filename": "lib/compliance.ts",
            "line": 762
          },
          "name": "byte"
        },
        {
          "docs": {
            "stability": "stable"
          },
          "locationInModule": {
            "filename": "lib/compliance.ts",
            "line": 766
          },
          "name": "case"
        },
        {
          "docs": {
            "stability": "stable"
          },
          "locationInModule": {
            "filename": "lib/compliance.ts",
            "line": 770
          },
          "name": "catch"
        },
        {
          "docs": {
            "stability": "stable"
          },
          "locationInModule": {
            "filename": "lib/compliance.ts",
            "line": 774
          },
          "name": "char"
        },
        {
          "docs": {
            "stability": "stable"
          },
          "locationInModule": {
            "filename": "lib/compliance.ts",
            "line": 778
          },
          "name": "class"
        },
        {
          "docs": {
            "stability": "stable"
          },
          "locationInModule": {
            "filename": "lib/compliance.ts",
            "line": 782
          },
          "name": "const"
        },
        {
          "docs": {
            "stability": "stable"
          },
          "locationInModule": {
            "filename": "lib/compliance.ts",
            "line": 786
          },
          "name": "continue"
        },
        {
          "docs": {
            "stability": "stable"
          },
          "locationInModule": {
            "filename": "lib/compliance.ts",
            "line": 790
          },
          "name": "default"
        },
        {
          "docs": {
            "stability": "stable"
          },
          "locationInModule": {
            "filename": "lib/compliance.ts",
            "line": 798
          },
          "name": "do"
        },
        {
          "docs": {
            "stability": "stable"
          },
          "locationInModule": {
            "filename": "lib/compliance.ts",
            "line": 794
          },
          "name": "double"
        },
        {
          "docs": {
            "stability": "stable"
          },
          "locationInModule": {
            "filename": "lib/compliance.ts",
            "line": 802
          },
          "name": "else"
        },
        {
          "docs": {
            "stability": "stable"
          },
          "locationInModule": {
            "filename": "lib/compliance.ts",
            "line": 806
          },
          "name": "enum"
        },
        {
          "docs": {
            "stability": "stable"
          },
          "locationInModule": {
            "filename": "lib/compliance.ts",
            "line": 810
          },
          "name": "extends"
        },
        {
          "docs": {
            "stability": "stable"
          },
          "locationInModule": {
            "filename": "lib/compliance.ts",
            "line": 814
          },
          "name": "false"
        },
        {
          "docs": {
            "stability": "stable"
          },
          "locationInModule": {
            "filename": "lib/compliance.ts",
            "line": 818
          },
          "name": "final"
        },
        {
          "docs": {
            "stability": "stable"
          },
          "locationInModule": {
            "filename": "lib/compliance.ts",
            "line": 822
          },
          "name": "finally"
        },
        {
          "docs": {
            "stability": "stable"
          },
          "locationInModule": {
            "filename": "lib/compliance.ts",
            "line": 826
          },
          "name": "float"
        },
        {
          "docs": {
            "stability": "stable"
          },
          "locationInModule": {
            "filename": "lib/compliance.ts",
            "line": 830
          },
          "name": "for"
        },
        {
          "docs": {
            "stability": "stable"
          },
          "locationInModule": {
            "filename": "lib/compliance.ts",
            "line": 834
          },
          "name": "goto"
        },
        {
          "docs": {
            "stability": "stable"
          },
          "locationInModule": {
            "filename": "lib/compliance.ts",
            "line": 838
          },
          "name": "if"
        },
        {
          "docs": {
            "stability": "stable"
          },
          "locationInModule": {
            "filename": "lib/compliance.ts",
            "line": 842
          },
          "name": "implements"
        },
        {
          "docs": {
            "stability": "stable"
          },
          "locationInModule": {
            "filename": "lib/compliance.ts",
            "line": 846
          },
          "name": "import"
        },
        {
          "docs": {
            "stability": "stable"
          },
          "locationInModule": {
            "filename": "lib/compliance.ts",
            "line": 850
          },
          "name": "instanceof"
        },
        {
          "docs": {
            "stability": "stable"
          },
          "locationInModule": {
            "filename": "lib/compliance.ts",
            "line": 854
          },
          "name": "int"
        },
        {
          "docs": {
            "stability": "stable"
          },
          "locationInModule": {
            "filename": "lib/compliance.ts",
            "line": 858
          },
          "name": "interface"
        },
        {
          "docs": {
            "stability": "stable"
          },
          "locationInModule": {
            "filename": "lib/compliance.ts",
            "line": 862
          },
          "name": "long"
        },
        {
          "docs": {
            "stability": "stable"
          },
          "locationInModule": {
            "filename": "lib/compliance.ts",
            "line": 866
          },
          "name": "native"
        },
        {
          "docs": {
            "stability": "stable"
          },
          "locationInModule": {
            "filename": "lib/compliance.ts",
            "line": 870
          },
          "name": "new"
        },
        {
          "docs": {
            "stability": "stable"
          },
          "locationInModule": {
            "filename": "lib/compliance.ts",
            "line": 874
          },
          "name": "null"
        },
        {
          "docs": {
            "stability": "stable"
          },
          "locationInModule": {
            "filename": "lib/compliance.ts",
            "line": 878
          },
          "name": "package"
        },
        {
          "docs": {
            "stability": "stable"
          },
          "locationInModule": {
            "filename": "lib/compliance.ts",
            "line": 882
          },
          "name": "private"
        },
        {
          "docs": {
            "stability": "stable"
          },
          "locationInModule": {
            "filename": "lib/compliance.ts",
            "line": 886
          },
          "name": "protected"
        },
        {
          "docs": {
            "stability": "stable"
          },
          "locationInModule": {
            "filename": "lib/compliance.ts",
            "line": 890
          },
          "name": "public"
        },
        {
          "docs": {
            "stability": "stable"
          },
          "locationInModule": {
            "filename": "lib/compliance.ts",
            "line": 894
          },
          "name": "return"
        },
        {
          "docs": {
            "stability": "stable"
          },
          "locationInModule": {
            "filename": "lib/compliance.ts",
            "line": 898
          },
          "name": "short"
        },
        {
          "docs": {
            "stability": "stable"
          },
          "locationInModule": {
            "filename": "lib/compliance.ts",
            "line": 902
          },
          "name": "static"
        },
        {
          "docs": {
            "stability": "stable"
          },
          "locationInModule": {
            "filename": "lib/compliance.ts",
            "line": 906
          },
          "name": "strictfp"
        },
        {
          "docs": {
            "stability": "stable"
          },
          "locationInModule": {
            "filename": "lib/compliance.ts",
            "line": 910
          },
          "name": "super"
        },
        {
          "docs": {
            "stability": "stable"
          },
          "locationInModule": {
            "filename": "lib/compliance.ts",
            "line": 914
          },
          "name": "switch"
        },
        {
          "docs": {
            "stability": "stable"
          },
          "locationInModule": {
            "filename": "lib/compliance.ts",
            "line": 918
          },
          "name": "synchronized"
        },
        {
          "docs": {
            "stability": "stable"
          },
          "locationInModule": {
            "filename": "lib/compliance.ts",
            "line": 922
          },
          "name": "this"
        },
        {
          "docs": {
            "stability": "stable"
          },
          "locationInModule": {
            "filename": "lib/compliance.ts",
            "line": 926
          },
          "name": "throw"
        },
        {
          "docs": {
            "stability": "stable"
          },
          "locationInModule": {
            "filename": "lib/compliance.ts",
            "line": 930
          },
          "name": "throws"
        },
        {
          "docs": {
            "stability": "stable"
          },
          "locationInModule": {
            "filename": "lib/compliance.ts",
            "line": 934
          },
          "name": "transient"
        },
        {
          "docs": {
            "stability": "stable"
          },
          "locationInModule": {
            "filename": "lib/compliance.ts",
            "line": 938
          },
          "name": "true"
        },
        {
          "docs": {
            "stability": "stable"
          },
          "locationInModule": {
            "filename": "lib/compliance.ts",
            "line": 942
          },
          "name": "try"
        },
        {
          "docs": {
            "stability": "stable"
          },
          "locationInModule": {
            "filename": "lib/compliance.ts",
            "line": 946
          },
          "name": "void"
        },
        {
          "docs": {
            "stability": "stable"
          },
          "locationInModule": {
            "filename": "lib/compliance.ts",
            "line": 950
          },
          "name": "volatile"
        }
      ],
      "name": "JavaReservedWords",
      "properties": [
        {
          "docs": {
            "stability": "stable"
          },
          "locationInModule": {
            "filename": "lib/compliance.ts",
            "line": 954
          },
          "name": "while",
          "type": {
            "primitive": "string"
          }
        }
      ]
    },
    "jsii-calc.Jsii487Derived": {
      "assembly": "jsii-calc",
      "docs": {
        "stability": "stable"
      },
      "fqn": "jsii-calc.Jsii487Derived",
      "initializer": {
        "docs": {
          "stability": "stable"
        }
      },
      "interfaces": [
        "jsii-calc.IJsii487External2",
        "jsii-calc.IJsii487External"
      ],
      "kind": "class",
      "locationInModule": {
        "filename": "lib/erasures.ts",
        "line": 56
      },
      "name": "Jsii487Derived"
    },
    "jsii-calc.Jsii496Derived": {
      "assembly": "jsii-calc",
      "docs": {
        "stability": "stable"
      },
      "fqn": "jsii-calc.Jsii496Derived",
      "initializer": {
        "docs": {
          "stability": "stable"
        }
      },
      "interfaces": [
        "jsii-calc.IJsii496"
      ],
      "kind": "class",
      "locationInModule": {
        "filename": "lib/erasures.ts",
        "line": 67
      },
      "name": "Jsii496Derived"
    },
    "jsii-calc.JsiiAgent": {
      "assembly": "jsii-calc",
      "docs": {
        "stability": "stable",
        "summary": "Host runtime version should be set via JSII_AGENT."
      },
      "fqn": "jsii-calc.JsiiAgent",
      "initializer": {
        "docs": {
          "stability": "stable"
        }
      },
      "kind": "class",
      "locationInModule": {
        "filename": "lib/compliance.ts",
        "line": 1530
      },
      "name": "JsiiAgent",
      "properties": [
        {
          "docs": {
            "stability": "stable",
            "summary": "Returns the value of the JSII_AGENT environment variable."
          },
          "immutable": true,
          "locationInModule": {
            "filename": "lib/compliance.ts",
            "line": 1534
          },
          "name": "value",
          "optional": true,
          "static": true,
          "type": {
            "primitive": "string"
          }
        }
      ]
    },
    "jsii-calc.JsonFormatter": {
      "assembly": "jsii-calc",
      "docs": {
        "see": "https://github.com/aws/aws-cdk/issues/5066",
        "stability": "stable",
        "summary": "Make sure structs are un-decorated on the way in."
      },
      "fqn": "jsii-calc.JsonFormatter",
      "kind": "class",
      "locationInModule": {
        "filename": "lib/compliance.ts",
        "line": 2577
      },
      "methods": [
        {
          "docs": {
            "stability": "stable"
          },
          "locationInModule": {
            "filename": "lib/compliance.ts",
            "line": 2622
          },
          "name": "anyArray",
          "returns": {
            "type": {
              "primitive": "any"
            }
          },
          "static": true
        },
        {
          "docs": {
            "stability": "stable"
          },
          "locationInModule": {
            "filename": "lib/compliance.ts",
            "line": 2618
          },
          "name": "anyBooleanFalse",
          "returns": {
            "type": {
              "primitive": "any"
            }
          },
          "static": true
        },
        {
          "docs": {
            "stability": "stable"
          },
          "locationInModule": {
            "filename": "lib/compliance.ts",
            "line": 2614
          },
          "name": "anyBooleanTrue",
          "returns": {
            "type": {
              "primitive": "any"
            }
          },
          "static": true
        },
        {
          "docs": {
            "stability": "stable"
          },
          "locationInModule": {
            "filename": "lib/compliance.ts",
            "line": 2594
          },
          "name": "anyDate",
          "returns": {
            "type": {
              "primitive": "any"
            }
          },
          "static": true
        },
        {
          "docs": {
            "stability": "stable"
          },
          "locationInModule": {
            "filename": "lib/compliance.ts",
            "line": 2610
          },
          "name": "anyEmptyString",
          "returns": {
            "type": {
              "primitive": "any"
            }
          },
          "static": true
        },
        {
          "docs": {
            "stability": "stable"
          },
          "locationInModule": {
            "filename": "lib/compliance.ts",
            "line": 2590
          },
          "name": "anyFunction",
          "returns": {
            "type": {
              "primitive": "any"
            }
          },
          "static": true
        },
        {
          "docs": {
            "stability": "stable"
          },
          "locationInModule": {
            "filename": "lib/compliance.ts",
            "line": 2626
          },
          "name": "anyHash",
          "returns": {
            "type": {
              "primitive": "any"
            }
          },
          "static": true
        },
        {
          "docs": {
            "stability": "stable"
          },
          "locationInModule": {
            "filename": "lib/compliance.ts",
            "line": 2582
          },
          "name": "anyNull",
          "returns": {
            "type": {
              "primitive": "any"
            }
          },
          "static": true
        },
        {
          "docs": {
            "stability": "stable"
          },
          "locationInModule": {
            "filename": "lib/compliance.ts",
            "line": 2598
          },
          "name": "anyNumber",
          "returns": {
            "type": {
              "primitive": "any"
            }
          },
          "static": true
        },
        {
          "docs": {
            "stability": "stable"
          },
          "locationInModule": {
            "filename": "lib/compliance.ts",
            "line": 2630
          },
          "name": "anyRef",
          "returns": {
            "type": {
              "primitive": "any"
            }
          },
          "static": true
        },
        {
          "docs": {
            "stability": "stable"
          },
          "locationInModule": {
            "filename": "lib/compliance.ts",
            "line": 2606
          },
          "name": "anyString",
          "returns": {
            "type": {
              "primitive": "any"
            }
          },
          "static": true
        },
        {
          "docs": {
            "stability": "stable"
          },
          "locationInModule": {
            "filename": "lib/compliance.ts",
            "line": 2586
          },
          "name": "anyUndefined",
          "returns": {
            "type": {
              "primitive": "any"
            }
          },
          "static": true
        },
        {
          "docs": {
            "stability": "stable"
          },
          "locationInModule": {
            "filename": "lib/compliance.ts",
            "line": 2602
          },
          "name": "anyZero",
          "returns": {
            "type": {
              "primitive": "any"
            }
          },
          "static": true
        },
        {
          "docs": {
            "stability": "stable"
          },
          "locationInModule": {
            "filename": "lib/compliance.ts",
            "line": 2578
          },
          "name": "stringify",
          "parameters": [
            {
              "name": "value",
              "optional": true,
              "type": {
                "primitive": "any"
              }
            }
          ],
          "returns": {
            "optional": true,
            "type": {
              "primitive": "string"
            }
          },
          "static": true
        }
      ],
      "name": "JsonFormatter"
    },
    "jsii-calc.LevelOne": {
      "assembly": "jsii-calc",
      "docs": {
        "stability": "stable",
        "summary": "Validates that nested classes get correct code generation for the occasional forward reference."
      },
      "fqn": "jsii-calc.LevelOne",
      "initializer": {
        "docs": {
          "stability": "stable"
        },
        "locationInModule": {
          "filename": "lib/compliance.ts",
          "line": 2828
        },
        "parameters": [
          {
            "name": "props",
            "type": {
              "fqn": "jsii-calc.LevelOneProps"
            }
          }
        ]
      },
      "kind": "class",
      "locationInModule": {
        "filename": "lib/compliance.ts",
        "line": 2827
      },
      "name": "LevelOne",
      "properties": [
        {
          "docs": {
            "stability": "stable"
          },
          "immutable": true,
          "locationInModule": {
            "filename": "lib/compliance.ts",
            "line": 2828
          },
          "name": "props",
          "type": {
            "fqn": "jsii-calc.LevelOneProps"
          }
        }
      ]
    },
    "jsii-calc.LevelOne.PropBooleanValue": {
      "assembly": "jsii-calc",
      "datatype": true,
      "docs": {
        "stability": "stable"
      },
      "fqn": "jsii-calc.LevelOne.PropBooleanValue",
      "kind": "interface",
      "locationInModule": {
        "filename": "lib/compliance.ts",
        "line": 2838
      },
      "name": "PropBooleanValue",
      "namespace": "LevelOne",
      "properties": [
        {
          "abstract": true,
          "docs": {
            "stability": "stable"
          },
          "immutable": true,
          "locationInModule": {
            "filename": "lib/compliance.ts",
            "line": 2839
          },
          "name": "value",
          "type": {
            "primitive": "boolean"
          }
        }
      ]
    },
    "jsii-calc.LevelOne.PropProperty": {
      "assembly": "jsii-calc",
      "datatype": true,
      "docs": {
        "stability": "stable"
      },
      "fqn": "jsii-calc.LevelOne.PropProperty",
      "kind": "interface",
      "locationInModule": {
        "filename": "lib/compliance.ts",
        "line": 2834
      },
      "name": "PropProperty",
      "namespace": "LevelOne",
      "properties": [
        {
          "abstract": true,
          "docs": {
            "stability": "stable"
          },
          "immutable": true,
          "locationInModule": {
            "filename": "lib/compliance.ts",
            "line": 2835
          },
          "name": "prop",
          "type": {
            "fqn": "jsii-calc.LevelOne.PropBooleanValue"
          }
        }
      ]
    },
    "jsii-calc.LevelOneProps": {
      "assembly": "jsii-calc",
      "datatype": true,
      "docs": {
        "stability": "stable"
      },
      "fqn": "jsii-calc.LevelOneProps",
      "kind": "interface",
      "locationInModule": {
        "filename": "lib/compliance.ts",
        "line": 2830
      },
      "name": "LevelOneProps",
      "properties": [
        {
          "abstract": true,
          "docs": {
            "stability": "stable"
          },
          "immutable": true,
          "locationInModule": {
            "filename": "lib/compliance.ts",
            "line": 2831
          },
          "name": "prop",
          "type": {
            "fqn": "jsii-calc.LevelOne.PropProperty"
          }
        }
      ]
    },
    "jsii-calc.LoadBalancedFargateServiceProps": {
      "assembly": "jsii-calc",
      "datatype": true,
      "docs": {
        "stability": "stable",
        "summary": "jsii#298: show default values in sphinx documentation, and respect newlines."
      },
      "fqn": "jsii-calc.LoadBalancedFargateServiceProps",
      "kind": "interface",
      "locationInModule": {
        "filename": "lib/compliance.ts",
        "line": 1440
      },
      "name": "LoadBalancedFargateServiceProps",
      "properties": [
        {
          "abstract": true,
          "docs": {
            "default": "80",
            "remarks": "Corresponds to container port mapping.",
            "stability": "stable",
            "summary": "The container port of the application load balancer attached to your Fargate service."
          },
          "immutable": true,
          "locationInModule": {
            "filename": "lib/compliance.ts",
            "line": 1483
          },
          "name": "containerPort",
          "optional": true,
          "type": {
            "primitive": "number"
          }
        },
        {
          "abstract": true,
          "docs": {
            "default": "256",
            "remarks": "Valid values, which determines your range of valid values for the memory parameter:\n256 (.25 vCPU) - Available memory values: 0.5GB, 1GB, 2GB\n512 (.5 vCPU) - Available memory values: 1GB, 2GB, 3GB, 4GB\n1024 (1 vCPU) - Available memory values: 2GB, 3GB, 4GB, 5GB, 6GB, 7GB, 8GB\n2048 (2 vCPU) - Available memory values: Between 4GB and 16GB in 1GB increments\n4096 (4 vCPU) - Available memory values: Between 8GB and 30GB in 1GB increments\n\nThis default is set in the underlying FargateTaskDefinition construct.",
            "stability": "stable",
            "summary": "The number of cpu units used by the task."
          },
          "immutable": true,
          "locationInModule": {
            "filename": "lib/compliance.ts",
            "line": 1454
          },
          "name": "cpu",
          "optional": true,
          "type": {
            "primitive": "string"
          }
        },
        {
          "abstract": true,
          "docs": {
            "default": "512",
            "remarks": "This field is required and you must use one of the following values, which determines your range of valid values\nfor the cpu parameter:\n\n0.5GB, 1GB, 2GB - Available cpu values: 256 (.25 vCPU)\n\n1GB, 2GB, 3GB, 4GB - Available cpu values: 512 (.5 vCPU)\n\n2GB, 3GB, 4GB, 5GB, 6GB, 7GB, 8GB - Available cpu values: 1024 (1 vCPU)\n\nBetween 4GB and 16GB in 1GB increments - Available cpu values: 2048 (2 vCPU)\n\nBetween 8GB and 30GB in 1GB increments - Available cpu values: 4096 (4 vCPU)\n\nThis default is set in the underlying FargateTaskDefinition construct.",
            "stability": "stable",
            "summary": "The amount (in MiB) of memory used by the task."
          },
          "immutable": true,
          "locationInModule": {
            "filename": "lib/compliance.ts",
            "line": 1476
          },
          "name": "memoryMiB",
          "optional": true,
          "type": {
            "primitive": "string"
          }
        },
        {
          "abstract": true,
          "docs": {
            "default": "true",
            "stability": "stable",
            "summary": "Determines whether the Application Load Balancer will be internet-facing."
          },
          "immutable": true,
          "locationInModule": {
            "filename": "lib/compliance.ts",
            "line": 1490
          },
          "name": "publicLoadBalancer",
          "optional": true,
          "type": {
            "primitive": "boolean"
          }
        },
        {
          "abstract": true,
          "docs": {
            "default": "false",
            "stability": "stable",
            "summary": "Determines whether your Fargate Service will be assigned a public IP address."
          },
          "immutable": true,
          "locationInModule": {
            "filename": "lib/compliance.ts",
            "line": 1497
          },
          "name": "publicTasks",
          "optional": true,
          "type": {
            "primitive": "boolean"
          }
        }
      ]
    },
    "jsii-calc.MethodNamedProperty": {
      "assembly": "jsii-calc",
      "docs": {
        "stability": "stable"
      },
      "fqn": "jsii-calc.MethodNamedProperty",
      "initializer": {
        "docs": {
          "stability": "stable"
        }
      },
      "kind": "class",
      "locationInModule": {
        "filename": "lib/calculator.ts",
        "line": 407
      },
      "methods": [
        {
          "docs": {
            "stability": "stable"
          },
          "locationInModule": {
            "filename": "lib/calculator.ts",
            "line": 408
          },
          "name": "property",
          "returns": {
            "type": {
              "primitive": "string"
            }
          }
        }
      ],
      "name": "MethodNamedProperty",
      "properties": [
        {
          "docs": {
            "stability": "stable"
          },
          "immutable": true,
          "locationInModule": {
            "filename": "lib/calculator.ts",
            "line": 412
          },
          "name": "elite",
          "type": {
            "primitive": "number"
          }
        }
      ]
    },
    "jsii-calc.Multiply": {
      "assembly": "jsii-calc",
      "base": "jsii-calc.BinaryOperation",
      "docs": {
        "stability": "stable",
        "summary": "The \"*\" binary operation."
      },
      "fqn": "jsii-calc.Multiply",
      "initializer": {
        "docs": {
          "stability": "stable",
          "summary": "Creates a BinaryOperation."
        },
        "locationInModule": {
          "filename": "lib/calculator.ts",
          "line": 53
        },
        "parameters": [
          {
            "docs": {
              "summary": "Left-hand side operand."
            },
            "name": "lhs",
            "type": {
              "fqn": "@scope/jsii-calc-lib.NumericValue"
            }
          },
          {
            "docs": {
              "summary": "Right-hand side operand."
            },
            "name": "rhs",
            "type": {
              "fqn": "@scope/jsii-calc-lib.NumericValue"
            }
          }
        ]
      },
      "interfaces": [
        "jsii-calc.IFriendlier",
        "jsii-calc.IRandomNumberGenerator"
      ],
      "kind": "class",
      "locationInModule": {
        "filename": "lib/calculator.ts",
        "line": 81
      },
      "methods": [
        {
          "docs": {
            "stability": "stable",
            "summary": "Say farewell."
          },
          "locationInModule": {
            "filename": "lib/calculator.ts",
            "line": 96
          },
          "name": "farewell",
          "overrides": "jsii-calc.IFriendlier",
          "returns": {
            "type": {
              "primitive": "string"
            }
          }
        },
        {
          "docs": {
            "stability": "stable",
            "summary": "Say goodbye."
          },
          "locationInModule": {
            "filename": "lib/calculator.ts",
            "line": 92
          },
          "name": "goodbye",
          "overrides": "jsii-calc.IFriendlier",
          "returns": {
            "type": {
              "primitive": "string"
            }
          }
        },
        {
          "docs": {
            "stability": "stable",
            "summary": "Returns another random number."
          },
          "locationInModule": {
            "filename": "lib/calculator.ts",
            "line": 100
          },
          "name": "next",
          "overrides": "jsii-calc.IRandomNumberGenerator",
          "returns": {
            "type": {
              "primitive": "number"
            }
          }
        },
        {
          "docs": {
            "stability": "stable",
            "summary": "(deprecated) String representation of the value."
          },
          "locationInModule": {
            "filename": "lib/calculator.ts",
            "line": 88
          },
          "name": "toString",
          "overrides": "@scope/jsii-calc-lib.Operation",
          "returns": {
            "type": {
              "primitive": "string"
            }
          }
        }
      ],
      "name": "Multiply",
      "properties": [
        {
          "docs": {
            "stability": "stable",
            "summary": "(deprecated) The value."
          },
          "immutable": true,
          "locationInModule": {
            "filename": "lib/calculator.ts",
            "line": 84
          },
          "name": "value",
          "overrides": "@scope/jsii-calc-lib.NumericValue",
          "type": {
            "primitive": "number"
          }
        }
      ]
    },
    "jsii-calc.Negate": {
      "assembly": "jsii-calc",
      "base": "jsii-calc.UnaryOperation",
      "docs": {
        "stability": "stable",
        "summary": "The negation operation (\"-value\")."
      },
      "fqn": "jsii-calc.Negate",
      "initializer": {
        "docs": {
          "stability": "stable"
        },
        "locationInModule": {
          "filename": "lib/calculator.ts",
          "line": 109
        },
        "parameters": [
          {
            "name": "operand",
            "type": {
              "fqn": "@scope/jsii-calc-lib.NumericValue"
            }
          }
        ]
      },
      "interfaces": [
        "jsii-calc.IFriendlier"
      ],
      "kind": "class",
      "locationInModule": {
        "filename": "lib/calculator.ts",
        "line": 117
      },
      "methods": [
        {
          "docs": {
            "stability": "stable",
            "summary": "Say farewell."
          },
          "locationInModule": {
            "filename": "lib/calculator.ts",
            "line": 134
          },
          "name": "farewell",
          "overrides": "jsii-calc.IFriendlier",
          "returns": {
            "type": {
              "primitive": "string"
            }
          }
        },
        {
          "docs": {
            "stability": "stable",
            "summary": "Say goodbye."
          },
          "locationInModule": {
            "filename": "lib/calculator.ts",
            "line": 130
          },
          "name": "goodbye",
          "overrides": "jsii-calc.IFriendlier",
          "returns": {
            "type": {
              "primitive": "string"
            }
          }
        },
        {
          "docs": {
            "stability": "stable",
            "summary": "(deprecated) Say hello!"
          },
          "locationInModule": {
            "filename": "lib/calculator.ts",
            "line": 126
          },
          "name": "hello",
          "overrides": "@scope/jsii-calc-lib.IFriendly",
          "returns": {
            "type": {
              "primitive": "string"
            }
          }
        },
        {
          "docs": {
            "stability": "stable",
            "summary": "(deprecated) String representation of the value."
          },
          "locationInModule": {
            "filename": "lib/calculator.ts",
            "line": 122
          },
          "name": "toString",
          "overrides": "@scope/jsii-calc-lib.Operation",
          "returns": {
            "type": {
              "primitive": "string"
            }
          }
        }
      ],
      "name": "Negate",
      "properties": [
        {
          "docs": {
            "stability": "stable",
            "summary": "(deprecated) The value."
          },
          "immutable": true,
          "locationInModule": {
            "filename": "lib/calculator.ts",
            "line": 118
          },
          "name": "value",
          "overrides": "@scope/jsii-calc-lib.NumericValue",
          "type": {
            "primitive": "number"
          }
        }
      ]
    },
    "jsii-calc.NestedClassInstance": {
      "assembly": "jsii-calc",
      "docs": {
        "stability": "stable"
      },
      "fqn": "jsii-calc.NestedClassInstance",
      "kind": "class",
      "locationInModule": {
        "filename": "lib/nested-class.ts",
        "line": 3
      },
      "methods": [
        {
          "docs": {
            "stability": "stable"
          },
          "locationInModule": {
            "filename": "lib/nested-class.ts",
            "line": 4
          },
          "name": "makeInstance",
          "returns": {
            "type": {
              "fqn": "@scope/jsii-calc-lib.submodule.NestingClass.NestedClass"
            }
          },
          "static": true
        }
      ],
      "name": "NestedClassInstance"
    },
    "jsii-calc.NestedStruct": {
      "assembly": "jsii-calc",
      "datatype": true,
      "docs": {
        "stability": "stable"
      },
      "fqn": "jsii-calc.NestedStruct",
      "kind": "interface",
      "locationInModule": {
        "filename": "lib/compliance.ts",
        "line": 2451
      },
      "name": "NestedStruct",
      "properties": [
        {
          "abstract": true,
          "docs": {
            "stability": "stable",
            "summary": "When provided, must be > 0."
          },
          "immutable": true,
          "locationInModule": {
            "filename": "lib/compliance.ts",
            "line": 2455
          },
          "name": "numberProp",
          "type": {
            "primitive": "number"
          }
        }
      ]
    },
    "jsii-calc.NodeStandardLibrary": {
      "assembly": "jsii-calc",
      "docs": {
        "stability": "stable",
        "summary": "Test fixture to verify that jsii modules can use the node standard library."
      },
      "fqn": "jsii-calc.NodeStandardLibrary",
      "initializer": {
        "docs": {
          "stability": "stable"
        }
      },
      "kind": "class",
      "locationInModule": {
        "filename": "lib/compliance.ts",
        "line": 1126
      },
      "methods": [
        {
          "docs": {
            "returns": "\"6a2da20943931e9834fc12cfe5bb47bbd9ae43489a30726962b576f4e3993e50\"",
            "stability": "stable",
            "summary": "Uses node.js \"crypto\" module to calculate sha256 of a string."
          },
          "locationInModule": {
            "filename": "lib/compliance.ts",
            "line": 1157
          },
          "name": "cryptoSha256",
          "returns": {
            "type": {
              "primitive": "string"
            }
          }
        },
        {
          "async": true,
          "docs": {
            "returns": "\"Hello, resource!\"",
            "stability": "stable",
            "summary": "Reads a local resource file (resource.txt) asynchronously."
          },
          "locationInModule": {
            "filename": "lib/compliance.ts",
            "line": 1131
          },
          "name": "fsReadFile",
          "returns": {
            "type": {
              "primitive": "string"
            }
          }
        },
        {
          "docs": {
            "returns": "\"Hello, resource! SYNC!\"",
            "stability": "stable",
            "summary": "Sync version of fsReadFile."
          },
          "locationInModule": {
            "filename": "lib/compliance.ts",
            "line": 1140
          },
          "name": "fsReadFileSync",
          "returns": {
            "type": {
              "primitive": "string"
            }
          }
        }
      ],
      "name": "NodeStandardLibrary",
      "properties": [
        {
          "docs": {
            "stability": "stable",
            "summary": "Returns the current os.platform() from the \"os\" node module."
          },
          "immutable": true,
          "locationInModule": {
            "filename": "lib/compliance.ts",
            "line": 1149
          },
          "name": "osPlatform",
          "type": {
            "primitive": "string"
          }
        }
      ]
    },
    "jsii-calc.NullShouldBeTreatedAsUndefined": {
      "assembly": "jsii-calc",
      "docs": {
        "stability": "stable",
        "summary": "jsii#282, aws-cdk#157: null should be treated as \"undefined\"."
      },
      "fqn": "jsii-calc.NullShouldBeTreatedAsUndefined",
      "initializer": {
        "docs": {
          "stability": "stable"
        },
        "locationInModule": {
          "filename": "lib/compliance.ts",
          "line": 1370
        },
        "parameters": [
          {
            "name": "_param1",
            "type": {
              "primitive": "string"
            }
          },
          {
            "name": "optional",
            "optional": true,
            "type": {
              "primitive": "any"
            }
          }
        ]
      },
      "kind": "class",
      "locationInModule": {
        "filename": "lib/compliance.ts",
        "line": 1367
      },
      "methods": [
        {
          "docs": {
            "stability": "stable"
          },
          "locationInModule": {
            "filename": "lib/compliance.ts",
            "line": 1378
          },
          "name": "giveMeUndefined",
          "parameters": [
            {
              "name": "value",
              "optional": true,
              "type": {
                "primitive": "any"
              }
            }
          ]
        },
        {
          "docs": {
            "stability": "stable"
          },
          "locationInModule": {
            "filename": "lib/compliance.ts",
            "line": 1388
          },
          "name": "giveMeUndefinedInsideAnObject",
          "parameters": [
            {
              "name": "input",
              "type": {
                "fqn": "jsii-calc.NullShouldBeTreatedAsUndefinedData"
              }
            }
          ]
        },
        {
          "docs": {
            "stability": "stable"
          },
          "locationInModule": {
            "filename": "lib/compliance.ts",
            "line": 1417
          },
          "name": "verifyPropertyIsUndefined"
        }
      ],
      "name": "NullShouldBeTreatedAsUndefined",
      "properties": [
        {
          "docs": {
            "stability": "stable"
          },
          "locationInModule": {
            "filename": "lib/compliance.ts",
            "line": 1368
          },
          "name": "changeMeToUndefined",
          "optional": true,
          "type": {
            "primitive": "string"
          }
        }
      ]
    },
    "jsii-calc.NullShouldBeTreatedAsUndefinedData": {
      "assembly": "jsii-calc",
      "datatype": true,
      "docs": {
        "stability": "stable"
      },
      "fqn": "jsii-calc.NullShouldBeTreatedAsUndefinedData",
      "kind": "interface",
      "locationInModule": {
        "filename": "lib/compliance.ts",
        "line": 1426
      },
      "name": "NullShouldBeTreatedAsUndefinedData",
      "properties": [
        {
          "abstract": true,
          "docs": {
            "stability": "stable"
          },
          "immutable": true,
          "locationInModule": {
            "filename": "lib/compliance.ts",
            "line": 1428
          },
          "name": "arrayWithThreeElementsAndUndefinedAsSecondArgument",
          "type": {
            "collection": {
              "elementtype": {
                "primitive": "any"
              },
              "kind": "array"
            }
          }
        },
        {
          "abstract": true,
          "docs": {
            "stability": "stable"
          },
          "immutable": true,
          "locationInModule": {
            "filename": "lib/compliance.ts",
            "line": 1427
          },
          "name": "thisShouldBeUndefined",
          "optional": true,
          "type": {
            "primitive": "any"
          }
        }
      ]
    },
    "jsii-calc.NumberGenerator": {
      "assembly": "jsii-calc",
      "docs": {
        "stability": "stable",
        "summary": "This allows us to test that a reference can be stored for objects that implement interfaces."
      },
      "fqn": "jsii-calc.NumberGenerator",
      "initializer": {
        "docs": {
          "stability": "stable"
        },
        "locationInModule": {
          "filename": "lib/compliance.ts",
          "line": 506
        },
        "parameters": [
          {
            "name": "generator",
            "type": {
              "fqn": "jsii-calc.IRandomNumberGenerator"
            }
          }
        ]
      },
      "kind": "class",
      "locationInModule": {
        "filename": "lib/compliance.ts",
        "line": 505
      },
      "methods": [
        {
          "docs": {
            "stability": "stable"
          },
          "locationInModule": {
            "filename": "lib/compliance.ts",
            "line": 512
          },
          "name": "isSameGenerator",
          "parameters": [
            {
              "name": "gen",
              "type": {
                "fqn": "jsii-calc.IRandomNumberGenerator"
              }
            }
          ],
          "returns": {
            "type": {
              "primitive": "boolean"
            }
          }
        },
        {
          "docs": {
            "stability": "stable"
          },
          "locationInModule": {
            "filename": "lib/compliance.ts",
            "line": 508
          },
          "name": "nextTimes100",
          "returns": {
            "type": {
              "primitive": "number"
            }
          }
        }
      ],
      "name": "NumberGenerator",
      "properties": [
        {
          "docs": {
            "stability": "stable"
          },
          "locationInModule": {
            "filename": "lib/compliance.ts",
            "line": 506
          },
          "name": "generator",
          "type": {
            "fqn": "jsii-calc.IRandomNumberGenerator"
          }
        }
      ]
    },
    "jsii-calc.ObjectRefsInCollections": {
      "assembly": "jsii-calc",
      "docs": {
        "stability": "stable",
        "summary": "Verify that object references can be passed inside collections."
      },
      "fqn": "jsii-calc.ObjectRefsInCollections",
      "initializer": {
        "docs": {
          "stability": "stable"
        }
      },
      "kind": "class",
      "locationInModule": {
        "filename": "lib/compliance.ts",
        "line": 264
      },
      "methods": [
        {
          "docs": {
            "stability": "stable",
            "summary": "Returns the sum of all values."
          },
          "locationInModule": {
            "filename": "lib/compliance.ts",
            "line": 268
          },
          "name": "sumFromArray",
          "parameters": [
            {
              "name": "values",
              "type": {
                "collection": {
                  "elementtype": {
                    "fqn": "@scope/jsii-calc-lib.NumericValue"
                  },
                  "kind": "array"
                }
              }
            }
          ],
          "returns": {
            "type": {
              "primitive": "number"
            }
          }
        },
        {
          "docs": {
            "stability": "stable",
            "summary": "Returns the sum of all values in a map."
          },
          "locationInModule": {
            "filename": "lib/compliance.ts",
            "line": 279
          },
          "name": "sumFromMap",
          "parameters": [
            {
              "name": "values",
              "type": {
                "collection": {
                  "elementtype": {
                    "fqn": "@scope/jsii-calc-lib.NumericValue"
                  },
                  "kind": "map"
                }
              }
            }
          ],
          "returns": {
            "type": {
              "primitive": "number"
            }
          }
        }
      ],
      "name": "ObjectRefsInCollections"
    },
    "jsii-calc.ObjectWithPropertyProvider": {
      "assembly": "jsii-calc",
      "docs": {
        "stability": "stable"
      },
      "fqn": "jsii-calc.ObjectWithPropertyProvider",
      "kind": "class",
      "locationInModule": {
        "filename": "lib/compliance.ts",
        "line": 2548
      },
      "methods": [
        {
          "docs": {
            "stability": "stable"
          },
          "locationInModule": {
            "filename": "lib/compliance.ts",
            "line": 2549
          },
          "name": "provide",
          "returns": {
            "type": {
              "fqn": "jsii-calc.IObjectWithProperty"
            }
          },
          "static": true
        }
      ],
      "name": "ObjectWithPropertyProvider"
    },
    "jsii-calc.Old": {
      "assembly": "jsii-calc",
      "docs": {
        "deprecated": "Use the new class or the old class whatever you want because\nwhatever you like is always the best",
        "stability": "deprecated",
        "summary": "Old class."
      },
      "fqn": "jsii-calc.Old",
      "initializer": {
        "docs": {
          "stability": "stable"
        }
      },
      "kind": "class",
      "locationInModule": {
        "filename": "lib/documented.ts",
        "line": 54
      },
      "methods": [
        {
          "docs": {
            "stability": "deprecated",
            "summary": "Doo wop that thing."
          },
          "locationInModule": {
            "filename": "lib/documented.ts",
            "line": 58
          },
          "name": "doAThing"
        }
      ],
      "name": "Old"
    },
    "jsii-calc.OptionalArgumentInvoker": {
      "assembly": "jsii-calc",
      "docs": {
        "stability": "stable"
      },
      "fqn": "jsii-calc.OptionalArgumentInvoker",
      "initializer": {
        "docs": {
          "stability": "stable"
        },
        "locationInModule": {
          "filename": "lib/compliance.ts",
          "line": 1224
        },
        "parameters": [
          {
            "name": "delegate",
            "type": {
              "fqn": "jsii-calc.IInterfaceWithOptionalMethodArguments"
            }
          }
        ]
      },
      "kind": "class",
      "locationInModule": {
        "filename": "lib/compliance.ts",
        "line": 1223
      },
      "methods": [
        {
          "docs": {
            "stability": "stable"
          },
          "locationInModule": {
            "filename": "lib/compliance.ts",
            "line": 1232
          },
          "name": "invokeWithOptional"
        },
        {
          "docs": {
            "stability": "stable"
          },
          "locationInModule": {
            "filename": "lib/compliance.ts",
            "line": 1228
          },
          "name": "invokeWithoutOptional"
        }
      ],
      "name": "OptionalArgumentInvoker"
    },
    "jsii-calc.OptionalConstructorArgument": {
      "assembly": "jsii-calc",
      "docs": {
        "stability": "stable"
      },
      "fqn": "jsii-calc.OptionalConstructorArgument",
      "initializer": {
        "docs": {
          "stability": "stable"
        },
        "locationInModule": {
          "filename": "lib/compliance.ts",
          "line": 310
        },
        "parameters": [
          {
            "name": "arg1",
            "type": {
              "primitive": "number"
            }
          },
          {
            "name": "arg2",
            "type": {
              "primitive": "string"
            }
          },
          {
            "name": "arg3",
            "optional": true,
            "type": {
              "primitive": "date"
            }
          }
        ]
      },
      "kind": "class",
      "locationInModule": {
        "filename": "lib/compliance.ts",
        "line": 309
      },
      "name": "OptionalConstructorArgument",
      "properties": [
        {
          "docs": {
            "stability": "stable"
          },
          "immutable": true,
          "locationInModule": {
            "filename": "lib/compliance.ts",
            "line": 311
          },
          "name": "arg1",
          "type": {
            "primitive": "number"
          }
        },
        {
          "docs": {
            "stability": "stable"
          },
          "immutable": true,
          "locationInModule": {
            "filename": "lib/compliance.ts",
            "line": 312
          },
          "name": "arg2",
          "type": {
            "primitive": "string"
          }
        },
        {
          "docs": {
            "stability": "stable"
          },
          "immutable": true,
          "locationInModule": {
            "filename": "lib/compliance.ts",
            "line": 313
          },
          "name": "arg3",
          "optional": true,
          "type": {
            "primitive": "date"
          }
        }
      ]
    },
    "jsii-calc.OptionalStruct": {
      "assembly": "jsii-calc",
      "datatype": true,
      "docs": {
        "stability": "stable"
      },
      "fqn": "jsii-calc.OptionalStruct",
      "kind": "interface",
      "locationInModule": {
        "filename": "lib/compliance.ts",
        "line": 1869
      },
      "name": "OptionalStruct",
      "properties": [
        {
          "abstract": true,
          "docs": {
            "stability": "stable"
          },
          "immutable": true,
          "locationInModule": {
            "filename": "lib/compliance.ts",
            "line": 1870
          },
          "name": "field",
          "optional": true,
          "type": {
            "primitive": "string"
          }
        }
      ]
    },
    "jsii-calc.OptionalStructConsumer": {
      "assembly": "jsii-calc",
      "docs": {
        "stability": "stable"
      },
      "fqn": "jsii-calc.OptionalStructConsumer",
      "initializer": {
        "docs": {
          "stability": "stable"
        },
        "locationInModule": {
          "filename": "lib/compliance.ts",
          "line": 1864
        },
        "parameters": [
          {
            "name": "optionalStruct",
            "optional": true,
            "type": {
              "fqn": "jsii-calc.OptionalStruct"
            }
          }
        ]
      },
      "kind": "class",
      "locationInModule": {
        "filename": "lib/compliance.ts",
        "line": 1860
      },
      "name": "OptionalStructConsumer",
      "properties": [
        {
          "docs": {
            "stability": "stable"
          },
          "immutable": true,
          "locationInModule": {
            "filename": "lib/compliance.ts",
            "line": 1861
          },
          "name": "parameterWasUndefined",
          "type": {
            "primitive": "boolean"
          }
        },
        {
          "docs": {
            "stability": "stable"
          },
          "immutable": true,
          "locationInModule": {
            "filename": "lib/compliance.ts",
            "line": 1862
          },
          "name": "fieldValue",
          "optional": true,
          "type": {
            "primitive": "string"
          }
        }
      ]
    },
    "jsii-calc.OverridableProtectedMember": {
      "assembly": "jsii-calc",
      "docs": {
        "see": "https://github.com/aws/jsii/issues/903",
        "stability": "stable"
      },
      "fqn": "jsii-calc.OverridableProtectedMember",
      "initializer": {
        "docs": {
          "stability": "stable"
        }
      },
      "kind": "class",
      "locationInModule": {
        "filename": "lib/compliance.ts",
        "line": 2137
      },
      "methods": [
        {
          "docs": {
            "stability": "stable"
          },
          "locationInModule": {
            "filename": "lib/compliance.ts",
            "line": 2149
          },
          "name": "overrideMe",
          "protected": true,
          "returns": {
            "type": {
              "primitive": "string"
            }
          }
        },
        {
          "docs": {
            "stability": "stable"
          },
          "locationInModule": {
            "filename": "lib/compliance.ts",
            "line": 2145
          },
          "name": "switchModes"
        },
        {
          "docs": {
            "stability": "stable"
          },
          "locationInModule": {
            "filename": "lib/compliance.ts",
            "line": 2141
          },
          "name": "valueFromProtected",
          "returns": {
            "type": {
              "primitive": "string"
            }
          }
        }
      ],
      "name": "OverridableProtectedMember",
      "properties": [
        {
          "docs": {
            "stability": "stable"
          },
          "immutable": true,
          "locationInModule": {
            "filename": "lib/compliance.ts",
            "line": 2138
          },
          "name": "overrideReadOnly",
          "protected": true,
          "type": {
            "primitive": "string"
          }
        },
        {
          "docs": {
            "stability": "stable"
          },
          "locationInModule": {
            "filename": "lib/compliance.ts",
            "line": 2139
          },
          "name": "overrideReadWrite",
          "protected": true,
          "type": {
            "primitive": "string"
          }
        }
      ]
    },
    "jsii-calc.OverrideReturnsObject": {
      "assembly": "jsii-calc",
      "docs": {
        "stability": "stable"
      },
      "fqn": "jsii-calc.OverrideReturnsObject",
      "initializer": {
        "docs": {
          "stability": "stable"
        }
      },
      "kind": "class",
      "locationInModule": {
        "filename": "lib/compliance.ts",
        "line": 645
      },
      "methods": [
        {
          "docs": {
            "stability": "stable"
          },
          "locationInModule": {
            "filename": "lib/compliance.ts",
            "line": 646
          },
          "name": "test",
          "parameters": [
            {
              "name": "obj",
              "type": {
                "fqn": "jsii-calc.IReturnsNumber"
              }
            }
          ],
          "returns": {
            "type": {
              "primitive": "number"
            }
          }
        }
      ],
      "name": "OverrideReturnsObject"
    },
    "jsii-calc.ParentStruct982": {
      "assembly": "jsii-calc",
      "datatype": true,
      "docs": {
        "stability": "stable",
        "summary": "https://github.com/aws/jsii/issues/982."
      },
      "fqn": "jsii-calc.ParentStruct982",
      "kind": "interface",
      "locationInModule": {
        "filename": "lib/compliance.ts",
        "line": 2500
      },
      "name": "ParentStruct982",
      "properties": [
        {
          "abstract": true,
          "docs": {
            "stability": "stable"
          },
          "immutable": true,
          "locationInModule": {
            "filename": "lib/compliance.ts",
            "line": 2501
          },
          "name": "foo",
          "type": {
            "primitive": "string"
          }
        }
      ]
    },
    "jsii-calc.PartiallyInitializedThisConsumer": {
      "abstract": true,
      "assembly": "jsii-calc",
      "docs": {
        "stability": "stable"
      },
      "fqn": "jsii-calc.PartiallyInitializedThisConsumer",
      "initializer": {
        "docs": {
          "stability": "stable"
        }
      },
      "kind": "class",
      "locationInModule": {
        "filename": "lib/compliance.ts",
        "line": 1835
      },
      "methods": [
        {
          "abstract": true,
          "docs": {
            "stability": "stable"
          },
          "locationInModule": {
            "filename": "lib/compliance.ts",
            "line": 1836
          },
          "name": "consumePartiallyInitializedThis",
          "parameters": [
            {
              "name": "obj",
              "type": {
                "fqn": "jsii-calc.ConstructorPassesThisOut"
              }
            },
            {
              "name": "dt",
              "type": {
                "primitive": "date"
              }
            },
            {
              "name": "ev",
              "type": {
                "fqn": "jsii-calc.AllTypesEnum"
              }
            }
          ],
          "returns": {
            "type": {
              "primitive": "string"
            }
          }
        }
      ],
      "name": "PartiallyInitializedThisConsumer"
    },
    "jsii-calc.Polymorphism": {
      "assembly": "jsii-calc",
      "docs": {
        "stability": "stable"
      },
      "fqn": "jsii-calc.Polymorphism",
      "initializer": {
        "docs": {
          "stability": "stable"
        }
      },
      "kind": "class",
      "locationInModule": {
        "filename": "lib/compliance.ts",
        "line": 495
      },
      "methods": [
        {
          "docs": {
            "stability": "stable"
          },
          "locationInModule": {
            "filename": "lib/compliance.ts",
            "line": 496
          },
          "name": "sayHello",
          "parameters": [
            {
              "name": "friendly",
              "type": {
                "fqn": "@scope/jsii-calc-lib.IFriendly"
              }
            }
          ],
          "returns": {
            "type": {
              "primitive": "string"
            }
          }
        }
      ],
      "name": "Polymorphism"
    },
    "jsii-calc.Power": {
      "assembly": "jsii-calc",
      "base": "jsii-calc.composition.CompositeOperation",
      "docs": {
        "stability": "stable",
        "summary": "The power operation."
      },
      "fqn": "jsii-calc.Power",
      "initializer": {
        "docs": {
          "stability": "stable",
          "summary": "Creates a Power operation."
        },
        "locationInModule": {
          "filename": "lib/calculator.ts",
          "line": 235
        },
        "parameters": [
          {
            "docs": {
              "summary": "The base of the power."
            },
            "name": "base",
            "type": {
              "fqn": "@scope/jsii-calc-lib.NumericValue"
            }
          },
          {
            "docs": {
              "summary": "The number of times to multiply."
            },
            "name": "pow",
            "type": {
              "fqn": "@scope/jsii-calc-lib.NumericValue"
            }
          }
        ]
      },
      "kind": "class",
      "locationInModule": {
        "filename": "lib/calculator.ts",
        "line": 229
      },
      "name": "Power",
      "properties": [
        {
          "docs": {
            "stability": "stable",
            "summary": "The base of the power."
          },
          "immutable": true,
          "locationInModule": {
            "filename": "lib/calculator.ts",
            "line": 236
          },
          "name": "base",
          "type": {
            "fqn": "@scope/jsii-calc-lib.NumericValue"
          }
        },
        {
          "docs": {
            "remarks": "Must be implemented by derived classes.",
            "stability": "stable",
            "summary": "The expression that this operation consists of."
          },
          "immutable": true,
          "locationInModule": {
            "filename": "lib/calculator.ts",
            "line": 242
          },
          "name": "expression",
          "overrides": "jsii-calc.composition.CompositeOperation",
          "type": {
            "fqn": "@scope/jsii-calc-lib.NumericValue"
          }
        },
        {
          "docs": {
            "stability": "stable",
            "summary": "The number of times to multiply."
          },
          "immutable": true,
          "locationInModule": {
            "filename": "lib/calculator.ts",
            "line": 237
          },
          "name": "pow",
          "type": {
            "fqn": "@scope/jsii-calc-lib.NumericValue"
          }
        }
      ]
    },
    "jsii-calc.PropertyNamedProperty": {
      "assembly": "jsii-calc",
      "docs": {
        "stability": "stable",
        "summary": "Reproduction for https://github.com/aws/jsii/issues/1113 Where a method or property named \"property\" would result in impossible to load Python code."
      },
      "fqn": "jsii-calc.PropertyNamedProperty",
      "initializer": {
        "docs": {
          "stability": "stable"
        }
      },
      "kind": "class",
      "locationInModule": {
        "filename": "lib/calculator.ts",
        "line": 403
      },
      "name": "PropertyNamedProperty",
      "properties": [
        {
          "docs": {
            "stability": "stable"
          },
          "immutable": true,
          "locationInModule": {
            "filename": "lib/calculator.ts",
            "line": 404
          },
          "name": "property",
          "type": {
            "primitive": "string"
          }
        },
        {
          "docs": {
            "stability": "stable"
          },
          "immutable": true,
          "locationInModule": {
            "filename": "lib/calculator.ts",
            "line": 405
          },
          "name": "yetAnoterOne",
          "type": {
            "primitive": "boolean"
          }
        }
      ]
    },
    "jsii-calc.PublicClass": {
      "assembly": "jsii-calc",
      "docs": {
        "stability": "stable"
      },
      "fqn": "jsii-calc.PublicClass",
      "initializer": {
        "docs": {
          "stability": "stable"
        }
      },
      "kind": "class",
      "locationInModule": {
        "filename": "lib/compliance.ts",
        "line": 1555
      },
      "methods": [
        {
          "docs": {
            "stability": "stable"
          },
          "locationInModule": {
            "filename": "lib/compliance.ts",
            "line": 1556
          },
          "name": "hello"
        }
      ],
      "name": "PublicClass"
    },
    "jsii-calc.PythonReservedWords": {
      "assembly": "jsii-calc",
      "docs": {
        "stability": "stable"
      },
      "fqn": "jsii-calc.PythonReservedWords",
      "initializer": {
        "docs": {
          "stability": "stable"
        }
      },
      "kind": "class",
      "locationInModule": {
        "filename": "lib/compliance.ts",
        "line": 957
      },
      "methods": [
        {
          "docs": {
            "stability": "stable"
          },
          "locationInModule": {
            "filename": "lib/compliance.ts",
            "line": 958
          },
          "name": "and"
        },
        {
          "docs": {
            "stability": "stable"
          },
          "locationInModule": {
            "filename": "lib/compliance.ts",
            "line": 962
          },
          "name": "as"
        },
        {
          "docs": {
            "stability": "stable"
          },
          "locationInModule": {
            "filename": "lib/compliance.ts",
            "line": 966
          },
          "name": "assert"
        },
        {
          "docs": {
            "stability": "stable"
          },
          "locationInModule": {
            "filename": "lib/compliance.ts",
            "line": 970
          },
          "name": "async"
        },
        {
          "docs": {
            "stability": "stable"
          },
          "locationInModule": {
            "filename": "lib/compliance.ts",
            "line": 974
          },
          "name": "await"
        },
        {
          "docs": {
            "stability": "stable"
          },
          "locationInModule": {
            "filename": "lib/compliance.ts",
            "line": 978
          },
          "name": "break"
        },
        {
          "docs": {
            "stability": "stable"
          },
          "locationInModule": {
            "filename": "lib/compliance.ts",
            "line": 982
          },
          "name": "class"
        },
        {
          "docs": {
            "stability": "stable"
          },
          "locationInModule": {
            "filename": "lib/compliance.ts",
            "line": 986
          },
          "name": "continue"
        },
        {
          "docs": {
            "stability": "stable"
          },
          "locationInModule": {
            "filename": "lib/compliance.ts",
            "line": 990
          },
          "name": "def"
        },
        {
          "docs": {
            "stability": "stable"
          },
          "locationInModule": {
            "filename": "lib/compliance.ts",
            "line": 994
          },
          "name": "del"
        },
        {
          "docs": {
            "stability": "stable"
          },
          "locationInModule": {
            "filename": "lib/compliance.ts",
            "line": 998
          },
          "name": "elif"
        },
        {
          "docs": {
            "stability": "stable"
          },
          "locationInModule": {
            "filename": "lib/compliance.ts",
            "line": 1002
          },
          "name": "else"
        },
        {
          "docs": {
            "stability": "stable"
          },
          "locationInModule": {
            "filename": "lib/compliance.ts",
            "line": 1006
          },
          "name": "except"
        },
        {
          "docs": {
            "stability": "stable"
          },
          "locationInModule": {
            "filename": "lib/compliance.ts",
            "line": 1010
          },
          "name": "finally"
        },
        {
          "docs": {
            "stability": "stable"
          },
          "locationInModule": {
            "filename": "lib/compliance.ts",
            "line": 1014
          },
          "name": "for"
        },
        {
          "docs": {
            "stability": "stable"
          },
          "locationInModule": {
            "filename": "lib/compliance.ts",
            "line": 1018
          },
          "name": "from"
        },
        {
          "docs": {
            "stability": "stable"
          },
          "locationInModule": {
            "filename": "lib/compliance.ts",
            "line": 1022
          },
          "name": "global"
        },
        {
          "docs": {
            "stability": "stable"
          },
          "locationInModule": {
            "filename": "lib/compliance.ts",
            "line": 1026
          },
          "name": "if"
        },
        {
          "docs": {
            "stability": "stable"
          },
          "locationInModule": {
            "filename": "lib/compliance.ts",
            "line": 1030
          },
          "name": "import"
        },
        {
          "docs": {
            "stability": "stable"
          },
          "locationInModule": {
            "filename": "lib/compliance.ts",
            "line": 1034
          },
          "name": "in"
        },
        {
          "docs": {
            "stability": "stable"
          },
          "locationInModule": {
            "filename": "lib/compliance.ts",
            "line": 1038
          },
          "name": "is"
        },
        {
          "docs": {
            "stability": "stable"
          },
          "locationInModule": {
            "filename": "lib/compliance.ts",
            "line": 1042
          },
          "name": "lambda"
        },
        {
          "docs": {
            "stability": "stable"
          },
          "locationInModule": {
            "filename": "lib/compliance.ts",
            "line": 1046
          },
          "name": "nonlocal"
        },
        {
          "docs": {
            "stability": "stable"
          },
          "locationInModule": {
            "filename": "lib/compliance.ts",
            "line": 1050
          },
          "name": "not"
        },
        {
          "docs": {
            "stability": "stable"
          },
          "locationInModule": {
            "filename": "lib/compliance.ts",
            "line": 1054
          },
          "name": "or"
        },
        {
          "docs": {
            "stability": "stable"
          },
          "locationInModule": {
            "filename": "lib/compliance.ts",
            "line": 1058
          },
          "name": "pass"
        },
        {
          "docs": {
            "stability": "stable"
          },
          "locationInModule": {
            "filename": "lib/compliance.ts",
            "line": 1062
          },
          "name": "raise"
        },
        {
          "docs": {
            "stability": "stable"
          },
          "locationInModule": {
            "filename": "lib/compliance.ts",
            "line": 1066
          },
          "name": "return"
        },
        {
          "docs": {
            "stability": "stable"
          },
          "locationInModule": {
            "filename": "lib/compliance.ts",
            "line": 1070
          },
          "name": "try"
        },
        {
          "docs": {
            "stability": "stable"
          },
          "locationInModule": {
            "filename": "lib/compliance.ts",
            "line": 1074
          },
          "name": "while"
        },
        {
          "docs": {
            "stability": "stable"
          },
          "locationInModule": {
            "filename": "lib/compliance.ts",
            "line": 1078
          },
          "name": "with"
        },
        {
          "docs": {
            "stability": "stable"
          },
          "locationInModule": {
            "filename": "lib/compliance.ts",
            "line": 1082
          },
          "name": "yield"
        }
      ],
      "name": "PythonReservedWords"
    },
    "jsii-calc.PythonSelf.ClassWithSelf": {
      "assembly": "jsii-calc",
      "docs": {
        "stability": "stable"
      },
      "fqn": "jsii-calc.PythonSelf.ClassWithSelf",
      "initializer": {
        "docs": {
          "stability": "stable"
        },
        "locationInModule": {
          "filename": "lib/compliance.ts",
          "line": 1092
        },
        "parameters": [
          {
            "name": "self",
            "type": {
              "primitive": "string"
            }
          }
        ]
      },
      "kind": "class",
      "locationInModule": {
        "filename": "lib/compliance.ts",
        "line": 1091
      },
      "methods": [
        {
          "docs": {
            "stability": "stable"
          },
          "locationInModule": {
            "filename": "lib/compliance.ts",
            "line": 1094
          },
          "name": "method",
          "parameters": [
            {
              "name": "self",
              "type": {
                "primitive": "number"
              }
            }
          ],
          "returns": {
            "type": {
              "primitive": "string"
            }
          }
        }
      ],
      "name": "ClassWithSelf",
      "namespace": "PythonSelf",
      "properties": [
        {
          "docs": {
            "stability": "stable"
          },
          "immutable": true,
          "locationInModule": {
            "filename": "lib/compliance.ts",
            "line": 1092
          },
          "name": "self",
          "type": {
            "primitive": "string"
          }
        }
      ]
    },
    "jsii-calc.PythonSelf.ClassWithSelfKwarg": {
      "assembly": "jsii-calc",
      "docs": {
        "stability": "stable"
      },
      "fqn": "jsii-calc.PythonSelf.ClassWithSelfKwarg",
      "initializer": {
        "docs": {
          "stability": "stable"
        },
        "locationInModule": {
          "filename": "lib/compliance.ts",
          "line": 1100
        },
        "parameters": [
          {
            "name": "props",
            "type": {
              "fqn": "jsii-calc.PythonSelf.StructWithSelf"
            }
          }
        ]
      },
      "kind": "class",
      "locationInModule": {
        "filename": "lib/compliance.ts",
        "line": 1099
      },
      "name": "ClassWithSelfKwarg",
      "namespace": "PythonSelf",
      "properties": [
        {
          "docs": {
            "stability": "stable"
          },
          "immutable": true,
          "locationInModule": {
            "filename": "lib/compliance.ts",
            "line": 1100
          },
          "name": "props",
          "type": {
            "fqn": "jsii-calc.PythonSelf.StructWithSelf"
          }
        }
      ]
    },
    "jsii-calc.PythonSelf.IInterfaceWithSelf": {
      "assembly": "jsii-calc",
      "docs": {
        "stability": "stable"
      },
      "fqn": "jsii-calc.PythonSelf.IInterfaceWithSelf",
      "kind": "interface",
      "locationInModule": {
        "filename": "lib/compliance.ts",
        "line": 1107
      },
      "methods": [
        {
          "abstract": true,
          "docs": {
            "stability": "stable"
          },
          "locationInModule": {
            "filename": "lib/compliance.ts",
            "line": 1108
          },
          "name": "method",
          "parameters": [
            {
              "name": "self",
              "type": {
                "primitive": "number"
              }
            }
          ],
          "returns": {
            "type": {
              "primitive": "string"
            }
          }
        }
      ],
      "name": "IInterfaceWithSelf",
      "namespace": "PythonSelf"
    },
    "jsii-calc.PythonSelf.StructWithSelf": {
      "assembly": "jsii-calc",
      "datatype": true,
      "docs": {
        "stability": "stable"
      },
      "fqn": "jsii-calc.PythonSelf.StructWithSelf",
      "kind": "interface",
      "locationInModule": {
        "filename": "lib/compliance.ts",
        "line": 1103
      },
      "name": "StructWithSelf",
      "namespace": "PythonSelf",
      "properties": [
        {
          "abstract": true,
          "docs": {
            "stability": "stable"
          },
          "immutable": true,
          "locationInModule": {
            "filename": "lib/compliance.ts",
            "line": 1104
          },
          "name": "self",
          "type": {
            "primitive": "string"
          }
        }
      ]
    },
    "jsii-calc.ReferenceEnumFromScopedPackage": {
      "assembly": "jsii-calc",
      "docs": {
        "stability": "stable",
        "summary": "See awslabs/jsii#138."
      },
      "fqn": "jsii-calc.ReferenceEnumFromScopedPackage",
      "initializer": {
        "docs": {
          "stability": "stable"
        }
      },
      "kind": "class",
      "locationInModule": {
        "filename": "lib/compliance.ts",
        "line": 1183
      },
      "methods": [
        {
          "docs": {
            "stability": "stable"
          },
          "locationInModule": {
            "filename": "lib/compliance.ts",
            "line": 1186
          },
          "name": "loadFoo",
          "returns": {
            "optional": true,
            "type": {
              "fqn": "@scope/jsii-calc-lib.EnumFromScopedModule"
            }
          }
        },
        {
          "docs": {
            "stability": "stable"
          },
          "locationInModule": {
            "filename": "lib/compliance.ts",
            "line": 1190
          },
          "name": "saveFoo",
          "parameters": [
            {
              "name": "value",
              "type": {
                "fqn": "@scope/jsii-calc-lib.EnumFromScopedModule"
              }
            }
          ]
        }
      ],
      "name": "ReferenceEnumFromScopedPackage",
      "properties": [
        {
          "docs": {
            "stability": "stable"
          },
          "locationInModule": {
            "filename": "lib/compliance.ts",
            "line": 1184
          },
          "name": "foo",
          "optional": true,
          "type": {
            "fqn": "@scope/jsii-calc-lib.EnumFromScopedModule"
          }
        }
      ]
    },
    "jsii-calc.ReturnsPrivateImplementationOfInterface": {
      "assembly": "jsii-calc",
      "docs": {
        "returns": "an instance of an un-exported class that extends `ExportedBaseClass`, declared as `IPrivatelyImplemented`.",
        "see": "https://github.com/aws/jsii/issues/320",
        "stability": "stable",
        "summary": "Helps ensure the JSII kernel & runtime cooperate correctly when an un-exported instance of a class is returned with a declared type that is an exported interface, and the instance inherits from an exported class."
      },
      "fqn": "jsii-calc.ReturnsPrivateImplementationOfInterface",
      "initializer": {
        "docs": {
          "stability": "stable"
        }
      },
      "kind": "class",
      "locationInModule": {
        "filename": "lib/compliance.ts",
        "line": 1508
      },
      "name": "ReturnsPrivateImplementationOfInterface",
      "properties": [
        {
          "docs": {
            "stability": "stable"
          },
          "immutable": true,
          "locationInModule": {
            "filename": "lib/compliance.ts",
            "line": 1509
          },
          "name": "privateImplementation",
          "type": {
            "fqn": "jsii-calc.IPrivatelyImplemented"
          }
        }
      ]
    },
    "jsii-calc.RootStruct": {
      "assembly": "jsii-calc",
      "datatype": true,
      "docs": {
        "remarks": "This is cheating with the (current) declared types, but this is the \"more\nidiomatic\" way for Pythonists.",
        "stability": "stable",
        "summary": "This is here to check that we can pass a nested struct into a kwargs by specifying it as an in-line dictionary."
      },
      "fqn": "jsii-calc.RootStruct",
      "kind": "interface",
      "locationInModule": {
        "filename": "lib/compliance.ts",
        "line": 2444
      },
      "name": "RootStruct",
      "properties": [
        {
          "abstract": true,
          "docs": {
            "stability": "stable",
            "summary": "May not be empty."
          },
          "immutable": true,
          "locationInModule": {
            "filename": "lib/compliance.ts",
            "line": 2448
          },
          "name": "stringProp",
          "type": {
            "primitive": "string"
          }
        },
        {
          "abstract": true,
          "docs": {
            "stability": "stable"
          },
          "immutable": true,
          "locationInModule": {
            "filename": "lib/compliance.ts",
            "line": 2449
          },
          "name": "nestedStruct",
          "optional": true,
          "type": {
            "fqn": "jsii-calc.NestedStruct"
          }
        }
      ]
    },
    "jsii-calc.RootStructValidator": {
      "assembly": "jsii-calc",
      "docs": {
        "stability": "stable"
      },
      "fqn": "jsii-calc.RootStructValidator",
      "kind": "class",
      "locationInModule": {
        "filename": "lib/compliance.ts",
        "line": 2457
      },
      "methods": [
        {
          "docs": {
            "stability": "stable"
          },
          "locationInModule": {
            "filename": "lib/compliance.ts",
            "line": 2458
          },
          "name": "validate",
          "parameters": [
            {
              "name": "struct",
              "type": {
                "fqn": "jsii-calc.RootStruct"
              }
            }
          ],
          "static": true
        }
      ],
      "name": "RootStructValidator"
    },
    "jsii-calc.RuntimeTypeChecking": {
      "assembly": "jsii-calc",
      "docs": {
        "stability": "stable"
      },
      "fqn": "jsii-calc.RuntimeTypeChecking",
      "initializer": {
        "docs": {
          "stability": "stable"
        }
      },
      "kind": "class",
      "locationInModule": {
        "filename": "lib/compliance.ts",
        "line": 288
      },
      "methods": [
        {
          "docs": {
            "stability": "stable"
          },
          "locationInModule": {
            "filename": "lib/compliance.ts",
            "line": 296
          },
          "name": "methodWithDefaultedArguments",
          "parameters": [
            {
              "name": "arg1",
              "optional": true,
              "type": {
                "primitive": "number"
              }
            },
            {
              "name": "arg2",
              "optional": true,
              "type": {
                "primitive": "string"
              }
            },
            {
              "name": "arg3",
              "optional": true,
              "type": {
                "primitive": "date"
              }
            }
          ]
        },
        {
          "docs": {
            "stability": "stable"
          },
          "locationInModule": {
            "filename": "lib/compliance.ts",
            "line": 304
          },
          "name": "methodWithOptionalAnyArgument",
          "parameters": [
            {
              "name": "arg",
              "optional": true,
              "type": {
                "primitive": "any"
              }
            }
          ]
        },
        {
          "docs": {
            "stability": "stable",
            "summary": "Used to verify verification of number of method arguments."
          },
          "locationInModule": {
            "filename": "lib/compliance.ts",
            "line": 292
          },
          "name": "methodWithOptionalArguments",
          "parameters": [
            {
              "name": "arg1",
              "type": {
                "primitive": "number"
              }
            },
            {
              "name": "arg2",
              "type": {
                "primitive": "string"
              }
            },
            {
              "name": "arg3",
              "optional": true,
              "type": {
                "primitive": "date"
              }
            }
          ]
        }
      ],
      "name": "RuntimeTypeChecking"
    },
    "jsii-calc.SecondLevelStruct": {
      "assembly": "jsii-calc",
      "datatype": true,
      "docs": {
        "stability": "stable"
      },
      "fqn": "jsii-calc.SecondLevelStruct",
      "kind": "interface",
      "locationInModule": {
        "filename": "lib/compliance.ts",
        "line": 2016
      },
      "name": "SecondLevelStruct",
      "properties": [
        {
          "abstract": true,
          "docs": {
            "stability": "stable",
            "summary": "It's long and required."
          },
          "immutable": true,
          "locationInModule": {
            "filename": "lib/compliance.ts",
            "line": 2020
          },
          "name": "deeperRequiredProp",
          "type": {
            "primitive": "string"
          }
        },
        {
          "abstract": true,
          "docs": {
            "stability": "stable",
            "summary": "It's long, but you'll almost never pass it."
          },
          "immutable": true,
          "locationInModule": {
            "filename": "lib/compliance.ts",
            "line": 2025
          },
          "name": "deeperOptionalProp",
          "optional": true,
          "type": {
            "primitive": "string"
          }
        }
      ]
    },
    "jsii-calc.SingleInstanceTwoTypes": {
      "assembly": "jsii-calc",
      "docs": {
        "remarks": "JSII clients can instantiate 2 different strongly-typed wrappers for the same\nobject. Unfortunately, this will break object equality, but if we didn't do\nthis it would break runtime type checks in the JVM or CLR.",
        "stability": "stable",
        "summary": "Test that a single instance can be returned under two different FQNs."
      },
      "fqn": "jsii-calc.SingleInstanceTwoTypes",
      "initializer": {
        "docs": {
          "stability": "stable"
        }
      },
      "kind": "class",
      "locationInModule": {
        "filename": "lib/compliance.ts",
        "line": 1626
      },
      "methods": [
        {
          "docs": {
            "stability": "stable"
          },
          "locationInModule": {
            "filename": "lib/compliance.ts",
            "line": 1629
          },
          "name": "interface1",
          "returns": {
            "type": {
              "fqn": "jsii-calc.InbetweenClass"
            }
          }
        },
        {
          "docs": {
            "stability": "stable"
          },
          "locationInModule": {
            "filename": "lib/compliance.ts",
            "line": 1633
          },
          "name": "interface2",
          "returns": {
            "type": {
              "fqn": "jsii-calc.IPublicInterface"
            }
          }
        }
      ],
      "name": "SingleInstanceTwoTypes"
    },
    "jsii-calc.SingletonInt": {
      "assembly": "jsii-calc",
      "docs": {
        "remarks": "https://github.com/aws/jsii/issues/231",
        "stability": "stable",
        "summary": "Verifies that singleton enums are handled correctly."
      },
      "fqn": "jsii-calc.SingletonInt",
      "kind": "class",
      "locationInModule": {
        "filename": "lib/compliance.ts",
        "line": 1968
      },
      "methods": [
        {
          "docs": {
            "stability": "stable"
          },
          "locationInModule": {
            "filename": "lib/compliance.ts",
            "line": 1970
          },
          "name": "isSingletonInt",
          "parameters": [
            {
              "name": "value",
              "type": {
                "primitive": "number"
              }
            }
          ],
          "returns": {
            "type": {
              "primitive": "boolean"
            }
          }
        }
      ],
      "name": "SingletonInt"
    },
    "jsii-calc.SingletonIntEnum": {
      "assembly": "jsii-calc",
      "docs": {
        "stability": "stable",
        "summary": "A singleton integer."
      },
      "fqn": "jsii-calc.SingletonIntEnum",
      "kind": "enum",
      "locationInModule": {
        "filename": "lib/compliance.ts",
        "line": 1975
      },
      "members": [
        {
          "docs": {
            "stability": "stable",
            "summary": "Elite!"
          },
          "name": "SINGLETON_INT"
        }
      ],
      "name": "SingletonIntEnum"
    },
    "jsii-calc.SingletonString": {
      "assembly": "jsii-calc",
      "docs": {
        "remarks": "https://github.com/aws/jsii/issues/231",
        "stability": "stable",
        "summary": "Verifies that singleton enums are handled correctly."
      },
      "fqn": "jsii-calc.SingletonString",
      "kind": "class",
      "locationInModule": {
        "filename": "lib/compliance.ts",
        "line": 1951
      },
      "methods": [
        {
          "docs": {
            "stability": "stable"
          },
          "locationInModule": {
            "filename": "lib/compliance.ts",
            "line": 1954
          },
          "name": "isSingletonString",
          "parameters": [
            {
              "name": "value",
              "type": {
                "primitive": "string"
              }
            }
          ],
          "returns": {
            "type": {
              "primitive": "boolean"
            }
          }
        }
      ],
      "name": "SingletonString"
    },
    "jsii-calc.SingletonStringEnum": {
      "assembly": "jsii-calc",
      "docs": {
        "stability": "stable",
        "summary": "A singleton string."
      },
      "fqn": "jsii-calc.SingletonStringEnum",
      "kind": "enum",
      "locationInModule": {
        "filename": "lib/compliance.ts",
        "line": 1959
      },
      "members": [
        {
          "docs": {
            "stability": "stable",
            "summary": "1337."
          },
          "name": "SINGLETON_STRING"
        }
      ],
      "name": "SingletonStringEnum"
    },
    "jsii-calc.SmellyStruct": {
      "assembly": "jsii-calc",
      "datatype": true,
      "docs": {
        "stability": "stable"
      },
      "fqn": "jsii-calc.SmellyStruct",
      "kind": "interface",
      "locationInModule": {
        "filename": "lib/calculator.ts",
        "line": 414
      },
      "name": "SmellyStruct",
      "properties": [
        {
          "abstract": true,
          "docs": {
            "stability": "stable"
          },
          "immutable": true,
          "locationInModule": {
            "filename": "lib/calculator.ts",
            "line": 415
          },
          "name": "property",
          "type": {
            "primitive": "string"
          }
        },
        {
          "abstract": true,
          "docs": {
            "stability": "stable"
          },
          "immutable": true,
          "locationInModule": {
            "filename": "lib/calculator.ts",
            "line": 416
          },
          "name": "yetAnoterOne",
          "type": {
            "primitive": "boolean"
          }
        }
      ]
    },
    "jsii-calc.SomeTypeJsii976": {
      "assembly": "jsii-calc",
      "docs": {
        "stability": "stable"
      },
      "fqn": "jsii-calc.SomeTypeJsii976",
      "initializer": {
        "docs": {
          "stability": "stable"
        }
      },
      "kind": "class",
      "locationInModule": {
        "filename": "lib/compliance.ts",
        "line": 2481
      },
      "methods": [
        {
          "docs": {
            "stability": "stable"
          },
          "locationInModule": {
            "filename": "lib/compliance.ts",
            "line": 2490
          },
          "name": "returnAnonymous",
          "returns": {
            "type": {
              "primitive": "any"
            }
          },
          "static": true
        },
        {
          "docs": {
            "stability": "stable"
          },
          "locationInModule": {
            "filename": "lib/compliance.ts",
            "line": 2482
          },
          "name": "returnReturn",
          "returns": {
            "type": {
              "fqn": "jsii-calc.IReturnJsii976"
            }
          },
          "static": true
        }
      ],
      "name": "SomeTypeJsii976"
    },
    "jsii-calc.StableClass": {
      "assembly": "jsii-calc",
      "docs": {
        "stability": "stable"
      },
      "fqn": "jsii-calc.StableClass",
      "initializer": {
        "docs": {
          "stability": "stable"
        },
        "locationInModule": {
          "filename": "lib/stability.ts",
          "line": 59
        },
        "parameters": [
          {
            "name": "readonlyString",
            "type": {
              "primitive": "string"
            }
          },
          {
            "name": "mutableNumber",
            "optional": true,
            "type": {
              "primitive": "number"
            }
          }
        ]
      },
      "kind": "class",
      "locationInModule": {
        "filename": "lib/stability.ts",
        "line": 53
      },
      "methods": [
        {
          "docs": {
            "stability": "stable"
          },
          "locationInModule": {
            "filename": "lib/stability.ts",
            "line": 64
          },
          "name": "method"
        }
      ],
      "name": "StableClass",
      "properties": [
        {
          "docs": {
            "stability": "stable"
          },
          "immutable": true,
          "locationInModule": {
            "filename": "lib/stability.ts",
            "line": 55
          },
          "name": "readonlyProperty",
          "type": {
            "primitive": "string"
          }
        },
        {
          "docs": {
            "stability": "stable"
          },
          "locationInModule": {
            "filename": "lib/stability.ts",
            "line": 57
          },
          "name": "mutableProperty",
          "optional": true,
          "type": {
            "primitive": "number"
          }
        }
      ]
    },
    "jsii-calc.StableEnum": {
      "assembly": "jsii-calc",
      "docs": {
        "stability": "stable"
      },
      "fqn": "jsii-calc.StableEnum",
      "kind": "enum",
      "locationInModule": {
        "filename": "lib/stability.ts",
        "line": 69
      },
      "members": [
        {
          "docs": {
            "stability": "stable"
          },
          "name": "OPTION_A"
        },
        {
          "docs": {
            "stability": "stable"
          },
          "name": "OPTION_B"
        }
      ],
      "name": "StableEnum"
    },
    "jsii-calc.StableStruct": {
      "assembly": "jsii-calc",
      "datatype": true,
      "docs": {
        "stability": "stable"
      },
      "fqn": "jsii-calc.StableStruct",
      "kind": "interface",
      "locationInModule": {
        "filename": "lib/stability.ts",
        "line": 41
      },
      "name": "StableStruct",
      "properties": [
        {
          "abstract": true,
          "docs": {
            "stability": "stable"
          },
          "immutable": true,
          "locationInModule": {
            "filename": "lib/stability.ts",
            "line": 43
          },
          "name": "readonlyProperty",
          "type": {
            "primitive": "string"
          }
        }
      ]
    },
    "jsii-calc.StaticContext": {
      "assembly": "jsii-calc",
      "docs": {
        "remarks": "https://github.com/awslabs/aws-cdk/issues/2304",
        "stability": "stable",
        "summary": "This is used to validate the ability to use `this` from within a static context."
      },
      "fqn": "jsii-calc.StaticContext",
      "kind": "class",
      "locationInModule": {
        "filename": "lib/compliance.ts",
        "line": 1894
      },
      "methods": [
        {
          "docs": {
            "stability": "stable"
          },
          "locationInModule": {
            "filename": "lib/compliance.ts",
            "line": 1897
          },
          "name": "canAccessStaticContext",
          "returns": {
            "type": {
              "primitive": "boolean"
            }
          },
          "static": true
        }
      ],
      "name": "StaticContext",
      "properties": [
        {
          "docs": {
            "stability": "stable"
          },
          "locationInModule": {
            "filename": "lib/compliance.ts",
            "line": 1905
          },
          "name": "staticVariable",
          "static": true,
          "type": {
            "primitive": "boolean"
          }
        }
      ]
    },
    "jsii-calc.StaticHelloChild": {
      "assembly": "jsii-calc",
      "base": "jsii-calc.StaticHelloParent",
      "docs": {
        "stability": "stable"
      },
      "fqn": "jsii-calc.StaticHelloChild",
      "kind": "class",
      "locationInModule": {
        "filename": "lib/compliance.ts",
        "line": 2862
      },
      "methods": [
        {
          "docs": {
            "stability": "stable"
          },
          "locationInModule": {
            "filename": "lib/compliance.ts",
            "line": 2867
          },
          "name": "method",
          "overrides": "jsii-calc.StaticHelloParent",
          "static": true
        }
      ],
      "name": "StaticHelloChild",
      "properties": [
        {
          "docs": {
            "stability": "stable"
          },
          "immutable": true,
          "locationInModule": {
            "filename": "lib/compliance.ts",
            "line": 2863
          },
          "name": "property",
          "overrides": "jsii-calc.StaticHelloParent",
          "static": true,
          "type": {
            "primitive": "number"
          }
        }
      ]
    },
    "jsii-calc.StaticHelloParent": {
      "assembly": "jsii-calc",
      "docs": {
        "remarks": "The difference is fairly minor (for typical use-cases, the end result is the\nsame), however this has implications on what the generated code should look\nlike.",
        "stability": "stable",
        "summary": "Static methods that override parent class are technically overrides (the inheritance of statics is part of the ES6 specification), but certain other languages such as Java do not carry statics in the inheritance chain at all, so they cannot be overridden, only hidden."
      },
      "fqn": "jsii-calc.StaticHelloParent",
      "initializer": {
        "docs": {
          "stability": "stable"
        }
      },
      "kind": "class",
      "locationInModule": {
        "filename": "lib/compliance.ts",
        "line": 2853
      },
      "methods": [
        {
          "docs": {
            "stability": "stable"
          },
          "locationInModule": {
            "filename": "lib/compliance.ts",
            "line": 2858
          },
          "name": "method",
          "static": true
        }
      ],
      "name": "StaticHelloParent",
      "properties": [
        {
          "docs": {
            "stability": "stable"
          },
          "immutable": true,
          "locationInModule": {
            "filename": "lib/compliance.ts",
            "line": 2854
          },
          "name": "property",
          "static": true,
          "type": {
            "primitive": "number"
          }
        }
      ]
    },
    "jsii-calc.Statics": {
      "assembly": "jsii-calc",
      "docs": {
        "stability": "stable"
      },
      "fqn": "jsii-calc.Statics",
      "initializer": {
        "docs": {
          "stability": "stable"
        },
        "locationInModule": {
          "filename": "lib/compliance.ts",
          "line": 690
        },
        "parameters": [
          {
            "name": "value",
            "type": {
              "primitive": "string"
            }
          }
        ]
      },
      "kind": "class",
      "locationInModule": {
        "filename": "lib/compliance.ts",
        "line": 689
      },
      "methods": [
        {
          "docs": {
            "stability": "stable",
            "summary": "Jsdocs for static method."
          },
          "locationInModule": {
            "filename": "lib/compliance.ts",
            "line": 696
          },
          "name": "staticMethod",
          "parameters": [
            {
              "docs": {
                "summary": "The name of the person to say hello to."
              },
              "name": "name",
              "type": {
                "primitive": "string"
              }
            }
          ],
          "returns": {
            "type": {
              "primitive": "string"
            }
          },
          "static": true
        },
        {
          "docs": {
            "stability": "stable"
          },
          "locationInModule": {
            "filename": "lib/compliance.ts",
            "line": 700
          },
          "name": "justMethod",
          "returns": {
            "type": {
              "primitive": "string"
            }
          }
        }
      ],
      "name": "Statics",
      "properties": [
        {
          "const": true,
          "docs": {
            "stability": "stable",
            "summary": "Constants may also use all-caps."
          },
          "immutable": true,
          "locationInModule": {
            "filename": "lib/compliance.ts",
            "line": 712
          },
          "name": "BAR",
          "static": true,
          "type": {
            "primitive": "number"
          }
        },
        {
          "const": true,
          "docs": {
            "stability": "stable"
          },
          "immutable": true,
          "locationInModule": {
            "filename": "lib/compliance.ts",
            "line": 741
          },
          "name": "ConstObj",
          "static": true,
          "type": {
            "fqn": "jsii-calc.DoubleTrouble"
          }
        },
        {
          "const": true,
          "docs": {
            "stability": "stable",
            "summary": "Jsdocs for static property."
          },
          "immutable": true,
          "locationInModule": {
            "filename": "lib/compliance.ts",
            "line": 707
          },
          "name": "Foo",
          "static": true,
          "type": {
            "primitive": "string"
          }
        },
        {
          "const": true,
          "docs": {
            "stability": "stable",
            "summary": "Constants can also use camelCase."
          },
          "immutable": true,
          "locationInModule": {
            "filename": "lib/compliance.ts",
            "line": 717
          },
          "name": "zooBar",
          "static": true,
          "type": {
            "collection": {
              "elementtype": {
                "primitive": "string"
              },
              "kind": "map"
            }
          }
        },
        {
          "docs": {
            "remarks": "Jsdocs for static setter.",
            "stability": "stable",
            "summary": "Jsdocs for static getter."
          },
          "locationInModule": {
            "filename": "lib/compliance.ts",
            "line": 726
          },
          "name": "instance",
          "static": true,
          "type": {
            "fqn": "jsii-calc.Statics"
          }
        },
        {
          "docs": {
            "stability": "stable"
          },
          "locationInModule": {
            "filename": "lib/compliance.ts",
            "line": 740
          },
          "name": "nonConstStatic",
          "static": true,
          "type": {
            "primitive": "number"
          }
        },
        {
          "docs": {
            "stability": "stable"
          },
          "immutable": true,
          "locationInModule": {
            "filename": "lib/compliance.ts",
            "line": 690
          },
          "name": "value",
          "type": {
            "primitive": "string"
          }
        }
      ]
    },
    "jsii-calc.StringEnum": {
      "assembly": "jsii-calc",
      "docs": {
        "stability": "stable"
      },
      "fqn": "jsii-calc.StringEnum",
      "kind": "enum",
      "locationInModule": {
        "filename": "lib/compliance.ts",
        "line": 39
      },
      "members": [
        {
          "docs": {
            "stability": "stable"
          },
          "name": "A"
        },
        {
          "docs": {
            "stability": "stable"
          },
          "name": "B"
        },
        {
          "docs": {
            "stability": "stable"
          },
          "name": "C"
        }
      ],
      "name": "StringEnum"
    },
    "jsii-calc.StripInternal": {
      "assembly": "jsii-calc",
      "docs": {
        "stability": "stable"
      },
      "fqn": "jsii-calc.StripInternal",
      "initializer": {
        "docs": {
          "stability": "stable"
        }
      },
      "kind": "class",
      "locationInModule": {
        "filename": "lib/compliance.ts",
        "line": 1679
      },
      "name": "StripInternal",
      "properties": [
        {
          "docs": {
            "stability": "stable"
          },
          "locationInModule": {
            "filename": "lib/compliance.ts",
            "line": 1680
          },
          "name": "youSeeMe",
          "type": {
            "primitive": "string"
          }
        }
      ]
    },
    "jsii-calc.StructA": {
      "assembly": "jsii-calc",
      "datatype": true,
      "docs": {
        "stability": "stable",
        "summary": "We can serialize and deserialize structs without silently ignoring optional fields."
      },
      "fqn": "jsii-calc.StructA",
      "kind": "interface",
      "locationInModule": {
        "filename": "lib/compliance.ts",
        "line": 2242
      },
      "name": "StructA",
      "properties": [
        {
          "abstract": true,
          "docs": {
            "stability": "stable"
          },
          "immutable": true,
          "locationInModule": {
            "filename": "lib/compliance.ts",
            "line": 2243
          },
          "name": "requiredString",
          "type": {
            "primitive": "string"
          }
        },
        {
          "abstract": true,
          "docs": {
            "stability": "stable"
          },
          "immutable": true,
          "locationInModule": {
            "filename": "lib/compliance.ts",
            "line": 2245
          },
          "name": "optionalNumber",
          "optional": true,
          "type": {
            "primitive": "number"
          }
        },
        {
          "abstract": true,
          "docs": {
            "stability": "stable"
          },
          "immutable": true,
          "locationInModule": {
            "filename": "lib/compliance.ts",
            "line": 2244
          },
          "name": "optionalString",
          "optional": true,
          "type": {
            "primitive": "string"
          }
        }
      ]
    },
    "jsii-calc.StructB": {
      "assembly": "jsii-calc",
      "datatype": true,
      "docs": {
        "stability": "stable",
        "summary": "This intentionally overlaps with StructA (where only requiredString is provided) to test htat the kernel properly disambiguates those."
      },
      "fqn": "jsii-calc.StructB",
      "kind": "interface",
      "locationInModule": {
        "filename": "lib/compliance.ts",
        "line": 2251
      },
      "name": "StructB",
      "properties": [
        {
          "abstract": true,
          "docs": {
            "stability": "stable"
          },
          "immutable": true,
          "locationInModule": {
            "filename": "lib/compliance.ts",
            "line": 2252
          },
          "name": "requiredString",
          "type": {
            "primitive": "string"
          }
        },
        {
          "abstract": true,
          "docs": {
            "stability": "stable"
          },
          "immutable": true,
          "locationInModule": {
            "filename": "lib/compliance.ts",
            "line": 2253
          },
          "name": "optionalBoolean",
          "optional": true,
          "type": {
            "primitive": "boolean"
          }
        },
        {
          "abstract": true,
          "docs": {
            "stability": "stable"
          },
          "immutable": true,
          "locationInModule": {
            "filename": "lib/compliance.ts",
            "line": 2254
          },
          "name": "optionalStructA",
          "optional": true,
          "type": {
            "fqn": "jsii-calc.StructA"
          }
        }
      ]
    },
    "jsii-calc.StructParameterType": {
      "assembly": "jsii-calc",
      "datatype": true,
      "docs": {
        "remarks": "See: https://github.com/aws/aws-cdk/issues/4302",
        "stability": "stable",
        "summary": "Verifies that, in languages that do keyword lifting (e.g: Python), having a struct member with the same name as a positional parameter results in the correct code being emitted."
      },
      "fqn": "jsii-calc.StructParameterType",
      "kind": "interface",
      "locationInModule": {
        "filename": "lib/compliance.ts",
        "line": 2680
      },
      "name": "StructParameterType",
      "properties": [
        {
          "abstract": true,
          "docs": {
            "stability": "stable"
          },
          "immutable": true,
          "locationInModule": {
            "filename": "lib/compliance.ts",
            "line": 2681
          },
          "name": "scope",
          "type": {
            "primitive": "string"
          }
        },
        {
          "abstract": true,
          "docs": {
            "stability": "stable"
          },
          "immutable": true,
          "locationInModule": {
            "filename": "lib/compliance.ts",
            "line": 2682
          },
          "name": "props",
          "optional": true,
          "type": {
            "primitive": "boolean"
          }
        }
      ]
    },
    "jsii-calc.StructPassing": {
      "assembly": "jsii-calc",
      "docs": {
        "stability": "external",
        "summary": "Just because we can."
      },
      "fqn": "jsii-calc.StructPassing",
      "initializer": {
        "docs": {
          "stability": "stable"
        }
      },
      "kind": "class",
      "locationInModule": {
        "filename": "lib/compliance.ts",
        "line": 2074
      },
      "methods": [
        {
          "docs": {
            "stability": "external"
          },
          "locationInModule": {
            "filename": "lib/compliance.ts",
            "line": 2086
          },
          "name": "howManyVarArgsDidIPass",
          "parameters": [
            {
              "name": "_positional",
              "type": {
                "primitive": "number"
              }
            },
            {
              "name": "inputs",
              "type": {
                "fqn": "jsii-calc.TopLevelStruct"
              },
              "variadic": true
            }
          ],
          "returns": {
            "type": {
              "primitive": "number"
            }
          },
          "static": true,
          "variadic": true
        },
        {
          "docs": {
            "stability": "external"
          },
          "locationInModule": {
            "filename": "lib/compliance.ts",
            "line": 2075
          },
          "name": "roundTrip",
          "parameters": [
            {
              "name": "_positional",
              "type": {
                "primitive": "number"
              }
            },
            {
              "name": "input",
              "type": {
                "fqn": "jsii-calc.TopLevelStruct"
              }
            }
          ],
          "returns": {
            "type": {
              "fqn": "jsii-calc.TopLevelStruct"
            }
          },
          "static": true
        }
      ],
      "name": "StructPassing"
    },
    "jsii-calc.StructUnionConsumer": {
      "assembly": "jsii-calc",
      "docs": {
        "stability": "stable"
      },
      "fqn": "jsii-calc.StructUnionConsumer",
      "kind": "class",
      "locationInModule": {
        "filename": "lib/compliance.ts",
        "line": 2256
      },
      "methods": [
        {
          "docs": {
            "stability": "stable"
          },
          "locationInModule": {
            "filename": "lib/compliance.ts",
            "line": 2257
          },
          "name": "isStructA",
          "parameters": [
            {
              "name": "struct",
              "type": {
                "union": {
                  "types": [
                    {
                      "fqn": "jsii-calc.StructA"
                    },
                    {
                      "fqn": "jsii-calc.StructB"
                    }
                  ]
                }
              }
            }
          ],
          "returns": {
            "type": {
              "primitive": "boolean"
            }
          },
          "static": true
        },
        {
          "docs": {
            "stability": "stable"
          },
          "locationInModule": {
            "filename": "lib/compliance.ts",
            "line": 2278
          },
          "name": "isStructB",
          "parameters": [
            {
              "name": "struct",
              "type": {
                "union": {
                  "types": [
                    {
                      "fqn": "jsii-calc.StructA"
                    },
                    {
                      "fqn": "jsii-calc.StructB"
                    }
                  ]
                }
              }
            }
          ],
          "returns": {
            "type": {
              "primitive": "boolean"
            }
          },
          "static": true
        }
      ],
      "name": "StructUnionConsumer"
    },
    "jsii-calc.StructWithJavaReservedWords": {
      "assembly": "jsii-calc",
      "datatype": true,
      "docs": {
        "stability": "stable"
      },
      "fqn": "jsii-calc.StructWithJavaReservedWords",
      "kind": "interface",
      "locationInModule": {
        "filename": "lib/compliance.ts",
        "line": 2048
      },
      "name": "StructWithJavaReservedWords",
      "properties": [
        {
          "abstract": true,
          "docs": {
            "stability": "stable"
          },
          "immutable": true,
          "locationInModule": {
            "filename": "lib/compliance.ts",
            "line": 2049
          },
          "name": "default",
          "type": {
            "primitive": "string"
          }
        },
        {
          "abstract": true,
          "docs": {
            "stability": "stable"
          },
          "immutable": true,
          "locationInModule": {
            "filename": "lib/compliance.ts",
            "line": 2050
          },
          "name": "assert",
          "optional": true,
          "type": {
            "primitive": "string"
          }
        },
        {
          "abstract": true,
          "docs": {
            "stability": "stable"
          },
          "immutable": true,
          "locationInModule": {
            "filename": "lib/compliance.ts",
            "line": 2053
          },
          "name": "result",
          "optional": true,
          "type": {
            "primitive": "string"
          }
        },
        {
          "abstract": true,
          "docs": {
            "stability": "stable"
          },
          "immutable": true,
          "locationInModule": {
            "filename": "lib/compliance.ts",
            "line": 2054
          },
          "name": "that",
          "optional": true,
          "type": {
            "primitive": "string"
          }
        }
      ]
    },
    "jsii-calc.Sum": {
      "assembly": "jsii-calc",
      "base": "jsii-calc.composition.CompositeOperation",
      "docs": {
        "stability": "stable",
        "summary": "An operation that sums multiple values."
      },
      "fqn": "jsii-calc.Sum",
      "initializer": {
        "docs": {
          "stability": "stable"
        },
        "locationInModule": {
          "filename": "lib/calculator.ts",
          "line": 213
        }
      },
      "kind": "class",
      "locationInModule": {
        "filename": "lib/calculator.ts",
        "line": 205
      },
      "name": "Sum",
      "properties": [
        {
          "docs": {
            "remarks": "Must be implemented by derived classes.",
            "stability": "stable",
            "summary": "The expression that this operation consists of."
          },
          "immutable": true,
          "locationInModule": {
            "filename": "lib/calculator.ts",
            "line": 217
          },
          "name": "expression",
          "overrides": "jsii-calc.composition.CompositeOperation",
          "type": {
            "fqn": "@scope/jsii-calc-lib.NumericValue"
          }
        },
        {
          "docs": {
            "stability": "stable",
            "summary": "The parts to sum."
          },
          "locationInModule": {
            "filename": "lib/calculator.ts",
            "line": 209
          },
          "name": "parts",
          "type": {
            "collection": {
              "elementtype": {
                "fqn": "@scope/jsii-calc-lib.NumericValue"
              },
              "kind": "array"
            }
          }
        }
      ]
    },
    "jsii-calc.SupportsNiceJavaBuilder": {
      "assembly": "jsii-calc",
      "base": "jsii-calc.SupportsNiceJavaBuilderWithRequiredProps",
      "docs": {
        "stability": "stable"
      },
      "fqn": "jsii-calc.SupportsNiceJavaBuilder",
      "initializer": {
        "docs": {
          "stability": "stable"
        },
        "locationInModule": {
          "filename": "lib/compliance.ts",
          "line": 2183
        },
        "parameters": [
          {
            "docs": {
              "summary": "some identifier."
            },
            "name": "id",
            "type": {
              "primitive": "number"
            }
          },
          {
            "docs": {
              "summary": "the default value of `bar`."
            },
            "name": "defaultBar",
            "optional": true,
            "type": {
              "primitive": "number"
            }
          },
          {
            "docs": {
              "summary": "some props once can provide."
            },
            "name": "props",
            "optional": true,
            "type": {
              "fqn": "jsii-calc.SupportsNiceJavaBuilderProps"
            }
          },
          {
            "docs": {
              "summary": "a variadic continuation."
            },
            "name": "rest",
            "type": {
              "primitive": "string"
            },
            "variadic": true
          }
        ],
        "variadic": true
      },
      "kind": "class",
      "locationInModule": {
        "filename": "lib/compliance.ts",
        "line": 2173
      },
      "name": "SupportsNiceJavaBuilder",
      "properties": [
        {
          "docs": {
            "stability": "stable",
            "summary": "some identifier."
          },
          "immutable": true,
          "locationInModule": {
            "filename": "lib/compliance.ts",
            "line": 2184
          },
          "name": "id",
          "overrides": "jsii-calc.SupportsNiceJavaBuilderWithRequiredProps",
          "type": {
            "primitive": "number"
          }
        },
        {
          "docs": {
            "stability": "stable"
          },
          "immutable": true,
          "locationInModule": {
            "filename": "lib/compliance.ts",
            "line": 2174
          },
          "name": "rest",
          "type": {
            "collection": {
              "elementtype": {
                "primitive": "string"
              },
              "kind": "array"
            }
          }
        }
      ]
    },
    "jsii-calc.SupportsNiceJavaBuilderProps": {
      "assembly": "jsii-calc",
      "datatype": true,
      "docs": {
        "stability": "stable"
      },
      "fqn": "jsii-calc.SupportsNiceJavaBuilderProps",
      "kind": "interface",
      "locationInModule": {
        "filename": "lib/compliance.ts",
        "line": 2193
      },
      "name": "SupportsNiceJavaBuilderProps",
      "properties": [
        {
          "abstract": true,
          "docs": {
            "stability": "stable",
            "summary": "Some number, like 42."
          },
          "immutable": true,
          "locationInModule": {
            "filename": "lib/compliance.ts",
            "line": 2203
          },
          "name": "bar",
          "type": {
            "primitive": "number"
          }
        },
        {
          "abstract": true,
          "docs": {
            "remarks": "But here we are, doing it like we didn't care.",
            "stability": "stable",
            "summary": "An `id` field here is terrible API design, because the constructor of `SupportsNiceJavaBuilder` already has a parameter named `id`."
          },
          "immutable": true,
          "locationInModule": {
            "filename": "lib/compliance.ts",
            "line": 2198
          },
          "name": "id",
          "optional": true,
          "type": {
            "primitive": "string"
          }
        }
      ]
    },
    "jsii-calc.SupportsNiceJavaBuilderWithRequiredProps": {
      "assembly": "jsii-calc",
      "docs": {
        "stability": "stable",
        "summary": "We can generate fancy builders in Java for classes which take a mix of positional & struct parameters."
      },
      "fqn": "jsii-calc.SupportsNiceJavaBuilderWithRequiredProps",
      "initializer": {
        "docs": {
          "stability": "stable"
        },
        "locationInModule": {
          "filename": "lib/compliance.ts",
          "line": 2165
        },
        "parameters": [
          {
            "docs": {
              "summary": "some identifier of your choice."
            },
            "name": "id",
            "type": {
              "primitive": "number"
            }
          },
          {
            "docs": {
              "summary": "some properties."
            },
            "name": "props",
            "type": {
              "fqn": "jsii-calc.SupportsNiceJavaBuilderProps"
            }
          }
        ]
      },
      "kind": "class",
      "locationInModule": {
        "filename": "lib/compliance.ts",
        "line": 2157
      },
      "name": "SupportsNiceJavaBuilderWithRequiredProps",
      "properties": [
        {
          "docs": {
            "stability": "stable"
          },
          "immutable": true,
          "locationInModule": {
            "filename": "lib/compliance.ts",
            "line": 2159
          },
          "name": "bar",
          "type": {
            "primitive": "number"
          }
        },
        {
          "docs": {
            "stability": "stable",
            "summary": "some identifier of your choice."
          },
          "immutable": true,
          "locationInModule": {
            "filename": "lib/compliance.ts",
            "line": 2166
          },
          "name": "id",
          "type": {
            "primitive": "number"
          }
        },
        {
          "docs": {
            "stability": "stable"
          },
          "immutable": true,
          "locationInModule": {
            "filename": "lib/compliance.ts",
            "line": 2158
          },
          "name": "propId",
          "optional": true,
          "type": {
            "primitive": "string"
          }
        }
      ]
    },
    "jsii-calc.SyncVirtualMethods": {
      "assembly": "jsii-calc",
      "docs": {
        "stability": "stable"
      },
      "fqn": "jsii-calc.SyncVirtualMethods",
      "initializer": {
        "docs": {
          "stability": "stable"
        }
      },
      "kind": "class",
      "locationInModule": {
        "filename": "lib/compliance.ts",
        "line": 376
      },
      "methods": [
        {
          "async": true,
          "docs": {
            "stability": "stable"
          },
          "locationInModule": {
            "filename": "lib/compliance.ts",
            "line": 389
          },
          "name": "callerIsAsync",
          "returns": {
            "type": {
              "primitive": "number"
            }
          }
        },
        {
          "docs": {
            "stability": "stable"
          },
          "locationInModule": {
            "filename": "lib/compliance.ts",
            "line": 377
          },
          "name": "callerIsMethod",
          "returns": {
            "type": {
              "primitive": "number"
            }
          }
        },
        {
          "docs": {
            "stability": "stable"
          },
          "locationInModule": {
            "filename": "lib/compliance.ts",
            "line": 429
          },
          "name": "modifyOtherProperty",
          "parameters": [
            {
              "name": "value",
              "type": {
                "primitive": "string"
              }
            }
          ]
        },
        {
          "docs": {
            "stability": "stable"
          },
          "locationInModule": {
            "filename": "lib/compliance.ts",
            "line": 401
          },
          "name": "modifyValueOfTheProperty",
          "parameters": [
            {
              "name": "value",
              "type": {
                "primitive": "string"
              }
            }
          ]
        },
        {
          "docs": {
            "stability": "stable"
          },
          "locationInModule": {
            "filename": "lib/compliance.ts",
            "line": 442
          },
          "name": "readA",
          "returns": {
            "type": {
              "primitive": "number"
            }
          }
        },
        {
          "docs": {
            "stability": "stable"
          },
          "locationInModule": {
            "filename": "lib/compliance.ts",
            "line": 433
          },
          "name": "retrieveOtherProperty",
          "returns": {
            "type": {
              "primitive": "string"
            }
          }
        },
        {
          "docs": {
            "stability": "stable"
          },
          "locationInModule": {
            "filename": "lib/compliance.ts",
            "line": 413
          },
          "name": "retrieveReadOnlyProperty",
          "returns": {
            "type": {
              "primitive": "string"
            }
          }
        },
        {
          "docs": {
            "stability": "stable"
          },
          "locationInModule": {
            "filename": "lib/compliance.ts",
            "line": 405
          },
          "name": "retrieveValueOfTheProperty",
          "returns": {
            "type": {
              "primitive": "string"
            }
          }
        },
        {
          "docs": {
            "stability": "stable"
          },
          "locationInModule": {
            "filename": "lib/compliance.ts",
            "line": 393
          },
          "name": "virtualMethod",
          "parameters": [
            {
              "name": "n",
              "type": {
                "primitive": "number"
              }
            }
          ],
          "returns": {
            "type": {
              "primitive": "number"
            }
          }
        },
        {
          "docs": {
            "stability": "stable"
          },
          "locationInModule": {
            "filename": "lib/compliance.ts",
            "line": 446
          },
          "name": "writeA",
          "parameters": [
            {
              "name": "value",
              "type": {
                "primitive": "number"
              }
            }
          ]
        }
      ],
      "name": "SyncVirtualMethods",
      "properties": [
        {
          "docs": {
            "stability": "stable"
          },
          "immutable": true,
          "locationInModule": {
            "filename": "lib/compliance.ts",
            "line": 411
          },
          "name": "readonlyProperty",
          "type": {
            "primitive": "string"
          }
        },
        {
          "docs": {
            "stability": "stable"
          },
          "locationInModule": {
            "filename": "lib/compliance.ts",
            "line": 440
          },
          "name": "a",
          "type": {
            "primitive": "number"
          }
        },
        {
          "docs": {
            "stability": "stable"
          },
          "locationInModule": {
            "filename": "lib/compliance.ts",
            "line": 381
          },
          "name": "callerIsProperty",
          "type": {
            "primitive": "number"
          }
        },
        {
          "docs": {
            "stability": "stable"
          },
          "locationInModule": {
            "filename": "lib/compliance.ts",
            "line": 419
          },
          "name": "otherProperty",
          "type": {
            "primitive": "string"
          }
        },
        {
          "docs": {
            "stability": "stable"
          },
          "locationInModule": {
            "filename": "lib/compliance.ts",
            "line": 399
          },
          "name": "theProperty",
          "type": {
            "primitive": "string"
          }
        },
        {
          "docs": {
            "stability": "stable"
          },
          "locationInModule": {
            "filename": "lib/compliance.ts",
            "line": 427
          },
          "name": "valueOfOtherProperty",
          "type": {
            "primitive": "string"
          }
        }
      ]
    },
    "jsii-calc.Thrower": {
      "assembly": "jsii-calc",
      "docs": {
        "stability": "stable"
      },
      "fqn": "jsii-calc.Thrower",
      "initializer": {
        "docs": {
          "stability": "stable"
        }
      },
      "kind": "class",
      "locationInModule": {
        "filename": "lib/compliance.ts",
        "line": 651
      },
      "methods": [
        {
          "docs": {
            "stability": "stable"
          },
          "locationInModule": {
            "filename": "lib/compliance.ts",
            "line": 652
          },
          "name": "throwError"
        }
      ],
      "name": "Thrower"
    },
    "jsii-calc.TopLevelStruct": {
      "assembly": "jsii-calc",
      "datatype": true,
      "docs": {
        "stability": "stable"
      },
      "fqn": "jsii-calc.TopLevelStruct",
      "kind": "interface",
      "locationInModule": {
        "filename": "lib/compliance.ts",
        "line": 1999
      },
      "name": "TopLevelStruct",
      "properties": [
        {
          "abstract": true,
          "docs": {
            "stability": "stable",
            "summary": "This is a required field."
          },
          "immutable": true,
          "locationInModule": {
            "filename": "lib/compliance.ts",
            "line": 2003
          },
          "name": "required",
          "type": {
            "primitive": "string"
          }
        },
        {
          "abstract": true,
          "docs": {
            "stability": "stable",
            "summary": "A union to really stress test our serialization."
          },
          "immutable": true,
          "locationInModule": {
            "filename": "lib/compliance.ts",
            "line": 2013
          },
          "name": "secondLevel",
          "type": {
            "union": {
              "types": [
                {
                  "primitive": "number"
                },
                {
                  "fqn": "jsii-calc.SecondLevelStruct"
                }
              ]
            }
          }
        },
        {
          "abstract": true,
          "docs": {
            "stability": "stable",
            "summary": "You don't have to pass this."
          },
          "immutable": true,
          "locationInModule": {
            "filename": "lib/compliance.ts",
            "line": 2008
          },
          "name": "optional",
          "optional": true,
          "type": {
            "primitive": "string"
          }
        }
      ]
    },
    "jsii-calc.UmaskCheck": {
      "assembly": "jsii-calc",
      "docs": {
        "see": "https://github.com/aws/jsii/issues/1765",
        "stability": "stable",
        "summary": "Checks the current file permissions are cool (no funky UMASK down-scoping happened)."
      },
      "fqn": "jsii-calc.UmaskCheck",
      "kind": "class",
      "locationInModule": {
        "filename": "lib/compliance.ts",
        "line": 2754
      },
      "methods": [
        {
          "docs": {
            "stability": "stable",
            "summary": "This should return 0o644 (-rw-r--r--)."
          },
          "locationInModule": {
            "filename": "lib/compliance.ts",
            "line": 2758
          },
          "name": "mode",
          "returns": {
            "type": {
              "primitive": "number"
            }
          },
          "static": true
        }
      ],
      "name": "UmaskCheck"
    },
    "jsii-calc.UnaryOperation": {
      "abstract": true,
      "assembly": "jsii-calc",
      "base": "@scope/jsii-calc-lib.Operation",
      "docs": {
        "stability": "stable",
        "summary": "An operation on a single operand."
      },
      "fqn": "jsii-calc.UnaryOperation",
      "initializer": {
        "docs": {
          "stability": "stable"
        },
        "locationInModule": {
          "filename": "lib/calculator.ts",
          "line": 109
        },
        "parameters": [
          {
            "name": "operand",
            "type": {
              "fqn": "@scope/jsii-calc-lib.NumericValue"
            }
          }
        ]
      },
      "kind": "class",
      "locationInModule": {
        "filename": "lib/calculator.ts",
        "line": 108
      },
      "name": "UnaryOperation",
      "properties": [
        {
          "docs": {
            "stability": "stable"
          },
          "immutable": true,
          "locationInModule": {
            "filename": "lib/calculator.ts",
            "line": 109
          },
          "name": "operand",
          "type": {
            "fqn": "@scope/jsii-calc-lib.NumericValue"
          }
        }
      ]
    },
    "jsii-calc.UnionProperties": {
      "assembly": "jsii-calc",
      "datatype": true,
      "docs": {
        "stability": "stable"
      },
      "fqn": "jsii-calc.UnionProperties",
      "kind": "interface",
      "locationInModule": {
        "filename": "lib/compliance.ts",
        "line": 1112
      },
      "name": "UnionProperties",
      "properties": [
        {
          "abstract": true,
          "docs": {
            "stability": "stable"
          },
          "immutable": true,
          "locationInModule": {
            "filename": "lib/compliance.ts",
            "line": 1114
          },
          "name": "bar",
          "type": {
            "union": {
              "types": [
                {
                  "primitive": "string"
                },
                {
                  "primitive": "number"
                },
                {
                  "fqn": "jsii-calc.AllTypes"
                }
              ]
            }
          }
        },
        {
          "abstract": true,
          "docs": {
            "stability": "stable"
          },
          "immutable": true,
          "locationInModule": {
            "filename": "lib/compliance.ts",
            "line": 1113
          },
          "name": "foo",
          "optional": true,
          "type": {
            "union": {
              "types": [
                {
                  "primitive": "string"
                },
                {
                  "primitive": "number"
                }
              ]
            }
          }
        }
      ]
    },
    "jsii-calc.UpcasingReflectable": {
      "assembly": "jsii-calc",
      "docs": {
        "stability": "stable",
        "summary": "Ensures submodule-imported types from dependencies can be used correctly."
      },
      "fqn": "jsii-calc.UpcasingReflectable",
      "initializer": {
        "docs": {
          "stability": "stable"
        },
        "locationInModule": {
          "filename": "lib/submodules.ts",
          "line": 9
        },
        "parameters": [
          {
            "name": "delegate",
            "type": {
              "collection": {
                "elementtype": {
                  "primitive": "any"
                },
                "kind": "map"
              }
            }
          }
        ]
      },
      "interfaces": [
        "@scope/jsii-calc-lib.submodule.IReflectable"
      ],
      "kind": "class",
      "locationInModule": {
        "filename": "lib/submodules.ts",
        "line": 6
      },
      "name": "UpcasingReflectable",
      "properties": [
        {
          "const": true,
          "docs": {
            "stability": "stable"
          },
          "immutable": true,
          "locationInModule": {
            "filename": "lib/submodules.ts",
            "line": 7
          },
          "name": "reflector",
          "static": true,
          "type": {
            "fqn": "@scope/jsii-calc-lib.submodule.Reflector"
          }
        },
        {
          "docs": {
            "stability": "stable"
          },
          "immutable": true,
          "locationInModule": {
            "filename": "lib/submodules.ts",
            "line": 11
          },
          "name": "entries",
          "overrides": "@scope/jsii-calc-lib.submodule.IReflectable",
          "type": {
            "collection": {
              "elementtype": {
                "fqn": "@scope/jsii-calc-lib.submodule.ReflectableEntry"
              },
              "kind": "array"
            }
          }
        }
      ]
    },
    "jsii-calc.UseBundledDependency": {
      "assembly": "jsii-calc",
      "docs": {
        "stability": "stable"
      },
      "fqn": "jsii-calc.UseBundledDependency",
      "initializer": {
        "docs": {
          "stability": "stable"
        }
      },
      "kind": "class",
      "locationInModule": {
        "filename": "lib/compliance.ts",
        "line": 1117
      },
      "methods": [
        {
          "docs": {
            "stability": "stable"
          },
          "locationInModule": {
            "filename": "lib/compliance.ts",
            "line": 1118
          },
          "name": "value",
          "returns": {
            "type": {
              "primitive": "any"
            }
          }
        }
      ],
      "name": "UseBundledDependency"
    },
    "jsii-calc.UseCalcBase": {
      "assembly": "jsii-calc",
      "docs": {
        "stability": "stable",
        "summary": "Depend on a type from jsii-calc-base as a test for awslabs/jsii#128."
      },
      "fqn": "jsii-calc.UseCalcBase",
      "initializer": {
        "docs": {
          "stability": "stable"
        }
      },
      "kind": "class",
      "locationInModule": {
        "filename": "lib/compliance.ts",
        "line": 1168
      },
      "methods": [
        {
          "docs": {
            "stability": "stable"
          },
          "locationInModule": {
            "filename": "lib/compliance.ts",
            "line": 1169
          },
          "name": "hello",
          "returns": {
            "type": {
              "fqn": "@scope/jsii-calc-base.Base"
            }
          }
        }
      ],
      "name": "UseCalcBase"
    },
    "jsii-calc.UsesInterfaceWithProperties": {
      "assembly": "jsii-calc",
      "docs": {
        "stability": "stable"
      },
      "fqn": "jsii-calc.UsesInterfaceWithProperties",
      "initializer": {
        "docs": {
          "stability": "stable"
        },
        "locationInModule": {
          "filename": "lib/compliance.ts",
          "line": 597
        },
        "parameters": [
          {
            "name": "obj",
            "type": {
              "fqn": "jsii-calc.IInterfaceWithProperties"
            }
          }
        ]
      },
      "kind": "class",
      "locationInModule": {
        "filename": "lib/compliance.ts",
        "line": 596
      },
      "methods": [
        {
          "docs": {
            "stability": "stable"
          },
          "locationInModule": {
            "filename": "lib/compliance.ts",
            "line": 599
          },
          "name": "justRead",
          "returns": {
            "type": {
              "primitive": "string"
            }
          }
        },
        {
          "docs": {
            "stability": "stable"
          },
          "locationInModule": {
            "filename": "lib/compliance.ts",
            "line": 608
          },
          "name": "readStringAndNumber",
          "parameters": [
            {
              "name": "ext",
              "type": {
                "fqn": "jsii-calc.IInterfaceWithPropertiesExtension"
              }
            }
          ],
          "returns": {
            "type": {
              "primitive": "string"
            }
          }
        },
        {
          "docs": {
            "stability": "stable"
          },
          "locationInModule": {
            "filename": "lib/compliance.ts",
            "line": 603
          },
          "name": "writeAndRead",
          "parameters": [
            {
              "name": "value",
              "type": {
                "primitive": "string"
              }
            }
          ],
          "returns": {
            "type": {
              "primitive": "string"
            }
          }
        }
      ],
      "name": "UsesInterfaceWithProperties",
      "properties": [
        {
          "docs": {
            "stability": "stable"
          },
          "immutable": true,
          "locationInModule": {
            "filename": "lib/compliance.ts",
            "line": 597
          },
          "name": "obj",
          "type": {
            "fqn": "jsii-calc.IInterfaceWithProperties"
          }
        }
      ]
    },
    "jsii-calc.VariadicInvoker": {
      "assembly": "jsii-calc",
      "docs": {
        "stability": "stable"
      },
      "fqn": "jsii-calc.VariadicInvoker",
      "initializer": {
        "docs": {
          "stability": "stable"
        },
        "locationInModule": {
          "filename": "lib/compliance.ts",
          "line": 681
        },
        "parameters": [
          {
            "name": "method",
            "type": {
              "fqn": "jsii-calc.VariadicMethod"
            }
          }
        ]
      },
      "kind": "class",
      "locationInModule": {
        "filename": "lib/compliance.ts",
        "line": 680
      },
      "methods": [
        {
          "docs": {
            "stability": "stable"
          },
          "locationInModule": {
            "filename": "lib/compliance.ts",
            "line": 683
          },
          "name": "asArray",
          "parameters": [
            {
              "name": "values",
              "type": {
                "primitive": "number"
              },
              "variadic": true
            }
          ],
          "returns": {
            "type": {
              "collection": {
                "elementtype": {
                  "primitive": "number"
                },
                "kind": "array"
              }
            }
          },
          "variadic": true
        }
      ],
      "name": "VariadicInvoker"
    },
    "jsii-calc.VariadicMethod": {
      "assembly": "jsii-calc",
      "docs": {
        "stability": "stable"
      },
      "fqn": "jsii-calc.VariadicMethod",
      "initializer": {
        "docs": {
          "stability": "stable"
        },
        "locationInModule": {
          "filename": "lib/compliance.ts",
          "line": 667
        },
        "parameters": [
          {
            "docs": {
              "summary": "a prefix that will be use for all values returned by `#asArray`."
            },
            "name": "prefix",
            "type": {
              "primitive": "number"
            },
            "variadic": true
          }
        ],
        "variadic": true
      },
      "kind": "class",
      "locationInModule": {
        "filename": "lib/compliance.ts",
        "line": 661
      },
      "methods": [
        {
          "docs": {
            "stability": "stable"
          },
          "locationInModule": {
            "filename": "lib/compliance.ts",
            "line": 675
          },
          "name": "asArray",
          "parameters": [
            {
              "docs": {
                "summary": "the first element of the array to be returned (after the `prefix` provided at construction time)."
              },
              "name": "first",
              "type": {
                "primitive": "number"
              }
            },
            {
              "docs": {
                "summary": "other elements to be included in the array."
              },
              "name": "others",
              "type": {
                "primitive": "number"
              },
              "variadic": true
            }
          ],
          "returns": {
            "type": {
              "collection": {
                "elementtype": {
                  "primitive": "number"
                },
                "kind": "array"
              }
            }
          },
          "variadic": true
        }
      ],
      "name": "VariadicMethod"
    },
    "jsii-calc.VirtualMethodPlayground": {
      "assembly": "jsii-calc",
      "docs": {
        "stability": "stable"
      },
      "fqn": "jsii-calc.VirtualMethodPlayground",
      "initializer": {
        "docs": {
          "stability": "stable"
        }
      },
      "kind": "class",
      "locationInModule": {
        "filename": "lib/compliance.ts",
        "line": 451
      },
      "methods": [
        {
          "async": true,
          "docs": {
            "stability": "stable"
          },
          "locationInModule": {
            "filename": "lib/compliance.ts",
            "line": 476
          },
          "name": "overrideMeAsync",
          "parameters": [
            {
              "name": "index",
              "type": {
                "primitive": "number"
              }
            }
          ],
          "returns": {
            "type": {
              "primitive": "number"
            }
          }
        },
        {
          "docs": {
            "stability": "stable"
          },
          "locationInModule": {
            "filename": "lib/compliance.ts",
            "line": 480
          },
          "name": "overrideMeSync",
          "parameters": [
            {
              "name": "index",
              "type": {
                "primitive": "number"
              }
            }
          ],
          "returns": {
            "type": {
              "primitive": "number"
            }
          }
        },
        {
          "async": true,
          "docs": {
            "stability": "stable"
          },
          "locationInModule": {
            "filename": "lib/compliance.ts",
            "line": 458
          },
          "name": "parallelSumAsync",
          "parameters": [
            {
              "name": "count",
              "type": {
                "primitive": "number"
              }
            }
          ],
          "returns": {
            "type": {
              "primitive": "number"
            }
          }
        },
        {
          "async": true,
          "docs": {
            "stability": "stable"
          },
          "locationInModule": {
            "filename": "lib/compliance.ts",
            "line": 452
          },
          "name": "serialSumAsync",
          "parameters": [
            {
              "name": "count",
              "type": {
                "primitive": "number"
              }
            }
          ],
          "returns": {
            "type": {
              "primitive": "number"
            }
          }
        },
        {
          "docs": {
            "stability": "stable"
          },
          "locationInModule": {
            "filename": "lib/compliance.ts",
            "line": 468
          },
          "name": "sumSync",
          "parameters": [
            {
              "name": "count",
              "type": {
                "primitive": "number"
              }
            }
          ],
          "returns": {
            "type": {
              "primitive": "number"
            }
          }
        }
      ],
      "name": "VirtualMethodPlayground"
    },
    "jsii-calc.VoidCallback": {
      "abstract": true,
      "assembly": "jsii-calc",
      "docs": {
        "remarks": "- Implement `overrideMe` (method does not have to do anything).\n- Invoke `callMe`\n- Verify that `methodWasCalled` is `true`.",
        "stability": "stable",
        "summary": "This test is used to validate the runtimes can return correctly from a void callback."
      },
      "fqn": "jsii-calc.VoidCallback",
      "initializer": {
        "docs": {
          "stability": "stable"
        }
      },
      "kind": "class",
      "locationInModule": {
        "filename": "lib/compliance.ts",
        "line": 1923
      },
      "methods": [
        {
          "docs": {
            "stability": "stable"
          },
          "locationInModule": {
            "filename": "lib/compliance.ts",
            "line": 1928
          },
          "name": "callMe"
        },
        {
          "abstract": true,
          "docs": {
            "stability": "stable"
          },
          "locationInModule": {
            "filename": "lib/compliance.ts",
            "line": 1932
          },
          "name": "overrideMe",
          "protected": true
        }
      ],
      "name": "VoidCallback",
      "properties": [
        {
          "docs": {
            "stability": "stable"
          },
          "immutable": true,
          "locationInModule": {
            "filename": "lib/compliance.ts",
            "line": 1925
          },
          "name": "methodWasCalled",
          "type": {
            "primitive": "boolean"
          }
        }
      ]
    },
    "jsii-calc.WithPrivatePropertyInConstructor": {
      "assembly": "jsii-calc",
      "docs": {
        "stability": "stable",
        "summary": "Verifies that private property declarations in constructor arguments are hidden."
      },
      "fqn": "jsii-calc.WithPrivatePropertyInConstructor",
      "initializer": {
        "docs": {
          "stability": "stable"
        },
        "locationInModule": {
          "filename": "lib/compliance.ts",
          "line": 1939
        },
        "parameters": [
          {
            "name": "privateField",
            "optional": true,
            "type": {
              "primitive": "string"
            }
          }
        ]
      },
      "kind": "class",
      "locationInModule": {
        "filename": "lib/compliance.ts",
        "line": 1938
      },
      "name": "WithPrivatePropertyInConstructor",
      "properties": [
        {
          "docs": {
            "stability": "stable"
          },
          "immutable": true,
          "locationInModule": {
            "filename": "lib/compliance.ts",
            "line": 1941
          },
          "name": "success",
          "type": {
            "primitive": "boolean"
          }
        }
      ]
    },
    "jsii-calc.composition.CompositeOperation": {
      "abstract": true,
      "assembly": "jsii-calc",
      "base": "@scope/jsii-calc-lib.Operation",
      "docs": {
        "stability": "stable",
        "summary": "Abstract operation composed from an expression of other operations."
      },
      "fqn": "jsii-calc.composition.CompositeOperation",
      "initializer": {},
      "kind": "class",
      "locationInModule": {
        "filename": "lib/calculator.ts",
        "line": 146
      },
      "methods": [
        {
          "docs": {
            "stability": "stable",
            "summary": "(deprecated) String representation of the value."
          },
          "locationInModule": {
            "filename": "lib/calculator.ts",
            "line": 172
          },
          "name": "toString",
          "overrides": "@scope/jsii-calc-lib.Operation",
          "returns": {
            "type": {
              "primitive": "string"
            }
          }
        }
      ],
      "name": "CompositeOperation",
      "namespace": "composition",
      "properties": [
        {
          "abstract": true,
          "docs": {
            "remarks": "Must be implemented by derived classes.",
            "stability": "stable",
            "summary": "The expression that this operation consists of."
          },
          "immutable": true,
          "locationInModule": {
            "filename": "lib/calculator.ts",
            "line": 170
          },
          "name": "expression",
          "type": {
            "fqn": "@scope/jsii-calc-lib.NumericValue"
          }
        },
        {
          "docs": {
            "stability": "stable",
            "summary": "(deprecated) The value."
          },
          "immutable": true,
          "locationInModule": {
            "filename": "lib/calculator.ts",
            "line": 162
          },
          "name": "value",
          "overrides": "@scope/jsii-calc-lib.NumericValue",
          "type": {
            "primitive": "number"
          }
        },
        {
          "docs": {
            "stability": "stable",
            "summary": "A set of postfixes to include in a decorated .toString()."
          },
          "locationInModule": {
            "filename": "lib/calculator.ts",
            "line": 160
          },
          "name": "decorationPostfixes",
          "type": {
            "collection": {
              "elementtype": {
                "primitive": "string"
              },
              "kind": "array"
            }
          }
        },
        {
          "docs": {
            "stability": "stable",
            "summary": "A set of prefixes to include in a decorated .toString()."
          },
          "locationInModule": {
            "filename": "lib/calculator.ts",
            "line": 155
          },
          "name": "decorationPrefixes",
          "type": {
            "collection": {
              "elementtype": {
                "primitive": "string"
              },
              "kind": "array"
            }
          }
        },
        {
          "docs": {
            "stability": "stable",
            "summary": "The .toString() style."
          },
          "locationInModule": {
            "filename": "lib/calculator.ts",
            "line": 150
          },
          "name": "stringStyle",
          "type": {
            "fqn": "jsii-calc.composition.CompositeOperation.CompositionStringStyle"
          }
        }
      ]
    },
    "jsii-calc.composition.CompositeOperation.CompositionStringStyle": {
      "assembly": "jsii-calc",
      "docs": {
        "stability": "stable",
        "summary": "Style of .toString() output for CompositeOperation."
      },
      "fqn": "jsii-calc.composition.CompositeOperation.CompositionStringStyle",
      "kind": "enum",
      "locationInModule": {
        "filename": "lib/calculator.ts",
        "line": 192
      },
      "members": [
        {
          "docs": {
            "stability": "stable",
            "summary": "Normal string expression."
          },
          "name": "NORMAL"
        },
        {
          "docs": {
            "stability": "stable",
            "summary": "Decorated string expression."
          },
          "name": "DECORATED"
        }
      ],
      "name": "CompositionStringStyle",
      "namespace": "composition.CompositeOperation"
    },
    "jsii-calc.submodule.MyClass": {
      "assembly": "jsii-calc",
      "docs": {
        "stability": "stable"
      },
      "fqn": "jsii-calc.submodule.MyClass",
      "initializer": {
        "docs": {
          "stability": "stable"
        },
        "locationInModule": {
          "filename": "lib/submodule/my-class.ts",
          "line": 12
        },
        "parameters": [
          {
            "name": "props",
            "type": {
              "fqn": "jsii-calc.submodule.child.SomeStruct"
            }
          }
        ]
      },
      "interfaces": [
        "jsii-calc.submodule.nested_submodule.deeplyNested.INamespaced"
      ],
      "kind": "class",
      "locationInModule": {
        "filename": "lib/submodule/my-class.ts",
        "line": 6
      },
      "methods": [
        {
          "docs": {
            "stability": "stable"
          },
          "locationInModule": {
            "filename": "lib/submodule/my-class.ts",
            "line": 14
          },
          "name": "methodWithSpecialParam",
          "parameters": [
            {
              "name": "param",
              "type": {
                "fqn": "jsii-calc.submodule.param.SpecialParameter"
              }
            }
          ],
          "returns": {
            "type": {
              "primitive": "string"
            }
          }
        }
      ],
      "name": "MyClass",
      "namespace": "submodule",
      "properties": [
        {
          "docs": {
            "stability": "stable"
          },
          "immutable": true,
          "locationInModule": {
            "filename": "lib/submodule/my-class.ts",
            "line": 9
          },
          "name": "awesomeness",
          "type": {
            "fqn": "jsii-calc.submodule.child.Awesomeness"
          }
        },
        {
          "docs": {
            "stability": "stable"
          },
          "immutable": true,
          "locationInModule": {
            "filename": "lib/submodule/my-class.ts",
            "line": 7
          },
          "name": "definedAt",
          "overrides": "jsii-calc.submodule.nested_submodule.deeplyNested.INamespaced",
          "type": {
            "primitive": "string"
          }
        },
        {
          "docs": {
            "stability": "stable"
          },
          "immutable": true,
          "locationInModule": {
            "filename": "lib/submodule/my-class.ts",
            "line": 8
          },
          "name": "goodness",
          "type": {
            "fqn": "jsii-calc.submodule.child.Goodness"
          }
        },
        {
          "docs": {
            "stability": "stable"
          },
          "immutable": true,
          "locationInModule": {
            "filename": "lib/submodule/my-class.ts",
            "line": 12
          },
          "name": "props",
          "type": {
            "fqn": "jsii-calc.submodule.child.SomeStruct"
          }
        },
        {
          "docs": {
            "stability": "stable"
          },
          "locationInModule": {
            "filename": "lib/submodule/my-class.ts",
            "line": 10
          },
          "name": "allTypes",
          "optional": true,
          "type": {
            "fqn": "jsii-calc.AllTypes"
          }
        }
      ]
    },
    "jsii-calc.submodule.back_references.MyClassReference": {
      "assembly": "jsii-calc",
      "datatype": true,
      "docs": {
        "stability": "stable"
      },
      "fqn": "jsii-calc.submodule.back_references.MyClassReference",
      "kind": "interface",
      "locationInModule": {
        "filename": "lib/submodule/refers-to-parent/index.ts",
        "line": 3
      },
      "name": "MyClassReference",
      "namespace": "submodule.back_references",
      "properties": [
        {
          "abstract": true,
          "docs": {
            "stability": "stable"
          },
          "immutable": true,
          "locationInModule": {
            "filename": "lib/submodule/refers-to-parent/index.ts",
            "line": 4
          },
          "name": "reference",
          "type": {
            "fqn": "jsii-calc.submodule.MyClass"
          }
        }
      ]
    },
    "jsii-calc.submodule.child.Awesomeness": {
      "assembly": "jsii-calc",
      "docs": {
        "stability": "stable"
      },
      "fqn": "jsii-calc.submodule.child.Awesomeness",
      "kind": "enum",
      "locationInModule": {
        "filename": "lib/submodule/child/index.ts",
        "line": 15
      },
      "members": [
        {
          "docs": {
            "stability": "stable",
            "summary": "It was awesome!"
          },
          "name": "AWESOME"
        }
      ],
      "name": "Awesomeness",
      "namespace": "submodule.child"
    },
    "jsii-calc.submodule.child.Goodness": {
      "assembly": "jsii-calc",
      "docs": {
        "stability": "stable"
      },
      "fqn": "jsii-calc.submodule.child.Goodness",
      "kind": "enum",
      "locationInModule": {
        "filename": "lib/submodule/child/index.ts",
        "line": 5
      },
      "members": [
        {
          "docs": {
            "stability": "stable",
            "summary": "It's pretty good."
          },
          "name": "PRETTY_GOOD"
        },
        {
          "docs": {
            "stability": "stable",
            "summary": "It's really good."
          },
          "name": "REALLY_GOOD"
        },
        {
          "docs": {
            "stability": "stable",
            "summary": "It's amazingly good."
          },
          "name": "AMAZINGLY_GOOD"
        }
      ],
      "name": "Goodness",
      "namespace": "submodule.child"
    },
    "jsii-calc.submodule.child.InnerClass": {
      "assembly": "jsii-calc",
      "docs": {
        "stability": "stable"
      },
      "fqn": "jsii-calc.submodule.child.InnerClass",
      "initializer": {
        "docs": {
          "stability": "stable"
        }
      },
      "kind": "class",
      "locationInModule": {
        "filename": "lib/submodule/child/index.ts",
        "line": 37
      },
      "name": "InnerClass",
      "namespace": "submodule.child",
      "properties": [
        {
          "const": true,
          "docs": {
            "stability": "stable"
          },
          "immutable": true,
          "locationInModule": {
            "filename": "lib/submodule/child/index.ts",
            "line": 38
          },
          "name": "staticProp",
          "static": true,
          "type": {
            "fqn": "jsii-calc.submodule.child.SomeStruct"
          }
        }
      ]
    },
    "jsii-calc.submodule.child.KwargsProps": {
      "assembly": "jsii-calc",
      "datatype": true,
      "docs": {
        "stability": "stable"
      },
      "fqn": "jsii-calc.submodule.child.KwargsProps",
      "interfaces": [
        "jsii-calc.submodule.child.SomeStruct"
      ],
      "kind": "interface",
      "locationInModule": {
        "filename": "lib/submodule/child/index.ts",
        "line": 41
      },
      "name": "KwargsProps",
      "namespace": "submodule.child",
      "properties": [
        {
          "abstract": true,
          "docs": {
            "stability": "stable"
          },
          "immutable": true,
          "locationInModule": {
            "filename": "lib/submodule/child/index.ts",
            "line": 42
          },
          "name": "extra",
          "optional": true,
          "type": {
            "primitive": "string"
          }
        }
      ]
    },
    "jsii-calc.submodule.child.OuterClass": {
      "assembly": "jsii-calc",
      "docs": {
        "see": ": https://github.com/aws/jsii/pull/1706",
        "stability": "stable",
        "summary": "Checks that classes can self-reference during initialization."
      },
      "fqn": "jsii-calc.submodule.child.OuterClass",
      "initializer": {
        "docs": {
          "stability": "stable"
        },
        "locationInModule": {
          "filename": "lib/submodule/child/index.ts",
          "line": 27
        }
      },
      "kind": "class",
      "locationInModule": {
        "filename": "lib/submodule/child/index.ts",
        "line": 24
      },
      "name": "OuterClass",
      "namespace": "submodule.child",
      "properties": [
        {
          "docs": {
            "stability": "stable"
          },
          "immutable": true,
          "locationInModule": {
            "filename": "lib/submodule/child/index.ts",
            "line": 25
          },
          "name": "innerClass",
          "type": {
            "fqn": "jsii-calc.submodule.child.InnerClass"
          }
        }
      ]
    },
    "jsii-calc.submodule.child.SomeEnum": {
      "assembly": "jsii-calc",
      "docs": {
        "stability": "stable"
      },
      "fqn": "jsii-calc.submodule.child.SomeEnum",
      "kind": "enum",
      "locationInModule": {
        "filename": "lib/submodule/child/index.ts",
        "line": 31
      },
      "members": [
        {
          "docs": {
            "stability": "stable"
          },
          "name": "SOME"
        }
      ],
      "name": "SomeEnum",
      "namespace": "submodule.child"
    },
    "jsii-calc.submodule.child.SomeStruct": {
      "assembly": "jsii-calc",
      "datatype": true,
      "docs": {
        "stability": "stable"
      },
      "fqn": "jsii-calc.submodule.child.SomeStruct",
      "kind": "interface",
      "locationInModule": {
        "filename": "lib/submodule/child/index.ts",
        "line": 34
      },
      "name": "SomeStruct",
      "namespace": "submodule.child",
      "properties": [
        {
          "abstract": true,
          "docs": {
            "stability": "stable"
          },
          "immutable": true,
          "locationInModule": {
            "filename": "lib/submodule/child/index.ts",
            "line": 35
          },
          "name": "prop",
          "type": {
            "fqn": "jsii-calc.submodule.child.SomeEnum"
          }
        }
      ]
    },
    "jsii-calc.submodule.child.Structure": {
      "assembly": "jsii-calc",
      "datatype": true,
      "docs": {
        "stability": "stable"
      },
      "fqn": "jsii-calc.submodule.child.Structure",
      "kind": "interface",
      "locationInModule": {
        "filename": "lib/submodule/child/index.ts",
        "line": 1
      },
      "name": "Structure",
      "namespace": "submodule.child",
      "properties": [
        {
          "abstract": true,
          "docs": {
            "stability": "stable"
          },
          "immutable": true,
          "locationInModule": {
            "filename": "lib/submodule/child/index.ts",
            "line": 2
          },
          "name": "bool",
          "type": {
            "primitive": "boolean"
          }
        }
      ]
    },
    "jsii-calc.submodule.isolated.Kwargs": {
      "assembly": "jsii-calc",
      "docs": {
        "stability": "stable",
        "summary": "Ensures imports are correctly registered for kwargs lifted properties from super-structs."
      },
      "fqn": "jsii-calc.submodule.isolated.Kwargs",
      "kind": "class",
      "locationInModule": {
        "filename": "lib/submodule/isolated.ts",
        "line": 7
      },
      "methods": [
        {
          "docs": {
            "stability": "stable"
          },
          "locationInModule": {
            "filename": "lib/submodule/isolated.ts",
            "line": 8
          },
          "name": "method",
          "parameters": [
            {
              "name": "props",
              "optional": true,
              "type": {
                "fqn": "jsii-calc.submodule.child.KwargsProps"
              }
            }
          ],
          "returns": {
            "type": {
              "primitive": "boolean"
            }
          },
          "static": true
        }
      ],
      "name": "Kwargs",
      "namespace": "submodule.isolated"
    },
    "jsii-calc.submodule.nested_submodule.Namespaced": {
      "abstract": true,
      "assembly": "jsii-calc",
      "docs": {
        "stability": "stable"
      },
      "fqn": "jsii-calc.submodule.nested_submodule.Namespaced",
      "interfaces": [
        "jsii-calc.submodule.nested_submodule.deeplyNested.INamespaced"
      ],
      "kind": "class",
      "locationInModule": {
        "filename": "lib/submodule/nested_submodule.ts",
        "line": 12
      },
      "name": "Namespaced",
      "namespace": "submodule.nested_submodule",
      "properties": [
        {
          "docs": {
            "stability": "stable"
          },
          "immutable": true,
          "locationInModule": {
            "filename": "lib/submodule/nested_submodule.ts",
            "line": 13
          },
          "name": "definedAt",
          "overrides": "jsii-calc.submodule.nested_submodule.deeplyNested.INamespaced",
          "type": {
            "primitive": "string"
          }
        },
        {
          "abstract": true,
          "docs": {
            "stability": "stable"
          },
          "immutable": true,
          "locationInModule": {
            "filename": "lib/submodule/nested_submodule.ts",
            "line": 14
          },
          "name": "goodness",
          "type": {
            "fqn": "jsii-calc.submodule.child.Goodness"
          }
        }
      ]
    },
    "jsii-calc.submodule.nested_submodule.deeplyNested.INamespaced": {
      "assembly": "jsii-calc",
      "docs": {
        "stability": "stable"
      },
      "fqn": "jsii-calc.submodule.nested_submodule.deeplyNested.INamespaced",
      "kind": "interface",
      "locationInModule": {
        "filename": "lib/submodule/nested_submodule.ts",
        "line": 7
      },
      "name": "INamespaced",
      "namespace": "submodule.nested_submodule.deeplyNested",
      "properties": [
        {
          "abstract": true,
          "docs": {
            "stability": "stable"
          },
          "immutable": true,
          "locationInModule": {
            "filename": "lib/submodule/nested_submodule.ts",
            "line": 8
          },
          "name": "definedAt",
          "type": {
            "primitive": "string"
          }
        }
      ]
    },
    "jsii-calc.submodule.param.SpecialParameter": {
      "assembly": "jsii-calc",
      "datatype": true,
      "docs": {
        "stability": "stable"
      },
      "fqn": "jsii-calc.submodule.param.SpecialParameter",
      "kind": "interface",
      "locationInModule": {
        "filename": "lib/submodule/param/index.ts",
        "line": 1
      },
      "name": "SpecialParameter",
      "namespace": "submodule.param",
      "properties": [
        {
          "abstract": true,
          "docs": {
            "stability": "stable"
          },
          "immutable": true,
          "locationInModule": {
            "filename": "lib/submodule/param/index.ts",
            "line": 2
          },
          "name": "value",
          "type": {
            "primitive": "string"
          }
        }
      ]
    },
    "jsii-calc.submodule.returnsparam.ReturnsSpecialParameter": {
      "assembly": "jsii-calc",
      "docs": {
        "stability": "stable"
      },
      "fqn": "jsii-calc.submodule.returnsparam.ReturnsSpecialParameter",
      "initializer": {
        "docs": {
          "stability": "stable"
        }
      },
      "kind": "class",
      "locationInModule": {
        "filename": "lib/submodule/returns-param/index.ts",
        "line": 3
      },
      "methods": [
        {
          "docs": {
            "stability": "stable"
          },
          "locationInModule": {
            "filename": "lib/submodule/returns-param/index.ts",
            "line": 4
          },
          "name": "returnsSpecialParam",
          "returns": {
            "type": {
              "fqn": "jsii-calc.submodule.param.SpecialParameter"
            }
          }
        }
      ],
      "name": "ReturnsSpecialParameter",
      "namespace": "submodule.returnsparam"
    }
  },
  "version": "0.0.0",
<<<<<<< HEAD
  "fingerprint": "sWfupYX3rF3s65oeAF2nZxW4AmT+z/+bzTO7tpzyIFU="
=======
  "fingerprint": "3qOrZPKmCOP/TmHomsppsVKom0OerOiFs9MVSblTVUU="
>>>>>>> bce814d0
}<|MERGE_RESOLUTION|>--- conflicted
+++ resolved
@@ -14440,9 +14440,5 @@
     }
   },
   "version": "0.0.0",
-<<<<<<< HEAD
   "fingerprint": "sWfupYX3rF3s65oeAF2nZxW4AmT+z/+bzTO7tpzyIFU="
-=======
-  "fingerprint": "3qOrZPKmCOP/TmHomsppsVKom0OerOiFs9MVSblTVUU="
->>>>>>> bce814d0
 }