--- conflicted
+++ resolved
@@ -12321,11 +12321,6 @@
       ]
     }
   },
-<<<<<<< HEAD
-  "version": "1.0.0",
-  "fingerprint": "kepnNoJ/U8mTCcljWb5mr15NvRzj2ILa+rYVyr8fFgY="
-=======
   "version": "1.1.0",
-  "fingerprint": "EIFtfZN4eukuZnpbTeqrxdc/JrKnU8eDm1SVncWk/vU="
->>>>>>> 1ff25571
+  "fingerprint": "tFgCMeRkHnCWBVGvHrYgR5SWZ0f5dYueD9CbBxCxpmY="
 }