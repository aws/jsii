--- conflicted
+++ resolved
@@ -1040,7 +1040,7 @@
       "kind": "class",
       "locationInModule": {
         "filename": "lib/compliance.ts",
-        "line": 1912
+        "line": 1956
       },
       "methods": [
         {
@@ -1049,7 +1049,7 @@
           },
           "locationInModule": {
             "filename": "lib/compliance.ts",
-            "line": 1915
+            "line": 1959
           },
           "name": "provideAsClass",
           "overrides": "jsii-calc.IAnonymousImplementationProvider",
@@ -1065,7 +1065,7 @@
           },
           "locationInModule": {
             "filename": "lib/compliance.ts",
-            "line": 1919
+            "line": 1963
           },
           "name": "provideAsInterface",
           "overrides": "jsii-calc.IAnonymousImplementationProvider",
@@ -3861,7 +3861,7 @@
       "kind": "interface",
       "locationInModule": {
         "filename": "lib/compliance.ts",
-        "line": 1908
+        "line": 1952
       },
       "methods": [
         {
@@ -3871,7 +3871,7 @@
           },
           "locationInModule": {
             "filename": "lib/compliance.ts",
-            "line": 1910
+            "line": 1954
           },
           "name": "provideAsClass",
           "returns": {
@@ -3887,7 +3887,7 @@
           },
           "locationInModule": {
             "filename": "lib/compliance.ts",
-            "line": 1909
+            "line": 1953
           },
           "name": "provideAsInterface",
           "returns": {
@@ -3908,7 +3908,7 @@
       "kind": "interface",
       "locationInModule": {
         "filename": "lib/compliance.ts",
-        "line": 1926
+        "line": 1970
       },
       "methods": [
         {
@@ -3918,7 +3918,7 @@
           },
           "locationInModule": {
             "filename": "lib/compliance.ts",
-            "line": 1928
+            "line": 1972
           },
           "name": "verb",
           "returns": {
@@ -3938,7 +3938,7 @@
           "immutable": true,
           "locationInModule": {
             "filename": "lib/compliance.ts",
-            "line": 1927
+            "line": 1971
           },
           "name": "value",
           "type": {
@@ -4907,7 +4907,7 @@
       "kind": "class",
       "locationInModule": {
         "filename": "lib/compliance.ts",
-        "line": 1923
+        "line": 1967
       },
       "name": "Implementation",
       "properties": [
@@ -4918,7 +4918,7 @@
           "immutable": true,
           "locationInModule": {
             "filename": "lib/compliance.ts",
-            "line": 1924
+            "line": 1968
           },
           "name": "value",
           "type": {
@@ -10119,9 +10119,5 @@
     }
   },
   "version": "0.19.0",
-<<<<<<< HEAD
-  "fingerprint": "yqZIx+0BPq2ok9FDYlNcmptJ34hlTkr2SMWY2dA6ME8="
-=======
-  "fingerprint": "98k0qPH9S801EvX681aTDIxgufKA90iJ4SlfZKrm90c="
->>>>>>> f9c1335c
+  "fingerprint": "MZT68aeJ7MEeDJORDPKkIyqOqOLC+Yb3LcDU7XrxgCQ="
 }