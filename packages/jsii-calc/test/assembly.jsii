{
  "author": {
    "name": "Amazon Web Services",
    "organization": true,
    "roles": [
      "author"
    ],
    "url": "https://aws.amazon.com"
  },
  "bin": {
    "calc": "bin/run"
  },
  "bundled": {
    "@fixtures/jsii-calc-bundled": "^0.19.0"
  },
  "contributors": [
    {
      "name": "Elad Ben-Israel",
      "roles": [
        "maintainer"
      ],
      "url": "https://github.com/eladb"
    },
    {
      "name": "Rico Huijbers",
      "roles": [
        "maintainer"
      ],
      "url": "https://github.com/rix0rrr"
    },
    {
      "name": "Romain Marcadier-Muller",
      "roles": [
        "maintainer"
      ],
      "url": "https://github.com/RomainMuller"
    }
  ],
  "dependencies": {
    "@scope/jsii-calc-base": "^0.0.0",
    "@scope/jsii-calc-lib": "^0.0.0"
  },
  "dependencyClosure": {
    "@scope/jsii-calc-base": {
      "targets": {
        "dotnet": {
          "namespace": "Amazon.JSII.Tests.CalculatorNamespace.BaseNamespace",
          "packageId": "Amazon.JSII.Tests.CalculatorPackageId.BasePackageId"
        },
        "go": {
          "moduleName": "github.com/aws/jsii/jsii-calc/go",
          "packageName": "jcb"
        },
        "java": {
          "maven": {
            "artifactId": "calculator-base",
            "groupId": "software.amazon.jsii.tests"
          },
          "package": "software.amazon.jsii.tests.calculator.base"
        },
        "js": {
          "npm": "@scope/jsii-calc-base"
        },
        "python": {
          "distName": "scope.jsii-calc-base",
          "module": "scope.jsii_calc_base"
        }
      }
    },
    "@scope/jsii-calc-base-of-base": {
      "targets": {
        "dotnet": {
          "namespace": "Amazon.JSII.Tests.CalculatorNamespace.BaseOfBaseNamespace",
          "packageId": "Amazon.JSII.Tests.CalculatorPackageId.BaseOfBasePackageId"
        },
        "go": {
          "moduleName": "github.com/aws/jsii/jsii-calc/go"
        },
        "java": {
          "maven": {
            "artifactId": "calculator-base-of-base",
            "groupId": "software.amazon.jsii.tests"
          },
          "package": "software.amazon.jsii.tests.calculator.baseofbase"
        },
        "js": {
          "npm": "@scope/jsii-calc-base-of-base"
        },
        "python": {
          "distName": "scope.jsii-calc-base-of-base",
          "module": "scope.jsii_calc_base_of_base"
        }
      }
    },
    "@scope/jsii-calc-lib": {
      "submodules": {
        "@scope/jsii-calc-lib.submodule": {
          "locationInModule": {
            "filename": "lib/index.ts",
            "line": 130
          },
          "targets": {
            "dotnet": {
              "namespace": "Amazon.JSII.Tests.CustomSubmoduleName"
            },
            "go": {
              "packageName": "customsubmodulename"
            },
            "java": {
              "package": "software.amazon.jsii.tests.calculator.custom_submodule_name"
            },
            "python": {
              "module": "scope.jsii_calc_lib.custom_submodule_name"
            }
          }
        }
      },
      "targets": {
        "dotnet": {
          "namespace": "Amazon.JSII.Tests.CalculatorNamespace.LibNamespace",
          "packageId": "Amazon.JSII.Tests.CalculatorPackageId.LibPackageId",
          "versionSuffix": "-devpreview"
        },
        "go": {
          "moduleName": "github.com/aws/jsii/jsii-calc/go",
          "versionSuffix": "-devpreview"
        },
        "java": {
          "maven": {
            "artifactId": "calculator-lib",
            "groupId": "software.amazon.jsii.tests",
            "versionSuffix": ".DEVPREVIEW"
          },
          "package": "software.amazon.jsii.tests.calculator.lib"
        },
        "js": {
          "npm": "@scope/jsii-calc-lib"
        },
        "python": {
          "distName": "scope.jsii-calc-lib",
          "module": "scope.jsii_calc_lib"
        }
      }
    }
  },
  "description": "A simple calcuator built on JSII.",
  "docs": {
    "stability": "stable"
  },
  "homepage": "https://github.com/aws/jsii",
  "jsiiVersion": "0.0.0",
  "keywords": [
    "aws",
    "jsii",
    "test"
  ],
  "license": "Apache-2.0",
  "metadata": {
    "jsii": {
      "pacmak": {
        "hasDefaultInterfaces": true
      },
      "rosetta": {
        "strict": true
      }
    },
    "jsii:boolean": true,
    "jsii:number": 1337,
    "jsii:object": {
      "string": "yes!"
    }
  },
  "name": "jsii-calc",
  "readme": {
    "markdown": "# jsii Calculator\n\nThis library is used to demonstrate and test the features of JSII\n\n## How to use running sum API:\n\nFirst, create a calculator:\n\n```ts\nconst calculator = new calc.Calculator();\n```\n\nThen call some operations:\n\n\n```ts fixture=with-calculator\ncalculator.add(10);\n```\n\n## Code Samples\n\n```ts\n/* This is totes a magic comment in here, just you wait! */\nconst foo = 'bar';\n```\n"
  },
  "repository": {
    "directory": "packages/jsii-calc",
    "type": "git",
    "url": "https://github.com/aws/jsii.git"
  },
  "schema": "jsii/0.10.0",
  "submodules": {
    "jsii-calc.DerivedClassHasNoProperties": {
      "locationInModule": {
        "filename": "lib/compliance.ts",
        "line": 325
      }
    },
    "jsii-calc.InterfaceInNamespaceIncludesClasses": {
      "locationInModule": {
        "filename": "lib/compliance.ts",
        "line": 1206
      }
    },
    "jsii-calc.InterfaceInNamespaceOnlyInterface": {
      "locationInModule": {
        "filename": "lib/compliance.ts",
        "line": 1199
      }
    },
    "jsii-calc.PythonSelf": {
      "locationInModule": {
        "filename": "lib/compliance.ts",
        "line": 1090
      }
    },
    "jsii-calc.composition": {
      "locationInModule": {
        "filename": "lib/calculator.ts",
        "line": 142
      }
    },
    "jsii-calc.module2530": {
      "locationInModule": {
        "filename": "lib/index.ts",
        "line": 18
      }
    },
    "jsii-calc.module2617": {
      "locationInModule": {
        "filename": "lib/index.ts",
        "line": 15
      }
    },
    "jsii-calc.module2647": {
      "locationInModule": {
        "filename": "lib/index.ts",
        "line": 14
      }
    },
    "jsii-calc.module2689": {
      "locationInModule": {
        "filename": "lib/index.ts",
        "line": 16
      }
    },
    "jsii-calc.module2689.methods": {
      "locationInModule": {
        "filename": "lib/module2689/index.ts",
        "line": 8
      }
    },
    "jsii-calc.module2689.props": {
      "locationInModule": {
        "filename": "lib/module2689/index.ts",
        "line": 9
      }
    },
    "jsii-calc.module2689.retval": {
      "locationInModule": {
        "filename": "lib/module2689/index.ts",
        "line": 10
      }
    },
    "jsii-calc.module2689.structs": {
      "locationInModule": {
        "filename": "lib/module2689/index.ts",
        "line": 7
      }
    },
    "jsii-calc.module2692": {
      "locationInModule": {
        "filename": "lib/index.ts",
        "line": 17
      }
    },
    "jsii-calc.module2692.submodule1": {
      "locationInModule": {
        "filename": "lib/module2692/index.ts",
        "line": 1
      }
    },
    "jsii-calc.module2692.submodule2": {
      "locationInModule": {
        "filename": "lib/module2692/index.ts",
        "line": 2
      }
    },
    "jsii-calc.module2700": {
      "locationInModule": {
        "filename": "lib/index.ts",
        "line": 18
      }
    },
    "jsii-calc.nodirect": {
      "locationInModule": {
        "filename": "lib/index.ts",
        "line": 13
      }
    },
    "jsii-calc.nodirect.sub1": {
      "locationInModule": {
        "filename": "lib/no-direct-types/index.ts",
        "line": 3
      }
    },
    "jsii-calc.nodirect.sub2": {
      "locationInModule": {
        "filename": "lib/no-direct-types/index.ts",
        "line": 4
      }
    },
    "jsii-calc.onlystatic": {
      "locationInModule": {
        "filename": "lib/index.ts",
        "line": 12
      }
    },
    "jsii-calc.submodule": {
      "locationInModule": {
        "filename": "lib/index.ts",
        "line": 11
      },
      "readme": {
        "markdown": "Read you, read me\n=================\n\nThis is the readme of the `jsii-calc.submodule` module.\n"
      }
    },
    "jsii-calc.submodule.back_references": {
      "locationInModule": {
        "filename": "lib/submodule/index.ts",
        "line": 7
      }
    },
    "jsii-calc.submodule.child": {
      "locationInModule": {
        "filename": "lib/submodule/index.ts",
        "line": 1
      }
    },
    "jsii-calc.submodule.isolated": {
      "locationInModule": {
        "filename": "lib/submodule/index.ts",
        "line": 2
      },
      "readme": {
        "markdown": "Read you, read me\n=================\n\nThis is the readme of the `jsii-calc.submodule.isolated` module.\n"
      }
    },
    "jsii-calc.submodule.nested_submodule": {
      "locationInModule": {
        "filename": "lib/submodule/nested_submodule.ts",
        "line": 4
      }
    },
    "jsii-calc.submodule.nested_submodule.deeplyNested": {
      "locationInModule": {
        "filename": "lib/submodule/nested_submodule.ts",
        "line": 6
      }
    },
    "jsii-calc.submodule.param": {
      "locationInModule": {
        "filename": "lib/submodule/index.ts",
        "line": 3
      }
    },
    "jsii-calc.submodule.returnsparam": {
      "locationInModule": {
        "filename": "lib/submodule/index.ts",
        "line": 4
      }
    }
  },
  "targets": {
    "dotnet": {
      "iconUrl": "https://sdk-for-net.amazonwebservices.com/images/AWSLogo128x128.png",
      "namespace": "Amazon.JSII.Tests.CalculatorNamespace",
      "packageId": "Amazon.JSII.Tests.CalculatorPackageId"
    },
    "go": {
      "moduleName": "github.com/aws/jsii/jsii-calc/go"
    },
    "java": {
      "maven": {
        "artifactId": "calculator",
        "groupId": "software.amazon.jsii.tests"
      },
      "package": "software.amazon.jsii.tests.calculator"
    },
    "js": {
      "npm": "jsii-calc"
    },
    "python": {
      "classifiers": [
        "Test :: Classifier :: Is Dummy"
      ],
      "distName": "jsii-calc",
      "module": "jsii_calc"
    }
  },
  "types": {
    "jsii-calc.AbstractClass": {
      "abstract": true,
      "assembly": "jsii-calc",
      "base": "jsii-calc.AbstractClassBase",
      "docs": {
        "stability": "stable"
      },
      "fqn": "jsii-calc.AbstractClass",
      "initializer": {
        "docs": {
          "stability": "stable"
        }
      },
      "interfaces": [
        "jsii-calc.IInterfaceImplementedByAbstractClass"
      ],
      "kind": "class",
      "locationInModule": {
        "filename": "lib/compliance.ts",
        "line": 1250
      },
      "methods": [
        {
          "abstract": true,
          "docs": {
            "stability": "stable"
          },
          "locationInModule": {
            "filename": "lib/compliance.ts",
            "line": 1257
          },
          "name": "abstractMethod",
          "parameters": [
            {
              "name": "name",
              "type": {
                "primitive": "string"
              }
            }
          ],
          "returns": {
            "type": {
              "primitive": "string"
            }
          }
        },
        {
          "docs": {
            "stability": "stable"
          },
          "locationInModule": {
            "filename": "lib/compliance.ts",
            "line": 1253
          },
          "name": "nonAbstractMethod",
          "returns": {
            "type": {
              "primitive": "number"
            }
          }
        }
      ],
      "name": "AbstractClass",
      "properties": [
        {
          "docs": {
            "stability": "stable"
          },
          "immutable": true,
          "locationInModule": {
            "filename": "lib/compliance.ts",
            "line": 1259
          },
          "name": "propFromInterface",
          "overrides": "jsii-calc.IInterfaceImplementedByAbstractClass",
          "type": {
            "primitive": "string"
          }
        }
      ]
    },
    "jsii-calc.AbstractClassBase": {
      "abstract": true,
      "assembly": "jsii-calc",
      "docs": {
        "stability": "stable"
      },
      "fqn": "jsii-calc.AbstractClassBase",
      "initializer": {
        "docs": {
          "stability": "stable"
        }
      },
      "kind": "class",
      "locationInModule": {
        "filename": "lib/compliance.ts",
        "line": 1246
      },
      "name": "AbstractClassBase",
      "properties": [
        {
          "abstract": true,
          "docs": {
            "stability": "stable"
          },
          "immutable": true,
          "locationInModule": {
            "filename": "lib/compliance.ts",
            "line": 1247
          },
          "name": "abstractProperty",
          "type": {
            "primitive": "string"
          }
        }
      ]
    },
    "jsii-calc.AbstractClassReturner": {
      "assembly": "jsii-calc",
      "docs": {
        "stability": "stable"
      },
      "fqn": "jsii-calc.AbstractClassReturner",
      "initializer": {
        "docs": {
          "stability": "stable"
        }
      },
      "kind": "class",
      "locationInModule": {
        "filename": "lib/compliance.ts",
        "line": 1274
      },
      "methods": [
        {
          "docs": {
            "stability": "stable"
          },
          "locationInModule": {
            "filename": "lib/compliance.ts",
            "line": 1275
          },
          "name": "giveMeAbstract",
          "returns": {
            "type": {
              "fqn": "jsii-calc.AbstractClass"
            }
          }
        },
        {
          "docs": {
            "stability": "stable"
          },
          "locationInModule": {
            "filename": "lib/compliance.ts",
            "line": 1279
          },
          "name": "giveMeInterface",
          "returns": {
            "type": {
              "fqn": "jsii-calc.IInterfaceImplementedByAbstractClass"
            }
          }
        }
      ],
      "name": "AbstractClassReturner",
      "properties": [
        {
          "docs": {
            "stability": "stable"
          },
          "immutable": true,
          "locationInModule": {
            "filename": "lib/compliance.ts",
            "line": 1283
          },
          "name": "returnAbstractFromProperty",
          "type": {
            "fqn": "jsii-calc.AbstractClassBase"
          }
        }
      ]
    },
    "jsii-calc.AbstractSuite": {
      "abstract": true,
      "assembly": "jsii-calc",
      "docs": {
        "stability": "stable",
        "summary": "Ensures abstract members implementations correctly register overrides in various languages."
      },
      "fqn": "jsii-calc.AbstractSuite",
      "initializer": {
        "docs": {
          "stability": "stable"
        }
      },
      "kind": "class",
      "locationInModule": {
        "filename": "lib/calculator.ts",
        "line": 422
      },
      "methods": [
        {
          "abstract": true,
          "docs": {
            "stability": "stable"
          },
          "locationInModule": {
            "filename": "lib/calculator.ts",
            "line": 424
          },
          "name": "someMethod",
          "parameters": [
            {
              "name": "str",
              "type": {
                "primitive": "string"
              }
            }
          ],
          "protected": true,
          "returns": {
            "type": {
              "primitive": "string"
            }
          }
        },
        {
          "docs": {
            "stability": "stable",
            "summary": "Sets `seed` to `this.property`, then calls `someMethod` with `this.property` and returns the result."
          },
          "locationInModule": {
            "filename": "lib/calculator.ts",
            "line": 430
          },
          "name": "workItAll",
          "parameters": [
            {
              "docs": {
                "summary": "a `string`."
              },
              "name": "seed",
              "type": {
                "primitive": "string"
              }
            }
          ],
          "returns": {
            "type": {
              "primitive": "string"
            }
          }
        }
      ],
      "name": "AbstractSuite",
      "properties": [
        {
          "abstract": true,
          "docs": {
            "stability": "stable"
          },
          "locationInModule": {
            "filename": "lib/calculator.ts",
            "line": 423
          },
          "name": "property",
          "protected": true,
          "type": {
            "primitive": "string"
          }
        }
      ]
    },
    "jsii-calc.Add": {
      "assembly": "jsii-calc",
      "base": "jsii-calc.BinaryOperation",
      "docs": {
        "stability": "stable",
        "summary": "The \"+\" binary operation."
      },
      "fqn": "jsii-calc.Add",
      "initializer": {
        "docs": {
          "stability": "stable",
          "summary": "Creates a BinaryOperation."
        },
        "locationInModule": {
          "filename": "lib/calculator.ts",
          "line": 53
        },
        "parameters": [
          {
            "docs": {
              "summary": "Left-hand side operand."
            },
            "name": "lhs",
            "type": {
              "fqn": "@scope/jsii-calc-lib.NumericValue"
            }
          },
          {
            "docs": {
              "summary": "Right-hand side operand."
            },
            "name": "rhs",
            "type": {
              "fqn": "@scope/jsii-calc-lib.NumericValue"
            }
          }
        ]
      },
      "kind": "class",
      "locationInModule": {
        "filename": "lib/calculator.ts",
        "line": 68
      },
      "methods": [
        {
          "docs": {
            "stability": "stable",
            "summary": "(deprecated) String representation of the value."
          },
          "locationInModule": {
            "filename": "lib/calculator.ts",
            "line": 73
          },
          "name": "toString",
          "overrides": "@scope/jsii-calc-lib.Operation",
          "returns": {
            "type": {
              "primitive": "string"
            }
          }
        }
      ],
      "name": "Add",
      "properties": [
        {
          "docs": {
            "stability": "stable",
            "summary": "(deprecated) The value."
          },
          "immutable": true,
          "locationInModule": {
            "filename": "lib/calculator.ts",
            "line": 69
          },
          "name": "value",
          "overrides": "@scope/jsii-calc-lib.NumericValue",
          "type": {
            "primitive": "number"
          }
        }
      ]
    },
    "jsii-calc.AllTypes": {
      "assembly": "jsii-calc",
      "docs": {
        "remarks": "The setters will validate\nthat the value set is of the expected type and throw otherwise.",
        "stability": "stable",
        "summary": "This class includes property for all types supported by jsii."
      },
      "fqn": "jsii-calc.AllTypes",
      "initializer": {
        "docs": {
          "stability": "stable"
        }
      },
      "kind": "class",
      "locationInModule": {
        "filename": "lib/compliance.ts",
        "line": 63
      },
      "methods": [
        {
          "docs": {
            "stability": "stable"
          },
          "locationInModule": {
            "filename": "lib/compliance.ts",
            "line": 232
          },
          "name": "anyIn",
          "parameters": [
            {
              "name": "inp",
              "type": {
                "primitive": "any"
              }
            }
          ]
        },
        {
          "docs": {
            "stability": "stable"
          },
          "locationInModule": {
            "filename": "lib/compliance.ts",
            "line": 224
          },
          "name": "anyOut",
          "returns": {
            "type": {
              "primitive": "any"
            }
          }
        },
        {
          "docs": {
            "stability": "stable"
          },
          "locationInModule": {
            "filename": "lib/compliance.ts",
            "line": 220
          },
          "name": "enumMethod",
          "parameters": [
            {
              "name": "value",
              "type": {
                "fqn": "jsii-calc.StringEnum"
              }
            }
          ],
          "returns": {
            "type": {
              "fqn": "jsii-calc.StringEnum"
            }
          }
        }
      ],
      "name": "AllTypes",
      "properties": [
        {
          "docs": {
            "stability": "stable"
          },
          "immutable": true,
          "locationInModule": {
            "filename": "lib/compliance.ts",
            "line": 216
          },
          "name": "enumPropertyValue",
          "type": {
            "primitive": "number"
          }
        },
        {
          "docs": {
            "stability": "stable"
          },
          "locationInModule": {
            "filename": "lib/compliance.ts",
            "line": 180
          },
          "name": "anyArrayProperty",
          "type": {
            "collection": {
              "elementtype": {
                "primitive": "any"
              },
              "kind": "array"
            }
          }
        },
        {
          "docs": {
            "stability": "stable"
          },
          "locationInModule": {
            "filename": "lib/compliance.ts",
            "line": 181
          },
          "name": "anyMapProperty",
          "type": {
            "collection": {
              "elementtype": {
                "primitive": "any"
              },
              "kind": "map"
            }
          }
        },
        {
          "docs": {
            "stability": "stable"
          },
          "locationInModule": {
            "filename": "lib/compliance.ts",
            "line": 179
          },
          "name": "anyProperty",
          "type": {
            "primitive": "any"
          }
        },
        {
          "docs": {
            "stability": "stable"
          },
          "locationInModule": {
            "filename": "lib/compliance.ts",
            "line": 165
          },
          "name": "arrayProperty",
          "type": {
            "collection": {
              "elementtype": {
                "primitive": "string"
              },
              "kind": "array"
            }
          }
        },
        {
          "docs": {
            "stability": "stable"
          },
          "locationInModule": {
            "filename": "lib/compliance.ts",
            "line": 68
          },
          "name": "booleanProperty",
          "type": {
            "primitive": "boolean"
          }
        },
        {
          "docs": {
            "stability": "stable"
          },
          "locationInModule": {
            "filename": "lib/compliance.ts",
            "line": 114
          },
          "name": "dateProperty",
          "type": {
            "primitive": "date"
          }
        },
        {
          "docs": {
            "stability": "stable"
          },
          "locationInModule": {
            "filename": "lib/compliance.ts",
            "line": 200
          },
          "name": "enumProperty",
          "type": {
            "fqn": "jsii-calc.AllTypesEnum"
          }
        },
        {
          "docs": {
            "stability": "stable"
          },
          "locationInModule": {
            "filename": "lib/compliance.ts",
            "line": 133
          },
          "name": "jsonProperty",
          "type": {
            "primitive": "json"
          }
        },
        {
          "docs": {
            "stability": "stable"
          },
          "locationInModule": {
            "filename": "lib/compliance.ts",
            "line": 150
          },
          "name": "mapProperty",
          "type": {
            "collection": {
              "elementtype": {
                "fqn": "@scope/jsii-calc-lib.Number"
              },
              "kind": "map"
            }
          }
        },
        {
          "docs": {
            "stability": "stable"
          },
          "locationInModule": {
            "filename": "lib/compliance.ts",
            "line": 99
          },
          "name": "numberProperty",
          "type": {
            "primitive": "number"
          }
        },
        {
          "docs": {
            "stability": "stable"
          },
          "locationInModule": {
            "filename": "lib/compliance.ts",
            "line": 83
          },
          "name": "stringProperty",
          "type": {
            "primitive": "string"
          }
        },
        {
          "docs": {
            "stability": "stable"
          },
          "locationInModule": {
            "filename": "lib/compliance.ts",
            "line": 192
          },
          "name": "unionArrayProperty",
          "type": {
            "collection": {
              "elementtype": {
                "union": {
                  "types": [
                    {
                      "primitive": "number"
                    },
                    {
                      "fqn": "@scope/jsii-calc-lib.NumericValue"
                    }
                  ]
                }
              },
              "kind": "array"
            }
          }
        },
        {
          "docs": {
            "stability": "stable"
          },
          "locationInModule": {
            "filename": "lib/compliance.ts",
            "line": 193
          },
          "name": "unionMapProperty",
          "type": {
            "collection": {
              "elementtype": {
                "union": {
                  "types": [
                    {
                      "primitive": "string"
                    },
                    {
                      "primitive": "number"
                    },
                    {
                      "fqn": "@scope/jsii-calc-lib.Number"
                    }
                  ]
                }
              },
              "kind": "map"
            }
          }
        },
        {
          "docs": {
            "stability": "stable"
          },
          "locationInModule": {
            "filename": "lib/compliance.ts",
            "line": 191
          },
          "name": "unionProperty",
          "type": {
            "union": {
              "types": [
                {
                  "primitive": "string"
                },
                {
                  "primitive": "number"
                },
                {
                  "fqn": "jsii-calc.Multiply"
                },
                {
                  "fqn": "@scope/jsii-calc-lib.Number"
                }
              ]
            }
          }
        },
        {
          "docs": {
            "stability": "stable"
          },
          "locationInModule": {
            "filename": "lib/compliance.ts",
            "line": 186
          },
          "name": "unknownArrayProperty",
          "type": {
            "collection": {
              "elementtype": {
                "primitive": "any"
              },
              "kind": "array"
            }
          }
        },
        {
          "docs": {
            "stability": "stable"
          },
          "locationInModule": {
            "filename": "lib/compliance.ts",
            "line": 187
          },
          "name": "unknownMapProperty",
          "type": {
            "collection": {
              "elementtype": {
                "primitive": "any"
              },
              "kind": "map"
            }
          }
        },
        {
          "docs": {
            "stability": "stable"
          },
          "locationInModule": {
            "filename": "lib/compliance.ts",
            "line": 185
          },
          "name": "unknownProperty",
          "type": {
            "primitive": "any"
          }
        },
        {
          "docs": {
            "stability": "stable"
          },
          "locationInModule": {
            "filename": "lib/compliance.ts",
            "line": 197
          },
          "name": "optionalEnumValue",
          "optional": true,
          "type": {
            "fqn": "jsii-calc.StringEnum"
          }
        }
      ]
    },
    "jsii-calc.AllTypesEnum": {
      "assembly": "jsii-calc",
      "docs": {
        "stability": "stable"
      },
      "fqn": "jsii-calc.AllTypesEnum",
      "kind": "enum",
      "locationInModule": {
        "filename": "lib/compliance.ts",
        "line": 33
      },
      "members": [
        {
          "docs": {
            "stability": "stable"
          },
          "name": "MY_ENUM_VALUE"
        },
        {
          "docs": {
            "stability": "stable"
          },
          "name": "YOUR_ENUM_VALUE"
        },
        {
          "docs": {
            "stability": "stable"
          },
          "name": "THIS_IS_GREAT"
        }
      ],
      "name": "AllTypesEnum"
    },
    "jsii-calc.AllowedMethodNames": {
      "assembly": "jsii-calc",
      "docs": {
        "stability": "stable"
      },
      "fqn": "jsii-calc.AllowedMethodNames",
      "initializer": {
        "docs": {
          "stability": "stable"
        }
      },
      "kind": "class",
      "locationInModule": {
        "filename": "lib/compliance.ts",
        "line": 615
      },
      "methods": [
        {
          "docs": {
            "stability": "stable"
          },
          "locationInModule": {
            "filename": "lib/compliance.ts",
            "line": 623
          },
          "name": "getBar",
          "parameters": [
            {
              "name": "_p1",
              "type": {
                "primitive": "string"
              }
            },
            {
              "name": "_p2",
              "type": {
                "primitive": "number"
              }
            }
          ]
        },
        {
          "docs": {
            "stability": "stable",
            "summary": "getXxx() is not allowed (see negatives), but getXxx(a, ...) is okay."
          },
          "locationInModule": {
            "filename": "lib/compliance.ts",
            "line": 619
          },
          "name": "getFoo",
          "parameters": [
            {
              "name": "withParam",
              "type": {
                "primitive": "string"
              }
            }
          ],
          "returns": {
            "type": {
              "primitive": "string"
            }
          }
        },
        {
          "docs": {
            "stability": "stable"
          },
          "locationInModule": {
            "filename": "lib/compliance.ts",
            "line": 634
          },
          "name": "setBar",
          "parameters": [
            {
              "name": "_x",
              "type": {
                "primitive": "string"
              }
            },
            {
              "name": "_y",
              "type": {
                "primitive": "number"
              }
            },
            {
              "name": "_z",
              "type": {
                "primitive": "boolean"
              }
            }
          ]
        },
        {
          "docs": {
            "stability": "stable",
            "summary": "setFoo(x) is not allowed (see negatives), but setXxx(a, b, ...) is okay."
          },
          "locationInModule": {
            "filename": "lib/compliance.ts",
            "line": 630
          },
          "name": "setFoo",
          "parameters": [
            {
              "name": "_x",
              "type": {
                "primitive": "string"
              }
            },
            {
              "name": "_y",
              "type": {
                "primitive": "number"
              }
            }
          ]
        }
      ],
      "name": "AllowedMethodNames"
    },
    "jsii-calc.AmbiguousParameters": {
      "assembly": "jsii-calc",
      "docs": {
        "stability": "stable"
      },
      "fqn": "jsii-calc.AmbiguousParameters",
      "initializer": {
        "docs": {
          "stability": "stable"
        },
        "locationInModule": {
          "filename": "lib/compliance.ts",
          "line": 2685
        },
        "parameters": [
          {
            "name": "scope",
            "type": {
              "fqn": "jsii-calc.Bell"
            }
          },
          {
            "name": "props",
            "type": {
              "fqn": "jsii-calc.StructParameterType"
            }
          }
        ]
      },
      "kind": "class",
      "locationInModule": {
        "filename": "lib/compliance.ts",
        "line": 2684
      },
      "name": "AmbiguousParameters",
      "properties": [
        {
          "docs": {
            "stability": "stable"
          },
          "immutable": true,
          "locationInModule": {
            "filename": "lib/compliance.ts",
            "line": 2687
          },
          "name": "props",
          "type": {
            "fqn": "jsii-calc.StructParameterType"
          }
        },
        {
          "docs": {
            "stability": "stable"
          },
          "immutable": true,
          "locationInModule": {
            "filename": "lib/compliance.ts",
            "line": 2686
          },
          "name": "scope",
          "type": {
            "fqn": "jsii-calc.Bell"
          }
        }
      ]
    },
    "jsii-calc.AnonymousImplementationProvider": {
      "assembly": "jsii-calc",
      "docs": {
        "stability": "stable"
      },
      "fqn": "jsii-calc.AnonymousImplementationProvider",
      "initializer": {
        "docs": {
          "stability": "stable"
        }
      },
      "interfaces": [
        "jsii-calc.IAnonymousImplementationProvider"
      ],
      "kind": "class",
      "locationInModule": {
        "filename": "lib/compliance.ts",
        "line": 2214
      },
      "methods": [
        {
          "docs": {
            "stability": "stable"
          },
          "locationInModule": {
            "filename": "lib/compliance.ts",
            "line": 2218
          },
          "name": "provideAsClass",
          "overrides": "jsii-calc.IAnonymousImplementationProvider",
          "returns": {
            "type": {
              "fqn": "jsii-calc.Implementation"
            }
          }
        },
        {
          "docs": {
            "stability": "stable"
          },
          "locationInModule": {
            "filename": "lib/compliance.ts",
            "line": 2222
          },
          "name": "provideAsInterface",
          "overrides": "jsii-calc.IAnonymousImplementationProvider",
          "returns": {
            "type": {
              "fqn": "jsii-calc.IAnonymouslyImplementMe"
            }
          }
        }
      ],
      "name": "AnonymousImplementationProvider"
    },
    "jsii-calc.AsyncVirtualMethods": {
      "assembly": "jsii-calc",
      "docs": {
        "stability": "stable"
      },
      "fqn": "jsii-calc.AsyncVirtualMethods",
      "initializer": {
        "docs": {
          "stability": "stable"
        }
      },
      "kind": "class",
      "locationInModule": {
        "filename": "lib/compliance.ts",
        "line": 333
      },
      "methods": [
        {
          "async": true,
          "docs": {
            "stability": "stable"
          },
          "locationInModule": {
            "filename": "lib/compliance.ts",
            "line": 334
          },
          "name": "callMe",
          "returns": {
            "type": {
              "primitive": "number"
            }
          }
        },
        {
          "async": true,
          "docs": {
            "stability": "stable",
            "summary": "Just calls \"overrideMeToo\"."
          },
          "locationInModule": {
            "filename": "lib/compliance.ts",
            "line": 353
          },
          "name": "callMe2",
          "returns": {
            "type": {
              "primitive": "number"
            }
          }
        },
        {
          "async": true,
          "docs": {
            "remarks": "This is a \"double promise\" situation, which\nmeans that callbacks are not going to be available immediate, but only\nafter an \"immediates\" cycle.",
            "stability": "stable",
            "summary": "This method calls the \"callMe\" async method indirectly, which will then invoke a virtual method."
          },
          "locationInModule": {
            "filename": "lib/compliance.ts",
            "line": 363
          },
          "name": "callMeDoublePromise",
          "returns": {
            "type": {
              "primitive": "number"
            }
          }
        },
        {
          "docs": {
            "stability": "stable"
          },
          "locationInModule": {
            "filename": "lib/compliance.ts",
            "line": 371
          },
          "name": "dontOverrideMe",
          "returns": {
            "type": {
              "primitive": "number"
            }
          }
        },
        {
          "async": true,
          "docs": {
            "stability": "stable"
          },
          "locationInModule": {
            "filename": "lib/compliance.ts",
            "line": 342
          },
          "name": "overrideMe",
          "parameters": [
            {
              "name": "mult",
              "type": {
                "primitive": "number"
              }
            }
          ],
          "returns": {
            "type": {
              "primitive": "number"
            }
          }
        },
        {
          "async": true,
          "docs": {
            "stability": "stable"
          },
          "locationInModule": {
            "filename": "lib/compliance.ts",
            "line": 346
          },
          "name": "overrideMeToo",
          "returns": {
            "type": {
              "primitive": "number"
            }
          }
        }
      ],
      "name": "AsyncVirtualMethods"
    },
    "jsii-calc.AugmentableClass": {
      "assembly": "jsii-calc",
      "docs": {
        "stability": "stable"
      },
      "fqn": "jsii-calc.AugmentableClass",
      "initializer": {
        "docs": {
          "stability": "stable"
        }
      },
      "kind": "class",
      "locationInModule": {
        "filename": "lib/compliance.ts",
        "line": 1541
      },
      "methods": [
        {
          "docs": {
            "stability": "stable"
          },
          "locationInModule": {
            "filename": "lib/compliance.ts",
            "line": 1542
          },
          "name": "methodOne"
        },
        {
          "docs": {
            "stability": "stable"
          },
          "locationInModule": {
            "filename": "lib/compliance.ts",
            "line": 1548
          },
          "name": "methodTwo"
        }
      ],
      "name": "AugmentableClass"
    },
    "jsii-calc.BaseJsii976": {
      "assembly": "jsii-calc",
      "docs": {
        "stability": "stable"
      },
      "fqn": "jsii-calc.BaseJsii976",
      "initializer": {
        "docs": {
          "stability": "stable"
        }
      },
      "kind": "class",
      "locationInModule": {
        "filename": "lib/compliance.ts",
        "line": 2479
      },
      "name": "BaseJsii976"
    },
    "jsii-calc.Bell": {
      "assembly": "jsii-calc",
      "docs": {
        "stability": "stable"
      },
      "fqn": "jsii-calc.Bell",
      "initializer": {
        "docs": {
          "stability": "stable"
        }
      },
      "interfaces": [
        "jsii-calc.IBell"
      ],
      "kind": "class",
      "locationInModule": {
        "filename": "lib/compliance.ts",
        "line": 2423
      },
      "methods": [
        {
          "docs": {
            "stability": "stable"
          },
          "locationInModule": {
            "filename": "lib/compliance.ts",
            "line": 2426
          },
          "name": "ring",
          "overrides": "jsii-calc.IBell"
        }
      ],
      "name": "Bell",
      "properties": [
        {
          "docs": {
            "stability": "stable"
          },
          "locationInModule": {
            "filename": "lib/compliance.ts",
            "line": 2424
          },
          "name": "rung",
          "type": {
            "primitive": "boolean"
          }
        }
      ]
    },
    "jsii-calc.BinaryOperation": {
      "abstract": true,
      "assembly": "jsii-calc",
      "base": "@scope/jsii-calc-lib.Operation",
      "docs": {
        "stability": "stable",
        "summary": "Represents an operation with two operands."
      },
      "fqn": "jsii-calc.BinaryOperation",
      "initializer": {
        "docs": {
          "stability": "stable",
          "summary": "Creates a BinaryOperation."
        },
        "locationInModule": {
          "filename": "lib/calculator.ts",
          "line": 53
        },
        "parameters": [
          {
            "docs": {
              "summary": "Left-hand side operand."
            },
            "name": "lhs",
            "type": {
              "fqn": "@scope/jsii-calc-lib.NumericValue"
            }
          },
          {
            "docs": {
              "summary": "Right-hand side operand."
            },
            "name": "rhs",
            "type": {
              "fqn": "@scope/jsii-calc-lib.NumericValue"
            }
          }
        ]
      },
      "interfaces": [
        "@scope/jsii-calc-lib.IFriendly"
      ],
      "kind": "class",
      "locationInModule": {
        "filename": "lib/calculator.ts",
        "line": 47
      },
      "methods": [
        {
          "docs": {
            "stability": "stable",
            "summary": "(deprecated) Say hello!"
          },
          "locationInModule": {
            "filename": "lib/calculator.ts",
            "line": 60
          },
          "name": "hello",
          "overrides": "@scope/jsii-calc-lib.IFriendly",
          "returns": {
            "type": {
              "primitive": "string"
            }
          }
        }
      ],
      "name": "BinaryOperation",
      "properties": [
        {
          "docs": {
            "stability": "stable",
            "summary": "Left-hand side operand."
          },
          "immutable": true,
          "locationInModule": {
            "filename": "lib/calculator.ts",
            "line": 54
          },
          "name": "lhs",
          "type": {
            "fqn": "@scope/jsii-calc-lib.NumericValue"
          }
        },
        {
          "docs": {
            "stability": "stable",
            "summary": "Right-hand side operand."
          },
          "immutable": true,
          "locationInModule": {
            "filename": "lib/calculator.ts",
            "line": 55
          },
          "name": "rhs",
          "type": {
            "fqn": "@scope/jsii-calc-lib.NumericValue"
          }
        }
      ]
    },
    "jsii-calc.BurriedAnonymousObject": {
      "abstract": true,
      "assembly": "jsii-calc",
      "docs": {
        "stability": "stable",
        "summary": "See https://github.com/aws/aws-cdk/issues/7977."
      },
      "fqn": "jsii-calc.BurriedAnonymousObject",
      "initializer": {
        "docs": {
          "stability": "stable"
        }
      },
      "kind": "class",
      "locationInModule": {
        "filename": "lib/compliance.ts",
        "line": 2769
      },
      "methods": [
        {
          "docs": {
            "stability": "stable"
          },
          "locationInModule": {
            "filename": "lib/compliance.ts",
            "line": 2770
          },
          "name": "check",
          "returns": {
            "type": {
              "primitive": "boolean"
            }
          }
        },
        {
          "abstract": true,
          "docs": {
            "returns": "`value`",
            "stability": "stable",
            "summary": "Implement this method and have it return it's parameter."
          },
          "locationInModule": {
            "filename": "lib/compliance.ts",
            "line": 2787
          },
          "name": "giveItBack",
          "parameters": [
            {
              "docs": {
                "summary": "the value that should be returned."
              },
              "name": "value",
              "type": {
                "primitive": "any"
              }
            }
          ],
          "returns": {
            "type": {
              "primitive": "any"
            }
          }
        }
      ],
      "name": "BurriedAnonymousObject"
    },
    "jsii-calc.Calculator": {
      "assembly": "jsii-calc",
      "base": "jsii-calc.composition.CompositeOperation",
      "docs": {
        "example": "const calculator = new calc.Calculator();\ncalculator.add(5);\ncalculator.mul(3);\nconsole.log(calculator.expression.value);",
        "remarks": "Here's how you use it:\n\n```ts\nconst calculator = new calc.Calculator();\ncalculator.add(5);\ncalculator.mul(3);\nconsole.log(calculator.expression.value);\n```\n\nI will repeat this example again, but in an @example tag.",
        "stability": "stable",
        "summary": "A calculator which maintains a current value and allows adding operations."
      },
      "fqn": "jsii-calc.Calculator",
      "initializer": {
        "docs": {
          "stability": "stable",
          "summary": "Creates a Calculator object."
        },
        "locationInModule": {
          "filename": "lib/calculator.ts",
          "line": 298
        },
        "parameters": [
          {
            "docs": {
              "summary": "Initialization properties."
            },
            "name": "props",
            "optional": true,
            "type": {
              "fqn": "jsii-calc.CalculatorProps"
            }
          }
        ]
      },
      "kind": "class",
      "locationInModule": {
        "filename": "lib/calculator.ts",
        "line": 293
      },
      "methods": [
        {
          "docs": {
            "stability": "stable",
            "summary": "Adds a number to the current value."
          },
          "locationInModule": {
            "filename": "lib/calculator.ts",
            "line": 331
          },
          "name": "add",
          "parameters": [
            {
              "name": "value",
              "type": {
                "primitive": "number"
              }
            }
          ]
        },
        {
          "docs": {
            "stability": "stable",
            "summary": "Multiplies the current value by a number."
          },
          "locationInModule": {
            "filename": "lib/calculator.ts",
            "line": 338
          },
          "name": "mul",
          "parameters": [
            {
              "name": "value",
              "type": {
                "primitive": "number"
              }
            }
          ]
        },
        {
          "docs": {
            "stability": "stable",
            "summary": "Negates the current value."
          },
          "locationInModule": {
            "filename": "lib/calculator.ts",
            "line": 352
          },
          "name": "neg"
        },
        {
          "docs": {
            "stability": "stable",
            "summary": "Raises the current value by a power."
          },
          "locationInModule": {
            "filename": "lib/calculator.ts",
            "line": 345
          },
          "name": "pow",
          "parameters": [
            {
              "name": "value",
              "type": {
                "primitive": "number"
              }
            }
          ]
        },
        {
          "docs": {
            "stability": "stable",
            "summary": "Returns teh value of the union property (if defined)."
          },
          "locationInModule": {
            "filename": "lib/calculator.ts",
            "line": 371
          },
          "name": "readUnionValue",
          "returns": {
            "type": {
              "primitive": "number"
            }
          }
        }
      ],
      "name": "Calculator",
      "properties": [
        {
          "docs": {
            "stability": "stable",
            "summary": "Returns the expression."
          },
          "immutable": true,
          "locationInModule": {
            "filename": "lib/calculator.ts",
            "line": 359
          },
          "name": "expression",
          "overrides": "jsii-calc.composition.CompositeOperation",
          "type": {
            "fqn": "@scope/jsii-calc-lib.NumericValue"
          }
        },
        {
          "docs": {
            "stability": "stable",
            "summary": "A log of all operations."
          },
          "immutable": true,
          "locationInModule": {
            "filename": "lib/calculator.ts",
            "line": 321
          },
          "name": "operationsLog",
          "type": {
            "collection": {
              "elementtype": {
                "fqn": "@scope/jsii-calc-lib.NumericValue"
              },
              "kind": "array"
            }
          }
        },
        {
          "docs": {
            "stability": "stable",
            "summary": "A map of per operation name of all operations performed."
          },
          "immutable": true,
          "locationInModule": {
            "filename": "lib/calculator.ts",
            "line": 316
          },
          "name": "operationsMap",
          "type": {
            "collection": {
              "elementtype": {
                "collection": {
                  "elementtype": {
                    "fqn": "@scope/jsii-calc-lib.NumericValue"
                  },
                  "kind": "array"
                }
              },
              "kind": "map"
            }
          }
        },
        {
          "docs": {
            "stability": "stable",
            "summary": "The current value."
          },
          "locationInModule": {
            "filename": "lib/calculator.ts",
            "line": 311
          },
          "name": "curr",
          "type": {
            "fqn": "@scope/jsii-calc-lib.NumericValue"
          }
        },
        {
          "docs": {
            "stability": "stable",
            "summary": "The maximum value allows in this calculator."
          },
          "locationInModule": {
            "filename": "lib/calculator.ts",
            "line": 326
          },
          "name": "maxValue",
          "optional": true,
          "type": {
            "primitive": "number"
          }
        },
        {
          "docs": {
            "stability": "stable",
            "summary": "Example of a property that accepts a union of types."
          },
          "locationInModule": {
            "filename": "lib/calculator.ts",
            "line": 366
          },
          "name": "unionProperty",
          "optional": true,
          "type": {
            "union": {
              "types": [
                {
                  "fqn": "jsii-calc.Add"
                },
                {
                  "fqn": "jsii-calc.Multiply"
                },
                {
                  "fqn": "jsii-calc.Power"
                }
              ]
            }
          }
        }
      ]
    },
    "jsii-calc.CalculatorProps": {
      "assembly": "jsii-calc",
      "datatype": true,
      "docs": {
        "stability": "stable",
        "summary": "Properties for Calculator."
      },
      "fqn": "jsii-calc.CalculatorProps",
      "kind": "interface",
      "locationInModule": {
        "filename": "lib/calculator.ts",
        "line": 254
      },
      "name": "CalculatorProps",
      "properties": [
        {
          "abstract": true,
          "docs": {
            "default": "0",
            "remarks": "NOTE: Any number works here, it's fine.",
            "stability": "stable",
            "summary": "The initial value of the calculator."
          },
          "immutable": true,
          "locationInModule": {
            "filename": "lib/calculator.ts",
            "line": 262
          },
          "name": "initialValue",
          "optional": true,
          "type": {
            "primitive": "number"
          }
        },
        {
          "abstract": true,
          "docs": {
            "default": "none",
            "stability": "stable",
            "summary": "The maximum value the calculator can store."
          },
          "immutable": true,
          "locationInModule": {
            "filename": "lib/calculator.ts",
            "line": 269
          },
          "name": "maximumValue",
          "optional": true,
          "type": {
            "primitive": "number"
          }
        }
      ]
    },
    "jsii-calc.ChildStruct982": {
      "assembly": "jsii-calc",
      "datatype": true,
      "docs": {
        "stability": "stable"
      },
      "fqn": "jsii-calc.ChildStruct982",
      "interfaces": [
        "jsii-calc.ParentStruct982"
      ],
      "kind": "interface",
      "locationInModule": {
        "filename": "lib/compliance.ts",
        "line": 2503
      },
      "name": "ChildStruct982",
      "properties": [
        {
          "abstract": true,
          "docs": {
            "stability": "stable"
          },
          "immutable": true,
          "locationInModule": {
            "filename": "lib/compliance.ts",
            "line": 2504
          },
          "name": "bar",
          "type": {
            "primitive": "number"
          }
        }
      ]
    },
    "jsii-calc.ClassThatImplementsTheInternalInterface": {
      "assembly": "jsii-calc",
      "docs": {
        "stability": "stable"
      },
      "fqn": "jsii-calc.ClassThatImplementsTheInternalInterface",
      "initializer": {
        "docs": {
          "stability": "stable"
        }
      },
      "interfaces": [
        "jsii-calc.INonInternalInterface"
      ],
      "kind": "class",
      "locationInModule": {
        "filename": "lib/compliance.ts",
        "line": 1804
      },
      "name": "ClassThatImplementsTheInternalInterface",
      "properties": [
        {
          "docs": {
            "stability": "stable"
          },
          "locationInModule": {
            "filename": "lib/compliance.ts",
            "line": 1808
          },
          "name": "a",
          "overrides": "jsii-calc.IAnotherPublicInterface",
          "type": {
            "primitive": "string"
          }
        },
        {
          "docs": {
            "stability": "stable"
          },
          "locationInModule": {
            "filename": "lib/compliance.ts",
            "line": 1809
          },
          "name": "b",
          "overrides": "jsii-calc.INonInternalInterface",
          "type": {
            "primitive": "string"
          }
        },
        {
          "docs": {
            "stability": "stable"
          },
          "locationInModule": {
            "filename": "lib/compliance.ts",
            "line": 1810
          },
          "name": "c",
          "overrides": "jsii-calc.INonInternalInterface",
          "type": {
            "primitive": "string"
          }
        },
        {
          "docs": {
            "stability": "stable"
          },
          "locationInModule": {
            "filename": "lib/compliance.ts",
            "line": 1811
          },
          "name": "d",
          "type": {
            "primitive": "string"
          }
        }
      ]
    },
    "jsii-calc.ClassThatImplementsThePrivateInterface": {
      "assembly": "jsii-calc",
      "docs": {
        "stability": "stable"
      },
      "fqn": "jsii-calc.ClassThatImplementsThePrivateInterface",
      "initializer": {
        "docs": {
          "stability": "stable"
        }
      },
      "interfaces": [
        "jsii-calc.INonInternalInterface"
      ],
      "kind": "class",
      "locationInModule": {
        "filename": "lib/compliance.ts",
        "line": 1814
      },
      "name": "ClassThatImplementsThePrivateInterface",
      "properties": [
        {
          "docs": {
            "stability": "stable"
          },
          "locationInModule": {
            "filename": "lib/compliance.ts",
            "line": 1816
          },
          "name": "a",
          "overrides": "jsii-calc.IAnotherPublicInterface",
          "type": {
            "primitive": "string"
          }
        },
        {
          "docs": {
            "stability": "stable"
          },
          "locationInModule": {
            "filename": "lib/compliance.ts",
            "line": 1817
          },
          "name": "b",
          "overrides": "jsii-calc.INonInternalInterface",
          "type": {
            "primitive": "string"
          }
        },
        {
          "docs": {
            "stability": "stable"
          },
          "locationInModule": {
            "filename": "lib/compliance.ts",
            "line": 1818
          },
          "name": "c",
          "overrides": "jsii-calc.INonInternalInterface",
          "type": {
            "primitive": "string"
          }
        },
        {
          "docs": {
            "stability": "stable"
          },
          "locationInModule": {
            "filename": "lib/compliance.ts",
            "line": 1819
          },
          "name": "e",
          "type": {
            "primitive": "string"
          }
        }
      ]
    },
    "jsii-calc.ClassWithCollections": {
      "assembly": "jsii-calc",
      "docs": {
        "stability": "stable"
      },
      "fqn": "jsii-calc.ClassWithCollections",
      "initializer": {
        "docs": {
          "stability": "stable"
        },
        "locationInModule": {
          "filename": "lib/compliance.ts",
          "line": 2120
        },
        "parameters": [
          {
            "name": "map",
            "type": {
              "collection": {
                "elementtype": {
                  "primitive": "string"
                },
                "kind": "map"
              }
            }
          },
          {
            "name": "array",
            "type": {
              "collection": {
                "elementtype": {
                  "primitive": "string"
                },
                "kind": "array"
              }
            }
          }
        ]
      },
      "kind": "class",
      "locationInModule": {
        "filename": "lib/compliance.ts",
        "line": 2110
      },
      "methods": [
        {
          "docs": {
            "stability": "stable"
          },
          "locationInModule": {
            "filename": "lib/compliance.ts",
            "line": 2125
          },
          "name": "createAList",
          "returns": {
            "type": {
              "collection": {
                "elementtype": {
                  "primitive": "string"
                },
                "kind": "array"
              }
            }
          },
          "static": true
        },
        {
          "docs": {
            "stability": "stable"
          },
          "locationInModule": {
            "filename": "lib/compliance.ts",
            "line": 2129
          },
          "name": "createAMap",
          "returns": {
            "type": {
              "collection": {
                "elementtype": {
                  "primitive": "string"
                },
                "kind": "map"
              }
            }
          },
          "static": true
        }
      ],
      "name": "ClassWithCollections",
      "properties": [
        {
          "docs": {
            "stability": "stable"
          },
          "locationInModule": {
            "filename": "lib/compliance.ts",
            "line": 2118
          },
          "name": "staticArray",
          "static": true,
          "type": {
            "collection": {
              "elementtype": {
                "primitive": "string"
              },
              "kind": "array"
            }
          }
        },
        {
          "docs": {
            "stability": "stable"
          },
          "locationInModule": {
            "filename": "lib/compliance.ts",
            "line": 2114
          },
          "name": "staticMap",
          "static": true,
          "type": {
            "collection": {
              "elementtype": {
                "primitive": "string"
              },
              "kind": "map"
            }
          }
        },
        {
          "docs": {
            "stability": "stable"
          },
          "locationInModule": {
            "filename": "lib/compliance.ts",
            "line": 2112
          },
          "name": "array",
          "type": {
            "collection": {
              "elementtype": {
                "primitive": "string"
              },
              "kind": "array"
            }
          }
        },
        {
          "docs": {
            "stability": "stable"
          },
          "locationInModule": {
            "filename": "lib/compliance.ts",
            "line": 2111
          },
          "name": "map",
          "type": {
            "collection": {
              "elementtype": {
                "primitive": "string"
              },
              "kind": "map"
            }
          }
        }
      ]
    },
    "jsii-calc.ClassWithDocs": {
      "assembly": "jsii-calc",
      "docs": {
        "custom": {
          "customAttribute": "hasAValue"
        },
        "example": "function anExample() {\n}",
        "remarks": "The docs are great. They're a bunch of tags.",
        "see": "https://aws.amazon.com/",
        "stability": "stable",
        "summary": "This class has docs."
      },
      "fqn": "jsii-calc.ClassWithDocs",
      "initializer": {
        "docs": {
          "stability": "stable"
        }
      },
      "kind": "class",
      "locationInModule": {
        "filename": "lib/compliance.ts",
        "line": 1887
      },
      "name": "ClassWithDocs"
    },
    "jsii-calc.ClassWithJavaReservedWords": {
      "assembly": "jsii-calc",
      "docs": {
        "stability": "stable"
      },
      "fqn": "jsii-calc.ClassWithJavaReservedWords",
      "initializer": {
        "docs": {
          "stability": "stable"
        },
        "locationInModule": {
          "filename": "lib/compliance.ts",
          "line": 2060
        },
        "parameters": [
          {
            "name": "int",
            "type": {
              "primitive": "string"
            }
          }
        ]
      },
      "kind": "class",
      "locationInModule": {
        "filename": "lib/compliance.ts",
        "line": 2057
      },
      "methods": [
        {
          "docs": {
            "stability": "stable"
          },
          "locationInModule": {
            "filename": "lib/compliance.ts",
            "line": 2064
          },
          "name": "import",
          "parameters": [
            {
              "name": "assert",
              "type": {
                "primitive": "string"
              }
            }
          ],
          "returns": {
            "type": {
              "primitive": "string"
            }
          }
        }
      ],
      "name": "ClassWithJavaReservedWords",
      "properties": [
        {
          "docs": {
            "stability": "stable"
          },
          "immutable": true,
          "locationInModule": {
            "filename": "lib/compliance.ts",
            "line": 2058
          },
          "name": "int",
          "type": {
            "primitive": "string"
          }
        }
      ]
    },
    "jsii-calc.ClassWithMutableObjectLiteralProperty": {
      "assembly": "jsii-calc",
      "docs": {
        "stability": "stable"
      },
      "fqn": "jsii-calc.ClassWithMutableObjectLiteralProperty",
      "initializer": {
        "docs": {
          "stability": "stable"
        }
      },
      "kind": "class",
      "locationInModule": {
        "filename": "lib/compliance.ts",
        "line": 1294
      },
      "name": "ClassWithMutableObjectLiteralProperty",
      "properties": [
        {
          "docs": {
            "stability": "stable"
          },
          "locationInModule": {
            "filename": "lib/compliance.ts",
            "line": 1295
          },
          "name": "mutableObject",
          "type": {
            "fqn": "jsii-calc.IMutableObjectLiteral"
          }
        }
      ]
    },
    "jsii-calc.ClassWithPrivateConstructorAndAutomaticProperties": {
      "assembly": "jsii-calc",
      "docs": {
        "stability": "stable",
        "summary": "Class that implements interface properties automatically, but using a private constructor."
      },
      "fqn": "jsii-calc.ClassWithPrivateConstructorAndAutomaticProperties",
      "interfaces": [
        "jsii-calc.IInterfaceWithProperties"
      ],
      "kind": "class",
      "locationInModule": {
        "filename": "lib/compliance.ts",
        "line": 1321
      },
      "methods": [
        {
          "docs": {
            "stability": "stable"
          },
          "locationInModule": {
            "filename": "lib/compliance.ts",
            "line": 1323
          },
          "name": "create",
          "parameters": [
            {
              "name": "readOnlyString",
              "type": {
                "primitive": "string"
              }
            },
            {
              "name": "readWriteString",
              "type": {
                "primitive": "string"
              }
            }
          ],
          "returns": {
            "type": {
              "fqn": "jsii-calc.ClassWithPrivateConstructorAndAutomaticProperties"
            }
          },
          "static": true
        }
      ],
      "name": "ClassWithPrivateConstructorAndAutomaticProperties",
      "properties": [
        {
          "docs": {
            "stability": "stable"
          },
          "immutable": true,
          "locationInModule": {
            "filename": "lib/compliance.ts",
            "line": 1331
          },
          "name": "readOnlyString",
          "overrides": "jsii-calc.IInterfaceWithProperties",
          "type": {
            "primitive": "string"
          }
        },
        {
          "docs": {
            "stability": "stable"
          },
          "locationInModule": {
            "filename": "lib/compliance.ts",
            "line": 1332
          },
          "name": "readWriteString",
          "overrides": "jsii-calc.IInterfaceWithProperties",
          "type": {
            "primitive": "string"
          }
        }
      ]
    },
    "jsii-calc.ConfusingToJackson": {
      "assembly": "jsii-calc",
      "docs": {
        "see": "https://github.com/aws/aws-cdk/issues/4080",
        "stability": "stable",
        "summary": "This tries to confuse Jackson by having overloaded property setters."
      },
      "fqn": "jsii-calc.ConfusingToJackson",
      "kind": "class",
      "locationInModule": {
        "filename": "lib/compliance.ts",
        "line": 2642
      },
      "methods": [
        {
          "docs": {
            "stability": "stable"
          },
          "locationInModule": {
            "filename": "lib/compliance.ts",
            "line": 2643
          },
          "name": "makeInstance",
          "returns": {
            "type": {
              "fqn": "jsii-calc.ConfusingToJackson"
            }
          },
          "static": true
        },
        {
          "docs": {
            "stability": "stable"
          },
          "locationInModule": {
            "filename": "lib/compliance.ts",
            "line": 2647
          },
          "name": "makeStructInstance",
          "returns": {
            "type": {
              "fqn": "jsii-calc.ConfusingToJacksonStruct"
            }
          },
          "static": true
        }
      ],
      "name": "ConfusingToJackson",
      "properties": [
        {
          "docs": {
            "stability": "stable"
          },
          "locationInModule": {
            "filename": "lib/compliance.ts",
            "line": 2651
          },
          "name": "unionProperty",
          "optional": true,
          "type": {
            "union": {
              "types": [
                {
                  "fqn": "@scope/jsii-calc-lib.IFriendly"
                },
                {
                  "collection": {
                    "elementtype": {
                      "union": {
                        "types": [
                          {
                            "fqn": "@scope/jsii-calc-lib.IFriendly"
                          },
                          {
                            "fqn": "jsii-calc.AbstractClass"
                          }
                        ]
                      }
                    },
                    "kind": "array"
                  }
                }
              ]
            }
          }
        }
      ]
    },
    "jsii-calc.ConfusingToJacksonStruct": {
      "assembly": "jsii-calc",
      "datatype": true,
      "docs": {
        "stability": "stable"
      },
      "fqn": "jsii-calc.ConfusingToJacksonStruct",
      "kind": "interface",
      "locationInModule": {
        "filename": "lib/compliance.ts",
        "line": 2655
      },
      "name": "ConfusingToJacksonStruct",
      "properties": [
        {
          "abstract": true,
          "docs": {
            "stability": "stable"
          },
          "immutable": true,
          "locationInModule": {
            "filename": "lib/compliance.ts",
            "line": 2656
          },
          "name": "unionProperty",
          "optional": true,
          "type": {
            "union": {
              "types": [
                {
                  "fqn": "@scope/jsii-calc-lib.IFriendly"
                },
                {
                  "collection": {
                    "elementtype": {
                      "union": {
                        "types": [
                          {
                            "fqn": "@scope/jsii-calc-lib.IFriendly"
                          },
                          {
                            "fqn": "jsii-calc.AbstractClass"
                          }
                        ]
                      }
                    },
                    "kind": "array"
                  }
                }
              ]
            }
          }
        }
      ]
    },
    "jsii-calc.ConstructorPassesThisOut": {
      "assembly": "jsii-calc",
      "docs": {
        "stability": "stable"
      },
      "fqn": "jsii-calc.ConstructorPassesThisOut",
      "initializer": {
        "docs": {
          "stability": "stable"
        },
        "locationInModule": {
          "filename": "lib/compliance.ts",
          "line": 1844
        },
        "parameters": [
          {
            "name": "consumer",
            "type": {
              "fqn": "jsii-calc.PartiallyInitializedThisConsumer"
            }
          }
        ]
      },
      "kind": "class",
      "locationInModule": {
        "filename": "lib/compliance.ts",
        "line": 1843
      },
      "name": "ConstructorPassesThisOut"
    },
    "jsii-calc.Constructors": {
      "assembly": "jsii-calc",
      "docs": {
        "stability": "stable"
      },
      "fqn": "jsii-calc.Constructors",
      "initializer": {
        "docs": {
          "stability": "stable"
        }
      },
      "kind": "class",
      "locationInModule": {
        "filename": "lib/compliance.ts",
        "line": 1589
      },
      "methods": [
        {
          "docs": {
            "stability": "stable"
          },
          "locationInModule": {
            "filename": "lib/compliance.ts",
            "line": 1606
          },
          "name": "hiddenInterface",
          "returns": {
            "type": {
              "fqn": "jsii-calc.IPublicInterface"
            }
          },
          "static": true
        },
        {
          "docs": {
            "stability": "stable"
          },
          "locationInModule": {
            "filename": "lib/compliance.ts",
            "line": 1610
          },
          "name": "hiddenInterfaces",
          "returns": {
            "type": {
              "collection": {
                "elementtype": {
                  "fqn": "jsii-calc.IPublicInterface"
                },
                "kind": "array"
              }
            }
          },
          "static": true
        },
        {
          "docs": {
            "stability": "stable"
          },
          "locationInModule": {
            "filename": "lib/compliance.ts",
            "line": 1614
          },
          "name": "hiddenSubInterfaces",
          "returns": {
            "type": {
              "collection": {
                "elementtype": {
                  "fqn": "jsii-calc.IPublicInterface"
                },
                "kind": "array"
              }
            }
          },
          "static": true
        },
        {
          "docs": {
            "stability": "stable"
          },
          "locationInModule": {
            "filename": "lib/compliance.ts",
            "line": 1590
          },
          "name": "makeClass",
          "returns": {
            "type": {
              "fqn": "jsii-calc.PublicClass"
            }
          },
          "static": true
        },
        {
          "docs": {
            "stability": "stable"
          },
          "locationInModule": {
            "filename": "lib/compliance.ts",
            "line": 1594
          },
          "name": "makeInterface",
          "returns": {
            "type": {
              "fqn": "jsii-calc.IPublicInterface"
            }
          },
          "static": true
        },
        {
          "docs": {
            "stability": "stable"
          },
          "locationInModule": {
            "filename": "lib/compliance.ts",
            "line": 1598
          },
          "name": "makeInterface2",
          "returns": {
            "type": {
              "fqn": "jsii-calc.IPublicInterface2"
            }
          },
          "static": true
        },
        {
          "docs": {
            "stability": "stable"
          },
          "locationInModule": {
            "filename": "lib/compliance.ts",
            "line": 1602
          },
          "name": "makeInterfaces",
          "returns": {
            "type": {
              "collection": {
                "elementtype": {
                  "fqn": "jsii-calc.IPublicInterface"
                },
                "kind": "array"
              }
            }
          },
          "static": true
        }
      ],
      "name": "Constructors"
    },
    "jsii-calc.ConsumePureInterface": {
      "assembly": "jsii-calc",
      "docs": {
        "stability": "stable"
      },
      "fqn": "jsii-calc.ConsumePureInterface",
      "initializer": {
        "docs": {
          "stability": "stable"
        },
        "locationInModule": {
          "filename": "lib/compliance.ts",
          "line": 2666
        },
        "parameters": [
          {
            "name": "delegate",
            "type": {
              "fqn": "jsii-calc.IStructReturningDelegate"
            }
          }
        ]
      },
      "kind": "class",
      "locationInModule": {
        "filename": "lib/compliance.ts",
        "line": 2665
      },
      "methods": [
        {
          "docs": {
            "stability": "stable"
          },
          "locationInModule": {
            "filename": "lib/compliance.ts",
            "line": 2668
          },
          "name": "workItBaby",
          "returns": {
            "type": {
              "fqn": "jsii-calc.StructB"
            }
          }
        }
      ],
      "name": "ConsumePureInterface"
    },
    "jsii-calc.ConsumerCanRingBell": {
      "assembly": "jsii-calc",
      "docs": {
        "remarks": "Check that if a JSII consumer implements IConsumerWithInterfaceParam, they can call\nthe method on the argument that they're passed...",
        "stability": "stable",
        "summary": "Test calling back to consumers that implement interfaces."
      },
      "fqn": "jsii-calc.ConsumerCanRingBell",
      "initializer": {
        "docs": {
          "stability": "stable"
        }
      },
      "kind": "class",
      "locationInModule": {
        "filename": "lib/compliance.ts",
        "line": 2308
      },
      "methods": [
        {
          "docs": {
            "remarks": "Returns whether the bell was rung.",
            "stability": "stable",
            "summary": "...if the interface is implemented using an object literal."
          },
          "locationInModule": {
            "filename": "lib/compliance.ts",
            "line": 2314
          },
          "name": "staticImplementedByObjectLiteral",
          "parameters": [
            {
              "name": "ringer",
              "type": {
                "fqn": "jsii-calc.IBellRinger"
              }
            }
          ],
          "returns": {
            "type": {
              "primitive": "boolean"
            }
          },
          "static": true
        },
        {
          "docs": {
            "remarks": "Return whether the bell was rung.",
            "stability": "stable",
            "summary": "...if the interface is implemented using a private class."
          },
          "locationInModule": {
            "filename": "lib/compliance.ts",
            "line": 2340
          },
          "name": "staticImplementedByPrivateClass",
          "parameters": [
            {
              "name": "ringer",
              "type": {
                "fqn": "jsii-calc.IBellRinger"
              }
            }
          ],
          "returns": {
            "type": {
              "primitive": "boolean"
            }
          },
          "static": true
        },
        {
          "docs": {
            "remarks": "Return whether the bell was rung.",
            "stability": "stable",
            "summary": "...if the interface is implemented using a public class."
          },
          "locationInModule": {
            "filename": "lib/compliance.ts",
            "line": 2329
          },
          "name": "staticImplementedByPublicClass",
          "parameters": [
            {
              "name": "ringer",
              "type": {
                "fqn": "jsii-calc.IBellRinger"
              }
            }
          ],
          "returns": {
            "type": {
              "primitive": "boolean"
            }
          },
          "static": true
        },
        {
          "docs": {
            "remarks": "Return whether the bell was rung.",
            "stability": "stable",
            "summary": "If the parameter is a concrete class instead of an interface."
          },
          "locationInModule": {
            "filename": "lib/compliance.ts",
            "line": 2351
          },
          "name": "staticWhenTypedAsClass",
          "parameters": [
            {
              "name": "ringer",
              "type": {
                "fqn": "jsii-calc.IConcreteBellRinger"
              }
            }
          ],
          "returns": {
            "type": {
              "primitive": "boolean"
            }
          },
          "static": true
        },
        {
          "docs": {
            "remarks": "Returns whether the bell was rung.",
            "stability": "stable",
            "summary": "...if the interface is implemented using an object literal."
          },
          "locationInModule": {
            "filename": "lib/compliance.ts",
            "line": 2361
          },
          "name": "implementedByObjectLiteral",
          "parameters": [
            {
              "name": "ringer",
              "type": {
                "fqn": "jsii-calc.IBellRinger"
              }
            }
          ],
          "returns": {
            "type": {
              "primitive": "boolean"
            }
          }
        },
        {
          "docs": {
            "remarks": "Return whether the bell was rung.",
            "stability": "stable",
            "summary": "...if the interface is implemented using a private class."
          },
          "locationInModule": {
            "filename": "lib/compliance.ts",
            "line": 2387
          },
          "name": "implementedByPrivateClass",
          "parameters": [
            {
              "name": "ringer",
              "type": {
                "fqn": "jsii-calc.IBellRinger"
              }
            }
          ],
          "returns": {
            "type": {
              "primitive": "boolean"
            }
          }
        },
        {
          "docs": {
            "remarks": "Return whether the bell was rung.",
            "stability": "stable",
            "summary": "...if the interface is implemented using a public class."
          },
          "locationInModule": {
            "filename": "lib/compliance.ts",
            "line": 2376
          },
          "name": "implementedByPublicClass",
          "parameters": [
            {
              "name": "ringer",
              "type": {
                "fqn": "jsii-calc.IBellRinger"
              }
            }
          ],
          "returns": {
            "type": {
              "primitive": "boolean"
            }
          }
        },
        {
          "docs": {
            "remarks": "Return whether the bell was rung.",
            "stability": "stable",
            "summary": "If the parameter is a concrete class instead of an interface."
          },
          "locationInModule": {
            "filename": "lib/compliance.ts",
            "line": 2398
          },
          "name": "whenTypedAsClass",
          "parameters": [
            {
              "name": "ringer",
              "type": {
                "fqn": "jsii-calc.IConcreteBellRinger"
              }
            }
          ],
          "returns": {
            "type": {
              "primitive": "boolean"
            }
          }
        }
      ],
      "name": "ConsumerCanRingBell"
    },
    "jsii-calc.ConsumersOfThisCrazyTypeSystem": {
      "assembly": "jsii-calc",
      "docs": {
        "stability": "stable"
      },
      "fqn": "jsii-calc.ConsumersOfThisCrazyTypeSystem",
      "initializer": {
        "docs": {
          "stability": "stable"
        }
      },
      "kind": "class",
      "locationInModule": {
        "filename": "lib/compliance.ts",
        "line": 1822
      },
      "methods": [
        {
          "docs": {
            "stability": "stable"
          },
          "locationInModule": {
            "filename": "lib/compliance.ts",
            "line": 1823
          },
          "name": "consumeAnotherPublicInterface",
          "parameters": [
            {
              "name": "obj",
              "type": {
                "fqn": "jsii-calc.IAnotherPublicInterface"
              }
            }
          ],
          "returns": {
            "type": {
              "primitive": "string"
            }
          }
        },
        {
          "docs": {
            "stability": "stable"
          },
          "locationInModule": {
            "filename": "lib/compliance.ts",
            "line": 1827
          },
          "name": "consumeNonInternalInterface",
          "parameters": [
            {
              "name": "obj",
              "type": {
                "fqn": "jsii-calc.INonInternalInterface"
              }
            }
          ],
          "returns": {
            "type": {
              "primitive": "any"
            }
          }
        }
      ],
      "name": "ConsumersOfThisCrazyTypeSystem"
    },
    "jsii-calc.DataRenderer": {
      "assembly": "jsii-calc",
      "docs": {
        "stability": "stable",
        "summary": "Verifies proper type handling through dynamic overrides."
      },
      "fqn": "jsii-calc.DataRenderer",
      "initializer": {
        "docs": {
          "stability": "stable"
        }
      },
      "kind": "class",
      "locationInModule": {
        "filename": "lib/compliance.ts",
        "line": 1983
      },
      "methods": [
        {
          "docs": {
            "stability": "stable"
          },
          "locationInModule": {
            "filename": "lib/compliance.ts",
            "line": 1984
          },
          "name": "render",
          "parameters": [
            {
              "name": "data",
              "optional": true,
              "type": {
                "fqn": "@scope/jsii-calc-lib.MyFirstStruct"
              }
            }
          ],
          "returns": {
            "type": {
              "primitive": "string"
            }
          }
        },
        {
          "docs": {
            "stability": "stable"
          },
          "locationInModule": {
            "filename": "lib/compliance.ts",
            "line": 1990
          },
          "name": "renderArbitrary",
          "parameters": [
            {
              "name": "data",
              "type": {
                "collection": {
                  "elementtype": {
                    "primitive": "any"
                  },
                  "kind": "map"
                }
              }
            }
          ],
          "returns": {
            "type": {
              "primitive": "string"
            }
          }
        },
        {
          "docs": {
            "stability": "stable"
          },
          "locationInModule": {
            "filename": "lib/compliance.ts",
            "line": 1994
          },
          "name": "renderMap",
          "parameters": [
            {
              "name": "map",
              "type": {
                "collection": {
                  "elementtype": {
                    "primitive": "any"
                  },
                  "kind": "map"
                }
              }
            }
          ],
          "returns": {
            "type": {
              "primitive": "string"
            }
          }
        }
      ],
      "name": "DataRenderer"
    },
    "jsii-calc.Default": {
      "assembly": "jsii-calc",
      "docs": {
        "see": "https://github.com/aws/jsii/issues/2637",
        "stability": "stable",
        "summary": "A class named \"Default\"."
      },
      "fqn": "jsii-calc.Default",
      "initializer": {
        "docs": {
          "stability": "stable"
        }
      },
      "kind": "class",
      "locationInModule": {
        "filename": "lib/compliance.ts",
        "line": 2953
      },
      "methods": [
        {
          "docs": {
            "stability": "stable"
          },
          "locationInModule": {
            "filename": "lib/compliance.ts",
            "line": 2954
          },
          "name": "pleaseCompile"
        }
      ],
      "name": "Default"
    },
    "jsii-calc.DefaultedConstructorArgument": {
      "assembly": "jsii-calc",
      "docs": {
        "stability": "stable"
      },
      "fqn": "jsii-calc.DefaultedConstructorArgument",
      "initializer": {
        "docs": {
          "stability": "stable"
        },
        "locationInModule": {
          "filename": "lib/compliance.ts",
          "line": 318
        },
        "parameters": [
          {
            "name": "arg1",
            "optional": true,
            "type": {
              "primitive": "number"
            }
          },
          {
            "name": "arg2",
            "optional": true,
            "type": {
              "primitive": "string"
            }
          },
          {
            "name": "arg3",
            "optional": true,
            "type": {
              "primitive": "date"
            }
          }
        ]
      },
      "kind": "class",
      "locationInModule": {
        "filename": "lib/compliance.ts",
        "line": 317
      },
      "name": "DefaultedConstructorArgument",
      "properties": [
        {
          "docs": {
            "stability": "stable"
          },
          "immutable": true,
          "locationInModule": {
            "filename": "lib/compliance.ts",
            "line": 319
          },
          "name": "arg1",
          "type": {
            "primitive": "number"
          }
        },
        {
          "docs": {
            "stability": "stable"
          },
          "immutable": true,
          "locationInModule": {
            "filename": "lib/compliance.ts",
            "line": 321
          },
          "name": "arg3",
          "type": {
            "primitive": "date"
          }
        },
        {
          "docs": {
            "stability": "stable"
          },
          "immutable": true,
          "locationInModule": {
            "filename": "lib/compliance.ts",
            "line": 320
          },
          "name": "arg2",
          "optional": true,
          "type": {
            "primitive": "string"
          }
        }
      ]
    },
    "jsii-calc.Demonstrate982": {
      "assembly": "jsii-calc",
      "docs": {
        "remarks": "call #takeThis() -> An ObjectRef will be provisioned for the value (it'll be re-used!)\n2. call #takeThisToo() -> The ObjectRef from before will need to be down-cased to the ParentStruct982 type",
        "stability": "stable",
        "summary": "1."
      },
      "fqn": "jsii-calc.Demonstrate982",
      "initializer": {
        "docs": {
          "stability": "stable"
        }
      },
      "kind": "class",
      "locationInModule": {
        "filename": "lib/compliance.ts",
        "line": 2510
      },
      "methods": [
        {
          "docs": {
            "stability": "stable",
            "summary": "It's dangerous to go alone!"
          },
          "locationInModule": {
            "filename": "lib/compliance.ts",
            "line": 2517
          },
          "name": "takeThis",
          "returns": {
            "type": {
              "fqn": "jsii-calc.ChildStruct982"
            }
          },
          "static": true
        },
        {
          "docs": {
            "stability": "stable",
            "summary": "It's dangerous to go alone!"
          },
          "locationInModule": {
            "filename": "lib/compliance.ts",
            "line": 2522
          },
          "name": "takeThisToo",
          "returns": {
            "type": {
              "fqn": "jsii-calc.ParentStruct982"
            }
          },
          "static": true
        }
      ],
      "name": "Demonstrate982"
    },
    "jsii-calc.DeprecatedClass": {
      "assembly": "jsii-calc",
      "docs": {
        "deprecated": "a pretty boring class",
        "stability": "deprecated"
      },
      "fqn": "jsii-calc.DeprecatedClass",
      "initializer": {
        "docs": {
          "deprecated": "this constructor is \"just\" okay",
          "stability": "deprecated"
        },
        "locationInModule": {
          "filename": "lib/stability.ts",
          "line": 95
        },
        "parameters": [
          {
            "name": "readonlyString",
            "type": {
              "primitive": "string"
            }
          },
          {
            "name": "mutableNumber",
            "optional": true,
            "type": {
              "primitive": "number"
            }
          }
        ]
      },
      "kind": "class",
      "locationInModule": {
        "filename": "lib/stability.ts",
        "line": 89
      },
      "methods": [
        {
          "docs": {
            "deprecated": "it was a bad idea",
            "stability": "deprecated"
          },
          "locationInModule": {
            "filename": "lib/stability.ts",
            "line": 100
          },
          "name": "method"
        }
      ],
      "name": "DeprecatedClass",
      "properties": [
        {
          "docs": {
            "deprecated": "this is not always \"wazoo\", be ready to be disappointed",
            "stability": "deprecated"
          },
          "immutable": true,
          "locationInModule": {
            "filename": "lib/stability.ts",
            "line": 91
          },
          "name": "readonlyProperty",
          "type": {
            "primitive": "string"
          }
        },
        {
          "docs": {
            "deprecated": "shouldn't have been mutable",
            "stability": "deprecated"
          },
          "locationInModule": {
            "filename": "lib/stability.ts",
            "line": 93
          },
          "name": "mutableProperty",
          "optional": true,
          "type": {
            "primitive": "number"
          }
        }
      ]
    },
    "jsii-calc.DeprecatedEnum": {
      "assembly": "jsii-calc",
      "docs": {
        "deprecated": "your deprecated selection of bad options",
        "stability": "deprecated"
      },
      "fqn": "jsii-calc.DeprecatedEnum",
      "kind": "enum",
      "locationInModule": {
        "filename": "lib/stability.ts",
        "line": 105
      },
      "members": [
        {
          "docs": {
            "deprecated": "option A is not great",
            "stability": "deprecated"
          },
          "name": "OPTION_A"
        },
        {
          "docs": {
            "deprecated": "option B is kinda bad, too",
            "stability": "deprecated"
          },
          "name": "OPTION_B"
        }
      ],
      "name": "DeprecatedEnum"
    },
    "jsii-calc.DeprecatedStruct": {
      "assembly": "jsii-calc",
      "datatype": true,
      "docs": {
        "deprecated": "it just wraps a string",
        "stability": "deprecated"
      },
      "fqn": "jsii-calc.DeprecatedStruct",
      "kind": "interface",
      "locationInModule": {
        "filename": "lib/stability.ts",
        "line": 77
      },
      "name": "DeprecatedStruct",
      "properties": [
        {
          "abstract": true,
          "docs": {
            "deprecated": "well, yeah",
            "stability": "deprecated"
          },
          "immutable": true,
          "locationInModule": {
            "filename": "lib/stability.ts",
            "line": 79
          },
          "name": "readonlyProperty",
          "type": {
            "primitive": "string"
          }
        }
      ]
    },
    "jsii-calc.DerivedClassHasNoProperties.Base": {
      "assembly": "jsii-calc",
      "docs": {
        "stability": "stable"
      },
      "fqn": "jsii-calc.DerivedClassHasNoProperties.Base",
      "initializer": {
        "docs": {
          "stability": "stable"
        }
      },
      "kind": "class",
      "locationInModule": {
        "filename": "lib/compliance.ts",
        "line": 326
      },
      "name": "Base",
      "namespace": "DerivedClassHasNoProperties",
      "properties": [
        {
          "docs": {
            "stability": "stable"
          },
          "locationInModule": {
            "filename": "lib/compliance.ts",
            "line": 327
          },
          "name": "prop",
          "type": {
            "primitive": "string"
          }
        }
      ]
    },
    "jsii-calc.DerivedClassHasNoProperties.Derived": {
      "assembly": "jsii-calc",
      "base": "jsii-calc.DerivedClassHasNoProperties.Base",
      "docs": {
        "stability": "stable"
      },
      "fqn": "jsii-calc.DerivedClassHasNoProperties.Derived",
      "initializer": {
        "docs": {
          "stability": "stable"
        }
      },
      "kind": "class",
      "locationInModule": {
        "filename": "lib/compliance.ts",
        "line": 330
      },
      "name": "Derived",
      "namespace": "DerivedClassHasNoProperties"
    },
    "jsii-calc.DerivedStruct": {
      "assembly": "jsii-calc",
      "datatype": true,
      "docs": {
        "stability": "stable",
        "summary": "A struct which derives from another struct."
      },
      "fqn": "jsii-calc.DerivedStruct",
      "interfaces": [
        "@scope/jsii-calc-lib.MyFirstStruct"
      ],
      "kind": "interface",
      "locationInModule": {
        "filename": "lib/compliance.ts",
        "line": 541
      },
      "name": "DerivedStruct",
      "properties": [
        {
          "abstract": true,
          "docs": {
            "stability": "stable"
          },
          "immutable": true,
          "locationInModule": {
            "filename": "lib/compliance.ts",
            "line": 547
          },
          "name": "anotherRequired",
          "type": {
            "primitive": "date"
          }
        },
        {
          "abstract": true,
          "docs": {
            "stability": "stable"
          },
          "immutable": true,
          "locationInModule": {
            "filename": "lib/compliance.ts",
            "line": 546
          },
          "name": "bool",
          "type": {
            "primitive": "boolean"
          }
        },
        {
          "abstract": true,
          "docs": {
            "stability": "stable",
            "summary": "An example of a non primitive property."
          },
          "immutable": true,
          "locationInModule": {
            "filename": "lib/compliance.ts",
            "line": 545
          },
          "name": "nonPrimitive",
          "type": {
            "fqn": "jsii-calc.DoubleTrouble"
          }
        },
        {
          "abstract": true,
          "docs": {
            "stability": "stable",
            "summary": "This is optional."
          },
          "immutable": true,
          "locationInModule": {
            "filename": "lib/compliance.ts",
            "line": 553
          },
          "name": "anotherOptional",
          "optional": true,
          "type": {
            "collection": {
              "elementtype": {
                "fqn": "@scope/jsii-calc-lib.NumericValue"
              },
              "kind": "map"
            }
          }
        },
        {
          "abstract": true,
          "docs": {
            "stability": "stable"
          },
          "immutable": true,
          "locationInModule": {
            "filename": "lib/compliance.ts",
            "line": 549
          },
          "name": "optionalAny",
          "optional": true,
          "type": {
            "primitive": "any"
          }
        },
        {
          "abstract": true,
          "docs": {
            "stability": "stable"
          },
          "immutable": true,
          "locationInModule": {
            "filename": "lib/compliance.ts",
            "line": 548
          },
          "name": "optionalArray",
          "optional": true,
          "type": {
            "collection": {
              "elementtype": {
                "primitive": "string"
              },
              "kind": "array"
            }
          }
        }
      ]
    },
    "jsii-calc.DiamondBottom": {
      "assembly": "jsii-calc",
      "datatype": true,
      "docs": {
        "stability": "stable"
      },
      "fqn": "jsii-calc.DiamondBottom",
      "interfaces": [
        "@scope/jsii-calc-lib.DiamondLeft",
        "@scope/jsii-calc-lib.DiamondRight"
      ],
      "kind": "interface",
      "locationInModule": {
        "filename": "lib/duplicate-inherited-prop.ts",
        "line": 7
      },
      "name": "DiamondBottom",
      "properties": [
        {
          "abstract": true,
          "docs": {
            "stability": "stable"
          },
          "immutable": true,
          "locationInModule": {
            "filename": "lib/duplicate-inherited-prop.ts",
            "line": 8
          },
          "name": "bottom",
          "optional": true,
          "type": {
            "primitive": "date"
          }
        }
      ]
    },
    "jsii-calc.DiamondInheritanceBaseLevelStruct": {
      "assembly": "jsii-calc",
      "datatype": true,
      "docs": {
        "stability": "stable"
      },
      "fqn": "jsii-calc.DiamondInheritanceBaseLevelStruct",
      "kind": "interface",
      "locationInModule": {
        "filename": "lib/compliance.ts",
        "line": 2028
      },
      "name": "DiamondInheritanceBaseLevelStruct",
      "properties": [
        {
          "abstract": true,
          "docs": {
            "stability": "stable"
          },
          "immutable": true,
          "locationInModule": {
            "filename": "lib/compliance.ts",
            "line": 2029
          },
          "name": "baseLevelProperty",
          "type": {
            "primitive": "string"
          }
        }
      ]
    },
    "jsii-calc.DiamondInheritanceFirstMidLevelStruct": {
      "assembly": "jsii-calc",
      "datatype": true,
      "docs": {
        "stability": "stable"
      },
      "fqn": "jsii-calc.DiamondInheritanceFirstMidLevelStruct",
      "interfaces": [
        "jsii-calc.DiamondInheritanceBaseLevelStruct"
      ],
      "kind": "interface",
      "locationInModule": {
        "filename": "lib/compliance.ts",
        "line": 2032
      },
      "name": "DiamondInheritanceFirstMidLevelStruct",
      "properties": [
        {
          "abstract": true,
          "docs": {
            "stability": "stable"
          },
          "immutable": true,
          "locationInModule": {
            "filename": "lib/compliance.ts",
            "line": 2034
          },
          "name": "firstMidLevelProperty",
          "type": {
            "primitive": "string"
          }
        }
      ]
    },
    "jsii-calc.DiamondInheritanceSecondMidLevelStruct": {
      "assembly": "jsii-calc",
      "datatype": true,
      "docs": {
        "stability": "stable"
      },
      "fqn": "jsii-calc.DiamondInheritanceSecondMidLevelStruct",
      "interfaces": [
        "jsii-calc.DiamondInheritanceBaseLevelStruct"
      ],
      "kind": "interface",
      "locationInModule": {
        "filename": "lib/compliance.ts",
        "line": 2037
      },
      "name": "DiamondInheritanceSecondMidLevelStruct",
      "properties": [
        {
          "abstract": true,
          "docs": {
            "stability": "stable"
          },
          "immutable": true,
          "locationInModule": {
            "filename": "lib/compliance.ts",
            "line": 2039
          },
          "name": "secondMidLevelProperty",
          "type": {
            "primitive": "string"
          }
        }
      ]
    },
    "jsii-calc.DiamondInheritanceTopLevelStruct": {
      "assembly": "jsii-calc",
      "datatype": true,
      "docs": {
        "stability": "stable"
      },
      "fqn": "jsii-calc.DiamondInheritanceTopLevelStruct",
      "interfaces": [
        "jsii-calc.DiamondInheritanceFirstMidLevelStruct",
        "jsii-calc.DiamondInheritanceSecondMidLevelStruct"
      ],
      "kind": "interface",
      "locationInModule": {
        "filename": "lib/compliance.ts",
        "line": 2042
      },
      "name": "DiamondInheritanceTopLevelStruct",
      "properties": [
        {
          "abstract": true,
          "docs": {
            "stability": "stable"
          },
          "immutable": true,
          "locationInModule": {
            "filename": "lib/compliance.ts",
            "line": 2045
          },
          "name": "topLevelProperty",
          "type": {
            "primitive": "string"
          }
        }
      ]
    },
    "jsii-calc.DisappointingCollectionSource": {
      "assembly": "jsii-calc",
      "docs": {
        "remarks": "This source of collections is disappointing - it'll always give you nothing :(",
        "stability": "stable",
        "summary": "Verifies that null/undefined can be returned for optional collections."
      },
      "fqn": "jsii-calc.DisappointingCollectionSource",
      "kind": "class",
      "locationInModule": {
        "filename": "lib/compliance.ts",
        "line": 2532
      },
      "name": "DisappointingCollectionSource",
      "properties": [
        {
          "const": true,
          "docs": {
            "remarks": "(Nah, just a billion dollars mistake!)",
            "stability": "stable",
            "summary": "Some List of strings, maybe?"
          },
          "immutable": true,
          "locationInModule": {
            "filename": "lib/compliance.ts",
            "line": 2534
          },
          "name": "maybeList",
          "optional": true,
          "static": true,
          "type": {
            "collection": {
              "elementtype": {
                "primitive": "string"
              },
              "kind": "array"
            }
          }
        },
        {
          "const": true,
          "docs": {
            "remarks": "(Nah, just a billion dollars mistake!)",
            "stability": "stable",
            "summary": "Some Map of strings to numbers, maybe?"
          },
          "immutable": true,
          "locationInModule": {
            "filename": "lib/compliance.ts",
            "line": 2536
          },
          "name": "maybeMap",
          "optional": true,
          "static": true,
          "type": {
            "collection": {
              "elementtype": {
                "primitive": "number"
              },
              "kind": "map"
            }
          }
        }
      ]
    },
    "jsii-calc.DoNotOverridePrivates": {
      "assembly": "jsii-calc",
      "docs": {
        "stability": "stable"
      },
      "fqn": "jsii-calc.DoNotOverridePrivates",
      "initializer": {
        "docs": {
          "stability": "stable"
        }
      },
      "kind": "class",
      "locationInModule": {
        "filename": "lib/compliance.ts",
        "line": 1298
      },
      "methods": [
        {
          "docs": {
            "stability": "stable"
          },
          "locationInModule": {
            "filename": "lib/compliance.ts",
            "line": 1313
          },
          "name": "changePrivatePropertyValue",
          "parameters": [
            {
              "name": "newValue",
              "type": {
                "primitive": "string"
              }
            }
          ]
        },
        {
          "docs": {
            "stability": "stable"
          },
          "locationInModule": {
            "filename": "lib/compliance.ts",
            "line": 1305
          },
          "name": "privateMethodValue",
          "returns": {
            "type": {
              "primitive": "string"
            }
          }
        },
        {
          "docs": {
            "stability": "stable"
          },
          "locationInModule": {
            "filename": "lib/compliance.ts",
            "line": 1309
          },
          "name": "privatePropertyValue",
          "returns": {
            "type": {
              "primitive": "string"
            }
          }
        }
      ],
      "name": "DoNotOverridePrivates"
    },
    "jsii-calc.DoNotRecognizeAnyAsOptional": {
      "assembly": "jsii-calc",
      "docs": {
        "stability": "stable",
        "summary": "jsii#284: do not recognize \"any\" as an optional argument."
      },
      "fqn": "jsii-calc.DoNotRecognizeAnyAsOptional",
      "initializer": {
        "docs": {
          "stability": "stable"
        }
      },
      "kind": "class",
      "locationInModule": {
        "filename": "lib/compliance.ts",
        "line": 1354
      },
      "methods": [
        {
          "docs": {
            "stability": "stable"
          },
          "locationInModule": {
            "filename": "lib/compliance.ts",
            "line": 1355
          },
          "name": "method",
          "parameters": [
            {
              "name": "_requiredAny",
              "type": {
                "primitive": "any"
              }
            },
            {
              "name": "_optionalAny",
              "optional": true,
              "type": {
                "primitive": "any"
              }
            },
            {
              "name": "_optionalString",
              "optional": true,
              "type": {
                "primitive": "string"
              }
            }
          ]
        }
      ],
      "name": "DoNotRecognizeAnyAsOptional"
    },
    "jsii-calc.DocumentedClass": {
      "assembly": "jsii-calc",
      "docs": {
        "example": "const x = 12 + 44;\nconst s1 = \"string\";\nconst s2 = \"string \\nwith new newlines\"; // see https://github.com/aws/jsii/issues/2569\nconst s3 = `string\n            with\n            new lines`;",
        "remarks": "This is the meat of the TSDoc comment. It may contain\nmultiple lines and multiple paragraphs.\n\nMultiple paragraphs are separated by an empty line.",
        "stability": "stable",
        "summary": "Here's the first line of the TSDoc comment."
      },
      "fqn": "jsii-calc.DocumentedClass",
      "initializer": {
        "docs": {
          "stability": "stable"
        }
      },
      "kind": "class",
      "locationInModule": {
        "filename": "lib/documented.ts",
        "line": 18
      },
      "methods": [
        {
          "docs": {
            "remarks": "This will print out a friendly greeting intended for the indicated person.",
            "returns": "A number that everyone knows very well and represents the answer\nto the ultimate question",
            "stability": "stable",
            "summary": "Greet the indicated person."
          },
          "locationInModule": {
            "filename": "lib/documented.ts",
            "line": 28
          },
          "name": "greet",
          "parameters": [
            {
              "docs": {
                "summary": "The person to be greeted."
              },
              "name": "greetee",
              "optional": true,
              "type": {
                "fqn": "jsii-calc.Greetee"
              }
            }
          ],
          "returns": {
            "type": {
              "primitive": "number"
            }
          }
        },
        {
          "docs": {
            "stability": "experimental",
            "summary": "Say ¡Hola!"
          },
          "locationInModule": {
            "filename": "lib/documented.ts",
            "line": 38
          },
          "name": "hola"
        }
      ],
      "name": "DocumentedClass"
    },
    "jsii-calc.DontComplainAboutVariadicAfterOptional": {
      "assembly": "jsii-calc",
      "docs": {
        "stability": "stable"
      },
      "fqn": "jsii-calc.DontComplainAboutVariadicAfterOptional",
      "initializer": {
        "docs": {
          "stability": "stable"
        }
      },
      "kind": "class",
      "locationInModule": {
        "filename": "lib/compliance.ts",
        "line": 1431
      },
      "methods": [
        {
          "docs": {
            "stability": "stable"
          },
          "locationInModule": {
            "filename": "lib/compliance.ts",
            "line": 1432
          },
          "name": "optionalAndVariadic",
          "parameters": [
            {
              "name": "optional",
              "optional": true,
              "type": {
                "primitive": "string"
              }
            },
            {
              "name": "things",
              "type": {
                "primitive": "string"
              },
              "variadic": true
            }
          ],
          "returns": {
            "type": {
              "primitive": "string"
            }
          },
          "variadic": true
        }
      ],
      "name": "DontComplainAboutVariadicAfterOptional"
    },
    "jsii-calc.DoubleTrouble": {
      "assembly": "jsii-calc",
      "docs": {
        "stability": "stable"
      },
      "fqn": "jsii-calc.DoubleTrouble",
      "initializer": {
        "docs": {
          "stability": "stable"
        }
      },
      "interfaces": [
        "jsii-calc.IFriendlyRandomGenerator"
      ],
      "kind": "class",
      "locationInModule": {
        "filename": "lib/compliance.ts",
        "line": 485
      },
      "methods": [
        {
          "docs": {
            "stability": "stable",
            "summary": "(deprecated) Say hello!"
          },
          "locationInModule": {
            "filename": "lib/compliance.ts",
            "line": 490
          },
          "name": "hello",
          "overrides": "@scope/jsii-calc-lib.IFriendly",
          "returns": {
            "type": {
              "primitive": "string"
            }
          }
        },
        {
          "docs": {
            "stability": "stable",
            "summary": "Returns another random number."
          },
          "locationInModule": {
            "filename": "lib/compliance.ts",
            "line": 486
          },
          "name": "next",
          "overrides": "jsii-calc.IRandomNumberGenerator",
          "returns": {
            "type": {
              "primitive": "number"
            }
          }
        }
      ],
      "name": "DoubleTrouble"
    },
    "jsii-calc.DynamicPropertyBearer": {
      "assembly": "jsii-calc",
      "docs": {
        "stability": "stable",
        "summary": "Ensures we can override a dynamic property that was inherited."
      },
      "fqn": "jsii-calc.DynamicPropertyBearer",
      "initializer": {
        "docs": {
          "stability": "stable"
        },
        "locationInModule": {
          "filename": "lib/compliance.ts",
          "line": 2794
        },
        "parameters": [
          {
            "name": "valueStore",
            "type": {
              "primitive": "string"
            }
          }
        ]
      },
      "kind": "class",
      "locationInModule": {
        "filename": "lib/compliance.ts",
        "line": 2793
      },
      "name": "DynamicPropertyBearer",
      "properties": [
        {
          "docs": {
            "stability": "stable"
          },
          "locationInModule": {
            "filename": "lib/compliance.ts",
            "line": 2796
          },
          "name": "dynamicProperty",
          "type": {
            "primitive": "string"
          }
        },
        {
          "docs": {
            "stability": "stable"
          },
          "locationInModule": {
            "filename": "lib/compliance.ts",
            "line": 2794
          },
          "name": "valueStore",
          "type": {
            "primitive": "string"
          }
        }
      ]
    },
    "jsii-calc.DynamicPropertyBearerChild": {
      "assembly": "jsii-calc",
      "base": "jsii-calc.DynamicPropertyBearer",
      "docs": {
        "stability": "stable"
      },
      "fqn": "jsii-calc.DynamicPropertyBearerChild",
      "initializer": {
        "docs": {
          "stability": "stable"
        },
        "locationInModule": {
          "filename": "lib/compliance.ts",
          "line": 2805
        },
        "parameters": [
          {
            "name": "originalValue",
            "type": {
              "primitive": "string"
            }
          }
        ]
      },
      "kind": "class",
      "locationInModule": {
        "filename": "lib/compliance.ts",
        "line": 2804
      },
      "methods": [
        {
          "docs": {
            "returns": "the old value that was set.",
            "stability": "stable",
            "summary": "Sets `this.dynamicProperty` to the new value, and returns the old value."
          },
          "locationInModule": {
            "filename": "lib/compliance.ts",
            "line": 2816
          },
          "name": "overrideValue",
          "parameters": [
            {
              "docs": {
                "summary": "the new value to be set."
              },
              "name": "newValue",
              "type": {
                "primitive": "string"
              }
            }
          ],
          "returns": {
            "type": {
              "primitive": "string"
            }
          }
        }
      ],
      "name": "DynamicPropertyBearerChild",
      "properties": [
        {
          "docs": {
            "stability": "stable"
          },
          "immutable": true,
          "locationInModule": {
            "filename": "lib/compliance.ts",
            "line": 2805
          },
          "name": "originalValue",
          "type": {
            "primitive": "string"
          }
        }
      ]
    },
    "jsii-calc.Entropy": {
      "abstract": true,
      "assembly": "jsii-calc",
      "docs": {
        "stability": "stable",
        "summary": "This class is used to validate that serialization and deserialization does not interpret ISO-8601-formatted timestampts to the native date/time object, as the jsii protocol has a $jsii$date wrapper for this purpose (node's JSON parsing does *NOT* detect dates automatically in this way, so host libraries should not either)."
      },
      "fqn": "jsii-calc.Entropy",
      "initializer": {
        "docs": {
          "stability": "stable",
          "summary": "Creates a new instance of Entropy."
        },
        "locationInModule": {
          "filename": "lib/date.ts",
          "line": 14
        },
        "parameters": [
          {
            "docs": {
              "summary": "your implementation of `WallClock`."
            },
            "name": "clock",
            "type": {
              "fqn": "jsii-calc.IWallClock"
            }
          }
        ]
      },
      "kind": "class",
      "locationInModule": {
        "filename": "lib/date.ts",
        "line": 8
      },
      "methods": [
        {
          "docs": {
            "returns": "the time from the `WallClock`.",
            "stability": "stable",
            "summary": "Increases entropy by consuming time from the clock (yes, this is a long shot, please don't judge)."
          },
          "locationInModule": {
            "filename": "lib/date.ts",
            "line": 22
          },
          "name": "increase",
          "returns": {
            "type": {
              "primitive": "string"
            }
          }
        },
        {
          "abstract": true,
          "docs": {
            "returns": "`word`.",
            "stability": "stable",
            "summary": "Implement this method such that it returns `word`."
          },
          "locationInModule": {
            "filename": "lib/date.ts",
            "line": 47
          },
          "name": "repeat",
          "parameters": [
            {
              "docs": {
                "summary": "the value to return."
              },
              "name": "word",
              "type": {
                "primitive": "string"
              }
            }
          ],
          "returns": {
            "type": {
              "primitive": "string"
            }
          }
        }
      ],
      "name": "Entropy"
    },
    "jsii-calc.EnumDispenser": {
      "assembly": "jsii-calc",
      "docs": {
        "stability": "stable"
      },
      "fqn": "jsii-calc.EnumDispenser",
      "kind": "class",
      "locationInModule": {
        "filename": "lib/compliance.ts",
        "line": 45
      },
      "methods": [
        {
          "docs": {
            "stability": "stable"
          },
          "locationInModule": {
            "filename": "lib/compliance.ts",
            "line": 51
          },
          "name": "randomIntegerLikeEnum",
          "returns": {
            "type": {
              "fqn": "jsii-calc.AllTypesEnum"
            }
          },
          "static": true
        },
        {
          "docs": {
            "stability": "stable"
          },
          "locationInModule": {
            "filename": "lib/compliance.ts",
            "line": 46
          },
          "name": "randomStringLikeEnum",
          "returns": {
            "type": {
              "fqn": "jsii-calc.StringEnum"
            }
          },
          "static": true
        }
      ],
      "name": "EnumDispenser"
    },
    "jsii-calc.EraseUndefinedHashValues": {
      "assembly": "jsii-calc",
      "docs": {
        "stability": "stable"
      },
      "fqn": "jsii-calc.EraseUndefinedHashValues",
      "initializer": {
        "docs": {
          "stability": "stable"
        }
      },
      "kind": "class",
      "locationInModule": {
        "filename": "lib/compliance.ts",
        "line": 1645
      },
      "methods": [
        {
          "docs": {
            "remarks": "Used to check that undefined/null hash values\nare being erased when sending values from native code to JS.",
            "stability": "stable",
            "summary": "Returns `true` if `key` is defined in `opts`."
          },
          "locationInModule": {
            "filename": "lib/compliance.ts",
            "line": 1650
          },
          "name": "doesKeyExist",
          "parameters": [
            {
              "name": "opts",
              "type": {
                "fqn": "jsii-calc.EraseUndefinedHashValuesOptions"
              }
            },
            {
              "name": "key",
              "type": {
                "primitive": "string"
              }
            }
          ],
          "returns": {
            "type": {
              "primitive": "boolean"
            }
          },
          "static": true
        },
        {
          "docs": {
            "stability": "stable",
            "summary": "We expect \"prop1\" to be erased."
          },
          "locationInModule": {
            "filename": "lib/compliance.ts",
            "line": 1670
          },
          "name": "prop1IsNull",
          "returns": {
            "type": {
              "collection": {
                "elementtype": {
                  "primitive": "any"
                },
                "kind": "map"
              }
            }
          },
          "static": true
        },
        {
          "docs": {
            "stability": "stable",
            "summary": "We expect \"prop2\" to be erased."
          },
          "locationInModule": {
            "filename": "lib/compliance.ts",
            "line": 1660
          },
          "name": "prop2IsUndefined",
          "returns": {
            "type": {
              "collection": {
                "elementtype": {
                  "primitive": "any"
                },
                "kind": "map"
              }
            }
          },
          "static": true
        }
      ],
      "name": "EraseUndefinedHashValues"
    },
    "jsii-calc.EraseUndefinedHashValuesOptions": {
      "assembly": "jsii-calc",
      "datatype": true,
      "docs": {
        "stability": "stable"
      },
      "fqn": "jsii-calc.EraseUndefinedHashValuesOptions",
      "kind": "interface",
      "locationInModule": {
        "filename": "lib/compliance.ts",
        "line": 1640
      },
      "name": "EraseUndefinedHashValuesOptions",
      "properties": [
        {
          "abstract": true,
          "docs": {
            "stability": "stable"
          },
          "immutable": true,
          "locationInModule": {
            "filename": "lib/compliance.ts",
            "line": 1641
          },
          "name": "option1",
          "optional": true,
          "type": {
            "primitive": "string"
          }
        },
        {
          "abstract": true,
          "docs": {
            "stability": "stable"
          },
          "immutable": true,
          "locationInModule": {
            "filename": "lib/compliance.ts",
            "line": 1642
          },
          "name": "option2",
          "optional": true,
          "type": {
            "primitive": "string"
          }
        }
      ]
    },
    "jsii-calc.ExperimentalClass": {
      "assembly": "jsii-calc",
      "docs": {
        "stability": "experimental"
      },
      "fqn": "jsii-calc.ExperimentalClass",
      "initializer": {
        "docs": {
          "stability": "experimental"
        },
        "locationInModule": {
          "filename": "lib/stability.ts",
          "line": 22
        },
        "parameters": [
          {
            "name": "readonlyString",
            "type": {
              "primitive": "string"
            }
          },
          {
            "name": "mutableNumber",
            "optional": true,
            "type": {
              "primitive": "number"
            }
          }
        ]
      },
      "kind": "class",
      "locationInModule": {
        "filename": "lib/stability.ts",
        "line": 16
      },
      "methods": [
        {
          "docs": {
            "stability": "experimental"
          },
          "locationInModule": {
            "filename": "lib/stability.ts",
            "line": 28
          },
          "name": "method"
        }
      ],
      "name": "ExperimentalClass",
      "properties": [
        {
          "docs": {
            "stability": "experimental"
          },
          "immutable": true,
          "locationInModule": {
            "filename": "lib/stability.ts",
            "line": 18
          },
          "name": "readonlyProperty",
          "type": {
            "primitive": "string"
          }
        },
        {
          "docs": {
            "stability": "experimental"
          },
          "locationInModule": {
            "filename": "lib/stability.ts",
            "line": 20
          },
          "name": "mutableProperty",
          "optional": true,
          "type": {
            "primitive": "number"
          }
        }
      ]
    },
    "jsii-calc.ExperimentalEnum": {
      "assembly": "jsii-calc",
      "docs": {
        "stability": "experimental"
      },
      "fqn": "jsii-calc.ExperimentalEnum",
      "kind": "enum",
      "locationInModule": {
        "filename": "lib/stability.ts",
        "line": 33
      },
      "members": [
        {
          "docs": {
            "stability": "experimental"
          },
          "name": "OPTION_A"
        },
        {
          "docs": {
            "stability": "experimental"
          },
          "name": "OPTION_B"
        }
      ],
      "name": "ExperimentalEnum"
    },
    "jsii-calc.ExperimentalStruct": {
      "assembly": "jsii-calc",
      "datatype": true,
      "docs": {
        "stability": "experimental"
      },
      "fqn": "jsii-calc.ExperimentalStruct",
      "kind": "interface",
      "locationInModule": {
        "filename": "lib/stability.ts",
        "line": 4
      },
      "name": "ExperimentalStruct",
      "properties": [
        {
          "abstract": true,
          "docs": {
            "stability": "experimental"
          },
          "immutable": true,
          "locationInModule": {
            "filename": "lib/stability.ts",
            "line": 6
          },
          "name": "readonlyProperty",
          "type": {
            "primitive": "string"
          }
        }
      ]
    },
    "jsii-calc.ExportedBaseClass": {
      "assembly": "jsii-calc",
      "docs": {
        "stability": "stable"
      },
      "fqn": "jsii-calc.ExportedBaseClass",
      "initializer": {
        "docs": {
          "stability": "stable"
        },
        "locationInModule": {
          "filename": "lib/compliance.ts",
          "line": 1517
        },
        "parameters": [
          {
            "name": "success",
            "type": {
              "primitive": "boolean"
            }
          }
        ]
      },
      "kind": "class",
      "locationInModule": {
        "filename": "lib/compliance.ts",
        "line": 1516
      },
      "name": "ExportedBaseClass",
      "properties": [
        {
          "docs": {
            "stability": "stable"
          },
          "immutable": true,
          "locationInModule": {
            "filename": "lib/compliance.ts",
            "line": 1517
          },
          "name": "success",
          "type": {
            "primitive": "boolean"
          }
        }
      ]
    },
    "jsii-calc.ExtendsInternalInterface": {
      "assembly": "jsii-calc",
      "datatype": true,
      "docs": {
        "stability": "stable"
      },
      "fqn": "jsii-calc.ExtendsInternalInterface",
      "kind": "interface",
      "locationInModule": {
        "filename": "lib/compliance.ts",
        "line": 1759
      },
      "name": "ExtendsInternalInterface",
      "properties": [
        {
          "abstract": true,
          "docs": {
            "stability": "stable"
          },
          "immutable": true,
          "locationInModule": {
            "filename": "lib/compliance.ts",
            "line": 1760
          },
          "name": "boom",
          "type": {
            "primitive": "boolean"
          }
        },
        {
          "abstract": true,
          "docs": {
            "stability": "stable"
          },
          "immutable": true,
          "locationInModule": {
            "filename": "lib/compliance.ts",
            "line": 1700
          },
          "name": "prop",
          "type": {
            "primitive": "string"
          }
        }
      ]
    },
    "jsii-calc.ExternalClass": {
      "assembly": "jsii-calc",
      "docs": {
        "custom": {
          "external": "true"
        },
        "stability": "stable"
      },
      "fqn": "jsii-calc.ExternalClass",
      "initializer": {
        "docs": {
          "custom": {
            "external": "true"
          },
          "stability": "stable"
        },
        "locationInModule": {
          "filename": "lib/stability.ts",
          "line": 131
        },
        "parameters": [
          {
            "name": "readonlyString",
            "type": {
              "primitive": "string"
            }
          },
          {
            "name": "mutableNumber",
            "optional": true,
            "type": {
              "primitive": "number"
            }
          }
        ]
      },
      "kind": "class",
      "locationInModule": {
        "filename": "lib/stability.ts",
        "line": 125
      },
      "methods": [
        {
          "docs": {
            "custom": {
              "external": "true"
            },
            "stability": "stable"
          },
          "locationInModule": {
            "filename": "lib/stability.ts",
            "line": 136
          },
          "name": "method"
        }
      ],
      "name": "ExternalClass",
      "properties": [
        {
          "docs": {
            "custom": {
              "external": "true"
            },
            "stability": "stable"
          },
          "immutable": true,
          "locationInModule": {
            "filename": "lib/stability.ts",
            "line": 127
          },
          "name": "readonlyProperty",
          "type": {
            "primitive": "string"
          }
        },
        {
          "docs": {
            "custom": {
              "external": "true"
            },
            "stability": "stable"
          },
          "locationInModule": {
            "filename": "lib/stability.ts",
            "line": 129
          },
          "name": "mutableProperty",
          "optional": true,
          "type": {
            "primitive": "number"
          }
        }
      ]
    },
    "jsii-calc.ExternalEnum": {
      "assembly": "jsii-calc",
      "docs": {
        "custom": {
          "external": "true"
        },
        "stability": "stable"
      },
      "fqn": "jsii-calc.ExternalEnum",
      "kind": "enum",
      "locationInModule": {
        "filename": "lib/stability.ts",
        "line": 141
      },
      "members": [
        {
          "docs": {
            "custom": {
              "external": "true"
            },
            "stability": "stable"
          },
          "name": "OPTION_A"
        },
        {
          "docs": {
            "custom": {
              "external": "true"
            },
            "stability": "stable"
          },
          "name": "OPTION_B"
        }
      ],
      "name": "ExternalEnum"
    },
    "jsii-calc.ExternalStruct": {
      "assembly": "jsii-calc",
      "datatype": true,
      "docs": {
        "custom": {
          "external": "true"
        },
        "stability": "stable"
      },
      "fqn": "jsii-calc.ExternalStruct",
      "kind": "interface",
      "locationInModule": {
        "filename": "lib/stability.ts",
        "line": 113
      },
      "name": "ExternalStruct",
      "properties": [
        {
          "abstract": true,
          "docs": {
            "custom": {
              "external": "true"
            },
            "stability": "stable"
          },
          "immutable": true,
          "locationInModule": {
            "filename": "lib/stability.ts",
            "line": 115
          },
          "name": "readonlyProperty",
          "type": {
            "primitive": "string"
          }
        }
      ]
    },
    "jsii-calc.GiveMeStructs": {
      "assembly": "jsii-calc",
      "docs": {
        "stability": "stable"
      },
      "fqn": "jsii-calc.GiveMeStructs",
      "initializer": {
        "docs": {
          "stability": "stable"
        }
      },
      "kind": "class",
      "locationInModule": {
        "filename": "lib/compliance.ts",
        "line": 556
      },
      "methods": [
        {
          "docs": {
            "stability": "stable",
            "summary": "Accepts a struct of type DerivedStruct and returns a struct of type FirstStruct."
          },
          "locationInModule": {
            "filename": "lib/compliance.ts",
            "line": 574
          },
          "name": "derivedToFirst",
          "parameters": [
            {
              "name": "derived",
              "type": {
                "fqn": "jsii-calc.DerivedStruct"
              }
            }
          ],
          "returns": {
            "type": {
              "fqn": "@scope/jsii-calc-lib.MyFirstStruct"
            }
          }
        },
        {
          "docs": {
            "stability": "stable",
            "summary": "Returns the boolean from a DerivedStruct struct."
          },
          "locationInModule": {
            "filename": "lib/compliance.ts",
            "line": 567
          },
          "name": "readDerivedNonPrimitive",
          "parameters": [
            {
              "name": "derived",
              "type": {
                "fqn": "jsii-calc.DerivedStruct"
              }
            }
          ],
          "returns": {
            "type": {
              "fqn": "jsii-calc.DoubleTrouble"
            }
          }
        },
        {
          "docs": {
            "stability": "stable",
            "summary": "Returns the \"anumber\" from a MyFirstStruct struct;"
          },
          "locationInModule": {
            "filename": "lib/compliance.ts",
            "line": 560
          },
          "name": "readFirstNumber",
          "parameters": [
            {
              "name": "first",
              "type": {
                "fqn": "@scope/jsii-calc-lib.MyFirstStruct"
              }
            }
          ],
          "returns": {
            "type": {
              "primitive": "number"
            }
          }
        }
      ],
      "name": "GiveMeStructs",
      "properties": [
        {
          "docs": {
            "stability": "stable"
          },
          "immutable": true,
          "locationInModule": {
            "filename": "lib/compliance.ts",
            "line": 578
          },
          "name": "structLiteral",
          "type": {
            "fqn": "@scope/jsii-calc-lib.StructWithOnlyOptionals"
          }
        }
      ]
    },
    "jsii-calc.Greetee": {
      "assembly": "jsii-calc",
      "datatype": true,
      "docs": {
        "stability": "stable",
        "summary": "These are some arguments you can pass to a method."
      },
      "fqn": "jsii-calc.Greetee",
      "kind": "interface",
      "locationInModule": {
        "filename": "lib/documented.ts",
        "line": 46
      },
      "name": "Greetee",
      "properties": [
        {
          "abstract": true,
          "docs": {
            "default": "world",
            "stability": "stable",
            "summary": "The name of the greetee."
          },
          "immutable": true,
          "locationInModule": {
            "filename": "lib/documented.ts",
            "line": 52
          },
          "name": "name",
          "optional": true,
          "type": {
            "primitive": "string"
          }
        }
      ]
    },
    "jsii-calc.GreetingAugmenter": {
      "assembly": "jsii-calc",
      "docs": {
        "stability": "stable"
      },
      "fqn": "jsii-calc.GreetingAugmenter",
      "initializer": {
        "docs": {
          "stability": "stable"
        }
      },
      "kind": "class",
      "locationInModule": {
        "filename": "lib/compliance.ts",
        "line": 532
      },
      "methods": [
        {
          "docs": {
            "stability": "stable"
          },
          "locationInModule": {
            "filename": "lib/compliance.ts",
            "line": 533
          },
          "name": "betterGreeting",
          "parameters": [
            {
              "name": "friendly",
              "type": {
                "fqn": "@scope/jsii-calc-lib.IFriendly"
              }
            }
          ],
          "returns": {
            "type": {
              "primitive": "string"
            }
          }
        }
      ],
      "name": "GreetingAugmenter"
    },
    "jsii-calc.IAnonymousImplementationProvider": {
      "assembly": "jsii-calc",
      "docs": {
        "stability": "stable",
        "summary": "We can return an anonymous interface implementation from an override without losing the interface declarations."
      },
      "fqn": "jsii-calc.IAnonymousImplementationProvider",
      "kind": "interface",
      "locationInModule": {
        "filename": "lib/compliance.ts",
        "line": 2210
      },
      "methods": [
        {
          "abstract": true,
          "docs": {
            "stability": "stable"
          },
          "locationInModule": {
            "filename": "lib/compliance.ts",
            "line": 2212
          },
          "name": "provideAsClass",
          "returns": {
            "type": {
              "fqn": "jsii-calc.Implementation"
            }
          }
        },
        {
          "abstract": true,
          "docs": {
            "stability": "stable"
          },
          "locationInModule": {
            "filename": "lib/compliance.ts",
            "line": 2211
          },
          "name": "provideAsInterface",
          "returns": {
            "type": {
              "fqn": "jsii-calc.IAnonymouslyImplementMe"
            }
          }
        }
      ],
      "name": "IAnonymousImplementationProvider"
    },
    "jsii-calc.IAnonymouslyImplementMe": {
      "assembly": "jsii-calc",
      "docs": {
        "stability": "stable"
      },
      "fqn": "jsii-calc.IAnonymouslyImplementMe",
      "kind": "interface",
      "locationInModule": {
        "filename": "lib/compliance.ts",
        "line": 2229
      },
      "methods": [
        {
          "abstract": true,
          "docs": {
            "stability": "stable"
          },
          "locationInModule": {
            "filename": "lib/compliance.ts",
            "line": 2231
          },
          "name": "verb",
          "returns": {
            "type": {
              "primitive": "string"
            }
          }
        }
      ],
      "name": "IAnonymouslyImplementMe",
      "properties": [
        {
          "abstract": true,
          "docs": {
            "stability": "stable"
          },
          "immutable": true,
          "locationInModule": {
            "filename": "lib/compliance.ts",
            "line": 2230
          },
          "name": "value",
          "type": {
            "primitive": "number"
          }
        }
      ]
    },
    "jsii-calc.IAnotherPublicInterface": {
      "assembly": "jsii-calc",
      "docs": {
        "stability": "stable"
      },
      "fqn": "jsii-calc.IAnotherPublicInterface",
      "kind": "interface",
      "locationInModule": {
        "filename": "lib/compliance.ts",
        "line": 1780
      },
      "name": "IAnotherPublicInterface",
      "properties": [
        {
          "abstract": true,
          "docs": {
            "stability": "stable"
          },
          "locationInModule": {
            "filename": "lib/compliance.ts",
            "line": 1781
          },
          "name": "a",
          "type": {
            "primitive": "string"
          }
        }
      ]
    },
    "jsii-calc.IBell": {
      "assembly": "jsii-calc",
      "docs": {
        "stability": "stable"
      },
      "fqn": "jsii-calc.IBell",
      "kind": "interface",
      "locationInModule": {
        "filename": "lib/compliance.ts",
        "line": 2419
      },
      "methods": [
        {
          "abstract": true,
          "docs": {
            "stability": "stable"
          },
          "locationInModule": {
            "filename": "lib/compliance.ts",
            "line": 2420
          },
          "name": "ring"
        }
      ],
      "name": "IBell"
    },
    "jsii-calc.IBellRinger": {
      "assembly": "jsii-calc",
      "docs": {
        "stability": "stable",
        "summary": "Takes the object parameter as an interface."
      },
      "fqn": "jsii-calc.IBellRinger",
      "kind": "interface",
      "locationInModule": {
        "filename": "lib/compliance.ts",
        "line": 2408
      },
      "methods": [
        {
          "abstract": true,
          "docs": {
            "stability": "stable"
          },
          "locationInModule": {
            "filename": "lib/compliance.ts",
            "line": 2409
          },
          "name": "yourTurn",
          "parameters": [
            {
              "name": "bell",
              "type": {
                "fqn": "jsii-calc.IBell"
              }
            }
          ]
        }
      ],
      "name": "IBellRinger"
    },
    "jsii-calc.IConcreteBellRinger": {
      "assembly": "jsii-calc",
      "docs": {
        "stability": "stable",
        "summary": "Takes the object parameter as a calss."
      },
      "fqn": "jsii-calc.IConcreteBellRinger",
      "kind": "interface",
      "locationInModule": {
        "filename": "lib/compliance.ts",
        "line": 2415
      },
      "methods": [
        {
          "abstract": true,
          "docs": {
            "stability": "stable"
          },
          "locationInModule": {
            "filename": "lib/compliance.ts",
            "line": 2416
          },
          "name": "yourTurn",
          "parameters": [
            {
              "name": "bell",
              "type": {
                "fqn": "jsii-calc.Bell"
              }
            }
          ]
        }
      ],
      "name": "IConcreteBellRinger"
    },
    "jsii-calc.IDeprecatedInterface": {
      "assembly": "jsii-calc",
      "docs": {
        "deprecated": "useless interface",
        "stability": "deprecated"
      },
      "fqn": "jsii-calc.IDeprecatedInterface",
      "kind": "interface",
      "locationInModule": {
        "filename": "lib/stability.ts",
        "line": 82
      },
      "methods": [
        {
          "abstract": true,
          "docs": {
            "deprecated": "services no purpose",
            "stability": "deprecated"
          },
          "locationInModule": {
            "filename": "lib/stability.ts",
            "line": 86
          },
          "name": "method"
        }
      ],
      "name": "IDeprecatedInterface",
      "properties": [
        {
          "abstract": true,
          "docs": {
            "deprecated": "could be better",
            "stability": "deprecated"
          },
          "locationInModule": {
            "filename": "lib/stability.ts",
            "line": 84
          },
          "name": "mutableProperty",
          "optional": true,
          "type": {
            "primitive": "number"
          }
        }
      ]
    },
    "jsii-calc.IExperimentalInterface": {
      "assembly": "jsii-calc",
      "docs": {
        "stability": "experimental"
      },
      "fqn": "jsii-calc.IExperimentalInterface",
      "kind": "interface",
      "locationInModule": {
        "filename": "lib/stability.ts",
        "line": 9
      },
      "methods": [
        {
          "abstract": true,
          "docs": {
            "stability": "experimental"
          },
          "locationInModule": {
            "filename": "lib/stability.ts",
            "line": 13
          },
          "name": "method"
        }
      ],
      "name": "IExperimentalInterface",
      "properties": [
        {
          "abstract": true,
          "docs": {
            "stability": "experimental"
          },
          "locationInModule": {
            "filename": "lib/stability.ts",
            "line": 11
          },
          "name": "mutableProperty",
          "optional": true,
          "type": {
            "primitive": "number"
          }
        }
      ]
    },
    "jsii-calc.IExtendsPrivateInterface": {
      "assembly": "jsii-calc",
      "docs": {
        "stability": "stable"
      },
      "fqn": "jsii-calc.IExtendsPrivateInterface",
      "kind": "interface",
      "locationInModule": {
        "filename": "lib/compliance.ts",
        "line": 1771
      },
      "name": "IExtendsPrivateInterface",
      "properties": [
        {
          "abstract": true,
          "docs": {
            "stability": "stable"
          },
          "immutable": true,
          "locationInModule": {
            "filename": "lib/compliance.ts",
            "line": 1772
          },
          "name": "moreThings",
          "type": {
            "collection": {
              "elementtype": {
                "primitive": "string"
              },
              "kind": "array"
            }
          }
        },
        {
          "abstract": true,
          "docs": {
            "stability": "stable"
          },
          "locationInModule": {
            "filename": "lib/compliance.ts",
            "line": 1756
          },
          "name": "private",
          "type": {
            "primitive": "string"
          }
        }
      ]
    },
    "jsii-calc.IExternalInterface": {
      "assembly": "jsii-calc",
      "docs": {
        "custom": {
          "external": "true"
        },
        "stability": "stable"
      },
      "fqn": "jsii-calc.IExternalInterface",
      "kind": "interface",
      "locationInModule": {
        "filename": "lib/stability.ts",
        "line": 118
      },
      "methods": [
        {
          "abstract": true,
          "docs": {
            "custom": {
              "external": "true"
            },
            "stability": "stable"
          },
          "locationInModule": {
            "filename": "lib/stability.ts",
            "line": 122
          },
          "name": "method"
        }
      ],
      "name": "IExternalInterface",
      "properties": [
        {
          "abstract": true,
          "docs": {
            "custom": {
              "external": "true"
            },
            "stability": "stable"
          },
          "locationInModule": {
            "filename": "lib/stability.ts",
            "line": 120
          },
          "name": "mutableProperty",
          "optional": true,
          "type": {
            "primitive": "number"
          }
        }
      ]
    },
    "jsii-calc.IFriendlier": {
      "assembly": "jsii-calc",
      "docs": {
        "stability": "stable",
        "summary": "Even friendlier classes can implement this interface."
      },
      "fqn": "jsii-calc.IFriendlier",
      "interfaces": [
        "@scope/jsii-calc-lib.IFriendly"
      ],
      "kind": "interface",
      "locationInModule": {
        "filename": "lib/calculator.ts",
        "line": 16
      },
      "methods": [
        {
          "abstract": true,
          "docs": {
            "stability": "stable",
            "summary": "Say farewell."
          },
          "locationInModule": {
            "filename": "lib/calculator.ts",
            "line": 26
          },
          "name": "farewell",
          "returns": {
            "type": {
              "primitive": "string"
            }
          }
        },
        {
          "abstract": true,
          "docs": {
            "returns": "A goodbye blessing.",
            "stability": "stable",
            "summary": "Say goodbye."
          },
          "locationInModule": {
            "filename": "lib/calculator.ts",
            "line": 21
          },
          "name": "goodbye",
          "returns": {
            "type": {
              "primitive": "string"
            }
          }
        }
      ],
      "name": "IFriendlier"
    },
    "jsii-calc.IFriendlyRandomGenerator": {
      "assembly": "jsii-calc",
      "docs": {
        "stability": "stable"
      },
      "fqn": "jsii-calc.IFriendlyRandomGenerator",
      "interfaces": [
        "jsii-calc.IRandomNumberGenerator",
        "@scope/jsii-calc-lib.IFriendly"
      ],
      "kind": "interface",
      "locationInModule": {
        "filename": "lib/calculator.ts",
        "line": 40
      },
      "name": "IFriendlyRandomGenerator"
    },
    "jsii-calc.IInterfaceImplementedByAbstractClass": {
      "assembly": "jsii-calc",
      "docs": {
        "stability": "stable",
        "summary": "awslabs/jsii#220 Abstract return type."
      },
      "fqn": "jsii-calc.IInterfaceImplementedByAbstractClass",
      "kind": "interface",
      "locationInModule": {
        "filename": "lib/compliance.ts",
        "line": 1242
      },
      "name": "IInterfaceImplementedByAbstractClass",
      "properties": [
        {
          "abstract": true,
          "docs": {
            "stability": "stable"
          },
          "immutable": true,
          "locationInModule": {
            "filename": "lib/compliance.ts",
            "line": 1243
          },
          "name": "propFromInterface",
          "type": {
            "primitive": "string"
          }
        }
      ]
    },
    "jsii-calc.IInterfaceThatShouldNotBeADataType": {
      "assembly": "jsii-calc",
      "docs": {
        "stability": "stable",
        "summary": "Even though this interface has only properties, it is disqualified from being a datatype because it inherits from an interface that is not a datatype."
      },
      "fqn": "jsii-calc.IInterfaceThatShouldNotBeADataType",
      "interfaces": [
        "jsii-calc.IInterfaceWithMethods"
      ],
      "kind": "interface",
      "locationInModule": {
        "filename": "lib/compliance.ts",
        "line": 1346
      },
      "name": "IInterfaceThatShouldNotBeADataType",
      "properties": [
        {
          "abstract": true,
          "docs": {
            "stability": "stable"
          },
          "immutable": true,
          "locationInModule": {
            "filename": "lib/compliance.ts",
            "line": 1348
          },
          "name": "otherValue",
          "type": {
            "primitive": "string"
          }
        }
      ]
    },
    "jsii-calc.IInterfaceWithInternal": {
      "assembly": "jsii-calc",
      "docs": {
        "stability": "stable"
      },
      "fqn": "jsii-calc.IInterfaceWithInternal",
      "kind": "interface",
      "locationInModule": {
        "filename": "lib/compliance.ts",
        "line": 1711
      },
      "methods": [
        {
          "abstract": true,
          "docs": {
            "stability": "stable"
          },
          "locationInModule": {
            "filename": "lib/compliance.ts",
            "line": 1712
          },
          "name": "visible"
        }
      ],
      "name": "IInterfaceWithInternal"
    },
    "jsii-calc.IInterfaceWithMethods": {
      "assembly": "jsii-calc",
      "docs": {
        "stability": "stable"
      },
      "fqn": "jsii-calc.IInterfaceWithMethods",
      "kind": "interface",
      "locationInModule": {
        "filename": "lib/compliance.ts",
        "line": 1336
      },
      "methods": [
        {
          "abstract": true,
          "docs": {
            "stability": "stable"
          },
          "locationInModule": {
            "filename": "lib/compliance.ts",
            "line": 1339
          },
          "name": "doThings"
        }
      ],
      "name": "IInterfaceWithMethods",
      "properties": [
        {
          "abstract": true,
          "docs": {
            "stability": "stable"
          },
          "immutable": true,
          "locationInModule": {
            "filename": "lib/compliance.ts",
            "line": 1337
          },
          "name": "value",
          "type": {
            "primitive": "string"
          }
        }
      ]
    },
    "jsii-calc.IInterfaceWithOptionalMethodArguments": {
      "assembly": "jsii-calc",
      "docs": {
        "stability": "stable",
        "summary": "awslabs/jsii#175 Interface proxies (and builders) do not respect optional arguments in methods."
      },
      "fqn": "jsii-calc.IInterfaceWithOptionalMethodArguments",
      "kind": "interface",
      "locationInModule": {
        "filename": "lib/compliance.ts",
        "line": 1220
      },
      "methods": [
        {
          "abstract": true,
          "docs": {
            "stability": "stable"
          },
          "locationInModule": {
            "filename": "lib/compliance.ts",
            "line": 1221
          },
          "name": "hello",
          "parameters": [
            {
              "name": "arg1",
              "type": {
                "primitive": "string"
              }
            },
            {
              "name": "arg2",
              "optional": true,
              "type": {
                "primitive": "number"
              }
            }
          ]
        }
      ],
      "name": "IInterfaceWithOptionalMethodArguments"
    },
    "jsii-calc.IInterfaceWithProperties": {
      "assembly": "jsii-calc",
      "docs": {
        "stability": "stable"
      },
      "fqn": "jsii-calc.IInterfaceWithProperties",
      "kind": "interface",
      "locationInModule": {
        "filename": "lib/compliance.ts",
        "line": 586
      },
      "name": "IInterfaceWithProperties",
      "properties": [
        {
          "abstract": true,
          "docs": {
            "stability": "stable"
          },
          "immutable": true,
          "locationInModule": {
            "filename": "lib/compliance.ts",
            "line": 587
          },
          "name": "readOnlyString",
          "type": {
            "primitive": "string"
          }
        },
        {
          "abstract": true,
          "docs": {
            "stability": "stable"
          },
          "locationInModule": {
            "filename": "lib/compliance.ts",
            "line": 588
          },
          "name": "readWriteString",
          "type": {
            "primitive": "string"
          }
        }
      ]
    },
    "jsii-calc.IInterfaceWithPropertiesExtension": {
      "assembly": "jsii-calc",
      "docs": {
        "stability": "stable"
      },
      "fqn": "jsii-calc.IInterfaceWithPropertiesExtension",
      "interfaces": [
        "jsii-calc.IInterfaceWithProperties"
      ],
      "kind": "interface",
      "locationInModule": {
        "filename": "lib/compliance.ts",
        "line": 591
      },
      "name": "IInterfaceWithPropertiesExtension",
      "properties": [
        {
          "abstract": true,
          "docs": {
            "stability": "stable"
          },
          "locationInModule": {
            "filename": "lib/compliance.ts",
            "line": 593
          },
          "name": "foo",
          "type": {
            "primitive": "number"
          }
        }
      ]
    },
    "jsii-calc.IJSII417Derived": {
      "assembly": "jsii-calc",
      "docs": {
        "stability": "stable"
      },
      "fqn": "jsii-calc.IJSII417Derived",
      "interfaces": [
        "jsii-calc.IJSII417PublicBaseOfBase"
      ],
      "kind": "interface",
      "locationInModule": {
        "filename": "lib/erasures.ts",
        "line": 43
      },
      "methods": [
        {
          "abstract": true,
          "docs": {
            "stability": "stable"
          },
          "locationInModule": {
            "filename": "lib/erasures.ts",
            "line": 41
          },
          "name": "bar"
        },
        {
          "abstract": true,
          "docs": {
            "stability": "stable"
          },
          "locationInModule": {
            "filename": "lib/erasures.ts",
            "line": 44
          },
          "name": "baz"
        }
      ],
      "name": "IJSII417Derived",
      "properties": [
        {
          "abstract": true,
          "docs": {
            "stability": "stable"
          },
          "immutable": true,
          "locationInModule": {
            "filename": "lib/erasures.ts",
            "line": 40
          },
          "name": "property",
          "type": {
            "primitive": "string"
          }
        }
      ]
    },
    "jsii-calc.IJSII417PublicBaseOfBase": {
      "assembly": "jsii-calc",
      "docs": {
        "stability": "stable"
      },
      "fqn": "jsii-calc.IJSII417PublicBaseOfBase",
      "kind": "interface",
      "locationInModule": {
        "filename": "lib/erasures.ts",
        "line": 36
      },
      "methods": [
        {
          "abstract": true,
          "docs": {
            "stability": "stable"
          },
          "locationInModule": {
            "filename": "lib/erasures.ts",
            "line": 37
          },
          "name": "foo"
        }
      ],
      "name": "IJSII417PublicBaseOfBase",
      "properties": [
        {
          "abstract": true,
          "docs": {
            "stability": "stable"
          },
          "immutable": true,
          "locationInModule": {
            "filename": "lib/erasures.ts",
            "line": 34
          },
          "name": "hasRoot",
          "type": {
            "primitive": "boolean"
          }
        }
      ]
    },
    "jsii-calc.IJsii487External": {
      "assembly": "jsii-calc",
      "docs": {
        "stability": "stable"
      },
      "fqn": "jsii-calc.IJsii487External",
      "kind": "interface",
      "locationInModule": {
        "filename": "lib/erasures.ts",
        "line": 52
      },
      "name": "IJsii487External"
    },
    "jsii-calc.IJsii487External2": {
      "assembly": "jsii-calc",
      "docs": {
        "stability": "stable"
      },
      "fqn": "jsii-calc.IJsii487External2",
      "kind": "interface",
      "locationInModule": {
        "filename": "lib/erasures.ts",
        "line": 54
      },
      "name": "IJsii487External2"
    },
    "jsii-calc.IJsii496": {
      "assembly": "jsii-calc",
      "docs": {
        "stability": "stable"
      },
      "fqn": "jsii-calc.IJsii496",
      "kind": "interface",
      "locationInModule": {
        "filename": "lib/erasures.ts",
        "line": 65
      },
      "name": "IJsii496"
    },
    "jsii-calc.IMutableObjectLiteral": {
      "assembly": "jsii-calc",
      "docs": {
        "stability": "stable"
      },
      "fqn": "jsii-calc.IMutableObjectLiteral",
      "kind": "interface",
      "locationInModule": {
        "filename": "lib/compliance.ts",
        "line": 1290
      },
      "name": "IMutableObjectLiteral",
      "properties": [
        {
          "abstract": true,
          "docs": {
            "stability": "stable"
          },
          "locationInModule": {
            "filename": "lib/compliance.ts",
            "line": 1291
          },
          "name": "value",
          "type": {
            "primitive": "string"
          }
        }
      ]
    },
    "jsii-calc.INonInternalInterface": {
      "assembly": "jsii-calc",
      "docs": {
        "stability": "stable"
      },
      "fqn": "jsii-calc.INonInternalInterface",
      "interfaces": [
        "jsii-calc.IAnotherPublicInterface"
      ],
      "kind": "interface",
      "locationInModule": {
        "filename": "lib/compliance.ts",
        "line": 1789
      },
      "name": "INonInternalInterface",
      "properties": [
        {
          "abstract": true,
          "docs": {
            "stability": "stable"
          },
          "locationInModule": {
            "filename": "lib/compliance.ts",
            "line": 1786
          },
          "name": "b",
          "type": {
            "primitive": "string"
          }
        },
        {
          "abstract": true,
          "docs": {
            "stability": "stable"
          },
          "locationInModule": {
            "filename": "lib/compliance.ts",
            "line": 1790
          },
          "name": "c",
          "type": {
            "primitive": "string"
          }
        }
      ]
    },
    "jsii-calc.IObjectWithProperty": {
      "assembly": "jsii-calc",
      "docs": {
        "stability": "stable",
        "summary": "Make sure that setters are properly called on objects with interfaces."
      },
      "fqn": "jsii-calc.IObjectWithProperty",
      "kind": "interface",
      "locationInModule": {
        "filename": "lib/compliance.ts",
        "line": 2544
      },
      "methods": [
        {
          "abstract": true,
          "docs": {
            "stability": "stable"
          },
          "locationInModule": {
            "filename": "lib/compliance.ts",
            "line": 2546
          },
          "name": "wasSet",
          "returns": {
            "type": {
              "primitive": "boolean"
            }
          }
        }
      ],
      "name": "IObjectWithProperty",
      "properties": [
        {
          "abstract": true,
          "docs": {
            "stability": "stable"
          },
          "locationInModule": {
            "filename": "lib/compliance.ts",
            "line": 2545
          },
          "name": "property",
          "type": {
            "primitive": "string"
          }
        }
      ]
    },
    "jsii-calc.IOptionalMethod": {
      "assembly": "jsii-calc",
      "docs": {
        "stability": "stable",
        "summary": "Checks that optional result from interface method code generates correctly."
      },
      "fqn": "jsii-calc.IOptionalMethod",
      "kind": "interface",
      "locationInModule": {
        "filename": "lib/compliance.ts",
        "line": 2733
      },
      "methods": [
        {
          "abstract": true,
          "docs": {
            "stability": "stable"
          },
          "locationInModule": {
            "filename": "lib/compliance.ts",
            "line": 2734
          },
          "name": "optional",
          "returns": {
            "optional": true,
            "type": {
              "primitive": "string"
            }
          }
        }
      ],
      "name": "IOptionalMethod"
    },
    "jsii-calc.IPrivatelyImplemented": {
      "assembly": "jsii-calc",
      "docs": {
        "stability": "stable"
      },
      "fqn": "jsii-calc.IPrivatelyImplemented",
      "kind": "interface",
      "locationInModule": {
        "filename": "lib/compliance.ts",
        "line": 1513
      },
      "name": "IPrivatelyImplemented",
      "properties": [
        {
          "abstract": true,
          "docs": {
            "stability": "stable"
          },
          "immutable": true,
          "locationInModule": {
            "filename": "lib/compliance.ts",
            "line": 1514
          },
          "name": "success",
          "type": {
            "primitive": "boolean"
          }
        }
      ]
    },
    "jsii-calc.IPublicInterface": {
      "assembly": "jsii-calc",
      "docs": {
        "stability": "stable"
      },
      "fqn": "jsii-calc.IPublicInterface",
      "kind": "interface",
      "locationInModule": {
        "filename": "lib/compliance.ts",
        "line": 1560
      },
      "methods": [
        {
          "abstract": true,
          "docs": {
            "stability": "stable"
          },
          "locationInModule": {
            "filename": "lib/compliance.ts",
            "line": 1561
          },
          "name": "bye",
          "returns": {
            "type": {
              "primitive": "string"
            }
          }
        }
      ],
      "name": "IPublicInterface"
    },
    "jsii-calc.IPublicInterface2": {
      "assembly": "jsii-calc",
      "docs": {
        "stability": "stable"
      },
      "fqn": "jsii-calc.IPublicInterface2",
      "kind": "interface",
      "locationInModule": {
        "filename": "lib/compliance.ts",
        "line": 1564
      },
      "methods": [
        {
          "abstract": true,
          "docs": {
            "stability": "stable"
          },
          "locationInModule": {
            "filename": "lib/compliance.ts",
            "line": 1565
          },
          "name": "ciao",
          "returns": {
            "type": {
              "primitive": "string"
            }
          }
        }
      ],
      "name": "IPublicInterface2"
    },
    "jsii-calc.IRandomNumberGenerator": {
      "assembly": "jsii-calc",
      "docs": {
        "stability": "stable",
        "summary": "Generates random numbers."
      },
      "fqn": "jsii-calc.IRandomNumberGenerator",
      "kind": "interface",
      "locationInModule": {
        "filename": "lib/calculator.ts",
        "line": 32
      },
      "methods": [
        {
          "abstract": true,
          "docs": {
            "returns": "A random number.",
            "stability": "stable",
            "summary": "Returns another random number."
          },
          "locationInModule": {
            "filename": "lib/calculator.ts",
            "line": 37
          },
          "name": "next",
          "returns": {
            "type": {
              "primitive": "number"
            }
          }
        }
      ],
      "name": "IRandomNumberGenerator"
    },
    "jsii-calc.IReturnJsii976": {
      "assembly": "jsii-calc",
      "docs": {
        "stability": "stable",
        "summary": "Returns a subclass of a known class which implements an interface."
      },
      "fqn": "jsii-calc.IReturnJsii976",
      "kind": "interface",
      "locationInModule": {
        "filename": "lib/compliance.ts",
        "line": 2475
      },
      "name": "IReturnJsii976",
      "properties": [
        {
          "abstract": true,
          "docs": {
            "stability": "stable"
          },
          "immutable": true,
          "locationInModule": {
            "filename": "lib/compliance.ts",
            "line": 2476
          },
          "name": "foo",
          "type": {
            "primitive": "number"
          }
        }
      ]
    },
    "jsii-calc.IReturnsNumber": {
      "assembly": "jsii-calc",
      "docs": {
        "stability": "stable"
      },
      "fqn": "jsii-calc.IReturnsNumber",
      "kind": "interface",
      "locationInModule": {
        "filename": "lib/compliance.ts",
        "line": 639
      },
      "methods": [
        {
          "abstract": true,
          "docs": {
            "stability": "stable"
          },
          "locationInModule": {
            "filename": "lib/compliance.ts",
            "line": 640
          },
          "name": "obtainNumber",
          "returns": {
            "type": {
              "fqn": "@scope/jsii-calc-lib.IDoublable"
            }
          }
        }
      ],
      "name": "IReturnsNumber",
      "properties": [
        {
          "abstract": true,
          "docs": {
            "stability": "stable"
          },
          "immutable": true,
          "locationInModule": {
            "filename": "lib/compliance.ts",
            "line": 642
          },
          "name": "numberProp",
          "type": {
            "fqn": "@scope/jsii-calc-lib.Number"
          }
        }
      ]
    },
    "jsii-calc.IStableInterface": {
      "assembly": "jsii-calc",
      "docs": {
        "stability": "stable"
      },
      "fqn": "jsii-calc.IStableInterface",
      "kind": "interface",
      "locationInModule": {
        "filename": "lib/stability.ts",
        "line": 46
      },
      "methods": [
        {
          "abstract": true,
          "docs": {
            "stability": "stable"
          },
          "locationInModule": {
            "filename": "lib/stability.ts",
            "line": 50
          },
          "name": "method"
        }
      ],
      "name": "IStableInterface",
      "properties": [
        {
          "abstract": true,
          "docs": {
            "stability": "stable"
          },
          "locationInModule": {
            "filename": "lib/stability.ts",
            "line": 48
          },
          "name": "mutableProperty",
          "optional": true,
          "type": {
            "primitive": "number"
          }
        }
      ]
    },
    "jsii-calc.IStructReturningDelegate": {
      "assembly": "jsii-calc",
      "docs": {
        "stability": "stable",
        "summary": "Verifies that a \"pure\" implementation of an interface works correctly."
      },
      "fqn": "jsii-calc.IStructReturningDelegate",
      "kind": "interface",
      "locationInModule": {
        "filename": "lib/compliance.ts",
        "line": 2662
      },
      "methods": [
        {
          "abstract": true,
          "docs": {
            "stability": "stable"
          },
          "locationInModule": {
            "filename": "lib/compliance.ts",
            "line": 2663
          },
          "name": "returnStruct",
          "returns": {
            "type": {
              "fqn": "jsii-calc.StructB"
            }
          }
        }
      ],
      "name": "IStructReturningDelegate"
    },
    "jsii-calc.IWallClock": {
      "assembly": "jsii-calc",
      "docs": {
        "stability": "stable",
        "summary": "Implement this interface."
      },
      "fqn": "jsii-calc.IWallClock",
      "kind": "interface",
      "locationInModule": {
        "filename": "lib/date.ts",
        "line": 53
      },
      "methods": [
        {
          "abstract": true,
          "docs": {
            "stability": "stable",
            "summary": "Returns the current time, formatted as an ISO-8601 string."
          },
          "locationInModule": {
            "filename": "lib/date.ts",
            "line": 57
          },
          "name": "iso8601Now",
          "returns": {
            "type": {
              "primitive": "string"
            }
          }
        }
      ],
      "name": "IWallClock"
    },
    "jsii-calc.ImplementInternalInterface": {
      "assembly": "jsii-calc",
      "docs": {
        "stability": "stable"
      },
      "fqn": "jsii-calc.ImplementInternalInterface",
      "initializer": {
        "docs": {
          "stability": "stable"
        }
      },
      "kind": "class",
      "locationInModule": {
        "filename": "lib/compliance.ts",
        "line": 1763
      },
      "name": "ImplementInternalInterface",
      "properties": [
        {
          "docs": {
            "stability": "stable"
          },
          "locationInModule": {
            "filename": "lib/compliance.ts",
            "line": 1764
          },
          "name": "prop",
          "type": {
            "primitive": "string"
          }
        }
      ]
    },
    "jsii-calc.Implementation": {
      "assembly": "jsii-calc",
      "docs": {
        "stability": "stable"
      },
      "fqn": "jsii-calc.Implementation",
      "initializer": {
        "docs": {
          "stability": "stable"
        }
      },
      "kind": "class",
      "locationInModule": {
        "filename": "lib/compliance.ts",
        "line": 2226
      },
      "name": "Implementation",
      "properties": [
        {
          "docs": {
            "stability": "stable"
          },
          "immutable": true,
          "locationInModule": {
            "filename": "lib/compliance.ts",
            "line": 2227
          },
          "name": "value",
          "type": {
            "primitive": "number"
          }
        }
      ]
    },
    "jsii-calc.ImplementsInterfaceWithInternal": {
      "assembly": "jsii-calc",
      "docs": {
        "stability": "stable"
      },
      "fqn": "jsii-calc.ImplementsInterfaceWithInternal",
      "initializer": {
        "docs": {
          "stability": "stable"
        }
      },
      "interfaces": [
        "jsii-calc.IInterfaceWithInternal"
      ],
      "kind": "class",
      "locationInModule": {
        "filename": "lib/compliance.ts",
        "line": 1718
      },
      "methods": [
        {
          "docs": {
            "stability": "stable"
          },
          "locationInModule": {
            "filename": "lib/compliance.ts",
            "line": 1719
          },
          "name": "visible",
          "overrides": "jsii-calc.IInterfaceWithInternal"
        }
      ],
      "name": "ImplementsInterfaceWithInternal"
    },
    "jsii-calc.ImplementsInterfaceWithInternalSubclass": {
      "assembly": "jsii-calc",
      "base": "jsii-calc.ImplementsInterfaceWithInternal",
      "docs": {
        "stability": "stable"
      },
      "fqn": "jsii-calc.ImplementsInterfaceWithInternalSubclass",
      "initializer": {
        "docs": {
          "stability": "stable"
        }
      },
      "kind": "class",
      "locationInModule": {
        "filename": "lib/compliance.ts",
        "line": 1737
      },
      "name": "ImplementsInterfaceWithInternalSubclass"
    },
    "jsii-calc.ImplementsPrivateInterface": {
      "assembly": "jsii-calc",
      "docs": {
        "stability": "stable"
      },
      "fqn": "jsii-calc.ImplementsPrivateInterface",
      "initializer": {
        "docs": {
          "stability": "stable"
        }
      },
      "kind": "class",
      "locationInModule": {
        "filename": "lib/compliance.ts",
        "line": 1767
      },
      "name": "ImplementsPrivateInterface",
      "properties": [
        {
          "docs": {
            "stability": "stable"
          },
          "locationInModule": {
            "filename": "lib/compliance.ts",
            "line": 1768
          },
          "name": "private",
          "type": {
            "primitive": "string"
          }
        }
      ]
    },
    "jsii-calc.ImplictBaseOfBase": {
      "assembly": "jsii-calc",
      "datatype": true,
      "docs": {
        "stability": "stable"
      },
      "fqn": "jsii-calc.ImplictBaseOfBase",
      "interfaces": [
        "@scope/jsii-calc-base.BaseProps"
      ],
      "kind": "interface",
      "locationInModule": {
        "filename": "lib/compliance.ts",
        "line": 1176
      },
      "name": "ImplictBaseOfBase",
      "properties": [
        {
          "abstract": true,
          "docs": {
            "stability": "stable"
          },
          "immutable": true,
          "locationInModule": {
            "filename": "lib/compliance.ts",
            "line": 1177
          },
          "name": "goo",
          "type": {
            "primitive": "date"
          }
        }
      ]
    },
    "jsii-calc.InbetweenClass": {
      "assembly": "jsii-calc",
      "base": "jsii-calc.PublicClass",
      "docs": {
        "stability": "stable"
      },
      "fqn": "jsii-calc.InbetweenClass",
      "initializer": {
        "docs": {
          "stability": "stable"
        }
      },
      "interfaces": [
        "jsii-calc.IPublicInterface2"
      ],
      "kind": "class",
      "locationInModule": {
        "filename": "lib/compliance.ts",
        "line": 1567
      },
      "methods": [
        {
          "docs": {
            "stability": "stable"
          },
          "locationInModule": {
            "filename": "lib/compliance.ts",
            "line": 1568
          },
          "name": "ciao",
          "overrides": "jsii-calc.IPublicInterface2",
          "returns": {
            "type": {
              "primitive": "string"
            }
          }
        }
      ],
      "name": "InbetweenClass"
    },
    "jsii-calc.InterfaceCollections": {
      "assembly": "jsii-calc",
      "docs": {
        "remarks": "See: https://github.com/aws/jsii/issues/1196",
        "stability": "stable",
        "summary": "Verifies that collections of interfaces or structs are correctly handled."
      },
      "fqn": "jsii-calc.InterfaceCollections",
      "kind": "class",
      "locationInModule": {
        "filename": "lib/compliance.ts",
        "line": 2696
      },
      "methods": [
        {
          "docs": {
            "stability": "stable"
          },
          "locationInModule": {
            "filename": "lib/compliance.ts",
            "line": 2707
          },
          "name": "listOfInterfaces",
          "returns": {
            "type": {
              "collection": {
                "elementtype": {
                  "fqn": "jsii-calc.IBell"
                },
                "kind": "array"
              }
            }
          },
          "static": true
        },
        {
          "docs": {
            "stability": "stable"
          },
          "locationInModule": {
            "filename": "lib/compliance.ts",
            "line": 2697
          },
          "name": "listOfStructs",
          "returns": {
            "type": {
              "collection": {
                "elementtype": {
                  "fqn": "jsii-calc.StructA"
                },
                "kind": "array"
              }
            }
          },
          "static": true
        },
        {
          "docs": {
            "stability": "stable"
          },
          "locationInModule": {
            "filename": "lib/compliance.ts",
            "line": 2717
          },
          "name": "mapOfInterfaces",
          "returns": {
            "type": {
              "collection": {
                "elementtype": {
                  "fqn": "jsii-calc.IBell"
                },
                "kind": "map"
              }
            }
          },
          "static": true
        },
        {
          "docs": {
            "stability": "stable"
          },
          "locationInModule": {
            "filename": "lib/compliance.ts",
            "line": 2701
          },
          "name": "mapOfStructs",
          "returns": {
            "type": {
              "collection": {
                "elementtype": {
                  "fqn": "jsii-calc.StructA"
                },
                "kind": "map"
              }
            }
          },
          "static": true
        }
      ],
      "name": "InterfaceCollections"
    },
    "jsii-calc.InterfaceInNamespaceIncludesClasses.Foo": {
      "assembly": "jsii-calc",
      "docs": {
        "stability": "stable"
      },
      "fqn": "jsii-calc.InterfaceInNamespaceIncludesClasses.Foo",
      "initializer": {
        "docs": {
          "stability": "stable"
        }
      },
      "kind": "class",
      "locationInModule": {
        "filename": "lib/compliance.ts",
        "line": 1207
      },
      "name": "Foo",
      "namespace": "InterfaceInNamespaceIncludesClasses",
      "properties": [
        {
          "docs": {
            "stability": "stable"
          },
          "locationInModule": {
            "filename": "lib/compliance.ts",
            "line": 1208
          },
          "name": "bar",
          "optional": true,
          "type": {
            "primitive": "string"
          }
        }
      ]
    },
    "jsii-calc.InterfaceInNamespaceIncludesClasses.Hello": {
      "assembly": "jsii-calc",
      "datatype": true,
      "docs": {
        "stability": "stable"
      },
      "fqn": "jsii-calc.InterfaceInNamespaceIncludesClasses.Hello",
      "kind": "interface",
      "locationInModule": {
        "filename": "lib/compliance.ts",
        "line": 1211
      },
      "name": "Hello",
      "namespace": "InterfaceInNamespaceIncludesClasses",
      "properties": [
        {
          "abstract": true,
          "docs": {
            "stability": "stable"
          },
          "immutable": true,
          "locationInModule": {
            "filename": "lib/compliance.ts",
            "line": 1212
          },
          "name": "foo",
          "type": {
            "primitive": "number"
          }
        }
      ]
    },
    "jsii-calc.InterfaceInNamespaceOnlyInterface.Hello": {
      "assembly": "jsii-calc",
      "datatype": true,
      "docs": {
        "stability": "stable"
      },
      "fqn": "jsii-calc.InterfaceInNamespaceOnlyInterface.Hello",
      "kind": "interface",
      "locationInModule": {
        "filename": "lib/compliance.ts",
        "line": 1201
      },
      "name": "Hello",
      "namespace": "InterfaceInNamespaceOnlyInterface",
      "properties": [
        {
          "abstract": true,
          "docs": {
            "stability": "stable"
          },
          "immutable": true,
          "locationInModule": {
            "filename": "lib/compliance.ts",
            "line": 1202
          },
          "name": "foo",
          "type": {
            "primitive": "number"
          }
        }
      ]
    },
    "jsii-calc.InterfacesMaker": {
      "assembly": "jsii-calc",
      "docs": {
        "stability": "stable",
        "summary": "We can return arrays of interfaces See aws/aws-cdk#2362."
      },
      "fqn": "jsii-calc.InterfacesMaker",
      "kind": "class",
      "locationInModule": {
        "filename": "lib/compliance.ts",
        "line": 2098
      },
      "methods": [
        {
          "docs": {
            "stability": "stable"
          },
          "locationInModule": {
            "filename": "lib/compliance.ts",
            "line": 2099
          },
          "name": "makeInterfaces",
          "parameters": [
            {
              "name": "count",
              "type": {
                "primitive": "number"
              }
            }
          ],
          "returns": {
            "type": {
              "collection": {
                "elementtype": {
                  "fqn": "@scope/jsii-calc-lib.IDoublable"
                },
                "kind": "array"
              }
            }
          },
          "static": true
        }
      ],
      "name": "InterfacesMaker"
    },
    "jsii-calc.Isomorphism": {
      "abstract": true,
      "assembly": "jsii-calc",
      "docs": {
        "remarks": "Create a subclass of this, and assert that `this.myself()` actually returns\n`this` from within the constructor.",
        "stability": "stable",
        "summary": "Checks the \"same instance\" isomorphism is preserved within the constructor."
      },
      "fqn": "jsii-calc.Isomorphism",
      "initializer": {
        "docs": {
          "stability": "stable"
        }
      },
      "kind": "class",
      "locationInModule": {
        "filename": "lib/compliance.ts",
        "line": 2743
      },
      "methods": [
        {
          "docs": {
            "stability": "stable"
          },
          "locationInModule": {
            "filename": "lib/compliance.ts",
            "line": 2744
          },
          "name": "myself",
          "returns": {
            "type": {
              "fqn": "jsii-calc.Isomorphism"
            }
          }
        }
      ],
      "name": "Isomorphism"
    },
    "jsii-calc.Issue2638": {
      "assembly": "jsii-calc",
      "docs": {
        "see": "https://github.com/aws/jsii/issues/2638",
        "stability": "stable",
        "summary": "Docstrings with period."
      },
      "fqn": "jsii-calc.Issue2638",
      "initializer": {
        "docs": {
          "remarks": "Second sentence. Third sentence.",
          "stability": "stable",
          "summary": "First sentence."
        },
        "locationInModule": {
          "filename": "lib/compliance.ts",
          "line": 2937
        }
      },
      "kind": "class",
      "locationInModule": {
        "filename": "lib/compliance.ts",
        "line": 2933
      },
      "name": "Issue2638"
    },
    "jsii-calc.Issue2638B": {
      "assembly": "jsii-calc",
      "docs": {
        "stability": "stable"
      },
      "fqn": "jsii-calc.Issue2638B",
      "initializer": {
        "docs": {
          "stability": "stable"
        },
        "locationInModule": {
          "filename": "lib/compliance.ts",
          "line": 2943
        }
      },
      "kind": "class",
      "locationInModule": {
        "filename": "lib/compliance.ts",
        "line": 2942
      },
      "name": "Issue2638B"
    },
    "jsii-calc.JSII417Derived": {
      "assembly": "jsii-calc",
      "base": "jsii-calc.JSII417PublicBaseOfBase",
      "docs": {
        "stability": "stable"
      },
      "fqn": "jsii-calc.JSII417Derived",
      "initializer": {
        "docs": {
          "stability": "stable"
        },
        "locationInModule": {
          "filename": "lib/erasures.ts",
          "line": 17
        },
        "parameters": [
          {
            "name": "property",
            "type": {
              "primitive": "string"
            }
          }
        ]
      },
      "kind": "class",
      "locationInModule": {
        "filename": "lib/erasures.ts",
        "line": 24
      },
      "methods": [
        {
          "docs": {
            "stability": "stable"
          },
          "locationInModule": {
            "filename": "lib/erasures.ts",
            "line": 25
          },
          "name": "bar"
        },
        {
          "docs": {
            "stability": "stable"
          },
          "locationInModule": {
            "filename": "lib/erasures.ts",
            "line": 28
          },
          "name": "baz"
        }
      ],
      "name": "JSII417Derived",
      "properties": [
        {
          "docs": {
            "stability": "stable"
          },
          "immutable": true,
          "locationInModule": {
            "filename": "lib/erasures.ts",
            "line": 17
          },
          "name": "property",
          "protected": true,
          "type": {
            "primitive": "string"
          }
        }
      ]
    },
    "jsii-calc.JSII417PublicBaseOfBase": {
      "assembly": "jsii-calc",
      "docs": {
        "stability": "stable"
      },
      "fqn": "jsii-calc.JSII417PublicBaseOfBase",
      "initializer": {
        "docs": {
          "stability": "stable"
        }
      },
      "kind": "class",
      "locationInModule": {
        "filename": "lib/erasures.ts",
        "line": 8
      },
      "methods": [
        {
          "docs": {
            "stability": "stable"
          },
          "locationInModule": {
            "filename": "lib/erasures.ts",
            "line": 9
          },
          "name": "makeInstance",
          "returns": {
            "type": {
              "fqn": "jsii-calc.JSII417PublicBaseOfBase"
            }
          },
          "static": true
        },
        {
          "docs": {
            "stability": "stable"
          },
          "locationInModule": {
            "filename": "lib/erasures.ts",
            "line": 12
          },
          "name": "foo"
        }
      ],
      "name": "JSII417PublicBaseOfBase",
      "properties": [
        {
          "docs": {
            "stability": "stable"
          },
          "immutable": true,
          "locationInModule": {
            "filename": "lib/erasures.ts",
            "line": 6
          },
          "name": "hasRoot",
          "type": {
            "primitive": "boolean"
          }
        }
      ]
    },
    "jsii-calc.JSObjectLiteralForInterface": {
      "assembly": "jsii-calc",
      "docs": {
        "stability": "stable"
      },
      "fqn": "jsii-calc.JSObjectLiteralForInterface",
      "initializer": {
        "docs": {
          "stability": "stable"
        }
      },
      "kind": "class",
      "locationInModule": {
        "filename": "lib/compliance.ts",
        "line": 517
      },
      "methods": [
        {
          "docs": {
            "stability": "stable"
          },
          "locationInModule": {
            "filename": "lib/compliance.ts",
            "line": 518
          },
          "name": "giveMeFriendly",
          "returns": {
            "type": {
              "fqn": "@scope/jsii-calc-lib.IFriendly"
            }
          }
        },
        {
          "docs": {
            "stability": "stable"
          },
          "locationInModule": {
            "filename": "lib/compliance.ts",
            "line": 524
          },
          "name": "giveMeFriendlyGenerator",
          "returns": {
            "type": {
              "fqn": "jsii-calc.IFriendlyRandomGenerator"
            }
          }
        }
      ],
      "name": "JSObjectLiteralForInterface"
    },
    "jsii-calc.JSObjectLiteralToNative": {
      "assembly": "jsii-calc",
      "docs": {
        "stability": "stable"
      },
      "fqn": "jsii-calc.JSObjectLiteralToNative",
      "initializer": {
        "docs": {
          "stability": "stable"
        }
      },
      "kind": "class",
      "locationInModule": {
        "filename": "lib/compliance.ts",
        "line": 247
      },
      "methods": [
        {
          "docs": {
            "stability": "stable"
          },
          "locationInModule": {
            "filename": "lib/compliance.ts",
            "line": 248
          },
          "name": "returnLiteral",
          "returns": {
            "type": {
              "fqn": "jsii-calc.JSObjectLiteralToNativeClass"
            }
          }
        }
      ],
      "name": "JSObjectLiteralToNative"
    },
    "jsii-calc.JSObjectLiteralToNativeClass": {
      "assembly": "jsii-calc",
      "docs": {
        "stability": "stable"
      },
      "fqn": "jsii-calc.JSObjectLiteralToNativeClass",
      "initializer": {
        "docs": {
          "stability": "stable"
        }
      },
      "kind": "class",
      "locationInModule": {
        "filename": "lib/compliance.ts",
        "line": 256
      },
      "name": "JSObjectLiteralToNativeClass",
      "properties": [
        {
          "docs": {
            "stability": "stable"
          },
          "locationInModule": {
            "filename": "lib/compliance.ts",
            "line": 257
          },
          "name": "propA",
          "type": {
            "primitive": "string"
          }
        },
        {
          "docs": {
            "stability": "stable"
          },
          "locationInModule": {
            "filename": "lib/compliance.ts",
            "line": 258
          },
          "name": "propB",
          "type": {
            "primitive": "number"
          }
        }
      ]
    },
    "jsii-calc.JavaReservedWords": {
      "assembly": "jsii-calc",
      "docs": {
        "stability": "stable"
      },
      "fqn": "jsii-calc.JavaReservedWords",
      "initializer": {
        "docs": {
          "stability": "stable"
        }
      },
      "kind": "class",
      "locationInModule": {
        "filename": "lib/compliance.ts",
        "line": 745
      },
      "methods": [
        {
          "docs": {
            "stability": "stable"
          },
          "locationInModule": {
            "filename": "lib/compliance.ts",
            "line": 746
          },
          "name": "abstract"
        },
        {
          "docs": {
            "stability": "stable"
          },
          "locationInModule": {
            "filename": "lib/compliance.ts",
            "line": 750
          },
          "name": "assert"
        },
        {
          "docs": {
            "stability": "stable"
          },
          "locationInModule": {
            "filename": "lib/compliance.ts",
            "line": 754
          },
          "name": "boolean"
        },
        {
          "docs": {
            "stability": "stable"
          },
          "locationInModule": {
            "filename": "lib/compliance.ts",
            "line": 758
          },
          "name": "break"
        },
        {
          "docs": {
            "stability": "stable"
          },
          "locationInModule": {
            "filename": "lib/compliance.ts",
            "line": 762
          },
          "name": "byte"
        },
        {
          "docs": {
            "stability": "stable"
          },
          "locationInModule": {
            "filename": "lib/compliance.ts",
            "line": 766
          },
          "name": "case"
        },
        {
          "docs": {
            "stability": "stable"
          },
          "locationInModule": {
            "filename": "lib/compliance.ts",
            "line": 770
          },
          "name": "catch"
        },
        {
          "docs": {
            "stability": "stable"
          },
          "locationInModule": {
            "filename": "lib/compliance.ts",
            "line": 774
          },
          "name": "char"
        },
        {
          "docs": {
            "stability": "stable"
          },
          "locationInModule": {
            "filename": "lib/compliance.ts",
            "line": 778
          },
          "name": "class"
        },
        {
          "docs": {
            "stability": "stable"
          },
          "locationInModule": {
            "filename": "lib/compliance.ts",
            "line": 782
          },
          "name": "const"
        },
        {
          "docs": {
            "stability": "stable"
          },
          "locationInModule": {
            "filename": "lib/compliance.ts",
            "line": 786
          },
          "name": "continue"
        },
        {
          "docs": {
            "stability": "stable"
          },
          "locationInModule": {
            "filename": "lib/compliance.ts",
            "line": 790
          },
          "name": "default"
        },
        {
          "docs": {
            "stability": "stable"
          },
          "locationInModule": {
            "filename": "lib/compliance.ts",
            "line": 798
          },
          "name": "do"
        },
        {
          "docs": {
            "stability": "stable"
          },
          "locationInModule": {
            "filename": "lib/compliance.ts",
            "line": 794
          },
          "name": "double"
        },
        {
          "docs": {
            "stability": "stable"
          },
          "locationInModule": {
            "filename": "lib/compliance.ts",
            "line": 802
          },
          "name": "else"
        },
        {
          "docs": {
            "stability": "stable"
          },
          "locationInModule": {
            "filename": "lib/compliance.ts",
            "line": 806
          },
          "name": "enum"
        },
        {
          "docs": {
            "stability": "stable"
          },
          "locationInModule": {
            "filename": "lib/compliance.ts",
            "line": 810
          },
          "name": "extends"
        },
        {
          "docs": {
            "stability": "stable"
          },
          "locationInModule": {
            "filename": "lib/compliance.ts",
            "line": 814
          },
          "name": "false"
        },
        {
          "docs": {
            "stability": "stable"
          },
          "locationInModule": {
            "filename": "lib/compliance.ts",
            "line": 818
          },
          "name": "final"
        },
        {
          "docs": {
            "stability": "stable"
          },
          "locationInModule": {
            "filename": "lib/compliance.ts",
            "line": 822
          },
          "name": "finally"
        },
        {
          "docs": {
            "stability": "stable"
          },
          "locationInModule": {
            "filename": "lib/compliance.ts",
            "line": 826
          },
          "name": "float"
        },
        {
          "docs": {
            "stability": "stable"
          },
          "locationInModule": {
            "filename": "lib/compliance.ts",
            "line": 830
          },
          "name": "for"
        },
        {
          "docs": {
            "stability": "stable"
          },
          "locationInModule": {
            "filename": "lib/compliance.ts",
            "line": 834
          },
          "name": "goto"
        },
        {
          "docs": {
            "stability": "stable"
          },
          "locationInModule": {
            "filename": "lib/compliance.ts",
            "line": 838
          },
          "name": "if"
        },
        {
          "docs": {
            "stability": "stable"
          },
          "locationInModule": {
            "filename": "lib/compliance.ts",
            "line": 842
          },
          "name": "implements"
        },
        {
          "docs": {
            "stability": "stable"
          },
          "locationInModule": {
            "filename": "lib/compliance.ts",
            "line": 846
          },
          "name": "import"
        },
        {
          "docs": {
            "stability": "stable"
          },
          "locationInModule": {
            "filename": "lib/compliance.ts",
            "line": 850
          },
          "name": "instanceof"
        },
        {
          "docs": {
            "stability": "stable"
          },
          "locationInModule": {
            "filename": "lib/compliance.ts",
            "line": 854
          },
          "name": "int"
        },
        {
          "docs": {
            "stability": "stable"
          },
          "locationInModule": {
            "filename": "lib/compliance.ts",
            "line": 858
          },
          "name": "interface"
        },
        {
          "docs": {
            "stability": "stable"
          },
          "locationInModule": {
            "filename": "lib/compliance.ts",
            "line": 862
          },
          "name": "long"
        },
        {
          "docs": {
            "stability": "stable"
          },
          "locationInModule": {
            "filename": "lib/compliance.ts",
            "line": 866
          },
          "name": "native"
        },
        {
          "docs": {
            "stability": "stable"
          },
          "locationInModule": {
            "filename": "lib/compliance.ts",
            "line": 870
          },
          "name": "new"
        },
        {
          "docs": {
            "stability": "stable"
          },
          "locationInModule": {
            "filename": "lib/compliance.ts",
            "line": 874
          },
          "name": "null"
        },
        {
          "docs": {
            "stability": "stable"
          },
          "locationInModule": {
            "filename": "lib/compliance.ts",
            "line": 878
          },
          "name": "package"
        },
        {
          "docs": {
            "stability": "stable"
          },
          "locationInModule": {
            "filename": "lib/compliance.ts",
            "line": 882
          },
          "name": "private"
        },
        {
          "docs": {
            "stability": "stable"
          },
          "locationInModule": {
            "filename": "lib/compliance.ts",
            "line": 886
          },
          "name": "protected"
        },
        {
          "docs": {
            "stability": "stable"
          },
          "locationInModule": {
            "filename": "lib/compliance.ts",
            "line": 890
          },
          "name": "public"
        },
        {
          "docs": {
            "stability": "stable"
          },
          "locationInModule": {
            "filename": "lib/compliance.ts",
            "line": 894
          },
          "name": "return"
        },
        {
          "docs": {
            "stability": "stable"
          },
          "locationInModule": {
            "filename": "lib/compliance.ts",
            "line": 898
          },
          "name": "short"
        },
        {
          "docs": {
            "stability": "stable"
          },
          "locationInModule": {
            "filename": "lib/compliance.ts",
            "line": 902
          },
          "name": "static"
        },
        {
          "docs": {
            "stability": "stable"
          },
          "locationInModule": {
            "filename": "lib/compliance.ts",
            "line": 906
          },
          "name": "strictfp"
        },
        {
          "docs": {
            "stability": "stable"
          },
          "locationInModule": {
            "filename": "lib/compliance.ts",
            "line": 910
          },
          "name": "super"
        },
        {
          "docs": {
            "stability": "stable"
          },
          "locationInModule": {
            "filename": "lib/compliance.ts",
            "line": 914
          },
          "name": "switch"
        },
        {
          "docs": {
            "stability": "stable"
          },
          "locationInModule": {
            "filename": "lib/compliance.ts",
            "line": 918
          },
          "name": "synchronized"
        },
        {
          "docs": {
            "stability": "stable"
          },
          "locationInModule": {
            "filename": "lib/compliance.ts",
            "line": 922
          },
          "name": "this"
        },
        {
          "docs": {
            "stability": "stable"
          },
          "locationInModule": {
            "filename": "lib/compliance.ts",
            "line": 926
          },
          "name": "throw"
        },
        {
          "docs": {
            "stability": "stable"
          },
          "locationInModule": {
            "filename": "lib/compliance.ts",
            "line": 930
          },
          "name": "throws"
        },
        {
          "docs": {
            "stability": "stable"
          },
          "locationInModule": {
            "filename": "lib/compliance.ts",
            "line": 934
          },
          "name": "transient"
        },
        {
          "docs": {
            "stability": "stable"
          },
          "locationInModule": {
            "filename": "lib/compliance.ts",
            "line": 938
          },
          "name": "true"
        },
        {
          "docs": {
            "stability": "stable"
          },
          "locationInModule": {
            "filename": "lib/compliance.ts",
            "line": 942
          },
          "name": "try"
        },
        {
          "docs": {
            "stability": "stable"
          },
          "locationInModule": {
            "filename": "lib/compliance.ts",
            "line": 946
          },
          "name": "void"
        },
        {
          "docs": {
            "stability": "stable"
          },
          "locationInModule": {
            "filename": "lib/compliance.ts",
            "line": 950
          },
          "name": "volatile"
        }
      ],
      "name": "JavaReservedWords",
      "properties": [
        {
          "docs": {
            "stability": "stable"
          },
          "locationInModule": {
            "filename": "lib/compliance.ts",
            "line": 954
          },
          "name": "while",
          "type": {
            "primitive": "string"
          }
        }
      ]
    },
    "jsii-calc.Jsii487Derived": {
      "assembly": "jsii-calc",
      "docs": {
        "stability": "stable"
      },
      "fqn": "jsii-calc.Jsii487Derived",
      "initializer": {
        "docs": {
          "stability": "stable"
        }
      },
      "interfaces": [
        "jsii-calc.IJsii487External2",
        "jsii-calc.IJsii487External"
      ],
      "kind": "class",
      "locationInModule": {
        "filename": "lib/erasures.ts",
        "line": 56
      },
      "name": "Jsii487Derived"
    },
    "jsii-calc.Jsii496Derived": {
      "assembly": "jsii-calc",
      "docs": {
        "stability": "stable"
      },
      "fqn": "jsii-calc.Jsii496Derived",
      "initializer": {
        "docs": {
          "stability": "stable"
        }
      },
      "interfaces": [
        "jsii-calc.IJsii496"
      ],
      "kind": "class",
      "locationInModule": {
        "filename": "lib/erasures.ts",
        "line": 67
      },
      "name": "Jsii496Derived"
    },
    "jsii-calc.JsiiAgent": {
      "assembly": "jsii-calc",
      "docs": {
        "stability": "stable",
        "summary": "Host runtime version should be set via JSII_AGENT."
      },
      "fqn": "jsii-calc.JsiiAgent",
      "initializer": {
        "docs": {
          "stability": "stable"
        }
      },
      "kind": "class",
      "locationInModule": {
        "filename": "lib/compliance.ts",
        "line": 1530
      },
      "name": "JsiiAgent",
      "properties": [
        {
          "docs": {
            "stability": "stable",
            "summary": "Returns the value of the JSII_AGENT environment variable."
          },
          "immutable": true,
          "locationInModule": {
            "filename": "lib/compliance.ts",
            "line": 1534
          },
          "name": "value",
          "optional": true,
          "static": true,
          "type": {
            "primitive": "string"
          }
        }
      ]
    },
    "jsii-calc.JsonFormatter": {
      "assembly": "jsii-calc",
      "docs": {
        "see": "https://github.com/aws/aws-cdk/issues/5066",
        "stability": "stable",
        "summary": "Make sure structs are un-decorated on the way in."
      },
      "fqn": "jsii-calc.JsonFormatter",
      "kind": "class",
      "locationInModule": {
        "filename": "lib/compliance.ts",
        "line": 2577
      },
      "methods": [
        {
          "docs": {
            "stability": "stable"
          },
          "locationInModule": {
            "filename": "lib/compliance.ts",
            "line": 2622
          },
          "name": "anyArray",
          "returns": {
            "type": {
              "primitive": "any"
            }
          },
          "static": true
        },
        {
          "docs": {
            "stability": "stable"
          },
          "locationInModule": {
            "filename": "lib/compliance.ts",
            "line": 2618
          },
          "name": "anyBooleanFalse",
          "returns": {
            "type": {
              "primitive": "any"
            }
          },
          "static": true
        },
        {
          "docs": {
            "stability": "stable"
          },
          "locationInModule": {
            "filename": "lib/compliance.ts",
            "line": 2614
          },
          "name": "anyBooleanTrue",
          "returns": {
            "type": {
              "primitive": "any"
            }
          },
          "static": true
        },
        {
          "docs": {
            "stability": "stable"
          },
          "locationInModule": {
            "filename": "lib/compliance.ts",
            "line": 2594
          },
          "name": "anyDate",
          "returns": {
            "type": {
              "primitive": "any"
            }
          },
          "static": true
        },
        {
          "docs": {
            "stability": "stable"
          },
          "locationInModule": {
            "filename": "lib/compliance.ts",
            "line": 2610
          },
          "name": "anyEmptyString",
          "returns": {
            "type": {
              "primitive": "any"
            }
          },
          "static": true
        },
        {
          "docs": {
            "stability": "stable"
          },
          "locationInModule": {
            "filename": "lib/compliance.ts",
            "line": 2590
          },
          "name": "anyFunction",
          "returns": {
            "type": {
              "primitive": "any"
            }
          },
          "static": true
        },
        {
          "docs": {
            "stability": "stable"
          },
          "locationInModule": {
            "filename": "lib/compliance.ts",
            "line": 2626
          },
          "name": "anyHash",
          "returns": {
            "type": {
              "primitive": "any"
            }
          },
          "static": true
        },
        {
          "docs": {
            "stability": "stable"
          },
          "locationInModule": {
            "filename": "lib/compliance.ts",
            "line": 2582
          },
          "name": "anyNull",
          "returns": {
            "type": {
              "primitive": "any"
            }
          },
          "static": true
        },
        {
          "docs": {
            "stability": "stable"
          },
          "locationInModule": {
            "filename": "lib/compliance.ts",
            "line": 2598
          },
          "name": "anyNumber",
          "returns": {
            "type": {
              "primitive": "any"
            }
          },
          "static": true
        },
        {
          "docs": {
            "stability": "stable"
          },
          "locationInModule": {
            "filename": "lib/compliance.ts",
            "line": 2630
          },
          "name": "anyRef",
          "returns": {
            "type": {
              "primitive": "any"
            }
          },
          "static": true
        },
        {
          "docs": {
            "stability": "stable"
          },
          "locationInModule": {
            "filename": "lib/compliance.ts",
            "line": 2606
          },
          "name": "anyString",
          "returns": {
            "type": {
              "primitive": "any"
            }
          },
          "static": true
        },
        {
          "docs": {
            "stability": "stable"
          },
          "locationInModule": {
            "filename": "lib/compliance.ts",
            "line": 2586
          },
          "name": "anyUndefined",
          "returns": {
            "type": {
              "primitive": "any"
            }
          },
          "static": true
        },
        {
          "docs": {
            "stability": "stable"
          },
          "locationInModule": {
            "filename": "lib/compliance.ts",
            "line": 2602
          },
          "name": "anyZero",
          "returns": {
            "type": {
              "primitive": "any"
            }
          },
          "static": true
        },
        {
          "docs": {
            "stability": "stable"
          },
          "locationInModule": {
            "filename": "lib/compliance.ts",
            "line": 2578
          },
          "name": "stringify",
          "parameters": [
            {
              "name": "value",
              "optional": true,
              "type": {
                "primitive": "any"
              }
            }
          ],
          "returns": {
            "optional": true,
            "type": {
              "primitive": "string"
            }
          },
          "static": true
        }
      ],
      "name": "JsonFormatter"
    },
    "jsii-calc.LevelOne": {
      "assembly": "jsii-calc",
      "docs": {
        "stability": "stable",
        "summary": "Validates that nested classes get correct code generation for the occasional forward reference."
      },
      "fqn": "jsii-calc.LevelOne",
      "initializer": {
        "docs": {
          "stability": "stable"
        },
        "locationInModule": {
          "filename": "lib/compliance.ts",
          "line": 2828
        },
        "parameters": [
          {
            "name": "props",
            "type": {
              "fqn": "jsii-calc.LevelOneProps"
            }
          }
        ]
      },
      "kind": "class",
      "locationInModule": {
        "filename": "lib/compliance.ts",
        "line": 2827
      },
      "name": "LevelOne",
      "properties": [
        {
          "docs": {
            "stability": "stable"
          },
          "immutable": true,
          "locationInModule": {
            "filename": "lib/compliance.ts",
            "line": 2828
          },
          "name": "props",
          "type": {
            "fqn": "jsii-calc.LevelOneProps"
          }
        }
      ]
    },
    "jsii-calc.LevelOne.PropBooleanValue": {
      "assembly": "jsii-calc",
      "datatype": true,
      "docs": {
        "stability": "stable"
      },
      "fqn": "jsii-calc.LevelOne.PropBooleanValue",
      "kind": "interface",
      "locationInModule": {
        "filename": "lib/compliance.ts",
        "line": 2838
      },
      "name": "PropBooleanValue",
      "namespace": "LevelOne",
      "properties": [
        {
          "abstract": true,
          "docs": {
            "stability": "stable"
          },
          "immutable": true,
          "locationInModule": {
            "filename": "lib/compliance.ts",
            "line": 2839
          },
          "name": "value",
          "type": {
            "primitive": "boolean"
          }
        }
      ]
    },
    "jsii-calc.LevelOne.PropProperty": {
      "assembly": "jsii-calc",
      "datatype": true,
      "docs": {
        "stability": "stable"
      },
      "fqn": "jsii-calc.LevelOne.PropProperty",
      "kind": "interface",
      "locationInModule": {
        "filename": "lib/compliance.ts",
        "line": 2834
      },
      "name": "PropProperty",
      "namespace": "LevelOne",
      "properties": [
        {
          "abstract": true,
          "docs": {
            "stability": "stable"
          },
          "immutable": true,
          "locationInModule": {
            "filename": "lib/compliance.ts",
            "line": 2835
          },
          "name": "prop",
          "type": {
            "fqn": "jsii-calc.LevelOne.PropBooleanValue"
          }
        }
      ]
    },
    "jsii-calc.LevelOneProps": {
      "assembly": "jsii-calc",
      "datatype": true,
      "docs": {
        "stability": "stable"
      },
      "fqn": "jsii-calc.LevelOneProps",
      "kind": "interface",
      "locationInModule": {
        "filename": "lib/compliance.ts",
        "line": 2830
      },
      "name": "LevelOneProps",
      "properties": [
        {
          "abstract": true,
          "docs": {
            "stability": "stable"
          },
          "immutable": true,
          "locationInModule": {
            "filename": "lib/compliance.ts",
            "line": 2831
          },
          "name": "prop",
          "type": {
            "fqn": "jsii-calc.LevelOne.PropProperty"
          }
        }
      ]
    },
    "jsii-calc.LoadBalancedFargateServiceProps": {
      "assembly": "jsii-calc",
      "datatype": true,
      "docs": {
        "stability": "stable",
        "summary": "jsii#298: show default values in sphinx documentation, and respect newlines."
      },
      "fqn": "jsii-calc.LoadBalancedFargateServiceProps",
      "kind": "interface",
      "locationInModule": {
        "filename": "lib/compliance.ts",
        "line": 1440
      },
      "name": "LoadBalancedFargateServiceProps",
      "properties": [
        {
          "abstract": true,
          "docs": {
            "default": "80",
            "remarks": "Corresponds to container port mapping.",
            "stability": "stable",
            "summary": "The container port of the application load balancer attached to your Fargate service."
          },
          "immutable": true,
          "locationInModule": {
            "filename": "lib/compliance.ts",
            "line": 1483
          },
          "name": "containerPort",
          "optional": true,
          "type": {
            "primitive": "number"
          }
        },
        {
          "abstract": true,
          "docs": {
            "default": "256",
            "remarks": "Valid values, which determines your range of valid values for the memory parameter:\n256 (.25 vCPU) - Available memory values: 0.5GB, 1GB, 2GB\n512 (.5 vCPU) - Available memory values: 1GB, 2GB, 3GB, 4GB\n1024 (1 vCPU) - Available memory values: 2GB, 3GB, 4GB, 5GB, 6GB, 7GB, 8GB\n2048 (2 vCPU) - Available memory values: Between 4GB and 16GB in 1GB increments\n4096 (4 vCPU) - Available memory values: Between 8GB and 30GB in 1GB increments\n\nThis default is set in the underlying FargateTaskDefinition construct.",
            "stability": "stable",
            "summary": "The number of cpu units used by the task."
          },
          "immutable": true,
          "locationInModule": {
            "filename": "lib/compliance.ts",
            "line": 1454
          },
          "name": "cpu",
          "optional": true,
          "type": {
            "primitive": "string"
          }
        },
        {
          "abstract": true,
          "docs": {
            "default": "512",
            "remarks": "This field is required and you must use one of the following values, which determines your range of valid values\nfor the cpu parameter:\n\n0.5GB, 1GB, 2GB - Available cpu values: 256 (.25 vCPU)\n\n1GB, 2GB, 3GB, 4GB - Available cpu values: 512 (.5 vCPU)\n\n2GB, 3GB, 4GB, 5GB, 6GB, 7GB, 8GB - Available cpu values: 1024 (1 vCPU)\n\nBetween 4GB and 16GB in 1GB increments - Available cpu values: 2048 (2 vCPU)\n\nBetween 8GB and 30GB in 1GB increments - Available cpu values: 4096 (4 vCPU)\n\nThis default is set in the underlying FargateTaskDefinition construct.",
            "stability": "stable",
            "summary": "The amount (in MiB) of memory used by the task."
          },
          "immutable": true,
          "locationInModule": {
            "filename": "lib/compliance.ts",
            "line": 1476
          },
          "name": "memoryMiB",
          "optional": true,
          "type": {
            "primitive": "string"
          }
        },
        {
          "abstract": true,
          "docs": {
            "default": "true",
            "stability": "stable",
            "summary": "Determines whether the Application Load Balancer will be internet-facing."
          },
          "immutable": true,
          "locationInModule": {
            "filename": "lib/compliance.ts",
            "line": 1490
          },
          "name": "publicLoadBalancer",
          "optional": true,
          "type": {
            "primitive": "boolean"
          }
        },
        {
          "abstract": true,
          "docs": {
            "default": "false",
            "stability": "stable",
            "summary": "Determines whether your Fargate Service will be assigned a public IP address."
          },
          "immutable": true,
          "locationInModule": {
            "filename": "lib/compliance.ts",
            "line": 1497
          },
          "name": "publicTasks",
          "optional": true,
          "type": {
            "primitive": "boolean"
          }
        }
      ]
    },
    "jsii-calc.MethodNamedProperty": {
      "assembly": "jsii-calc",
      "docs": {
        "stability": "stable"
      },
      "fqn": "jsii-calc.MethodNamedProperty",
      "initializer": {
        "docs": {
          "stability": "stable"
        }
      },
      "kind": "class",
      "locationInModule": {
        "filename": "lib/calculator.ts",
        "line": 407
      },
      "methods": [
        {
          "docs": {
            "stability": "stable"
          },
          "locationInModule": {
            "filename": "lib/calculator.ts",
            "line": 408
          },
          "name": "property",
          "returns": {
            "type": {
              "primitive": "string"
            }
          }
        }
      ],
      "name": "MethodNamedProperty",
      "properties": [
        {
          "docs": {
            "stability": "stable"
          },
          "immutable": true,
          "locationInModule": {
            "filename": "lib/calculator.ts",
            "line": 412
          },
          "name": "elite",
          "type": {
            "primitive": "number"
          }
        }
      ]
    },
    "jsii-calc.Multiply": {
      "assembly": "jsii-calc",
      "base": "jsii-calc.BinaryOperation",
      "docs": {
        "stability": "stable",
        "summary": "The \"*\" binary operation."
      },
      "fqn": "jsii-calc.Multiply",
      "initializer": {
        "docs": {
          "stability": "stable",
          "summary": "Creates a BinaryOperation."
        },
        "locationInModule": {
          "filename": "lib/calculator.ts",
          "line": 53
        },
        "parameters": [
          {
            "docs": {
              "summary": "Left-hand side operand."
            },
            "name": "lhs",
            "type": {
              "fqn": "@scope/jsii-calc-lib.NumericValue"
            }
          },
          {
            "docs": {
              "summary": "Right-hand side operand."
            },
            "name": "rhs",
            "type": {
              "fqn": "@scope/jsii-calc-lib.NumericValue"
            }
          }
        ]
      },
      "interfaces": [
        "jsii-calc.IFriendlier",
        "jsii-calc.IRandomNumberGenerator"
      ],
      "kind": "class",
      "locationInModule": {
        "filename": "lib/calculator.ts",
        "line": 81
      },
      "methods": [
        {
          "docs": {
            "stability": "stable",
            "summary": "Say farewell."
          },
          "locationInModule": {
            "filename": "lib/calculator.ts",
            "line": 96
          },
          "name": "farewell",
          "overrides": "jsii-calc.IFriendlier",
          "returns": {
            "type": {
              "primitive": "string"
            }
          }
        },
        {
          "docs": {
            "stability": "stable",
            "summary": "Say goodbye."
          },
          "locationInModule": {
            "filename": "lib/calculator.ts",
            "line": 92
          },
          "name": "goodbye",
          "overrides": "jsii-calc.IFriendlier",
          "returns": {
            "type": {
              "primitive": "string"
            }
          }
        },
        {
          "docs": {
            "stability": "stable",
            "summary": "Returns another random number."
          },
          "locationInModule": {
            "filename": "lib/calculator.ts",
            "line": 100
          },
          "name": "next",
          "overrides": "jsii-calc.IRandomNumberGenerator",
          "returns": {
            "type": {
              "primitive": "number"
            }
          }
        },
        {
          "docs": {
            "stability": "stable",
            "summary": "(deprecated) String representation of the value."
          },
          "locationInModule": {
            "filename": "lib/calculator.ts",
            "line": 88
          },
          "name": "toString",
          "overrides": "@scope/jsii-calc-lib.Operation",
          "returns": {
            "type": {
              "primitive": "string"
            }
          }
        }
      ],
      "name": "Multiply",
      "properties": [
        {
          "docs": {
            "stability": "stable",
            "summary": "(deprecated) The value."
          },
          "immutable": true,
          "locationInModule": {
            "filename": "lib/calculator.ts",
            "line": 84
          },
          "name": "value",
          "overrides": "@scope/jsii-calc-lib.NumericValue",
          "type": {
            "primitive": "number"
          }
        }
      ]
    },
    "jsii-calc.Negate": {
      "assembly": "jsii-calc",
      "base": "jsii-calc.UnaryOperation",
      "docs": {
        "stability": "stable",
        "summary": "The negation operation (\"-value\")."
      },
      "fqn": "jsii-calc.Negate",
      "initializer": {
        "docs": {
          "stability": "stable"
        },
        "locationInModule": {
          "filename": "lib/calculator.ts",
          "line": 109
        },
        "parameters": [
          {
            "name": "operand",
            "type": {
              "fqn": "@scope/jsii-calc-lib.NumericValue"
            }
          }
        ]
      },
      "interfaces": [
        "jsii-calc.IFriendlier"
      ],
      "kind": "class",
      "locationInModule": {
        "filename": "lib/calculator.ts",
        "line": 117
      },
      "methods": [
        {
          "docs": {
            "stability": "stable",
            "summary": "Say farewell."
          },
          "locationInModule": {
            "filename": "lib/calculator.ts",
            "line": 134
          },
          "name": "farewell",
          "overrides": "jsii-calc.IFriendlier",
          "returns": {
            "type": {
              "primitive": "string"
            }
          }
        },
        {
          "docs": {
            "stability": "stable",
            "summary": "Say goodbye."
          },
          "locationInModule": {
            "filename": "lib/calculator.ts",
            "line": 130
          },
          "name": "goodbye",
          "overrides": "jsii-calc.IFriendlier",
          "returns": {
            "type": {
              "primitive": "string"
            }
          }
        },
        {
          "docs": {
            "stability": "stable",
            "summary": "(deprecated) Say hello!"
          },
          "locationInModule": {
            "filename": "lib/calculator.ts",
            "line": 126
          },
          "name": "hello",
          "overrides": "@scope/jsii-calc-lib.IFriendly",
          "returns": {
            "type": {
              "primitive": "string"
            }
          }
        },
        {
          "docs": {
            "stability": "stable",
            "summary": "(deprecated) String representation of the value."
          },
          "locationInModule": {
            "filename": "lib/calculator.ts",
            "line": 122
          },
          "name": "toString",
          "overrides": "@scope/jsii-calc-lib.Operation",
          "returns": {
            "type": {
              "primitive": "string"
            }
          }
        }
      ],
      "name": "Negate",
      "properties": [
        {
          "docs": {
            "stability": "stable",
            "summary": "(deprecated) The value."
          },
          "immutable": true,
          "locationInModule": {
            "filename": "lib/calculator.ts",
            "line": 118
          },
          "name": "value",
          "overrides": "@scope/jsii-calc-lib.NumericValue",
          "type": {
            "primitive": "number"
          }
        }
      ]
    },
    "jsii-calc.NestedClassInstance": {
      "assembly": "jsii-calc",
      "docs": {
        "stability": "stable"
      },
      "fqn": "jsii-calc.NestedClassInstance",
      "kind": "class",
      "locationInModule": {
        "filename": "lib/nested-class.ts",
        "line": 3
      },
      "methods": [
        {
          "docs": {
            "stability": "stable"
          },
          "locationInModule": {
            "filename": "lib/nested-class.ts",
            "line": 4
          },
          "name": "makeInstance",
          "returns": {
            "type": {
              "fqn": "@scope/jsii-calc-lib.submodule.NestingClass.NestedClass"
            }
          },
          "static": true
        }
      ],
      "name": "NestedClassInstance"
    },
    "jsii-calc.NestedStruct": {
      "assembly": "jsii-calc",
      "datatype": true,
      "docs": {
        "stability": "stable"
      },
      "fqn": "jsii-calc.NestedStruct",
      "kind": "interface",
      "locationInModule": {
        "filename": "lib/compliance.ts",
        "line": 2451
      },
      "name": "NestedStruct",
      "properties": [
        {
          "abstract": true,
          "docs": {
            "stability": "stable",
            "summary": "When provided, must be > 0."
          },
          "immutable": true,
          "locationInModule": {
            "filename": "lib/compliance.ts",
            "line": 2455
          },
          "name": "numberProp",
          "type": {
            "primitive": "number"
          }
        }
      ]
    },
    "jsii-calc.NodeStandardLibrary": {
      "assembly": "jsii-calc",
      "docs": {
        "stability": "stable",
        "summary": "Test fixture to verify that jsii modules can use the node standard library."
      },
      "fqn": "jsii-calc.NodeStandardLibrary",
      "initializer": {
        "docs": {
          "stability": "stable"
        }
      },
      "kind": "class",
      "locationInModule": {
        "filename": "lib/compliance.ts",
        "line": 1126
      },
      "methods": [
        {
          "docs": {
            "returns": "\"6a2da20943931e9834fc12cfe5bb47bbd9ae43489a30726962b576f4e3993e50\"",
            "stability": "stable",
            "summary": "Uses node.js \"crypto\" module to calculate sha256 of a string."
          },
          "locationInModule": {
            "filename": "lib/compliance.ts",
            "line": 1157
          },
          "name": "cryptoSha256",
          "returns": {
            "type": {
              "primitive": "string"
            }
          }
        },
        {
          "async": true,
          "docs": {
            "returns": "\"Hello, resource!\"",
            "stability": "stable",
            "summary": "Reads a local resource file (resource.txt) asynchronously."
          },
          "locationInModule": {
            "filename": "lib/compliance.ts",
            "line": 1131
          },
          "name": "fsReadFile",
          "returns": {
            "type": {
              "primitive": "string"
            }
          }
        },
        {
          "docs": {
            "returns": "\"Hello, resource! SYNC!\"",
            "stability": "stable",
            "summary": "Sync version of fsReadFile."
          },
          "locationInModule": {
            "filename": "lib/compliance.ts",
            "line": 1140
          },
          "name": "fsReadFileSync",
          "returns": {
            "type": {
              "primitive": "string"
            }
          }
        }
      ],
      "name": "NodeStandardLibrary",
      "properties": [
        {
          "docs": {
            "stability": "stable",
            "summary": "Returns the current os.platform() from the \"os\" node module."
          },
          "immutable": true,
          "locationInModule": {
            "filename": "lib/compliance.ts",
            "line": 1149
          },
          "name": "osPlatform",
          "type": {
            "primitive": "string"
          }
        }
      ]
    },
    "jsii-calc.NullShouldBeTreatedAsUndefined": {
      "assembly": "jsii-calc",
      "docs": {
        "stability": "stable",
        "summary": "jsii#282, aws-cdk#157: null should be treated as \"undefined\"."
      },
      "fqn": "jsii-calc.NullShouldBeTreatedAsUndefined",
      "initializer": {
        "docs": {
          "stability": "stable"
        },
        "locationInModule": {
          "filename": "lib/compliance.ts",
          "line": 1370
        },
        "parameters": [
          {
            "name": "_param1",
            "type": {
              "primitive": "string"
            }
          },
          {
            "name": "optional",
            "optional": true,
            "type": {
              "primitive": "any"
            }
          }
        ]
      },
      "kind": "class",
      "locationInModule": {
        "filename": "lib/compliance.ts",
        "line": 1367
      },
      "methods": [
        {
          "docs": {
            "stability": "stable"
          },
          "locationInModule": {
            "filename": "lib/compliance.ts",
            "line": 1378
          },
          "name": "giveMeUndefined",
          "parameters": [
            {
              "name": "value",
              "optional": true,
              "type": {
                "primitive": "any"
              }
            }
          ]
        },
        {
          "docs": {
            "stability": "stable"
          },
          "locationInModule": {
            "filename": "lib/compliance.ts",
            "line": 1388
          },
          "name": "giveMeUndefinedInsideAnObject",
          "parameters": [
            {
              "name": "input",
              "type": {
                "fqn": "jsii-calc.NullShouldBeTreatedAsUndefinedData"
              }
            }
          ]
        },
        {
          "docs": {
            "stability": "stable"
          },
          "locationInModule": {
            "filename": "lib/compliance.ts",
            "line": 1417
          },
          "name": "verifyPropertyIsUndefined"
        }
      ],
      "name": "NullShouldBeTreatedAsUndefined",
      "properties": [
        {
          "docs": {
            "stability": "stable"
          },
          "locationInModule": {
            "filename": "lib/compliance.ts",
            "line": 1368
          },
          "name": "changeMeToUndefined",
          "optional": true,
          "type": {
            "primitive": "string"
          }
        }
      ]
    },
    "jsii-calc.NullShouldBeTreatedAsUndefinedData": {
      "assembly": "jsii-calc",
      "datatype": true,
      "docs": {
        "stability": "stable"
      },
      "fqn": "jsii-calc.NullShouldBeTreatedAsUndefinedData",
      "kind": "interface",
      "locationInModule": {
        "filename": "lib/compliance.ts",
        "line": 1426
      },
      "name": "NullShouldBeTreatedAsUndefinedData",
      "properties": [
        {
          "abstract": true,
          "docs": {
            "stability": "stable"
          },
          "immutable": true,
          "locationInModule": {
            "filename": "lib/compliance.ts",
            "line": 1428
          },
          "name": "arrayWithThreeElementsAndUndefinedAsSecondArgument",
          "type": {
            "collection": {
              "elementtype": {
                "primitive": "any"
              },
              "kind": "array"
            }
          }
        },
        {
          "abstract": true,
          "docs": {
            "stability": "stable"
          },
          "immutable": true,
          "locationInModule": {
            "filename": "lib/compliance.ts",
            "line": 1427
          },
          "name": "thisShouldBeUndefined",
          "optional": true,
          "type": {
            "primitive": "any"
          }
        }
      ]
    },
    "jsii-calc.NumberGenerator": {
      "assembly": "jsii-calc",
      "docs": {
        "stability": "stable",
        "summary": "This allows us to test that a reference can be stored for objects that implement interfaces."
      },
      "fqn": "jsii-calc.NumberGenerator",
      "initializer": {
        "docs": {
          "stability": "stable"
        },
        "locationInModule": {
          "filename": "lib/compliance.ts",
          "line": 506
        },
        "parameters": [
          {
            "name": "generator",
            "type": {
              "fqn": "jsii-calc.IRandomNumberGenerator"
            }
          }
        ]
      },
      "kind": "class",
      "locationInModule": {
        "filename": "lib/compliance.ts",
        "line": 505
      },
      "methods": [
        {
          "docs": {
            "stability": "stable"
          },
          "locationInModule": {
            "filename": "lib/compliance.ts",
            "line": 512
          },
          "name": "isSameGenerator",
          "parameters": [
            {
              "name": "gen",
              "type": {
                "fqn": "jsii-calc.IRandomNumberGenerator"
              }
            }
          ],
          "returns": {
            "type": {
              "primitive": "boolean"
            }
          }
        },
        {
          "docs": {
            "stability": "stable"
          },
          "locationInModule": {
            "filename": "lib/compliance.ts",
            "line": 508
          },
          "name": "nextTimes100",
          "returns": {
            "type": {
              "primitive": "number"
            }
          }
        }
      ],
      "name": "NumberGenerator",
      "properties": [
        {
          "docs": {
            "stability": "stable"
          },
          "locationInModule": {
            "filename": "lib/compliance.ts",
            "line": 506
          },
          "name": "generator",
          "type": {
            "fqn": "jsii-calc.IRandomNumberGenerator"
          }
        }
      ]
    },
    "jsii-calc.ObjectRefsInCollections": {
      "assembly": "jsii-calc",
      "docs": {
        "stability": "stable",
        "summary": "Verify that object references can be passed inside collections."
      },
      "fqn": "jsii-calc.ObjectRefsInCollections",
      "initializer": {
        "docs": {
          "stability": "stable"
        }
      },
      "kind": "class",
      "locationInModule": {
        "filename": "lib/compliance.ts",
        "line": 264
      },
      "methods": [
        {
          "docs": {
            "stability": "stable",
            "summary": "Returns the sum of all values."
          },
          "locationInModule": {
            "filename": "lib/compliance.ts",
            "line": 268
          },
          "name": "sumFromArray",
          "parameters": [
            {
              "name": "values",
              "type": {
                "collection": {
                  "elementtype": {
                    "fqn": "@scope/jsii-calc-lib.NumericValue"
                  },
                  "kind": "array"
                }
              }
            }
          ],
          "returns": {
            "type": {
              "primitive": "number"
            }
          }
        },
        {
          "docs": {
            "stability": "stable",
            "summary": "Returns the sum of all values in a map."
          },
          "locationInModule": {
            "filename": "lib/compliance.ts",
            "line": 279
          },
          "name": "sumFromMap",
          "parameters": [
            {
              "name": "values",
              "type": {
                "collection": {
                  "elementtype": {
                    "fqn": "@scope/jsii-calc-lib.NumericValue"
                  },
                  "kind": "map"
                }
              }
            }
          ],
          "returns": {
            "type": {
              "primitive": "number"
            }
          }
        }
      ],
      "name": "ObjectRefsInCollections"
    },
    "jsii-calc.ObjectWithPropertyProvider": {
      "assembly": "jsii-calc",
      "docs": {
        "stability": "stable"
      },
      "fqn": "jsii-calc.ObjectWithPropertyProvider",
      "kind": "class",
      "locationInModule": {
        "filename": "lib/compliance.ts",
        "line": 2548
      },
      "methods": [
        {
          "docs": {
            "stability": "stable"
          },
          "locationInModule": {
            "filename": "lib/compliance.ts",
            "line": 2549
          },
          "name": "provide",
          "returns": {
            "type": {
              "fqn": "jsii-calc.IObjectWithProperty"
            }
          },
          "static": true
        }
      ],
      "name": "ObjectWithPropertyProvider"
    },
    "jsii-calc.Old": {
      "assembly": "jsii-calc",
      "docs": {
        "deprecated": "Use the new class or the old class whatever you want because\nwhatever you like is always the best",
        "stability": "deprecated",
        "summary": "Old class."
      },
      "fqn": "jsii-calc.Old",
      "initializer": {
        "docs": {
          "stability": "stable"
        }
      },
      "kind": "class",
      "locationInModule": {
        "filename": "lib/documented.ts",
        "line": 61
      },
      "methods": [
        {
          "docs": {
            "stability": "deprecated",
            "summary": "Doo wop that thing."
          },
          "locationInModule": {
            "filename": "lib/documented.ts",
            "line": 65
          },
          "name": "doAThing"
        }
      ],
      "name": "Old"
    },
    "jsii-calc.OptionalArgumentInvoker": {
      "assembly": "jsii-calc",
      "docs": {
        "stability": "stable"
      },
      "fqn": "jsii-calc.OptionalArgumentInvoker",
      "initializer": {
        "docs": {
          "stability": "stable"
        },
        "locationInModule": {
          "filename": "lib/compliance.ts",
          "line": 1224
        },
        "parameters": [
          {
            "name": "delegate",
            "type": {
              "fqn": "jsii-calc.IInterfaceWithOptionalMethodArguments"
            }
          }
        ]
      },
      "kind": "class",
      "locationInModule": {
        "filename": "lib/compliance.ts",
        "line": 1223
      },
      "methods": [
        {
          "docs": {
            "stability": "stable"
          },
          "locationInModule": {
            "filename": "lib/compliance.ts",
            "line": 1232
          },
          "name": "invokeWithOptional"
        },
        {
          "docs": {
            "stability": "stable"
          },
          "locationInModule": {
            "filename": "lib/compliance.ts",
            "line": 1228
          },
          "name": "invokeWithoutOptional"
        }
      ],
      "name": "OptionalArgumentInvoker"
    },
    "jsii-calc.OptionalConstructorArgument": {
      "assembly": "jsii-calc",
      "docs": {
        "stability": "stable"
      },
      "fqn": "jsii-calc.OptionalConstructorArgument",
      "initializer": {
        "docs": {
          "stability": "stable"
        },
        "locationInModule": {
          "filename": "lib/compliance.ts",
          "line": 310
        },
        "parameters": [
          {
            "name": "arg1",
            "type": {
              "primitive": "number"
            }
          },
          {
            "name": "arg2",
            "type": {
              "primitive": "string"
            }
          },
          {
            "name": "arg3",
            "optional": true,
            "type": {
              "primitive": "date"
            }
          }
        ]
      },
      "kind": "class",
      "locationInModule": {
        "filename": "lib/compliance.ts",
        "line": 309
      },
      "name": "OptionalConstructorArgument",
      "properties": [
        {
          "docs": {
            "stability": "stable"
          },
          "immutable": true,
          "locationInModule": {
            "filename": "lib/compliance.ts",
            "line": 311
          },
          "name": "arg1",
          "type": {
            "primitive": "number"
          }
        },
        {
          "docs": {
            "stability": "stable"
          },
          "immutable": true,
          "locationInModule": {
            "filename": "lib/compliance.ts",
            "line": 312
          },
          "name": "arg2",
          "type": {
            "primitive": "string"
          }
        },
        {
          "docs": {
            "stability": "stable"
          },
          "immutable": true,
          "locationInModule": {
            "filename": "lib/compliance.ts",
            "line": 313
          },
          "name": "arg3",
          "optional": true,
          "type": {
            "primitive": "date"
          }
        }
      ]
    },
    "jsii-calc.OptionalStruct": {
      "assembly": "jsii-calc",
      "datatype": true,
      "docs": {
        "stability": "stable"
      },
      "fqn": "jsii-calc.OptionalStruct",
      "kind": "interface",
      "locationInModule": {
        "filename": "lib/compliance.ts",
        "line": 1869
      },
      "name": "OptionalStruct",
      "properties": [
        {
          "abstract": true,
          "docs": {
            "stability": "stable"
          },
          "immutable": true,
          "locationInModule": {
            "filename": "lib/compliance.ts",
            "line": 1870
          },
          "name": "field",
          "optional": true,
          "type": {
            "primitive": "string"
          }
        }
      ]
    },
    "jsii-calc.OptionalStructConsumer": {
      "assembly": "jsii-calc",
      "docs": {
        "stability": "stable"
      },
      "fqn": "jsii-calc.OptionalStructConsumer",
      "initializer": {
        "docs": {
          "stability": "stable"
        },
        "locationInModule": {
          "filename": "lib/compliance.ts",
          "line": 1864
        },
        "parameters": [
          {
            "name": "optionalStruct",
            "optional": true,
            "type": {
              "fqn": "jsii-calc.OptionalStruct"
            }
          }
        ]
      },
      "kind": "class",
      "locationInModule": {
        "filename": "lib/compliance.ts",
        "line": 1860
      },
      "name": "OptionalStructConsumer",
      "properties": [
        {
          "docs": {
            "stability": "stable"
          },
          "immutable": true,
          "locationInModule": {
            "filename": "lib/compliance.ts",
            "line": 1861
          },
          "name": "parameterWasUndefined",
          "type": {
            "primitive": "boolean"
          }
        },
        {
          "docs": {
            "stability": "stable"
          },
          "immutable": true,
          "locationInModule": {
            "filename": "lib/compliance.ts",
            "line": 1862
          },
          "name": "fieldValue",
          "optional": true,
          "type": {
            "primitive": "string"
          }
        }
      ]
    },
    "jsii-calc.OverridableProtectedMember": {
      "assembly": "jsii-calc",
      "docs": {
        "see": "https://github.com/aws/jsii/issues/903",
        "stability": "stable"
      },
      "fqn": "jsii-calc.OverridableProtectedMember",
      "initializer": {
        "docs": {
          "stability": "stable"
        }
      },
      "kind": "class",
      "locationInModule": {
        "filename": "lib/compliance.ts",
        "line": 2137
      },
      "methods": [
        {
          "docs": {
            "stability": "stable"
          },
          "locationInModule": {
            "filename": "lib/compliance.ts",
            "line": 2149
          },
          "name": "overrideMe",
          "protected": true,
          "returns": {
            "type": {
              "primitive": "string"
            }
          }
        },
        {
          "docs": {
            "stability": "stable"
          },
          "locationInModule": {
            "filename": "lib/compliance.ts",
            "line": 2145
          },
          "name": "switchModes"
        },
        {
          "docs": {
            "stability": "stable"
          },
          "locationInModule": {
            "filename": "lib/compliance.ts",
            "line": 2141
          },
          "name": "valueFromProtected",
          "returns": {
            "type": {
              "primitive": "string"
            }
          }
        }
      ],
      "name": "OverridableProtectedMember",
      "properties": [
        {
          "docs": {
            "stability": "stable"
          },
          "immutable": true,
          "locationInModule": {
            "filename": "lib/compliance.ts",
            "line": 2138
          },
          "name": "overrideReadOnly",
          "protected": true,
          "type": {
            "primitive": "string"
          }
        },
        {
          "docs": {
            "stability": "stable"
          },
          "locationInModule": {
            "filename": "lib/compliance.ts",
            "line": 2139
          },
          "name": "overrideReadWrite",
          "protected": true,
          "type": {
            "primitive": "string"
          }
        }
      ]
    },
    "jsii-calc.OverrideReturnsObject": {
      "assembly": "jsii-calc",
      "docs": {
        "stability": "stable"
      },
      "fqn": "jsii-calc.OverrideReturnsObject",
      "initializer": {
        "docs": {
          "stability": "stable"
        }
      },
      "kind": "class",
      "locationInModule": {
        "filename": "lib/compliance.ts",
        "line": 645
      },
      "methods": [
        {
          "docs": {
            "stability": "stable"
          },
          "locationInModule": {
            "filename": "lib/compliance.ts",
            "line": 646
          },
          "name": "test",
          "parameters": [
            {
              "name": "obj",
              "type": {
                "fqn": "jsii-calc.IReturnsNumber"
              }
            }
          ],
          "returns": {
            "type": {
              "primitive": "number"
            }
          }
        }
      ],
      "name": "OverrideReturnsObject"
    },
    "jsii-calc.ParentStruct982": {
      "assembly": "jsii-calc",
      "datatype": true,
      "docs": {
        "stability": "stable",
        "summary": "https://github.com/aws/jsii/issues/982."
      },
      "fqn": "jsii-calc.ParentStruct982",
      "kind": "interface",
      "locationInModule": {
        "filename": "lib/compliance.ts",
        "line": 2500
      },
      "name": "ParentStruct982",
      "properties": [
        {
          "abstract": true,
          "docs": {
            "stability": "stable"
          },
          "immutable": true,
          "locationInModule": {
            "filename": "lib/compliance.ts",
            "line": 2501
          },
          "name": "foo",
          "type": {
            "primitive": "string"
          }
        }
      ]
    },
    "jsii-calc.PartiallyInitializedThisConsumer": {
      "abstract": true,
      "assembly": "jsii-calc",
      "docs": {
        "stability": "stable"
      },
      "fqn": "jsii-calc.PartiallyInitializedThisConsumer",
      "initializer": {
        "docs": {
          "stability": "stable"
        }
      },
      "kind": "class",
      "locationInModule": {
        "filename": "lib/compliance.ts",
        "line": 1835
      },
      "methods": [
        {
          "abstract": true,
          "docs": {
            "stability": "stable"
          },
          "locationInModule": {
            "filename": "lib/compliance.ts",
            "line": 1836
          },
          "name": "consumePartiallyInitializedThis",
          "parameters": [
            {
              "name": "obj",
              "type": {
                "fqn": "jsii-calc.ConstructorPassesThisOut"
              }
            },
            {
              "name": "dt",
              "type": {
                "primitive": "date"
              }
            },
            {
              "name": "ev",
              "type": {
                "fqn": "jsii-calc.AllTypesEnum"
              }
            }
          ],
          "returns": {
            "type": {
              "primitive": "string"
            }
          }
        }
      ],
      "name": "PartiallyInitializedThisConsumer"
    },
    "jsii-calc.Polymorphism": {
      "assembly": "jsii-calc",
      "docs": {
        "stability": "stable"
      },
      "fqn": "jsii-calc.Polymorphism",
      "initializer": {
        "docs": {
          "stability": "stable"
        }
      },
      "kind": "class",
      "locationInModule": {
        "filename": "lib/compliance.ts",
        "line": 495
      },
      "methods": [
        {
          "docs": {
            "stability": "stable"
          },
          "locationInModule": {
            "filename": "lib/compliance.ts",
            "line": 496
          },
          "name": "sayHello",
          "parameters": [
            {
              "name": "friendly",
              "type": {
                "fqn": "@scope/jsii-calc-lib.IFriendly"
              }
            }
          ],
          "returns": {
            "type": {
              "primitive": "string"
            }
          }
        }
      ],
      "name": "Polymorphism"
    },
    "jsii-calc.Power": {
      "assembly": "jsii-calc",
      "base": "jsii-calc.composition.CompositeOperation",
      "docs": {
        "stability": "stable",
        "summary": "The power operation."
      },
      "fqn": "jsii-calc.Power",
      "initializer": {
        "docs": {
          "stability": "stable",
          "summary": "Creates a Power operation."
        },
        "locationInModule": {
          "filename": "lib/calculator.ts",
          "line": 235
        },
        "parameters": [
          {
            "docs": {
              "summary": "The base of the power."
            },
            "name": "base",
            "type": {
              "fqn": "@scope/jsii-calc-lib.NumericValue"
            }
          },
          {
            "docs": {
              "summary": "The number of times to multiply."
            },
            "name": "pow",
            "type": {
              "fqn": "@scope/jsii-calc-lib.NumericValue"
            }
          }
        ]
      },
      "kind": "class",
      "locationInModule": {
        "filename": "lib/calculator.ts",
        "line": 229
      },
      "name": "Power",
      "properties": [
        {
          "docs": {
            "stability": "stable",
            "summary": "The base of the power."
          },
          "immutable": true,
          "locationInModule": {
            "filename": "lib/calculator.ts",
            "line": 236
          },
          "name": "base",
          "type": {
            "fqn": "@scope/jsii-calc-lib.NumericValue"
          }
        },
        {
          "docs": {
            "remarks": "Must be implemented by derived classes.",
            "stability": "stable",
            "summary": "The expression that this operation consists of."
          },
          "immutable": true,
          "locationInModule": {
            "filename": "lib/calculator.ts",
            "line": 242
          },
          "name": "expression",
          "overrides": "jsii-calc.composition.CompositeOperation",
          "type": {
            "fqn": "@scope/jsii-calc-lib.NumericValue"
          }
        },
        {
          "docs": {
            "stability": "stable",
            "summary": "The number of times to multiply."
          },
          "immutable": true,
          "locationInModule": {
            "filename": "lib/calculator.ts",
            "line": 237
          },
          "name": "pow",
          "type": {
            "fqn": "@scope/jsii-calc-lib.NumericValue"
          }
        }
      ]
    },
    "jsii-calc.PropertyNamedProperty": {
      "assembly": "jsii-calc",
      "docs": {
        "stability": "stable",
        "summary": "Reproduction for https://github.com/aws/jsii/issues/1113 Where a method or property named \"property\" would result in impossible to load Python code."
      },
      "fqn": "jsii-calc.PropertyNamedProperty",
      "initializer": {
        "docs": {
          "stability": "stable"
        }
      },
      "kind": "class",
      "locationInModule": {
        "filename": "lib/calculator.ts",
        "line": 403
      },
      "name": "PropertyNamedProperty",
      "properties": [
        {
          "docs": {
            "stability": "stable"
          },
          "immutable": true,
          "locationInModule": {
            "filename": "lib/calculator.ts",
            "line": 404
          },
          "name": "property",
          "type": {
            "primitive": "string"
          }
        },
        {
          "docs": {
            "stability": "stable"
          },
          "immutable": true,
          "locationInModule": {
            "filename": "lib/calculator.ts",
            "line": 405
          },
          "name": "yetAnoterOne",
          "type": {
            "primitive": "boolean"
          }
        }
      ]
    },
    "jsii-calc.PublicClass": {
      "assembly": "jsii-calc",
      "docs": {
        "stability": "stable"
      },
      "fqn": "jsii-calc.PublicClass",
      "initializer": {
        "docs": {
          "stability": "stable"
        }
      },
      "kind": "class",
      "locationInModule": {
        "filename": "lib/compliance.ts",
        "line": 1555
      },
      "methods": [
        {
          "docs": {
            "stability": "stable"
          },
          "locationInModule": {
            "filename": "lib/compliance.ts",
            "line": 1556
          },
          "name": "hello"
        }
      ],
      "name": "PublicClass"
    },
    "jsii-calc.PythonReservedWords": {
      "assembly": "jsii-calc",
      "docs": {
        "stability": "stable"
      },
      "fqn": "jsii-calc.PythonReservedWords",
      "initializer": {
        "docs": {
          "stability": "stable"
        }
      },
      "kind": "class",
      "locationInModule": {
        "filename": "lib/compliance.ts",
        "line": 957
      },
      "methods": [
        {
          "docs": {
            "stability": "stable"
          },
          "locationInModule": {
            "filename": "lib/compliance.ts",
            "line": 958
          },
          "name": "and"
        },
        {
          "docs": {
            "stability": "stable"
          },
          "locationInModule": {
            "filename": "lib/compliance.ts",
            "line": 962
          },
          "name": "as"
        },
        {
          "docs": {
            "stability": "stable"
          },
          "locationInModule": {
            "filename": "lib/compliance.ts",
            "line": 966
          },
          "name": "assert"
        },
        {
          "docs": {
            "stability": "stable"
          },
          "locationInModule": {
            "filename": "lib/compliance.ts",
            "line": 970
          },
          "name": "async"
        },
        {
          "docs": {
            "stability": "stable"
          },
          "locationInModule": {
            "filename": "lib/compliance.ts",
            "line": 974
          },
          "name": "await"
        },
        {
          "docs": {
            "stability": "stable"
          },
          "locationInModule": {
            "filename": "lib/compliance.ts",
            "line": 978
          },
          "name": "break"
        },
        {
          "docs": {
            "stability": "stable"
          },
          "locationInModule": {
            "filename": "lib/compliance.ts",
            "line": 982
          },
          "name": "class"
        },
        {
          "docs": {
            "stability": "stable"
          },
          "locationInModule": {
            "filename": "lib/compliance.ts",
            "line": 986
          },
          "name": "continue"
        },
        {
          "docs": {
            "stability": "stable"
          },
          "locationInModule": {
            "filename": "lib/compliance.ts",
            "line": 990
          },
          "name": "def"
        },
        {
          "docs": {
            "stability": "stable"
          },
          "locationInModule": {
            "filename": "lib/compliance.ts",
            "line": 994
          },
          "name": "del"
        },
        {
          "docs": {
            "stability": "stable"
          },
          "locationInModule": {
            "filename": "lib/compliance.ts",
            "line": 998
          },
          "name": "elif"
        },
        {
          "docs": {
            "stability": "stable"
          },
          "locationInModule": {
            "filename": "lib/compliance.ts",
            "line": 1002
          },
          "name": "else"
        },
        {
          "docs": {
            "stability": "stable"
          },
          "locationInModule": {
            "filename": "lib/compliance.ts",
            "line": 1006
          },
          "name": "except"
        },
        {
          "docs": {
            "stability": "stable"
          },
          "locationInModule": {
            "filename": "lib/compliance.ts",
            "line": 1010
          },
          "name": "finally"
        },
        {
          "docs": {
            "stability": "stable"
          },
          "locationInModule": {
            "filename": "lib/compliance.ts",
            "line": 1014
          },
          "name": "for"
        },
        {
          "docs": {
            "stability": "stable"
          },
          "locationInModule": {
            "filename": "lib/compliance.ts",
            "line": 1018
          },
          "name": "from"
        },
        {
          "docs": {
            "stability": "stable"
          },
          "locationInModule": {
            "filename": "lib/compliance.ts",
            "line": 1022
          },
          "name": "global"
        },
        {
          "docs": {
            "stability": "stable"
          },
          "locationInModule": {
            "filename": "lib/compliance.ts",
            "line": 1026
          },
          "name": "if"
        },
        {
          "docs": {
            "stability": "stable"
          },
          "locationInModule": {
            "filename": "lib/compliance.ts",
            "line": 1030
          },
          "name": "import"
        },
        {
          "docs": {
            "stability": "stable"
          },
          "locationInModule": {
            "filename": "lib/compliance.ts",
            "line": 1034
          },
          "name": "in"
        },
        {
          "docs": {
            "stability": "stable"
          },
          "locationInModule": {
            "filename": "lib/compliance.ts",
            "line": 1038
          },
          "name": "is"
        },
        {
          "docs": {
            "stability": "stable"
          },
          "locationInModule": {
            "filename": "lib/compliance.ts",
            "line": 1042
          },
          "name": "lambda"
        },
        {
          "docs": {
            "stability": "stable"
          },
          "locationInModule": {
            "filename": "lib/compliance.ts",
            "line": 1046
          },
          "name": "nonlocal"
        },
        {
          "docs": {
            "stability": "stable"
          },
          "locationInModule": {
            "filename": "lib/compliance.ts",
            "line": 1050
          },
          "name": "not"
        },
        {
          "docs": {
            "stability": "stable"
          },
          "locationInModule": {
            "filename": "lib/compliance.ts",
            "line": 1054
          },
          "name": "or"
        },
        {
          "docs": {
            "stability": "stable"
          },
          "locationInModule": {
            "filename": "lib/compliance.ts",
            "line": 1058
          },
          "name": "pass"
        },
        {
          "docs": {
            "stability": "stable"
          },
          "locationInModule": {
            "filename": "lib/compliance.ts",
            "line": 1062
          },
          "name": "raise"
        },
        {
          "docs": {
            "stability": "stable"
          },
          "locationInModule": {
            "filename": "lib/compliance.ts",
            "line": 1066
          },
          "name": "return"
        },
        {
          "docs": {
            "stability": "stable"
          },
          "locationInModule": {
            "filename": "lib/compliance.ts",
            "line": 1070
          },
          "name": "try"
        },
        {
          "docs": {
            "stability": "stable"
          },
          "locationInModule": {
            "filename": "lib/compliance.ts",
            "line": 1074
          },
          "name": "while"
        },
        {
          "docs": {
            "stability": "stable"
          },
          "locationInModule": {
            "filename": "lib/compliance.ts",
            "line": 1078
          },
          "name": "with"
        },
        {
          "docs": {
            "stability": "stable"
          },
          "locationInModule": {
            "filename": "lib/compliance.ts",
            "line": 1082
          },
          "name": "yield"
        }
      ],
      "name": "PythonReservedWords"
    },
    "jsii-calc.PythonSelf.ClassWithSelf": {
      "assembly": "jsii-calc",
      "docs": {
        "stability": "stable"
      },
      "fqn": "jsii-calc.PythonSelf.ClassWithSelf",
      "initializer": {
        "docs": {
          "stability": "stable"
        },
        "locationInModule": {
          "filename": "lib/compliance.ts",
          "line": 1092
        },
        "parameters": [
          {
            "name": "self",
            "type": {
              "primitive": "string"
            }
          }
        ]
      },
      "kind": "class",
      "locationInModule": {
        "filename": "lib/compliance.ts",
        "line": 1091
      },
      "methods": [
        {
          "docs": {
            "stability": "stable"
          },
          "locationInModule": {
            "filename": "lib/compliance.ts",
            "line": 1094
          },
          "name": "method",
          "parameters": [
            {
              "name": "self",
              "type": {
                "primitive": "number"
              }
            }
          ],
          "returns": {
            "type": {
              "primitive": "string"
            }
          }
        }
      ],
      "name": "ClassWithSelf",
      "namespace": "PythonSelf",
      "properties": [
        {
          "docs": {
            "stability": "stable"
          },
          "immutable": true,
          "locationInModule": {
            "filename": "lib/compliance.ts",
            "line": 1092
          },
          "name": "self",
          "type": {
            "primitive": "string"
          }
        }
      ]
    },
    "jsii-calc.PythonSelf.ClassWithSelfKwarg": {
      "assembly": "jsii-calc",
      "docs": {
        "stability": "stable"
      },
      "fqn": "jsii-calc.PythonSelf.ClassWithSelfKwarg",
      "initializer": {
        "docs": {
          "stability": "stable"
        },
        "locationInModule": {
          "filename": "lib/compliance.ts",
          "line": 1100
        },
        "parameters": [
          {
            "name": "props",
            "type": {
              "fqn": "jsii-calc.PythonSelf.StructWithSelf"
            }
          }
        ]
      },
      "kind": "class",
      "locationInModule": {
        "filename": "lib/compliance.ts",
        "line": 1099
      },
      "name": "ClassWithSelfKwarg",
      "namespace": "PythonSelf",
      "properties": [
        {
          "docs": {
            "stability": "stable"
          },
          "immutable": true,
          "locationInModule": {
            "filename": "lib/compliance.ts",
            "line": 1100
          },
          "name": "props",
          "type": {
            "fqn": "jsii-calc.PythonSelf.StructWithSelf"
          }
        }
      ]
    },
    "jsii-calc.PythonSelf.IInterfaceWithSelf": {
      "assembly": "jsii-calc",
      "docs": {
        "stability": "stable"
      },
      "fqn": "jsii-calc.PythonSelf.IInterfaceWithSelf",
      "kind": "interface",
      "locationInModule": {
        "filename": "lib/compliance.ts",
        "line": 1107
      },
      "methods": [
        {
          "abstract": true,
          "docs": {
            "stability": "stable"
          },
          "locationInModule": {
            "filename": "lib/compliance.ts",
            "line": 1108
          },
          "name": "method",
          "parameters": [
            {
              "name": "self",
              "type": {
                "primitive": "number"
              }
            }
          ],
          "returns": {
            "type": {
              "primitive": "string"
            }
          }
        }
      ],
      "name": "IInterfaceWithSelf",
      "namespace": "PythonSelf"
    },
    "jsii-calc.PythonSelf.StructWithSelf": {
      "assembly": "jsii-calc",
      "datatype": true,
      "docs": {
        "stability": "stable"
      },
      "fqn": "jsii-calc.PythonSelf.StructWithSelf",
      "kind": "interface",
      "locationInModule": {
        "filename": "lib/compliance.ts",
        "line": 1103
      },
      "name": "StructWithSelf",
      "namespace": "PythonSelf",
      "properties": [
        {
          "abstract": true,
          "docs": {
            "stability": "stable"
          },
          "immutable": true,
          "locationInModule": {
            "filename": "lib/compliance.ts",
            "line": 1104
          },
          "name": "self",
          "type": {
            "primitive": "string"
          }
        }
      ]
    },
    "jsii-calc.ReferenceEnumFromScopedPackage": {
      "assembly": "jsii-calc",
      "docs": {
        "stability": "stable",
        "summary": "See awslabs/jsii#138."
      },
      "fqn": "jsii-calc.ReferenceEnumFromScopedPackage",
      "initializer": {
        "docs": {
          "stability": "stable"
        }
      },
      "kind": "class",
      "locationInModule": {
        "filename": "lib/compliance.ts",
        "line": 1183
      },
      "methods": [
        {
          "docs": {
            "stability": "stable"
          },
          "locationInModule": {
            "filename": "lib/compliance.ts",
            "line": 1186
          },
          "name": "loadFoo",
          "returns": {
            "optional": true,
            "type": {
              "fqn": "@scope/jsii-calc-lib.EnumFromScopedModule"
            }
          }
        },
        {
          "docs": {
            "stability": "stable"
          },
          "locationInModule": {
            "filename": "lib/compliance.ts",
            "line": 1190
          },
          "name": "saveFoo",
          "parameters": [
            {
              "name": "value",
              "type": {
                "fqn": "@scope/jsii-calc-lib.EnumFromScopedModule"
              }
            }
          ]
        }
      ],
      "name": "ReferenceEnumFromScopedPackage",
      "properties": [
        {
          "docs": {
            "stability": "stable"
          },
          "locationInModule": {
            "filename": "lib/compliance.ts",
            "line": 1184
          },
          "name": "foo",
          "optional": true,
          "type": {
            "fqn": "@scope/jsii-calc-lib.EnumFromScopedModule"
          }
        }
      ]
    },
    "jsii-calc.ReturnsPrivateImplementationOfInterface": {
      "assembly": "jsii-calc",
      "docs": {
        "returns": "an instance of an un-exported class that extends `ExportedBaseClass`, declared as `IPrivatelyImplemented`.",
        "see": "https://github.com/aws/jsii/issues/320",
        "stability": "stable",
        "summary": "Helps ensure the JSII kernel & runtime cooperate correctly when an un-exported instance of a class is returned with a declared type that is an exported interface, and the instance inherits from an exported class."
      },
      "fqn": "jsii-calc.ReturnsPrivateImplementationOfInterface",
      "initializer": {
        "docs": {
          "stability": "stable"
        }
      },
      "kind": "class",
      "locationInModule": {
        "filename": "lib/compliance.ts",
        "line": 1508
      },
      "name": "ReturnsPrivateImplementationOfInterface",
      "properties": [
        {
          "docs": {
            "stability": "stable"
          },
          "immutable": true,
          "locationInModule": {
            "filename": "lib/compliance.ts",
            "line": 1509
          },
          "name": "privateImplementation",
          "type": {
            "fqn": "jsii-calc.IPrivatelyImplemented"
          }
        }
      ]
    },
    "jsii-calc.RootStruct": {
      "assembly": "jsii-calc",
      "datatype": true,
      "docs": {
        "remarks": "This is cheating with the (current) declared types, but this is the \"more\nidiomatic\" way for Pythonists.",
        "stability": "stable",
        "summary": "This is here to check that we can pass a nested struct into a kwargs by specifying it as an in-line dictionary."
      },
      "fqn": "jsii-calc.RootStruct",
      "kind": "interface",
      "locationInModule": {
        "filename": "lib/compliance.ts",
        "line": 2444
      },
      "name": "RootStruct",
      "properties": [
        {
          "abstract": true,
          "docs": {
            "stability": "stable",
            "summary": "May not be empty."
          },
          "immutable": true,
          "locationInModule": {
            "filename": "lib/compliance.ts",
            "line": 2448
          },
          "name": "stringProp",
          "type": {
            "primitive": "string"
          }
        },
        {
          "abstract": true,
          "docs": {
            "stability": "stable"
          },
          "immutable": true,
          "locationInModule": {
            "filename": "lib/compliance.ts",
            "line": 2449
          },
          "name": "nestedStruct",
          "optional": true,
          "type": {
            "fqn": "jsii-calc.NestedStruct"
          }
        }
      ]
    },
    "jsii-calc.RootStructValidator": {
      "assembly": "jsii-calc",
      "docs": {
        "stability": "stable"
      },
      "fqn": "jsii-calc.RootStructValidator",
      "kind": "class",
      "locationInModule": {
        "filename": "lib/compliance.ts",
        "line": 2457
      },
      "methods": [
        {
          "docs": {
            "stability": "stable"
          },
          "locationInModule": {
            "filename": "lib/compliance.ts",
            "line": 2458
          },
          "name": "validate",
          "parameters": [
            {
              "name": "struct",
              "type": {
                "fqn": "jsii-calc.RootStruct"
              }
            }
          ],
          "static": true
        }
      ],
      "name": "RootStructValidator"
    },
    "jsii-calc.RuntimeTypeChecking": {
      "assembly": "jsii-calc",
      "docs": {
        "stability": "stable"
      },
      "fqn": "jsii-calc.RuntimeTypeChecking",
      "initializer": {
        "docs": {
          "stability": "stable"
        }
      },
      "kind": "class",
      "locationInModule": {
        "filename": "lib/compliance.ts",
        "line": 288
      },
      "methods": [
        {
          "docs": {
            "stability": "stable"
          },
          "locationInModule": {
            "filename": "lib/compliance.ts",
            "line": 296
          },
          "name": "methodWithDefaultedArguments",
          "parameters": [
            {
              "name": "arg1",
              "optional": true,
              "type": {
                "primitive": "number"
              }
            },
            {
              "name": "arg2",
              "optional": true,
              "type": {
                "primitive": "string"
              }
            },
            {
              "name": "arg3",
              "optional": true,
              "type": {
                "primitive": "date"
              }
            }
          ]
        },
        {
          "docs": {
            "stability": "stable"
          },
          "locationInModule": {
            "filename": "lib/compliance.ts",
            "line": 304
          },
          "name": "methodWithOptionalAnyArgument",
          "parameters": [
            {
              "name": "arg",
              "optional": true,
              "type": {
                "primitive": "any"
              }
            }
          ]
        },
        {
          "docs": {
            "stability": "stable",
            "summary": "Used to verify verification of number of method arguments."
          },
          "locationInModule": {
            "filename": "lib/compliance.ts",
            "line": 292
          },
          "name": "methodWithOptionalArguments",
          "parameters": [
            {
              "name": "arg1",
              "type": {
                "primitive": "number"
              }
            },
            {
              "name": "arg2",
              "type": {
                "primitive": "string"
              }
            },
            {
              "name": "arg3",
              "optional": true,
              "type": {
                "primitive": "date"
              }
            }
          ]
        }
      ],
      "name": "RuntimeTypeChecking"
    },
    "jsii-calc.SecondLevelStruct": {
      "assembly": "jsii-calc",
      "datatype": true,
      "docs": {
        "stability": "stable"
      },
      "fqn": "jsii-calc.SecondLevelStruct",
      "kind": "interface",
      "locationInModule": {
        "filename": "lib/compliance.ts",
        "line": 2016
      },
      "name": "SecondLevelStruct",
      "properties": [
        {
          "abstract": true,
          "docs": {
            "stability": "stable",
            "summary": "It's long and required."
          },
          "immutable": true,
          "locationInModule": {
            "filename": "lib/compliance.ts",
            "line": 2020
          },
          "name": "deeperRequiredProp",
          "type": {
            "primitive": "string"
          }
        },
        {
          "abstract": true,
          "docs": {
            "stability": "stable",
            "summary": "It's long, but you'll almost never pass it."
          },
          "immutable": true,
          "locationInModule": {
            "filename": "lib/compliance.ts",
            "line": 2025
          },
          "name": "deeperOptionalProp",
          "optional": true,
          "type": {
            "primitive": "string"
          }
        }
      ]
    },
    "jsii-calc.SingleInstanceTwoTypes": {
      "assembly": "jsii-calc",
      "docs": {
        "remarks": "JSII clients can instantiate 2 different strongly-typed wrappers for the same\nobject. Unfortunately, this will break object equality, but if we didn't do\nthis it would break runtime type checks in the JVM or CLR.",
        "stability": "stable",
        "summary": "Test that a single instance can be returned under two different FQNs."
      },
      "fqn": "jsii-calc.SingleInstanceTwoTypes",
      "initializer": {
        "docs": {
          "stability": "stable"
        }
      },
      "kind": "class",
      "locationInModule": {
        "filename": "lib/compliance.ts",
        "line": 1626
      },
      "methods": [
        {
          "docs": {
            "stability": "stable"
          },
          "locationInModule": {
            "filename": "lib/compliance.ts",
            "line": 1629
          },
          "name": "interface1",
          "returns": {
            "type": {
              "fqn": "jsii-calc.InbetweenClass"
            }
          }
        },
        {
          "docs": {
            "stability": "stable"
          },
          "locationInModule": {
            "filename": "lib/compliance.ts",
            "line": 1633
          },
          "name": "interface2",
          "returns": {
            "type": {
              "fqn": "jsii-calc.IPublicInterface"
            }
          }
        }
      ],
      "name": "SingleInstanceTwoTypes"
    },
    "jsii-calc.SingletonInt": {
      "assembly": "jsii-calc",
      "docs": {
        "remarks": "https://github.com/aws/jsii/issues/231",
        "stability": "stable",
        "summary": "Verifies that singleton enums are handled correctly."
      },
      "fqn": "jsii-calc.SingletonInt",
      "kind": "class",
      "locationInModule": {
        "filename": "lib/compliance.ts",
        "line": 1968
      },
      "methods": [
        {
          "docs": {
            "stability": "stable"
          },
          "locationInModule": {
            "filename": "lib/compliance.ts",
            "line": 1970
          },
          "name": "isSingletonInt",
          "parameters": [
            {
              "name": "value",
              "type": {
                "primitive": "number"
              }
            }
          ],
          "returns": {
            "type": {
              "primitive": "boolean"
            }
          }
        }
      ],
      "name": "SingletonInt"
    },
    "jsii-calc.SingletonIntEnum": {
      "assembly": "jsii-calc",
      "docs": {
        "stability": "stable",
        "summary": "A singleton integer."
      },
      "fqn": "jsii-calc.SingletonIntEnum",
      "kind": "enum",
      "locationInModule": {
        "filename": "lib/compliance.ts",
        "line": 1975
      },
      "members": [
        {
          "docs": {
            "stability": "stable",
            "summary": "Elite!"
          },
          "name": "SINGLETON_INT"
        }
      ],
      "name": "SingletonIntEnum"
    },
    "jsii-calc.SingletonString": {
      "assembly": "jsii-calc",
      "docs": {
        "remarks": "https://github.com/aws/jsii/issues/231",
        "stability": "stable",
        "summary": "Verifies that singleton enums are handled correctly."
      },
      "fqn": "jsii-calc.SingletonString",
      "kind": "class",
      "locationInModule": {
        "filename": "lib/compliance.ts",
        "line": 1951
      },
      "methods": [
        {
          "docs": {
            "stability": "stable"
          },
          "locationInModule": {
            "filename": "lib/compliance.ts",
            "line": 1954
          },
          "name": "isSingletonString",
          "parameters": [
            {
              "name": "value",
              "type": {
                "primitive": "string"
              }
            }
          ],
          "returns": {
            "type": {
              "primitive": "boolean"
            }
          }
        }
      ],
      "name": "SingletonString"
    },
    "jsii-calc.SingletonStringEnum": {
      "assembly": "jsii-calc",
      "docs": {
        "stability": "stable",
        "summary": "A singleton string."
      },
      "fqn": "jsii-calc.SingletonStringEnum",
      "kind": "enum",
      "locationInModule": {
        "filename": "lib/compliance.ts",
        "line": 1959
      },
      "members": [
        {
          "docs": {
            "stability": "stable",
            "summary": "1337."
          },
          "name": "SINGLETON_STRING"
        }
      ],
      "name": "SingletonStringEnum"
    },
    "jsii-calc.SmellyStruct": {
      "assembly": "jsii-calc",
      "datatype": true,
      "docs": {
        "stability": "stable"
      },
      "fqn": "jsii-calc.SmellyStruct",
      "kind": "interface",
      "locationInModule": {
        "filename": "lib/calculator.ts",
        "line": 414
      },
      "name": "SmellyStruct",
      "properties": [
        {
          "abstract": true,
          "docs": {
            "stability": "stable"
          },
          "immutable": true,
          "locationInModule": {
            "filename": "lib/calculator.ts",
            "line": 415
          },
          "name": "property",
          "type": {
            "primitive": "string"
          }
        },
        {
          "abstract": true,
          "docs": {
            "stability": "stable"
          },
          "immutable": true,
          "locationInModule": {
            "filename": "lib/calculator.ts",
            "line": 416
          },
          "name": "yetAnoterOne",
          "type": {
            "primitive": "boolean"
          }
        }
      ]
    },
    "jsii-calc.SomeTypeJsii976": {
      "assembly": "jsii-calc",
      "docs": {
        "stability": "stable"
      },
      "fqn": "jsii-calc.SomeTypeJsii976",
      "initializer": {
        "docs": {
          "stability": "stable"
        }
      },
      "kind": "class",
      "locationInModule": {
        "filename": "lib/compliance.ts",
        "line": 2481
      },
      "methods": [
        {
          "docs": {
            "stability": "stable"
          },
          "locationInModule": {
            "filename": "lib/compliance.ts",
            "line": 2490
          },
          "name": "returnAnonymous",
          "returns": {
            "type": {
              "primitive": "any"
            }
          },
          "static": true
        },
        {
          "docs": {
            "stability": "stable"
          },
          "locationInModule": {
            "filename": "lib/compliance.ts",
            "line": 2482
          },
          "name": "returnReturn",
          "returns": {
            "type": {
              "fqn": "jsii-calc.IReturnJsii976"
            }
          },
          "static": true
        }
      ],
      "name": "SomeTypeJsii976"
    },
    "jsii-calc.StableClass": {
      "assembly": "jsii-calc",
      "docs": {
        "stability": "stable"
      },
      "fqn": "jsii-calc.StableClass",
      "initializer": {
        "docs": {
          "stability": "stable"
        },
        "locationInModule": {
          "filename": "lib/stability.ts",
          "line": 59
        },
        "parameters": [
          {
            "name": "readonlyString",
            "type": {
              "primitive": "string"
            }
          },
          {
            "name": "mutableNumber",
            "optional": true,
            "type": {
              "primitive": "number"
            }
          }
        ]
      },
      "kind": "class",
      "locationInModule": {
        "filename": "lib/stability.ts",
        "line": 53
      },
      "methods": [
        {
          "docs": {
            "stability": "stable"
          },
          "locationInModule": {
            "filename": "lib/stability.ts",
            "line": 64
          },
          "name": "method"
        }
      ],
      "name": "StableClass",
      "properties": [
        {
          "docs": {
            "stability": "stable"
          },
          "immutable": true,
          "locationInModule": {
            "filename": "lib/stability.ts",
            "line": 55
          },
          "name": "readonlyProperty",
          "type": {
            "primitive": "string"
          }
        },
        {
          "docs": {
            "stability": "stable"
          },
          "locationInModule": {
            "filename": "lib/stability.ts",
            "line": 57
          },
          "name": "mutableProperty",
          "optional": true,
          "type": {
            "primitive": "number"
          }
        }
      ]
    },
    "jsii-calc.StableEnum": {
      "assembly": "jsii-calc",
      "docs": {
        "stability": "stable"
      },
      "fqn": "jsii-calc.StableEnum",
      "kind": "enum",
      "locationInModule": {
        "filename": "lib/stability.ts",
        "line": 69
      },
      "members": [
        {
          "docs": {
            "stability": "stable"
          },
          "name": "OPTION_A"
        },
        {
          "docs": {
            "stability": "stable"
          },
          "name": "OPTION_B"
        }
      ],
      "name": "StableEnum"
    },
    "jsii-calc.StableStruct": {
      "assembly": "jsii-calc",
      "datatype": true,
      "docs": {
        "stability": "stable"
      },
      "fqn": "jsii-calc.StableStruct",
      "kind": "interface",
      "locationInModule": {
        "filename": "lib/stability.ts",
        "line": 41
      },
      "name": "StableStruct",
      "properties": [
        {
          "abstract": true,
          "docs": {
            "stability": "stable"
          },
          "immutable": true,
          "locationInModule": {
            "filename": "lib/stability.ts",
            "line": 43
          },
          "name": "readonlyProperty",
          "type": {
            "primitive": "string"
          }
        }
      ]
    },
    "jsii-calc.StaticContext": {
      "assembly": "jsii-calc",
      "docs": {
        "remarks": "https://github.com/awslabs/aws-cdk/issues/2304",
        "stability": "stable",
        "summary": "This is used to validate the ability to use `this` from within a static context."
      },
      "fqn": "jsii-calc.StaticContext",
      "kind": "class",
      "locationInModule": {
        "filename": "lib/compliance.ts",
        "line": 1894
      },
      "methods": [
        {
          "docs": {
            "stability": "stable"
          },
          "locationInModule": {
            "filename": "lib/compliance.ts",
            "line": 1897
          },
          "name": "canAccessStaticContext",
          "returns": {
            "type": {
              "primitive": "boolean"
            }
          },
          "static": true
        }
      ],
      "name": "StaticContext",
      "properties": [
        {
          "docs": {
            "stability": "stable"
          },
          "locationInModule": {
            "filename": "lib/compliance.ts",
            "line": 1905
          },
          "name": "staticVariable",
          "static": true,
          "type": {
            "primitive": "boolean"
          }
        }
      ]
    },
    "jsii-calc.StaticHelloChild": {
      "assembly": "jsii-calc",
      "base": "jsii-calc.StaticHelloParent",
      "docs": {
        "stability": "stable"
      },
      "fqn": "jsii-calc.StaticHelloChild",
      "kind": "class",
      "locationInModule": {
        "filename": "lib/compliance.ts",
        "line": 2862
      },
      "methods": [
        {
          "docs": {
            "stability": "stable"
          },
          "locationInModule": {
            "filename": "lib/compliance.ts",
            "line": 2867
          },
          "name": "method",
          "overrides": "jsii-calc.StaticHelloParent",
          "static": true
        }
      ],
      "name": "StaticHelloChild",
      "properties": [
        {
          "docs": {
            "stability": "stable"
          },
          "immutable": true,
          "locationInModule": {
            "filename": "lib/compliance.ts",
            "line": 2863
          },
          "name": "property",
          "overrides": "jsii-calc.StaticHelloParent",
          "static": true,
          "type": {
            "primitive": "number"
          }
        }
      ]
    },
    "jsii-calc.StaticHelloParent": {
      "assembly": "jsii-calc",
      "docs": {
        "remarks": "The difference is fairly minor (for typical use-cases, the end result is the\nsame), however this has implications on what the generated code should look\nlike.",
        "stability": "stable",
        "summary": "Static methods that override parent class are technically overrides (the inheritance of statics is part of the ES6 specification), but certain other languages such as Java do not carry statics in the inheritance chain at all, so they cannot be overridden, only hidden."
      },
      "fqn": "jsii-calc.StaticHelloParent",
      "initializer": {
        "docs": {
          "stability": "stable"
        }
      },
      "kind": "class",
      "locationInModule": {
        "filename": "lib/compliance.ts",
        "line": 2853
      },
      "methods": [
        {
          "docs": {
            "stability": "stable"
          },
          "locationInModule": {
            "filename": "lib/compliance.ts",
            "line": 2858
          },
          "name": "method",
          "static": true
        }
      ],
      "name": "StaticHelloParent",
      "properties": [
        {
          "docs": {
            "stability": "stable"
          },
          "immutable": true,
          "locationInModule": {
            "filename": "lib/compliance.ts",
            "line": 2854
          },
          "name": "property",
          "static": true,
          "type": {
            "primitive": "number"
          }
        }
      ]
    },
    "jsii-calc.Statics": {
      "assembly": "jsii-calc",
      "docs": {
        "stability": "stable"
      },
      "fqn": "jsii-calc.Statics",
      "initializer": {
        "docs": {
          "stability": "stable"
        },
        "locationInModule": {
          "filename": "lib/compliance.ts",
          "line": 690
        },
        "parameters": [
          {
            "name": "value",
            "type": {
              "primitive": "string"
            }
          }
        ]
      },
      "kind": "class",
      "locationInModule": {
        "filename": "lib/compliance.ts",
        "line": 689
      },
      "methods": [
        {
          "docs": {
            "stability": "stable",
            "summary": "Jsdocs for static method."
          },
          "locationInModule": {
            "filename": "lib/compliance.ts",
            "line": 696
          },
          "name": "staticMethod",
          "parameters": [
            {
              "docs": {
                "summary": "The name of the person to say hello to."
              },
              "name": "name",
              "type": {
                "primitive": "string"
              }
            }
          ],
          "returns": {
            "type": {
              "primitive": "string"
            }
          },
          "static": true
        },
        {
          "docs": {
            "stability": "stable"
          },
          "locationInModule": {
            "filename": "lib/compliance.ts",
            "line": 700
          },
          "name": "justMethod",
          "returns": {
            "type": {
              "primitive": "string"
            }
          }
        }
      ],
      "name": "Statics",
      "properties": [
        {
          "const": true,
          "docs": {
            "stability": "stable",
            "summary": "Constants may also use all-caps."
          },
          "immutable": true,
          "locationInModule": {
            "filename": "lib/compliance.ts",
            "line": 712
          },
          "name": "BAR",
          "static": true,
          "type": {
            "primitive": "number"
          }
        },
        {
          "const": true,
          "docs": {
            "stability": "stable"
          },
          "immutable": true,
          "locationInModule": {
            "filename": "lib/compliance.ts",
            "line": 741
          },
          "name": "ConstObj",
          "static": true,
          "type": {
            "fqn": "jsii-calc.DoubleTrouble"
          }
        },
        {
          "const": true,
          "docs": {
            "stability": "stable",
            "summary": "Jsdocs for static property."
          },
          "immutable": true,
          "locationInModule": {
            "filename": "lib/compliance.ts",
            "line": 707
          },
          "name": "Foo",
          "static": true,
          "type": {
            "primitive": "string"
          }
        },
        {
          "const": true,
          "docs": {
            "stability": "stable",
            "summary": "Constants can also use camelCase."
          },
          "immutable": true,
          "locationInModule": {
            "filename": "lib/compliance.ts",
            "line": 717
          },
          "name": "zooBar",
          "static": true,
          "type": {
            "collection": {
              "elementtype": {
                "primitive": "string"
              },
              "kind": "map"
            }
          }
        },
        {
          "docs": {
            "remarks": "Jsdocs for static setter.",
            "stability": "stable",
            "summary": "Jsdocs for static getter."
          },
          "locationInModule": {
            "filename": "lib/compliance.ts",
            "line": 726
          },
          "name": "instance",
          "static": true,
          "type": {
            "fqn": "jsii-calc.Statics"
          }
        },
        {
          "docs": {
            "stability": "stable"
          },
          "locationInModule": {
            "filename": "lib/compliance.ts",
            "line": 740
          },
          "name": "nonConstStatic",
          "static": true,
          "type": {
            "primitive": "number"
          }
        },
        {
          "docs": {
            "stability": "stable"
          },
          "immutable": true,
          "locationInModule": {
            "filename": "lib/compliance.ts",
            "line": 690
          },
          "name": "value",
          "type": {
            "primitive": "string"
          }
        }
      ]
    },
    "jsii-calc.StringEnum": {
      "assembly": "jsii-calc",
      "docs": {
        "stability": "stable"
      },
      "fqn": "jsii-calc.StringEnum",
      "kind": "enum",
      "locationInModule": {
        "filename": "lib/compliance.ts",
        "line": 39
      },
      "members": [
        {
          "docs": {
            "stability": "stable"
          },
          "name": "A"
        },
        {
          "docs": {
            "stability": "stable"
          },
          "name": "B"
        },
        {
          "docs": {
            "stability": "stable"
          },
          "name": "C"
        }
      ],
      "name": "StringEnum"
    },
    "jsii-calc.StripInternal": {
      "assembly": "jsii-calc",
      "docs": {
        "stability": "stable"
      },
      "fqn": "jsii-calc.StripInternal",
      "initializer": {
        "docs": {
          "stability": "stable"
        }
      },
      "kind": "class",
      "locationInModule": {
        "filename": "lib/compliance.ts",
        "line": 1679
      },
      "name": "StripInternal",
      "properties": [
        {
          "docs": {
            "stability": "stable"
          },
          "locationInModule": {
            "filename": "lib/compliance.ts",
            "line": 1680
          },
          "name": "youSeeMe",
          "type": {
            "primitive": "string"
          }
        }
      ]
    },
    "jsii-calc.StructA": {
      "assembly": "jsii-calc",
      "datatype": true,
      "docs": {
        "stability": "stable",
        "summary": "We can serialize and deserialize structs without silently ignoring optional fields."
      },
      "fqn": "jsii-calc.StructA",
      "kind": "interface",
      "locationInModule": {
        "filename": "lib/compliance.ts",
        "line": 2242
      },
      "name": "StructA",
      "properties": [
        {
          "abstract": true,
          "docs": {
            "stability": "stable"
          },
          "immutable": true,
          "locationInModule": {
            "filename": "lib/compliance.ts",
            "line": 2243
          },
          "name": "requiredString",
          "type": {
            "primitive": "string"
          }
        },
        {
          "abstract": true,
          "docs": {
            "stability": "stable"
          },
          "immutable": true,
          "locationInModule": {
            "filename": "lib/compliance.ts",
            "line": 2245
          },
          "name": "optionalNumber",
          "optional": true,
          "type": {
            "primitive": "number"
          }
        },
        {
          "abstract": true,
          "docs": {
            "stability": "stable"
          },
          "immutable": true,
          "locationInModule": {
            "filename": "lib/compliance.ts",
            "line": 2244
          },
          "name": "optionalString",
          "optional": true,
          "type": {
            "primitive": "string"
          }
        }
      ]
    },
    "jsii-calc.StructB": {
      "assembly": "jsii-calc",
      "datatype": true,
      "docs": {
        "stability": "stable",
        "summary": "This intentionally overlaps with StructA (where only requiredString is provided) to test htat the kernel properly disambiguates those."
      },
      "fqn": "jsii-calc.StructB",
      "kind": "interface",
      "locationInModule": {
        "filename": "lib/compliance.ts",
        "line": 2251
      },
      "name": "StructB",
      "properties": [
        {
          "abstract": true,
          "docs": {
            "stability": "stable"
          },
          "immutable": true,
          "locationInModule": {
            "filename": "lib/compliance.ts",
            "line": 2252
          },
          "name": "requiredString",
          "type": {
            "primitive": "string"
          }
        },
        {
          "abstract": true,
          "docs": {
            "stability": "stable"
          },
          "immutable": true,
          "locationInModule": {
            "filename": "lib/compliance.ts",
            "line": 2253
          },
          "name": "optionalBoolean",
          "optional": true,
          "type": {
            "primitive": "boolean"
          }
        },
        {
          "abstract": true,
          "docs": {
            "stability": "stable"
          },
          "immutable": true,
          "locationInModule": {
            "filename": "lib/compliance.ts",
            "line": 2254
          },
          "name": "optionalStructA",
          "optional": true,
          "type": {
            "fqn": "jsii-calc.StructA"
          }
        }
      ]
    },
    "jsii-calc.StructParameterType": {
      "assembly": "jsii-calc",
      "datatype": true,
      "docs": {
        "remarks": "See: https://github.com/aws/aws-cdk/issues/4302",
        "stability": "stable",
        "summary": "Verifies that, in languages that do keyword lifting (e.g: Python), having a struct member with the same name as a positional parameter results in the correct code being emitted."
      },
      "fqn": "jsii-calc.StructParameterType",
      "kind": "interface",
      "locationInModule": {
        "filename": "lib/compliance.ts",
        "line": 2680
      },
      "name": "StructParameterType",
      "properties": [
        {
          "abstract": true,
          "docs": {
            "stability": "stable"
          },
          "immutable": true,
          "locationInModule": {
            "filename": "lib/compliance.ts",
            "line": 2681
          },
          "name": "scope",
          "type": {
            "primitive": "string"
          }
        },
        {
          "abstract": true,
          "docs": {
            "stability": "stable"
          },
          "immutable": true,
          "locationInModule": {
            "filename": "lib/compliance.ts",
            "line": 2682
          },
          "name": "props",
          "optional": true,
          "type": {
            "primitive": "boolean"
          }
        }
      ]
    },
    "jsii-calc.StructPassing": {
      "assembly": "jsii-calc",
      "docs": {
        "stability": "external",
        "summary": "Just because we can."
      },
      "fqn": "jsii-calc.StructPassing",
      "initializer": {
        "docs": {
          "stability": "stable"
        }
      },
      "kind": "class",
      "locationInModule": {
        "filename": "lib/compliance.ts",
        "line": 2074
      },
      "methods": [
        {
          "docs": {
            "stability": "external"
          },
          "locationInModule": {
            "filename": "lib/compliance.ts",
            "line": 2086
          },
          "name": "howManyVarArgsDidIPass",
          "parameters": [
            {
              "name": "_positional",
              "type": {
                "primitive": "number"
              }
            },
            {
              "name": "inputs",
              "type": {
                "fqn": "jsii-calc.TopLevelStruct"
              },
              "variadic": true
            }
          ],
          "returns": {
            "type": {
              "primitive": "number"
            }
          },
          "static": true,
          "variadic": true
        },
        {
          "docs": {
            "stability": "external"
          },
          "locationInModule": {
            "filename": "lib/compliance.ts",
            "line": 2075
          },
          "name": "roundTrip",
          "parameters": [
            {
              "name": "_positional",
              "type": {
                "primitive": "number"
              }
            },
            {
              "name": "input",
              "type": {
                "fqn": "jsii-calc.TopLevelStruct"
              }
            }
          ],
          "returns": {
            "type": {
              "fqn": "jsii-calc.TopLevelStruct"
            }
          },
          "static": true
        }
      ],
      "name": "StructPassing"
    },
    "jsii-calc.StructUnionConsumer": {
      "assembly": "jsii-calc",
      "docs": {
        "stability": "stable"
      },
      "fqn": "jsii-calc.StructUnionConsumer",
      "kind": "class",
      "locationInModule": {
        "filename": "lib/compliance.ts",
        "line": 2256
      },
      "methods": [
        {
          "docs": {
            "stability": "stable"
          },
          "locationInModule": {
            "filename": "lib/compliance.ts",
            "line": 2257
          },
          "name": "isStructA",
          "parameters": [
            {
              "name": "struct",
              "type": {
                "union": {
                  "types": [
                    {
                      "fqn": "jsii-calc.StructA"
                    },
                    {
                      "fqn": "jsii-calc.StructB"
                    }
                  ]
                }
              }
            }
          ],
          "returns": {
            "type": {
              "primitive": "boolean"
            }
          },
          "static": true
        },
        {
          "docs": {
            "stability": "stable"
          },
          "locationInModule": {
            "filename": "lib/compliance.ts",
            "line": 2278
          },
          "name": "isStructB",
          "parameters": [
            {
              "name": "struct",
              "type": {
                "union": {
                  "types": [
                    {
                      "fqn": "jsii-calc.StructA"
                    },
                    {
                      "fqn": "jsii-calc.StructB"
                    }
                  ]
                }
              }
            }
          ],
          "returns": {
            "type": {
              "primitive": "boolean"
            }
          },
          "static": true
        }
      ],
      "name": "StructUnionConsumer"
    },
    "jsii-calc.StructWithEnum": {
      "assembly": "jsii-calc",
      "datatype": true,
      "docs": {
        "stability": "stable"
      },
      "fqn": "jsii-calc.StructWithEnum",
      "kind": "interface",
      "locationInModule": {
        "filename": "lib/compliance.ts",
        "line": 2879
      },
      "name": "StructWithEnum",
      "properties": [
        {
          "abstract": true,
          "docs": {
            "stability": "stable",
            "summary": "An enum value."
          },
          "immutable": true,
          "locationInModule": {
            "filename": "lib/compliance.ts",
            "line": 2883
          },
          "name": "foo",
          "type": {
            "fqn": "jsii-calc.StringEnum"
          }
        },
        {
          "abstract": true,
          "docs": {
            "default": "AllTypesEnum.YOUR_ENUM_VALUE",
            "stability": "stable",
            "summary": "Optional enum value (of type integer)."
          },
          "immutable": true,
          "locationInModule": {
            "filename": "lib/compliance.ts",
            "line": 2889
          },
          "name": "bar",
          "optional": true,
          "type": {
            "fqn": "jsii-calc.AllTypesEnum"
          }
        }
      ]
    },
    "jsii-calc.StructWithJavaReservedWords": {
      "assembly": "jsii-calc",
      "datatype": true,
      "docs": {
        "stability": "stable"
      },
      "fqn": "jsii-calc.StructWithJavaReservedWords",
      "kind": "interface",
      "locationInModule": {
        "filename": "lib/compliance.ts",
        "line": 2048
      },
      "name": "StructWithJavaReservedWords",
      "properties": [
        {
          "abstract": true,
          "docs": {
            "stability": "stable"
          },
          "immutable": true,
          "locationInModule": {
            "filename": "lib/compliance.ts",
            "line": 2049
          },
          "name": "default",
          "type": {
            "primitive": "string"
          }
        },
        {
          "abstract": true,
          "docs": {
            "stability": "stable"
          },
          "immutable": true,
          "locationInModule": {
            "filename": "lib/compliance.ts",
            "line": 2050
          },
          "name": "assert",
          "optional": true,
          "type": {
            "primitive": "string"
          }
        },
        {
          "abstract": true,
          "docs": {
            "stability": "stable"
          },
          "immutable": true,
          "locationInModule": {
            "filename": "lib/compliance.ts",
            "line": 2053
          },
          "name": "result",
          "optional": true,
          "type": {
            "primitive": "string"
          }
        },
        {
          "abstract": true,
          "docs": {
            "stability": "stable"
          },
          "immutable": true,
          "locationInModule": {
            "filename": "lib/compliance.ts",
            "line": 2054
          },
          "name": "that",
          "optional": true,
          "type": {
            "primitive": "string"
          }
        }
      ]
    },
    "jsii-calc.Sum": {
      "assembly": "jsii-calc",
      "base": "jsii-calc.composition.CompositeOperation",
      "docs": {
        "stability": "stable",
        "summary": "An operation that sums multiple values."
      },
      "fqn": "jsii-calc.Sum",
      "initializer": {
        "docs": {
          "stability": "stable"
        },
        "locationInModule": {
          "filename": "lib/calculator.ts",
          "line": 213
        }
      },
      "kind": "class",
      "locationInModule": {
        "filename": "lib/calculator.ts",
        "line": 205
      },
      "name": "Sum",
      "properties": [
        {
          "docs": {
            "remarks": "Must be implemented by derived classes.",
            "stability": "stable",
            "summary": "The expression that this operation consists of."
          },
          "immutable": true,
          "locationInModule": {
            "filename": "lib/calculator.ts",
            "line": 217
          },
          "name": "expression",
          "overrides": "jsii-calc.composition.CompositeOperation",
          "type": {
            "fqn": "@scope/jsii-calc-lib.NumericValue"
          }
        },
        {
          "docs": {
            "stability": "stable",
            "summary": "The parts to sum."
          },
          "locationInModule": {
            "filename": "lib/calculator.ts",
            "line": 209
          },
          "name": "parts",
          "type": {
            "collection": {
              "elementtype": {
                "fqn": "@scope/jsii-calc-lib.NumericValue"
              },
              "kind": "array"
            }
          }
        }
      ]
    },
    "jsii-calc.SupportsNiceJavaBuilder": {
      "assembly": "jsii-calc",
      "base": "jsii-calc.SupportsNiceJavaBuilderWithRequiredProps",
      "docs": {
        "stability": "stable"
      },
      "fqn": "jsii-calc.SupportsNiceJavaBuilder",
      "initializer": {
        "docs": {
          "stability": "stable"
        },
        "locationInModule": {
          "filename": "lib/compliance.ts",
          "line": 2183
        },
        "parameters": [
          {
            "docs": {
              "summary": "some identifier."
            },
            "name": "id",
            "type": {
              "primitive": "number"
            }
          },
          {
            "docs": {
              "summary": "the default value of `bar`."
            },
            "name": "defaultBar",
            "optional": true,
            "type": {
              "primitive": "number"
            }
          },
          {
            "docs": {
              "summary": "some props once can provide."
            },
            "name": "props",
            "optional": true,
            "type": {
              "fqn": "jsii-calc.SupportsNiceJavaBuilderProps"
            }
          },
          {
            "docs": {
              "summary": "a variadic continuation."
            },
            "name": "rest",
            "type": {
              "primitive": "string"
            },
            "variadic": true
          }
        ],
        "variadic": true
      },
      "kind": "class",
      "locationInModule": {
        "filename": "lib/compliance.ts",
        "line": 2173
      },
      "name": "SupportsNiceJavaBuilder",
      "properties": [
        {
          "docs": {
            "stability": "stable",
            "summary": "some identifier."
          },
          "immutable": true,
          "locationInModule": {
            "filename": "lib/compliance.ts",
            "line": 2184
          },
          "name": "id",
          "overrides": "jsii-calc.SupportsNiceJavaBuilderWithRequiredProps",
          "type": {
            "primitive": "number"
          }
        },
        {
          "docs": {
            "stability": "stable"
          },
          "immutable": true,
          "locationInModule": {
            "filename": "lib/compliance.ts",
            "line": 2174
          },
          "name": "rest",
          "type": {
            "collection": {
              "elementtype": {
                "primitive": "string"
              },
              "kind": "array"
            }
          }
        }
      ]
    },
    "jsii-calc.SupportsNiceJavaBuilderProps": {
      "assembly": "jsii-calc",
      "datatype": true,
      "docs": {
        "stability": "stable"
      },
      "fqn": "jsii-calc.SupportsNiceJavaBuilderProps",
      "kind": "interface",
      "locationInModule": {
        "filename": "lib/compliance.ts",
        "line": 2193
      },
      "name": "SupportsNiceJavaBuilderProps",
      "properties": [
        {
          "abstract": true,
          "docs": {
            "stability": "stable",
            "summary": "Some number, like 42."
          },
          "immutable": true,
          "locationInModule": {
            "filename": "lib/compliance.ts",
            "line": 2203
          },
          "name": "bar",
          "type": {
            "primitive": "number"
          }
        },
        {
          "abstract": true,
          "docs": {
            "remarks": "But here we are, doing it like we didn't care.",
            "stability": "stable",
            "summary": "An `id` field here is terrible API design, because the constructor of `SupportsNiceJavaBuilder` already has a parameter named `id`."
          },
          "immutable": true,
          "locationInModule": {
            "filename": "lib/compliance.ts",
            "line": 2198
          },
          "name": "id",
          "optional": true,
          "type": {
            "primitive": "string"
          }
        }
      ]
    },
    "jsii-calc.SupportsNiceJavaBuilderWithRequiredProps": {
      "assembly": "jsii-calc",
      "docs": {
        "stability": "stable",
        "summary": "We can generate fancy builders in Java for classes which take a mix of positional & struct parameters."
      },
      "fqn": "jsii-calc.SupportsNiceJavaBuilderWithRequiredProps",
      "initializer": {
        "docs": {
          "stability": "stable"
        },
        "locationInModule": {
          "filename": "lib/compliance.ts",
          "line": 2165
        },
        "parameters": [
          {
            "docs": {
              "summary": "some identifier of your choice."
            },
            "name": "id",
            "type": {
              "primitive": "number"
            }
          },
          {
            "docs": {
              "summary": "some properties."
            },
            "name": "props",
            "type": {
              "fqn": "jsii-calc.SupportsNiceJavaBuilderProps"
            }
          }
        ]
      },
      "kind": "class",
      "locationInModule": {
        "filename": "lib/compliance.ts",
        "line": 2157
      },
      "name": "SupportsNiceJavaBuilderWithRequiredProps",
      "properties": [
        {
          "docs": {
            "stability": "stable"
          },
          "immutable": true,
          "locationInModule": {
            "filename": "lib/compliance.ts",
            "line": 2159
          },
          "name": "bar",
          "type": {
            "primitive": "number"
          }
        },
        {
          "docs": {
            "stability": "stable",
            "summary": "some identifier of your choice."
          },
          "immutable": true,
          "locationInModule": {
            "filename": "lib/compliance.ts",
            "line": 2166
          },
          "name": "id",
          "type": {
            "primitive": "number"
          }
        },
        {
          "docs": {
            "stability": "stable"
          },
          "immutable": true,
          "locationInModule": {
            "filename": "lib/compliance.ts",
            "line": 2158
          },
          "name": "propId",
          "optional": true,
          "type": {
            "primitive": "string"
          }
        }
      ]
    },
    "jsii-calc.SyncVirtualMethods": {
      "assembly": "jsii-calc",
      "docs": {
        "stability": "stable"
      },
      "fqn": "jsii-calc.SyncVirtualMethods",
      "initializer": {
        "docs": {
          "stability": "stable"
        }
      },
      "kind": "class",
      "locationInModule": {
        "filename": "lib/compliance.ts",
        "line": 376
      },
      "methods": [
        {
          "async": true,
          "docs": {
            "stability": "stable"
          },
          "locationInModule": {
            "filename": "lib/compliance.ts",
            "line": 389
          },
          "name": "callerIsAsync",
          "returns": {
            "type": {
              "primitive": "number"
            }
          }
        },
        {
          "docs": {
            "stability": "stable"
          },
          "locationInModule": {
            "filename": "lib/compliance.ts",
            "line": 377
          },
          "name": "callerIsMethod",
          "returns": {
            "type": {
              "primitive": "number"
            }
          }
        },
        {
          "docs": {
            "stability": "stable"
          },
          "locationInModule": {
            "filename": "lib/compliance.ts",
            "line": 429
          },
          "name": "modifyOtherProperty",
          "parameters": [
            {
              "name": "value",
              "type": {
                "primitive": "string"
              }
            }
          ]
        },
        {
          "docs": {
            "stability": "stable"
          },
          "locationInModule": {
            "filename": "lib/compliance.ts",
            "line": 401
          },
          "name": "modifyValueOfTheProperty",
          "parameters": [
            {
              "name": "value",
              "type": {
                "primitive": "string"
              }
            }
          ]
        },
        {
          "docs": {
            "stability": "stable"
          },
          "locationInModule": {
            "filename": "lib/compliance.ts",
            "line": 442
          },
          "name": "readA",
          "returns": {
            "type": {
              "primitive": "number"
            }
          }
        },
        {
          "docs": {
            "stability": "stable"
          },
          "locationInModule": {
            "filename": "lib/compliance.ts",
            "line": 433
          },
          "name": "retrieveOtherProperty",
          "returns": {
            "type": {
              "primitive": "string"
            }
          }
        },
        {
          "docs": {
            "stability": "stable"
          },
          "locationInModule": {
            "filename": "lib/compliance.ts",
            "line": 413
          },
          "name": "retrieveReadOnlyProperty",
          "returns": {
            "type": {
              "primitive": "string"
            }
          }
        },
        {
          "docs": {
            "stability": "stable"
          },
          "locationInModule": {
            "filename": "lib/compliance.ts",
            "line": 405
          },
          "name": "retrieveValueOfTheProperty",
          "returns": {
            "type": {
              "primitive": "string"
            }
          }
        },
        {
          "docs": {
            "stability": "stable"
          },
          "locationInModule": {
            "filename": "lib/compliance.ts",
            "line": 393
          },
          "name": "virtualMethod",
          "parameters": [
            {
              "name": "n",
              "type": {
                "primitive": "number"
              }
            }
          ],
          "returns": {
            "type": {
              "primitive": "number"
            }
          }
        },
        {
          "docs": {
            "stability": "stable"
          },
          "locationInModule": {
            "filename": "lib/compliance.ts",
            "line": 446
          },
          "name": "writeA",
          "parameters": [
            {
              "name": "value",
              "type": {
                "primitive": "number"
              }
            }
          ]
        }
      ],
      "name": "SyncVirtualMethods",
      "properties": [
        {
          "docs": {
            "stability": "stable"
          },
          "immutable": true,
          "locationInModule": {
            "filename": "lib/compliance.ts",
            "line": 411
          },
          "name": "readonlyProperty",
          "type": {
            "primitive": "string"
          }
        },
        {
          "docs": {
            "stability": "stable"
          },
          "locationInModule": {
            "filename": "lib/compliance.ts",
            "line": 440
          },
          "name": "a",
          "type": {
            "primitive": "number"
          }
        },
        {
          "docs": {
            "stability": "stable"
          },
          "locationInModule": {
            "filename": "lib/compliance.ts",
            "line": 381
          },
          "name": "callerIsProperty",
          "type": {
            "primitive": "number"
          }
        },
        {
          "docs": {
            "stability": "stable"
          },
          "locationInModule": {
            "filename": "lib/compliance.ts",
            "line": 419
          },
          "name": "otherProperty",
          "type": {
            "primitive": "string"
          }
        },
        {
          "docs": {
            "stability": "stable"
          },
          "locationInModule": {
            "filename": "lib/compliance.ts",
            "line": 399
          },
          "name": "theProperty",
          "type": {
            "primitive": "string"
          }
        },
        {
          "docs": {
            "stability": "stable"
          },
          "locationInModule": {
            "filename": "lib/compliance.ts",
            "line": 427
          },
          "name": "valueOfOtherProperty",
          "type": {
            "primitive": "string"
          }
        }
      ]
    },
    "jsii-calc.TestStructWithEnum": {
      "assembly": "jsii-calc",
      "docs": {
        "stability": "stable"
      },
      "fqn": "jsii-calc.TestStructWithEnum",
      "initializer": {
        "docs": {
          "stability": "stable"
        }
      },
      "kind": "class",
      "locationInModule": {
        "filename": "lib/compliance.ts",
        "line": 2892
      },
      "methods": [
        {
          "docs": {
            "stability": "stable",
            "summary": "Returns true if `foo` is `StringEnum.A`."
          },
          "locationInModule": {
            "filename": "lib/compliance.ts",
            "line": 2896
          },
          "name": "isStringEnumA",
          "parameters": [
            {
              "name": "input",
              "type": {
                "fqn": "jsii-calc.StructWithEnum"
              }
            }
          ],
          "returns": {
            "type": {
              "primitive": "boolean"
            }
          }
        },
        {
          "docs": {
            "stability": "stable",
            "summary": "Returns true if `foo` is `StringEnum.B` and `bar` is `AllTypesEnum.THIS_IS_GREAT`."
          },
          "locationInModule": {
            "filename": "lib/compliance.ts",
            "line": 2903
          },
          "name": "isStringEnumB",
          "parameters": [
            {
              "name": "input",
              "type": {
                "fqn": "jsii-calc.StructWithEnum"
              }
            }
          ],
          "returns": {
            "type": {
              "primitive": "boolean"
            }
          }
        }
      ],
      "name": "TestStructWithEnum",
      "properties": [
        {
          "docs": {
            "stability": "stable",
            "summary": "Returns `foo: StringEnum.A`."
          },
          "immutable": true,
          "locationInModule": {
            "filename": "lib/compliance.ts",
            "line": 2922
          },
          "name": "structWithFoo",
          "type": {
            "fqn": "jsii-calc.StructWithEnum"
          }
        },
        {
          "docs": {
            "stability": "stable",
            "summary": "Returns `foo: StringEnum.C` and `bar: AllTypesEnum.MY_ENUM_VALUE`."
          },
          "immutable": true,
          "locationInModule": {
            "filename": "lib/compliance.ts",
            "line": 2912
          },
          "name": "structWithFooBar",
          "type": {
            "fqn": "jsii-calc.StructWithEnum"
          }
        }
      ]
    },
    "jsii-calc.Thrower": {
      "assembly": "jsii-calc",
      "docs": {
        "stability": "stable"
      },
      "fqn": "jsii-calc.Thrower",
      "initializer": {
        "docs": {
          "stability": "stable"
        }
      },
      "kind": "class",
      "locationInModule": {
        "filename": "lib/compliance.ts",
        "line": 651
      },
      "methods": [
        {
          "docs": {
            "stability": "stable"
          },
          "locationInModule": {
            "filename": "lib/compliance.ts",
            "line": 652
          },
          "name": "throwError"
        }
      ],
      "name": "Thrower"
    },
    "jsii-calc.TopLevelStruct": {
      "assembly": "jsii-calc",
      "datatype": true,
      "docs": {
        "stability": "stable"
      },
      "fqn": "jsii-calc.TopLevelStruct",
      "kind": "interface",
      "locationInModule": {
        "filename": "lib/compliance.ts",
        "line": 1999
      },
      "name": "TopLevelStruct",
      "properties": [
        {
          "abstract": true,
          "docs": {
            "stability": "stable",
            "summary": "This is a required field."
          },
          "immutable": true,
          "locationInModule": {
            "filename": "lib/compliance.ts",
            "line": 2003
          },
          "name": "required",
          "type": {
            "primitive": "string"
          }
        },
        {
          "abstract": true,
          "docs": {
            "stability": "stable",
            "summary": "A union to really stress test our serialization."
          },
          "immutable": true,
          "locationInModule": {
            "filename": "lib/compliance.ts",
            "line": 2013
          },
          "name": "secondLevel",
          "type": {
            "union": {
              "types": [
                {
                  "primitive": "number"
                },
                {
                  "fqn": "jsii-calc.SecondLevelStruct"
                }
              ]
            }
          }
        },
        {
          "abstract": true,
          "docs": {
            "stability": "stable",
            "summary": "You don't have to pass this."
          },
          "immutable": true,
          "locationInModule": {
            "filename": "lib/compliance.ts",
            "line": 2008
          },
          "name": "optional",
          "optional": true,
          "type": {
            "primitive": "string"
          }
        }
      ]
    },
    "jsii-calc.TwoMethodsWithSimilarCapitalization": {
      "assembly": "jsii-calc",
      "docs": {
        "see": "https://github.com/aws/jsii/issues/2508",
        "stability": "stable",
        "summary": "In TypeScript it is possible to have two methods with the same name but different capitalization."
      },
      "fqn": "jsii-calc.TwoMethodsWithSimilarCapitalization",
      "initializer": {
        "docs": {
          "stability": "stable"
        }
      },
      "kind": "class",
      "locationInModule": {
        "filename": "lib/compliance.ts",
        "line": 2965
      },
      "methods": [
        {
          "docs": {
            "stability": "stable"
          },
          "locationInModule": {
            "filename": "lib/compliance.ts",
            "line": 2966
          },
          "name": "toIsoString",
          "returns": {
            "type": {
              "primitive": "string"
            }
          }
        },
        {
          "docs": {
            "deprecated": "python requires that all alternatives are deprecated",
            "stability": "deprecated"
          },
          "locationInModule": {
            "filename": "lib/compliance.ts",
            "line": 2980
          },
          "name": "toIsOString",
          "returns": {
            "type": {
              "primitive": "string"
            }
          }
        },
        {
          "docs": {
            "deprecated": "python requires that all alternatives are deprecated",
            "stability": "deprecated"
          },
          "locationInModule": {
            "filename": "lib/compliance.ts",
            "line": 2973
          },
          "name": "toISOString",
          "returns": {
            "type": {
              "primitive": "string"
            }
          }
        }
      ],
      "name": "TwoMethodsWithSimilarCapitalization",
      "properties": [
        {
          "docs": {
            "stability": "stable"
          },
          "immutable": true,
          "locationInModule": {
            "filename": "lib/compliance.ts",
            "line": 2984
          },
          "name": "fooBar",
          "type": {
            "primitive": "number"
          }
        },
        {
          "docs": {
            "deprecated": "YES",
            "stability": "deprecated"
          },
          "immutable": true,
          "locationInModule": {
            "filename": "lib/compliance.ts",
            "line": 2989
          },
          "name": "fooBAR",
          "type": {
            "primitive": "number"
          }
        }
      ]
    },
    "jsii-calc.UmaskCheck": {
      "assembly": "jsii-calc",
      "docs": {
        "see": "https://github.com/aws/jsii/issues/1765",
        "stability": "stable",
        "summary": "Checks the current file permissions are cool (no funky UMASK down-scoping happened)."
      },
      "fqn": "jsii-calc.UmaskCheck",
      "kind": "class",
      "locationInModule": {
        "filename": "lib/compliance.ts",
        "line": 2754
      },
      "methods": [
        {
          "docs": {
            "stability": "stable",
            "summary": "This should return 0o644 (-rw-r--r--)."
          },
          "locationInModule": {
            "filename": "lib/compliance.ts",
            "line": 2758
          },
          "name": "mode",
          "returns": {
            "type": {
              "primitive": "number"
            }
          },
          "static": true
        }
      ],
      "name": "UmaskCheck"
    },
    "jsii-calc.UnaryOperation": {
      "abstract": true,
      "assembly": "jsii-calc",
      "base": "@scope/jsii-calc-lib.Operation",
      "docs": {
        "stability": "stable",
        "summary": "An operation on a single operand."
      },
      "fqn": "jsii-calc.UnaryOperation",
      "initializer": {
        "docs": {
          "stability": "stable"
        },
        "locationInModule": {
          "filename": "lib/calculator.ts",
          "line": 109
        },
        "parameters": [
          {
            "name": "operand",
            "type": {
              "fqn": "@scope/jsii-calc-lib.NumericValue"
            }
          }
        ]
      },
      "kind": "class",
      "locationInModule": {
        "filename": "lib/calculator.ts",
        "line": 108
      },
      "name": "UnaryOperation",
      "properties": [
        {
          "docs": {
            "stability": "stable"
          },
          "immutable": true,
          "locationInModule": {
            "filename": "lib/calculator.ts",
            "line": 109
          },
          "name": "operand",
          "type": {
            "fqn": "@scope/jsii-calc-lib.NumericValue"
          }
        }
      ]
    },
    "jsii-calc.UnionProperties": {
      "assembly": "jsii-calc",
      "datatype": true,
      "docs": {
        "stability": "stable"
      },
      "fqn": "jsii-calc.UnionProperties",
      "kind": "interface",
      "locationInModule": {
        "filename": "lib/compliance.ts",
        "line": 1112
      },
      "name": "UnionProperties",
      "properties": [
        {
          "abstract": true,
          "docs": {
            "stability": "stable"
          },
          "immutable": true,
          "locationInModule": {
            "filename": "lib/compliance.ts",
            "line": 1114
          },
          "name": "bar",
          "type": {
            "union": {
              "types": [
                {
                  "primitive": "string"
                },
                {
                  "primitive": "number"
                },
                {
                  "fqn": "jsii-calc.AllTypes"
                }
              ]
            }
          }
        },
        {
          "abstract": true,
          "docs": {
            "stability": "stable"
          },
          "immutable": true,
          "locationInModule": {
            "filename": "lib/compliance.ts",
            "line": 1113
          },
          "name": "foo",
          "optional": true,
          "type": {
            "union": {
              "types": [
                {
                  "primitive": "string"
                },
                {
                  "primitive": "number"
                }
              ]
            }
          }
        }
      ]
    },
    "jsii-calc.UpcasingReflectable": {
      "assembly": "jsii-calc",
      "docs": {
        "stability": "stable",
        "summary": "Ensures submodule-imported types from dependencies can be used correctly."
      },
      "fqn": "jsii-calc.UpcasingReflectable",
      "initializer": {
        "docs": {
          "stability": "stable"
        },
        "locationInModule": {
          "filename": "lib/submodules.ts",
          "line": 9
        },
        "parameters": [
          {
            "name": "delegate",
            "type": {
              "collection": {
                "elementtype": {
                  "primitive": "any"
                },
                "kind": "map"
              }
            }
          }
        ]
      },
      "interfaces": [
        "@scope/jsii-calc-lib.submodule.IReflectable"
      ],
      "kind": "class",
      "locationInModule": {
        "filename": "lib/submodules.ts",
        "line": 6
      },
      "name": "UpcasingReflectable",
      "properties": [
        {
          "const": true,
          "docs": {
            "stability": "stable"
          },
          "immutable": true,
          "locationInModule": {
            "filename": "lib/submodules.ts",
            "line": 7
          },
          "name": "reflector",
          "static": true,
          "type": {
            "fqn": "@scope/jsii-calc-lib.submodule.Reflector"
          }
        },
        {
          "docs": {
            "stability": "stable"
          },
          "immutable": true,
          "locationInModule": {
            "filename": "lib/submodules.ts",
            "line": 11
          },
          "name": "entries",
          "overrides": "@scope/jsii-calc-lib.submodule.IReflectable",
          "type": {
            "collection": {
              "elementtype": {
                "fqn": "@scope/jsii-calc-lib.submodule.ReflectableEntry"
              },
              "kind": "array"
            }
          }
        }
      ]
    },
    "jsii-calc.UseBundledDependency": {
      "assembly": "jsii-calc",
      "docs": {
        "stability": "stable"
      },
      "fqn": "jsii-calc.UseBundledDependency",
      "initializer": {
        "docs": {
          "stability": "stable"
        }
      },
      "kind": "class",
      "locationInModule": {
        "filename": "lib/compliance.ts",
        "line": 1117
      },
      "methods": [
        {
          "docs": {
            "stability": "stable"
          },
          "locationInModule": {
            "filename": "lib/compliance.ts",
            "line": 1118
          },
          "name": "value",
          "returns": {
            "type": {
              "primitive": "any"
            }
          }
        }
      ],
      "name": "UseBundledDependency"
    },
    "jsii-calc.UseCalcBase": {
      "assembly": "jsii-calc",
      "docs": {
        "stability": "stable",
        "summary": "Depend on a type from jsii-calc-base as a test for awslabs/jsii#128."
      },
      "fqn": "jsii-calc.UseCalcBase",
      "initializer": {
        "docs": {
          "stability": "stable"
        }
      },
      "kind": "class",
      "locationInModule": {
        "filename": "lib/compliance.ts",
        "line": 1168
      },
      "methods": [
        {
          "docs": {
            "stability": "stable"
          },
          "locationInModule": {
            "filename": "lib/compliance.ts",
            "line": 1169
          },
          "name": "hello",
          "returns": {
            "type": {
              "fqn": "@scope/jsii-calc-base.Base"
            }
          }
        }
      ],
      "name": "UseCalcBase"
    },
    "jsii-calc.UsesInterfaceWithProperties": {
      "assembly": "jsii-calc",
      "docs": {
        "stability": "stable"
      },
      "fqn": "jsii-calc.UsesInterfaceWithProperties",
      "initializer": {
        "docs": {
          "stability": "stable"
        },
        "locationInModule": {
          "filename": "lib/compliance.ts",
          "line": 597
        },
        "parameters": [
          {
            "name": "obj",
            "type": {
              "fqn": "jsii-calc.IInterfaceWithProperties"
            }
          }
        ]
      },
      "kind": "class",
      "locationInModule": {
        "filename": "lib/compliance.ts",
        "line": 596
      },
      "methods": [
        {
          "docs": {
            "stability": "stable"
          },
          "locationInModule": {
            "filename": "lib/compliance.ts",
            "line": 599
          },
          "name": "justRead",
          "returns": {
            "type": {
              "primitive": "string"
            }
          }
        },
        {
          "docs": {
            "stability": "stable"
          },
          "locationInModule": {
            "filename": "lib/compliance.ts",
            "line": 608
          },
          "name": "readStringAndNumber",
          "parameters": [
            {
              "name": "ext",
              "type": {
                "fqn": "jsii-calc.IInterfaceWithPropertiesExtension"
              }
            }
          ],
          "returns": {
            "type": {
              "primitive": "string"
            }
          }
        },
        {
          "docs": {
            "stability": "stable"
          },
          "locationInModule": {
            "filename": "lib/compliance.ts",
            "line": 603
          },
          "name": "writeAndRead",
          "parameters": [
            {
              "name": "value",
              "type": {
                "primitive": "string"
              }
            }
          ],
          "returns": {
            "type": {
              "primitive": "string"
            }
          }
        }
      ],
      "name": "UsesInterfaceWithProperties",
      "properties": [
        {
          "docs": {
            "stability": "stable"
          },
          "immutable": true,
          "locationInModule": {
            "filename": "lib/compliance.ts",
            "line": 597
          },
          "name": "obj",
          "type": {
            "fqn": "jsii-calc.IInterfaceWithProperties"
          }
        }
      ]
    },
    "jsii-calc.VariadicInvoker": {
      "assembly": "jsii-calc",
      "docs": {
        "stability": "stable"
      },
      "fqn": "jsii-calc.VariadicInvoker",
      "initializer": {
        "docs": {
          "stability": "stable"
        },
        "locationInModule": {
          "filename": "lib/compliance.ts",
          "line": 681
        },
        "parameters": [
          {
            "name": "method",
            "type": {
              "fqn": "jsii-calc.VariadicMethod"
            }
          }
        ]
      },
      "kind": "class",
      "locationInModule": {
        "filename": "lib/compliance.ts",
        "line": 680
      },
      "methods": [
        {
          "docs": {
            "stability": "stable"
          },
          "locationInModule": {
            "filename": "lib/compliance.ts",
            "line": 683
          },
          "name": "asArray",
          "parameters": [
            {
              "name": "values",
              "type": {
                "primitive": "number"
              },
              "variadic": true
            }
          ],
          "returns": {
            "type": {
              "collection": {
                "elementtype": {
                  "primitive": "number"
                },
                "kind": "array"
              }
            }
          },
          "variadic": true
        }
      ],
      "name": "VariadicInvoker"
    },
    "jsii-calc.VariadicMethod": {
      "assembly": "jsii-calc",
      "docs": {
        "stability": "stable"
      },
      "fqn": "jsii-calc.VariadicMethod",
      "initializer": {
        "docs": {
          "stability": "stable"
        },
        "locationInModule": {
          "filename": "lib/compliance.ts",
          "line": 667
        },
        "parameters": [
          {
            "docs": {
              "summary": "a prefix that will be use for all values returned by `#asArray`."
            },
            "name": "prefix",
            "type": {
              "primitive": "number"
            },
            "variadic": true
          }
        ],
        "variadic": true
      },
      "kind": "class",
      "locationInModule": {
        "filename": "lib/compliance.ts",
        "line": 661
      },
      "methods": [
        {
          "docs": {
            "stability": "stable"
          },
          "locationInModule": {
            "filename": "lib/compliance.ts",
            "line": 675
          },
          "name": "asArray",
          "parameters": [
            {
              "docs": {
                "summary": "the first element of the array to be returned (after the `prefix` provided at construction time)."
              },
              "name": "first",
              "type": {
                "primitive": "number"
              }
            },
            {
              "docs": {
                "summary": "other elements to be included in the array."
              },
              "name": "others",
              "type": {
                "primitive": "number"
              },
              "variadic": true
            }
          ],
          "returns": {
            "type": {
              "collection": {
                "elementtype": {
                  "primitive": "number"
                },
                "kind": "array"
              }
            }
          },
          "variadic": true
        }
      ],
      "name": "VariadicMethod"
    },
    "jsii-calc.VirtualMethodPlayground": {
      "assembly": "jsii-calc",
      "docs": {
        "stability": "stable"
      },
      "fqn": "jsii-calc.VirtualMethodPlayground",
      "initializer": {
        "docs": {
          "stability": "stable"
        }
      },
      "kind": "class",
      "locationInModule": {
        "filename": "lib/compliance.ts",
        "line": 451
      },
      "methods": [
        {
          "async": true,
          "docs": {
            "stability": "stable"
          },
          "locationInModule": {
            "filename": "lib/compliance.ts",
            "line": 476
          },
          "name": "overrideMeAsync",
          "parameters": [
            {
              "name": "index",
              "type": {
                "primitive": "number"
              }
            }
          ],
          "returns": {
            "type": {
              "primitive": "number"
            }
          }
        },
        {
          "docs": {
            "stability": "stable"
          },
          "locationInModule": {
            "filename": "lib/compliance.ts",
            "line": 480
          },
          "name": "overrideMeSync",
          "parameters": [
            {
              "name": "index",
              "type": {
                "primitive": "number"
              }
            }
          ],
          "returns": {
            "type": {
              "primitive": "number"
            }
          }
        },
        {
          "async": true,
          "docs": {
            "stability": "stable"
          },
          "locationInModule": {
            "filename": "lib/compliance.ts",
            "line": 458
          },
          "name": "parallelSumAsync",
          "parameters": [
            {
              "name": "count",
              "type": {
                "primitive": "number"
              }
            }
          ],
          "returns": {
            "type": {
              "primitive": "number"
            }
          }
        },
        {
          "async": true,
          "docs": {
            "stability": "stable"
          },
          "locationInModule": {
            "filename": "lib/compliance.ts",
            "line": 452
          },
          "name": "serialSumAsync",
          "parameters": [
            {
              "name": "count",
              "type": {
                "primitive": "number"
              }
            }
          ],
          "returns": {
            "type": {
              "primitive": "number"
            }
          }
        },
        {
          "docs": {
            "stability": "stable"
          },
          "locationInModule": {
            "filename": "lib/compliance.ts",
            "line": 468
          },
          "name": "sumSync",
          "parameters": [
            {
              "name": "count",
              "type": {
                "primitive": "number"
              }
            }
          ],
          "returns": {
            "type": {
              "primitive": "number"
            }
          }
        }
      ],
      "name": "VirtualMethodPlayground"
    },
    "jsii-calc.VoidCallback": {
      "abstract": true,
      "assembly": "jsii-calc",
      "docs": {
        "remarks": "- Implement `overrideMe` (method does not have to do anything).\n- Invoke `callMe`\n- Verify that `methodWasCalled` is `true`.",
        "stability": "stable",
        "summary": "This test is used to validate the runtimes can return correctly from a void callback."
      },
      "fqn": "jsii-calc.VoidCallback",
      "initializer": {
        "docs": {
          "stability": "stable"
        }
      },
      "kind": "class",
      "locationInModule": {
        "filename": "lib/compliance.ts",
        "line": 1923
      },
      "methods": [
        {
          "docs": {
            "stability": "stable"
          },
          "locationInModule": {
            "filename": "lib/compliance.ts",
            "line": 1928
          },
          "name": "callMe"
        },
        {
          "abstract": true,
          "docs": {
            "stability": "stable"
          },
          "locationInModule": {
            "filename": "lib/compliance.ts",
            "line": 1932
          },
          "name": "overrideMe",
          "protected": true
        }
      ],
      "name": "VoidCallback",
      "properties": [
        {
          "docs": {
            "stability": "stable"
          },
          "immutable": true,
          "locationInModule": {
            "filename": "lib/compliance.ts",
            "line": 1925
          },
          "name": "methodWasCalled",
          "type": {
            "primitive": "boolean"
          }
        }
      ]
    },
    "jsii-calc.WithPrivatePropertyInConstructor": {
      "assembly": "jsii-calc",
      "docs": {
        "stability": "stable",
        "summary": "Verifies that private property declarations in constructor arguments are hidden."
      },
      "fqn": "jsii-calc.WithPrivatePropertyInConstructor",
      "initializer": {
        "docs": {
          "stability": "stable"
        },
        "locationInModule": {
          "filename": "lib/compliance.ts",
          "line": 1939
        },
        "parameters": [
          {
            "name": "privateField",
            "optional": true,
            "type": {
              "primitive": "string"
            }
          }
        ]
      },
      "kind": "class",
      "locationInModule": {
        "filename": "lib/compliance.ts",
        "line": 1938
      },
      "name": "WithPrivatePropertyInConstructor",
      "properties": [
        {
          "docs": {
            "stability": "stable"
          },
          "immutable": true,
          "locationInModule": {
            "filename": "lib/compliance.ts",
            "line": 1941
          },
          "name": "success",
          "type": {
            "primitive": "boolean"
          }
        }
      ]
    },
    "jsii-calc.composition.CompositeOperation": {
      "abstract": true,
      "assembly": "jsii-calc",
      "base": "@scope/jsii-calc-lib.Operation",
      "docs": {
        "stability": "stable",
        "summary": "Abstract operation composed from an expression of other operations."
      },
      "fqn": "jsii-calc.composition.CompositeOperation",
      "initializer": {},
      "kind": "class",
      "locationInModule": {
        "filename": "lib/calculator.ts",
        "line": 146
      },
      "methods": [
        {
          "docs": {
            "stability": "stable",
            "summary": "(deprecated) String representation of the value."
          },
          "locationInModule": {
            "filename": "lib/calculator.ts",
            "line": 172
          },
          "name": "toString",
          "overrides": "@scope/jsii-calc-lib.Operation",
          "returns": {
            "type": {
              "primitive": "string"
            }
          }
        }
      ],
      "name": "CompositeOperation",
      "namespace": "composition",
      "properties": [
        {
          "abstract": true,
          "docs": {
            "remarks": "Must be implemented by derived classes.",
            "stability": "stable",
            "summary": "The expression that this operation consists of."
          },
          "immutable": true,
          "locationInModule": {
            "filename": "lib/calculator.ts",
            "line": 170
          },
          "name": "expression",
          "type": {
            "fqn": "@scope/jsii-calc-lib.NumericValue"
          }
        },
        {
          "docs": {
            "stability": "stable",
            "summary": "(deprecated) The value."
          },
          "immutable": true,
          "locationInModule": {
            "filename": "lib/calculator.ts",
            "line": 162
          },
          "name": "value",
          "overrides": "@scope/jsii-calc-lib.NumericValue",
          "type": {
            "primitive": "number"
          }
        },
        {
          "docs": {
            "stability": "stable",
            "summary": "A set of postfixes to include in a decorated .toString()."
          },
          "locationInModule": {
            "filename": "lib/calculator.ts",
            "line": 160
          },
          "name": "decorationPostfixes",
          "type": {
            "collection": {
              "elementtype": {
                "primitive": "string"
              },
              "kind": "array"
            }
          }
        },
        {
          "docs": {
            "stability": "stable",
            "summary": "A set of prefixes to include in a decorated .toString()."
          },
          "locationInModule": {
            "filename": "lib/calculator.ts",
            "line": 155
          },
          "name": "decorationPrefixes",
          "type": {
            "collection": {
              "elementtype": {
                "primitive": "string"
              },
              "kind": "array"
            }
          }
        },
        {
          "docs": {
            "stability": "stable",
            "summary": "The .toString() style."
          },
          "locationInModule": {
            "filename": "lib/calculator.ts",
            "line": 150
          },
          "name": "stringStyle",
          "type": {
            "fqn": "jsii-calc.composition.CompositeOperation.CompositionStringStyle"
          }
        }
      ]
    },
    "jsii-calc.composition.CompositeOperation.CompositionStringStyle": {
      "assembly": "jsii-calc",
      "docs": {
        "stability": "stable",
        "summary": "Style of .toString() output for CompositeOperation."
      },
      "fqn": "jsii-calc.composition.CompositeOperation.CompositionStringStyle",
      "kind": "enum",
      "locationInModule": {
        "filename": "lib/calculator.ts",
        "line": 192
      },
      "members": [
        {
          "docs": {
            "stability": "stable",
            "summary": "Normal string expression."
          },
          "name": "NORMAL"
        },
        {
          "docs": {
            "stability": "stable",
            "summary": "Decorated string expression."
          },
          "name": "DECORATED"
        }
      ],
      "name": "CompositionStringStyle",
      "namespace": "composition.CompositeOperation"
    },
    "jsii-calc.module2530.MyClass": {
      "assembly": "jsii-calc",
      "docs": {
        "see": "https://github.com/aws/jsii/issues/2530",
        "stability": "stable",
        "summary": "Verifies a method with parameters \"_\" can be generated."
      },
      "fqn": "jsii-calc.module2530.MyClass",
      "initializer": {
        "docs": {
          "stability": "stable"
        },
        "locationInModule": {
          "filename": "lib/module2530/index.ts",
          "line": 10
        },
        "parameters": [
          {
            "name": "_",
            "type": {
              "primitive": "number"
            }
          }
        ]
      },
      "kind": "class",
      "locationInModule": {
        "filename": "lib/module2530/index.ts",
        "line": 5
      },
      "methods": [
        {
          "docs": {
            "stability": "stable"
          },
          "locationInModule": {
            "filename": "lib/module2530/index.ts",
            "line": 6
          },
          "name": "bar",
          "parameters": [
            {
              "name": "_",
              "type": {
                "primitive": "boolean"
              }
            }
          ],
          "static": true
        },
        {
          "docs": {
            "stability": "stable"
          },
          "locationInModule": {
            "filename": "lib/module2530/index.ts",
            "line": 14
          },
          "name": "foo",
          "parameters": [
            {
              "name": "_",
              "type": {
                "primitive": "string"
              }
            }
          ]
        }
      ],
      "name": "MyClass",
      "namespace": "module2530"
    },
    "jsii-calc.module2617.OnlyStatics": {
      "assembly": "jsii-calc",
      "docs": {
        "stability": "stable"
      },
      "fqn": "jsii-calc.module2617.OnlyStatics",
      "kind": "class",
      "locationInModule": {
        "filename": "lib/module2617/index.ts",
        "line": 3
      },
      "methods": [
        {
          "docs": {
            "stability": "stable"
          },
          "locationInModule": {
            "filename": "lib/module2617/index.ts",
            "line": 7
          },
          "name": "bar",
          "static": true
        },
        {
          "docs": {
            "stability": "stable"
          },
          "locationInModule": {
            "filename": "lib/module2617/index.ts",
            "line": 4
          },
          "name": "foo",
          "static": true
        }
      ],
      "name": "OnlyStatics",
      "namespace": "module2617"
    },
    "jsii-calc.module2647.ExtendAndImplement": {
      "assembly": "jsii-calc",
      "base": "@scope/jsii-calc-lib.BaseFor2647",
      "docs": {
        "see": "https://github.com/aws/jsii/issues/2647",
        "stability": "stable",
        "summary": "This class falls into the category of \"multiple bases\" from a different module from a go code gen perspective."
      },
      "fqn": "jsii-calc.module2647.ExtendAndImplement",
      "initializer": {
        "docs": {
          "stability": "deprecated"
        },
        "locationInModule": {
          "filename": "lib/index.ts",
          "line": 121
        },
        "parameters": [
          {
            "name": "very",
            "type": {
              "fqn": "@scope/jsii-calc-base-of-base.Very"
            }
          }
        ]
      },
      "interfaces": [
        "@scope/jsii-calc-lib.IFriendly"
      ],
      "kind": "class",
      "locationInModule": {
        "filename": "lib/module2647/index.ts",
        "line": 9
      },
      "methods": [
        {
          "docs": {
            "stability": "stable",
            "summary": "(deprecated) Say hello!"
          },
          "locationInModule": {
            "filename": "lib/module2647/index.ts",
            "line": 14
          },
          "name": "hello",
          "overrides": "@scope/jsii-calc-lib.IFriendly",
          "returns": {
            "type": {
              "primitive": "string"
            }
          }
        },
        {
          "docs": {
            "stability": "stable"
          },
          "locationInModule": {
            "filename": "lib/module2647/index.ts",
            "line": 10
          },
          "name": "localMethod",
          "returns": {
            "type": {
              "primitive": "string"
            }
          }
        }
      ],
      "name": "ExtendAndImplement",
      "namespace": "module2647"
    },
    "jsii-calc.module2689.methods.MyClass": {
      "assembly": "jsii-calc",
      "docs": {
        "stability": "stable"
      },
      "fqn": "jsii-calc.module2689.methods.MyClass",
      "initializer": {
        "docs": {
          "stability": "stable"
        }
      },
      "kind": "class",
      "locationInModule": {
        "filename": "lib/module2689/methods/index.ts",
        "line": 4
      },
      "methods": [
        {
          "docs": {
            "stability": "stable"
          },
          "locationInModule": {
            "filename": "lib/module2689/methods/index.ts",
            "line": 9
          },
          "name": "bar",
          "parameters": [
            {
              "name": "_bar",
              "type": {
                "collection": {
                  "elementtype": {
                    "fqn": "@scope/jsii-calc-base.BaseProps"
                  },
                  "kind": "map"
                }
              }
            }
          ]
        },
        {
          "docs": {
            "stability": "stable"
          },
          "locationInModule": {
            "filename": "lib/module2689/methods/index.ts",
            "line": 5
          },
          "name": "foo",
          "parameters": [
            {
              "name": "_values",
              "type": {
                "collection": {
                  "elementtype": {
                    "fqn": "@scope/jsii-calc-lib.Number"
                  },
                  "kind": "array"
                }
              }
            }
          ]
        }
      ],
      "name": "MyClass",
      "namespace": "module2689.methods"
    },
    "jsii-calc.module2689.props.MyClass": {
      "assembly": "jsii-calc",
      "docs": {
        "stability": "stable"
      },
      "fqn": "jsii-calc.module2689.props.MyClass",
      "initializer": {
        "docs": {
          "stability": "stable"
        }
      },
      "kind": "class",
      "locationInModule": {
        "filename": "lib/module2689/props/index.ts",
        "line": 4
      },
      "name": "MyClass",
      "namespace": "module2689.props",
      "properties": [
        {
          "docs": {
            "stability": "stable"
          },
          "immutable": true,
          "locationInModule": {
            "filename": "lib/module2689/props/index.ts",
            "line": 6
          },
          "name": "bar",
          "type": {
            "collection": {
              "elementtype": {
                "fqn": "@scope/jsii-calc-base.BaseProps"
              },
              "kind": "map"
            }
          }
        },
        {
          "docs": {
            "stability": "stable"
          },
          "immutable": true,
          "locationInModule": {
            "filename": "lib/module2689/props/index.ts",
            "line": 5
          },
          "name": "foo",
          "type": {
            "collection": {
              "elementtype": {
                "fqn": "@scope/jsii-calc-lib.Number"
              },
              "kind": "array"
            }
          }
        }
      ]
    },
    "jsii-calc.module2689.retval.MyClass": {
      "assembly": "jsii-calc",
      "docs": {
        "stability": "stable"
      },
      "fqn": "jsii-calc.module2689.retval.MyClass",
      "initializer": {
        "docs": {
          "stability": "stable"
        }
      },
      "kind": "class",
      "locationInModule": {
        "filename": "lib/module2689/retval/index.ts",
        "line": 4
      },
      "methods": [
        {
          "docs": {
            "stability": "stable"
          },
          "locationInModule": {
            "filename": "lib/module2689/retval/index.ts",
            "line": 9
          },
          "name": "bar",
          "returns": {
            "type": {
              "collection": {
                "elementtype": {
                  "fqn": "@scope/jsii-calc-base.BaseProps"
                },
                "kind": "map"
              }
            }
          }
        },
        {
          "docs": {
            "stability": "stable"
          },
          "locationInModule": {
            "filename": "lib/module2689/retval/index.ts",
            "line": 5
          },
          "name": "foo",
          "returns": {
            "type": {
              "collection": {
                "elementtype": {
                  "fqn": "@scope/jsii-calc-lib.Number"
                },
                "kind": "array"
              }
            }
          }
        }
      ],
      "name": "MyClass",
      "namespace": "module2689.retval"
    },
    "jsii-calc.module2689.structs.MyStruct": {
      "assembly": "jsii-calc",
      "datatype": true,
      "docs": {
        "stability": "stable"
      },
      "fqn": "jsii-calc.module2689.structs.MyStruct",
      "kind": "interface",
      "locationInModule": {
        "filename": "lib/module2689/structs/index.ts",
        "line": 4
      },
      "name": "MyStruct",
      "namespace": "module2689.structs",
      "properties": [
        {
          "abstract": true,
          "docs": {
            "stability": "stable"
          },
          "immutable": true,
          "locationInModule": {
            "filename": "lib/module2689/structs/index.ts",
            "line": 6
          },
          "name": "baseMap",
          "type": {
            "collection": {
              "elementtype": {
                "fqn": "@scope/jsii-calc-base.BaseProps"
              },
              "kind": "map"
            }
          }
        },
        {
          "abstract": true,
          "docs": {
            "stability": "stable"
          },
          "immutable": true,
          "locationInModule": {
            "filename": "lib/module2689/structs/index.ts",
            "line": 5
          },
          "name": "numbers",
          "type": {
            "collection": {
              "elementtype": {
                "fqn": "@scope/jsii-calc-lib.Number"
              },
              "kind": "array"
            }
          }
        }
      ]
    },
    "jsii-calc.module2692.submodule1.Bar": {
      "assembly": "jsii-calc",
      "datatype": true,
      "docs": {
        "stability": "stable"
      },
      "fqn": "jsii-calc.module2692.submodule1.Bar",
      "kind": "interface",
      "locationInModule": {
        "filename": "lib/module2692/submodule1/index.ts",
        "line": 1
      },
      "name": "Bar",
      "namespace": "module2692.submodule1",
      "properties": [
        {
          "abstract": true,
          "docs": {
            "stability": "stable"
          },
          "immutable": true,
          "locationInModule": {
            "filename": "lib/module2692/submodule1/index.ts",
            "line": 2
          },
          "name": "bar1",
          "type": {
            "primitive": "string"
          }
        }
      ]
    },
    "jsii-calc.module2692.submodule2.Bar": {
      "assembly": "jsii-calc",
      "datatype": true,
      "docs": {
        "stability": "stable"
      },
      "fqn": "jsii-calc.module2692.submodule2.Bar",
      "kind": "interface",
      "locationInModule": {
        "filename": "lib/module2692/submodule2/index.ts",
        "line": 3
      },
      "name": "Bar",
      "namespace": "module2692.submodule2",
      "properties": [
        {
          "abstract": true,
          "docs": {
            "stability": "stable"
          },
          "immutable": true,
          "locationInModule": {
            "filename": "lib/module2692/submodule2/index.ts",
            "line": 4
          },
          "name": "bar2",
          "type": {
            "primitive": "string"
          }
        }
      ]
    },
    "jsii-calc.module2692.submodule2.Foo": {
      "assembly": "jsii-calc",
      "datatype": true,
      "docs": {
        "stability": "stable"
      },
      "fqn": "jsii-calc.module2692.submodule2.Foo",
      "interfaces": [
        "jsii-calc.module2692.submodule2.Bar",
        "jsii-calc.module2692.submodule1.Bar"
      ],
      "kind": "interface",
      "locationInModule": {
        "filename": "lib/module2692/submodule2/index.ts",
        "line": 7
      },
      "name": "Foo",
      "namespace": "module2692.submodule2",
      "properties": [
        {
          "abstract": true,
          "docs": {
            "stability": "stable"
          },
          "immutable": true,
          "locationInModule": {
            "filename": "lib/module2692/submodule2/index.ts",
            "line": 8
          },
          "name": "foo2",
          "type": {
            "primitive": "string"
          }
        }
      ]
    },
    "jsii-calc.module2700.Base": {
      "assembly": "jsii-calc",
      "docs": {
        "stability": "stable"
      },
      "fqn": "jsii-calc.module2700.Base",
      "initializer": {
        "docs": {
          "stability": "stable"
        }
      },
      "interfaces": [
        "jsii-calc.module2700.IFoo"
      ],
      "kind": "class",
      "locationInModule": {
        "filename": "lib/module2700/index.ts",
        "line": 6
      },
      "methods": [
        {
          "docs": {
            "stability": "stable"
          },
          "locationInModule": {
            "filename": "lib/module2700/index.ts",
            "line": 8
          },
          "name": "bar",
          "overrides": "jsii-calc.module2700.IFoo",
          "returns": {
            "type": {
              "primitive": "string"
            }
          }
        }
      ],
      "name": "Base",
      "namespace": "module2700",
      "properties": [
        {
          "docs": {
            "stability": "stable"
          },
          "immutable": true,
          "locationInModule": {
            "filename": "lib/module2700/index.ts",
            "line": 7
          },
          "name": "baz",
          "overrides": "jsii-calc.module2700.IFoo",
          "type": {
            "primitive": "number"
          }
        }
      ]
    },
    "jsii-calc.module2700.Derived": {
      "assembly": "jsii-calc",
      "base": "jsii-calc.module2700.Base",
      "docs": {
        "stability": "stable"
      },
      "fqn": "jsii-calc.module2700.Derived",
      "initializer": {
        "docs": {
          "stability": "stable"
        }
      },
      "interfaces": [
        "jsii-calc.module2700.IFoo"
      ],
      "kind": "class",
      "locationInModule": {
        "filename": "lib/module2700/index.ts",
        "line": 13
      },
      "methods": [
        {
          "docs": {
            "stability": "stable"
          },
          "locationInModule": {
            "filename": "lib/module2700/index.ts",
            "line": 14
          },
          "name": "zoo",
          "returns": {
            "type": {
              "primitive": "string"
            }
          }
        }
      ],
      "name": "Derived",
      "namespace": "module2700"
    },
    "jsii-calc.module2700.IFoo": {
      "assembly": "jsii-calc",
      "docs": {
        "stability": "stable"
      },
      "fqn": "jsii-calc.module2700.IFoo",
      "kind": "interface",
      "locationInModule": {
        "filename": "lib/module2700/index.ts",
        "line": 1
      },
      "methods": [
        {
          "abstract": true,
          "docs": {
            "stability": "stable"
          },
          "locationInModule": {
            "filename": "lib/module2700/index.ts",
            "line": 2
          },
          "name": "bar",
          "returns": {
            "type": {
              "primitive": "string"
            }
          }
        }
      ],
      "name": "IFoo",
      "namespace": "module2700",
      "properties": [
        {
          "abstract": true,
          "docs": {
            "stability": "stable"
          },
          "immutable": true,
          "locationInModule": {
            "filename": "lib/module2700/index.ts",
            "line": 3
          },
          "name": "baz",
          "type": {
            "primitive": "number"
          }
        }
      ]
    },
    "jsii-calc.nodirect.sub1.TypeFromSub1": {
      "assembly": "jsii-calc",
      "docs": {
        "stability": "stable"
      },
      "fqn": "jsii-calc.nodirect.sub1.TypeFromSub1",
      "initializer": {
        "docs": {
          "stability": "stable"
        }
      },
      "kind": "class",
      "locationInModule": {
        "filename": "lib/no-direct-types/sub1/index.ts",
        "line": 1
      },
      "methods": [
        {
          "docs": {
            "stability": "stable"
          },
          "locationInModule": {
            "filename": "lib/no-direct-types/sub1/index.ts",
            "line": 2
          },
          "name": "sub1",
          "returns": {
            "type": {
              "primitive": "string"
            }
          }
        }
      ],
      "name": "TypeFromSub1",
      "namespace": "nodirect.sub1"
    },
    "jsii-calc.nodirect.sub2.TypeFromSub2": {
      "assembly": "jsii-calc",
      "docs": {
        "stability": "stable"
      },
      "fqn": "jsii-calc.nodirect.sub2.TypeFromSub2",
      "initializer": {
        "docs": {
          "stability": "stable"
        }
      },
      "kind": "class",
      "locationInModule": {
        "filename": "lib/no-direct-types/sub2/index.ts",
        "line": 1
      },
      "methods": [
        {
          "docs": {
            "stability": "stable"
          },
          "locationInModule": {
            "filename": "lib/no-direct-types/sub2/index.ts",
            "line": 2
          },
          "name": "sub2",
          "returns": {
            "type": {
              "primitive": "string"
            }
          }
        }
      ],
      "name": "TypeFromSub2",
      "namespace": "nodirect.sub2"
    },
    "jsii-calc.onlystatic.OnlyStaticMethods": {
      "assembly": "jsii-calc",
      "docs": {
        "stability": "stable",
        "summary": "Test for https://github.com/aws/jsii/issues/2617."
      },
      "fqn": "jsii-calc.onlystatic.OnlyStaticMethods",
      "kind": "class",
      "locationInModule": {
        "filename": "lib/only-static/index.ts",
        "line": 4
      },
      "methods": [
        {
          "docs": {
            "stability": "stable"
          },
          "locationInModule": {
            "filename": "lib/only-static/index.ts",
            "line": 5
          },
          "name": "staticMethod",
          "returns": {
            "type": {
              "primitive": "string"
            }
          },
          "static": true
        }
      ],
      "name": "OnlyStaticMethods",
      "namespace": "onlystatic"
    },
    "jsii-calc.submodule.Default": {
      "assembly": "jsii-calc",
      "datatype": true,
      "docs": {
        "see": "https://github.com/aws/jsii/issues/2637",
        "stability": "stable",
        "summary": "A struct named \"Default\"."
      },
      "fqn": "jsii-calc.submodule.Default",
      "kind": "interface",
      "locationInModule": {
        "filename": "lib/submodule/issue2637.ts",
        "line": 6
      },
      "name": "Default",
      "namespace": "submodule",
      "properties": [
        {
          "abstract": true,
          "docs": {
            "stability": "stable"
          },
          "immutable": true,
          "locationInModule": {
            "filename": "lib/submodule/issue2637.ts",
            "line": 7
          },
          "name": "foo",
          "type": {
            "primitive": "number"
          }
        }
      ]
    },
    "jsii-calc.submodule.MyClass": {
      "assembly": "jsii-calc",
      "docs": {
        "stability": "stable"
      },
      "fqn": "jsii-calc.submodule.MyClass",
      "initializer": {
        "docs": {
          "stability": "stable"
        },
        "locationInModule": {
          "filename": "lib/submodule/my-class.ts",
          "line": 12
        },
        "parameters": [
          {
            "name": "props",
            "type": {
              "fqn": "jsii-calc.submodule.child.SomeStruct"
            }
          }
        ]
      },
      "interfaces": [
        "jsii-calc.submodule.nested_submodule.deeplyNested.INamespaced"
      ],
      "kind": "class",
      "locationInModule": {
        "filename": "lib/submodule/my-class.ts",
        "line": 6
      },
      "methods": [
        {
          "docs": {
            "stability": "stable"
          },
          "locationInModule": {
            "filename": "lib/submodule/my-class.ts",
            "line": 14
          },
          "name": "methodWithSpecialParam",
          "parameters": [
            {
              "name": "param",
              "type": {
                "fqn": "jsii-calc.submodule.param.SpecialParameter"
              }
            }
          ],
          "returns": {
            "type": {
              "primitive": "string"
            }
          }
        }
      ],
      "name": "MyClass",
      "namespace": "submodule",
      "properties": [
        {
          "docs": {
            "stability": "stable"
          },
          "immutable": true,
          "locationInModule": {
            "filename": "lib/submodule/my-class.ts",
            "line": 9
          },
          "name": "awesomeness",
          "type": {
            "fqn": "jsii-calc.submodule.child.Awesomeness"
          }
        },
        {
          "docs": {
            "stability": "stable"
          },
          "immutable": true,
          "locationInModule": {
            "filename": "lib/submodule/my-class.ts",
            "line": 7
          },
          "name": "definedAt",
          "overrides": "jsii-calc.submodule.nested_submodule.deeplyNested.INamespaced",
          "type": {
            "primitive": "string"
          }
        },
        {
          "docs": {
            "stability": "stable"
          },
          "immutable": true,
          "locationInModule": {
            "filename": "lib/submodule/my-class.ts",
            "line": 8
          },
          "name": "goodness",
          "type": {
            "fqn": "jsii-calc.submodule.child.Goodness"
          }
        },
        {
          "docs": {
            "stability": "stable"
          },
          "immutable": true,
          "locationInModule": {
            "filename": "lib/submodule/my-class.ts",
            "line": 12
          },
          "name": "props",
          "type": {
            "fqn": "jsii-calc.submodule.child.SomeStruct"
          }
        },
        {
          "docs": {
            "stability": "stable"
          },
          "locationInModule": {
            "filename": "lib/submodule/my-class.ts",
            "line": 10
          },
          "name": "allTypes",
          "optional": true,
          "type": {
            "fqn": "jsii-calc.AllTypes"
          }
        }
      ]
    },
    "jsii-calc.submodule.back_references.MyClassReference": {
      "assembly": "jsii-calc",
      "datatype": true,
      "docs": {
        "stability": "stable"
      },
      "fqn": "jsii-calc.submodule.back_references.MyClassReference",
      "kind": "interface",
      "locationInModule": {
        "filename": "lib/submodule/refers-to-parent/index.ts",
        "line": 3
      },
      "name": "MyClassReference",
      "namespace": "submodule.back_references",
      "properties": [
        {
          "abstract": true,
          "docs": {
            "stability": "stable"
          },
          "immutable": true,
          "locationInModule": {
            "filename": "lib/submodule/refers-to-parent/index.ts",
            "line": 4
          },
          "name": "reference",
          "type": {
            "fqn": "jsii-calc.submodule.MyClass"
          }
        }
      ]
    },
    "jsii-calc.submodule.child.Awesomeness": {
      "assembly": "jsii-calc",
      "docs": {
        "stability": "stable"
      },
      "fqn": "jsii-calc.submodule.child.Awesomeness",
      "kind": "enum",
      "locationInModule": {
        "filename": "lib/submodule/child/index.ts",
        "line": 15
      },
      "members": [
        {
          "docs": {
            "stability": "stable",
            "summary": "It was awesome!"
          },
          "name": "AWESOME"
        }
      ],
      "name": "Awesomeness",
      "namespace": "submodule.child"
    },
    "jsii-calc.submodule.child.Goodness": {
      "assembly": "jsii-calc",
      "docs": {
        "stability": "stable"
      },
      "fqn": "jsii-calc.submodule.child.Goodness",
      "kind": "enum",
      "locationInModule": {
        "filename": "lib/submodule/child/index.ts",
        "line": 5
      },
      "members": [
        {
          "docs": {
            "stability": "stable",
            "summary": "It's pretty good."
          },
          "name": "PRETTY_GOOD"
        },
        {
          "docs": {
            "stability": "stable",
            "summary": "It's really good."
          },
          "name": "REALLY_GOOD"
        },
        {
          "docs": {
            "stability": "stable",
            "summary": "It's amazingly good."
          },
          "name": "AMAZINGLY_GOOD"
        }
      ],
      "name": "Goodness",
      "namespace": "submodule.child"
    },
    "jsii-calc.submodule.child.InnerClass": {
      "assembly": "jsii-calc",
      "docs": {
        "stability": "stable"
      },
      "fqn": "jsii-calc.submodule.child.InnerClass",
      "initializer": {
        "docs": {
          "stability": "stable"
        }
      },
      "kind": "class",
      "locationInModule": {
        "filename": "lib/submodule/child/index.ts",
        "line": 37
      },
      "name": "InnerClass",
      "namespace": "submodule.child",
      "properties": [
        {
          "const": true,
          "docs": {
            "stability": "stable"
          },
          "immutable": true,
          "locationInModule": {
            "filename": "lib/submodule/child/index.ts",
            "line": 38
          },
          "name": "staticProp",
          "static": true,
          "type": {
            "fqn": "jsii-calc.submodule.child.SomeStruct"
          }
        }
      ]
    },
    "jsii-calc.submodule.child.KwargsProps": {
      "assembly": "jsii-calc",
      "datatype": true,
      "docs": {
        "stability": "stable"
      },
      "fqn": "jsii-calc.submodule.child.KwargsProps",
      "interfaces": [
        "jsii-calc.submodule.child.SomeStruct"
      ],
      "kind": "interface",
      "locationInModule": {
        "filename": "lib/submodule/child/index.ts",
        "line": 41
      },
      "name": "KwargsProps",
      "namespace": "submodule.child",
      "properties": [
        {
          "abstract": true,
          "docs": {
            "stability": "stable"
          },
          "immutable": true,
          "locationInModule": {
            "filename": "lib/submodule/child/index.ts",
            "line": 42
          },
          "name": "extra",
          "optional": true,
          "type": {
            "primitive": "string"
          }
        }
      ]
    },
    "jsii-calc.submodule.child.OuterClass": {
      "assembly": "jsii-calc",
      "docs": {
        "see": ": https://github.com/aws/jsii/pull/1706",
        "stability": "stable",
        "summary": "Checks that classes can self-reference during initialization."
      },
      "fqn": "jsii-calc.submodule.child.OuterClass",
      "initializer": {
        "docs": {
          "stability": "stable"
        },
        "locationInModule": {
          "filename": "lib/submodule/child/index.ts",
          "line": 27
        }
      },
      "kind": "class",
      "locationInModule": {
        "filename": "lib/submodule/child/index.ts",
        "line": 24
      },
      "name": "OuterClass",
      "namespace": "submodule.child",
      "properties": [
        {
          "docs": {
            "stability": "stable"
          },
          "immutable": true,
          "locationInModule": {
            "filename": "lib/submodule/child/index.ts",
            "line": 25
          },
          "name": "innerClass",
          "type": {
            "fqn": "jsii-calc.submodule.child.InnerClass"
          }
        }
      ]
    },
    "jsii-calc.submodule.child.SomeEnum": {
      "assembly": "jsii-calc",
      "docs": {
        "stability": "stable"
      },
      "fqn": "jsii-calc.submodule.child.SomeEnum",
      "kind": "enum",
      "locationInModule": {
        "filename": "lib/submodule/child/index.ts",
        "line": 31
      },
      "members": [
        {
          "docs": {
            "stability": "stable"
          },
          "name": "SOME"
        }
      ],
      "name": "SomeEnum",
      "namespace": "submodule.child"
    },
    "jsii-calc.submodule.child.SomeStruct": {
      "assembly": "jsii-calc",
      "datatype": true,
      "docs": {
        "stability": "stable"
      },
      "fqn": "jsii-calc.submodule.child.SomeStruct",
      "kind": "interface",
      "locationInModule": {
        "filename": "lib/submodule/child/index.ts",
        "line": 34
      },
      "name": "SomeStruct",
      "namespace": "submodule.child",
      "properties": [
        {
          "abstract": true,
          "docs": {
            "stability": "stable"
          },
          "immutable": true,
          "locationInModule": {
            "filename": "lib/submodule/child/index.ts",
            "line": 35
          },
          "name": "prop",
          "type": {
            "fqn": "jsii-calc.submodule.child.SomeEnum"
          }
        }
      ]
    },
    "jsii-calc.submodule.child.Structure": {
      "assembly": "jsii-calc",
      "datatype": true,
      "docs": {
        "stability": "stable"
      },
      "fqn": "jsii-calc.submodule.child.Structure",
      "kind": "interface",
      "locationInModule": {
        "filename": "lib/submodule/child/index.ts",
        "line": 1
      },
      "name": "Structure",
      "namespace": "submodule.child",
      "properties": [
        {
          "abstract": true,
          "docs": {
            "stability": "stable"
          },
          "immutable": true,
          "locationInModule": {
            "filename": "lib/submodule/child/index.ts",
            "line": 2
          },
          "name": "bool",
          "type": {
            "primitive": "boolean"
          }
        }
      ]
    },
    "jsii-calc.submodule.isolated.Kwargs": {
      "assembly": "jsii-calc",
      "docs": {
        "stability": "stable",
        "summary": "Ensures imports are correctly registered for kwargs lifted properties from super-structs."
      },
      "fqn": "jsii-calc.submodule.isolated.Kwargs",
      "kind": "class",
      "locationInModule": {
        "filename": "lib/submodule/isolated.ts",
        "line": 7
      },
      "methods": [
        {
          "docs": {
            "stability": "stable"
          },
          "locationInModule": {
            "filename": "lib/submodule/isolated.ts",
            "line": 8
          },
          "name": "method",
          "parameters": [
            {
              "name": "props",
              "optional": true,
              "type": {
                "fqn": "jsii-calc.submodule.child.KwargsProps"
              }
            }
          ],
          "returns": {
            "type": {
              "primitive": "boolean"
            }
          },
          "static": true
        }
      ],
      "name": "Kwargs",
      "namespace": "submodule.isolated"
    },
    "jsii-calc.submodule.nested_submodule.Namespaced": {
      "abstract": true,
      "assembly": "jsii-calc",
      "docs": {
        "stability": "stable"
      },
      "fqn": "jsii-calc.submodule.nested_submodule.Namespaced",
      "interfaces": [
        "jsii-calc.submodule.nested_submodule.deeplyNested.INamespaced"
      ],
      "kind": "class",
      "locationInModule": {
        "filename": "lib/submodule/nested_submodule.ts",
        "line": 12
      },
      "name": "Namespaced",
      "namespace": "submodule.nested_submodule",
      "properties": [
        {
          "docs": {
            "stability": "stable"
          },
          "immutable": true,
          "locationInModule": {
            "filename": "lib/submodule/nested_submodule.ts",
            "line": 13
          },
          "name": "definedAt",
          "overrides": "jsii-calc.submodule.nested_submodule.deeplyNested.INamespaced",
          "type": {
            "primitive": "string"
          }
        },
        {
          "abstract": true,
          "docs": {
            "stability": "stable"
          },
          "immutable": true,
          "locationInModule": {
            "filename": "lib/submodule/nested_submodule.ts",
            "line": 14
          },
          "name": "goodness",
          "type": {
            "fqn": "jsii-calc.submodule.child.Goodness"
          }
        }
      ]
    },
    "jsii-calc.submodule.nested_submodule.deeplyNested.INamespaced": {
      "assembly": "jsii-calc",
      "docs": {
        "stability": "stable"
      },
      "fqn": "jsii-calc.submodule.nested_submodule.deeplyNested.INamespaced",
      "kind": "interface",
      "locationInModule": {
        "filename": "lib/submodule/nested_submodule.ts",
        "line": 7
      },
      "name": "INamespaced",
      "namespace": "submodule.nested_submodule.deeplyNested",
      "properties": [
        {
          "abstract": true,
          "docs": {
            "stability": "stable"
          },
          "immutable": true,
          "locationInModule": {
            "filename": "lib/submodule/nested_submodule.ts",
            "line": 8
          },
          "name": "definedAt",
          "type": {
            "primitive": "string"
          }
        }
      ]
    },
    "jsii-calc.submodule.param.SpecialParameter": {
      "assembly": "jsii-calc",
      "datatype": true,
      "docs": {
        "stability": "stable"
      },
      "fqn": "jsii-calc.submodule.param.SpecialParameter",
      "kind": "interface",
      "locationInModule": {
        "filename": "lib/submodule/param/index.ts",
        "line": 1
      },
      "name": "SpecialParameter",
      "namespace": "submodule.param",
      "properties": [
        {
          "abstract": true,
          "docs": {
            "stability": "stable"
          },
          "immutable": true,
          "locationInModule": {
            "filename": "lib/submodule/param/index.ts",
            "line": 2
          },
          "name": "value",
          "type": {
            "primitive": "string"
          }
        }
      ]
    },
    "jsii-calc.submodule.returnsparam.ReturnsSpecialParameter": {
      "assembly": "jsii-calc",
      "docs": {
        "stability": "stable"
      },
      "fqn": "jsii-calc.submodule.returnsparam.ReturnsSpecialParameter",
      "initializer": {
        "docs": {
          "stability": "stable"
        }
      },
      "kind": "class",
      "locationInModule": {
        "filename": "lib/submodule/returns-param/index.ts",
        "line": 3
      },
      "methods": [
        {
          "docs": {
            "stability": "stable"
          },
          "locationInModule": {
            "filename": "lib/submodule/returns-param/index.ts",
            "line": 4
          },
          "name": "returnsSpecialParam",
          "returns": {
            "type": {
              "fqn": "jsii-calc.submodule.param.SpecialParameter"
            }
          }
        }
      ],
      "name": "ReturnsSpecialParameter",
      "namespace": "submodule.returnsparam"
    }
  },
  "version": "3.20.120",
<<<<<<< HEAD
  "fingerprint": "tN40QG7OJMwvZrncnCWdHHQjS9MvubkL128BGefSM1A="
=======
  "fingerprint": "NN/7JA2G5+NzNqrZC0MowhGB3DS5OlSmsNIF8KMR7Kg="
>>>>>>> 2dbe84df
}<|MERGE_RESOLUTION|>--- conflicted
+++ resolved
@@ -280,7 +280,7 @@
     "jsii-calc.module2700": {
       "locationInModule": {
         "filename": "lib/index.ts",
-        "line": 18
+        "line": 19
       }
     },
     "jsii-calc.nodirect": {
@@ -15718,9 +15718,5 @@
     }
   },
   "version": "3.20.120",
-<<<<<<< HEAD
-  "fingerprint": "tN40QG7OJMwvZrncnCWdHHQjS9MvubkL128BGefSM1A="
-=======
-  "fingerprint": "NN/7JA2G5+NzNqrZC0MowhGB3DS5OlSmsNIF8KMR7Kg="
->>>>>>> 2dbe84df
+  "fingerprint": "0UwgWtQxMTELv9VFLdPFtg1Zv/tSVnARqKIjCAhYAgg="
 }