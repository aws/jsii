--- conflicted
+++ resolved
@@ -4392,11 +4392,6 @@
       "namespace": "composition.CompositeOperation"
     }
   },
-<<<<<<< HEAD
-  "version": "0.7.15",
-  "fingerprint": "R1xDj9nkBHfChUdY5UBwN33gnpRmlVY2z00o3KvjHSQ="
-=======
   "version": "0.8.0",
-  "fingerprint": "4LMgT0Rllw3CIJWiDiR/eUfSRPvCEeWyGWxJXMiDvcU="
->>>>>>> dd078310
+  "fingerprint": "th6nsHty2/J0xbCEaMBAahStQGooZLcqwtZ//CvcYyc="
 }