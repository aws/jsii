{
  "author": {
    "name": "Amazon Web Services",
    "organization": true,
    "roles": [
      "author"
    ],
    "url": "https://aws.amazon.com"
  },
  "bundled": {
    "@fixtures/jsii-calc-bundled": "^0.19.0"
  },
  "contributors": [
    {
      "name": "Elad Ben-Israel",
      "roles": [
        "maintainer"
      ],
      "url": "https://github.com/eladb"
    },
    {
      "name": "Rico Huijbers",
      "roles": [
        "maintainer"
      ],
      "url": "https://github.com/rix0rrr"
    },
    {
      "name": "Romain Marcadier-Muller",
      "roles": [
        "maintainer"
      ],
      "url": "https://github.com/RomainMuller"
    }
  ],
  "dependencies": {
    "@scope/jsii-calc-base": "^0.0.0",
    "@scope/jsii-calc-base-of-base": "^0.0.0",
    "@scope/jsii-calc-lib": "^0.0.0"
  },
  "dependencyClosure": {
    "@scope/jsii-calc-base": {
      "targets": {
        "dotnet": {
          "namespace": "Amazon.JSII.Tests.CalculatorNamespace.BaseNamespace",
          "packageId": "Amazon.JSII.Tests.CalculatorPackageId.BasePackageId"
        },
        "go": {},
        "java": {
          "maven": {
            "artifactId": "calculator-base",
            "groupId": "software.amazon.jsii.tests"
          },
          "package": "software.amazon.jsii.tests.calculator.base"
        },
        "js": {
          "npm": "@scope/jsii-calc-base"
        },
        "python": {
          "distName": "scope.jsii-calc-base",
          "module": "scope.jsii_calc_base"
        }
      }
    },
    "@scope/jsii-calc-base-of-base": {
      "targets": {
        "dotnet": {
          "namespace": "Amazon.JSII.Tests.CalculatorNamespace.BaseOfBaseNamespace",
          "packageId": "Amazon.JSII.Tests.CalculatorPackageId.BaseOfBasePackageId"
        },
        "go": {},
        "java": {
          "maven": {
            "artifactId": "calculator-base-of-base",
            "groupId": "software.amazon.jsii.tests"
          },
          "package": "software.amazon.jsii.tests.calculator.baseofbase"
        },
        "js": {
          "npm": "@scope/jsii-calc-base-of-base"
        },
        "python": {
          "distName": "scope.jsii-calc-base-of-base",
          "module": "scope.jsii_calc_base_of_base"
        }
      }
    },
    "@scope/jsii-calc-lib": {
      "submodules": {
        "@scope/jsii-calc-lib.submodule": {
          "locationInModule": {
            "filename": "lib/index.ts",
            "line": 112
          },
          "targets": {
            "dotnet": {
              "namespace": "Amazon.JSII.Tests.CustomSubmoduleName"
            },
            "java": {
              "package": "software.amazon.jsii.tests.calculator.custom_submodule_name"
            },
            "python": {
              "module": "scope.jsii_calc_lib.custom_submodule_name"
            }
          }
        }
      },
      "targets": {
        "dotnet": {
          "namespace": "Amazon.JSII.Tests.CalculatorNamespace.LibNamespace",
          "packageId": "Amazon.JSII.Tests.CalculatorPackageId.LibPackageId",
          "versionSuffix": "-devpreview"
        },
        "go": {},
        "java": {
          "maven": {
            "artifactId": "calculator-lib",
            "groupId": "software.amazon.jsii.tests",
            "versionSuffix": ".DEVPREVIEW"
          },
          "package": "software.amazon.jsii.tests.calculator.lib"
        },
        "js": {
          "npm": "@scope/jsii-calc-lib"
        },
        "python": {
          "distName": "scope.jsii-calc-lib",
          "module": "scope.jsii_calc_lib"
        }
      }
    }
  },
  "description": "A simple calcuator built on JSII.",
  "docs": {
    "stability": "experimental"
  },
  "homepage": "https://github.com/aws/jsii",
  "jsiiVersion": "0.0.0",
  "keywords": [
    "aws",
    "jsii",
    "test"
  ],
  "license": "Apache-2.0",
  "metadata": {
    "jsii:boolean": true,
    "jsii:number": 1337,
    "jsii:object": {
      "string": "yes!"
    }
  },
  "name": "jsii-calc",
  "readme": {
    "markdown": "# jsii Calculator\n\nThis library is used to demonstrate and test the features of JSII\n\n## How to use running sum API:\n\nFirst, create a calculator:\n\n```ts\nconst calculator = new calc.Calculator();\n```\n\nThen call some operations:\n\n\n```ts fixture=with-calculator\ncalculator.add(10);\n```\n\n## Code Samples\n\n```ts\n/* This is totes a magic comment in here, just you wait! */\nconst foo = 'bar';\n```\n"
  },
  "repository": {
    "directory": "packages/jsii-calc",
    "type": "git",
    "url": "https://github.com/aws/jsii.git"
  },
  "schema": "jsii/0.10.0",
  "submodules": {
    "@scope/jsii-calc-lib.submodule": {
      "locationInModule": {
        "filename": "../@scope/jsii-calc-lib/build/index.d.ts",
        "line": 94
      }
    },
    "jsii-calc.DerivedClassHasNoProperties": {
      "locationInModule": {
        "filename": "lib/compliance.ts",
        "line": 325
      }
    },
    "jsii-calc.InterfaceInNamespaceIncludesClasses": {
      "locationInModule": {
        "filename": "lib/compliance.ts",
        "line": 1206
      }
    },
    "jsii-calc.InterfaceInNamespaceOnlyInterface": {
      "locationInModule": {
        "filename": "lib/compliance.ts",
        "line": 1199
      }
    },
    "jsii-calc.PythonSelf": {
      "locationInModule": {
        "filename": "lib/compliance.ts",
        "line": 1090
      }
    },
    "jsii-calc.composition": {
      "locationInModule": {
        "filename": "lib/calculator.ts",
        "line": 134
      }
    },
    "jsii-calc.submodule": {
      "locationInModule": {
        "filename": "lib/index.ts",
        "line": 9
      }
    },
    "jsii-calc.submodule.back_references": {
      "locationInModule": {
        "filename": "lib/submodule/index.ts",
        "line": 5
      }
    },
    "jsii-calc.submodule.child": {
      "locationInModule": {
        "filename": "lib/submodule/index.ts",
        "line": 1
      }
    },
    "jsii-calc.submodule.isolated": {
      "locationInModule": {
        "filename": "lib/submodule/index.ts",
        "line": 2
      }
    },
    "jsii-calc.submodule.nested_submodule": {
      "locationInModule": {
        "filename": "lib/submodule/nested_submodule.ts",
        "line": 4
      }
    },
    "jsii-calc.submodule.nested_submodule.deeplyNested": {
      "locationInModule": {
        "filename": "lib/submodule/nested_submodule.ts",
        "line": 6
      }
    }
  },
  "targets": {
    "dotnet": {
      "iconUrl": "https://sdk-for-net.amazonwebservices.com/images/AWSLogo128x128.png",
      "namespace": "Amazon.JSII.Tests.CalculatorNamespace",
      "packageId": "Amazon.JSII.Tests.CalculatorPackageId"
    },
    "go": {},
    "java": {
      "maven": {
        "artifactId": "calculator",
        "groupId": "software.amazon.jsii.tests"
      },
      "package": "software.amazon.jsii.tests.calculator"
    },
    "js": {
      "npm": "jsii-calc"
    },
    "python": {
      "classifiers": [
        "Test :: Classifier :: Is Dummy"
      ],
      "distName": "jsii-calc",
      "module": "jsii_calc"
    }
  },
  "types": {
    "jsii-calc.AbstractClass": {
      "abstract": true,
      "assembly": "jsii-calc",
      "base": "jsii-calc.AbstractClassBase",
      "docs": {
        "stability": "experimental"
      },
      "fqn": "jsii-calc.AbstractClass",
      "initializer": {
        "docs": {
          "stability": "experimental"
        }
      },
      "interfaces": [
        "jsii-calc.IInterfaceImplementedByAbstractClass"
      ],
      "kind": "class",
      "locationInModule": {
        "filename": "lib/compliance.ts",
        "line": 1250
      },
      "methods": [
        {
          "abstract": true,
          "docs": {
            "stability": "experimental"
          },
          "locationInModule": {
            "filename": "lib/compliance.ts",
            "line": 1256
          },
          "name": "abstractMethod",
          "parameters": [
            {
              "name": "name",
              "type": {
                "primitive": "string"
              }
            }
          ],
          "returns": {
            "type": {
              "primitive": "string"
            }
          }
        },
        {
          "docs": {
            "stability": "experimental"
          },
          "locationInModule": {
            "filename": "lib/compliance.ts",
            "line": 1252
          },
          "name": "nonAbstractMethod",
          "returns": {
            "type": {
              "primitive": "number"
            }
          }
        }
      ],
      "name": "AbstractClass",
      "properties": [
        {
          "docs": {
            "stability": "experimental"
          },
          "immutable": true,
          "locationInModule": {
            "filename": "lib/compliance.ts",
            "line": 1258
          },
          "name": "propFromInterface",
          "overrides": "jsii-calc.IInterfaceImplementedByAbstractClass",
          "type": {
            "primitive": "string"
          }
        }
      ]
    },
    "jsii-calc.AbstractClassBase": {
      "abstract": true,
      "assembly": "jsii-calc",
      "docs": {
        "stability": "experimental"
      },
      "fqn": "jsii-calc.AbstractClassBase",
      "initializer": {
        "docs": {
          "stability": "experimental"
        }
      },
      "kind": "class",
      "locationInModule": {
        "filename": "lib/compliance.ts",
        "line": 1246
      },
      "name": "AbstractClassBase",
      "properties": [
        {
          "abstract": true,
          "docs": {
            "stability": "experimental"
          },
          "immutable": true,
          "locationInModule": {
            "filename": "lib/compliance.ts",
            "line": 1247
          },
          "name": "abstractProperty",
          "type": {
            "primitive": "string"
          }
        }
      ]
    },
    "jsii-calc.AbstractClassReturner": {
      "assembly": "jsii-calc",
      "docs": {
        "stability": "experimental"
      },
      "fqn": "jsii-calc.AbstractClassReturner",
      "initializer": {
        "docs": {
          "stability": "experimental"
        }
      },
      "kind": "class",
      "locationInModule": {
        "filename": "lib/compliance.ts",
        "line": 1273
      },
      "methods": [
        {
          "docs": {
            "stability": "experimental"
          },
          "locationInModule": {
            "filename": "lib/compliance.ts",
            "line": 1274
          },
          "name": "giveMeAbstract",
          "returns": {
            "type": {
              "fqn": "jsii-calc.AbstractClass"
            }
          }
        },
        {
          "docs": {
            "stability": "experimental"
          },
          "locationInModule": {
            "filename": "lib/compliance.ts",
            "line": 1278
          },
          "name": "giveMeInterface",
          "returns": {
            "type": {
              "fqn": "jsii-calc.IInterfaceImplementedByAbstractClass"
            }
          }
        }
      ],
      "name": "AbstractClassReturner",
      "properties": [
        {
          "docs": {
            "stability": "experimental"
          },
          "immutable": true,
          "locationInModule": {
            "filename": "lib/compliance.ts",
            "line": 1282
          },
          "name": "returnAbstractFromProperty",
          "type": {
            "fqn": "jsii-calc.AbstractClassBase"
          }
        }
      ]
    },
    "jsii-calc.AbstractSuite": {
      "abstract": true,
      "assembly": "jsii-calc",
      "docs": {
        "stability": "experimental",
        "summary": "Ensures abstract members implementations correctly register overrides in various languages."
      },
      "fqn": "jsii-calc.AbstractSuite",
      "initializer": {
        "docs": {
          "stability": "experimental"
        }
      },
      "kind": "class",
      "locationInModule": {
        "filename": "lib/calculator.ts",
        "line": 411
      },
      "methods": [
        {
          "abstract": true,
          "docs": {
            "stability": "experimental"
          },
          "locationInModule": {
            "filename": "lib/calculator.ts",
            "line": 413
          },
          "name": "someMethod",
          "parameters": [
            {
              "name": "str",
              "type": {
                "primitive": "string"
              }
            }
          ],
          "protected": true,
          "returns": {
            "type": {
              "primitive": "string"
            }
          }
        },
        {
          "docs": {
            "stability": "experimental",
            "summary": "Sets `seed` to `this.property`, then calls `someMethod` with `this.property` and returns the result."
          },
          "locationInModule": {
            "filename": "lib/calculator.ts",
            "line": 419
          },
          "name": "workItAll",
          "parameters": [
            {
              "docs": {
                "summary": "a `string`."
              },
              "name": "seed",
              "type": {
                "primitive": "string"
              }
            }
          ],
          "returns": {
            "type": {
              "primitive": "string"
            }
          }
        }
      ],
      "name": "AbstractSuite",
      "properties": [
        {
          "abstract": true,
          "docs": {
            "stability": "experimental"
          },
          "locationInModule": {
            "filename": "lib/calculator.ts",
            "line": 412
          },
          "name": "property",
          "protected": true,
          "type": {
            "primitive": "string"
          }
        }
      ]
    },
    "jsii-calc.Add": {
      "assembly": "jsii-calc",
      "base": "jsii-calc.BinaryOperation",
      "docs": {
        "stability": "experimental",
        "summary": "The \"+\" binary operation."
      },
      "fqn": "jsii-calc.Add",
      "initializer": {
        "docs": {
          "stability": "experimental",
          "summary": "Creates a BinaryOperation."
        },
        "locationInModule": {
          "filename": "lib/calculator.ts",
          "line": 49
        },
        "parameters": [
          {
            "docs": {
              "summary": "Left-hand side operand."
            },
            "name": "lhs",
            "type": {
              "fqn": "@scope/jsii-calc-lib.Value"
            }
          },
          {
            "docs": {
              "summary": "Right-hand side operand."
            },
            "name": "rhs",
            "type": {
              "fqn": "@scope/jsii-calc-lib.Value"
            }
          }
        ]
      },
      "kind": "class",
      "locationInModule": {
        "filename": "lib/calculator.ts",
        "line": 61
      },
      "methods": [
        {
          "docs": {
            "stability": "experimental",
            "summary": "String representation of the value."
          },
          "locationInModule": {
            "filename": "lib/calculator.ts",
            "line": 66
          },
          "name": "toString",
          "overrides": "@scope/jsii-calc-lib.Operation",
          "returns": {
            "type": {
              "primitive": "string"
            }
          }
        }
      ],
      "name": "Add",
      "properties": [
        {
          "docs": {
            "stability": "experimental",
            "summary": "The value."
          },
          "immutable": true,
          "locationInModule": {
            "filename": "lib/calculator.ts",
            "line": 62
          },
          "name": "value",
          "overrides": "@scope/jsii-calc-lib.Value",
          "type": {
            "primitive": "number"
          }
        }
      ]
    },
    "jsii-calc.AllTypes": {
      "assembly": "jsii-calc",
      "docs": {
        "remarks": "The setters will validate\nthat the value set is of the expected type and throw otherwise.",
        "stability": "experimental",
        "summary": "This class includes property for all types supported by jsii."
      },
      "fqn": "jsii-calc.AllTypes",
      "initializer": {
        "docs": {
          "stability": "experimental"
        }
      },
      "kind": "class",
      "locationInModule": {
        "filename": "lib/compliance.ts",
        "line": 63
      },
      "methods": [
        {
          "docs": {
            "stability": "experimental"
          },
          "locationInModule": {
            "filename": "lib/compliance.ts",
            "line": 232
          },
          "name": "anyIn",
          "parameters": [
            {
              "name": "inp",
              "type": {
                "primitive": "any"
              }
            }
          ]
        },
        {
          "docs": {
            "stability": "experimental"
          },
          "locationInModule": {
            "filename": "lib/compliance.ts",
            "line": 224
          },
          "name": "anyOut",
          "returns": {
            "type": {
              "primitive": "any"
            }
          }
        },
        {
          "docs": {
            "stability": "experimental"
          },
          "locationInModule": {
            "filename": "lib/compliance.ts",
            "line": 220
          },
          "name": "enumMethod",
          "parameters": [
            {
              "name": "value",
              "type": {
                "fqn": "jsii-calc.StringEnum"
              }
            }
          ],
          "returns": {
            "type": {
              "fqn": "jsii-calc.StringEnum"
            }
          }
        }
      ],
      "name": "AllTypes",
      "properties": [
        {
          "docs": {
            "stability": "experimental"
          },
          "immutable": true,
          "locationInModule": {
            "filename": "lib/compliance.ts",
            "line": 216
          },
          "name": "enumPropertyValue",
          "type": {
            "primitive": "number"
          }
        },
        {
          "docs": {
            "stability": "experimental"
          },
          "locationInModule": {
            "filename": "lib/compliance.ts",
            "line": 180
          },
          "name": "anyArrayProperty",
          "type": {
            "collection": {
              "elementtype": {
                "primitive": "any"
              },
              "kind": "array"
            }
          }
        },
        {
          "docs": {
            "stability": "experimental"
          },
          "locationInModule": {
            "filename": "lib/compliance.ts",
            "line": 181
          },
          "name": "anyMapProperty",
          "type": {
            "collection": {
              "elementtype": {
                "primitive": "any"
              },
              "kind": "map"
            }
          }
        },
        {
          "docs": {
            "stability": "experimental"
          },
          "locationInModule": {
            "filename": "lib/compliance.ts",
            "line": 179
          },
          "name": "anyProperty",
          "type": {
            "primitive": "any"
          }
        },
        {
          "docs": {
            "stability": "experimental"
          },
          "locationInModule": {
            "filename": "lib/compliance.ts",
            "line": 165
          },
          "name": "arrayProperty",
          "type": {
            "collection": {
              "elementtype": {
                "primitive": "string"
              },
              "kind": "array"
            }
          }
        },
        {
          "docs": {
            "stability": "experimental"
          },
          "locationInModule": {
            "filename": "lib/compliance.ts",
            "line": 68
          },
          "name": "booleanProperty",
          "type": {
            "primitive": "boolean"
          }
        },
        {
          "docs": {
            "stability": "experimental"
          },
          "locationInModule": {
            "filename": "lib/compliance.ts",
            "line": 114
          },
          "name": "dateProperty",
          "type": {
            "primitive": "date"
          }
        },
        {
          "docs": {
            "stability": "experimental"
          },
          "locationInModule": {
            "filename": "lib/compliance.ts",
            "line": 200
          },
          "name": "enumProperty",
          "type": {
            "fqn": "jsii-calc.AllTypesEnum"
          }
        },
        {
          "docs": {
            "stability": "experimental"
          },
          "locationInModule": {
            "filename": "lib/compliance.ts",
            "line": 133
          },
          "name": "jsonProperty",
          "type": {
            "primitive": "json"
          }
        },
        {
          "docs": {
            "stability": "experimental"
          },
          "locationInModule": {
            "filename": "lib/compliance.ts",
            "line": 150
          },
          "name": "mapProperty",
          "type": {
            "collection": {
              "elementtype": {
                "fqn": "@scope/jsii-calc-lib.Number"
              },
              "kind": "map"
            }
          }
        },
        {
          "docs": {
            "stability": "experimental"
          },
          "locationInModule": {
            "filename": "lib/compliance.ts",
            "line": 99
          },
          "name": "numberProperty",
          "type": {
            "primitive": "number"
          }
        },
        {
          "docs": {
            "stability": "experimental"
          },
          "locationInModule": {
            "filename": "lib/compliance.ts",
            "line": 83
          },
          "name": "stringProperty",
          "type": {
            "primitive": "string"
          }
        },
        {
          "docs": {
            "stability": "experimental"
          },
          "locationInModule": {
            "filename": "lib/compliance.ts",
            "line": 192
          },
          "name": "unionArrayProperty",
          "type": {
            "collection": {
              "elementtype": {
                "union": {
                  "types": [
                    {
                      "primitive": "number"
                    },
                    {
                      "fqn": "@scope/jsii-calc-lib.Value"
                    }
                  ]
                }
              },
              "kind": "array"
            }
          }
        },
        {
          "docs": {
            "stability": "experimental"
          },
          "locationInModule": {
            "filename": "lib/compliance.ts",
            "line": 193
          },
          "name": "unionMapProperty",
          "type": {
            "collection": {
              "elementtype": {
                "union": {
                  "types": [
                    {
                      "primitive": "string"
                    },
                    {
                      "primitive": "number"
                    },
                    {
                      "fqn": "@scope/jsii-calc-lib.Number"
                    }
                  ]
                }
              },
              "kind": "map"
            }
          }
        },
        {
          "docs": {
            "stability": "experimental"
          },
          "locationInModule": {
            "filename": "lib/compliance.ts",
            "line": 191
          },
          "name": "unionProperty",
          "type": {
            "union": {
              "types": [
                {
                  "primitive": "string"
                },
                {
                  "primitive": "number"
                },
                {
                  "fqn": "jsii-calc.Multiply"
                },
                {
                  "fqn": "@scope/jsii-calc-lib.Number"
                }
              ]
            }
          }
        },
        {
          "docs": {
            "stability": "experimental"
          },
          "locationInModule": {
            "filename": "lib/compliance.ts",
            "line": 186
          },
          "name": "unknownArrayProperty",
          "type": {
            "collection": {
              "elementtype": {
                "primitive": "any"
              },
              "kind": "array"
            }
          }
        },
        {
          "docs": {
            "stability": "experimental"
          },
          "locationInModule": {
            "filename": "lib/compliance.ts",
            "line": 187
          },
          "name": "unknownMapProperty",
          "type": {
            "collection": {
              "elementtype": {
                "primitive": "any"
              },
              "kind": "map"
            }
          }
        },
        {
          "docs": {
            "stability": "experimental"
          },
          "locationInModule": {
            "filename": "lib/compliance.ts",
            "line": 185
          },
          "name": "unknownProperty",
          "type": {
            "primitive": "any"
          }
        },
        {
          "docs": {
            "stability": "experimental"
          },
          "locationInModule": {
            "filename": "lib/compliance.ts",
            "line": 197
          },
          "name": "optionalEnumValue",
          "optional": true,
          "type": {
            "fqn": "jsii-calc.StringEnum"
          }
        }
      ]
    },
    "jsii-calc.AllTypesEnum": {
      "assembly": "jsii-calc",
      "docs": {
        "stability": "experimental"
      },
      "fqn": "jsii-calc.AllTypesEnum",
      "kind": "enum",
      "locationInModule": {
        "filename": "lib/compliance.ts",
        "line": 33
      },
      "members": [
        {
          "docs": {
            "stability": "experimental"
          },
          "name": "MY_ENUM_VALUE"
        },
        {
          "docs": {
            "stability": "experimental"
          },
          "name": "YOUR_ENUM_VALUE"
        },
        {
          "docs": {
            "stability": "experimental"
          },
          "name": "THIS_IS_GREAT"
        }
      ],
      "name": "AllTypesEnum"
    },
    "jsii-calc.AllowedMethodNames": {
      "assembly": "jsii-calc",
      "docs": {
        "stability": "experimental"
      },
      "fqn": "jsii-calc.AllowedMethodNames",
      "initializer": {
        "docs": {
          "stability": "experimental"
        }
      },
      "kind": "class",
      "locationInModule": {
        "filename": "lib/compliance.ts",
        "line": 615
      },
      "methods": [
        {
          "docs": {
            "stability": "experimental"
          },
          "locationInModule": {
            "filename": "lib/compliance.ts",
            "line": 623
          },
          "name": "getBar",
          "parameters": [
            {
              "name": "_p1",
              "type": {
                "primitive": "string"
              }
            },
            {
              "name": "_p2",
              "type": {
                "primitive": "number"
              }
            }
          ]
        },
        {
          "docs": {
            "stability": "experimental",
            "summary": "getXxx() is not allowed (see negatives), but getXxx(a, ...) is okay."
          },
          "locationInModule": {
            "filename": "lib/compliance.ts",
            "line": 619
          },
          "name": "getFoo",
          "parameters": [
            {
              "name": "withParam",
              "type": {
                "primitive": "string"
              }
            }
          ],
          "returns": {
            "type": {
              "primitive": "string"
            }
          }
        },
        {
          "docs": {
            "stability": "experimental"
          },
          "locationInModule": {
            "filename": "lib/compliance.ts",
            "line": 634
          },
          "name": "setBar",
          "parameters": [
            {
              "name": "_x",
              "type": {
                "primitive": "string"
              }
            },
            {
              "name": "_y",
              "type": {
                "primitive": "number"
              }
            },
            {
              "name": "_z",
              "type": {
                "primitive": "boolean"
              }
            }
          ]
        },
        {
          "docs": {
            "stability": "experimental",
            "summary": "setFoo(x) is not allowed (see negatives), but setXxx(a, b, ...) is okay."
          },
          "locationInModule": {
            "filename": "lib/compliance.ts",
            "line": 630
          },
          "name": "setFoo",
          "parameters": [
            {
              "name": "_x",
              "type": {
                "primitive": "string"
              }
            },
            {
              "name": "_y",
              "type": {
                "primitive": "number"
              }
            }
          ]
        }
      ],
      "name": "AllowedMethodNames"
    },
    "jsii-calc.AmbiguousParameters": {
      "assembly": "jsii-calc",
      "docs": {
        "stability": "experimental"
      },
      "fqn": "jsii-calc.AmbiguousParameters",
      "initializer": {
        "docs": {
          "stability": "experimental"
        },
        "locationInModule": {
          "filename": "lib/compliance.ts",
          "line": 2683
        },
        "parameters": [
          {
            "name": "scope",
            "type": {
              "fqn": "jsii-calc.Bell"
            }
          },
          {
            "name": "props",
            "type": {
              "fqn": "jsii-calc.StructParameterType"
            }
          }
        ]
      },
      "kind": "class",
      "locationInModule": {
        "filename": "lib/compliance.ts",
        "line": 2682
      },
      "name": "AmbiguousParameters",
      "properties": [
        {
          "docs": {
            "stability": "experimental"
          },
          "immutable": true,
          "locationInModule": {
            "filename": "lib/compliance.ts",
            "line": 2685
          },
          "name": "props",
          "type": {
            "fqn": "jsii-calc.StructParameterType"
          }
        },
        {
          "docs": {
            "stability": "experimental"
          },
          "immutable": true,
          "locationInModule": {
            "filename": "lib/compliance.ts",
            "line": 2684
          },
          "name": "scope",
          "type": {
            "fqn": "jsii-calc.Bell"
          }
        }
      ]
    },
    "jsii-calc.AnonymousImplementationProvider": {
      "assembly": "jsii-calc",
      "docs": {
        "stability": "experimental"
      },
      "fqn": "jsii-calc.AnonymousImplementationProvider",
      "initializer": {
        "docs": {
          "stability": "experimental"
        }
      },
      "interfaces": [
        "jsii-calc.IAnonymousImplementationProvider"
      ],
      "kind": "class",
      "locationInModule": {
        "filename": "lib/compliance.ts",
        "line": 2212
      },
      "methods": [
        {
          "docs": {
            "stability": "experimental"
          },
          "locationInModule": {
            "filename": "lib/compliance.ts",
            "line": 2216
          },
          "name": "provideAsClass",
          "overrides": "jsii-calc.IAnonymousImplementationProvider",
          "returns": {
            "type": {
              "fqn": "jsii-calc.Implementation"
            }
          }
        },
        {
          "docs": {
            "stability": "experimental"
          },
          "locationInModule": {
            "filename": "lib/compliance.ts",
            "line": 2220
          },
          "name": "provideAsInterface",
          "overrides": "jsii-calc.IAnonymousImplementationProvider",
          "returns": {
            "type": {
              "fqn": "jsii-calc.IAnonymouslyImplementMe"
            }
          }
        }
      ],
      "name": "AnonymousImplementationProvider"
    },
    "jsii-calc.AsyncVirtualMethods": {
      "assembly": "jsii-calc",
      "docs": {
        "stability": "experimental"
      },
      "fqn": "jsii-calc.AsyncVirtualMethods",
      "initializer": {
        "docs": {
          "stability": "experimental"
        }
      },
      "kind": "class",
      "locationInModule": {
        "filename": "lib/compliance.ts",
        "line": 333
      },
      "methods": [
        {
          "async": true,
          "docs": {
            "stability": "experimental"
          },
          "locationInModule": {
            "filename": "lib/compliance.ts",
            "line": 334
          },
          "name": "callMe",
          "returns": {
            "type": {
              "primitive": "number"
            }
          }
        },
        {
          "async": true,
          "docs": {
            "stability": "experimental",
            "summary": "Just calls \"overrideMeToo\"."
          },
          "locationInModule": {
            "filename": "lib/compliance.ts",
            "line": 353
          },
          "name": "callMe2",
          "returns": {
            "type": {
              "primitive": "number"
            }
          }
        },
        {
          "async": true,
          "docs": {
            "remarks": "This is a \"double promise\" situation, which\nmeans that callbacks are not going to be available immediate, but only\nafter an \"immediates\" cycle.",
            "stability": "experimental",
            "summary": "This method calls the \"callMe\" async method indirectly, which will then invoke a virtual method."
          },
          "locationInModule": {
            "filename": "lib/compliance.ts",
            "line": 363
          },
          "name": "callMeDoublePromise",
          "returns": {
            "type": {
              "primitive": "number"
            }
          }
        },
        {
          "docs": {
            "stability": "experimental"
          },
          "locationInModule": {
            "filename": "lib/compliance.ts",
            "line": 371
          },
          "name": "dontOverrideMe",
          "returns": {
            "type": {
              "primitive": "number"
            }
          }
        },
        {
          "async": true,
          "docs": {
            "stability": "experimental"
          },
          "locationInModule": {
            "filename": "lib/compliance.ts",
            "line": 342
          },
          "name": "overrideMe",
          "parameters": [
            {
              "name": "mult",
              "type": {
                "primitive": "number"
              }
            }
          ],
          "returns": {
            "type": {
              "primitive": "number"
            }
          }
        },
        {
          "async": true,
          "docs": {
            "stability": "experimental"
          },
          "locationInModule": {
            "filename": "lib/compliance.ts",
            "line": 346
          },
          "name": "overrideMeToo",
          "returns": {
            "type": {
              "primitive": "number"
            }
          }
        }
      ],
      "name": "AsyncVirtualMethods"
    },
    "jsii-calc.AugmentableClass": {
      "assembly": "jsii-calc",
      "docs": {
        "stability": "experimental"
      },
      "fqn": "jsii-calc.AugmentableClass",
      "initializer": {
        "docs": {
          "stability": "experimental"
        }
      },
      "kind": "class",
      "locationInModule": {
        "filename": "lib/compliance.ts",
        "line": 1539
      },
      "methods": [
        {
          "docs": {
            "stability": "experimental"
          },
          "locationInModule": {
            "filename": "lib/compliance.ts",
            "line": 1540
          },
          "name": "methodOne"
        },
        {
          "docs": {
            "stability": "experimental"
          },
          "locationInModule": {
            "filename": "lib/compliance.ts",
            "line": 1546
          },
          "name": "methodTwo"
        }
      ],
      "name": "AugmentableClass"
    },
    "jsii-calc.BaseJsii976": {
      "assembly": "jsii-calc",
      "docs": {
        "stability": "experimental"
      },
      "fqn": "jsii-calc.BaseJsii976",
      "initializer": {
        "docs": {
          "stability": "experimental"
        }
      },
      "kind": "class",
      "locationInModule": {
        "filename": "lib/compliance.ts",
        "line": 2477
      },
      "name": "BaseJsii976"
    },
    "jsii-calc.Bell": {
      "assembly": "jsii-calc",
      "docs": {
        "stability": "experimental"
      },
      "fqn": "jsii-calc.Bell",
      "initializer": {
        "docs": {
          "stability": "experimental"
        }
      },
      "interfaces": [
        "jsii-calc.IBell"
      ],
      "kind": "class",
      "locationInModule": {
        "filename": "lib/compliance.ts",
        "line": 2421
      },
      "methods": [
        {
          "docs": {
            "stability": "experimental"
          },
          "locationInModule": {
            "filename": "lib/compliance.ts",
            "line": 2424
          },
          "name": "ring",
          "overrides": "jsii-calc.IBell"
        }
      ],
      "name": "Bell",
      "properties": [
        {
          "docs": {
            "stability": "experimental"
          },
          "locationInModule": {
            "filename": "lib/compliance.ts",
            "line": 2422
          },
          "name": "rung",
          "type": {
            "primitive": "boolean"
          }
        }
      ]
    },
    "jsii-calc.BinaryOperation": {
      "abstract": true,
      "assembly": "jsii-calc",
      "base": "@scope/jsii-calc-lib.Operation",
      "docs": {
        "stability": "experimental",
        "summary": "Represents an operation with two operands."
      },
      "fqn": "jsii-calc.BinaryOperation",
      "initializer": {
        "docs": {
          "stability": "experimental",
          "summary": "Creates a BinaryOperation."
        },
        "locationInModule": {
          "filename": "lib/calculator.ts",
          "line": 49
        },
        "parameters": [
          {
            "docs": {
              "summary": "Left-hand side operand."
            },
            "name": "lhs",
            "type": {
              "fqn": "@scope/jsii-calc-lib.Value"
            }
          },
          {
            "docs": {
              "summary": "Right-hand side operand."
            },
            "name": "rhs",
            "type": {
              "fqn": "@scope/jsii-calc-lib.Value"
            }
          }
        ]
      },
      "interfaces": [
        "@scope/jsii-calc-lib.IFriendly"
      ],
      "kind": "class",
      "locationInModule": {
        "filename": "lib/calculator.ts",
        "line": 43
      },
      "methods": [
        {
          "docs": {
            "stability": "experimental",
            "summary": "Say hello!"
          },
          "locationInModule": {
            "filename": "lib/calculator.ts",
            "line": 53
          },
          "name": "hello",
          "overrides": "@scope/jsii-calc-lib.IFriendly",
          "returns": {
            "type": {
              "primitive": "string"
            }
          }
        }
      ],
      "name": "BinaryOperation",
      "properties": [
        {
          "docs": {
            "stability": "experimental",
            "summary": "Left-hand side operand."
          },
          "immutable": true,
          "locationInModule": {
            "filename": "lib/calculator.ts",
            "line": 49
          },
          "name": "lhs",
          "type": {
            "fqn": "@scope/jsii-calc-lib.Value"
          }
        },
        {
          "docs": {
            "stability": "experimental",
            "summary": "Right-hand side operand."
          },
          "immutable": true,
          "locationInModule": {
            "filename": "lib/calculator.ts",
            "line": 49
          },
          "name": "rhs",
          "type": {
            "fqn": "@scope/jsii-calc-lib.Value"
          }
        }
      ]
    },
    "jsii-calc.BurriedAnonymousObject": {
      "abstract": true,
      "assembly": "jsii-calc",
      "docs": {
        "stability": "experimental",
        "summary": "See https://github.com/aws/aws-cdk/issues/7977."
      },
      "fqn": "jsii-calc.BurriedAnonymousObject",
      "initializer": {
        "docs": {
          "stability": "experimental"
        }
      },
      "kind": "class",
      "locationInModule": {
        "filename": "lib/compliance.ts",
        "line": 2767
      },
      "methods": [
        {
          "docs": {
            "stability": "experimental"
          },
          "locationInModule": {
            "filename": "lib/compliance.ts",
            "line": 2768
          },
          "name": "check",
          "returns": {
            "type": {
              "primitive": "boolean"
            }
          }
        },
        {
          "abstract": true,
          "docs": {
            "returns": "`value`",
            "stability": "experimental",
            "summary": "Implement this method and have it return it's parameter."
          },
          "locationInModule": {
            "filename": "lib/compliance.ts",
            "line": 2785
          },
          "name": "giveItBack",
          "parameters": [
            {
              "docs": {
                "summary": "the value that should be returned."
              },
              "name": "value",
              "type": {
                "primitive": "any"
              }
            }
          ],
          "returns": {
            "type": {
              "primitive": "any"
            }
          }
        }
      ],
      "name": "BurriedAnonymousObject"
    },
    "jsii-calc.Calculator": {
      "assembly": "jsii-calc",
      "base": "jsii-calc.composition.CompositeOperation",
      "docs": {
        "example": "const calculator = new calc.Calculator();\ncalculator.add(5);\ncalculator.mul(3);\nconsole.log(calculator.expression.value);",
        "remarks": "Here's how you use it:\n\n```ts\nconst calculator = new calc.Calculator();\ncalculator.add(5);\ncalculator.mul(3);\nconsole.log(calculator.expression.value);\n```\n\nI will repeat this example again, but in an @example tag.",
        "stability": "experimental",
        "summary": "A calculator which maintains a current value and allows adding operations."
      },
      "fqn": "jsii-calc.Calculator",
      "initializer": {
        "docs": {
          "stability": "experimental",
          "summary": "Creates a Calculator object."
        },
        "locationInModule": {
          "filename": "lib/calculator.ts",
          "line": 287
        },
        "parameters": [
          {
            "docs": {
              "summary": "Initialization properties."
            },
            "name": "props",
            "optional": true,
            "type": {
              "fqn": "jsii-calc.CalculatorProps"
            }
          }
        ]
      },
      "kind": "class",
      "locationInModule": {
        "filename": "lib/calculator.ts",
        "line": 282
      },
      "methods": [
        {
          "docs": {
            "stability": "experimental",
            "summary": "Adds a number to the current value."
          },
          "locationInModule": {
            "filename": "lib/calculator.ts",
            "line": 320
          },
          "name": "add",
          "parameters": [
            {
              "name": "value",
              "type": {
                "primitive": "number"
              }
            }
          ]
        },
        {
          "docs": {
            "stability": "experimental",
            "summary": "Multiplies the current value by a number."
          },
          "locationInModule": {
            "filename": "lib/calculator.ts",
            "line": 327
          },
          "name": "mul",
          "parameters": [
            {
              "name": "value",
              "type": {
                "primitive": "number"
              }
            }
          ]
        },
        {
          "docs": {
            "stability": "experimental",
            "summary": "Negates the current value."
          },
          "locationInModule": {
            "filename": "lib/calculator.ts",
            "line": 341
          },
          "name": "neg"
        },
        {
          "docs": {
            "stability": "experimental",
            "summary": "Raises the current value by a power."
          },
          "locationInModule": {
            "filename": "lib/calculator.ts",
            "line": 334
          },
          "name": "pow",
          "parameters": [
            {
              "name": "value",
              "type": {
                "primitive": "number"
              }
            }
          ]
        },
        {
          "docs": {
            "stability": "experimental",
            "summary": "Returns teh value of the union property (if defined)."
          },
          "locationInModule": {
            "filename": "lib/calculator.ts",
            "line": 360
          },
          "name": "readUnionValue",
          "returns": {
            "type": {
              "primitive": "number"
            }
          }
        }
      ],
      "name": "Calculator",
      "properties": [
        {
          "docs": {
            "stability": "experimental",
            "summary": "Returns the expression."
          },
          "immutable": true,
          "locationInModule": {
            "filename": "lib/calculator.ts",
            "line": 348
          },
          "name": "expression",
          "overrides": "jsii-calc.composition.CompositeOperation",
          "type": {
            "fqn": "@scope/jsii-calc-lib.Value"
          }
        },
        {
          "docs": {
            "stability": "experimental",
            "summary": "A log of all operations."
          },
          "immutable": true,
          "locationInModule": {
            "filename": "lib/calculator.ts",
            "line": 310
          },
          "name": "operationsLog",
          "type": {
            "collection": {
              "elementtype": {
                "fqn": "@scope/jsii-calc-lib.Value"
              },
              "kind": "array"
            }
          }
        },
        {
          "docs": {
            "stability": "experimental",
            "summary": "A map of per operation name of all operations performed."
          },
          "immutable": true,
          "locationInModule": {
            "filename": "lib/calculator.ts",
            "line": 305
          },
          "name": "operationsMap",
          "type": {
            "collection": {
              "elementtype": {
                "collection": {
                  "elementtype": {
                    "fqn": "@scope/jsii-calc-lib.Value"
                  },
                  "kind": "array"
                }
              },
              "kind": "map"
            }
          }
        },
        {
          "docs": {
            "stability": "experimental",
            "summary": "The current value."
          },
          "locationInModule": {
            "filename": "lib/calculator.ts",
            "line": 300
          },
          "name": "curr",
          "type": {
            "fqn": "@scope/jsii-calc-lib.Value"
          }
        },
        {
          "docs": {
            "stability": "experimental",
            "summary": "The maximum value allows in this calculator."
          },
          "locationInModule": {
            "filename": "lib/calculator.ts",
            "line": 315
          },
          "name": "maxValue",
          "optional": true,
          "type": {
            "primitive": "number"
          }
        },
        {
          "docs": {
            "stability": "experimental",
            "summary": "Example of a property that accepts a union of types."
          },
          "locationInModule": {
            "filename": "lib/calculator.ts",
            "line": 355
          },
          "name": "unionProperty",
          "optional": true,
          "type": {
            "union": {
              "types": [
                {
                  "fqn": "jsii-calc.Add"
                },
                {
                  "fqn": "jsii-calc.Multiply"
                },
                {
                  "fqn": "jsii-calc.Power"
                }
              ]
            }
          }
        }
      ]
    },
    "jsii-calc.CalculatorProps": {
      "assembly": "jsii-calc",
      "datatype": true,
      "docs": {
        "stability": "experimental",
        "summary": "Properties for Calculator."
      },
      "fqn": "jsii-calc.CalculatorProps",
      "kind": "interface",
      "locationInModule": {
        "filename": "lib/calculator.ts",
        "line": 243
      },
      "name": "CalculatorProps",
      "properties": [
        {
          "abstract": true,
          "docs": {
            "default": "0",
            "remarks": "NOTE: Any number works here, it's fine.",
            "stability": "experimental",
            "summary": "The initial value of the calculator."
          },
          "immutable": true,
          "locationInModule": {
            "filename": "lib/calculator.ts",
            "line": 251
          },
          "name": "initialValue",
          "optional": true,
          "type": {
            "primitive": "number"
          }
        },
        {
          "abstract": true,
          "docs": {
            "default": "none",
            "stability": "experimental",
            "summary": "The maximum value the calculator can store."
          },
          "immutable": true,
          "locationInModule": {
            "filename": "lib/calculator.ts",
            "line": 258
          },
          "name": "maximumValue",
          "optional": true,
          "type": {
            "primitive": "number"
          }
        }
      ]
    },
    "jsii-calc.ChildStruct982": {
      "assembly": "jsii-calc",
      "datatype": true,
      "docs": {
        "stability": "experimental"
      },
      "fqn": "jsii-calc.ChildStruct982",
      "interfaces": [
        "jsii-calc.ParentStruct982"
      ],
      "kind": "interface",
      "locationInModule": {
        "filename": "lib/compliance.ts",
        "line": 2501
      },
      "name": "ChildStruct982",
      "properties": [
        {
          "abstract": true,
          "docs": {
            "stability": "experimental"
          },
          "immutable": true,
          "locationInModule": {
            "filename": "lib/compliance.ts",
            "line": 2502
          },
          "name": "bar",
          "type": {
            "primitive": "number"
          }
        }
      ]
    },
    "jsii-calc.ClassThatImplementsTheInternalInterface": {
      "assembly": "jsii-calc",
      "docs": {
        "stability": "experimental"
      },
      "fqn": "jsii-calc.ClassThatImplementsTheInternalInterface",
      "initializer": {
        "docs": {
          "stability": "experimental"
        }
      },
      "interfaces": [
        "jsii-calc.INonInternalInterface"
      ],
      "kind": "class",
      "locationInModule": {
        "filename": "lib/compliance.ts",
        "line": 1802
      },
      "name": "ClassThatImplementsTheInternalInterface",
      "properties": [
        {
          "docs": {
            "stability": "experimental"
          },
          "locationInModule": {
            "filename": "lib/compliance.ts",
            "line": 1806
          },
          "name": "a",
          "overrides": "jsii-calc.IAnotherPublicInterface",
          "type": {
            "primitive": "string"
          }
        },
        {
          "docs": {
            "stability": "experimental"
          },
          "locationInModule": {
            "filename": "lib/compliance.ts",
            "line": 1807
          },
          "name": "b",
          "overrides": "jsii-calc.INonInternalInterface",
          "type": {
            "primitive": "string"
          }
        },
        {
          "docs": {
            "stability": "experimental"
          },
          "locationInModule": {
            "filename": "lib/compliance.ts",
            "line": 1808
          },
          "name": "c",
          "overrides": "jsii-calc.INonInternalInterface",
          "type": {
            "primitive": "string"
          }
        },
        {
          "docs": {
            "stability": "experimental"
          },
          "locationInModule": {
            "filename": "lib/compliance.ts",
            "line": 1809
          },
          "name": "d",
          "type": {
            "primitive": "string"
          }
        }
      ]
    },
    "jsii-calc.ClassThatImplementsThePrivateInterface": {
      "assembly": "jsii-calc",
      "docs": {
        "stability": "experimental"
      },
      "fqn": "jsii-calc.ClassThatImplementsThePrivateInterface",
      "initializer": {
        "docs": {
          "stability": "experimental"
        }
      },
      "interfaces": [
        "jsii-calc.INonInternalInterface"
      ],
      "kind": "class",
      "locationInModule": {
        "filename": "lib/compliance.ts",
        "line": 1812
      },
      "name": "ClassThatImplementsThePrivateInterface",
      "properties": [
        {
          "docs": {
            "stability": "experimental"
          },
          "locationInModule": {
            "filename": "lib/compliance.ts",
            "line": 1814
          },
          "name": "a",
          "overrides": "jsii-calc.IAnotherPublicInterface",
          "type": {
            "primitive": "string"
          }
        },
        {
          "docs": {
            "stability": "experimental"
          },
          "locationInModule": {
            "filename": "lib/compliance.ts",
            "line": 1815
          },
          "name": "b",
          "overrides": "jsii-calc.INonInternalInterface",
          "type": {
            "primitive": "string"
          }
        },
        {
          "docs": {
            "stability": "experimental"
          },
          "locationInModule": {
            "filename": "lib/compliance.ts",
            "line": 1816
          },
          "name": "c",
          "overrides": "jsii-calc.INonInternalInterface",
          "type": {
            "primitive": "string"
          }
        },
        {
          "docs": {
            "stability": "experimental"
          },
          "locationInModule": {
            "filename": "lib/compliance.ts",
            "line": 1817
          },
          "name": "e",
          "type": {
            "primitive": "string"
          }
        }
      ]
    },
    "jsii-calc.ClassWithCollections": {
      "assembly": "jsii-calc",
      "docs": {
        "stability": "experimental"
      },
      "fqn": "jsii-calc.ClassWithCollections",
      "initializer": {
        "docs": {
          "stability": "experimental"
        },
        "locationInModule": {
          "filename": "lib/compliance.ts",
          "line": 2118
        },
        "parameters": [
          {
            "name": "map",
            "type": {
              "collection": {
                "elementtype": {
                  "primitive": "string"
                },
                "kind": "map"
              }
            }
          },
          {
            "name": "array",
            "type": {
              "collection": {
                "elementtype": {
                  "primitive": "string"
                },
                "kind": "array"
              }
            }
          }
        ]
      },
      "kind": "class",
      "locationInModule": {
        "filename": "lib/compliance.ts",
        "line": 2108
      },
      "methods": [
        {
          "docs": {
            "stability": "experimental"
          },
          "locationInModule": {
            "filename": "lib/compliance.ts",
            "line": 2123
          },
          "name": "createAList",
          "returns": {
            "type": {
              "collection": {
                "elementtype": {
                  "primitive": "string"
                },
                "kind": "array"
              }
            }
          },
          "static": true
        },
        {
          "docs": {
            "stability": "experimental"
          },
          "locationInModule": {
            "filename": "lib/compliance.ts",
            "line": 2127
          },
          "name": "createAMap",
          "returns": {
            "type": {
              "collection": {
                "elementtype": {
                  "primitive": "string"
                },
                "kind": "map"
              }
            }
          },
          "static": true
        }
      ],
      "name": "ClassWithCollections",
      "properties": [
        {
          "docs": {
            "stability": "experimental"
          },
          "locationInModule": {
            "filename": "lib/compliance.ts",
            "line": 2116
          },
          "name": "staticArray",
          "static": true,
          "type": {
            "collection": {
              "elementtype": {
                "primitive": "string"
              },
              "kind": "array"
            }
          }
        },
        {
          "docs": {
            "stability": "experimental"
          },
          "locationInModule": {
            "filename": "lib/compliance.ts",
            "line": 2112
          },
          "name": "staticMap",
          "static": true,
          "type": {
            "collection": {
              "elementtype": {
                "primitive": "string"
              },
              "kind": "map"
            }
          }
        },
        {
          "docs": {
            "stability": "experimental"
          },
          "locationInModule": {
            "filename": "lib/compliance.ts",
            "line": 2110
          },
          "name": "array",
          "type": {
            "collection": {
              "elementtype": {
                "primitive": "string"
              },
              "kind": "array"
            }
          }
        },
        {
          "docs": {
            "stability": "experimental"
          },
          "locationInModule": {
            "filename": "lib/compliance.ts",
            "line": 2109
          },
          "name": "map",
          "type": {
            "collection": {
              "elementtype": {
                "primitive": "string"
              },
              "kind": "map"
            }
          }
        }
      ]
    },
    "jsii-calc.ClassWithDocs": {
      "assembly": "jsii-calc",
      "docs": {
        "custom": {
          "customAttribute": "hasAValue"
        },
        "example": "function anExample() {\n}",
        "remarks": "The docs are great. They're a bunch of tags.",
        "see": "https://aws.amazon.com/",
        "stability": "stable",
        "summary": "This class has docs."
      },
      "fqn": "jsii-calc.ClassWithDocs",
      "initializer": {
        "docs": {
          "stability": "experimental"
        }
      },
      "kind": "class",
      "locationInModule": {
        "filename": "lib/compliance.ts",
        "line": 1885
      },
      "name": "ClassWithDocs"
    },
    "jsii-calc.ClassWithJavaReservedWords": {
      "assembly": "jsii-calc",
      "docs": {
        "stability": "experimental"
      },
      "fqn": "jsii-calc.ClassWithJavaReservedWords",
      "initializer": {
        "docs": {
          "stability": "experimental"
        },
        "locationInModule": {
          "filename": "lib/compliance.ts",
          "line": 2058
        },
        "parameters": [
          {
            "name": "int",
            "type": {
              "primitive": "string"
            }
          }
        ]
      },
      "kind": "class",
      "locationInModule": {
        "filename": "lib/compliance.ts",
        "line": 2055
      },
      "methods": [
        {
          "docs": {
            "stability": "experimental"
          },
          "locationInModule": {
            "filename": "lib/compliance.ts",
            "line": 2062
          },
          "name": "import",
          "parameters": [
            {
              "name": "assert",
              "type": {
                "primitive": "string"
              }
            }
          ],
          "returns": {
            "type": {
              "primitive": "string"
            }
          }
        }
      ],
      "name": "ClassWithJavaReservedWords",
      "properties": [
        {
          "docs": {
            "stability": "experimental"
          },
          "immutable": true,
          "locationInModule": {
            "filename": "lib/compliance.ts",
            "line": 2056
          },
          "name": "int",
          "type": {
            "primitive": "string"
          }
        }
      ]
    },
    "jsii-calc.ClassWithMutableObjectLiteralProperty": {
      "assembly": "jsii-calc",
      "docs": {
        "stability": "experimental"
      },
      "fqn": "jsii-calc.ClassWithMutableObjectLiteralProperty",
      "initializer": {
        "docs": {
          "stability": "experimental"
        }
      },
      "kind": "class",
      "locationInModule": {
        "filename": "lib/compliance.ts",
        "line": 1293
      },
      "name": "ClassWithMutableObjectLiteralProperty",
      "properties": [
        {
          "docs": {
            "stability": "experimental"
          },
          "locationInModule": {
            "filename": "lib/compliance.ts",
            "line": 1294
          },
          "name": "mutableObject",
          "type": {
            "fqn": "jsii-calc.IMutableObjectLiteral"
          }
        }
      ]
    },
    "jsii-calc.ClassWithPrivateConstructorAndAutomaticProperties": {
      "assembly": "jsii-calc",
      "docs": {
        "stability": "experimental",
        "summary": "Class that implements interface properties automatically, but using a private constructor."
      },
      "fqn": "jsii-calc.ClassWithPrivateConstructorAndAutomaticProperties",
      "interfaces": [
        "jsii-calc.IInterfaceWithProperties"
      ],
      "kind": "class",
      "locationInModule": {
        "filename": "lib/compliance.ts",
        "line": 1320
      },
      "methods": [
        {
          "docs": {
            "stability": "experimental"
          },
          "locationInModule": {
            "filename": "lib/compliance.ts",
            "line": 1322
          },
          "name": "create",
          "parameters": [
            {
              "name": "readOnlyString",
              "type": {
                "primitive": "string"
              }
            },
            {
              "name": "readWriteString",
              "type": {
                "primitive": "string"
              }
            }
          ],
          "returns": {
            "type": {
              "fqn": "jsii-calc.ClassWithPrivateConstructorAndAutomaticProperties"
            }
          },
          "static": true
        }
      ],
      "name": "ClassWithPrivateConstructorAndAutomaticProperties",
      "properties": [
        {
          "docs": {
            "stability": "experimental"
          },
          "immutable": true,
          "locationInModule": {
            "filename": "lib/compliance.ts",
            "line": 1330
          },
          "name": "readOnlyString",
          "overrides": "jsii-calc.IInterfaceWithProperties",
          "type": {
            "primitive": "string"
          }
        },
        {
          "docs": {
            "stability": "experimental"
          },
          "locationInModule": {
            "filename": "lib/compliance.ts",
            "line": 1331
          },
          "name": "readWriteString",
          "overrides": "jsii-calc.IInterfaceWithProperties",
          "type": {
            "primitive": "string"
          }
        }
      ]
    },
    "jsii-calc.ConfusingToJackson": {
      "assembly": "jsii-calc",
      "docs": {
        "see": "https://github.com/aws/aws-cdk/issues/4080",
        "stability": "experimental",
        "summary": "This tries to confuse Jackson by having overloaded property setters."
      },
      "fqn": "jsii-calc.ConfusingToJackson",
      "kind": "class",
      "locationInModule": {
        "filename": "lib/compliance.ts",
        "line": 2640
      },
      "methods": [
        {
          "docs": {
            "stability": "experimental"
          },
          "locationInModule": {
            "filename": "lib/compliance.ts",
            "line": 2641
          },
          "name": "makeInstance",
          "returns": {
            "type": {
              "fqn": "jsii-calc.ConfusingToJackson"
            }
          },
          "static": true
        },
        {
          "docs": {
            "stability": "experimental"
          },
          "locationInModule": {
            "filename": "lib/compliance.ts",
            "line": 2645
          },
          "name": "makeStructInstance",
          "returns": {
            "type": {
              "fqn": "jsii-calc.ConfusingToJacksonStruct"
            }
          },
          "static": true
        }
      ],
      "name": "ConfusingToJackson",
      "properties": [
        {
          "docs": {
            "stability": "experimental"
          },
          "locationInModule": {
            "filename": "lib/compliance.ts",
            "line": 2649
          },
          "name": "unionProperty",
          "optional": true,
          "type": {
            "union": {
              "types": [
                {
                  "fqn": "@scope/jsii-calc-lib.IFriendly"
                },
                {
                  "collection": {
                    "elementtype": {
                      "union": {
                        "types": [
                          {
                            "fqn": "@scope/jsii-calc-lib.IFriendly"
                          },
                          {
                            "fqn": "jsii-calc.AbstractClass"
                          }
                        ]
                      }
                    },
                    "kind": "array"
                  }
                }
              ]
            }
          }
        }
      ]
    },
    "jsii-calc.ConfusingToJacksonStruct": {
      "assembly": "jsii-calc",
      "datatype": true,
      "docs": {
        "stability": "experimental"
      },
      "fqn": "jsii-calc.ConfusingToJacksonStruct",
      "kind": "interface",
      "locationInModule": {
        "filename": "lib/compliance.ts",
        "line": 2653
      },
      "name": "ConfusingToJacksonStruct",
      "properties": [
        {
          "abstract": true,
          "docs": {
            "stability": "experimental"
          },
          "immutable": true,
          "locationInModule": {
            "filename": "lib/compliance.ts",
            "line": 2654
          },
          "name": "unionProperty",
          "optional": true,
          "type": {
            "union": {
              "types": [
                {
                  "fqn": "@scope/jsii-calc-lib.IFriendly"
                },
                {
                  "collection": {
                    "elementtype": {
                      "union": {
                        "types": [
                          {
                            "fqn": "@scope/jsii-calc-lib.IFriendly"
                          },
                          {
                            "fqn": "jsii-calc.AbstractClass"
                          }
                        ]
                      }
                    },
                    "kind": "array"
                  }
                }
              ]
            }
          }
        }
      ]
    },
    "jsii-calc.ConstructorPassesThisOut": {
      "assembly": "jsii-calc",
      "docs": {
        "stability": "experimental"
      },
      "fqn": "jsii-calc.ConstructorPassesThisOut",
      "initializer": {
        "docs": {
          "stability": "experimental"
        },
        "locationInModule": {
          "filename": "lib/compliance.ts",
          "line": 1842
        },
        "parameters": [
          {
            "name": "consumer",
            "type": {
              "fqn": "jsii-calc.PartiallyInitializedThisConsumer"
            }
          }
        ]
      },
      "kind": "class",
      "locationInModule": {
        "filename": "lib/compliance.ts",
        "line": 1841
      },
      "name": "ConstructorPassesThisOut"
    },
    "jsii-calc.Constructors": {
      "assembly": "jsii-calc",
      "docs": {
        "stability": "experimental"
      },
      "fqn": "jsii-calc.Constructors",
      "initializer": {
        "docs": {
          "stability": "experimental"
        }
      },
      "kind": "class",
      "locationInModule": {
        "filename": "lib/compliance.ts",
        "line": 1587
      },
      "methods": [
        {
          "docs": {
            "stability": "experimental"
          },
          "locationInModule": {
            "filename": "lib/compliance.ts",
            "line": 1604
          },
          "name": "hiddenInterface",
          "returns": {
            "type": {
              "fqn": "jsii-calc.IPublicInterface"
            }
          },
          "static": true
        },
        {
          "docs": {
            "stability": "experimental"
          },
          "locationInModule": {
            "filename": "lib/compliance.ts",
            "line": 1608
          },
          "name": "hiddenInterfaces",
          "returns": {
            "type": {
              "collection": {
                "elementtype": {
                  "fqn": "jsii-calc.IPublicInterface"
                },
                "kind": "array"
              }
            }
          },
          "static": true
        },
        {
          "docs": {
            "stability": "experimental"
          },
          "locationInModule": {
            "filename": "lib/compliance.ts",
            "line": 1612
          },
          "name": "hiddenSubInterfaces",
          "returns": {
            "type": {
              "collection": {
                "elementtype": {
                  "fqn": "jsii-calc.IPublicInterface"
                },
                "kind": "array"
              }
            }
          },
          "static": true
        },
        {
          "docs": {
            "stability": "experimental"
          },
          "locationInModule": {
            "filename": "lib/compliance.ts",
            "line": 1588
          },
          "name": "makeClass",
          "returns": {
            "type": {
              "fqn": "jsii-calc.PublicClass"
            }
          },
          "static": true
        },
        {
          "docs": {
            "stability": "experimental"
          },
          "locationInModule": {
            "filename": "lib/compliance.ts",
            "line": 1592
          },
          "name": "makeInterface",
          "returns": {
            "type": {
              "fqn": "jsii-calc.IPublicInterface"
            }
          },
          "static": true
        },
        {
          "docs": {
            "stability": "experimental"
          },
          "locationInModule": {
            "filename": "lib/compliance.ts",
            "line": 1596
          },
          "name": "makeInterface2",
          "returns": {
            "type": {
              "fqn": "jsii-calc.IPublicInterface2"
            }
          },
          "static": true
        },
        {
          "docs": {
            "stability": "experimental"
          },
          "locationInModule": {
            "filename": "lib/compliance.ts",
            "line": 1600
          },
          "name": "makeInterfaces",
          "returns": {
            "type": {
              "collection": {
                "elementtype": {
                  "fqn": "jsii-calc.IPublicInterface"
                },
                "kind": "array"
              }
            }
          },
          "static": true
        }
      ],
      "name": "Constructors"
    },
    "jsii-calc.ConsumePureInterface": {
      "assembly": "jsii-calc",
      "docs": {
        "stability": "experimental"
      },
      "fqn": "jsii-calc.ConsumePureInterface",
      "initializer": {
        "docs": {
          "stability": "experimental"
        },
        "locationInModule": {
          "filename": "lib/compliance.ts",
          "line": 2664
        },
        "parameters": [
          {
            "name": "delegate",
            "type": {
              "fqn": "jsii-calc.IStructReturningDelegate"
            }
          }
        ]
      },
      "kind": "class",
      "locationInModule": {
        "filename": "lib/compliance.ts",
        "line": 2663
      },
      "methods": [
        {
          "docs": {
            "stability": "experimental"
          },
          "locationInModule": {
            "filename": "lib/compliance.ts",
            "line": 2666
          },
          "name": "workItBaby",
          "returns": {
            "type": {
              "fqn": "jsii-calc.StructB"
            }
          }
        }
      ],
      "name": "ConsumePureInterface"
    },
    "jsii-calc.ConsumerCanRingBell": {
      "assembly": "jsii-calc",
      "docs": {
        "remarks": "Check that if a JSII consumer implements IConsumerWithInterfaceParam, they can call\nthe method on the argument that they're passed...",
        "stability": "experimental",
        "summary": "Test calling back to consumers that implement interfaces."
      },
      "fqn": "jsii-calc.ConsumerCanRingBell",
      "initializer": {
        "docs": {
          "stability": "experimental"
        }
      },
      "kind": "class",
      "locationInModule": {
        "filename": "lib/compliance.ts",
        "line": 2306
      },
      "methods": [
        {
          "docs": {
            "remarks": "Returns whether the bell was rung.",
            "stability": "experimental",
            "summary": "...if the interface is implemented using an object literal."
          },
          "locationInModule": {
            "filename": "lib/compliance.ts",
            "line": 2312
          },
          "name": "staticImplementedByObjectLiteral",
          "parameters": [
            {
              "name": "ringer",
              "type": {
                "fqn": "jsii-calc.IBellRinger"
              }
            }
          ],
          "returns": {
            "type": {
              "primitive": "boolean"
            }
          },
          "static": true
        },
        {
          "docs": {
            "remarks": "Return whether the bell was rung.",
            "stability": "experimental",
            "summary": "...if the interface is implemented using a private class."
          },
          "locationInModule": {
            "filename": "lib/compliance.ts",
            "line": 2338
          },
          "name": "staticImplementedByPrivateClass",
          "parameters": [
            {
              "name": "ringer",
              "type": {
                "fqn": "jsii-calc.IBellRinger"
              }
            }
          ],
          "returns": {
            "type": {
              "primitive": "boolean"
            }
          },
          "static": true
        },
        {
          "docs": {
            "remarks": "Return whether the bell was rung.",
            "stability": "experimental",
            "summary": "...if the interface is implemented using a public class."
          },
          "locationInModule": {
            "filename": "lib/compliance.ts",
            "line": 2327
          },
          "name": "staticImplementedByPublicClass",
          "parameters": [
            {
              "name": "ringer",
              "type": {
                "fqn": "jsii-calc.IBellRinger"
              }
            }
          ],
          "returns": {
            "type": {
              "primitive": "boolean"
            }
          },
          "static": true
        },
        {
          "docs": {
            "remarks": "Return whether the bell was rung.",
            "stability": "experimental",
            "summary": "If the parameter is a concrete class instead of an interface."
          },
          "locationInModule": {
            "filename": "lib/compliance.ts",
            "line": 2349
          },
          "name": "staticWhenTypedAsClass",
          "parameters": [
            {
              "name": "ringer",
              "type": {
                "fqn": "jsii-calc.IConcreteBellRinger"
              }
            }
          ],
          "returns": {
            "type": {
              "primitive": "boolean"
            }
          },
          "static": true
        },
        {
          "docs": {
            "remarks": "Returns whether the bell was rung.",
            "stability": "experimental",
            "summary": "...if the interface is implemented using an object literal."
          },
          "locationInModule": {
            "filename": "lib/compliance.ts",
            "line": 2359
          },
          "name": "implementedByObjectLiteral",
          "parameters": [
            {
              "name": "ringer",
              "type": {
                "fqn": "jsii-calc.IBellRinger"
              }
            }
          ],
          "returns": {
            "type": {
              "primitive": "boolean"
            }
          }
        },
        {
          "docs": {
            "remarks": "Return whether the bell was rung.",
            "stability": "experimental",
            "summary": "...if the interface is implemented using a private class."
          },
          "locationInModule": {
            "filename": "lib/compliance.ts",
            "line": 2385
          },
          "name": "implementedByPrivateClass",
          "parameters": [
            {
              "name": "ringer",
              "type": {
                "fqn": "jsii-calc.IBellRinger"
              }
            }
          ],
          "returns": {
            "type": {
              "primitive": "boolean"
            }
          }
        },
        {
          "docs": {
            "remarks": "Return whether the bell was rung.",
            "stability": "experimental",
            "summary": "...if the interface is implemented using a public class."
          },
          "locationInModule": {
            "filename": "lib/compliance.ts",
            "line": 2374
          },
          "name": "implementedByPublicClass",
          "parameters": [
            {
              "name": "ringer",
              "type": {
                "fqn": "jsii-calc.IBellRinger"
              }
            }
          ],
          "returns": {
            "type": {
              "primitive": "boolean"
            }
          }
        },
        {
          "docs": {
            "remarks": "Return whether the bell was rung.",
            "stability": "experimental",
            "summary": "If the parameter is a concrete class instead of an interface."
          },
          "locationInModule": {
            "filename": "lib/compliance.ts",
            "line": 2396
          },
          "name": "whenTypedAsClass",
          "parameters": [
            {
              "name": "ringer",
              "type": {
                "fqn": "jsii-calc.IConcreteBellRinger"
              }
            }
          ],
          "returns": {
            "type": {
              "primitive": "boolean"
            }
          }
        }
      ],
      "name": "ConsumerCanRingBell"
    },
    "jsii-calc.ConsumersOfThisCrazyTypeSystem": {
      "assembly": "jsii-calc",
      "docs": {
        "stability": "experimental"
      },
      "fqn": "jsii-calc.ConsumersOfThisCrazyTypeSystem",
      "initializer": {
        "docs": {
          "stability": "experimental"
        }
      },
      "kind": "class",
      "locationInModule": {
        "filename": "lib/compliance.ts",
        "line": 1820
      },
      "methods": [
        {
          "docs": {
            "stability": "experimental"
          },
          "locationInModule": {
            "filename": "lib/compliance.ts",
            "line": 1821
          },
          "name": "consumeAnotherPublicInterface",
          "parameters": [
            {
              "name": "obj",
              "type": {
                "fqn": "jsii-calc.IAnotherPublicInterface"
              }
            }
          ],
          "returns": {
            "type": {
              "primitive": "string"
            }
          }
        },
        {
          "docs": {
            "stability": "experimental"
          },
          "locationInModule": {
            "filename": "lib/compliance.ts",
            "line": 1825
          },
          "name": "consumeNonInternalInterface",
          "parameters": [
            {
              "name": "obj",
              "type": {
                "fqn": "jsii-calc.INonInternalInterface"
              }
            }
          ],
          "returns": {
            "type": {
              "primitive": "any"
            }
          }
        }
      ],
      "name": "ConsumersOfThisCrazyTypeSystem"
    },
    "jsii-calc.DataRenderer": {
      "assembly": "jsii-calc",
      "docs": {
        "stability": "experimental",
        "summary": "Verifies proper type handling through dynamic overrides."
      },
      "fqn": "jsii-calc.DataRenderer",
      "initializer": {
        "docs": {
          "stability": "experimental"
        }
      },
      "kind": "class",
      "locationInModule": {
        "filename": "lib/compliance.ts",
        "line": 1981
      },
      "methods": [
        {
          "docs": {
            "stability": "experimental"
          },
          "locationInModule": {
            "filename": "lib/compliance.ts",
            "line": 1982
          },
          "name": "render",
          "parameters": [
            {
              "name": "data",
              "optional": true,
              "type": {
                "fqn": "@scope/jsii-calc-lib.MyFirstStruct"
              }
            }
          ],
          "returns": {
            "type": {
              "primitive": "string"
            }
          }
        },
        {
          "docs": {
            "stability": "experimental"
          },
          "locationInModule": {
            "filename": "lib/compliance.ts",
            "line": 1988
          },
          "name": "renderArbitrary",
          "parameters": [
            {
              "name": "data",
              "type": {
                "collection": {
                  "elementtype": {
                    "primitive": "any"
                  },
                  "kind": "map"
                }
              }
            }
          ],
          "returns": {
            "type": {
              "primitive": "string"
            }
          }
        },
        {
          "docs": {
            "stability": "experimental"
          },
          "locationInModule": {
            "filename": "lib/compliance.ts",
            "line": 1992
          },
          "name": "renderMap",
          "parameters": [
            {
              "name": "map",
              "type": {
                "collection": {
                  "elementtype": {
                    "primitive": "any"
                  },
                  "kind": "map"
                }
              }
            }
          ],
          "returns": {
            "type": {
              "primitive": "string"
            }
          }
        }
      ],
      "name": "DataRenderer"
    },
    "jsii-calc.DefaultedConstructorArgument": {
      "assembly": "jsii-calc",
      "docs": {
        "stability": "experimental"
      },
      "fqn": "jsii-calc.DefaultedConstructorArgument",
      "initializer": {
        "docs": {
          "stability": "experimental"
        },
        "locationInModule": {
          "filename": "lib/compliance.ts",
          "line": 318
        },
        "parameters": [
          {
            "name": "arg1",
            "optional": true,
            "type": {
              "primitive": "number"
            }
          },
          {
            "name": "arg2",
            "optional": true,
            "type": {
              "primitive": "string"
            }
          },
          {
            "name": "arg3",
            "optional": true,
            "type": {
              "primitive": "date"
            }
          }
        ]
      },
      "kind": "class",
      "locationInModule": {
        "filename": "lib/compliance.ts",
        "line": 317
      },
      "name": "DefaultedConstructorArgument",
      "properties": [
        {
          "docs": {
            "stability": "experimental"
          },
          "immutable": true,
          "locationInModule": {
            "filename": "lib/compliance.ts",
            "line": 319
          },
          "name": "arg1",
          "type": {
            "primitive": "number"
          }
        },
        {
          "docs": {
            "stability": "experimental"
          },
          "immutable": true,
          "locationInModule": {
            "filename": "lib/compliance.ts",
            "line": 321
          },
          "name": "arg3",
          "type": {
            "primitive": "date"
          }
        },
        {
          "docs": {
            "stability": "experimental"
          },
          "immutable": true,
          "locationInModule": {
            "filename": "lib/compliance.ts",
            "line": 320
          },
          "name": "arg2",
          "optional": true,
          "type": {
            "primitive": "string"
          }
        }
      ]
    },
    "jsii-calc.Demonstrate982": {
      "assembly": "jsii-calc",
      "docs": {
        "remarks": "call #takeThis() -> An ObjectRef will be provisioned for the value (it'll be re-used!)\n2. call #takeThisToo() -> The ObjectRef from before will need to be down-cased to the ParentStruct982 type",
        "stability": "experimental",
        "summary": "1."
      },
      "fqn": "jsii-calc.Demonstrate982",
      "initializer": {
        "docs": {
          "stability": "experimental"
        }
      },
      "kind": "class",
      "locationInModule": {
        "filename": "lib/compliance.ts",
        "line": 2508
      },
      "methods": [
        {
          "docs": {
            "stability": "experimental",
            "summary": "It's dangerous to go alone!"
          },
          "locationInModule": {
            "filename": "lib/compliance.ts",
            "line": 2515
          },
          "name": "takeThis",
          "returns": {
            "type": {
              "fqn": "jsii-calc.ChildStruct982"
            }
          },
          "static": true
        },
        {
          "docs": {
            "stability": "experimental",
            "summary": "It's dangerous to go alone!"
          },
          "locationInModule": {
            "filename": "lib/compliance.ts",
            "line": 2520
          },
          "name": "takeThisToo",
          "returns": {
            "type": {
              "fqn": "jsii-calc.ParentStruct982"
            }
          },
          "static": true
        }
      ],
      "name": "Demonstrate982"
    },
    "jsii-calc.DeprecatedClass": {
      "assembly": "jsii-calc",
      "docs": {
        "deprecated": "a pretty boring class",
        "stability": "deprecated"
      },
      "fqn": "jsii-calc.DeprecatedClass",
      "initializer": {
        "docs": {
          "deprecated": "this constructor is \"just\" okay",
          "stability": "deprecated"
        },
        "locationInModule": {
          "filename": "lib/stability.ts",
          "line": 95
        },
        "parameters": [
          {
            "name": "readonlyString",
            "type": {
              "primitive": "string"
            }
          },
          {
            "name": "mutableNumber",
            "optional": true,
            "type": {
              "primitive": "number"
            }
          }
        ]
      },
      "kind": "class",
      "locationInModule": {
        "filename": "lib/stability.ts",
        "line": 89
      },
      "methods": [
        {
          "docs": {
            "deprecated": "it was a bad idea",
            "stability": "deprecated"
          },
          "locationInModule": {
            "filename": "lib/stability.ts",
            "line": 100
          },
          "name": "method"
        }
      ],
      "name": "DeprecatedClass",
      "properties": [
        {
          "docs": {
            "deprecated": "this is not always \"wazoo\", be ready to be disappointed",
            "stability": "deprecated"
          },
          "immutable": true,
          "locationInModule": {
            "filename": "lib/stability.ts",
            "line": 91
          },
          "name": "readonlyProperty",
          "type": {
            "primitive": "string"
          }
        },
        {
          "docs": {
            "deprecated": "shouldn't have been mutable",
            "stability": "deprecated"
          },
          "locationInModule": {
            "filename": "lib/stability.ts",
            "line": 93
          },
          "name": "mutableProperty",
          "optional": true,
          "type": {
            "primitive": "number"
          }
        }
      ]
    },
    "jsii-calc.DeprecatedEnum": {
      "assembly": "jsii-calc",
      "docs": {
        "deprecated": "your deprecated selection of bad options",
        "stability": "deprecated"
      },
      "fqn": "jsii-calc.DeprecatedEnum",
      "kind": "enum",
      "locationInModule": {
        "filename": "lib/stability.ts",
        "line": 105
      },
      "members": [
        {
          "docs": {
            "deprecated": "option A is not great",
            "stability": "deprecated"
          },
          "name": "OPTION_A"
        },
        {
          "docs": {
            "deprecated": "option B is kinda bad, too",
            "stability": "deprecated"
          },
          "name": "OPTION_B"
        }
      ],
      "name": "DeprecatedEnum"
    },
    "jsii-calc.DeprecatedStruct": {
      "assembly": "jsii-calc",
      "datatype": true,
      "docs": {
        "deprecated": "it just wraps a string",
        "stability": "deprecated"
      },
      "fqn": "jsii-calc.DeprecatedStruct",
      "kind": "interface",
      "locationInModule": {
        "filename": "lib/stability.ts",
        "line": 77
      },
      "name": "DeprecatedStruct",
      "properties": [
        {
          "abstract": true,
          "docs": {
            "deprecated": "well, yeah",
            "stability": "deprecated"
          },
          "immutable": true,
          "locationInModule": {
            "filename": "lib/stability.ts",
            "line": 79
          },
          "name": "readonlyProperty",
          "type": {
            "primitive": "string"
          }
        }
      ]
    },
    "jsii-calc.DerivedClassHasNoProperties.Base": {
      "assembly": "jsii-calc",
      "docs": {
        "stability": "experimental"
      },
      "fqn": "jsii-calc.DerivedClassHasNoProperties.Base",
      "initializer": {
        "docs": {
          "stability": "experimental"
        }
      },
      "kind": "class",
      "locationInModule": {
        "filename": "lib/compliance.ts",
        "line": 326
      },
      "name": "Base",
      "namespace": "DerivedClassHasNoProperties",
      "properties": [
        {
          "docs": {
            "stability": "experimental"
          },
          "locationInModule": {
            "filename": "lib/compliance.ts",
            "line": 327
          },
          "name": "prop",
          "type": {
            "primitive": "string"
          }
        }
      ]
    },
    "jsii-calc.DerivedClassHasNoProperties.Derived": {
      "assembly": "jsii-calc",
      "base": "jsii-calc.DerivedClassHasNoProperties.Base",
      "docs": {
        "stability": "experimental"
      },
      "fqn": "jsii-calc.DerivedClassHasNoProperties.Derived",
      "initializer": {
        "docs": {
          "stability": "experimental"
        }
      },
      "kind": "class",
      "locationInModule": {
        "filename": "lib/compliance.ts",
        "line": 330
      },
      "name": "Derived",
      "namespace": "DerivedClassHasNoProperties"
    },
    "jsii-calc.DerivedStruct": {
      "assembly": "jsii-calc",
      "datatype": true,
      "docs": {
        "stability": "experimental",
        "summary": "A struct which derives from another struct."
      },
      "fqn": "jsii-calc.DerivedStruct",
      "interfaces": [
        "@scope/jsii-calc-lib.MyFirstStruct"
      ],
      "kind": "interface",
      "locationInModule": {
        "filename": "lib/compliance.ts",
        "line": 541
      },
      "name": "DerivedStruct",
      "properties": [
        {
          "abstract": true,
          "docs": {
            "stability": "experimental"
          },
          "immutable": true,
          "locationInModule": {
            "filename": "lib/compliance.ts",
            "line": 547
          },
          "name": "anotherRequired",
          "type": {
            "primitive": "date"
          }
        },
        {
          "abstract": true,
          "docs": {
            "stability": "experimental"
          },
          "immutable": true,
          "locationInModule": {
            "filename": "lib/compliance.ts",
            "line": 546
          },
          "name": "bool",
          "type": {
            "primitive": "boolean"
          }
        },
        {
          "abstract": true,
          "docs": {
            "stability": "experimental",
            "summary": "An example of a non primitive property."
          },
          "immutable": true,
          "locationInModule": {
            "filename": "lib/compliance.ts",
            "line": 545
          },
          "name": "nonPrimitive",
          "type": {
            "fqn": "jsii-calc.DoubleTrouble"
          }
        },
        {
          "abstract": true,
          "docs": {
            "stability": "experimental",
            "summary": "This is optional."
          },
          "immutable": true,
          "locationInModule": {
            "filename": "lib/compliance.ts",
            "line": 553
          },
          "name": "anotherOptional",
          "optional": true,
          "type": {
            "collection": {
              "elementtype": {
                "fqn": "@scope/jsii-calc-lib.Value"
              },
              "kind": "map"
            }
          }
        },
        {
          "abstract": true,
          "docs": {
            "stability": "experimental"
          },
          "immutable": true,
          "locationInModule": {
            "filename": "lib/compliance.ts",
            "line": 549
          },
          "name": "optionalAny",
          "optional": true,
          "type": {
            "primitive": "any"
          }
        },
        {
          "abstract": true,
          "docs": {
            "stability": "experimental"
          },
          "immutable": true,
          "locationInModule": {
            "filename": "lib/compliance.ts",
            "line": 548
          },
          "name": "optionalArray",
          "optional": true,
          "type": {
            "collection": {
              "elementtype": {
                "primitive": "string"
              },
              "kind": "array"
            }
          }
        }
      ]
    },
    "jsii-calc.DiamondInheritanceBaseLevelStruct": {
      "assembly": "jsii-calc",
      "datatype": true,
      "docs": {
        "stability": "experimental"
      },
      "fqn": "jsii-calc.DiamondInheritanceBaseLevelStruct",
      "kind": "interface",
      "locationInModule": {
        "filename": "lib/compliance.ts",
        "line": 2026
      },
      "name": "DiamondInheritanceBaseLevelStruct",
      "properties": [
        {
          "abstract": true,
          "docs": {
            "stability": "experimental"
          },
          "immutable": true,
          "locationInModule": {
            "filename": "lib/compliance.ts",
            "line": 2027
          },
          "name": "baseLevelProperty",
          "type": {
            "primitive": "string"
          }
        }
      ]
    },
    "jsii-calc.DiamondInheritanceFirstMidLevelStruct": {
      "assembly": "jsii-calc",
      "datatype": true,
      "docs": {
        "stability": "experimental"
      },
      "fqn": "jsii-calc.DiamondInheritanceFirstMidLevelStruct",
      "interfaces": [
        "jsii-calc.DiamondInheritanceBaseLevelStruct"
      ],
      "kind": "interface",
      "locationInModule": {
        "filename": "lib/compliance.ts",
        "line": 2030
      },
      "name": "DiamondInheritanceFirstMidLevelStruct",
      "properties": [
        {
          "abstract": true,
          "docs": {
            "stability": "experimental"
          },
          "immutable": true,
          "locationInModule": {
            "filename": "lib/compliance.ts",
            "line": 2032
          },
          "name": "firstMidLevelProperty",
          "type": {
            "primitive": "string"
          }
        }
      ]
    },
    "jsii-calc.DiamondInheritanceSecondMidLevelStruct": {
      "assembly": "jsii-calc",
      "datatype": true,
      "docs": {
        "stability": "experimental"
      },
      "fqn": "jsii-calc.DiamondInheritanceSecondMidLevelStruct",
      "interfaces": [
        "jsii-calc.DiamondInheritanceBaseLevelStruct"
      ],
      "kind": "interface",
      "locationInModule": {
        "filename": "lib/compliance.ts",
        "line": 2035
      },
      "name": "DiamondInheritanceSecondMidLevelStruct",
      "properties": [
        {
          "abstract": true,
          "docs": {
            "stability": "experimental"
          },
          "immutable": true,
          "locationInModule": {
            "filename": "lib/compliance.ts",
            "line": 2037
          },
          "name": "secondMidLevelProperty",
          "type": {
            "primitive": "string"
          }
        }
      ]
    },
    "jsii-calc.DiamondInheritanceTopLevelStruct": {
      "assembly": "jsii-calc",
      "datatype": true,
      "docs": {
        "stability": "experimental"
      },
      "fqn": "jsii-calc.DiamondInheritanceTopLevelStruct",
      "interfaces": [
        "jsii-calc.DiamondInheritanceFirstMidLevelStruct",
        "jsii-calc.DiamondInheritanceSecondMidLevelStruct"
      ],
      "kind": "interface",
      "locationInModule": {
        "filename": "lib/compliance.ts",
        "line": 2040
      },
      "name": "DiamondInheritanceTopLevelStruct",
      "properties": [
        {
          "abstract": true,
          "docs": {
            "stability": "experimental"
          },
          "immutable": true,
          "locationInModule": {
            "filename": "lib/compliance.ts",
            "line": 2043
          },
          "name": "topLevelProperty",
          "type": {
            "primitive": "string"
          }
        }
      ]
    },
    "jsii-calc.DisappointingCollectionSource": {
      "assembly": "jsii-calc",
      "docs": {
        "remarks": "This source of collections is disappointing - it'll always give you nothing :(",
        "stability": "experimental",
        "summary": "Verifies that null/undefined can be returned for optional collections."
      },
      "fqn": "jsii-calc.DisappointingCollectionSource",
      "kind": "class",
      "locationInModule": {
        "filename": "lib/compliance.ts",
        "line": 2530
      },
      "name": "DisappointingCollectionSource",
      "properties": [
        {
          "const": true,
          "docs": {
            "remarks": "(Nah, just a billion dollars mistake!)",
            "stability": "experimental",
            "summary": "Some List of strings, maybe?"
          },
          "immutable": true,
          "locationInModule": {
            "filename": "lib/compliance.ts",
            "line": 2532
          },
          "name": "maybeList",
          "optional": true,
          "static": true,
          "type": {
            "collection": {
              "elementtype": {
                "primitive": "string"
              },
              "kind": "array"
            }
          }
        },
        {
          "const": true,
          "docs": {
            "remarks": "(Nah, just a billion dollars mistake!)",
            "stability": "experimental",
            "summary": "Some Map of strings to numbers, maybe?"
          },
          "immutable": true,
          "locationInModule": {
            "filename": "lib/compliance.ts",
            "line": 2534
          },
          "name": "maybeMap",
          "optional": true,
          "static": true,
          "type": {
            "collection": {
              "elementtype": {
                "primitive": "number"
              },
              "kind": "map"
            }
          }
        }
      ]
    },
    "jsii-calc.DoNotOverridePrivates": {
      "assembly": "jsii-calc",
      "docs": {
        "stability": "experimental"
      },
      "fqn": "jsii-calc.DoNotOverridePrivates",
      "initializer": {
        "docs": {
          "stability": "experimental"
        }
      },
      "kind": "class",
      "locationInModule": {
        "filename": "lib/compliance.ts",
        "line": 1297
      },
      "methods": [
        {
          "docs": {
            "stability": "experimental"
          },
          "locationInModule": {
            "filename": "lib/compliance.ts",
            "line": 1312
          },
          "name": "changePrivatePropertyValue",
          "parameters": [
            {
              "name": "newValue",
              "type": {
                "primitive": "string"
              }
            }
          ]
        },
        {
          "docs": {
            "stability": "experimental"
          },
          "locationInModule": {
            "filename": "lib/compliance.ts",
            "line": 1304
          },
          "name": "privateMethodValue",
          "returns": {
            "type": {
              "primitive": "string"
            }
          }
        },
        {
          "docs": {
            "stability": "experimental"
          },
          "locationInModule": {
            "filename": "lib/compliance.ts",
            "line": 1308
          },
          "name": "privatePropertyValue",
          "returns": {
            "type": {
              "primitive": "string"
            }
          }
        }
      ],
      "name": "DoNotOverridePrivates"
    },
    "jsii-calc.DoNotRecognizeAnyAsOptional": {
      "assembly": "jsii-calc",
      "docs": {
        "stability": "experimental",
        "summary": "jsii#284: do not recognize \"any\" as an optional argument."
      },
      "fqn": "jsii-calc.DoNotRecognizeAnyAsOptional",
      "initializer": {
        "docs": {
          "stability": "experimental"
        }
      },
      "kind": "class",
      "locationInModule": {
        "filename": "lib/compliance.ts",
        "line": 1353
      },
      "methods": [
        {
          "docs": {
            "stability": "experimental"
          },
          "locationInModule": {
            "filename": "lib/compliance.ts",
            "line": 1354
          },
          "name": "method",
          "parameters": [
            {
              "name": "_requiredAny",
              "type": {
                "primitive": "any"
              }
            },
            {
              "name": "_optionalAny",
              "optional": true,
              "type": {
                "primitive": "any"
              }
            },
            {
              "name": "_optionalString",
              "optional": true,
              "type": {
                "primitive": "string"
              }
            }
          ]
        }
      ],
      "name": "DoNotRecognizeAnyAsOptional"
    },
    "jsii-calc.DocumentedClass": {
      "assembly": "jsii-calc",
      "docs": {
        "remarks": "This is the meat of the TSDoc comment. It may contain\nmultiple lines and multiple paragraphs.\n\nMultiple paragraphs are separated by an empty line.",
        "stability": "stable",
        "summary": "Here's the first line of the TSDoc comment."
      },
      "fqn": "jsii-calc.DocumentedClass",
      "initializer": {
        "docs": {
          "stability": "experimental"
        }
      },
      "kind": "class",
      "locationInModule": {
        "filename": "lib/documented.ts",
        "line": 11
      },
      "methods": [
        {
          "docs": {
            "remarks": "This will print out a friendly greeting intended for\nthe indicated person.",
            "returns": "A number that everyone knows very well",
            "stability": "stable",
            "summary": "Greet the indicated person."
          },
          "locationInModule": {
            "filename": "lib/documented.ts",
            "line": 21
          },
          "name": "greet",
          "parameters": [
            {
              "docs": {
                "summary": "The person to be greeted."
              },
              "name": "greetee",
              "optional": true,
              "type": {
                "fqn": "jsii-calc.Greetee"
              }
            }
          ],
          "returns": {
            "type": {
              "primitive": "number"
            }
          }
        },
        {
          "docs": {
            "stability": "experimental",
            "summary": "Say ¡Hola!"
          },
          "locationInModule": {
            "filename": "lib/documented.ts",
            "line": 31
          },
          "name": "hola"
        }
      ],
      "name": "DocumentedClass"
    },
    "jsii-calc.DontComplainAboutVariadicAfterOptional": {
      "assembly": "jsii-calc",
      "docs": {
        "stability": "experimental"
      },
      "fqn": "jsii-calc.DontComplainAboutVariadicAfterOptional",
      "initializer": {
        "docs": {
          "stability": "experimental"
        }
      },
      "kind": "class",
      "locationInModule": {
        "filename": "lib/compliance.ts",
        "line": 1430
      },
      "methods": [
        {
          "docs": {
            "stability": "experimental"
          },
          "locationInModule": {
            "filename": "lib/compliance.ts",
            "line": 1431
          },
          "name": "optionalAndVariadic",
          "parameters": [
            {
              "name": "optional",
              "optional": true,
              "type": {
                "primitive": "string"
              }
            },
            {
              "name": "things",
              "type": {
                "primitive": "string"
              },
              "variadic": true
            }
          ],
          "returns": {
            "type": {
              "primitive": "string"
            }
          },
          "variadic": true
        }
      ],
      "name": "DontComplainAboutVariadicAfterOptional"
    },
    "jsii-calc.DoubleTrouble": {
      "assembly": "jsii-calc",
      "docs": {
        "stability": "experimental"
      },
      "fqn": "jsii-calc.DoubleTrouble",
      "initializer": {
        "docs": {
          "stability": "experimental"
        }
      },
      "interfaces": [
        "jsii-calc.IFriendlyRandomGenerator"
      ],
      "kind": "class",
      "locationInModule": {
        "filename": "lib/compliance.ts",
        "line": 485
      },
      "methods": [
        {
          "docs": {
            "stability": "experimental",
            "summary": "Say hello!"
          },
          "locationInModule": {
            "filename": "lib/compliance.ts",
            "line": 490
          },
          "name": "hello",
          "overrides": "@scope/jsii-calc-lib.IFriendly",
          "returns": {
            "type": {
              "primitive": "string"
            }
          }
        },
        {
          "docs": {
            "stability": "experimental",
            "summary": "Returns another random number."
          },
          "locationInModule": {
            "filename": "lib/compliance.ts",
            "line": 486
          },
          "name": "next",
          "overrides": "jsii-calc.IRandomNumberGenerator",
          "returns": {
            "type": {
              "primitive": "number"
            }
          }
        }
      ],
      "name": "DoubleTrouble"
    },
    "jsii-calc.EnumDispenser": {
      "assembly": "jsii-calc",
      "docs": {
        "stability": "experimental"
      },
      "fqn": "jsii-calc.EnumDispenser",
      "kind": "class",
      "locationInModule": {
        "filename": "lib/compliance.ts",
        "line": 45
      },
      "methods": [
        {
          "docs": {
            "stability": "experimental"
          },
          "locationInModule": {
            "filename": "lib/compliance.ts",
            "line": 51
          },
          "name": "randomIntegerLikeEnum",
          "returns": {
            "type": {
              "fqn": "jsii-calc.AllTypesEnum"
            }
          },
          "static": true
        },
        {
          "docs": {
            "stability": "experimental"
          },
          "locationInModule": {
            "filename": "lib/compliance.ts",
            "line": 46
          },
          "name": "randomStringLikeEnum",
          "returns": {
            "type": {
              "fqn": "jsii-calc.StringEnum"
            }
          },
          "static": true
        }
      ],
      "name": "EnumDispenser"
    },
    "jsii-calc.EraseUndefinedHashValues": {
      "assembly": "jsii-calc",
      "docs": {
        "stability": "experimental"
      },
      "fqn": "jsii-calc.EraseUndefinedHashValues",
      "initializer": {
        "docs": {
          "stability": "experimental"
        }
      },
      "kind": "class",
      "locationInModule": {
        "filename": "lib/compliance.ts",
        "line": 1643
      },
      "methods": [
        {
          "docs": {
            "remarks": "Used to check that undefined/null hash values\nare being erased when sending values from native code to JS.",
            "stability": "experimental",
            "summary": "Returns `true` if `key` is defined in `opts`."
          },
          "locationInModule": {
            "filename": "lib/compliance.ts",
            "line": 1648
          },
          "name": "doesKeyExist",
          "parameters": [
            {
              "name": "opts",
              "type": {
                "fqn": "jsii-calc.EraseUndefinedHashValuesOptions"
              }
            },
            {
              "name": "key",
              "type": {
                "primitive": "string"
              }
            }
          ],
          "returns": {
            "type": {
              "primitive": "boolean"
            }
          },
          "static": true
        },
        {
          "docs": {
            "stability": "experimental",
            "summary": "We expect \"prop1\" to be erased."
          },
          "locationInModule": {
            "filename": "lib/compliance.ts",
            "line": 1668
          },
          "name": "prop1IsNull",
          "returns": {
            "type": {
              "collection": {
                "elementtype": {
                  "primitive": "any"
                },
                "kind": "map"
              }
            }
          },
          "static": true
        },
        {
          "docs": {
            "stability": "experimental",
            "summary": "We expect \"prop2\" to be erased."
          },
          "locationInModule": {
            "filename": "lib/compliance.ts",
            "line": 1658
          },
          "name": "prop2IsUndefined",
          "returns": {
            "type": {
              "collection": {
                "elementtype": {
                  "primitive": "any"
                },
                "kind": "map"
              }
            }
          },
          "static": true
        }
      ],
      "name": "EraseUndefinedHashValues"
    },
    "jsii-calc.EraseUndefinedHashValuesOptions": {
      "assembly": "jsii-calc",
      "datatype": true,
      "docs": {
        "stability": "experimental"
      },
      "fqn": "jsii-calc.EraseUndefinedHashValuesOptions",
      "kind": "interface",
      "locationInModule": {
        "filename": "lib/compliance.ts",
        "line": 1638
      },
      "name": "EraseUndefinedHashValuesOptions",
      "properties": [
        {
          "abstract": true,
          "docs": {
            "stability": "experimental"
          },
          "immutable": true,
          "locationInModule": {
            "filename": "lib/compliance.ts",
            "line": 1639
          },
          "name": "option1",
          "optional": true,
          "type": {
            "primitive": "string"
          }
        },
        {
          "abstract": true,
          "docs": {
            "stability": "experimental"
          },
          "immutable": true,
          "locationInModule": {
            "filename": "lib/compliance.ts",
            "line": 1640
          },
          "name": "option2",
          "optional": true,
          "type": {
            "primitive": "string"
          }
        }
      ]
    },
    "jsii-calc.ExperimentalClass": {
      "assembly": "jsii-calc",
      "docs": {
        "stability": "experimental"
      },
      "fqn": "jsii-calc.ExperimentalClass",
      "initializer": {
        "docs": {
          "stability": "experimental"
        },
        "locationInModule": {
          "filename": "lib/stability.ts",
          "line": 22
        },
        "parameters": [
          {
            "name": "readonlyString",
            "type": {
              "primitive": "string"
            }
          },
          {
            "name": "mutableNumber",
            "optional": true,
            "type": {
              "primitive": "number"
            }
          }
        ]
      },
      "kind": "class",
      "locationInModule": {
        "filename": "lib/stability.ts",
        "line": 16
      },
      "methods": [
        {
          "docs": {
            "stability": "experimental"
          },
          "locationInModule": {
            "filename": "lib/stability.ts",
            "line": 28
          },
          "name": "method"
        }
      ],
      "name": "ExperimentalClass",
      "properties": [
        {
          "docs": {
            "stability": "experimental"
          },
          "immutable": true,
          "locationInModule": {
            "filename": "lib/stability.ts",
            "line": 18
          },
          "name": "readonlyProperty",
          "type": {
            "primitive": "string"
          }
        },
        {
          "docs": {
            "stability": "experimental"
          },
          "locationInModule": {
            "filename": "lib/stability.ts",
            "line": 20
          },
          "name": "mutableProperty",
          "optional": true,
          "type": {
            "primitive": "number"
          }
        }
      ]
    },
    "jsii-calc.ExperimentalEnum": {
      "assembly": "jsii-calc",
      "docs": {
        "stability": "experimental"
      },
      "fqn": "jsii-calc.ExperimentalEnum",
      "kind": "enum",
      "locationInModule": {
        "filename": "lib/stability.ts",
        "line": 33
      },
      "members": [
        {
          "docs": {
            "stability": "experimental"
          },
          "name": "OPTION_A"
        },
        {
          "docs": {
            "stability": "experimental"
          },
          "name": "OPTION_B"
        }
      ],
      "name": "ExperimentalEnum"
    },
    "jsii-calc.ExperimentalStruct": {
      "assembly": "jsii-calc",
      "datatype": true,
      "docs": {
        "stability": "experimental"
      },
      "fqn": "jsii-calc.ExperimentalStruct",
      "kind": "interface",
      "locationInModule": {
        "filename": "lib/stability.ts",
        "line": 4
      },
      "name": "ExperimentalStruct",
      "properties": [
        {
          "abstract": true,
          "docs": {
            "stability": "experimental"
          },
          "immutable": true,
          "locationInModule": {
            "filename": "lib/stability.ts",
            "line": 6
          },
          "name": "readonlyProperty",
          "type": {
            "primitive": "string"
          }
        }
      ]
    },
    "jsii-calc.ExportedBaseClass": {
      "assembly": "jsii-calc",
      "docs": {
        "stability": "experimental"
      },
      "fqn": "jsii-calc.ExportedBaseClass",
      "initializer": {
        "docs": {
          "stability": "experimental"
        },
        "locationInModule": {
          "filename": "lib/compliance.ts",
          "line": 1516
        },
        "parameters": [
          {
            "name": "success",
            "type": {
              "primitive": "boolean"
            }
          }
        ]
      },
      "kind": "class",
      "locationInModule": {
        "filename": "lib/compliance.ts",
        "line": 1515
      },
      "name": "ExportedBaseClass",
      "properties": [
        {
          "docs": {
            "stability": "experimental"
          },
          "immutable": true,
          "locationInModule": {
            "filename": "lib/compliance.ts",
            "line": 1516
          },
          "name": "success",
          "type": {
            "primitive": "boolean"
          }
        }
      ]
    },
    "jsii-calc.ExtendsInternalInterface": {
      "assembly": "jsii-calc",
      "datatype": true,
      "docs": {
        "stability": "experimental"
      },
      "fqn": "jsii-calc.ExtendsInternalInterface",
      "kind": "interface",
      "locationInModule": {
        "filename": "lib/compliance.ts",
        "line": 1757
      },
      "name": "ExtendsInternalInterface",
      "properties": [
        {
          "abstract": true,
          "docs": {
            "stability": "experimental"
          },
          "immutable": true,
          "locationInModule": {
            "filename": "lib/compliance.ts",
            "line": 1758
          },
          "name": "boom",
          "type": {
            "primitive": "boolean"
          }
        },
        {
          "abstract": true,
          "docs": {
            "stability": "experimental"
          },
          "immutable": true,
          "locationInModule": {
            "filename": "lib/compliance.ts",
            "line": 1698
          },
          "name": "prop",
          "type": {
            "primitive": "string"
          }
        }
      ]
    },
    "jsii-calc.ExternalClass": {
      "assembly": "jsii-calc",
      "docs": {
        "custom": {
          "external": "true"
        },
        "stability": "experimental"
      },
      "fqn": "jsii-calc.ExternalClass",
      "initializer": {
        "docs": {
          "custom": {
            "external": "true"
          },
          "stability": "experimental"
        },
        "locationInModule": {
          "filename": "lib/stability.ts",
          "line": 131
        },
        "parameters": [
          {
            "name": "readonlyString",
            "type": {
              "primitive": "string"
            }
          },
          {
            "name": "mutableNumber",
            "optional": true,
            "type": {
              "primitive": "number"
            }
          }
        ]
      },
      "kind": "class",
      "locationInModule": {
        "filename": "lib/stability.ts",
        "line": 125
      },
      "methods": [
        {
          "docs": {
            "custom": {
              "external": "true"
            },
            "stability": "experimental"
          },
          "locationInModule": {
            "filename": "lib/stability.ts",
            "line": 136
          },
          "name": "method"
        }
      ],
      "name": "ExternalClass",
      "properties": [
        {
          "docs": {
            "custom": {
              "external": "true"
            },
            "stability": "experimental"
          },
          "immutable": true,
          "locationInModule": {
            "filename": "lib/stability.ts",
            "line": 127
          },
          "name": "readonlyProperty",
          "type": {
            "primitive": "string"
          }
        },
        {
          "docs": {
            "custom": {
              "external": "true"
            },
            "stability": "experimental"
          },
          "locationInModule": {
            "filename": "lib/stability.ts",
            "line": 129
          },
          "name": "mutableProperty",
          "optional": true,
          "type": {
            "primitive": "number"
          }
        }
      ]
    },
    "jsii-calc.ExternalEnum": {
      "assembly": "jsii-calc",
      "docs": {
        "custom": {
          "external": "true"
        },
        "stability": "experimental"
      },
      "fqn": "jsii-calc.ExternalEnum",
      "kind": "enum",
      "locationInModule": {
        "filename": "lib/stability.ts",
        "line": 141
      },
      "members": [
        {
          "docs": {
            "custom": {
              "external": "true"
            },
            "stability": "experimental"
          },
          "name": "OPTION_A"
        },
        {
          "docs": {
            "custom": {
              "external": "true"
            },
            "stability": "experimental"
          },
          "name": "OPTION_B"
        }
      ],
      "name": "ExternalEnum"
    },
    "jsii-calc.ExternalStruct": {
      "assembly": "jsii-calc",
      "datatype": true,
      "docs": {
        "custom": {
          "external": "true"
        },
        "stability": "experimental"
      },
      "fqn": "jsii-calc.ExternalStruct",
      "kind": "interface",
      "locationInModule": {
        "filename": "lib/stability.ts",
        "line": 113
      },
      "name": "ExternalStruct",
      "properties": [
        {
          "abstract": true,
          "docs": {
            "custom": {
              "external": "true"
            },
            "stability": "experimental"
          },
          "immutable": true,
          "locationInModule": {
            "filename": "lib/stability.ts",
            "line": 115
          },
          "name": "readonlyProperty",
          "type": {
            "primitive": "string"
          }
        }
      ]
    },
    "jsii-calc.GiveMeStructs": {
      "assembly": "jsii-calc",
      "docs": {
        "stability": "experimental"
      },
      "fqn": "jsii-calc.GiveMeStructs",
      "initializer": {
        "docs": {
          "stability": "experimental"
        }
      },
      "kind": "class",
      "locationInModule": {
        "filename": "lib/compliance.ts",
        "line": 556
      },
      "methods": [
        {
          "docs": {
            "stability": "experimental",
            "summary": "Accepts a struct of type DerivedStruct and returns a struct of type FirstStruct."
          },
          "locationInModule": {
            "filename": "lib/compliance.ts",
            "line": 574
          },
          "name": "derivedToFirst",
          "parameters": [
            {
              "name": "derived",
              "type": {
                "fqn": "jsii-calc.DerivedStruct"
              }
            }
          ],
          "returns": {
            "type": {
              "fqn": "@scope/jsii-calc-lib.MyFirstStruct"
            }
          }
        },
        {
          "docs": {
            "stability": "experimental",
            "summary": "Returns the boolean from a DerivedStruct struct."
          },
          "locationInModule": {
            "filename": "lib/compliance.ts",
            "line": 567
          },
          "name": "readDerivedNonPrimitive",
          "parameters": [
            {
              "name": "derived",
              "type": {
                "fqn": "jsii-calc.DerivedStruct"
              }
            }
          ],
          "returns": {
            "type": {
              "fqn": "jsii-calc.DoubleTrouble"
            }
          }
        },
        {
          "docs": {
            "stability": "experimental",
            "summary": "Returns the \"anumber\" from a MyFirstStruct struct;"
          },
          "locationInModule": {
            "filename": "lib/compliance.ts",
            "line": 560
          },
          "name": "readFirstNumber",
          "parameters": [
            {
              "name": "first",
              "type": {
                "fqn": "@scope/jsii-calc-lib.MyFirstStruct"
              }
            }
          ],
          "returns": {
            "type": {
              "primitive": "number"
            }
          }
        }
      ],
      "name": "GiveMeStructs",
      "properties": [
        {
          "docs": {
            "stability": "experimental"
          },
          "immutable": true,
          "locationInModule": {
            "filename": "lib/compliance.ts",
            "line": 578
          },
          "name": "structLiteral",
          "type": {
            "fqn": "@scope/jsii-calc-lib.StructWithOnlyOptionals"
          }
        }
      ]
    },
    "jsii-calc.Greetee": {
      "assembly": "jsii-calc",
      "datatype": true,
      "docs": {
        "stability": "experimental",
        "summary": "These are some arguments you can pass to a method."
      },
      "fqn": "jsii-calc.Greetee",
      "kind": "interface",
      "locationInModule": {
        "filename": "lib/documented.ts",
        "line": 39
      },
      "name": "Greetee",
      "properties": [
        {
          "abstract": true,
          "docs": {
            "default": "world",
            "stability": "experimental",
            "summary": "The name of the greetee."
          },
          "immutable": true,
          "locationInModule": {
            "filename": "lib/documented.ts",
            "line": 45
          },
          "name": "name",
          "optional": true,
          "type": {
            "primitive": "string"
          }
        }
      ]
    },
    "jsii-calc.GreetingAugmenter": {
      "assembly": "jsii-calc",
      "docs": {
        "stability": "experimental"
      },
      "fqn": "jsii-calc.GreetingAugmenter",
      "initializer": {
        "docs": {
          "stability": "experimental"
        }
      },
      "kind": "class",
      "locationInModule": {
        "filename": "lib/compliance.ts",
        "line": 532
      },
      "methods": [
        {
          "docs": {
            "stability": "experimental"
          },
          "locationInModule": {
            "filename": "lib/compliance.ts",
            "line": 533
          },
          "name": "betterGreeting",
          "parameters": [
            {
              "name": "friendly",
              "type": {
                "fqn": "@scope/jsii-calc-lib.IFriendly"
              }
            }
          ],
          "returns": {
            "type": {
              "primitive": "string"
            }
          }
        }
      ],
      "name": "GreetingAugmenter"
    },
    "jsii-calc.IAnonymousImplementationProvider": {
      "assembly": "jsii-calc",
      "docs": {
        "stability": "experimental",
        "summary": "We can return an anonymous interface implementation from an override without losing the interface declarations."
      },
      "fqn": "jsii-calc.IAnonymousImplementationProvider",
      "kind": "interface",
      "locationInModule": {
        "filename": "lib/compliance.ts",
        "line": 2208
      },
      "methods": [
        {
          "abstract": true,
          "docs": {
            "stability": "experimental"
          },
          "locationInModule": {
            "filename": "lib/compliance.ts",
            "line": 2210
          },
          "name": "provideAsClass",
          "returns": {
            "type": {
              "fqn": "jsii-calc.Implementation"
            }
          }
        },
        {
          "abstract": true,
          "docs": {
            "stability": "experimental"
          },
          "locationInModule": {
            "filename": "lib/compliance.ts",
            "line": 2209
          },
          "name": "provideAsInterface",
          "returns": {
            "type": {
              "fqn": "jsii-calc.IAnonymouslyImplementMe"
            }
          }
        }
      ],
      "name": "IAnonymousImplementationProvider"
    },
    "jsii-calc.IAnonymouslyImplementMe": {
      "assembly": "jsii-calc",
      "docs": {
        "stability": "experimental"
      },
      "fqn": "jsii-calc.IAnonymouslyImplementMe",
      "kind": "interface",
      "locationInModule": {
        "filename": "lib/compliance.ts",
        "line": 2227
      },
      "methods": [
        {
          "abstract": true,
          "docs": {
            "stability": "experimental"
          },
          "locationInModule": {
            "filename": "lib/compliance.ts",
            "line": 2229
          },
          "name": "verb",
          "returns": {
            "type": {
              "primitive": "string"
            }
          }
        }
      ],
      "name": "IAnonymouslyImplementMe",
      "properties": [
        {
          "abstract": true,
          "docs": {
            "stability": "experimental"
          },
          "immutable": true,
          "locationInModule": {
            "filename": "lib/compliance.ts",
            "line": 2228
          },
          "name": "value",
          "type": {
            "primitive": "number"
          }
        }
      ]
    },
    "jsii-calc.IAnotherPublicInterface": {
      "assembly": "jsii-calc",
      "docs": {
        "stability": "experimental"
      },
      "fqn": "jsii-calc.IAnotherPublicInterface",
      "kind": "interface",
      "locationInModule": {
        "filename": "lib/compliance.ts",
        "line": 1778
      },
      "name": "IAnotherPublicInterface",
      "properties": [
        {
          "abstract": true,
          "docs": {
            "stability": "experimental"
          },
          "locationInModule": {
            "filename": "lib/compliance.ts",
            "line": 1779
          },
          "name": "a",
          "type": {
            "primitive": "string"
          }
        }
      ]
    },
    "jsii-calc.IBell": {
      "assembly": "jsii-calc",
      "docs": {
        "stability": "experimental"
      },
      "fqn": "jsii-calc.IBell",
      "kind": "interface",
      "locationInModule": {
        "filename": "lib/compliance.ts",
        "line": 2417
      },
      "methods": [
        {
          "abstract": true,
          "docs": {
            "stability": "experimental"
          },
          "locationInModule": {
            "filename": "lib/compliance.ts",
            "line": 2418
          },
          "name": "ring"
        }
      ],
      "name": "IBell"
    },
    "jsii-calc.IBellRinger": {
      "assembly": "jsii-calc",
      "docs": {
        "stability": "experimental",
        "summary": "Takes the object parameter as an interface."
      },
      "fqn": "jsii-calc.IBellRinger",
      "kind": "interface",
      "locationInModule": {
        "filename": "lib/compliance.ts",
        "line": 2406
      },
      "methods": [
        {
          "abstract": true,
          "docs": {
            "stability": "experimental"
          },
          "locationInModule": {
            "filename": "lib/compliance.ts",
            "line": 2407
          },
          "name": "yourTurn",
          "parameters": [
            {
              "name": "bell",
              "type": {
                "fqn": "jsii-calc.IBell"
              }
            }
          ]
        }
      ],
      "name": "IBellRinger"
    },
    "jsii-calc.IConcreteBellRinger": {
      "assembly": "jsii-calc",
      "docs": {
        "stability": "experimental",
        "summary": "Takes the object parameter as a calss."
      },
      "fqn": "jsii-calc.IConcreteBellRinger",
      "kind": "interface",
      "locationInModule": {
        "filename": "lib/compliance.ts",
        "line": 2413
      },
      "methods": [
        {
          "abstract": true,
          "docs": {
            "stability": "experimental"
          },
          "locationInModule": {
            "filename": "lib/compliance.ts",
            "line": 2414
          },
          "name": "yourTurn",
          "parameters": [
            {
              "name": "bell",
              "type": {
                "fqn": "jsii-calc.Bell"
              }
            }
          ]
        }
      ],
      "name": "IConcreteBellRinger"
    },
    "jsii-calc.IDeprecatedInterface": {
      "assembly": "jsii-calc",
      "docs": {
        "deprecated": "useless interface",
        "stability": "deprecated"
      },
      "fqn": "jsii-calc.IDeprecatedInterface",
      "kind": "interface",
      "locationInModule": {
        "filename": "lib/stability.ts",
        "line": 82
      },
      "methods": [
        {
          "abstract": true,
          "docs": {
            "deprecated": "services no purpose",
            "stability": "deprecated"
          },
          "locationInModule": {
            "filename": "lib/stability.ts",
            "line": 86
          },
          "name": "method"
        }
      ],
      "name": "IDeprecatedInterface",
      "properties": [
        {
          "abstract": true,
          "docs": {
            "deprecated": "could be better",
            "stability": "deprecated"
          },
          "locationInModule": {
            "filename": "lib/stability.ts",
            "line": 84
          },
          "name": "mutableProperty",
          "optional": true,
          "type": {
            "primitive": "number"
          }
        }
      ]
    },
    "jsii-calc.IExperimentalInterface": {
      "assembly": "jsii-calc",
      "docs": {
        "stability": "experimental"
      },
      "fqn": "jsii-calc.IExperimentalInterface",
      "kind": "interface",
      "locationInModule": {
        "filename": "lib/stability.ts",
        "line": 9
      },
      "methods": [
        {
          "abstract": true,
          "docs": {
            "stability": "experimental"
          },
          "locationInModule": {
            "filename": "lib/stability.ts",
            "line": 13
          },
          "name": "method"
        }
      ],
      "name": "IExperimentalInterface",
      "properties": [
        {
          "abstract": true,
          "docs": {
            "stability": "experimental"
          },
          "locationInModule": {
            "filename": "lib/stability.ts",
            "line": 11
          },
          "name": "mutableProperty",
          "optional": true,
          "type": {
            "primitive": "number"
          }
        }
      ]
    },
    "jsii-calc.IExtendsPrivateInterface": {
      "assembly": "jsii-calc",
      "docs": {
        "stability": "experimental"
      },
      "fqn": "jsii-calc.IExtendsPrivateInterface",
      "kind": "interface",
      "locationInModule": {
        "filename": "lib/compliance.ts",
        "line": 1769
      },
      "name": "IExtendsPrivateInterface",
      "properties": [
        {
          "abstract": true,
          "docs": {
            "stability": "experimental"
          },
          "immutable": true,
          "locationInModule": {
            "filename": "lib/compliance.ts",
            "line": 1770
          },
          "name": "moreThings",
          "type": {
            "collection": {
              "elementtype": {
                "primitive": "string"
              },
              "kind": "array"
            }
          }
        },
        {
          "abstract": true,
          "docs": {
            "stability": "experimental"
          },
          "locationInModule": {
            "filename": "lib/compliance.ts",
            "line": 1754
          },
          "name": "private",
          "type": {
            "primitive": "string"
          }
        }
      ]
    },
    "jsii-calc.IExternalInterface": {
      "assembly": "jsii-calc",
      "docs": {
        "custom": {
          "external": "true"
        },
        "stability": "experimental"
      },
      "fqn": "jsii-calc.IExternalInterface",
      "kind": "interface",
      "locationInModule": {
        "filename": "lib/stability.ts",
        "line": 118
      },
      "methods": [
        {
          "abstract": true,
          "docs": {
            "custom": {
              "external": "true"
            },
            "stability": "experimental"
          },
          "locationInModule": {
            "filename": "lib/stability.ts",
            "line": 122
          },
          "name": "method"
        }
      ],
      "name": "IExternalInterface",
      "properties": [
        {
          "abstract": true,
          "docs": {
            "custom": {
              "external": "true"
            },
            "stability": "experimental"
          },
          "locationInModule": {
            "filename": "lib/stability.ts",
            "line": 120
          },
          "name": "mutableProperty",
          "optional": true,
          "type": {
            "primitive": "number"
          }
        }
      ]
    },
    "jsii-calc.IFriendlier": {
      "assembly": "jsii-calc",
      "docs": {
        "stability": "experimental",
        "summary": "Even friendlier classes can implement this interface."
      },
      "fqn": "jsii-calc.IFriendlier",
      "interfaces": [
        "@scope/jsii-calc-lib.IFriendly"
      ],
      "kind": "interface",
      "locationInModule": {
        "filename": "lib/calculator.ts",
        "line": 12
      },
      "methods": [
        {
          "abstract": true,
          "docs": {
            "stability": "experimental",
            "summary": "Say farewell."
          },
          "locationInModule": {
            "filename": "lib/calculator.ts",
            "line": 22
          },
          "name": "farewell",
          "returns": {
            "type": {
              "primitive": "string"
            }
          }
        },
        {
          "abstract": true,
          "docs": {
            "returns": "A goodbye blessing.",
            "stability": "experimental",
            "summary": "Say goodbye."
          },
          "locationInModule": {
            "filename": "lib/calculator.ts",
            "line": 17
          },
          "name": "goodbye",
          "returns": {
            "type": {
              "primitive": "string"
            }
          }
        }
      ],
      "name": "IFriendlier"
    },
    "jsii-calc.IFriendlyRandomGenerator": {
      "assembly": "jsii-calc",
      "docs": {
        "stability": "experimental"
      },
      "fqn": "jsii-calc.IFriendlyRandomGenerator",
      "interfaces": [
        "jsii-calc.IRandomNumberGenerator",
        "@scope/jsii-calc-lib.IFriendly"
      ],
      "kind": "interface",
      "locationInModule": {
        "filename": "lib/calculator.ts",
        "line": 36
      },
      "name": "IFriendlyRandomGenerator"
    },
    "jsii-calc.IInterfaceImplementedByAbstractClass": {
      "assembly": "jsii-calc",
      "docs": {
        "stability": "experimental",
        "summary": "awslabs/jsii#220 Abstract return type."
      },
      "fqn": "jsii-calc.IInterfaceImplementedByAbstractClass",
      "kind": "interface",
      "locationInModule": {
        "filename": "lib/compliance.ts",
        "line": 1242
      },
      "name": "IInterfaceImplementedByAbstractClass",
      "properties": [
        {
          "abstract": true,
          "docs": {
            "stability": "experimental"
          },
          "immutable": true,
          "locationInModule": {
            "filename": "lib/compliance.ts",
            "line": 1243
          },
          "name": "propFromInterface",
          "type": {
            "primitive": "string"
          }
        }
      ]
    },
    "jsii-calc.IInterfaceThatShouldNotBeADataType": {
      "assembly": "jsii-calc",
      "docs": {
        "stability": "experimental",
        "summary": "Even though this interface has only properties, it is disqualified from being a datatype because it inherits from an interface that is not a datatype."
      },
      "fqn": "jsii-calc.IInterfaceThatShouldNotBeADataType",
      "interfaces": [
        "jsii-calc.IInterfaceWithMethods"
      ],
      "kind": "interface",
      "locationInModule": {
        "filename": "lib/compliance.ts",
        "line": 1345
      },
      "name": "IInterfaceThatShouldNotBeADataType",
      "properties": [
        {
          "abstract": true,
          "docs": {
            "stability": "experimental"
          },
          "immutable": true,
          "locationInModule": {
            "filename": "lib/compliance.ts",
            "line": 1347
          },
          "name": "otherValue",
          "type": {
            "primitive": "string"
          }
        }
      ]
    },
    "jsii-calc.IInterfaceWithInternal": {
      "assembly": "jsii-calc",
      "docs": {
        "stability": "experimental"
      },
      "fqn": "jsii-calc.IInterfaceWithInternal",
      "kind": "interface",
      "locationInModule": {
        "filename": "lib/compliance.ts",
        "line": 1709
      },
      "methods": [
        {
          "abstract": true,
          "docs": {
            "stability": "experimental"
          },
          "locationInModule": {
            "filename": "lib/compliance.ts",
            "line": 1710
          },
          "name": "visible"
        }
      ],
      "name": "IInterfaceWithInternal"
    },
    "jsii-calc.IInterfaceWithMethods": {
      "assembly": "jsii-calc",
      "docs": {
        "stability": "experimental"
      },
      "fqn": "jsii-calc.IInterfaceWithMethods",
      "kind": "interface",
      "locationInModule": {
        "filename": "lib/compliance.ts",
        "line": 1335
      },
      "methods": [
        {
          "abstract": true,
          "docs": {
            "stability": "experimental"
          },
          "locationInModule": {
            "filename": "lib/compliance.ts",
            "line": 1338
          },
          "name": "doThings"
        }
      ],
      "name": "IInterfaceWithMethods",
      "properties": [
        {
          "abstract": true,
          "docs": {
            "stability": "experimental"
          },
          "immutable": true,
          "locationInModule": {
            "filename": "lib/compliance.ts",
            "line": 1336
          },
          "name": "value",
          "type": {
            "primitive": "string"
          }
        }
      ]
    },
    "jsii-calc.IInterfaceWithOptionalMethodArguments": {
      "assembly": "jsii-calc",
      "docs": {
        "stability": "experimental",
        "summary": "awslabs/jsii#175 Interface proxies (and builders) do not respect optional arguments in methods."
      },
      "fqn": "jsii-calc.IInterfaceWithOptionalMethodArguments",
      "kind": "interface",
      "locationInModule": {
        "filename": "lib/compliance.ts",
        "line": 1220
      },
      "methods": [
        {
          "abstract": true,
          "docs": {
            "stability": "experimental"
          },
          "locationInModule": {
            "filename": "lib/compliance.ts",
            "line": 1221
          },
          "name": "hello",
          "parameters": [
            {
              "name": "arg1",
              "type": {
                "primitive": "string"
              }
            },
            {
              "name": "arg2",
              "optional": true,
              "type": {
                "primitive": "number"
              }
            }
          ]
        }
      ],
      "name": "IInterfaceWithOptionalMethodArguments"
    },
    "jsii-calc.IInterfaceWithProperties": {
      "assembly": "jsii-calc",
      "docs": {
        "stability": "experimental"
      },
      "fqn": "jsii-calc.IInterfaceWithProperties",
      "kind": "interface",
      "locationInModule": {
        "filename": "lib/compliance.ts",
        "line": 586
      },
      "name": "IInterfaceWithProperties",
      "properties": [
        {
          "abstract": true,
          "docs": {
            "stability": "experimental"
          },
          "immutable": true,
          "locationInModule": {
            "filename": "lib/compliance.ts",
            "line": 587
          },
          "name": "readOnlyString",
          "type": {
            "primitive": "string"
          }
        },
        {
          "abstract": true,
          "docs": {
            "stability": "experimental"
          },
          "locationInModule": {
            "filename": "lib/compliance.ts",
            "line": 588
          },
          "name": "readWriteString",
          "type": {
            "primitive": "string"
          }
        }
      ]
    },
    "jsii-calc.IInterfaceWithPropertiesExtension": {
      "assembly": "jsii-calc",
      "docs": {
        "stability": "experimental"
      },
      "fqn": "jsii-calc.IInterfaceWithPropertiesExtension",
      "interfaces": [
        "jsii-calc.IInterfaceWithProperties"
      ],
      "kind": "interface",
      "locationInModule": {
        "filename": "lib/compliance.ts",
        "line": 591
      },
      "name": "IInterfaceWithPropertiesExtension",
      "properties": [
        {
          "abstract": true,
          "docs": {
            "stability": "experimental"
          },
          "locationInModule": {
            "filename": "lib/compliance.ts",
            "line": 593
          },
          "name": "foo",
          "type": {
            "primitive": "number"
          }
        }
      ]
    },
    "jsii-calc.IJSII417Derived": {
      "assembly": "jsii-calc",
      "docs": {
        "stability": "experimental"
      },
      "fqn": "jsii-calc.IJSII417Derived",
      "interfaces": [
        "jsii-calc.IJSII417PublicBaseOfBase"
      ],
      "kind": "interface",
      "locationInModule": {
        "filename": "lib/erasures.ts",
        "line": 43
      },
      "methods": [
        {
          "abstract": true,
          "docs": {
            "stability": "experimental"
          },
          "locationInModule": {
            "filename": "lib/erasures.ts",
            "line": 41
          },
          "name": "bar"
        },
        {
          "abstract": true,
          "docs": {
            "stability": "experimental"
          },
          "locationInModule": {
            "filename": "lib/erasures.ts",
            "line": 44
          },
          "name": "baz"
        }
      ],
      "name": "IJSII417Derived",
      "properties": [
        {
          "abstract": true,
          "docs": {
            "stability": "experimental"
          },
          "immutable": true,
          "locationInModule": {
            "filename": "lib/erasures.ts",
            "line": 40
          },
          "name": "property",
          "type": {
            "primitive": "string"
          }
        }
      ]
    },
    "jsii-calc.IJSII417PublicBaseOfBase": {
      "assembly": "jsii-calc",
      "docs": {
        "stability": "experimental"
      },
      "fqn": "jsii-calc.IJSII417PublicBaseOfBase",
      "kind": "interface",
      "locationInModule": {
        "filename": "lib/erasures.ts",
        "line": 36
      },
      "methods": [
        {
          "abstract": true,
          "docs": {
            "stability": "experimental"
          },
          "locationInModule": {
            "filename": "lib/erasures.ts",
            "line": 37
          },
          "name": "foo"
        }
      ],
      "name": "IJSII417PublicBaseOfBase",
      "properties": [
        {
          "abstract": true,
          "docs": {
            "stability": "experimental"
          },
          "immutable": true,
          "locationInModule": {
            "filename": "lib/erasures.ts",
            "line": 34
          },
          "name": "hasRoot",
          "type": {
            "primitive": "boolean"
          }
        }
      ]
    },
    "jsii-calc.IJsii487External": {
      "assembly": "jsii-calc",
      "docs": {
        "stability": "experimental"
      },
      "fqn": "jsii-calc.IJsii487External",
      "kind": "interface",
      "locationInModule": {
        "filename": "lib/erasures.ts",
        "line": 52
      },
      "name": "IJsii487External"
    },
    "jsii-calc.IJsii487External2": {
      "assembly": "jsii-calc",
      "docs": {
        "stability": "experimental"
      },
      "fqn": "jsii-calc.IJsii487External2",
      "kind": "interface",
      "locationInModule": {
        "filename": "lib/erasures.ts",
        "line": 54
      },
      "name": "IJsii487External2"
    },
    "jsii-calc.IJsii496": {
      "assembly": "jsii-calc",
      "docs": {
        "stability": "experimental"
      },
      "fqn": "jsii-calc.IJsii496",
      "kind": "interface",
      "locationInModule": {
        "filename": "lib/erasures.ts",
        "line": 64
      },
      "name": "IJsii496"
    },
    "jsii-calc.IMutableObjectLiteral": {
      "assembly": "jsii-calc",
      "docs": {
        "stability": "experimental"
      },
      "fqn": "jsii-calc.IMutableObjectLiteral",
      "kind": "interface",
      "locationInModule": {
        "filename": "lib/compliance.ts",
        "line": 1289
      },
      "name": "IMutableObjectLiteral",
      "properties": [
        {
          "abstract": true,
          "docs": {
            "stability": "experimental"
          },
          "locationInModule": {
            "filename": "lib/compliance.ts",
            "line": 1290
          },
          "name": "value",
          "type": {
            "primitive": "string"
          }
        }
      ]
    },
    "jsii-calc.INonInternalInterface": {
      "assembly": "jsii-calc",
      "docs": {
        "stability": "experimental"
      },
      "fqn": "jsii-calc.INonInternalInterface",
      "interfaces": [
        "jsii-calc.IAnotherPublicInterface"
      ],
      "kind": "interface",
      "locationInModule": {
        "filename": "lib/compliance.ts",
        "line": 1787
      },
      "name": "INonInternalInterface",
      "properties": [
        {
          "abstract": true,
          "docs": {
            "stability": "experimental"
          },
          "locationInModule": {
            "filename": "lib/compliance.ts",
            "line": 1784
          },
          "name": "b",
          "type": {
            "primitive": "string"
          }
        },
        {
          "abstract": true,
          "docs": {
            "stability": "experimental"
          },
          "locationInModule": {
            "filename": "lib/compliance.ts",
            "line": 1788
          },
          "name": "c",
          "type": {
            "primitive": "string"
          }
        }
      ]
    },
    "jsii-calc.IObjectWithProperty": {
      "assembly": "jsii-calc",
      "docs": {
        "stability": "experimental",
        "summary": "Make sure that setters are properly called on objects with interfaces."
      },
      "fqn": "jsii-calc.IObjectWithProperty",
      "kind": "interface",
      "locationInModule": {
        "filename": "lib/compliance.ts",
        "line": 2542
      },
      "methods": [
        {
          "abstract": true,
          "docs": {
            "stability": "experimental"
          },
          "locationInModule": {
            "filename": "lib/compliance.ts",
            "line": 2544
          },
          "name": "wasSet",
          "returns": {
            "type": {
              "primitive": "boolean"
            }
          }
        }
      ],
      "name": "IObjectWithProperty",
      "properties": [
        {
          "abstract": true,
          "docs": {
            "stability": "experimental"
          },
          "locationInModule": {
            "filename": "lib/compliance.ts",
            "line": 2543
          },
          "name": "property",
          "type": {
            "primitive": "string"
          }
        }
      ]
    },
    "jsii-calc.IOptionalMethod": {
      "assembly": "jsii-calc",
      "docs": {
        "stability": "experimental",
        "summary": "Checks that optional result from interface method code generates correctly."
      },
      "fqn": "jsii-calc.IOptionalMethod",
      "kind": "interface",
      "locationInModule": {
        "filename": "lib/compliance.ts",
        "line": 2731
      },
      "methods": [
        {
          "abstract": true,
          "docs": {
            "stability": "experimental"
          },
          "locationInModule": {
            "filename": "lib/compliance.ts",
            "line": 2732
          },
          "name": "optional",
          "returns": {
            "optional": true,
            "type": {
              "primitive": "string"
            }
          }
        }
      ],
      "name": "IOptionalMethod"
    },
    "jsii-calc.IPrivatelyImplemented": {
      "assembly": "jsii-calc",
      "docs": {
        "stability": "experimental"
      },
      "fqn": "jsii-calc.IPrivatelyImplemented",
      "kind": "interface",
      "locationInModule": {
        "filename": "lib/compliance.ts",
        "line": 1512
      },
      "name": "IPrivatelyImplemented",
      "properties": [
        {
          "abstract": true,
          "docs": {
            "stability": "experimental"
          },
          "immutable": true,
          "locationInModule": {
            "filename": "lib/compliance.ts",
            "line": 1513
          },
          "name": "success",
          "type": {
            "primitive": "boolean"
          }
        }
      ]
    },
    "jsii-calc.IPublicInterface": {
      "assembly": "jsii-calc",
      "docs": {
        "stability": "experimental"
      },
      "fqn": "jsii-calc.IPublicInterface",
      "kind": "interface",
      "locationInModule": {
        "filename": "lib/compliance.ts",
        "line": 1558
      },
      "methods": [
        {
          "abstract": true,
          "docs": {
            "stability": "experimental"
          },
          "locationInModule": {
            "filename": "lib/compliance.ts",
            "line": 1559
          },
          "name": "bye",
          "returns": {
            "type": {
              "primitive": "string"
            }
          }
        }
      ],
      "name": "IPublicInterface"
    },
    "jsii-calc.IPublicInterface2": {
      "assembly": "jsii-calc",
      "docs": {
        "stability": "experimental"
      },
      "fqn": "jsii-calc.IPublicInterface2",
      "kind": "interface",
      "locationInModule": {
        "filename": "lib/compliance.ts",
        "line": 1562
      },
      "methods": [
        {
          "abstract": true,
          "docs": {
            "stability": "experimental"
          },
          "locationInModule": {
            "filename": "lib/compliance.ts",
            "line": 1563
          },
          "name": "ciao",
          "returns": {
            "type": {
              "primitive": "string"
            }
          }
        }
      ],
      "name": "IPublicInterface2"
    },
    "jsii-calc.IRandomNumberGenerator": {
      "assembly": "jsii-calc",
      "docs": {
        "stability": "experimental",
        "summary": "Generates random numbers."
      },
      "fqn": "jsii-calc.IRandomNumberGenerator",
      "kind": "interface",
      "locationInModule": {
        "filename": "lib/calculator.ts",
        "line": 28
      },
      "methods": [
        {
          "abstract": true,
          "docs": {
            "returns": "A random number.",
            "stability": "experimental",
            "summary": "Returns another random number."
          },
          "locationInModule": {
            "filename": "lib/calculator.ts",
            "line": 33
          },
          "name": "next",
          "returns": {
            "type": {
              "primitive": "number"
            }
          }
        }
      ],
      "name": "IRandomNumberGenerator"
    },
    "jsii-calc.IReturnJsii976": {
      "assembly": "jsii-calc",
      "docs": {
        "stability": "experimental",
        "summary": "Returns a subclass of a known class which implements an interface."
      },
      "fqn": "jsii-calc.IReturnJsii976",
      "kind": "interface",
      "locationInModule": {
        "filename": "lib/compliance.ts",
        "line": 2473
      },
      "name": "IReturnJsii976",
      "properties": [
        {
          "abstract": true,
          "docs": {
            "stability": "experimental"
          },
          "immutable": true,
          "locationInModule": {
            "filename": "lib/compliance.ts",
            "line": 2474
          },
          "name": "foo",
          "type": {
            "primitive": "number"
          }
        }
      ]
    },
    "jsii-calc.IReturnsNumber": {
      "assembly": "jsii-calc",
      "docs": {
        "stability": "experimental"
      },
      "fqn": "jsii-calc.IReturnsNumber",
      "kind": "interface",
      "locationInModule": {
        "filename": "lib/compliance.ts",
        "line": 639
      },
      "methods": [
        {
          "abstract": true,
          "docs": {
            "stability": "experimental"
          },
          "locationInModule": {
            "filename": "lib/compliance.ts",
            "line": 640
          },
          "name": "obtainNumber",
          "returns": {
            "type": {
              "fqn": "@scope/jsii-calc-lib.IDoublable"
            }
          }
        }
      ],
      "name": "IReturnsNumber",
      "properties": [
        {
          "abstract": true,
          "docs": {
            "stability": "experimental"
          },
          "immutable": true,
          "locationInModule": {
            "filename": "lib/compliance.ts",
            "line": 642
          },
          "name": "numberProp",
          "type": {
            "fqn": "@scope/jsii-calc-lib.Number"
          }
        }
      ]
    },
    "jsii-calc.IStableInterface": {
      "assembly": "jsii-calc",
      "docs": {
        "stability": "stable"
      },
      "fqn": "jsii-calc.IStableInterface",
      "kind": "interface",
      "locationInModule": {
        "filename": "lib/stability.ts",
        "line": 46
      },
      "methods": [
        {
          "abstract": true,
          "docs": {
            "stability": "stable"
          },
          "locationInModule": {
            "filename": "lib/stability.ts",
            "line": 50
          },
          "name": "method"
        }
      ],
      "name": "IStableInterface",
      "properties": [
        {
          "abstract": true,
          "docs": {
            "stability": "stable"
          },
          "locationInModule": {
            "filename": "lib/stability.ts",
            "line": 48
          },
          "name": "mutableProperty",
          "optional": true,
          "type": {
            "primitive": "number"
          }
        }
      ]
    },
    "jsii-calc.IStructReturningDelegate": {
      "assembly": "jsii-calc",
      "docs": {
        "stability": "experimental",
        "summary": "Verifies that a \"pure\" implementation of an interface works correctly."
      },
      "fqn": "jsii-calc.IStructReturningDelegate",
      "kind": "interface",
      "locationInModule": {
        "filename": "lib/compliance.ts",
        "line": 2660
      },
      "methods": [
        {
          "abstract": true,
          "docs": {
            "stability": "experimental"
          },
          "locationInModule": {
            "filename": "lib/compliance.ts",
            "line": 2661
          },
          "name": "returnStruct",
          "returns": {
            "type": {
              "fqn": "jsii-calc.StructB"
            }
          }
        }
      ],
      "name": "IStructReturningDelegate"
    },
    "jsii-calc.ImplementInternalInterface": {
      "assembly": "jsii-calc",
      "docs": {
        "stability": "experimental"
      },
      "fqn": "jsii-calc.ImplementInternalInterface",
      "initializer": {
        "docs": {
          "stability": "experimental"
        }
      },
      "kind": "class",
      "locationInModule": {
        "filename": "lib/compliance.ts",
        "line": 1761
      },
      "name": "ImplementInternalInterface",
      "properties": [
        {
          "docs": {
            "stability": "experimental"
          },
          "locationInModule": {
            "filename": "lib/compliance.ts",
            "line": 1762
          },
          "name": "prop",
          "type": {
            "primitive": "string"
          }
        }
      ]
    },
    "jsii-calc.Implementation": {
      "assembly": "jsii-calc",
      "docs": {
        "stability": "experimental"
      },
      "fqn": "jsii-calc.Implementation",
      "initializer": {
        "docs": {
          "stability": "experimental"
        }
      },
      "kind": "class",
      "locationInModule": {
        "filename": "lib/compliance.ts",
        "line": 2224
      },
      "name": "Implementation",
      "properties": [
        {
          "docs": {
            "stability": "experimental"
          },
          "immutable": true,
          "locationInModule": {
            "filename": "lib/compliance.ts",
            "line": 2225
          },
          "name": "value",
          "type": {
            "primitive": "number"
          }
        }
      ]
    },
    "jsii-calc.ImplementsInterfaceWithInternal": {
      "assembly": "jsii-calc",
      "docs": {
        "stability": "experimental"
      },
      "fqn": "jsii-calc.ImplementsInterfaceWithInternal",
      "initializer": {
        "docs": {
          "stability": "experimental"
        }
      },
      "interfaces": [
        "jsii-calc.IInterfaceWithInternal"
      ],
      "kind": "class",
      "locationInModule": {
        "filename": "lib/compliance.ts",
        "line": 1716
      },
      "methods": [
        {
          "docs": {
            "stability": "experimental"
          },
          "locationInModule": {
            "filename": "lib/compliance.ts",
            "line": 1717
          },
          "name": "visible",
          "overrides": "jsii-calc.IInterfaceWithInternal"
        }
      ],
      "name": "ImplementsInterfaceWithInternal"
    },
    "jsii-calc.ImplementsInterfaceWithInternalSubclass": {
      "assembly": "jsii-calc",
      "base": "jsii-calc.ImplementsInterfaceWithInternal",
      "docs": {
        "stability": "experimental"
      },
      "fqn": "jsii-calc.ImplementsInterfaceWithInternalSubclass",
      "initializer": {
        "docs": {
          "stability": "experimental"
        }
      },
      "kind": "class",
      "locationInModule": {
        "filename": "lib/compliance.ts",
        "line": 1735
      },
      "name": "ImplementsInterfaceWithInternalSubclass"
    },
    "jsii-calc.ImplementsPrivateInterface": {
      "assembly": "jsii-calc",
      "docs": {
        "stability": "experimental"
      },
      "fqn": "jsii-calc.ImplementsPrivateInterface",
      "initializer": {
        "docs": {
          "stability": "experimental"
        }
      },
      "kind": "class",
      "locationInModule": {
        "filename": "lib/compliance.ts",
        "line": 1765
      },
      "name": "ImplementsPrivateInterface",
      "properties": [
        {
          "docs": {
            "stability": "experimental"
          },
          "locationInModule": {
            "filename": "lib/compliance.ts",
            "line": 1766
          },
          "name": "private",
          "type": {
            "primitive": "string"
          }
        }
      ]
    },
    "jsii-calc.ImplictBaseOfBase": {
      "assembly": "jsii-calc",
      "datatype": true,
      "docs": {
        "stability": "experimental"
      },
      "fqn": "jsii-calc.ImplictBaseOfBase",
      "interfaces": [
        "@scope/jsii-calc-base.BaseProps"
      ],
      "kind": "interface",
      "locationInModule": {
        "filename": "lib/compliance.ts",
        "line": 1176
      },
      "name": "ImplictBaseOfBase",
      "properties": [
        {
          "abstract": true,
          "docs": {
            "stability": "experimental"
          },
          "immutable": true,
          "locationInModule": {
            "filename": "lib/compliance.ts",
            "line": 1177
          },
          "name": "goo",
          "type": {
            "primitive": "date"
          }
        }
      ]
    },
    "jsii-calc.InbetweenClass": {
      "assembly": "jsii-calc",
      "base": "jsii-calc.PublicClass",
      "docs": {
        "stability": "experimental"
      },
      "fqn": "jsii-calc.InbetweenClass",
      "initializer": {
        "docs": {
          "stability": "experimental"
        }
      },
      "interfaces": [
        "jsii-calc.IPublicInterface2"
      ],
      "kind": "class",
      "locationInModule": {
        "filename": "lib/compliance.ts",
        "line": 1565
      },
      "methods": [
        {
          "docs": {
            "stability": "experimental"
          },
          "locationInModule": {
            "filename": "lib/compliance.ts",
            "line": 1566
          },
          "name": "ciao",
          "overrides": "jsii-calc.IPublicInterface2",
          "returns": {
            "type": {
              "primitive": "string"
            }
          }
        }
      ],
      "name": "InbetweenClass"
    },
    "jsii-calc.InterfaceCollections": {
      "assembly": "jsii-calc",
      "docs": {
        "remarks": "See: https://github.com/aws/jsii/issues/1196",
        "stability": "experimental",
        "summary": "Verifies that collections of interfaces or structs are correctly handled."
      },
      "fqn": "jsii-calc.InterfaceCollections",
      "kind": "class",
      "locationInModule": {
        "filename": "lib/compliance.ts",
        "line": 2694
      },
      "methods": [
        {
          "docs": {
            "stability": "experimental"
          },
          "locationInModule": {
            "filename": "lib/compliance.ts",
            "line": 2705
          },
          "name": "listOfInterfaces",
          "returns": {
            "type": {
              "collection": {
                "elementtype": {
                  "fqn": "jsii-calc.IBell"
                },
                "kind": "array"
              }
            }
          },
          "static": true
        },
        {
          "docs": {
            "stability": "experimental"
          },
          "locationInModule": {
            "filename": "lib/compliance.ts",
            "line": 2695
          },
          "name": "listOfStructs",
          "returns": {
            "type": {
              "collection": {
                "elementtype": {
                  "fqn": "jsii-calc.StructA"
                },
                "kind": "array"
              }
            }
          },
          "static": true
        },
        {
          "docs": {
            "stability": "experimental"
          },
          "locationInModule": {
            "filename": "lib/compliance.ts",
            "line": 2715
          },
          "name": "mapOfInterfaces",
          "returns": {
            "type": {
              "collection": {
                "elementtype": {
                  "fqn": "jsii-calc.IBell"
                },
                "kind": "map"
              }
            }
          },
          "static": true
        },
        {
          "docs": {
            "stability": "experimental"
          },
          "locationInModule": {
            "filename": "lib/compliance.ts",
            "line": 2699
          },
          "name": "mapOfStructs",
          "returns": {
            "type": {
              "collection": {
                "elementtype": {
                  "fqn": "jsii-calc.StructA"
                },
                "kind": "map"
              }
            }
          },
          "static": true
        }
      ],
      "name": "InterfaceCollections"
    },
    "jsii-calc.InterfaceInNamespaceIncludesClasses.Foo": {
      "assembly": "jsii-calc",
      "docs": {
        "stability": "experimental"
      },
      "fqn": "jsii-calc.InterfaceInNamespaceIncludesClasses.Foo",
      "initializer": {
        "docs": {
          "stability": "experimental"
        }
      },
      "kind": "class",
      "locationInModule": {
        "filename": "lib/compliance.ts",
        "line": 1207
      },
      "name": "Foo",
      "namespace": "InterfaceInNamespaceIncludesClasses",
      "properties": [
        {
          "docs": {
            "stability": "experimental"
          },
          "locationInModule": {
            "filename": "lib/compliance.ts",
            "line": 1208
          },
          "name": "bar",
          "optional": true,
          "type": {
            "primitive": "string"
          }
        }
      ]
    },
    "jsii-calc.InterfaceInNamespaceIncludesClasses.Hello": {
      "assembly": "jsii-calc",
      "datatype": true,
      "docs": {
        "stability": "experimental"
      },
      "fqn": "jsii-calc.InterfaceInNamespaceIncludesClasses.Hello",
      "kind": "interface",
      "locationInModule": {
        "filename": "lib/compliance.ts",
        "line": 1211
      },
      "name": "Hello",
      "namespace": "InterfaceInNamespaceIncludesClasses",
      "properties": [
        {
          "abstract": true,
          "docs": {
            "stability": "experimental"
          },
          "immutable": true,
          "locationInModule": {
            "filename": "lib/compliance.ts",
            "line": 1212
          },
          "name": "foo",
          "type": {
            "primitive": "number"
          }
        }
      ]
    },
    "jsii-calc.InterfaceInNamespaceOnlyInterface.Hello": {
      "assembly": "jsii-calc",
      "datatype": true,
      "docs": {
        "stability": "experimental"
      },
      "fqn": "jsii-calc.InterfaceInNamespaceOnlyInterface.Hello",
      "kind": "interface",
      "locationInModule": {
        "filename": "lib/compliance.ts",
        "line": 1201
      },
      "name": "Hello",
      "namespace": "InterfaceInNamespaceOnlyInterface",
      "properties": [
        {
          "abstract": true,
          "docs": {
            "stability": "experimental"
          },
          "immutable": true,
          "locationInModule": {
            "filename": "lib/compliance.ts",
            "line": 1202
          },
          "name": "foo",
          "type": {
            "primitive": "number"
          }
        }
      ]
    },
    "jsii-calc.InterfacesMaker": {
      "assembly": "jsii-calc",
      "docs": {
        "stability": "experimental",
        "summary": "We can return arrays of interfaces See aws/aws-cdk#2362."
      },
      "fqn": "jsii-calc.InterfacesMaker",
      "kind": "class",
      "locationInModule": {
        "filename": "lib/compliance.ts",
        "line": 2096
      },
      "methods": [
        {
          "docs": {
            "stability": "experimental"
          },
          "locationInModule": {
            "filename": "lib/compliance.ts",
            "line": 2097
          },
          "name": "makeInterfaces",
          "parameters": [
            {
              "name": "count",
              "type": {
                "primitive": "number"
              }
            }
          ],
          "returns": {
            "type": {
              "collection": {
                "elementtype": {
                  "fqn": "@scope/jsii-calc-lib.IDoublable"
                },
                "kind": "array"
              }
            }
          },
          "static": true
        }
      ],
      "name": "InterfacesMaker"
    },
    "jsii-calc.Isomorphism": {
      "abstract": true,
      "assembly": "jsii-calc",
      "docs": {
        "remarks": "Create a subclass of this, and assert that `this.myself()` actually returns\n`this` from within the constructor.",
        "stability": "experimental",
        "summary": "Checks the \"same instance\" isomorphism is preserved within the constructor."
      },
      "fqn": "jsii-calc.Isomorphism",
      "initializer": {
        "docs": {
          "stability": "experimental"
        }
      },
      "kind": "class",
      "locationInModule": {
        "filename": "lib/compliance.ts",
        "line": 2741
      },
      "methods": [
        {
          "docs": {
            "stability": "experimental"
          },
          "locationInModule": {
            "filename": "lib/compliance.ts",
            "line": 2742
          },
          "name": "myself",
          "returns": {
            "type": {
              "fqn": "jsii-calc.Isomorphism"
            }
          }
        }
      ],
      "name": "Isomorphism"
    },
    "jsii-calc.JSII417Derived": {
      "assembly": "jsii-calc",
      "base": "jsii-calc.JSII417PublicBaseOfBase",
      "docs": {
        "stability": "experimental"
      },
      "fqn": "jsii-calc.JSII417Derived",
      "initializer": {
        "docs": {
          "stability": "experimental"
        },
        "locationInModule": {
          "filename": "lib/erasures.ts",
          "line": 17
        },
        "parameters": [
          {
            "name": "property",
            "type": {
              "primitive": "string"
            }
          }
        ]
      },
      "kind": "class",
      "locationInModule": {
        "filename": "lib/erasures.ts",
        "line": 24
      },
      "methods": [
        {
          "docs": {
            "stability": "experimental"
          },
          "locationInModule": {
            "filename": "lib/erasures.ts",
            "line": 25
          },
          "name": "bar"
        },
        {
          "docs": {
            "stability": "experimental"
          },
          "locationInModule": {
            "filename": "lib/erasures.ts",
            "line": 28
          },
          "name": "baz"
        }
      ],
      "name": "JSII417Derived",
      "properties": [
        {
          "docs": {
            "stability": "experimental"
          },
          "immutable": true,
          "locationInModule": {
            "filename": "lib/erasures.ts",
            "line": 17
          },
          "name": "property",
          "protected": true,
          "type": {
            "primitive": "string"
          }
        }
      ]
    },
    "jsii-calc.JSII417PublicBaseOfBase": {
      "assembly": "jsii-calc",
      "docs": {
        "stability": "experimental"
      },
      "fqn": "jsii-calc.JSII417PublicBaseOfBase",
      "initializer": {
        "docs": {
          "stability": "experimental"
        }
      },
      "kind": "class",
      "locationInModule": {
        "filename": "lib/erasures.ts",
        "line": 8
      },
      "methods": [
        {
          "docs": {
            "stability": "experimental"
          },
          "locationInModule": {
            "filename": "lib/erasures.ts",
            "line": 9
          },
          "name": "makeInstance",
          "returns": {
            "type": {
              "fqn": "jsii-calc.JSII417PublicBaseOfBase"
            }
          },
          "static": true
        },
        {
          "docs": {
            "stability": "experimental"
          },
          "locationInModule": {
            "filename": "lib/erasures.ts",
            "line": 12
          },
          "name": "foo"
        }
      ],
      "name": "JSII417PublicBaseOfBase",
      "properties": [
        {
          "docs": {
            "stability": "experimental"
          },
          "immutable": true,
          "locationInModule": {
            "filename": "lib/erasures.ts",
            "line": 6
          },
          "name": "hasRoot",
          "type": {
            "primitive": "boolean"
          }
        }
      ]
    },
    "jsii-calc.JSObjectLiteralForInterface": {
      "assembly": "jsii-calc",
      "docs": {
        "stability": "experimental"
      },
      "fqn": "jsii-calc.JSObjectLiteralForInterface",
      "initializer": {
        "docs": {
          "stability": "experimental"
        }
      },
      "kind": "class",
      "locationInModule": {
        "filename": "lib/compliance.ts",
        "line": 517
      },
      "methods": [
        {
          "docs": {
            "stability": "experimental"
          },
          "locationInModule": {
            "filename": "lib/compliance.ts",
            "line": 518
          },
          "name": "giveMeFriendly",
          "returns": {
            "type": {
              "fqn": "@scope/jsii-calc-lib.IFriendly"
            }
          }
        },
        {
          "docs": {
            "stability": "experimental"
          },
          "locationInModule": {
            "filename": "lib/compliance.ts",
            "line": 524
          },
          "name": "giveMeFriendlyGenerator",
          "returns": {
            "type": {
              "fqn": "jsii-calc.IFriendlyRandomGenerator"
            }
          }
        }
      ],
      "name": "JSObjectLiteralForInterface"
    },
    "jsii-calc.JSObjectLiteralToNative": {
      "assembly": "jsii-calc",
      "docs": {
        "stability": "experimental"
      },
      "fqn": "jsii-calc.JSObjectLiteralToNative",
      "initializer": {
        "docs": {
          "stability": "experimental"
        }
      },
      "kind": "class",
      "locationInModule": {
        "filename": "lib/compliance.ts",
        "line": 247
      },
      "methods": [
        {
          "docs": {
            "stability": "experimental"
          },
          "locationInModule": {
            "filename": "lib/compliance.ts",
            "line": 248
          },
          "name": "returnLiteral",
          "returns": {
            "type": {
              "fqn": "jsii-calc.JSObjectLiteralToNativeClass"
            }
          }
        }
      ],
      "name": "JSObjectLiteralToNative"
    },
    "jsii-calc.JSObjectLiteralToNativeClass": {
      "assembly": "jsii-calc",
      "docs": {
        "stability": "experimental"
      },
      "fqn": "jsii-calc.JSObjectLiteralToNativeClass",
      "initializer": {
        "docs": {
          "stability": "experimental"
        }
      },
      "kind": "class",
      "locationInModule": {
        "filename": "lib/compliance.ts",
        "line": 256
      },
      "name": "JSObjectLiteralToNativeClass",
      "properties": [
        {
          "docs": {
            "stability": "experimental"
          },
          "locationInModule": {
            "filename": "lib/compliance.ts",
            "line": 257
          },
          "name": "propA",
          "type": {
            "primitive": "string"
          }
        },
        {
          "docs": {
            "stability": "experimental"
          },
          "locationInModule": {
            "filename": "lib/compliance.ts",
            "line": 258
          },
          "name": "propB",
          "type": {
            "primitive": "number"
          }
        }
      ]
    },
    "jsii-calc.JavaReservedWords": {
      "assembly": "jsii-calc",
      "docs": {
        "stability": "experimental"
      },
      "fqn": "jsii-calc.JavaReservedWords",
      "initializer": {
        "docs": {
          "stability": "experimental"
        }
      },
      "kind": "class",
      "locationInModule": {
        "filename": "lib/compliance.ts",
        "line": 745
      },
      "methods": [
        {
          "docs": {
            "stability": "experimental"
          },
          "locationInModule": {
            "filename": "lib/compliance.ts",
            "line": 746
          },
          "name": "abstract"
        },
        {
          "docs": {
            "stability": "experimental"
          },
          "locationInModule": {
            "filename": "lib/compliance.ts",
            "line": 750
          },
          "name": "assert"
        },
        {
          "docs": {
            "stability": "experimental"
          },
          "locationInModule": {
            "filename": "lib/compliance.ts",
            "line": 754
          },
          "name": "boolean"
        },
        {
          "docs": {
            "stability": "experimental"
          },
          "locationInModule": {
            "filename": "lib/compliance.ts",
            "line": 758
          },
          "name": "break"
        },
        {
          "docs": {
            "stability": "experimental"
          },
          "locationInModule": {
            "filename": "lib/compliance.ts",
            "line": 762
          },
          "name": "byte"
        },
        {
          "docs": {
            "stability": "experimental"
          },
          "locationInModule": {
            "filename": "lib/compliance.ts",
            "line": 766
          },
          "name": "case"
        },
        {
          "docs": {
            "stability": "experimental"
          },
          "locationInModule": {
            "filename": "lib/compliance.ts",
            "line": 770
          },
          "name": "catch"
        },
        {
          "docs": {
            "stability": "experimental"
          },
          "locationInModule": {
            "filename": "lib/compliance.ts",
            "line": 774
          },
          "name": "char"
        },
        {
          "docs": {
            "stability": "experimental"
          },
          "locationInModule": {
            "filename": "lib/compliance.ts",
            "line": 778
          },
          "name": "class"
        },
        {
          "docs": {
            "stability": "experimental"
          },
          "locationInModule": {
            "filename": "lib/compliance.ts",
            "line": 782
          },
          "name": "const"
        },
        {
          "docs": {
            "stability": "experimental"
          },
          "locationInModule": {
            "filename": "lib/compliance.ts",
            "line": 786
          },
          "name": "continue"
        },
        {
          "docs": {
            "stability": "experimental"
          },
          "locationInModule": {
            "filename": "lib/compliance.ts",
            "line": 790
          },
          "name": "default"
        },
        {
          "docs": {
            "stability": "experimental"
          },
          "locationInModule": {
            "filename": "lib/compliance.ts",
            "line": 798
          },
          "name": "do"
        },
        {
          "docs": {
            "stability": "experimental"
          },
          "locationInModule": {
            "filename": "lib/compliance.ts",
            "line": 794
          },
          "name": "double"
        },
        {
          "docs": {
            "stability": "experimental"
          },
          "locationInModule": {
            "filename": "lib/compliance.ts",
            "line": 802
          },
          "name": "else"
        },
        {
          "docs": {
            "stability": "experimental"
          },
          "locationInModule": {
            "filename": "lib/compliance.ts",
            "line": 806
          },
          "name": "enum"
        },
        {
          "docs": {
            "stability": "experimental"
          },
          "locationInModule": {
            "filename": "lib/compliance.ts",
            "line": 810
          },
          "name": "extends"
        },
        {
          "docs": {
            "stability": "experimental"
          },
          "locationInModule": {
            "filename": "lib/compliance.ts",
            "line": 814
          },
          "name": "false"
        },
        {
          "docs": {
            "stability": "experimental"
          },
          "locationInModule": {
            "filename": "lib/compliance.ts",
            "line": 818
          },
          "name": "final"
        },
        {
          "docs": {
            "stability": "experimental"
          },
          "locationInModule": {
            "filename": "lib/compliance.ts",
            "line": 822
          },
          "name": "finally"
        },
        {
          "docs": {
            "stability": "experimental"
          },
          "locationInModule": {
            "filename": "lib/compliance.ts",
            "line": 826
          },
          "name": "float"
        },
        {
          "docs": {
            "stability": "experimental"
          },
          "locationInModule": {
            "filename": "lib/compliance.ts",
            "line": 830
          },
          "name": "for"
        },
        {
          "docs": {
            "stability": "experimental"
          },
          "locationInModule": {
            "filename": "lib/compliance.ts",
            "line": 834
          },
          "name": "goto"
        },
        {
          "docs": {
            "stability": "experimental"
          },
          "locationInModule": {
            "filename": "lib/compliance.ts",
            "line": 838
          },
          "name": "if"
        },
        {
          "docs": {
            "stability": "experimental"
          },
          "locationInModule": {
            "filename": "lib/compliance.ts",
            "line": 842
          },
          "name": "implements"
        },
        {
          "docs": {
            "stability": "experimental"
          },
          "locationInModule": {
            "filename": "lib/compliance.ts",
            "line": 846
          },
          "name": "import"
        },
        {
          "docs": {
            "stability": "experimental"
          },
          "locationInModule": {
            "filename": "lib/compliance.ts",
            "line": 850
          },
          "name": "instanceof"
        },
        {
          "docs": {
            "stability": "experimental"
          },
          "locationInModule": {
            "filename": "lib/compliance.ts",
            "line": 854
          },
          "name": "int"
        },
        {
          "docs": {
            "stability": "experimental"
          },
          "locationInModule": {
            "filename": "lib/compliance.ts",
            "line": 858
          },
          "name": "interface"
        },
        {
          "docs": {
            "stability": "experimental"
          },
          "locationInModule": {
            "filename": "lib/compliance.ts",
            "line": 862
          },
          "name": "long"
        },
        {
          "docs": {
            "stability": "experimental"
          },
          "locationInModule": {
            "filename": "lib/compliance.ts",
            "line": 866
          },
          "name": "native"
        },
        {
          "docs": {
            "stability": "experimental"
          },
          "locationInModule": {
            "filename": "lib/compliance.ts",
            "line": 870
          },
          "name": "new"
        },
        {
          "docs": {
            "stability": "experimental"
          },
          "locationInModule": {
            "filename": "lib/compliance.ts",
            "line": 874
          },
          "name": "null"
        },
        {
          "docs": {
            "stability": "experimental"
          },
          "locationInModule": {
            "filename": "lib/compliance.ts",
            "line": 878
          },
          "name": "package"
        },
        {
          "docs": {
            "stability": "experimental"
          },
          "locationInModule": {
            "filename": "lib/compliance.ts",
            "line": 882
          },
          "name": "private"
        },
        {
          "docs": {
            "stability": "experimental"
          },
          "locationInModule": {
            "filename": "lib/compliance.ts",
            "line": 886
          },
          "name": "protected"
        },
        {
          "docs": {
            "stability": "experimental"
          },
          "locationInModule": {
            "filename": "lib/compliance.ts",
            "line": 890
          },
          "name": "public"
        },
        {
          "docs": {
            "stability": "experimental"
          },
          "locationInModule": {
            "filename": "lib/compliance.ts",
            "line": 894
          },
          "name": "return"
        },
        {
          "docs": {
            "stability": "experimental"
          },
          "locationInModule": {
            "filename": "lib/compliance.ts",
            "line": 898
          },
          "name": "short"
        },
        {
          "docs": {
            "stability": "experimental"
          },
          "locationInModule": {
            "filename": "lib/compliance.ts",
            "line": 902
          },
          "name": "static"
        },
        {
          "docs": {
            "stability": "experimental"
          },
          "locationInModule": {
            "filename": "lib/compliance.ts",
            "line": 906
          },
          "name": "strictfp"
        },
        {
          "docs": {
            "stability": "experimental"
          },
          "locationInModule": {
            "filename": "lib/compliance.ts",
            "line": 910
          },
          "name": "super"
        },
        {
          "docs": {
            "stability": "experimental"
          },
          "locationInModule": {
            "filename": "lib/compliance.ts",
            "line": 914
          },
          "name": "switch"
        },
        {
          "docs": {
            "stability": "experimental"
          },
          "locationInModule": {
            "filename": "lib/compliance.ts",
            "line": 918
          },
          "name": "synchronized"
        },
        {
          "docs": {
            "stability": "experimental"
          },
          "locationInModule": {
            "filename": "lib/compliance.ts",
            "line": 922
          },
          "name": "this"
        },
        {
          "docs": {
            "stability": "experimental"
          },
          "locationInModule": {
            "filename": "lib/compliance.ts",
            "line": 926
          },
          "name": "throw"
        },
        {
          "docs": {
            "stability": "experimental"
          },
          "locationInModule": {
            "filename": "lib/compliance.ts",
            "line": 930
          },
          "name": "throws"
        },
        {
          "docs": {
            "stability": "experimental"
          },
          "locationInModule": {
            "filename": "lib/compliance.ts",
            "line": 934
          },
          "name": "transient"
        },
        {
          "docs": {
            "stability": "experimental"
          },
          "locationInModule": {
            "filename": "lib/compliance.ts",
            "line": 938
          },
          "name": "true"
        },
        {
          "docs": {
            "stability": "experimental"
          },
          "locationInModule": {
            "filename": "lib/compliance.ts",
            "line": 942
          },
          "name": "try"
        },
        {
          "docs": {
            "stability": "experimental"
          },
          "locationInModule": {
            "filename": "lib/compliance.ts",
            "line": 946
          },
          "name": "void"
        },
        {
          "docs": {
            "stability": "experimental"
          },
          "locationInModule": {
            "filename": "lib/compliance.ts",
            "line": 950
          },
          "name": "volatile"
        }
      ],
      "name": "JavaReservedWords",
      "properties": [
        {
          "docs": {
            "stability": "experimental"
          },
          "locationInModule": {
            "filename": "lib/compliance.ts",
            "line": 954
          },
          "name": "while",
          "type": {
            "primitive": "string"
          }
        }
      ]
    },
    "jsii-calc.Jsii487Derived": {
      "assembly": "jsii-calc",
      "docs": {
        "stability": "experimental"
      },
      "fqn": "jsii-calc.Jsii487Derived",
      "initializer": {
        "docs": {
          "stability": "experimental"
        }
      },
      "interfaces": [
        "jsii-calc.IJsii487External2",
        "jsii-calc.IJsii487External"
      ],
      "kind": "class",
      "locationInModule": {
        "filename": "lib/erasures.ts",
        "line": 56
      },
      "name": "Jsii487Derived"
    },
    "jsii-calc.Jsii496Derived": {
      "assembly": "jsii-calc",
      "docs": {
        "stability": "experimental"
      },
      "fqn": "jsii-calc.Jsii496Derived",
      "initializer": {
        "docs": {
          "stability": "experimental"
        }
      },
      "interfaces": [
        "jsii-calc.IJsii496"
      ],
      "kind": "class",
      "locationInModule": {
        "filename": "lib/erasures.ts",
        "line": 66
      },
      "name": "Jsii496Derived"
    },
    "jsii-calc.JsiiAgent": {
      "assembly": "jsii-calc",
      "docs": {
        "stability": "experimental",
        "summary": "Host runtime version should be set via JSII_AGENT."
      },
      "fqn": "jsii-calc.JsiiAgent",
      "initializer": {
        "docs": {
          "stability": "experimental"
        }
      },
      "kind": "class",
      "locationInModule": {
        "filename": "lib/compliance.ts",
        "line": 1528
      },
      "name": "JsiiAgent",
      "properties": [
        {
          "docs": {
            "stability": "experimental",
            "summary": "Returns the value of the JSII_AGENT environment variable."
          },
          "immutable": true,
          "locationInModule": {
            "filename": "lib/compliance.ts",
            "line": 1532
          },
          "name": "jsiiAgent",
          "optional": true,
          "static": true,
          "type": {
            "primitive": "string"
          }
        }
      ]
    },
    "jsii-calc.JsonFormatter": {
      "assembly": "jsii-calc",
      "docs": {
        "see": "https://github.com/aws/aws-cdk/issues/5066",
        "stability": "experimental",
        "summary": "Make sure structs are un-decorated on the way in."
      },
      "fqn": "jsii-calc.JsonFormatter",
      "kind": "class",
      "locationInModule": {
        "filename": "lib/compliance.ts",
        "line": 2575
      },
      "methods": [
        {
          "docs": {
            "stability": "experimental"
          },
          "locationInModule": {
            "filename": "lib/compliance.ts",
            "line": 2620
          },
          "name": "anyArray",
          "returns": {
            "type": {
              "primitive": "any"
            }
          },
          "static": true
        },
        {
          "docs": {
            "stability": "experimental"
          },
          "locationInModule": {
            "filename": "lib/compliance.ts",
            "line": 2616
          },
          "name": "anyBooleanFalse",
          "returns": {
            "type": {
              "primitive": "any"
            }
          },
          "static": true
        },
        {
          "docs": {
            "stability": "experimental"
          },
          "locationInModule": {
            "filename": "lib/compliance.ts",
            "line": 2612
          },
          "name": "anyBooleanTrue",
          "returns": {
            "type": {
              "primitive": "any"
            }
          },
          "static": true
        },
        {
          "docs": {
            "stability": "experimental"
          },
          "locationInModule": {
            "filename": "lib/compliance.ts",
            "line": 2592
          },
          "name": "anyDate",
          "returns": {
            "type": {
              "primitive": "any"
            }
          },
          "static": true
        },
        {
          "docs": {
            "stability": "experimental"
          },
          "locationInModule": {
            "filename": "lib/compliance.ts",
            "line": 2608
          },
          "name": "anyEmptyString",
          "returns": {
            "type": {
              "primitive": "any"
            }
          },
          "static": true
        },
        {
          "docs": {
            "stability": "experimental"
          },
          "locationInModule": {
            "filename": "lib/compliance.ts",
            "line": 2588
          },
          "name": "anyFunction",
          "returns": {
            "type": {
              "primitive": "any"
            }
          },
          "static": true
        },
        {
          "docs": {
            "stability": "experimental"
          },
          "locationInModule": {
            "filename": "lib/compliance.ts",
            "line": 2624
          },
          "name": "anyHash",
          "returns": {
            "type": {
              "primitive": "any"
            }
          },
          "static": true
        },
        {
          "docs": {
            "stability": "experimental"
          },
          "locationInModule": {
            "filename": "lib/compliance.ts",
            "line": 2580
          },
          "name": "anyNull",
          "returns": {
            "type": {
              "primitive": "any"
            }
          },
          "static": true
        },
        {
          "docs": {
            "stability": "experimental"
          },
          "locationInModule": {
            "filename": "lib/compliance.ts",
            "line": 2596
          },
          "name": "anyNumber",
          "returns": {
            "type": {
              "primitive": "any"
            }
          },
          "static": true
        },
        {
          "docs": {
            "stability": "experimental"
          },
          "locationInModule": {
            "filename": "lib/compliance.ts",
            "line": 2628
          },
          "name": "anyRef",
          "returns": {
            "type": {
              "primitive": "any"
            }
          },
          "static": true
        },
        {
          "docs": {
            "stability": "experimental"
          },
          "locationInModule": {
            "filename": "lib/compliance.ts",
            "line": 2604
          },
          "name": "anyString",
          "returns": {
            "type": {
              "primitive": "any"
            }
          },
          "static": true
        },
        {
          "docs": {
            "stability": "experimental"
          },
          "locationInModule": {
            "filename": "lib/compliance.ts",
            "line": 2584
          },
          "name": "anyUndefined",
          "returns": {
            "type": {
              "primitive": "any"
            }
          },
          "static": true
        },
        {
          "docs": {
            "stability": "experimental"
          },
          "locationInModule": {
            "filename": "lib/compliance.ts",
            "line": 2600
          },
          "name": "anyZero",
          "returns": {
            "type": {
              "primitive": "any"
            }
          },
          "static": true
        },
        {
          "docs": {
            "stability": "experimental"
          },
          "locationInModule": {
            "filename": "lib/compliance.ts",
            "line": 2576
          },
          "name": "stringify",
          "parameters": [
            {
              "name": "value",
              "optional": true,
              "type": {
                "primitive": "any"
              }
            }
          ],
          "returns": {
            "optional": true,
            "type": {
              "primitive": "string"
            }
          },
          "static": true
        }
      ],
      "name": "JsonFormatter"
    },
    "jsii-calc.LoadBalancedFargateServiceProps": {
      "assembly": "jsii-calc",
      "datatype": true,
      "docs": {
        "stability": "experimental",
        "summary": "jsii#298: show default values in sphinx documentation, and respect newlines."
      },
      "fqn": "jsii-calc.LoadBalancedFargateServiceProps",
      "kind": "interface",
      "locationInModule": {
        "filename": "lib/compliance.ts",
        "line": 1439
      },
      "name": "LoadBalancedFargateServiceProps",
      "properties": [
        {
          "abstract": true,
          "docs": {
            "default": "80",
            "remarks": "Corresponds to container port mapping.",
            "stability": "experimental",
            "summary": "The container port of the application load balancer attached to your Fargate service."
          },
          "immutable": true,
          "locationInModule": {
            "filename": "lib/compliance.ts",
            "line": 1482
          },
          "name": "containerPort",
          "optional": true,
          "type": {
            "primitive": "number"
          }
        },
        {
          "abstract": true,
          "docs": {
            "default": "256",
            "remarks": "Valid values, which determines your range of valid values for the memory parameter:\n256 (.25 vCPU) - Available memory values: 0.5GB, 1GB, 2GB\n512 (.5 vCPU) - Available memory values: 1GB, 2GB, 3GB, 4GB\n1024 (1 vCPU) - Available memory values: 2GB, 3GB, 4GB, 5GB, 6GB, 7GB, 8GB\n2048 (2 vCPU) - Available memory values: Between 4GB and 16GB in 1GB increments\n4096 (4 vCPU) - Available memory values: Between 8GB and 30GB in 1GB increments\n\nThis default is set in the underlying FargateTaskDefinition construct.",
            "stability": "experimental",
            "summary": "The number of cpu units used by the task."
          },
          "immutable": true,
          "locationInModule": {
            "filename": "lib/compliance.ts",
            "line": 1453
          },
          "name": "cpu",
          "optional": true,
          "type": {
            "primitive": "string"
          }
        },
        {
          "abstract": true,
          "docs": {
            "default": "512",
            "remarks": "This field is required and you must use one of the following values, which determines your range of valid values\nfor the cpu parameter:\n\n0.5GB, 1GB, 2GB - Available cpu values: 256 (.25 vCPU)\n\n1GB, 2GB, 3GB, 4GB - Available cpu values: 512 (.5 vCPU)\n\n2GB, 3GB, 4GB, 5GB, 6GB, 7GB, 8GB - Available cpu values: 1024 (1 vCPU)\n\nBetween 4GB and 16GB in 1GB increments - Available cpu values: 2048 (2 vCPU)\n\nBetween 8GB and 30GB in 1GB increments - Available cpu values: 4096 (4 vCPU)\n\nThis default is set in the underlying FargateTaskDefinition construct.",
            "stability": "experimental",
            "summary": "The amount (in MiB) of memory used by the task."
          },
          "immutable": true,
          "locationInModule": {
            "filename": "lib/compliance.ts",
            "line": 1475
          },
          "name": "memoryMiB",
          "optional": true,
          "type": {
            "primitive": "string"
          }
        },
        {
          "abstract": true,
          "docs": {
            "default": "true",
            "stability": "experimental",
            "summary": "Determines whether the Application Load Balancer will be internet-facing."
          },
          "immutable": true,
          "locationInModule": {
            "filename": "lib/compliance.ts",
            "line": 1489
          },
          "name": "publicLoadBalancer",
          "optional": true,
          "type": {
            "primitive": "boolean"
          }
        },
        {
          "abstract": true,
          "docs": {
            "default": "false",
            "stability": "experimental",
            "summary": "Determines whether your Fargate Service will be assigned a public IP address."
          },
          "immutable": true,
          "locationInModule": {
            "filename": "lib/compliance.ts",
            "line": 1496
          },
          "name": "publicTasks",
          "optional": true,
          "type": {
            "primitive": "boolean"
          }
        }
      ]
    },
    "jsii-calc.MethodNamedProperty": {
      "assembly": "jsii-calc",
      "docs": {
        "stability": "experimental"
      },
      "fqn": "jsii-calc.MethodNamedProperty",
      "initializer": {
        "docs": {
          "stability": "experimental"
        }
      },
      "kind": "class",
      "locationInModule": {
        "filename": "lib/calculator.ts",
        "line": 396
      },
      "methods": [
        {
          "docs": {
            "stability": "experimental"
          },
          "locationInModule": {
            "filename": "lib/calculator.ts",
            "line": 397
          },
          "name": "property",
          "returns": {
            "type": {
              "primitive": "string"
            }
          }
        }
      ],
      "name": "MethodNamedProperty",
      "properties": [
        {
          "docs": {
            "stability": "experimental"
          },
          "immutable": true,
          "locationInModule": {
            "filename": "lib/calculator.ts",
            "line": 401
          },
          "name": "elite",
          "type": {
            "primitive": "number"
          }
        }
      ]
    },
    "jsii-calc.Multiply": {
      "assembly": "jsii-calc",
      "base": "jsii-calc.BinaryOperation",
      "docs": {
        "stability": "experimental",
        "summary": "The \"*\" binary operation."
      },
      "fqn": "jsii-calc.Multiply",
      "initializer": {
        "docs": {
          "stability": "experimental",
          "summary": "Creates a BinaryOperation."
        },
        "locationInModule": {
          "filename": "lib/calculator.ts",
          "line": 49
        },
        "parameters": [
          {
            "docs": {
              "summary": "Left-hand side operand."
            },
            "name": "lhs",
            "type": {
              "fqn": "@scope/jsii-calc-lib.Value"
            }
          },
          {
            "docs": {
              "summary": "Right-hand side operand."
            },
            "name": "rhs",
            "type": {
              "fqn": "@scope/jsii-calc-lib.Value"
            }
          }
        ]
      },
      "interfaces": [
        "jsii-calc.IFriendlier",
        "jsii-calc.IRandomNumberGenerator"
      ],
      "kind": "class",
      "locationInModule": {
        "filename": "lib/calculator.ts",
        "line": 74
      },
      "methods": [
        {
          "docs": {
            "stability": "experimental",
            "summary": "Say farewell."
          },
          "locationInModule": {
            "filename": "lib/calculator.ts",
            "line": 88
          },
          "name": "farewell",
          "overrides": "jsii-calc.IFriendlier",
          "returns": {
            "type": {
              "primitive": "string"
            }
          }
        },
        {
          "docs": {
            "stability": "experimental",
            "summary": "Say goodbye."
          },
          "locationInModule": {
            "filename": "lib/calculator.ts",
            "line": 84
          },
          "name": "goodbye",
          "overrides": "jsii-calc.IFriendlier",
          "returns": {
            "type": {
              "primitive": "string"
            }
          }
        },
        {
          "docs": {
            "stability": "experimental",
            "summary": "Returns another random number."
          },
          "locationInModule": {
            "filename": "lib/calculator.ts",
            "line": 92
          },
          "name": "next",
          "overrides": "jsii-calc.IRandomNumberGenerator",
          "returns": {
            "type": {
              "primitive": "number"
            }
          }
        },
        {
          "docs": {
            "stability": "experimental",
            "summary": "String representation of the value."
          },
          "locationInModule": {
            "filename": "lib/calculator.ts",
            "line": 80
          },
          "name": "toString",
          "overrides": "@scope/jsii-calc-lib.Operation",
          "returns": {
            "type": {
              "primitive": "string"
            }
          }
        }
      ],
      "name": "Multiply",
      "properties": [
        {
          "docs": {
            "stability": "experimental",
            "summary": "The value."
          },
          "immutable": true,
          "locationInModule": {
            "filename": "lib/calculator.ts",
            "line": 76
          },
          "name": "value",
          "overrides": "@scope/jsii-calc-lib.Value",
          "type": {
            "primitive": "number"
          }
        }
      ]
    },
    "jsii-calc.Negate": {
      "assembly": "jsii-calc",
      "base": "jsii-calc.UnaryOperation",
      "docs": {
        "stability": "experimental",
        "summary": "The negation operation (\"-value\")."
      },
      "fqn": "jsii-calc.Negate",
      "initializer": {
        "docs": {
          "stability": "experimental"
        },
        "locationInModule": {
          "filename": "lib/calculator.ts",
          "line": 101
        },
        "parameters": [
          {
            "name": "operand",
            "type": {
              "fqn": "@scope/jsii-calc-lib.Value"
            }
          }
        ]
      },
      "interfaces": [
        "jsii-calc.IFriendlier"
      ],
      "kind": "class",
      "locationInModule": {
        "filename": "lib/calculator.ts",
        "line": 109
      },
      "methods": [
        {
          "docs": {
            "stability": "experimental",
            "summary": "Say farewell."
          },
          "locationInModule": {
            "filename": "lib/calculator.ts",
            "line": 126
          },
          "name": "farewell",
          "overrides": "jsii-calc.IFriendlier",
          "returns": {
            "type": {
              "primitive": "string"
            }
          }
        },
        {
          "docs": {
            "stability": "experimental",
            "summary": "Say goodbye."
          },
          "locationInModule": {
            "filename": "lib/calculator.ts",
            "line": 122
          },
          "name": "goodbye",
          "overrides": "jsii-calc.IFriendlier",
          "returns": {
            "type": {
              "primitive": "string"
            }
          }
        },
        {
          "docs": {
            "stability": "experimental",
            "summary": "Say hello!"
          },
          "locationInModule": {
            "filename": "lib/calculator.ts",
            "line": 118
          },
          "name": "hello",
          "overrides": "@scope/jsii-calc-lib.IFriendly",
          "returns": {
            "type": {
              "primitive": "string"
            }
          }
        },
        {
          "docs": {
            "stability": "experimental",
            "summary": "String representation of the value."
          },
          "locationInModule": {
            "filename": "lib/calculator.ts",
            "line": 114
          },
          "name": "toString",
          "overrides": "@scope/jsii-calc-lib.Operation",
          "returns": {
            "type": {
              "primitive": "string"
            }
          }
        }
      ],
      "name": "Negate",
      "properties": [
        {
          "docs": {
            "stability": "experimental",
            "summary": "The value."
          },
          "immutable": true,
          "locationInModule": {
            "filename": "lib/calculator.ts",
            "line": 110
          },
          "name": "value",
          "overrides": "@scope/jsii-calc-lib.Value",
          "type": {
            "primitive": "number"
          }
        }
      ]
    },
    "jsii-calc.NestedClassInstance": {
      "assembly": "jsii-calc",
      "docs": {
        "stability": "experimental"
      },
      "fqn": "jsii-calc.NestedClassInstance",
      "kind": "class",
      "locationInModule": {
        "filename": "lib/nested-class.ts",
        "line": 3
      },
      "methods": [
        {
          "docs": {
            "stability": "experimental"
          },
          "locationInModule": {
            "filename": "lib/nested-class.ts",
            "line": 4
          },
          "name": "makeInstance",
          "returns": {
            "type": {
              "fqn": "@scope/jsii-calc-lib.submodule.NestingClass.NestedClass"
            }
          },
          "static": true
        }
      ],
      "name": "NestedClassInstance"
    },
    "jsii-calc.NestedStruct": {
      "assembly": "jsii-calc",
      "datatype": true,
      "docs": {
        "stability": "experimental"
      },
      "fqn": "jsii-calc.NestedStruct",
      "kind": "interface",
      "locationInModule": {
        "filename": "lib/compliance.ts",
        "line": 2449
      },
      "name": "NestedStruct",
      "properties": [
        {
          "abstract": true,
          "docs": {
            "stability": "experimental",
            "summary": "When provided, must be > 0."
          },
          "immutable": true,
          "locationInModule": {
            "filename": "lib/compliance.ts",
            "line": 2453
          },
          "name": "numberProp",
          "type": {
            "primitive": "number"
          }
        }
      ]
    },
    "jsii-calc.NodeStandardLibrary": {
      "assembly": "jsii-calc",
      "docs": {
        "stability": "experimental",
        "summary": "Test fixture to verify that jsii modules can use the node standard library."
      },
      "fqn": "jsii-calc.NodeStandardLibrary",
      "initializer": {
        "docs": {
          "stability": "experimental"
        }
      },
      "kind": "class",
      "locationInModule": {
        "filename": "lib/compliance.ts",
        "line": 1126
      },
      "methods": [
        {
          "docs": {
            "returns": "\"6a2da20943931e9834fc12cfe5bb47bbd9ae43489a30726962b576f4e3993e50\"",
            "stability": "experimental",
            "summary": "Uses node.js \"crypto\" module to calculate sha256 of a string."
          },
          "locationInModule": {
            "filename": "lib/compliance.ts",
            "line": 1157
          },
          "name": "cryptoSha256",
          "returns": {
            "type": {
              "primitive": "string"
            }
          }
        },
        {
          "async": true,
          "docs": {
            "returns": "\"Hello, resource!\"",
            "stability": "experimental",
            "summary": "Reads a local resource file (resource.txt) asynchronously."
          },
          "locationInModule": {
            "filename": "lib/compliance.ts",
            "line": 1131
          },
          "name": "fsReadFile",
          "returns": {
            "type": {
              "primitive": "string"
            }
          }
        },
        {
          "docs": {
            "returns": "\"Hello, resource! SYNC!\"",
            "stability": "experimental",
            "summary": "Sync version of fsReadFile."
          },
          "locationInModule": {
            "filename": "lib/compliance.ts",
            "line": 1140
          },
          "name": "fsReadFileSync",
          "returns": {
            "type": {
              "primitive": "string"
            }
          }
        }
      ],
      "name": "NodeStandardLibrary",
      "properties": [
        {
          "docs": {
            "stability": "experimental",
            "summary": "Returns the current os.platform() from the \"os\" node module."
          },
          "immutable": true,
          "locationInModule": {
            "filename": "lib/compliance.ts",
            "line": 1149
          },
          "name": "osPlatform",
          "type": {
            "primitive": "string"
          }
        }
      ]
    },
    "jsii-calc.NullShouldBeTreatedAsUndefined": {
      "assembly": "jsii-calc",
      "docs": {
        "stability": "experimental",
        "summary": "jsii#282, aws-cdk#157: null should be treated as \"undefined\"."
      },
      "fqn": "jsii-calc.NullShouldBeTreatedAsUndefined",
      "initializer": {
        "docs": {
          "stability": "experimental"
        },
        "locationInModule": {
          "filename": "lib/compliance.ts",
          "line": 1369
        },
        "parameters": [
          {
            "name": "_param1",
            "type": {
              "primitive": "string"
            }
          },
          {
            "name": "optional",
            "optional": true,
            "type": {
              "primitive": "any"
            }
          }
        ]
      },
      "kind": "class",
      "locationInModule": {
        "filename": "lib/compliance.ts",
        "line": 1366
      },
      "methods": [
        {
          "docs": {
            "stability": "experimental"
          },
          "locationInModule": {
            "filename": "lib/compliance.ts",
            "line": 1377
          },
          "name": "giveMeUndefined",
          "parameters": [
            {
              "name": "value",
              "optional": true,
              "type": {
                "primitive": "any"
              }
            }
          ]
        },
        {
          "docs": {
            "stability": "experimental"
          },
          "locationInModule": {
            "filename": "lib/compliance.ts",
            "line": 1387
          },
          "name": "giveMeUndefinedInsideAnObject",
          "parameters": [
            {
              "name": "input",
              "type": {
                "fqn": "jsii-calc.NullShouldBeTreatedAsUndefinedData"
              }
            }
          ]
        },
        {
          "docs": {
            "stability": "experimental"
          },
          "locationInModule": {
            "filename": "lib/compliance.ts",
            "line": 1416
          },
          "name": "verifyPropertyIsUndefined"
        }
      ],
      "name": "NullShouldBeTreatedAsUndefined",
      "properties": [
        {
          "docs": {
            "stability": "experimental"
          },
          "locationInModule": {
            "filename": "lib/compliance.ts",
            "line": 1367
          },
          "name": "changeMeToUndefined",
          "optional": true,
          "type": {
            "primitive": "string"
          }
        }
      ]
    },
    "jsii-calc.NullShouldBeTreatedAsUndefinedData": {
      "assembly": "jsii-calc",
      "datatype": true,
      "docs": {
        "stability": "experimental"
      },
      "fqn": "jsii-calc.NullShouldBeTreatedAsUndefinedData",
      "kind": "interface",
      "locationInModule": {
        "filename": "lib/compliance.ts",
        "line": 1425
      },
      "name": "NullShouldBeTreatedAsUndefinedData",
      "properties": [
        {
          "abstract": true,
          "docs": {
            "stability": "experimental"
          },
          "immutable": true,
          "locationInModule": {
            "filename": "lib/compliance.ts",
            "line": 1427
          },
          "name": "arrayWithThreeElementsAndUndefinedAsSecondArgument",
          "type": {
            "collection": {
              "elementtype": {
                "primitive": "any"
              },
              "kind": "array"
            }
          }
        },
        {
          "abstract": true,
          "docs": {
            "stability": "experimental"
          },
          "immutable": true,
          "locationInModule": {
            "filename": "lib/compliance.ts",
            "line": 1426
          },
          "name": "thisShouldBeUndefined",
          "optional": true,
          "type": {
            "primitive": "any"
          }
        }
      ]
    },
    "jsii-calc.NumberGenerator": {
      "assembly": "jsii-calc",
      "docs": {
        "stability": "experimental",
        "summary": "This allows us to test that a reference can be stored for objects that implement interfaces."
      },
      "fqn": "jsii-calc.NumberGenerator",
      "initializer": {
        "docs": {
          "stability": "experimental"
        },
        "locationInModule": {
          "filename": "lib/compliance.ts",
          "line": 506
        },
        "parameters": [
          {
            "name": "generator",
            "type": {
              "fqn": "jsii-calc.IRandomNumberGenerator"
            }
          }
        ]
      },
      "kind": "class",
      "locationInModule": {
        "filename": "lib/compliance.ts",
        "line": 505
      },
      "methods": [
        {
          "docs": {
            "stability": "experimental"
          },
          "locationInModule": {
            "filename": "lib/compliance.ts",
            "line": 512
          },
          "name": "isSameGenerator",
          "parameters": [
            {
              "name": "gen",
              "type": {
                "fqn": "jsii-calc.IRandomNumberGenerator"
              }
            }
          ],
          "returns": {
            "type": {
              "primitive": "boolean"
            }
          }
        },
        {
          "docs": {
            "stability": "experimental"
          },
          "locationInModule": {
            "filename": "lib/compliance.ts",
            "line": 508
          },
          "name": "nextTimes100",
          "returns": {
            "type": {
              "primitive": "number"
            }
          }
        }
      ],
      "name": "NumberGenerator",
      "properties": [
        {
          "docs": {
            "stability": "experimental"
          },
          "locationInModule": {
            "filename": "lib/compliance.ts",
            "line": 506
          },
          "name": "generator",
          "type": {
            "fqn": "jsii-calc.IRandomNumberGenerator"
          }
        }
      ]
    },
    "jsii-calc.ObjectRefsInCollections": {
      "assembly": "jsii-calc",
      "docs": {
        "stability": "experimental",
        "summary": "Verify that object references can be passed inside collections."
      },
      "fqn": "jsii-calc.ObjectRefsInCollections",
      "initializer": {
        "docs": {
          "stability": "experimental"
        }
      },
      "kind": "class",
      "locationInModule": {
        "filename": "lib/compliance.ts",
        "line": 264
      },
      "methods": [
        {
          "docs": {
            "stability": "experimental",
            "summary": "Returns the sum of all values."
          },
          "locationInModule": {
            "filename": "lib/compliance.ts",
            "line": 268
          },
          "name": "sumFromArray",
          "parameters": [
            {
              "name": "values",
              "type": {
                "collection": {
                  "elementtype": {
                    "fqn": "@scope/jsii-calc-lib.Value"
                  },
                  "kind": "array"
                }
              }
            }
          ],
          "returns": {
            "type": {
              "primitive": "number"
            }
          }
        },
        {
          "docs": {
            "stability": "experimental",
            "summary": "Returns the sum of all values in a map."
          },
          "locationInModule": {
            "filename": "lib/compliance.ts",
            "line": 279
          },
          "name": "sumFromMap",
          "parameters": [
            {
              "name": "values",
              "type": {
                "collection": {
                  "elementtype": {
                    "fqn": "@scope/jsii-calc-lib.Value"
                  },
                  "kind": "map"
                }
              }
            }
          ],
          "returns": {
            "type": {
              "primitive": "number"
            }
          }
        }
      ],
      "name": "ObjectRefsInCollections"
    },
    "jsii-calc.ObjectWithPropertyProvider": {
      "assembly": "jsii-calc",
      "docs": {
        "stability": "experimental"
      },
      "fqn": "jsii-calc.ObjectWithPropertyProvider",
      "kind": "class",
      "locationInModule": {
        "filename": "lib/compliance.ts",
        "line": 2546
      },
      "methods": [
        {
          "docs": {
            "stability": "experimental"
          },
          "locationInModule": {
            "filename": "lib/compliance.ts",
            "line": 2547
          },
          "name": "provide",
          "returns": {
            "type": {
              "fqn": "jsii-calc.IObjectWithProperty"
            }
          },
          "static": true
        }
      ],
      "name": "ObjectWithPropertyProvider"
    },
    "jsii-calc.Old": {
      "assembly": "jsii-calc",
      "docs": {
        "deprecated": "Use the new class",
        "stability": "deprecated",
        "summary": "Old class."
      },
      "fqn": "jsii-calc.Old",
      "initializer": {
        "docs": {
          "stability": "experimental"
        }
      },
      "kind": "class",
      "locationInModule": {
        "filename": "lib/documented.ts",
        "line": 53
      },
      "methods": [
        {
          "docs": {
            "stability": "deprecated",
            "summary": "Doo wop that thing."
          },
          "locationInModule": {
            "filename": "lib/documented.ts",
            "line": 57
          },
          "name": "doAThing"
        }
      ],
      "name": "Old"
    },
    "jsii-calc.OptionalArgumentInvoker": {
      "assembly": "jsii-calc",
      "docs": {
        "stability": "experimental"
      },
      "fqn": "jsii-calc.OptionalArgumentInvoker",
      "initializer": {
        "docs": {
          "stability": "experimental"
        },
        "locationInModule": {
          "filename": "lib/compliance.ts",
          "line": 1224
        },
        "parameters": [
          {
            "name": "delegate",
            "type": {
              "fqn": "jsii-calc.IInterfaceWithOptionalMethodArguments"
            }
          }
        ]
      },
      "kind": "class",
      "locationInModule": {
        "filename": "lib/compliance.ts",
        "line": 1223
      },
      "methods": [
        {
          "docs": {
            "stability": "experimental"
          },
          "locationInModule": {
            "filename": "lib/compliance.ts",
            "line": 1232
          },
          "name": "invokeWithOptional"
        },
        {
          "docs": {
            "stability": "experimental"
          },
          "locationInModule": {
            "filename": "lib/compliance.ts",
            "line": 1228
          },
          "name": "invokeWithoutOptional"
        }
      ],
      "name": "OptionalArgumentInvoker"
    },
    "jsii-calc.OptionalConstructorArgument": {
      "assembly": "jsii-calc",
      "docs": {
        "stability": "experimental"
      },
      "fqn": "jsii-calc.OptionalConstructorArgument",
      "initializer": {
        "docs": {
          "stability": "experimental"
        },
        "locationInModule": {
          "filename": "lib/compliance.ts",
          "line": 310
        },
        "parameters": [
          {
            "name": "arg1",
            "type": {
              "primitive": "number"
            }
          },
          {
            "name": "arg2",
            "type": {
              "primitive": "string"
            }
          },
          {
            "name": "arg3",
            "optional": true,
            "type": {
              "primitive": "date"
            }
          }
        ]
      },
      "kind": "class",
      "locationInModule": {
        "filename": "lib/compliance.ts",
        "line": 309
      },
      "name": "OptionalConstructorArgument",
      "properties": [
        {
          "docs": {
            "stability": "experimental"
          },
          "immutable": true,
          "locationInModule": {
            "filename": "lib/compliance.ts",
            "line": 311
          },
          "name": "arg1",
          "type": {
            "primitive": "number"
          }
        },
        {
          "docs": {
            "stability": "experimental"
          },
          "immutable": true,
          "locationInModule": {
            "filename": "lib/compliance.ts",
            "line": 312
          },
          "name": "arg2",
          "type": {
            "primitive": "string"
          }
        },
        {
          "docs": {
            "stability": "experimental"
          },
          "immutable": true,
          "locationInModule": {
            "filename": "lib/compliance.ts",
            "line": 313
          },
          "name": "arg3",
          "optional": true,
          "type": {
            "primitive": "date"
          }
        }
      ]
    },
    "jsii-calc.OptionalStruct": {
      "assembly": "jsii-calc",
      "datatype": true,
      "docs": {
        "stability": "experimental"
      },
      "fqn": "jsii-calc.OptionalStruct",
      "kind": "interface",
      "locationInModule": {
        "filename": "lib/compliance.ts",
        "line": 1867
      },
      "name": "OptionalStruct",
      "properties": [
        {
          "abstract": true,
          "docs": {
            "stability": "experimental"
          },
          "immutable": true,
          "locationInModule": {
            "filename": "lib/compliance.ts",
            "line": 1868
          },
          "name": "field",
          "optional": true,
          "type": {
            "primitive": "string"
          }
        }
      ]
    },
    "jsii-calc.OptionalStructConsumer": {
      "assembly": "jsii-calc",
      "docs": {
        "stability": "experimental"
      },
      "fqn": "jsii-calc.OptionalStructConsumer",
      "initializer": {
        "docs": {
          "stability": "experimental"
        },
        "locationInModule": {
          "filename": "lib/compliance.ts",
          "line": 1862
        },
        "parameters": [
          {
            "name": "optionalStruct",
            "optional": true,
            "type": {
              "fqn": "jsii-calc.OptionalStruct"
            }
          }
        ]
      },
      "kind": "class",
      "locationInModule": {
        "filename": "lib/compliance.ts",
        "line": 1858
      },
      "name": "OptionalStructConsumer",
      "properties": [
        {
          "docs": {
            "stability": "experimental"
          },
          "immutable": true,
          "locationInModule": {
            "filename": "lib/compliance.ts",
            "line": 1859
          },
          "name": "parameterWasUndefined",
          "type": {
            "primitive": "boolean"
          }
        },
        {
          "docs": {
            "stability": "experimental"
          },
          "immutable": true,
          "locationInModule": {
            "filename": "lib/compliance.ts",
            "line": 1860
          },
          "name": "fieldValue",
          "optional": true,
          "type": {
            "primitive": "string"
          }
        }
      ]
    },
    "jsii-calc.OverridableProtectedMember": {
      "assembly": "jsii-calc",
      "docs": {
        "see": "https://github.com/aws/jsii/issues/903",
        "stability": "experimental"
      },
      "fqn": "jsii-calc.OverridableProtectedMember",
      "initializer": {
        "docs": {
          "stability": "experimental"
        }
      },
      "kind": "class",
      "locationInModule": {
        "filename": "lib/compliance.ts",
        "line": 2135
      },
      "methods": [
        {
          "docs": {
            "stability": "experimental"
          },
          "locationInModule": {
            "filename": "lib/compliance.ts",
            "line": 2147
          },
          "name": "overrideMe",
          "protected": true,
          "returns": {
            "type": {
              "primitive": "string"
            }
          }
        },
        {
          "docs": {
            "stability": "experimental"
          },
          "locationInModule": {
            "filename": "lib/compliance.ts",
            "line": 2143
          },
          "name": "switchModes"
        },
        {
          "docs": {
            "stability": "experimental"
          },
          "locationInModule": {
            "filename": "lib/compliance.ts",
            "line": 2139
          },
          "name": "valueFromProtected",
          "returns": {
            "type": {
              "primitive": "string"
            }
          }
        }
      ],
      "name": "OverridableProtectedMember",
      "properties": [
        {
          "docs": {
            "stability": "experimental"
          },
          "immutable": true,
          "locationInModule": {
            "filename": "lib/compliance.ts",
            "line": 2136
          },
          "name": "overrideReadOnly",
          "protected": true,
          "type": {
            "primitive": "string"
          }
        },
        {
          "docs": {
            "stability": "experimental"
          },
          "locationInModule": {
            "filename": "lib/compliance.ts",
            "line": 2137
          },
          "name": "overrideReadWrite",
          "protected": true,
          "type": {
            "primitive": "string"
          }
        }
      ]
    },
    "jsii-calc.OverrideReturnsObject": {
      "assembly": "jsii-calc",
      "docs": {
        "stability": "experimental"
      },
      "fqn": "jsii-calc.OverrideReturnsObject",
      "initializer": {
        "docs": {
          "stability": "experimental"
        }
      },
      "kind": "class",
      "locationInModule": {
        "filename": "lib/compliance.ts",
        "line": 645
      },
      "methods": [
        {
          "docs": {
            "stability": "experimental"
          },
          "locationInModule": {
            "filename": "lib/compliance.ts",
            "line": 646
          },
          "name": "test",
          "parameters": [
            {
              "name": "obj",
              "type": {
                "fqn": "jsii-calc.IReturnsNumber"
              }
            }
          ],
          "returns": {
            "type": {
              "primitive": "number"
            }
          }
        }
      ],
      "name": "OverrideReturnsObject"
    },
    "jsii-calc.ParentStruct982": {
      "assembly": "jsii-calc",
      "datatype": true,
      "docs": {
        "stability": "experimental",
        "summary": "https://github.com/aws/jsii/issues/982."
      },
      "fqn": "jsii-calc.ParentStruct982",
      "kind": "interface",
      "locationInModule": {
        "filename": "lib/compliance.ts",
        "line": 2498
      },
      "name": "ParentStruct982",
      "properties": [
        {
          "abstract": true,
          "docs": {
            "stability": "experimental"
          },
          "immutable": true,
          "locationInModule": {
            "filename": "lib/compliance.ts",
            "line": 2499
          },
          "name": "foo",
          "type": {
            "primitive": "string"
          }
        }
      ]
    },
    "jsii-calc.PartiallyInitializedThisConsumer": {
      "abstract": true,
      "assembly": "jsii-calc",
      "docs": {
        "stability": "experimental"
      },
      "fqn": "jsii-calc.PartiallyInitializedThisConsumer",
      "initializer": {
        "docs": {
          "stability": "experimental"
        }
      },
      "kind": "class",
      "locationInModule": {
        "filename": "lib/compliance.ts",
        "line": 1833
      },
      "methods": [
        {
          "abstract": true,
          "docs": {
            "stability": "experimental"
          },
          "locationInModule": {
            "filename": "lib/compliance.ts",
            "line": 1834
          },
          "name": "consumePartiallyInitializedThis",
          "parameters": [
            {
              "name": "obj",
              "type": {
                "fqn": "jsii-calc.ConstructorPassesThisOut"
              }
            },
            {
              "name": "dt",
              "type": {
                "primitive": "date"
              }
            },
            {
              "name": "ev",
              "type": {
                "fqn": "jsii-calc.AllTypesEnum"
              }
            }
          ],
          "returns": {
            "type": {
              "primitive": "string"
            }
          }
        }
      ],
      "name": "PartiallyInitializedThisConsumer"
    },
    "jsii-calc.Polymorphism": {
      "assembly": "jsii-calc",
      "docs": {
        "stability": "experimental"
      },
      "fqn": "jsii-calc.Polymorphism",
      "initializer": {
        "docs": {
          "stability": "experimental"
        }
      },
      "kind": "class",
      "locationInModule": {
        "filename": "lib/compliance.ts",
        "line": 495
      },
      "methods": [
        {
          "docs": {
            "stability": "experimental"
          },
          "locationInModule": {
            "filename": "lib/compliance.ts",
            "line": 496
          },
          "name": "sayHello",
          "parameters": [
            {
              "name": "friendly",
              "type": {
                "fqn": "@scope/jsii-calc-lib.IFriendly"
              }
            }
          ],
          "returns": {
            "type": {
              "primitive": "string"
            }
          }
        }
      ],
      "name": "Polymorphism"
    },
    "jsii-calc.Power": {
      "assembly": "jsii-calc",
      "base": "jsii-calc.composition.CompositeOperation",
      "docs": {
        "stability": "experimental",
        "summary": "The power operation."
      },
      "fqn": "jsii-calc.Power",
      "initializer": {
        "docs": {
          "stability": "experimental",
          "summary": "Creates a Power operation."
        },
        "locationInModule": {
          "filename": "lib/calculator.ts",
          "line": 227
        },
        "parameters": [
          {
            "docs": {
              "summary": "The base of the power."
            },
            "name": "base",
            "type": {
              "fqn": "@scope/jsii-calc-lib.Value"
            }
          },
          {
            "docs": {
              "summary": "The number of times to multiply."
            },
            "name": "pow",
            "type": {
              "fqn": "@scope/jsii-calc-lib.Value"
            }
          }
        ]
      },
      "kind": "class",
      "locationInModule": {
        "filename": "lib/calculator.ts",
        "line": 221
      },
      "name": "Power",
      "properties": [
        {
          "docs": {
            "stability": "experimental",
            "summary": "The base of the power."
          },
          "immutable": true,
          "locationInModule": {
            "filename": "lib/calculator.ts",
            "line": 227
          },
          "name": "base",
          "type": {
            "fqn": "@scope/jsii-calc-lib.Value"
          }
        },
        {
          "docs": {
            "remarks": "Must be implemented by derived classes.",
            "stability": "experimental",
            "summary": "The expression that this operation consists of."
          },
          "immutable": true,
          "locationInModule": {
            "filename": "lib/calculator.ts",
            "line": 231
          },
          "name": "expression",
          "overrides": "jsii-calc.composition.CompositeOperation",
          "type": {
            "fqn": "@scope/jsii-calc-lib.Value"
          }
        },
        {
          "docs": {
            "stability": "experimental",
            "summary": "The number of times to multiply."
          },
          "immutable": true,
          "locationInModule": {
            "filename": "lib/calculator.ts",
            "line": 227
          },
          "name": "pow",
          "type": {
            "fqn": "@scope/jsii-calc-lib.Value"
          }
        }
      ]
    },
    "jsii-calc.PropertyNamedProperty": {
      "assembly": "jsii-calc",
      "docs": {
        "stability": "experimental",
        "summary": "Reproduction for https://github.com/aws/jsii/issues/1113 Where a method or property named \"property\" would result in impossible to load Python code."
      },
      "fqn": "jsii-calc.PropertyNamedProperty",
      "initializer": {
        "docs": {
          "stability": "experimental"
        }
      },
      "kind": "class",
      "locationInModule": {
        "filename": "lib/calculator.ts",
        "line": 392
      },
      "name": "PropertyNamedProperty",
      "properties": [
        {
          "docs": {
            "stability": "experimental"
          },
          "immutable": true,
          "locationInModule": {
            "filename": "lib/calculator.ts",
            "line": 393
          },
          "name": "property",
          "type": {
            "primitive": "string"
          }
        },
        {
          "docs": {
            "stability": "experimental"
          },
          "immutable": true,
          "locationInModule": {
            "filename": "lib/calculator.ts",
            "line": 394
          },
          "name": "yetAnoterOne",
          "type": {
            "primitive": "boolean"
          }
        }
      ]
    },
    "jsii-calc.PublicClass": {
      "assembly": "jsii-calc",
      "docs": {
        "stability": "experimental"
      },
      "fqn": "jsii-calc.PublicClass",
      "initializer": {
        "docs": {
          "stability": "experimental"
        }
      },
      "kind": "class",
      "locationInModule": {
        "filename": "lib/compliance.ts",
        "line": 1553
      },
      "methods": [
        {
          "docs": {
            "stability": "experimental"
          },
          "locationInModule": {
            "filename": "lib/compliance.ts",
            "line": 1554
          },
          "name": "hello"
        }
      ],
      "name": "PublicClass"
    },
    "jsii-calc.PythonReservedWords": {
      "assembly": "jsii-calc",
      "docs": {
        "stability": "experimental"
      },
      "fqn": "jsii-calc.PythonReservedWords",
      "initializer": {
        "docs": {
          "stability": "experimental"
        }
      },
      "kind": "class",
      "locationInModule": {
        "filename": "lib/compliance.ts",
        "line": 957
      },
      "methods": [
        {
          "docs": {
            "stability": "experimental"
          },
          "locationInModule": {
            "filename": "lib/compliance.ts",
            "line": 958
          },
          "name": "and"
        },
        {
          "docs": {
            "stability": "experimental"
          },
          "locationInModule": {
            "filename": "lib/compliance.ts",
            "line": 962
          },
          "name": "as"
        },
        {
          "docs": {
            "stability": "experimental"
          },
          "locationInModule": {
            "filename": "lib/compliance.ts",
            "line": 966
          },
          "name": "assert"
        },
        {
          "docs": {
            "stability": "experimental"
          },
          "locationInModule": {
            "filename": "lib/compliance.ts",
            "line": 970
          },
          "name": "async"
        },
        {
          "docs": {
            "stability": "experimental"
          },
          "locationInModule": {
            "filename": "lib/compliance.ts",
            "line": 974
          },
          "name": "await"
        },
        {
          "docs": {
            "stability": "experimental"
          },
          "locationInModule": {
            "filename": "lib/compliance.ts",
            "line": 978
          },
          "name": "break"
        },
        {
          "docs": {
            "stability": "experimental"
          },
          "locationInModule": {
            "filename": "lib/compliance.ts",
            "line": 982
          },
          "name": "class"
        },
        {
          "docs": {
            "stability": "experimental"
          },
          "locationInModule": {
            "filename": "lib/compliance.ts",
            "line": 986
          },
          "name": "continue"
        },
        {
          "docs": {
            "stability": "experimental"
          },
          "locationInModule": {
            "filename": "lib/compliance.ts",
            "line": 990
          },
          "name": "def"
        },
        {
          "docs": {
            "stability": "experimental"
          },
          "locationInModule": {
            "filename": "lib/compliance.ts",
            "line": 994
          },
          "name": "del"
        },
        {
          "docs": {
            "stability": "experimental"
          },
          "locationInModule": {
            "filename": "lib/compliance.ts",
            "line": 998
          },
          "name": "elif"
        },
        {
          "docs": {
            "stability": "experimental"
          },
          "locationInModule": {
            "filename": "lib/compliance.ts",
            "line": 1002
          },
          "name": "else"
        },
        {
          "docs": {
            "stability": "experimental"
          },
          "locationInModule": {
            "filename": "lib/compliance.ts",
            "line": 1006
          },
          "name": "except"
        },
        {
          "docs": {
            "stability": "experimental"
          },
          "locationInModule": {
            "filename": "lib/compliance.ts",
            "line": 1010
          },
          "name": "finally"
        },
        {
          "docs": {
            "stability": "experimental"
          },
          "locationInModule": {
            "filename": "lib/compliance.ts",
            "line": 1014
          },
          "name": "for"
        },
        {
          "docs": {
            "stability": "experimental"
          },
          "locationInModule": {
            "filename": "lib/compliance.ts",
            "line": 1018
          },
          "name": "from"
        },
        {
          "docs": {
            "stability": "experimental"
          },
          "locationInModule": {
            "filename": "lib/compliance.ts",
            "line": 1022
          },
          "name": "global"
        },
        {
          "docs": {
            "stability": "experimental"
          },
          "locationInModule": {
            "filename": "lib/compliance.ts",
            "line": 1026
          },
          "name": "if"
        },
        {
          "docs": {
            "stability": "experimental"
          },
          "locationInModule": {
            "filename": "lib/compliance.ts",
            "line": 1030
          },
          "name": "import"
        },
        {
          "docs": {
            "stability": "experimental"
          },
          "locationInModule": {
            "filename": "lib/compliance.ts",
            "line": 1034
          },
          "name": "in"
        },
        {
          "docs": {
            "stability": "experimental"
          },
          "locationInModule": {
            "filename": "lib/compliance.ts",
            "line": 1038
          },
          "name": "is"
        },
        {
          "docs": {
            "stability": "experimental"
          },
          "locationInModule": {
            "filename": "lib/compliance.ts",
            "line": 1042
          },
          "name": "lambda"
        },
        {
          "docs": {
            "stability": "experimental"
          },
          "locationInModule": {
            "filename": "lib/compliance.ts",
            "line": 1046
          },
          "name": "nonlocal"
        },
        {
          "docs": {
            "stability": "experimental"
          },
          "locationInModule": {
            "filename": "lib/compliance.ts",
            "line": 1050
          },
          "name": "not"
        },
        {
          "docs": {
            "stability": "experimental"
          },
          "locationInModule": {
            "filename": "lib/compliance.ts",
            "line": 1054
          },
          "name": "or"
        },
        {
          "docs": {
            "stability": "experimental"
          },
          "locationInModule": {
            "filename": "lib/compliance.ts",
            "line": 1058
          },
          "name": "pass"
        },
        {
          "docs": {
            "stability": "experimental"
          },
          "locationInModule": {
            "filename": "lib/compliance.ts",
            "line": 1062
          },
          "name": "raise"
        },
        {
          "docs": {
            "stability": "experimental"
          },
          "locationInModule": {
            "filename": "lib/compliance.ts",
            "line": 1066
          },
          "name": "return"
        },
        {
          "docs": {
            "stability": "experimental"
          },
          "locationInModule": {
            "filename": "lib/compliance.ts",
            "line": 1070
          },
          "name": "try"
        },
        {
          "docs": {
            "stability": "experimental"
          },
          "locationInModule": {
            "filename": "lib/compliance.ts",
            "line": 1074
          },
          "name": "while"
        },
        {
          "docs": {
            "stability": "experimental"
          },
          "locationInModule": {
            "filename": "lib/compliance.ts",
            "line": 1078
          },
          "name": "with"
        },
        {
          "docs": {
            "stability": "experimental"
          },
          "locationInModule": {
            "filename": "lib/compliance.ts",
            "line": 1082
          },
          "name": "yield"
        }
      ],
      "name": "PythonReservedWords"
    },
    "jsii-calc.PythonSelf.ClassWithSelf": {
      "assembly": "jsii-calc",
      "docs": {
        "stability": "experimental"
      },
      "fqn": "jsii-calc.PythonSelf.ClassWithSelf",
      "initializer": {
        "docs": {
          "stability": "experimental"
        },
        "locationInModule": {
          "filename": "lib/compliance.ts",
          "line": 1092
        },
        "parameters": [
          {
            "name": "self",
            "type": {
              "primitive": "string"
            }
          }
        ]
      },
      "kind": "class",
      "locationInModule": {
        "filename": "lib/compliance.ts",
        "line": 1091
      },
      "methods": [
        {
          "docs": {
            "stability": "experimental"
          },
          "locationInModule": {
            "filename": "lib/compliance.ts",
            "line": 1094
          },
          "name": "method",
          "parameters": [
            {
              "name": "self",
              "type": {
                "primitive": "number"
              }
            }
          ],
          "returns": {
            "type": {
              "primitive": "string"
            }
          }
        }
      ],
      "name": "ClassWithSelf",
      "namespace": "PythonSelf",
      "properties": [
        {
          "docs": {
            "stability": "experimental"
          },
          "immutable": true,
          "locationInModule": {
            "filename": "lib/compliance.ts",
            "line": 1092
          },
          "name": "self",
          "type": {
            "primitive": "string"
          }
        }
      ]
    },
    "jsii-calc.PythonSelf.ClassWithSelfKwarg": {
      "assembly": "jsii-calc",
      "docs": {
        "stability": "experimental"
      },
      "fqn": "jsii-calc.PythonSelf.ClassWithSelfKwarg",
      "initializer": {
        "docs": {
          "stability": "experimental"
        },
        "locationInModule": {
          "filename": "lib/compliance.ts",
          "line": 1100
        },
        "parameters": [
          {
            "name": "props",
            "type": {
              "fqn": "jsii-calc.PythonSelf.StructWithSelf"
            }
          }
        ]
      },
      "kind": "class",
      "locationInModule": {
        "filename": "lib/compliance.ts",
        "line": 1099
      },
      "name": "ClassWithSelfKwarg",
      "namespace": "PythonSelf",
      "properties": [
        {
          "docs": {
            "stability": "experimental"
          },
          "immutable": true,
          "locationInModule": {
            "filename": "lib/compliance.ts",
            "line": 1100
          },
          "name": "props",
          "type": {
            "fqn": "jsii-calc.PythonSelf.StructWithSelf"
          }
        }
      ]
    },
    "jsii-calc.PythonSelf.IInterfaceWithSelf": {
      "assembly": "jsii-calc",
      "docs": {
        "stability": "experimental"
      },
      "fqn": "jsii-calc.PythonSelf.IInterfaceWithSelf",
      "kind": "interface",
      "locationInModule": {
        "filename": "lib/compliance.ts",
        "line": 1107
      },
      "methods": [
        {
          "abstract": true,
          "docs": {
            "stability": "experimental"
          },
          "locationInModule": {
            "filename": "lib/compliance.ts",
            "line": 1108
          },
          "name": "method",
          "parameters": [
            {
              "name": "self",
              "type": {
                "primitive": "number"
              }
            }
          ],
          "returns": {
            "type": {
              "primitive": "string"
            }
          }
        }
      ],
      "name": "IInterfaceWithSelf",
      "namespace": "PythonSelf"
    },
    "jsii-calc.PythonSelf.StructWithSelf": {
      "assembly": "jsii-calc",
      "datatype": true,
      "docs": {
        "stability": "experimental"
      },
      "fqn": "jsii-calc.PythonSelf.StructWithSelf",
      "kind": "interface",
      "locationInModule": {
        "filename": "lib/compliance.ts",
        "line": 1103
      },
      "name": "StructWithSelf",
      "namespace": "PythonSelf",
      "properties": [
        {
          "abstract": true,
          "docs": {
            "stability": "experimental"
          },
          "immutable": true,
          "locationInModule": {
            "filename": "lib/compliance.ts",
            "line": 1104
          },
          "name": "self",
          "type": {
            "primitive": "string"
          }
        }
      ]
    },
    "jsii-calc.ReferenceEnumFromScopedPackage": {
      "assembly": "jsii-calc",
      "docs": {
        "stability": "experimental",
        "summary": "See awslabs/jsii#138."
      },
      "fqn": "jsii-calc.ReferenceEnumFromScopedPackage",
      "initializer": {
        "docs": {
          "stability": "experimental"
        }
      },
      "kind": "class",
      "locationInModule": {
        "filename": "lib/compliance.ts",
        "line": 1183
      },
      "methods": [
        {
          "docs": {
            "stability": "experimental"
          },
          "locationInModule": {
            "filename": "lib/compliance.ts",
            "line": 1186
          },
          "name": "loadFoo",
          "returns": {
            "optional": true,
            "type": {
              "fqn": "@scope/jsii-calc-lib.EnumFromScopedModule"
            }
          }
        },
        {
          "docs": {
            "stability": "experimental"
          },
          "locationInModule": {
            "filename": "lib/compliance.ts",
            "line": 1190
          },
          "name": "saveFoo",
          "parameters": [
            {
              "name": "value",
              "type": {
                "fqn": "@scope/jsii-calc-lib.EnumFromScopedModule"
              }
            }
          ]
        }
      ],
      "name": "ReferenceEnumFromScopedPackage",
      "properties": [
        {
          "docs": {
            "stability": "experimental"
          },
          "locationInModule": {
            "filename": "lib/compliance.ts",
            "line": 1184
          },
          "name": "foo",
          "optional": true,
          "type": {
            "fqn": "@scope/jsii-calc-lib.EnumFromScopedModule"
          }
        }
      ]
    },
    "jsii-calc.ReturnsPrivateImplementationOfInterface": {
      "assembly": "jsii-calc",
      "docs": {
        "returns": "an instance of an un-exported class that extends `ExportedBaseClass`, declared as `IPrivatelyImplemented`.",
        "see": "https://github.com/aws/jsii/issues/320",
        "stability": "experimental",
        "summary": "Helps ensure the JSII kernel & runtime cooperate correctly when an un-exported instance of a class is returned with a declared type that is an exported interface, and the instance inherits from an exported class."
      },
      "fqn": "jsii-calc.ReturnsPrivateImplementationOfInterface",
      "initializer": {
        "docs": {
          "stability": "experimental"
        }
      },
      "kind": "class",
      "locationInModule": {
        "filename": "lib/compliance.ts",
        "line": 1507
      },
      "name": "ReturnsPrivateImplementationOfInterface",
      "properties": [
        {
          "docs": {
            "stability": "experimental"
          },
          "immutable": true,
          "locationInModule": {
            "filename": "lib/compliance.ts",
            "line": 1508
          },
          "name": "privateImplementation",
          "type": {
            "fqn": "jsii-calc.IPrivatelyImplemented"
          }
        }
      ]
    },
    "jsii-calc.RootStruct": {
      "assembly": "jsii-calc",
      "datatype": true,
      "docs": {
        "remarks": "This is cheating with the (current) declared types, but this is the \"more\nidiomatic\" way for Pythonists.",
        "stability": "experimental",
        "summary": "This is here to check that we can pass a nested struct into a kwargs by specifying it as an in-line dictionary."
      },
      "fqn": "jsii-calc.RootStruct",
      "kind": "interface",
      "locationInModule": {
        "filename": "lib/compliance.ts",
        "line": 2442
      },
      "name": "RootStruct",
      "properties": [
        {
          "abstract": true,
          "docs": {
            "stability": "experimental",
            "summary": "May not be empty."
          },
          "immutable": true,
          "locationInModule": {
            "filename": "lib/compliance.ts",
            "line": 2446
          },
          "name": "stringProp",
          "type": {
            "primitive": "string"
          }
        },
        {
          "abstract": true,
          "docs": {
            "stability": "experimental"
          },
          "immutable": true,
          "locationInModule": {
            "filename": "lib/compliance.ts",
            "line": 2447
          },
          "name": "nestedStruct",
          "optional": true,
          "type": {
            "fqn": "jsii-calc.NestedStruct"
          }
        }
      ]
    },
    "jsii-calc.RootStructValidator": {
      "assembly": "jsii-calc",
      "docs": {
        "stability": "experimental"
      },
      "fqn": "jsii-calc.RootStructValidator",
      "kind": "class",
      "locationInModule": {
        "filename": "lib/compliance.ts",
        "line": 2455
      },
      "methods": [
        {
          "docs": {
            "stability": "experimental"
          },
          "locationInModule": {
            "filename": "lib/compliance.ts",
            "line": 2456
          },
          "name": "validate",
          "parameters": [
            {
              "name": "struct",
              "type": {
                "fqn": "jsii-calc.RootStruct"
              }
            }
          ],
          "static": true
        }
      ],
      "name": "RootStructValidator"
    },
    "jsii-calc.RuntimeTypeChecking": {
      "assembly": "jsii-calc",
      "docs": {
        "stability": "experimental"
      },
      "fqn": "jsii-calc.RuntimeTypeChecking",
      "initializer": {
        "docs": {
          "stability": "experimental"
        }
      },
      "kind": "class",
      "locationInModule": {
        "filename": "lib/compliance.ts",
        "line": 288
      },
      "methods": [
        {
          "docs": {
            "stability": "experimental"
          },
          "locationInModule": {
            "filename": "lib/compliance.ts",
            "line": 296
          },
          "name": "methodWithDefaultedArguments",
          "parameters": [
            {
              "name": "arg1",
              "optional": true,
              "type": {
                "primitive": "number"
              }
            },
            {
              "name": "arg2",
              "optional": true,
              "type": {
                "primitive": "string"
              }
            },
            {
              "name": "arg3",
              "optional": true,
              "type": {
                "primitive": "date"
              }
            }
          ]
        },
        {
          "docs": {
            "stability": "experimental"
          },
          "locationInModule": {
            "filename": "lib/compliance.ts",
            "line": 304
          },
          "name": "methodWithOptionalAnyArgument",
          "parameters": [
            {
              "name": "arg",
              "optional": true,
              "type": {
                "primitive": "any"
              }
            }
          ]
        },
        {
          "docs": {
            "stability": "experimental",
            "summary": "Used to verify verification of number of method arguments."
          },
          "locationInModule": {
            "filename": "lib/compliance.ts",
            "line": 292
          },
          "name": "methodWithOptionalArguments",
          "parameters": [
            {
              "name": "arg1",
              "type": {
                "primitive": "number"
              }
            },
            {
              "name": "arg2",
              "type": {
                "primitive": "string"
              }
            },
            {
              "name": "arg3",
              "optional": true,
              "type": {
                "primitive": "date"
              }
            }
          ]
        }
      ],
      "name": "RuntimeTypeChecking"
    },
    "jsii-calc.SecondLevelStruct": {
      "assembly": "jsii-calc",
      "datatype": true,
      "docs": {
        "stability": "experimental"
      },
      "fqn": "jsii-calc.SecondLevelStruct",
      "kind": "interface",
      "locationInModule": {
        "filename": "lib/compliance.ts",
        "line": 2014
      },
      "name": "SecondLevelStruct",
      "properties": [
        {
          "abstract": true,
          "docs": {
            "stability": "experimental",
            "summary": "It's long and required."
          },
          "immutable": true,
          "locationInModule": {
            "filename": "lib/compliance.ts",
            "line": 2018
          },
          "name": "deeperRequiredProp",
          "type": {
            "primitive": "string"
          }
        },
        {
          "abstract": true,
          "docs": {
            "stability": "experimental",
            "summary": "It's long, but you'll almost never pass it."
          },
          "immutable": true,
          "locationInModule": {
            "filename": "lib/compliance.ts",
            "line": 2023
          },
          "name": "deeperOptionalProp",
          "optional": true,
          "type": {
            "primitive": "string"
          }
        }
      ]
    },
    "jsii-calc.SingleInstanceTwoTypes": {
      "assembly": "jsii-calc",
      "docs": {
        "remarks": "JSII clients can instantiate 2 different strongly-typed wrappers for the same\nobject. Unfortunately, this will break object equality, but if we didn't do\nthis it would break runtime type checks in the JVM or CLR.",
        "stability": "experimental",
        "summary": "Test that a single instance can be returned under two different FQNs."
      },
      "fqn": "jsii-calc.SingleInstanceTwoTypes",
      "initializer": {
        "docs": {
          "stability": "experimental"
        }
      },
      "kind": "class",
      "locationInModule": {
        "filename": "lib/compliance.ts",
        "line": 1624
      },
      "methods": [
        {
          "docs": {
            "stability": "experimental"
          },
          "locationInModule": {
            "filename": "lib/compliance.ts",
            "line": 1627
          },
          "name": "interface1",
          "returns": {
            "type": {
              "fqn": "jsii-calc.InbetweenClass"
            }
          }
        },
        {
          "docs": {
            "stability": "experimental"
          },
          "locationInModule": {
            "filename": "lib/compliance.ts",
            "line": 1631
          },
          "name": "interface2",
          "returns": {
            "type": {
              "fqn": "jsii-calc.IPublicInterface"
            }
          }
        }
      ],
      "name": "SingleInstanceTwoTypes"
    },
    "jsii-calc.SingletonInt": {
      "assembly": "jsii-calc",
      "docs": {
        "remarks": "https://github.com/aws/jsii/issues/231",
        "stability": "experimental",
        "summary": "Verifies that singleton enums are handled correctly."
      },
      "fqn": "jsii-calc.SingletonInt",
      "kind": "class",
      "locationInModule": {
        "filename": "lib/compliance.ts",
        "line": 1966
      },
      "methods": [
        {
          "docs": {
            "stability": "experimental"
          },
          "locationInModule": {
            "filename": "lib/compliance.ts",
            "line": 1968
          },
          "name": "isSingletonInt",
          "parameters": [
            {
              "name": "value",
              "type": {
                "primitive": "number"
              }
            }
          ],
          "returns": {
            "type": {
              "primitive": "boolean"
            }
          }
        }
      ],
      "name": "SingletonInt"
    },
    "jsii-calc.SingletonIntEnum": {
      "assembly": "jsii-calc",
      "docs": {
        "stability": "experimental",
        "summary": "A singleton integer."
      },
      "fqn": "jsii-calc.SingletonIntEnum",
      "kind": "enum",
      "locationInModule": {
        "filename": "lib/compliance.ts",
        "line": 1973
      },
      "members": [
        {
          "docs": {
            "stability": "experimental",
            "summary": "Elite!"
          },
          "name": "SINGLETON_INT"
        }
      ],
      "name": "SingletonIntEnum"
    },
    "jsii-calc.SingletonString": {
      "assembly": "jsii-calc",
      "docs": {
        "remarks": "https://github.com/aws/jsii/issues/231",
        "stability": "experimental",
        "summary": "Verifies that singleton enums are handled correctly."
      },
      "fqn": "jsii-calc.SingletonString",
      "kind": "class",
      "locationInModule": {
        "filename": "lib/compliance.ts",
        "line": 1949
      },
      "methods": [
        {
          "docs": {
            "stability": "experimental"
          },
          "locationInModule": {
            "filename": "lib/compliance.ts",
            "line": 1952
          },
          "name": "isSingletonString",
          "parameters": [
            {
              "name": "value",
              "type": {
                "primitive": "string"
              }
            }
          ],
          "returns": {
            "type": {
              "primitive": "boolean"
            }
          }
        }
      ],
      "name": "SingletonString"
    },
    "jsii-calc.SingletonStringEnum": {
      "assembly": "jsii-calc",
      "docs": {
        "stability": "experimental",
        "summary": "A singleton string."
      },
      "fqn": "jsii-calc.SingletonStringEnum",
      "kind": "enum",
      "locationInModule": {
        "filename": "lib/compliance.ts",
        "line": 1957
      },
      "members": [
        {
          "docs": {
            "stability": "experimental",
            "summary": "1337."
          },
          "name": "SINGLETON_STRING"
        }
      ],
      "name": "SingletonStringEnum"
    },
    "jsii-calc.SmellyStruct": {
      "assembly": "jsii-calc",
      "datatype": true,
      "docs": {
        "stability": "experimental"
      },
      "fqn": "jsii-calc.SmellyStruct",
      "kind": "interface",
      "locationInModule": {
        "filename": "lib/calculator.ts",
        "line": 403
      },
      "name": "SmellyStruct",
      "properties": [
        {
          "abstract": true,
          "docs": {
            "stability": "experimental"
          },
          "immutable": true,
          "locationInModule": {
            "filename": "lib/calculator.ts",
            "line": 404
          },
          "name": "property",
          "type": {
            "primitive": "string"
          }
        },
        {
          "abstract": true,
          "docs": {
            "stability": "experimental"
          },
          "immutable": true,
          "locationInModule": {
            "filename": "lib/calculator.ts",
            "line": 405
          },
          "name": "yetAnoterOne",
          "type": {
            "primitive": "boolean"
          }
        }
      ]
    },
    "jsii-calc.SomeTypeJsii976": {
      "assembly": "jsii-calc",
      "docs": {
        "stability": "experimental"
      },
      "fqn": "jsii-calc.SomeTypeJsii976",
      "initializer": {
        "docs": {
          "stability": "experimental"
        }
      },
      "kind": "class",
      "locationInModule": {
        "filename": "lib/compliance.ts",
        "line": 2479
      },
      "methods": [
        {
          "docs": {
            "stability": "experimental"
          },
          "locationInModule": {
            "filename": "lib/compliance.ts",
            "line": 2488
          },
          "name": "returnAnonymous",
          "returns": {
            "type": {
              "primitive": "any"
            }
          },
          "static": true
        },
        {
          "docs": {
            "stability": "experimental"
          },
          "locationInModule": {
            "filename": "lib/compliance.ts",
            "line": 2480
          },
          "name": "returnReturn",
          "returns": {
            "type": {
              "fqn": "jsii-calc.IReturnJsii976"
            }
          },
          "static": true
        }
      ],
      "name": "SomeTypeJsii976"
    },
    "jsii-calc.StableClass": {
      "assembly": "jsii-calc",
      "docs": {
        "stability": "stable"
      },
      "fqn": "jsii-calc.StableClass",
      "initializer": {
        "docs": {
          "stability": "stable"
        },
        "locationInModule": {
          "filename": "lib/stability.ts",
          "line": 59
        },
        "parameters": [
          {
            "name": "readonlyString",
            "type": {
              "primitive": "string"
            }
          },
          {
            "name": "mutableNumber",
            "optional": true,
            "type": {
              "primitive": "number"
            }
          }
        ]
      },
      "kind": "class",
      "locationInModule": {
        "filename": "lib/stability.ts",
        "line": 53
      },
      "methods": [
        {
          "docs": {
            "stability": "stable"
          },
          "locationInModule": {
            "filename": "lib/stability.ts",
            "line": 64
          },
          "name": "method"
        }
      ],
      "name": "StableClass",
      "properties": [
        {
          "docs": {
            "stability": "stable"
          },
          "immutable": true,
          "locationInModule": {
            "filename": "lib/stability.ts",
            "line": 55
          },
          "name": "readonlyProperty",
          "type": {
            "primitive": "string"
          }
        },
        {
          "docs": {
            "stability": "stable"
          },
          "locationInModule": {
            "filename": "lib/stability.ts",
            "line": 57
          },
          "name": "mutableProperty",
          "optional": true,
          "type": {
            "primitive": "number"
          }
        }
      ]
    },
    "jsii-calc.StableEnum": {
      "assembly": "jsii-calc",
      "docs": {
        "stability": "stable"
      },
      "fqn": "jsii-calc.StableEnum",
      "kind": "enum",
      "locationInModule": {
        "filename": "lib/stability.ts",
        "line": 69
      },
      "members": [
        {
          "docs": {
            "stability": "stable"
          },
          "name": "OPTION_A"
        },
        {
          "docs": {
            "stability": "stable"
          },
          "name": "OPTION_B"
        }
      ],
      "name": "StableEnum"
    },
    "jsii-calc.StableStruct": {
      "assembly": "jsii-calc",
      "datatype": true,
      "docs": {
        "stability": "stable"
      },
      "fqn": "jsii-calc.StableStruct",
      "kind": "interface",
      "locationInModule": {
        "filename": "lib/stability.ts",
        "line": 41
      },
      "name": "StableStruct",
      "properties": [
        {
          "abstract": true,
          "docs": {
            "stability": "stable"
          },
          "immutable": true,
          "locationInModule": {
            "filename": "lib/stability.ts",
            "line": 43
          },
          "name": "readonlyProperty",
          "type": {
            "primitive": "string"
          }
        }
      ]
    },
    "jsii-calc.StaticContext": {
      "assembly": "jsii-calc",
      "docs": {
        "remarks": "https://github.com/awslabs/aws-cdk/issues/2304",
        "stability": "experimental",
        "summary": "This is used to validate the ability to use `this` from within a static context."
      },
      "fqn": "jsii-calc.StaticContext",
      "kind": "class",
      "locationInModule": {
        "filename": "lib/compliance.ts",
        "line": 1892
      },
      "methods": [
        {
          "docs": {
            "stability": "experimental"
          },
          "locationInModule": {
            "filename": "lib/compliance.ts",
            "line": 1895
          },
          "name": "canAccessStaticContext",
          "returns": {
            "type": {
              "primitive": "boolean"
            }
          },
          "static": true
        }
      ],
      "name": "StaticContext",
      "properties": [
        {
          "docs": {
            "stability": "experimental"
          },
          "locationInModule": {
            "filename": "lib/compliance.ts",
            "line": 1903
          },
          "name": "staticVariable",
          "static": true,
          "type": {
            "primitive": "boolean"
          }
        }
      ]
    },
    "jsii-calc.Statics": {
      "assembly": "jsii-calc",
      "docs": {
        "stability": "experimental"
      },
      "fqn": "jsii-calc.Statics",
      "initializer": {
        "docs": {
          "stability": "experimental"
        },
        "locationInModule": {
          "filename": "lib/compliance.ts",
          "line": 690
        },
        "parameters": [
          {
            "name": "value",
            "type": {
              "primitive": "string"
            }
          }
        ]
      },
      "kind": "class",
      "locationInModule": {
        "filename": "lib/compliance.ts",
        "line": 689
      },
      "methods": [
        {
          "docs": {
            "stability": "experimental",
            "summary": "Jsdocs for static method."
          },
          "locationInModule": {
            "filename": "lib/compliance.ts",
            "line": 696
          },
          "name": "staticMethod",
          "parameters": [
            {
              "docs": {
                "summary": "The name of the person to say hello to."
              },
              "name": "name",
              "type": {
                "primitive": "string"
              }
            }
          ],
          "returns": {
            "type": {
              "primitive": "string"
            }
          },
          "static": true
        },
        {
          "docs": {
            "stability": "experimental"
          },
          "locationInModule": {
            "filename": "lib/compliance.ts",
            "line": 700
          },
          "name": "justMethod",
          "returns": {
            "type": {
              "primitive": "string"
            }
          }
        }
      ],
      "name": "Statics",
      "properties": [
        {
          "const": true,
          "docs": {
            "stability": "experimental",
            "summary": "Constants may also use all-caps."
          },
          "immutable": true,
          "locationInModule": {
            "filename": "lib/compliance.ts",
            "line": 712
          },
          "name": "BAR",
          "static": true,
          "type": {
            "primitive": "number"
          }
        },
        {
          "const": true,
          "docs": {
            "stability": "experimental"
          },
          "immutable": true,
          "locationInModule": {
            "filename": "lib/compliance.ts",
            "line": 741
          },
          "name": "ConstObj",
          "static": true,
          "type": {
            "fqn": "jsii-calc.DoubleTrouble"
          }
        },
        {
          "const": true,
          "docs": {
            "stability": "experimental",
            "summary": "Jsdocs for static property."
          },
          "immutable": true,
          "locationInModule": {
            "filename": "lib/compliance.ts",
            "line": 707
          },
          "name": "Foo",
          "static": true,
          "type": {
            "primitive": "string"
          }
        },
        {
          "const": true,
          "docs": {
            "stability": "experimental",
            "summary": "Constants can also use camelCase."
          },
          "immutable": true,
          "locationInModule": {
            "filename": "lib/compliance.ts",
            "line": 717
          },
          "name": "zooBar",
          "static": true,
          "type": {
            "collection": {
              "elementtype": {
                "primitive": "string"
              },
              "kind": "map"
            }
          }
        },
        {
          "docs": {
            "remarks": "Jsdocs for static setter.",
            "stability": "experimental",
            "summary": "Jsdocs for static getter."
          },
          "locationInModule": {
            "filename": "lib/compliance.ts",
            "line": 726
          },
          "name": "instance",
          "static": true,
          "type": {
            "fqn": "jsii-calc.Statics"
          }
        },
        {
          "docs": {
            "stability": "experimental"
          },
          "locationInModule": {
            "filename": "lib/compliance.ts",
            "line": 740
          },
          "name": "nonConstStatic",
          "static": true,
          "type": {
            "primitive": "number"
          }
        },
        {
          "docs": {
            "stability": "experimental"
          },
          "immutable": true,
          "locationInModule": {
            "filename": "lib/compliance.ts",
            "line": 690
          },
          "name": "value",
          "type": {
            "primitive": "string"
          }
        }
      ]
    },
    "jsii-calc.StringEnum": {
      "assembly": "jsii-calc",
      "docs": {
        "stability": "experimental"
      },
      "fqn": "jsii-calc.StringEnum",
      "kind": "enum",
      "locationInModule": {
        "filename": "lib/compliance.ts",
        "line": 39
      },
      "members": [
        {
          "docs": {
            "stability": "experimental"
          },
          "name": "A"
        },
        {
          "docs": {
            "stability": "experimental"
          },
          "name": "B"
        },
        {
          "docs": {
            "stability": "experimental"
          },
          "name": "C"
        }
      ],
      "name": "StringEnum"
    },
    "jsii-calc.StripInternal": {
      "assembly": "jsii-calc",
      "docs": {
        "stability": "experimental"
      },
      "fqn": "jsii-calc.StripInternal",
      "initializer": {
        "docs": {
          "stability": "experimental"
        }
      },
      "kind": "class",
      "locationInModule": {
        "filename": "lib/compliance.ts",
        "line": 1677
      },
      "name": "StripInternal",
      "properties": [
        {
          "docs": {
            "stability": "experimental"
          },
          "locationInModule": {
            "filename": "lib/compliance.ts",
            "line": 1678
          },
          "name": "youSeeMe",
          "type": {
            "primitive": "string"
          }
        }
      ]
    },
    "jsii-calc.StructA": {
      "assembly": "jsii-calc",
      "datatype": true,
      "docs": {
        "stability": "experimental",
        "summary": "We can serialize and deserialize structs without silently ignoring optional fields."
      },
      "fqn": "jsii-calc.StructA",
      "kind": "interface",
      "locationInModule": {
        "filename": "lib/compliance.ts",
        "line": 2240
      },
      "name": "StructA",
      "properties": [
        {
          "abstract": true,
          "docs": {
            "stability": "experimental"
          },
          "immutable": true,
          "locationInModule": {
            "filename": "lib/compliance.ts",
            "line": 2241
          },
          "name": "requiredString",
          "type": {
            "primitive": "string"
          }
        },
        {
          "abstract": true,
          "docs": {
            "stability": "experimental"
          },
          "immutable": true,
          "locationInModule": {
            "filename": "lib/compliance.ts",
            "line": 2243
          },
          "name": "optionalNumber",
          "optional": true,
          "type": {
            "primitive": "number"
          }
        },
        {
          "abstract": true,
          "docs": {
            "stability": "experimental"
          },
          "immutable": true,
          "locationInModule": {
            "filename": "lib/compliance.ts",
            "line": 2242
          },
          "name": "optionalString",
          "optional": true,
          "type": {
            "primitive": "string"
          }
        }
      ]
    },
    "jsii-calc.StructB": {
      "assembly": "jsii-calc",
      "datatype": true,
      "docs": {
        "stability": "experimental",
        "summary": "This intentionally overlaps with StructA (where only requiredString is provided) to test htat the kernel properly disambiguates those."
      },
      "fqn": "jsii-calc.StructB",
      "kind": "interface",
      "locationInModule": {
        "filename": "lib/compliance.ts",
        "line": 2249
      },
      "name": "StructB",
      "properties": [
        {
          "abstract": true,
          "docs": {
            "stability": "experimental"
          },
          "immutable": true,
          "locationInModule": {
            "filename": "lib/compliance.ts",
            "line": 2250
          },
          "name": "requiredString",
          "type": {
            "primitive": "string"
          }
        },
        {
          "abstract": true,
          "docs": {
            "stability": "experimental"
          },
          "immutable": true,
          "locationInModule": {
            "filename": "lib/compliance.ts",
            "line": 2251
          },
          "name": "optionalBoolean",
          "optional": true,
          "type": {
            "primitive": "boolean"
          }
        },
        {
          "abstract": true,
          "docs": {
            "stability": "experimental"
          },
          "immutable": true,
          "locationInModule": {
            "filename": "lib/compliance.ts",
            "line": 2252
          },
          "name": "optionalStructA",
          "optional": true,
          "type": {
            "fqn": "jsii-calc.StructA"
          }
        }
      ]
    },
    "jsii-calc.StructParameterType": {
      "assembly": "jsii-calc",
      "datatype": true,
      "docs": {
        "remarks": "See: https://github.com/aws/aws-cdk/issues/4302",
        "stability": "experimental",
        "summary": "Verifies that, in languages that do keyword lifting (e.g: Python), having a struct member with the same name as a positional parameter results in the correct code being emitted."
      },
      "fqn": "jsii-calc.StructParameterType",
      "kind": "interface",
      "locationInModule": {
        "filename": "lib/compliance.ts",
        "line": 2678
      },
      "name": "StructParameterType",
      "properties": [
        {
          "abstract": true,
          "docs": {
            "stability": "experimental"
          },
          "immutable": true,
          "locationInModule": {
            "filename": "lib/compliance.ts",
            "line": 2679
          },
          "name": "scope",
          "type": {
            "primitive": "string"
          }
        },
        {
          "abstract": true,
          "docs": {
            "stability": "experimental"
          },
          "immutable": true,
          "locationInModule": {
            "filename": "lib/compliance.ts",
            "line": 2680
          },
          "name": "props",
          "optional": true,
          "type": {
            "primitive": "boolean"
          }
        }
      ]
    },
    "jsii-calc.StructPassing": {
      "assembly": "jsii-calc",
      "docs": {
        "stability": "external",
        "summary": "Just because we can."
      },
      "fqn": "jsii-calc.StructPassing",
      "initializer": {
        "docs": {
          "stability": "experimental"
        }
      },
      "kind": "class",
      "locationInModule": {
        "filename": "lib/compliance.ts",
        "line": 2072
      },
      "methods": [
        {
          "docs": {
            "stability": "external"
          },
          "locationInModule": {
            "filename": "lib/compliance.ts",
            "line": 2084
          },
          "name": "howManyVarArgsDidIPass",
          "parameters": [
            {
              "name": "_positional",
              "type": {
                "primitive": "number"
              }
            },
            {
              "name": "inputs",
              "type": {
                "fqn": "jsii-calc.TopLevelStruct"
              },
              "variadic": true
            }
          ],
          "returns": {
            "type": {
              "primitive": "number"
            }
          },
          "static": true,
          "variadic": true
        },
        {
          "docs": {
            "stability": "external"
          },
          "locationInModule": {
            "filename": "lib/compliance.ts",
            "line": 2073
          },
          "name": "roundTrip",
          "parameters": [
            {
              "name": "_positional",
              "type": {
                "primitive": "number"
              }
            },
            {
              "name": "input",
              "type": {
                "fqn": "jsii-calc.TopLevelStruct"
              }
            }
          ],
          "returns": {
            "type": {
              "fqn": "jsii-calc.TopLevelStruct"
            }
          },
          "static": true
        }
      ],
      "name": "StructPassing"
    },
    "jsii-calc.StructUnionConsumer": {
      "assembly": "jsii-calc",
      "docs": {
        "stability": "experimental"
      },
      "fqn": "jsii-calc.StructUnionConsumer",
      "kind": "class",
      "locationInModule": {
        "filename": "lib/compliance.ts",
        "line": 2254
      },
      "methods": [
        {
          "docs": {
            "stability": "experimental"
          },
          "locationInModule": {
            "filename": "lib/compliance.ts",
            "line": 2255
          },
          "name": "isStructA",
          "parameters": [
            {
              "name": "struct",
              "type": {
                "union": {
                  "types": [
                    {
                      "fqn": "jsii-calc.StructA"
                    },
                    {
                      "fqn": "jsii-calc.StructB"
                    }
                  ]
                }
              }
            }
          ],
          "returns": {
            "type": {
              "primitive": "boolean"
            }
          },
          "static": true
        },
        {
          "docs": {
            "stability": "experimental"
          },
          "locationInModule": {
            "filename": "lib/compliance.ts",
            "line": 2276
          },
          "name": "isStructB",
          "parameters": [
            {
              "name": "struct",
              "type": {
                "union": {
                  "types": [
                    {
                      "fqn": "jsii-calc.StructA"
                    },
                    {
                      "fqn": "jsii-calc.StructB"
                    }
                  ]
                }
              }
            }
          ],
          "returns": {
            "type": {
              "primitive": "boolean"
            }
          },
          "static": true
        }
      ],
      "name": "StructUnionConsumer"
    },
    "jsii-calc.StructWithJavaReservedWords": {
      "assembly": "jsii-calc",
      "datatype": true,
      "docs": {
        "stability": "experimental"
      },
      "fqn": "jsii-calc.StructWithJavaReservedWords",
      "kind": "interface",
      "locationInModule": {
        "filename": "lib/compliance.ts",
        "line": 2046
      },
      "name": "StructWithJavaReservedWords",
      "properties": [
        {
          "abstract": true,
          "docs": {
            "stability": "experimental"
          },
          "immutable": true,
          "locationInModule": {
            "filename": "lib/compliance.ts",
            "line": 2047
          },
          "name": "default",
          "type": {
            "primitive": "string"
          }
        },
        {
          "abstract": true,
          "docs": {
            "stability": "experimental"
          },
          "immutable": true,
          "locationInModule": {
            "filename": "lib/compliance.ts",
            "line": 2048
          },
          "name": "assert",
          "optional": true,
          "type": {
            "primitive": "string"
          }
        },
        {
          "abstract": true,
          "docs": {
            "stability": "experimental"
          },
          "immutable": true,
          "locationInModule": {
            "filename": "lib/compliance.ts",
            "line": 2051
          },
          "name": "result",
          "optional": true,
          "type": {
            "primitive": "string"
          }
        },
        {
          "abstract": true,
          "docs": {
            "stability": "experimental"
          },
          "immutable": true,
          "locationInModule": {
            "filename": "lib/compliance.ts",
            "line": 2052
          },
          "name": "that",
          "optional": true,
          "type": {
            "primitive": "string"
          }
        }
      ]
    },
    "jsii-calc.Sum": {
      "assembly": "jsii-calc",
      "base": "jsii-calc.composition.CompositeOperation",
      "docs": {
        "stability": "experimental",
        "summary": "An operation that sums multiple values."
      },
      "fqn": "jsii-calc.Sum",
      "initializer": {
        "docs": {
          "stability": "experimental"
        },
        "locationInModule": {
          "filename": "lib/calculator.ts",
          "line": 205
        }
      },
      "kind": "class",
      "locationInModule": {
        "filename": "lib/calculator.ts",
        "line": 197
      },
      "name": "Sum",
      "properties": [
        {
          "docs": {
            "remarks": "Must be implemented by derived classes.",
            "stability": "experimental",
            "summary": "The expression that this operation consists of."
          },
          "immutable": true,
          "locationInModule": {
            "filename": "lib/calculator.ts",
            "line": 209
          },
          "name": "expression",
          "overrides": "jsii-calc.composition.CompositeOperation",
          "type": {
            "fqn": "@scope/jsii-calc-lib.Value"
          }
        },
        {
          "docs": {
            "stability": "experimental",
            "summary": "The parts to sum."
          },
          "locationInModule": {
            "filename": "lib/calculator.ts",
            "line": 201
          },
          "name": "parts",
          "type": {
            "collection": {
              "elementtype": {
                "fqn": "@scope/jsii-calc-lib.Value"
              },
              "kind": "array"
            }
          }
        }
      ]
    },
    "jsii-calc.SupportsNiceJavaBuilder": {
      "assembly": "jsii-calc",
      "base": "jsii-calc.SupportsNiceJavaBuilderWithRequiredProps",
      "docs": {
        "stability": "experimental"
      },
      "fqn": "jsii-calc.SupportsNiceJavaBuilder",
      "initializer": {
        "docs": {
          "stability": "experimental"
        },
        "locationInModule": {
          "filename": "lib/compliance.ts",
          "line": 2181
        },
        "parameters": [
          {
            "docs": {
              "summary": "some identifier."
            },
            "name": "id",
            "type": {
              "primitive": "number"
            }
          },
          {
            "docs": {
              "summary": "the default value of `bar`."
            },
            "name": "defaultBar",
            "optional": true,
            "type": {
              "primitive": "number"
            }
          },
          {
            "docs": {
              "summary": "some props once can provide."
            },
            "name": "props",
            "optional": true,
            "type": {
              "fqn": "jsii-calc.SupportsNiceJavaBuilderProps"
            }
          },
          {
            "docs": {
              "summary": "a variadic continuation."
            },
            "name": "rest",
            "type": {
              "primitive": "string"
            },
            "variadic": true
          }
        ],
        "variadic": true
      },
      "kind": "class",
      "locationInModule": {
        "filename": "lib/compliance.ts",
        "line": 2171
      },
      "name": "SupportsNiceJavaBuilder",
      "properties": [
        {
          "docs": {
            "stability": "experimental",
            "summary": "some identifier."
          },
          "immutable": true,
          "locationInModule": {
            "filename": "lib/compliance.ts",
            "line": 2182
          },
          "name": "id",
          "overrides": "jsii-calc.SupportsNiceJavaBuilderWithRequiredProps",
          "type": {
            "primitive": "number"
          }
        },
        {
          "docs": {
            "stability": "experimental"
          },
          "immutable": true,
          "locationInModule": {
            "filename": "lib/compliance.ts",
            "line": 2172
          },
          "name": "rest",
          "type": {
            "collection": {
              "elementtype": {
                "primitive": "string"
              },
              "kind": "array"
            }
          }
        }
      ]
    },
    "jsii-calc.SupportsNiceJavaBuilderProps": {
      "assembly": "jsii-calc",
      "datatype": true,
      "docs": {
        "stability": "experimental"
      },
      "fqn": "jsii-calc.SupportsNiceJavaBuilderProps",
      "kind": "interface",
      "locationInModule": {
        "filename": "lib/compliance.ts",
        "line": 2191
      },
      "name": "SupportsNiceJavaBuilderProps",
      "properties": [
        {
          "abstract": true,
          "docs": {
            "stability": "experimental",
            "summary": "Some number, like 42."
          },
          "immutable": true,
          "locationInModule": {
            "filename": "lib/compliance.ts",
            "line": 2201
          },
          "name": "bar",
          "type": {
            "primitive": "number"
          }
        },
        {
          "abstract": true,
          "docs": {
            "remarks": "But here we are, doing it like we didn't care.",
            "stability": "experimental",
            "summary": "An `id` field here is terrible API design, because the constructor of `SupportsNiceJavaBuilder` already has a parameter named `id`."
          },
          "immutable": true,
          "locationInModule": {
            "filename": "lib/compliance.ts",
            "line": 2196
          },
          "name": "id",
          "optional": true,
          "type": {
            "primitive": "string"
          }
        }
      ]
    },
    "jsii-calc.SupportsNiceJavaBuilderWithRequiredProps": {
      "assembly": "jsii-calc",
      "docs": {
        "stability": "experimental",
        "summary": "We can generate fancy builders in Java for classes which take a mix of positional & struct parameters."
      },
      "fqn": "jsii-calc.SupportsNiceJavaBuilderWithRequiredProps",
      "initializer": {
        "docs": {
          "stability": "experimental"
        },
        "locationInModule": {
          "filename": "lib/compliance.ts",
          "line": 2163
        },
        "parameters": [
          {
            "docs": {
              "summary": "some identifier of your choice."
            },
            "name": "id",
            "type": {
              "primitive": "number"
            }
          },
          {
            "docs": {
              "summary": "some properties."
            },
            "name": "props",
            "type": {
              "fqn": "jsii-calc.SupportsNiceJavaBuilderProps"
            }
          }
        ]
      },
      "kind": "class",
      "locationInModule": {
        "filename": "lib/compliance.ts",
        "line": 2155
      },
      "name": "SupportsNiceJavaBuilderWithRequiredProps",
      "properties": [
        {
          "docs": {
            "stability": "experimental"
          },
          "immutable": true,
          "locationInModule": {
            "filename": "lib/compliance.ts",
            "line": 2157
          },
          "name": "bar",
          "type": {
            "primitive": "number"
          }
        },
        {
          "docs": {
            "stability": "experimental",
            "summary": "some identifier of your choice."
          },
          "immutable": true,
          "locationInModule": {
            "filename": "lib/compliance.ts",
            "line": 2164
          },
          "name": "id",
          "type": {
            "primitive": "number"
          }
        },
        {
          "docs": {
            "stability": "experimental"
          },
          "immutable": true,
          "locationInModule": {
            "filename": "lib/compliance.ts",
            "line": 2156
          },
          "name": "propId",
          "optional": true,
          "type": {
            "primitive": "string"
          }
        }
      ]
    },
    "jsii-calc.SyncVirtualMethods": {
      "assembly": "jsii-calc",
      "docs": {
        "stability": "experimental"
      },
      "fqn": "jsii-calc.SyncVirtualMethods",
      "initializer": {
        "docs": {
          "stability": "experimental"
        }
      },
      "kind": "class",
      "locationInModule": {
        "filename": "lib/compliance.ts",
        "line": 376
      },
      "methods": [
        {
          "async": true,
          "docs": {
            "stability": "experimental"
          },
          "locationInModule": {
            "filename": "lib/compliance.ts",
            "line": 389
          },
          "name": "callerIsAsync",
          "returns": {
            "type": {
              "primitive": "number"
            }
          }
        },
        {
          "docs": {
            "stability": "experimental"
          },
          "locationInModule": {
            "filename": "lib/compliance.ts",
            "line": 377
          },
          "name": "callerIsMethod",
          "returns": {
            "type": {
              "primitive": "number"
            }
          }
        },
        {
          "docs": {
            "stability": "experimental"
          },
          "locationInModule": {
            "filename": "lib/compliance.ts",
            "line": 429
          },
          "name": "modifyOtherProperty",
          "parameters": [
            {
              "name": "value",
              "type": {
                "primitive": "string"
              }
            }
          ]
        },
        {
          "docs": {
            "stability": "experimental"
          },
          "locationInModule": {
            "filename": "lib/compliance.ts",
            "line": 401
          },
          "name": "modifyValueOfTheProperty",
          "parameters": [
            {
              "name": "value",
              "type": {
                "primitive": "string"
              }
            }
          ]
        },
        {
          "docs": {
            "stability": "experimental"
          },
          "locationInModule": {
            "filename": "lib/compliance.ts",
            "line": 442
          },
          "name": "readA",
          "returns": {
            "type": {
              "primitive": "number"
            }
          }
        },
        {
          "docs": {
            "stability": "experimental"
          },
          "locationInModule": {
            "filename": "lib/compliance.ts",
            "line": 433
          },
          "name": "retrieveOtherProperty",
          "returns": {
            "type": {
              "primitive": "string"
            }
          }
        },
        {
          "docs": {
            "stability": "experimental"
          },
          "locationInModule": {
            "filename": "lib/compliance.ts",
            "line": 413
          },
          "name": "retrieveReadOnlyProperty",
          "returns": {
            "type": {
              "primitive": "string"
            }
          }
        },
        {
          "docs": {
            "stability": "experimental"
          },
          "locationInModule": {
            "filename": "lib/compliance.ts",
            "line": 405
          },
          "name": "retrieveValueOfTheProperty",
          "returns": {
            "type": {
              "primitive": "string"
            }
          }
        },
        {
          "docs": {
            "stability": "experimental"
          },
          "locationInModule": {
            "filename": "lib/compliance.ts",
            "line": 393
          },
          "name": "virtualMethod",
          "parameters": [
            {
              "name": "n",
              "type": {
                "primitive": "number"
              }
            }
          ],
          "returns": {
            "type": {
              "primitive": "number"
            }
          }
        },
        {
          "docs": {
            "stability": "experimental"
          },
          "locationInModule": {
            "filename": "lib/compliance.ts",
            "line": 446
          },
          "name": "writeA",
          "parameters": [
            {
              "name": "value",
              "type": {
                "primitive": "number"
              }
            }
          ]
        }
      ],
      "name": "SyncVirtualMethods",
      "properties": [
        {
          "docs": {
            "stability": "experimental"
          },
          "immutable": true,
          "locationInModule": {
            "filename": "lib/compliance.ts",
            "line": 411
          },
          "name": "readonlyProperty",
          "type": {
            "primitive": "string"
          }
        },
        {
          "docs": {
            "stability": "experimental"
          },
          "locationInModule": {
            "filename": "lib/compliance.ts",
            "line": 440
          },
          "name": "a",
          "type": {
            "primitive": "number"
          }
        },
        {
          "docs": {
            "stability": "experimental"
          },
          "locationInModule": {
            "filename": "lib/compliance.ts",
            "line": 381
          },
          "name": "callerIsProperty",
          "type": {
            "primitive": "number"
          }
        },
        {
          "docs": {
            "stability": "experimental"
          },
          "locationInModule": {
            "filename": "lib/compliance.ts",
            "line": 419
          },
          "name": "otherProperty",
          "type": {
            "primitive": "string"
          }
        },
        {
          "docs": {
            "stability": "experimental"
          },
          "locationInModule": {
            "filename": "lib/compliance.ts",
            "line": 399
          },
          "name": "theProperty",
          "type": {
            "primitive": "string"
          }
        },
        {
          "docs": {
            "stability": "experimental"
          },
          "locationInModule": {
            "filename": "lib/compliance.ts",
            "line": 427
          },
          "name": "valueOfOtherProperty",
          "type": {
            "primitive": "string"
          }
        }
      ]
    },
    "jsii-calc.Thrower": {
      "assembly": "jsii-calc",
      "docs": {
        "stability": "experimental"
      },
      "fqn": "jsii-calc.Thrower",
      "initializer": {
        "docs": {
          "stability": "experimental"
        }
      },
      "kind": "class",
      "locationInModule": {
        "filename": "lib/compliance.ts",
        "line": 651
      },
      "methods": [
        {
          "docs": {
            "stability": "experimental"
          },
          "locationInModule": {
            "filename": "lib/compliance.ts",
            "line": 652
          },
          "name": "throwError"
        }
      ],
      "name": "Thrower"
    },
    "jsii-calc.TopLevelStruct": {
      "assembly": "jsii-calc",
      "datatype": true,
      "docs": {
        "stability": "experimental"
      },
      "fqn": "jsii-calc.TopLevelStruct",
      "kind": "interface",
      "locationInModule": {
        "filename": "lib/compliance.ts",
        "line": 1997
      },
      "name": "TopLevelStruct",
      "properties": [
        {
          "abstract": true,
          "docs": {
            "stability": "experimental",
            "summary": "This is a required field."
          },
          "immutable": true,
          "locationInModule": {
            "filename": "lib/compliance.ts",
            "line": 2001
          },
          "name": "required",
          "type": {
            "primitive": "string"
          }
        },
        {
          "abstract": true,
          "docs": {
            "stability": "experimental",
            "summary": "A union to really stress test our serialization."
          },
          "immutable": true,
          "locationInModule": {
            "filename": "lib/compliance.ts",
            "line": 2011
          },
          "name": "secondLevel",
          "type": {
            "union": {
              "types": [
                {
                  "primitive": "number"
                },
                {
                  "fqn": "jsii-calc.SecondLevelStruct"
                }
              ]
            }
          }
        },
        {
          "abstract": true,
          "docs": {
            "stability": "experimental",
            "summary": "You don't have to pass this."
          },
          "immutable": true,
          "locationInModule": {
            "filename": "lib/compliance.ts",
            "line": 2006
          },
          "name": "optional",
          "optional": true,
          "type": {
            "primitive": "string"
          }
        }
      ]
    },
    "jsii-calc.UmaskCheck": {
      "assembly": "jsii-calc",
      "docs": {
        "see": "https://github.com/aws/jsii/issues/1765",
        "stability": "experimental",
        "summary": "Checks the current file permissions are cool (no funky UMASK down-scoping happened)."
      },
      "fqn": "jsii-calc.UmaskCheck",
      "kind": "class",
      "locationInModule": {
        "filename": "lib/compliance.ts",
        "line": 2752
      },
      "methods": [
        {
          "docs": {
            "stability": "experimental",
            "summary": "This should return 0o644 (-rw-r--r--)."
          },
          "locationInModule": {
            "filename": "lib/compliance.ts",
            "line": 2756
          },
          "name": "mode",
          "returns": {
            "type": {
              "primitive": "number"
            }
          },
          "static": true
        }
      ],
      "name": "UmaskCheck"
    },
    "jsii-calc.UnaryOperation": {
      "abstract": true,
      "assembly": "jsii-calc",
      "base": "@scope/jsii-calc-lib.Operation",
      "docs": {
        "stability": "experimental",
        "summary": "An operation on a single operand."
      },
      "fqn": "jsii-calc.UnaryOperation",
      "initializer": {
        "docs": {
          "stability": "experimental"
        },
        "locationInModule": {
          "filename": "lib/calculator.ts",
          "line": 101
        },
        "parameters": [
          {
            "name": "operand",
            "type": {
              "fqn": "@scope/jsii-calc-lib.Value"
            }
          }
        ]
      },
      "kind": "class",
      "locationInModule": {
        "filename": "lib/calculator.ts",
        "line": 100
      },
      "name": "UnaryOperation",
      "properties": [
        {
          "docs": {
            "stability": "experimental"
          },
          "immutable": true,
          "locationInModule": {
            "filename": "lib/calculator.ts",
            "line": 101
          },
          "name": "operand",
          "type": {
            "fqn": "@scope/jsii-calc-lib.Value"
          }
        }
      ]
    },
    "jsii-calc.UnionProperties": {
      "assembly": "jsii-calc",
      "datatype": true,
      "docs": {
        "stability": "experimental"
      },
      "fqn": "jsii-calc.UnionProperties",
      "kind": "interface",
      "locationInModule": {
        "filename": "lib/compliance.ts",
        "line": 1112
      },
      "name": "UnionProperties",
      "properties": [
        {
          "abstract": true,
          "docs": {
            "stability": "experimental"
          },
          "immutable": true,
          "locationInModule": {
            "filename": "lib/compliance.ts",
            "line": 1114
          },
          "name": "bar",
          "type": {
            "union": {
              "types": [
                {
                  "primitive": "string"
                },
                {
                  "primitive": "number"
                },
                {
                  "fqn": "jsii-calc.AllTypes"
                }
              ]
            }
          }
        },
        {
          "abstract": true,
          "docs": {
            "stability": "experimental"
          },
          "immutable": true,
          "locationInModule": {
            "filename": "lib/compliance.ts",
            "line": 1113
          },
          "name": "foo",
          "optional": true,
          "type": {
            "union": {
              "types": [
                {
                  "primitive": "string"
                },
                {
                  "primitive": "number"
                }
              ]
            }
          }
        }
      ]
    },
    "jsii-calc.UpcasingReflectable": {
      "assembly": "jsii-calc",
      "docs": {
        "stability": "experimental",
        "summary": "Ensures submodule-imported types from dependencies can be used correctly."
      },
      "fqn": "jsii-calc.UpcasingReflectable",
      "initializer": {
        "docs": {
          "stability": "experimental"
        },
        "locationInModule": {
          "filename": "lib/submodules.ts",
          "line": 9
        },
        "parameters": [
          {
            "name": "delegate",
            "type": {
              "collection": {
                "elementtype": {
                  "primitive": "any"
                },
                "kind": "map"
              }
            }
          }
        ]
      },
      "interfaces": [
        "@scope/jsii-calc-lib.submodule.IReflectable"
      ],
      "kind": "class",
      "locationInModule": {
        "filename": "lib/submodules.ts",
        "line": 6
      },
      "name": "UpcasingReflectable",
      "properties": [
        {
          "const": true,
          "docs": {
            "stability": "experimental"
          },
          "immutable": true,
          "locationInModule": {
            "filename": "lib/submodules.ts",
            "line": 7
          },
          "name": "reflector",
          "static": true,
          "type": {
            "fqn": "@scope/jsii-calc-lib.submodule.Reflector"
          }
        },
        {
          "docs": {
            "stability": "experimental"
          },
          "immutable": true,
          "locationInModule": {
            "filename": "lib/submodules.ts",
            "line": 11
          },
          "name": "entries",
          "overrides": "@scope/jsii-calc-lib.submodule.IReflectable",
          "type": {
            "collection": {
              "elementtype": {
                "fqn": "@scope/jsii-calc-lib.submodule.ReflectableEntry"
              },
              "kind": "array"
            }
          }
        }
      ]
    },
    "jsii-calc.UseBundledDependency": {
      "assembly": "jsii-calc",
      "docs": {
        "stability": "experimental"
      },
      "fqn": "jsii-calc.UseBundledDependency",
      "initializer": {
        "docs": {
          "stability": "experimental"
        }
      },
      "kind": "class",
      "locationInModule": {
        "filename": "lib/compliance.ts",
        "line": 1117
      },
      "methods": [
        {
          "docs": {
            "stability": "experimental"
          },
          "locationInModule": {
            "filename": "lib/compliance.ts",
            "line": 1118
          },
          "name": "value",
          "returns": {
            "type": {
              "primitive": "any"
            }
          }
        }
      ],
      "name": "UseBundledDependency"
    },
    "jsii-calc.UseCalcBase": {
      "assembly": "jsii-calc",
      "docs": {
        "stability": "experimental",
        "summary": "Depend on a type from jsii-calc-base as a test for awslabs/jsii#128."
      },
      "fqn": "jsii-calc.UseCalcBase",
      "initializer": {
        "docs": {
          "stability": "experimental"
        }
      },
      "kind": "class",
      "locationInModule": {
        "filename": "lib/compliance.ts",
        "line": 1168
      },
      "methods": [
        {
          "docs": {
            "stability": "experimental"
          },
          "locationInModule": {
            "filename": "lib/compliance.ts",
            "line": 1169
          },
          "name": "hello",
          "returns": {
            "type": {
              "fqn": "@scope/jsii-calc-base.Base"
            }
          }
        }
      ],
      "name": "UseCalcBase"
    },
    "jsii-calc.UsesInterfaceWithProperties": {
      "assembly": "jsii-calc",
      "docs": {
        "stability": "experimental"
      },
      "fqn": "jsii-calc.UsesInterfaceWithProperties",
      "initializer": {
        "docs": {
          "stability": "experimental"
        },
        "locationInModule": {
          "filename": "lib/compliance.ts",
          "line": 597
        },
        "parameters": [
          {
            "name": "obj",
            "type": {
              "fqn": "jsii-calc.IInterfaceWithProperties"
            }
          }
        ]
      },
      "kind": "class",
      "locationInModule": {
        "filename": "lib/compliance.ts",
        "line": 596
      },
      "methods": [
        {
          "docs": {
            "stability": "experimental"
          },
          "locationInModule": {
            "filename": "lib/compliance.ts",
            "line": 599
          },
          "name": "justRead",
          "returns": {
            "type": {
              "primitive": "string"
            }
          }
        },
        {
          "docs": {
            "stability": "experimental"
          },
          "locationInModule": {
            "filename": "lib/compliance.ts",
            "line": 608
          },
          "name": "readStringAndNumber",
          "parameters": [
            {
              "name": "ext",
              "type": {
                "fqn": "jsii-calc.IInterfaceWithPropertiesExtension"
              }
            }
          ],
          "returns": {
            "type": {
              "primitive": "string"
            }
          }
        },
        {
          "docs": {
            "stability": "experimental"
          },
          "locationInModule": {
            "filename": "lib/compliance.ts",
            "line": 603
          },
          "name": "writeAndRead",
          "parameters": [
            {
              "name": "value",
              "type": {
                "primitive": "string"
              }
            }
          ],
          "returns": {
            "type": {
              "primitive": "string"
            }
          }
        }
      ],
      "name": "UsesInterfaceWithProperties",
      "properties": [
        {
          "docs": {
            "stability": "experimental"
          },
          "immutable": true,
          "locationInModule": {
            "filename": "lib/compliance.ts",
            "line": 597
          },
          "name": "obj",
          "type": {
            "fqn": "jsii-calc.IInterfaceWithProperties"
          }
        }
      ]
    },
    "jsii-calc.VariadicInvoker": {
      "assembly": "jsii-calc",
      "docs": {
        "stability": "experimental"
      },
      "fqn": "jsii-calc.VariadicInvoker",
      "initializer": {
        "docs": {
          "stability": "experimental"
        },
        "locationInModule": {
          "filename": "lib/compliance.ts",
          "line": 681
        },
        "parameters": [
          {
            "name": "method",
            "type": {
              "fqn": "jsii-calc.VariadicMethod"
            }
          }
        ]
      },
      "kind": "class",
      "locationInModule": {
        "filename": "lib/compliance.ts",
        "line": 680
      },
      "methods": [
        {
          "docs": {
            "stability": "experimental"
          },
          "locationInModule": {
            "filename": "lib/compliance.ts",
            "line": 683
          },
          "name": "asArray",
          "parameters": [
            {
              "name": "values",
              "type": {
                "primitive": "number"
              },
              "variadic": true
            }
          ],
          "returns": {
            "type": {
              "collection": {
                "elementtype": {
                  "primitive": "number"
                },
                "kind": "array"
              }
            }
          },
          "variadic": true
        }
      ],
      "name": "VariadicInvoker"
    },
    "jsii-calc.VariadicMethod": {
      "assembly": "jsii-calc",
      "docs": {
        "stability": "experimental"
      },
      "fqn": "jsii-calc.VariadicMethod",
      "initializer": {
        "docs": {
          "stability": "experimental"
        },
        "locationInModule": {
          "filename": "lib/compliance.ts",
          "line": 667
        },
        "parameters": [
          {
            "docs": {
              "summary": "a prefix that will be use for all values returned by `#asArray`."
            },
            "name": "prefix",
            "type": {
              "primitive": "number"
            },
            "variadic": true
          }
        ],
        "variadic": true
      },
      "kind": "class",
      "locationInModule": {
        "filename": "lib/compliance.ts",
        "line": 661
      },
      "methods": [
        {
          "docs": {
            "stability": "experimental"
          },
          "locationInModule": {
            "filename": "lib/compliance.ts",
            "line": 675
          },
          "name": "asArray",
          "parameters": [
            {
              "docs": {
                "summary": "the first element of the array to be returned (after the `prefix` provided at construction time)."
              },
              "name": "first",
              "type": {
                "primitive": "number"
              }
            },
            {
              "docs": {
                "summary": "other elements to be included in the array."
              },
              "name": "others",
              "type": {
                "primitive": "number"
              },
              "variadic": true
            }
          ],
          "returns": {
            "type": {
              "collection": {
                "elementtype": {
                  "primitive": "number"
                },
                "kind": "array"
              }
            }
          },
          "variadic": true
        }
      ],
      "name": "VariadicMethod"
    },
    "jsii-calc.VirtualMethodPlayground": {
      "assembly": "jsii-calc",
      "docs": {
        "stability": "experimental"
      },
      "fqn": "jsii-calc.VirtualMethodPlayground",
      "initializer": {
        "docs": {
          "stability": "experimental"
        }
      },
      "kind": "class",
      "locationInModule": {
        "filename": "lib/compliance.ts",
        "line": 451
      },
      "methods": [
        {
          "async": true,
          "docs": {
            "stability": "experimental"
          },
          "locationInModule": {
            "filename": "lib/compliance.ts",
            "line": 476
          },
          "name": "overrideMeAsync",
          "parameters": [
            {
              "name": "index",
              "type": {
                "primitive": "number"
              }
            }
          ],
          "returns": {
            "type": {
              "primitive": "number"
            }
          }
        },
        {
          "docs": {
            "stability": "experimental"
          },
          "locationInModule": {
            "filename": "lib/compliance.ts",
            "line": 480
          },
          "name": "overrideMeSync",
          "parameters": [
            {
              "name": "index",
              "type": {
                "primitive": "number"
              }
            }
          ],
          "returns": {
            "type": {
              "primitive": "number"
            }
          }
        },
        {
          "async": true,
          "docs": {
            "stability": "experimental"
          },
          "locationInModule": {
            "filename": "lib/compliance.ts",
            "line": 458
          },
          "name": "parallelSumAsync",
          "parameters": [
            {
              "name": "count",
              "type": {
                "primitive": "number"
              }
            }
          ],
          "returns": {
            "type": {
              "primitive": "number"
            }
          }
        },
        {
          "async": true,
          "docs": {
            "stability": "experimental"
          },
          "locationInModule": {
            "filename": "lib/compliance.ts",
            "line": 452
          },
          "name": "serialSumAsync",
          "parameters": [
            {
              "name": "count",
              "type": {
                "primitive": "number"
              }
            }
          ],
          "returns": {
            "type": {
              "primitive": "number"
            }
          }
        },
        {
          "docs": {
            "stability": "experimental"
          },
          "locationInModule": {
            "filename": "lib/compliance.ts",
            "line": 468
          },
          "name": "sumSync",
          "parameters": [
            {
              "name": "count",
              "type": {
                "primitive": "number"
              }
            }
          ],
          "returns": {
            "type": {
              "primitive": "number"
            }
          }
        }
      ],
      "name": "VirtualMethodPlayground"
    },
    "jsii-calc.VoidCallback": {
      "abstract": true,
      "assembly": "jsii-calc",
      "docs": {
        "remarks": "- Implement `overrideMe` (method does not have to do anything).\n- Invoke `callMe`\n- Verify that `methodWasCalled` is `true`.",
        "stability": "experimental",
        "summary": "This test is used to validate the runtimes can return correctly from a void callback."
      },
      "fqn": "jsii-calc.VoidCallback",
      "initializer": {
        "docs": {
          "stability": "experimental"
        }
      },
      "kind": "class",
      "locationInModule": {
        "filename": "lib/compliance.ts",
        "line": 1921
      },
      "methods": [
        {
          "docs": {
            "stability": "experimental"
          },
          "locationInModule": {
            "filename": "lib/compliance.ts",
            "line": 1926
          },
          "name": "callMe"
        },
        {
          "abstract": true,
          "docs": {
            "stability": "experimental"
          },
          "locationInModule": {
            "filename": "lib/compliance.ts",
            "line": 1930
          },
          "name": "overrideMe",
          "protected": true
        }
      ],
      "name": "VoidCallback",
      "properties": [
        {
          "docs": {
            "stability": "experimental"
          },
          "immutable": true,
          "locationInModule": {
            "filename": "lib/compliance.ts",
            "line": 1923
          },
          "name": "methodWasCalled",
          "type": {
            "primitive": "boolean"
          }
        }
      ]
    },
    "jsii-calc.WithPrivatePropertyInConstructor": {
      "assembly": "jsii-calc",
      "docs": {
        "stability": "experimental",
        "summary": "Verifies that private property declarations in constructor arguments are hidden."
      },
      "fqn": "jsii-calc.WithPrivatePropertyInConstructor",
      "initializer": {
        "docs": {
          "stability": "experimental"
        },
        "locationInModule": {
          "filename": "lib/compliance.ts",
          "line": 1937
        },
        "parameters": [
          {
            "name": "privateField",
            "optional": true,
            "type": {
              "primitive": "string"
            }
          }
        ]
      },
      "kind": "class",
      "locationInModule": {
        "filename": "lib/compliance.ts",
        "line": 1936
      },
      "name": "WithPrivatePropertyInConstructor",
      "properties": [
        {
          "docs": {
            "stability": "experimental"
          },
          "immutable": true,
          "locationInModule": {
            "filename": "lib/compliance.ts",
            "line": 1939
          },
          "name": "success",
          "type": {
            "primitive": "boolean"
          }
        }
      ]
    },
    "jsii-calc.composition.CompositeOperation": {
      "abstract": true,
      "assembly": "jsii-calc",
      "base": "@scope/jsii-calc-lib.Operation",
      "docs": {
        "stability": "experimental",
        "summary": "Abstract operation composed from an expression of other operations."
      },
      "fqn": "jsii-calc.composition.CompositeOperation",
      "initializer": {},
      "kind": "class",
      "locationInModule": {
        "filename": "lib/calculator.ts",
        "line": 138
      },
      "methods": [
        {
          "docs": {
            "stability": "experimental",
            "summary": "String representation of the value."
          },
          "locationInModule": {
            "filename": "lib/calculator.ts",
            "line": 164
          },
          "name": "toString",
          "overrides": "@scope/jsii-calc-lib.Operation",
          "returns": {
            "type": {
              "primitive": "string"
            }
          }
        }
      ],
      "name": "CompositeOperation",
      "namespace": "composition",
      "properties": [
        {
          "abstract": true,
          "docs": {
            "remarks": "Must be implemented by derived classes.",
            "stability": "experimental",
            "summary": "The expression that this operation consists of."
          },
          "immutable": true,
          "locationInModule": {
            "filename": "lib/calculator.ts",
            "line": 162
          },
          "name": "expression",
          "type": {
            "fqn": "@scope/jsii-calc-lib.Value"
          }
        },
        {
          "docs": {
            "stability": "experimental",
            "summary": "The value."
          },
          "immutable": true,
          "locationInModule": {
            "filename": "lib/calculator.ts",
            "line": 154
          },
          "name": "value",
          "overrides": "@scope/jsii-calc-lib.Value",
          "type": {
            "primitive": "number"
          }
        },
        {
          "docs": {
            "stability": "experimental",
            "summary": "A set of postfixes to include in a decorated .toString()."
          },
          "locationInModule": {
            "filename": "lib/calculator.ts",
            "line": 152
          },
          "name": "decorationPostfixes",
          "type": {
            "collection": {
              "elementtype": {
                "primitive": "string"
              },
              "kind": "array"
            }
          }
        },
        {
          "docs": {
            "stability": "experimental",
            "summary": "A set of prefixes to include in a decorated .toString()."
          },
          "locationInModule": {
            "filename": "lib/calculator.ts",
            "line": 147
          },
          "name": "decorationPrefixes",
          "type": {
            "collection": {
              "elementtype": {
                "primitive": "string"
              },
              "kind": "array"
            }
          }
        },
        {
          "docs": {
            "stability": "experimental",
            "summary": "The .toString() style."
          },
          "locationInModule": {
            "filename": "lib/calculator.ts",
            "line": 142
          },
          "name": "stringStyle",
          "type": {
            "fqn": "jsii-calc.composition.CompositeOperation.CompositionStringStyle"
          }
        }
      ]
    },
    "jsii-calc.composition.CompositeOperation.CompositionStringStyle": {
      "assembly": "jsii-calc",
      "docs": {
        "stability": "experimental",
        "summary": "Style of .toString() output for CompositeOperation."
      },
      "fqn": "jsii-calc.composition.CompositeOperation.CompositionStringStyle",
      "kind": "enum",
      "locationInModule": {
        "filename": "lib/calculator.ts",
        "line": 184
      },
      "members": [
        {
          "docs": {
            "stability": "experimental",
            "summary": "Normal string expression."
          },
          "name": "NORMAL"
        },
        {
          "docs": {
            "stability": "experimental",
            "summary": "Decorated string expression."
          },
          "name": "DECORATED"
        }
      ],
      "name": "CompositionStringStyle",
      "namespace": "composition.CompositeOperation"
    },
    "jsii-calc.submodule.MyClass": {
      "assembly": "jsii-calc",
      "docs": {
        "stability": "experimental"
      },
      "fqn": "jsii-calc.submodule.MyClass",
      "initializer": {
        "docs": {
          "stability": "experimental"
        },
        "locationInModule": {
          "filename": "lib/submodule/my-class.ts",
          "line": 11
        },
        "parameters": [
          {
            "name": "props",
            "type": {
              "fqn": "jsii-calc.submodule.child.SomeStruct"
            }
          }
        ]
      },
      "interfaces": [
        "jsii-calc.submodule.nested_submodule.deeplyNested.INamespaced"
      ],
      "kind": "class",
      "locationInModule": {
        "filename": "lib/submodule/my-class.ts",
        "line": 5
      },
      "name": "MyClass",
      "namespace": "submodule",
      "properties": [
        {
          "docs": {
            "stability": "experimental"
          },
          "immutable": true,
          "locationInModule": {
            "filename": "lib/submodule/my-class.ts",
            "line": 8
          },
          "name": "awesomeness",
          "type": {
            "fqn": "jsii-calc.submodule.child.Awesomeness"
          }
        },
        {
          "docs": {
            "stability": "experimental"
          },
          "immutable": true,
          "locationInModule": {
            "filename": "lib/submodule/my-class.ts",
            "line": 6
          },
          "name": "definedAt",
          "overrides": "jsii-calc.submodule.nested_submodule.deeplyNested.INamespaced",
          "type": {
            "primitive": "string"
          }
        },
        {
          "docs": {
            "stability": "experimental"
          },
          "immutable": true,
          "locationInModule": {
            "filename": "lib/submodule/my-class.ts",
            "line": 7
          },
          "name": "goodness",
          "type": {
            "fqn": "jsii-calc.submodule.child.Goodness"
          }
        },
        {
          "docs": {
            "stability": "experimental"
          },
          "immutable": true,
          "locationInModule": {
            "filename": "lib/submodule/my-class.ts",
            "line": 11
          },
          "name": "props",
          "type": {
            "fqn": "jsii-calc.submodule.child.SomeStruct"
          }
        },
        {
          "docs": {
            "stability": "experimental"
          },
          "locationInModule": {
            "filename": "lib/submodule/my-class.ts",
            "line": 9
          },
          "name": "allTypes",
          "optional": true,
          "type": {
            "fqn": "jsii-calc.AllTypes"
          }
        }
      ]
    },
    "jsii-calc.submodule.back_references.MyClassReference": {
      "assembly": "jsii-calc",
      "datatype": true,
      "docs": {
        "stability": "experimental"
      },
      "fqn": "jsii-calc.submodule.back_references.MyClassReference",
      "kind": "interface",
      "locationInModule": {
        "filename": "lib/submodule/refers-to-parent/index.ts",
        "line": 3
      },
      "name": "MyClassReference",
      "namespace": "submodule.back_references",
      "properties": [
        {
          "abstract": true,
          "docs": {
            "stability": "experimental"
          },
          "immutable": true,
          "locationInModule": {
            "filename": "lib/submodule/refers-to-parent/index.ts",
            "line": 4
          },
          "name": "reference",
          "type": {
            "fqn": "jsii-calc.submodule.MyClass"
          }
        }
      ]
    },
    "jsii-calc.submodule.child.Awesomeness": {
      "assembly": "jsii-calc",
      "docs": {
        "stability": "experimental"
      },
      "fqn": "jsii-calc.submodule.child.Awesomeness",
      "kind": "enum",
      "locationInModule": {
        "filename": "lib/submodule/child/index.ts",
        "line": 15
      },
      "members": [
        {
          "docs": {
            "stability": "experimental",
            "summary": "It was awesome!"
          },
          "name": "AWESOME"
        }
      ],
      "name": "Awesomeness",
      "namespace": "submodule.child"
    },
    "jsii-calc.submodule.child.Goodness": {
      "assembly": "jsii-calc",
      "docs": {
        "stability": "experimental"
      },
      "fqn": "jsii-calc.submodule.child.Goodness",
      "kind": "enum",
      "locationInModule": {
        "filename": "lib/submodule/child/index.ts",
        "line": 5
      },
      "members": [
        {
          "docs": {
            "stability": "experimental",
            "summary": "It's pretty good."
          },
          "name": "PRETTY_GOOD"
        },
        {
          "docs": {
            "stability": "experimental",
            "summary": "It's really good."
          },
          "name": "REALLY_GOOD"
        },
        {
          "docs": {
            "stability": "experimental",
            "summary": "It's amazingly good."
          },
          "name": "AMAZINGLY_GOOD"
        }
      ],
      "name": "Goodness",
      "namespace": "submodule.child"
    },
    "jsii-calc.submodule.child.InnerClass": {
      "assembly": "jsii-calc",
      "docs": {
        "stability": "experimental"
      },
      "fqn": "jsii-calc.submodule.child.InnerClass",
      "initializer": {
        "docs": {
          "stability": "experimental"
        }
      },
      "kind": "class",
      "locationInModule": {
        "filename": "lib/submodule/child/index.ts",
        "line": 37
      },
      "name": "InnerClass",
      "namespace": "submodule.child",
      "properties": [
        {
          "const": true,
          "docs": {
            "stability": "experimental"
          },
          "immutable": true,
          "locationInModule": {
            "filename": "lib/submodule/child/index.ts",
            "line": 38
          },
          "name": "staticProp",
          "static": true,
          "type": {
            "fqn": "jsii-calc.submodule.child.SomeStruct"
          }
        }
      ]
    },
    "jsii-calc.submodule.child.KwargsProps": {
      "assembly": "jsii-calc",
      "datatype": true,
      "docs": {
        "stability": "experimental"
      },
      "fqn": "jsii-calc.submodule.child.KwargsProps",
      "interfaces": [
        "jsii-calc.submodule.child.SomeStruct"
      ],
      "kind": "interface",
      "locationInModule": {
        "filename": "lib/submodule/child/index.ts",
        "line": 41
      },
      "name": "KwargsProps",
      "namespace": "submodule.child",
      "properties": [
        {
          "abstract": true,
          "docs": {
            "stability": "experimental"
          },
          "immutable": true,
          "locationInModule": {
            "filename": "lib/submodule/child/index.ts",
            "line": 42
          },
          "name": "extra",
          "optional": true,
          "type": {
            "primitive": "string"
          }
        }
      ]
    },
    "jsii-calc.submodule.child.OuterClass": {
      "assembly": "jsii-calc",
      "docs": {
        "see": ": https://github.com/aws/jsii/pull/1706",
        "stability": "experimental",
        "summary": "Checks that classes can self-reference during initialization."
      },
      "fqn": "jsii-calc.submodule.child.OuterClass",
      "initializer": {
        "docs": {
          "stability": "experimental"
        },
        "locationInModule": {
          "filename": "lib/submodule/child/index.ts",
          "line": 27
        }
      },
      "kind": "class",
      "locationInModule": {
        "filename": "lib/submodule/child/index.ts",
        "line": 24
      },
      "name": "OuterClass",
      "namespace": "submodule.child",
      "properties": [
        {
          "docs": {
            "stability": "experimental"
          },
          "immutable": true,
          "locationInModule": {
            "filename": "lib/submodule/child/index.ts",
            "line": 25
          },
          "name": "innerClass",
          "type": {
            "fqn": "jsii-calc.submodule.child.InnerClass"
          }
        }
      ]
    },
    "jsii-calc.submodule.child.SomeEnum": {
      "assembly": "jsii-calc",
      "docs": {
        "stability": "experimental"
      },
      "fqn": "jsii-calc.submodule.child.SomeEnum",
      "kind": "enum",
      "locationInModule": {
        "filename": "lib/submodule/child/index.ts",
        "line": 31
      },
      "members": [
        {
          "docs": {
            "stability": "experimental"
          },
          "name": "SOME"
        }
      ],
      "name": "SomeEnum",
      "namespace": "submodule.child"
    },
    "jsii-calc.submodule.child.SomeStruct": {
      "assembly": "jsii-calc",
      "datatype": true,
      "docs": {
        "stability": "experimental"
      },
      "fqn": "jsii-calc.submodule.child.SomeStruct",
      "kind": "interface",
      "locationInModule": {
        "filename": "lib/submodule/child/index.ts",
        "line": 34
      },
      "name": "SomeStruct",
      "namespace": "submodule.child",
      "properties": [
        {
          "abstract": true,
          "docs": {
            "stability": "experimental"
          },
          "immutable": true,
          "locationInModule": {
            "filename": "lib/submodule/child/index.ts",
            "line": 35
          },
          "name": "prop",
          "type": {
            "fqn": "jsii-calc.submodule.child.SomeEnum"
          }
        }
      ]
    },
    "jsii-calc.submodule.child.Structure": {
      "assembly": "jsii-calc",
      "datatype": true,
      "docs": {
        "stability": "experimental"
      },
      "fqn": "jsii-calc.submodule.child.Structure",
      "kind": "interface",
      "locationInModule": {
        "filename": "lib/submodule/child/index.ts",
        "line": 1
      },
      "name": "Structure",
      "namespace": "submodule.child",
      "properties": [
        {
          "abstract": true,
          "docs": {
            "stability": "experimental"
          },
          "immutable": true,
          "locationInModule": {
            "filename": "lib/submodule/child/index.ts",
            "line": 2
          },
          "name": "bool",
          "type": {
            "primitive": "boolean"
          }
        }
      ]
    },
    "jsii-calc.submodule.isolated.Kwargs": {
      "assembly": "jsii-calc",
      "docs": {
        "stability": "experimental",
        "summary": "Ensures imports are correctly registered for kwargs lifted properties from super-structs."
      },
      "fqn": "jsii-calc.submodule.isolated.Kwargs",
      "kind": "class",
      "locationInModule": {
        "filename": "lib/submodule/isolated.ts",
        "line": 7
      },
      "methods": [
        {
          "docs": {
            "stability": "experimental"
          },
          "locationInModule": {
            "filename": "lib/submodule/isolated.ts",
            "line": 8
          },
          "name": "method",
          "parameters": [
            {
              "name": "props",
              "optional": true,
              "type": {
                "fqn": "jsii-calc.submodule.child.KwargsProps"
              }
            }
          ],
          "returns": {
            "type": {
              "primitive": "boolean"
            }
          },
          "static": true
        }
      ],
      "name": "Kwargs",
      "namespace": "submodule.isolated"
    },
    "jsii-calc.submodule.nested_submodule.Namespaced": {
      "abstract": true,
      "assembly": "jsii-calc",
      "docs": {
        "stability": "experimental"
      },
      "fqn": "jsii-calc.submodule.nested_submodule.Namespaced",
      "interfaces": [
        "jsii-calc.submodule.nested_submodule.deeplyNested.INamespaced"
      ],
      "kind": "class",
      "locationInModule": {
        "filename": "lib/submodule/nested_submodule.ts",
        "line": 12
      },
      "name": "Namespaced",
      "namespace": "submodule.nested_submodule",
      "properties": [
        {
          "docs": {
            "stability": "experimental"
          },
          "immutable": true,
          "locationInModule": {
            "filename": "lib/submodule/nested_submodule.ts",
            "line": 13
          },
          "name": "definedAt",
          "overrides": "jsii-calc.submodule.nested_submodule.deeplyNested.INamespaced",
          "type": {
            "primitive": "string"
          }
        },
        {
          "abstract": true,
          "docs": {
            "stability": "experimental"
          },
          "immutable": true,
          "locationInModule": {
            "filename": "lib/submodule/nested_submodule.ts",
            "line": 14
          },
          "name": "goodness",
          "type": {
            "fqn": "jsii-calc.submodule.child.Goodness"
          }
        }
      ]
    },
    "jsii-calc.submodule.nested_submodule.deeplyNested.INamespaced": {
      "assembly": "jsii-calc",
      "docs": {
        "stability": "experimental"
      },
      "fqn": "jsii-calc.submodule.nested_submodule.deeplyNested.INamespaced",
      "kind": "interface",
      "locationInModule": {
        "filename": "lib/submodule/nested_submodule.ts",
        "line": 7
      },
      "name": "INamespaced",
      "namespace": "submodule.nested_submodule.deeplyNested",
      "properties": [
        {
          "abstract": true,
          "docs": {
            "stability": "experimental"
          },
          "immutable": true,
          "locationInModule": {
            "filename": "lib/submodule/nested_submodule.ts",
            "line": 8
          },
          "name": "definedAt",
          "type": {
            "primitive": "string"
          }
        }
      ]
    }
  },
  "version": "0.0.0",
<<<<<<< HEAD
  "fingerprint": "YiCo7zHcPYSlK2TIvXNCJndnuDLwf05BI4vPk/wv4+w="
=======
  "fingerprint": "TXGVwLZ10oZ08NxDzu6i+fqPtaw5aEqME8+d+KEhL08="
>>>>>>> 9d5a439a
}<|MERGE_RESOLUTION|>--- conflicted
+++ resolved
@@ -13826,9 +13826,5 @@
     }
   },
   "version": "0.0.0",
-<<<<<<< HEAD
-  "fingerprint": "YiCo7zHcPYSlK2TIvXNCJndnuDLwf05BI4vPk/wv4+w="
-=======
-  "fingerprint": "TXGVwLZ10oZ08NxDzu6i+fqPtaw5aEqME8+d+KEhL08="
->>>>>>> 9d5a439a
+  "fingerprint": "2+VsCif006Pa9j/t5xrvI5psaT2mh2x58UwU31ByN5E="
 }