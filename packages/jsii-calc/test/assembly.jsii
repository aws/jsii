--- conflicted
+++ resolved
@@ -95,14 +95,14 @@
     "@scope/jsii-calc-lib": {
       "submodules": {
         "@scope/jsii-calc-lib.submodule": {
-<<<<<<< HEAD
           "locationInModule": {
             "filename": "lib/index.ts",
             "line": 130
           },
+          "readme": {
+            "markdown": "# Submodule Readme\n\nThis is a submodule readme.\n"
+          },
           "symbolId": "lib/submodule/index:",
-=======
->>>>>>> 0f5f349d
           "targets": {
             "dotnet": {
               "namespace": "Amazon.JSII.Tests.CustomSubmoduleName"
@@ -16815,9 +16815,5 @@
     }
   },
   "version": "3.20.120",
-<<<<<<< HEAD
-  "fingerprint": "FFTxJ+1vifGoRxoZqvPH+idnWSUcc4pPPY7gyvZV+Bk="
-=======
-  "fingerprint": "WpcHNV2L+v3B7Ou+8xsRMzye4rf1U+SURQA97A3JT6g="
->>>>>>> 0f5f349d
+  "fingerprint": "j7H9LdvizJCfFk0eUXX9dP8v3ky/Zx7c83HfkMLTOWA="
 }