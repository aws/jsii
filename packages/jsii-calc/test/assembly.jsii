{
  "author": {
    "name": "Amazon Web Services",
    "organization": true,
    "roles": [
      "author"
    ],
    "url": "https://aws.amazon.com"
  },
  "bundled": {
    "jsii-calc-bundled": "^0.19.0"
  },
  "contributors": [
    {
      "name": "Elad Ben-Israel",
      "roles": [
        "maintainer"
      ],
      "url": "https://github.com/eladb"
    },
    {
      "name": "Rico Huijbers",
      "roles": [
        "maintainer"
      ],
      "url": "https://github.com/rix0rrr"
    },
    {
      "name": "Romain Marcadier-Muller",
      "roles": [
        "maintainer"
      ],
      "url": "https://github.com/RomainMuller"
    }
  ],
  "dependencies": {
    "@scope/jsii-calc-base": {
      "targets": {
        "dotnet": {
          "namespace": "Amazon.JSII.Tests.CalculatorNamespace.BaseNamespace",
          "packageId": "Amazon.JSII.Tests.CalculatorPackageId.BasePackageId"
        },
        "java": {
          "maven": {
            "artifactId": "calculator-base",
            "groupId": "software.amazon.jsii.tests"
          },
          "package": "software.amazon.jsii.tests.calculator.base"
        },
        "js": {
          "npm": "@scope/jsii-calc-base"
        },
        "python": {
          "distName": "scope.jsii-calc-base",
          "module": "scope.jsii_calc_base"
        }
      },
      "version": "0.20.5"
    },
    "@scope/jsii-calc-base-of-base": {
      "targets": {
        "dotnet": {
          "namespace": "Amazon.JSII.Tests.CalculatorNamespace.BaseOfBaseNamespace",
          "packageId": "Amazon.JSII.Tests.CalculatorPackageId.BaseOfBasePackageId"
        },
        "java": {
          "maven": {
            "artifactId": "calculator-base-of-base",
            "groupId": "software.amazon.jsii.tests"
          },
          "package": "software.amazon.jsii.tests.calculator.baseofbase"
        },
        "js": {
          "npm": "@scope/jsii-calc-base-of-base"
        },
        "python": {
          "distName": "scope.jsii-calc-base-of-base",
          "module": "scope.jsii_calc_base_of_base"
        }
      },
      "version": "0.20.5"
    },
    "@scope/jsii-calc-lib": {
      "targets": {
        "dotnet": {
          "namespace": "Amazon.JSII.Tests.CalculatorNamespace.LibNamespace",
          "packageId": "Amazon.JSII.Tests.CalculatorPackageId.LibPackageId",
          "versionSuffix": "-devpreview"
        },
        "java": {
          "maven": {
            "artifactId": "calculator-lib",
            "groupId": "software.amazon.jsii.tests",
            "versionSuffix": ".DEVPREVIEW"
          },
          "package": "software.amazon.jsii.tests.calculator.lib"
        },
        "js": {
          "npm": "@scope/jsii-calc-lib"
        },
        "python": {
          "distName": "scope.jsii-calc-lib",
          "module": "scope.jsii_calc_lib"
        }
      },
      "version": "0.20.5"
    }
  },
  "dependencyClosure": {
    "@scope/jsii-calc-base": {
      "targets": {
        "dotnet": {
          "namespace": "Amazon.JSII.Tests.CalculatorNamespace.BaseNamespace",
          "packageId": "Amazon.JSII.Tests.CalculatorPackageId.BasePackageId"
        },
        "java": {
          "maven": {
            "artifactId": "calculator-base",
            "groupId": "software.amazon.jsii.tests"
          },
          "package": "software.amazon.jsii.tests.calculator.base"
        },
        "js": {
          "npm": "@scope/jsii-calc-base"
        },
        "python": {
          "distName": "scope.jsii-calc-base",
          "module": "scope.jsii_calc_base"
        }
      },
      "version": "0.20.5"
    },
    "@scope/jsii-calc-base-of-base": {
      "targets": {
        "dotnet": {
          "namespace": "Amazon.JSII.Tests.CalculatorNamespace.BaseOfBaseNamespace",
          "packageId": "Amazon.JSII.Tests.CalculatorPackageId.BaseOfBasePackageId"
        },
        "java": {
          "maven": {
            "artifactId": "calculator-base-of-base",
            "groupId": "software.amazon.jsii.tests"
          },
          "package": "software.amazon.jsii.tests.calculator.baseofbase"
        },
        "js": {
          "npm": "@scope/jsii-calc-base-of-base"
        },
        "python": {
          "distName": "scope.jsii-calc-base-of-base",
          "module": "scope.jsii_calc_base_of_base"
        }
      },
      "version": "0.20.5"
    },
    "@scope/jsii-calc-lib": {
      "targets": {
        "dotnet": {
          "namespace": "Amazon.JSII.Tests.CalculatorNamespace.LibNamespace",
          "packageId": "Amazon.JSII.Tests.CalculatorPackageId.LibPackageId",
          "versionSuffix": "-devpreview"
        },
        "java": {
          "maven": {
            "artifactId": "calculator-lib",
            "groupId": "software.amazon.jsii.tests",
            "versionSuffix": ".DEVPREVIEW"
          },
          "package": "software.amazon.jsii.tests.calculator.lib"
        },
        "js": {
          "npm": "@scope/jsii-calc-lib"
        },
        "python": {
          "distName": "scope.jsii-calc-lib",
          "module": "scope.jsii_calc_lib"
        }
      },
      "version": "0.20.5"
    }
  },
  "description": "A simple calcuator built on JSII.",
  "docs": {
    "stability": "experimental"
  },
  "homepage": "https://github.com/aws/jsii",
  "jsiiVersion": "0.20.5",
  "license": "Apache-2.0",
  "metadata": {
    "jsii:boolean": true,
    "jsii:number": 1337,
    "jsii:object": {
      "string": "yes!"
    }
  },
  "name": "jsii-calc",
  "readme": {
    "markdown": "# jsii Calculator\n\nThis library is used to demonstrate and test the features of JSII\n\n## How to use running sum API:\n\nFirst, create a calculator:\n\n```ts\nconst calculator = new calc.Calculator();\n```\n\nThen call some operations:\n\n\n```ts fixture=with-calculator\ncalculator.add(10);\n```\n\n## Code Samples\n\n```ts\n/* This is totes a magic comment in here, just you wait! */\nconst foo = 'bar';\n```\n"
  },
  "repository": {
    "directory": "packages/jsii-calc",
    "type": "git",
    "url": "https://github.com/aws/jsii.git"
  },
  "schema": "jsii/0.10.0",
  "targets": {
    "dotnet": {
      "iconUrl": "https://sdk-for-net.amazonwebservices.com/images/AWSLogo128x128.png",
      "namespace": "Amazon.JSII.Tests.CalculatorNamespace",
      "packageId": "Amazon.JSII.Tests.CalculatorPackageId"
    },
    "java": {
      "maven": {
        "artifactId": "calculator",
        "groupId": "software.amazon.jsii.tests"
      },
      "package": "software.amazon.jsii.tests.calculator"
    },
    "js": {
      "npm": "jsii-calc"
    },
    "python": {
      "distName": "jsii-calc",
      "module": "jsii_calc"
    }
  },
  "types": {
    "jsii-calc.AbstractClass": {
      "abstract": true,
      "assembly": "jsii-calc",
      "base": "jsii-calc.AbstractClassBase",
      "docs": {
        "stability": "experimental"
      },
      "fqn": "jsii-calc.AbstractClass",
      "initializer": {},
      "interfaces": [
        "jsii-calc.IInterfaceImplementedByAbstractClass"
      ],
      "kind": "class",
      "locationInModule": {
        "filename": "lib/compliance.ts",
        "line": 1100
      },
      "methods": [
        {
          "abstract": true,
          "docs": {
            "stability": "experimental"
          },
          "locationInModule": {
            "filename": "lib/compliance.ts",
            "line": 1105
          },
          "name": "abstractMethod",
          "parameters": [
            {
              "name": "name",
              "type": {
                "primitive": "string"
              }
            }
          ],
          "returns": {
            "type": {
              "primitive": "string"
            }
          }
        },
        {
          "docs": {
            "stability": "experimental"
          },
          "locationInModule": {
            "filename": "lib/compliance.ts",
            "line": 1101
          },
          "name": "nonAbstractMethod",
          "returns": {
            "type": {
              "primitive": "number"
            }
          }
        }
      ],
      "name": "AbstractClass",
      "properties": [
        {
          "docs": {
            "stability": "experimental"
          },
          "immutable": true,
          "locationInModule": {
            "filename": "lib/compliance.ts",
            "line": 1107
          },
          "name": "propFromInterface",
          "overrides": "jsii-calc.IInterfaceImplementedByAbstractClass",
          "type": {
            "primitive": "string"
          }
        }
      ]
    },
    "jsii-calc.AbstractClassBase": {
      "abstract": true,
      "assembly": "jsii-calc",
      "docs": {
        "stability": "experimental"
      },
      "fqn": "jsii-calc.AbstractClassBase",
      "initializer": {},
      "kind": "class",
      "locationInModule": {
        "filename": "lib/compliance.ts",
        "line": 1096
      },
      "name": "AbstractClassBase",
      "properties": [
        {
          "abstract": true,
          "docs": {
            "stability": "experimental"
          },
          "immutable": true,
          "locationInModule": {
            "filename": "lib/compliance.ts",
            "line": 1097
          },
          "name": "abstractProperty",
          "type": {
            "primitive": "string"
          }
        }
      ]
    },
    "jsii-calc.AbstractClassReturner": {
      "assembly": "jsii-calc",
      "docs": {
        "stability": "experimental"
      },
      "fqn": "jsii-calc.AbstractClassReturner",
      "initializer": {},
      "kind": "class",
      "locationInModule": {
        "filename": "lib/compliance.ts",
        "line": 1122
      },
      "methods": [
        {
          "docs": {
            "stability": "experimental"
          },
          "locationInModule": {
            "filename": "lib/compliance.ts",
            "line": 1123
          },
          "name": "giveMeAbstract",
          "returns": {
            "type": {
              "fqn": "jsii-calc.AbstractClass"
            }
          }
        },
        {
          "docs": {
            "stability": "experimental"
          },
          "locationInModule": {
            "filename": "lib/compliance.ts",
            "line": 1127
          },
          "name": "giveMeInterface",
          "returns": {
            "type": {
              "fqn": "jsii-calc.IInterfaceImplementedByAbstractClass"
            }
          }
        }
      ],
      "name": "AbstractClassReturner",
      "properties": [
        {
          "docs": {
            "stability": "experimental"
          },
          "immutable": true,
          "locationInModule": {
            "filename": "lib/compliance.ts",
            "line": 1131
          },
          "name": "returnAbstractFromProperty",
          "type": {
            "fqn": "jsii-calc.AbstractClassBase"
          }
        }
      ]
    },
    "jsii-calc.Add": {
      "assembly": "jsii-calc",
      "base": "jsii-calc.BinaryOperation",
      "docs": {
        "stability": "experimental",
        "summary": "The \"+\" binary operation."
      },
      "fqn": "jsii-calc.Add",
      "initializer": {
        "docs": {
          "stability": "experimental",
          "summary": "Creates a BinaryOperation."
        },
        "parameters": [
          {
            "docs": {
              "summary": "Left-hand side operand."
            },
            "name": "lhs",
            "type": {
              "fqn": "@scope/jsii-calc-lib.Value"
            }
          },
          {
            "docs": {
              "summary": "Right-hand side operand."
            },
            "name": "rhs",
            "type": {
              "fqn": "@scope/jsii-calc-lib.Value"
            }
          }
        ]
      },
      "kind": "class",
      "locationInModule": {
        "filename": "lib/calculator.ts",
        "line": 55
      },
      "methods": [
        {
          "docs": {
            "stability": "experimental",
            "summary": "String representation of the value."
          },
          "locationInModule": {
            "filename": "lib/calculator.ts",
            "line": 60
          },
          "name": "toString",
          "overrides": "@scope/jsii-calc-lib.Operation",
          "returns": {
            "type": {
              "primitive": "string"
            }
          }
        }
      ],
      "name": "Add",
      "properties": [
        {
          "docs": {
            "stability": "experimental",
            "summary": "The value."
          },
          "immutable": true,
          "locationInModule": {
            "filename": "lib/calculator.ts",
            "line": 56
          },
          "name": "value",
          "overrides": "@scope/jsii-calc-lib.Value",
          "type": {
            "primitive": "number"
          }
        }
      ]
    },
    "jsii-calc.AllTypes": {
      "assembly": "jsii-calc",
      "docs": {
        "remarks": "The setters will validate\nthat the value set is of the expected type and throw otherwise.",
        "stability": "experimental",
        "summary": "This class includes property for all types supported by jsii."
      },
      "fqn": "jsii-calc.AllTypes",
      "initializer": {},
      "kind": "class",
      "locationInModule": {
        "filename": "lib/compliance.ts",
        "line": 52
      },
      "methods": [
        {
          "docs": {
            "stability": "experimental"
          },
          "locationInModule": {
            "filename": "lib/compliance.ts",
            "line": 220
          },
          "name": "anyIn",
          "parameters": [
            {
              "name": "inp",
              "type": {
                "primitive": "any"
              }
            }
          ]
        },
        {
          "docs": {
            "stability": "experimental"
          },
          "locationInModule": {
            "filename": "lib/compliance.ts",
            "line": 212
          },
          "name": "anyOut",
          "returns": {
            "type": {
              "primitive": "any"
            }
          }
        },
        {
          "docs": {
            "stability": "experimental"
          },
          "locationInModule": {
            "filename": "lib/compliance.ts",
            "line": 207
          },
          "name": "enumMethod",
          "parameters": [
            {
              "name": "value",
              "type": {
                "fqn": "jsii-calc.StringEnum"
              }
            }
          ],
          "returns": {
            "type": {
              "fqn": "jsii-calc.StringEnum"
            }
          }
        }
      ],
      "name": "AllTypes",
      "properties": [
        {
          "docs": {
            "stability": "experimental"
          },
          "immutable": true,
          "locationInModule": {
            "filename": "lib/compliance.ts",
            "line": 203
          },
          "name": "enumPropertyValue",
          "type": {
            "primitive": "number"
          }
        },
        {
          "docs": {
            "stability": "experimental"
          },
          "locationInModule": {
            "filename": "lib/compliance.ts",
            "line": 167
          },
          "name": "anyArrayProperty",
          "type": {
            "collection": {
              "elementtype": {
                "primitive": "any"
              },
              "kind": "array"
            }
          }
        },
        {
          "docs": {
            "stability": "experimental"
          },
          "locationInModule": {
            "filename": "lib/compliance.ts",
            "line": 168
          },
          "name": "anyMapProperty",
          "type": {
            "collection": {
              "elementtype": {
                "primitive": "any"
              },
              "kind": "map"
            }
          }
        },
        {
          "docs": {
            "stability": "experimental"
          },
          "locationInModule": {
            "filename": "lib/compliance.ts",
            "line": 166
          },
          "name": "anyProperty",
          "type": {
            "primitive": "any"
          }
        },
        {
          "docs": {
            "stability": "experimental"
          },
          "locationInModule": {
            "filename": "lib/compliance.ts",
            "line": 152
          },
          "name": "arrayProperty",
          "type": {
            "collection": {
              "elementtype": {
                "primitive": "string"
              },
              "kind": "array"
            }
          }
        },
        {
          "docs": {
            "stability": "experimental"
          },
          "locationInModule": {
            "filename": "lib/compliance.ts",
            "line": 58
          },
          "name": "booleanProperty",
          "type": {
            "primitive": "boolean"
          }
        },
        {
          "docs": {
            "stability": "experimental"
          },
          "locationInModule": {
            "filename": "lib/compliance.ts",
            "line": 104
          },
          "name": "dateProperty",
          "type": {
            "primitive": "date"
          }
        },
        {
          "docs": {
            "stability": "experimental"
          },
          "locationInModule": {
            "filename": "lib/compliance.ts",
            "line": 187
          },
          "name": "enumProperty",
          "type": {
            "fqn": "jsii-calc.AllTypesEnum"
          }
        },
        {
          "docs": {
            "stability": "experimental"
          },
          "locationInModule": {
            "filename": "lib/compliance.ts",
            "line": 121
          },
          "name": "jsonProperty",
          "type": {
            "primitive": "json"
          }
        },
        {
          "docs": {
            "stability": "experimental"
          },
          "locationInModule": {
            "filename": "lib/compliance.ts",
            "line": 137
          },
          "name": "mapProperty",
          "type": {
            "collection": {
              "elementtype": {
                "fqn": "@scope/jsii-calc-lib.Number"
              },
              "kind": "map"
            }
          }
        },
        {
          "docs": {
            "stability": "experimental"
          },
          "locationInModule": {
            "filename": "lib/compliance.ts",
            "line": 89
          },
          "name": "numberProperty",
          "type": {
            "primitive": "number"
          }
        },
        {
          "docs": {
            "stability": "experimental"
          },
          "locationInModule": {
            "filename": "lib/compliance.ts",
            "line": 73
          },
          "name": "stringProperty",
          "type": {
            "primitive": "string"
          }
        },
        {
          "docs": {
            "stability": "experimental"
          },
          "locationInModule": {
            "filename": "lib/compliance.ts",
            "line": 179
          },
          "name": "unionArrayProperty",
          "type": {
            "collection": {
              "elementtype": {
                "union": {
                  "types": [
                    {
                      "primitive": "number"
                    },
                    {
                      "fqn": "@scope/jsii-calc-lib.Value"
                    }
                  ]
                }
              },
              "kind": "array"
            }
          }
        },
        {
          "docs": {
            "stability": "experimental"
          },
          "locationInModule": {
            "filename": "lib/compliance.ts",
            "line": 180
          },
          "name": "unionMapProperty",
          "type": {
            "collection": {
              "elementtype": {
                "union": {
                  "types": [
                    {
                      "primitive": "string"
                    },
                    {
                      "primitive": "number"
                    },
                    {
                      "fqn": "@scope/jsii-calc-lib.Number"
                    }
                  ]
                }
              },
              "kind": "map"
            }
          }
        },
        {
          "docs": {
            "stability": "experimental"
          },
          "locationInModule": {
            "filename": "lib/compliance.ts",
            "line": 178
          },
          "name": "unionProperty",
          "type": {
            "union": {
              "types": [
                {
                  "primitive": "string"
                },
                {
                  "primitive": "number"
                },
                {
                  "fqn": "jsii-calc.Multiply"
                },
                {
                  "fqn": "@scope/jsii-calc-lib.Number"
                }
              ]
            }
          }
        },
        {
          "docs": {
            "stability": "experimental"
          },
          "locationInModule": {
            "filename": "lib/compliance.ts",
            "line": 173
          },
          "name": "unknownArrayProperty",
          "type": {
            "collection": {
              "elementtype": {
                "primitive": "any"
              },
              "kind": "array"
            }
          }
        },
        {
          "docs": {
            "stability": "experimental"
          },
          "locationInModule": {
            "filename": "lib/compliance.ts",
            "line": 174
          },
          "name": "unknownMapProperty",
          "type": {
            "collection": {
              "elementtype": {
                "primitive": "any"
              },
              "kind": "map"
            }
          }
        },
        {
          "docs": {
            "stability": "experimental"
          },
          "locationInModule": {
            "filename": "lib/compliance.ts",
            "line": 172
          },
          "name": "unknownProperty",
          "type": {
            "primitive": "any"
          }
        },
        {
          "docs": {
            "stability": "experimental"
          },
          "locationInModule": {
            "filename": "lib/compliance.ts",
            "line": 184
          },
          "name": "optionalEnumValue",
          "optional": true,
          "type": {
            "fqn": "jsii-calc.StringEnum"
          }
        }
      ]
    },
    "jsii-calc.AllTypesEnum": {
      "assembly": "jsii-calc",
      "docs": {
        "stability": "experimental"
      },
      "fqn": "jsii-calc.AllTypesEnum",
      "kind": "enum",
      "locationInModule": {
        "filename": "lib/compliance.ts",
        "line": 22
      },
      "members": [
        {
          "docs": {
            "stability": "experimental"
          },
          "name": "MY_ENUM_VALUE"
        },
        {
          "docs": {
            "stability": "experimental"
          },
          "name": "YOUR_ENUM_VALUE"
        },
        {
          "docs": {
            "stability": "experimental"
          },
          "name": "THIS_IS_GREAT"
        }
      ],
      "name": "AllTypesEnum"
    },
    "jsii-calc.AllowedMethodNames": {
      "assembly": "jsii-calc",
      "docs": {
        "stability": "experimental"
      },
      "fqn": "jsii-calc.AllowedMethodNames",
      "initializer": {},
      "kind": "class",
      "locationInModule": {
        "filename": "lib/compliance.ts",
        "line": 606
      },
      "methods": [
        {
          "docs": {
            "stability": "experimental"
          },
          "locationInModule": {
            "filename": "lib/compliance.ts",
            "line": 615
          },
          "name": "getBar",
          "parameters": [
            {
              "name": "_p1",
              "type": {
                "primitive": "string"
              }
            },
            {
              "name": "_p2",
              "type": {
                "primitive": "number"
              }
            }
          ]
        },
        {
          "docs": {
            "stability": "experimental",
            "summary": "getXxx() is not allowed (see negatives), but getXxx(a, ...) is okay."
          },
          "locationInModule": {
            "filename": "lib/compliance.ts",
            "line": 611
          },
          "name": "getFoo",
          "parameters": [
            {
              "name": "withParam",
              "type": {
                "primitive": "string"
              }
            }
          ],
          "returns": {
            "type": {
              "primitive": "string"
            }
          }
        },
        {
          "docs": {
            "stability": "experimental"
          },
          "locationInModule": {
            "filename": "lib/compliance.ts",
            "line": 626
          },
          "name": "setBar",
          "parameters": [
            {
              "name": "_x",
              "type": {
                "primitive": "string"
              }
            },
            {
              "name": "_y",
              "type": {
                "primitive": "number"
              }
            },
            {
              "name": "_z",
              "type": {
                "primitive": "boolean"
              }
            }
          ]
        },
        {
          "docs": {
            "stability": "experimental",
            "summary": "setFoo(x) is not allowed (see negatives), but setXxx(a, b, ...) is okay."
          },
          "locationInModule": {
            "filename": "lib/compliance.ts",
            "line": 622
          },
          "name": "setFoo",
          "parameters": [
            {
              "name": "_x",
              "type": {
                "primitive": "string"
              }
            },
            {
              "name": "_y",
              "type": {
                "primitive": "number"
              }
            }
          ]
        }
      ],
      "name": "AllowedMethodNames"
    },
    "jsii-calc.AnonymousImplementationProvider": {
      "assembly": "jsii-calc",
      "docs": {
        "stability": "experimental"
      },
      "fqn": "jsii-calc.AnonymousImplementationProvider",
      "initializer": {},
      "interfaces": [
        "jsii-calc.IAnonymousImplementationProvider"
      ],
      "kind": "class",
      "locationInModule": {
        "filename": "lib/compliance.ts",
        "line": 1976
      },
      "methods": [
        {
          "docs": {
            "stability": "experimental"
          },
          "locationInModule": {
            "filename": "lib/compliance.ts",
            "line": 1979
          },
          "name": "provideAsClass",
          "overrides": "jsii-calc.IAnonymousImplementationProvider",
          "returns": {
            "type": {
              "fqn": "jsii-calc.Implementation"
            }
          }
        },
        {
          "docs": {
            "stability": "experimental"
          },
          "locationInModule": {
            "filename": "lib/compliance.ts",
            "line": 1983
          },
          "name": "provideAsInterface",
          "overrides": "jsii-calc.IAnonymousImplementationProvider",
          "returns": {
            "type": {
              "fqn": "jsii-calc.IAnonymouslyImplementMe"
            }
          }
        }
      ],
      "name": "AnonymousImplementationProvider"
    },
    "jsii-calc.AsyncVirtualMethods": {
      "assembly": "jsii-calc",
      "docs": {
        "stability": "experimental"
      },
      "fqn": "jsii-calc.AsyncVirtualMethods",
      "initializer": {},
      "kind": "class",
      "locationInModule": {
        "filename": "lib/compliance.ts",
        "line": 321
      },
      "methods": [
        {
          "async": true,
          "docs": {
            "stability": "experimental"
          },
          "locationInModule": {
            "filename": "lib/compliance.ts",
            "line": 322
          },
          "name": "callMe",
          "returns": {
            "type": {
              "primitive": "number"
            }
          }
        },
        {
          "async": true,
          "docs": {
            "stability": "experimental",
            "summary": "Just calls \"overrideMeToo\"."
          },
          "locationInModule": {
            "filename": "lib/compliance.ts",
            "line": 337
          },
          "name": "callMe2",
          "returns": {
            "type": {
              "primitive": "number"
            }
          }
        },
        {
          "async": true,
          "docs": {
            "remarks": "This is a \"double promise\" situation, which\nmeans that callbacks are not going to be available immediate, but only\nafter an \"immediates\" cycle.",
            "stability": "experimental",
            "summary": "This method calls the \"callMe\" async method indirectly, which will then invoke a virtual method."
          },
          "locationInModule": {
            "filename": "lib/compliance.ts",
            "line": 347
          },
          "name": "callMeDoublePromise",
          "returns": {
            "type": {
              "primitive": "number"
            }
          }
        },
        {
          "docs": {
            "stability": "experimental"
          },
          "locationInModule": {
            "filename": "lib/compliance.ts",
            "line": 355
          },
          "name": "dontOverrideMe",
          "returns": {
            "type": {
              "primitive": "number"
            }
          }
        },
        {
          "async": true,
          "docs": {
            "stability": "experimental"
          },
          "locationInModule": {
            "filename": "lib/compliance.ts",
            "line": 326
          },
          "name": "overrideMe",
          "parameters": [
            {
              "name": "mult",
              "type": {
                "primitive": "number"
              }
            }
          ],
          "returns": {
            "type": {
              "primitive": "number"
            }
          }
        },
        {
          "async": true,
          "docs": {
            "stability": "experimental"
          },
          "locationInModule": {
            "filename": "lib/compliance.ts",
            "line": 330
          },
          "name": "overrideMeToo",
          "returns": {
            "type": {
              "primitive": "number"
            }
          }
        }
      ],
      "name": "AsyncVirtualMethods"
    },
    "jsii-calc.AugmentableClass": {
      "assembly": "jsii-calc",
      "docs": {
        "stability": "experimental"
      },
      "fqn": "jsii-calc.AugmentableClass",
      "initializer": {},
      "kind": "class",
      "locationInModule": {
        "filename": "lib/compliance.ts",
        "line": 1354
      },
      "methods": [
        {
          "docs": {
            "stability": "experimental"
          },
          "locationInModule": {
            "filename": "lib/compliance.ts",
            "line": 1355
          },
          "name": "methodOne"
        },
        {
          "docs": {
            "stability": "experimental"
          },
          "locationInModule": {
            "filename": "lib/compliance.ts",
            "line": 1361
          },
          "name": "methodTwo"
        }
      ],
      "name": "AugmentableClass"
    },
    "jsii-calc.BaseJsii976": {
      "assembly": "jsii-calc",
      "docs": {
        "stability": "experimental"
      },
      "fqn": "jsii-calc.BaseJsii976",
      "initializer": {},
      "kind": "class",
      "locationInModule": {
        "filename": "lib/compliance.ts",
        "line": 2219
      },
      "name": "BaseJsii976"
    },
    "jsii-calc.Bell": {
      "assembly": "jsii-calc",
      "docs": {
        "stability": "experimental"
      },
      "fqn": "jsii-calc.Bell",
      "initializer": {},
      "interfaces": [
        "jsii-calc.IBell"
      ],
      "kind": "class",
      "locationInModule": {
        "filename": "lib/compliance.ts",
        "line": 2163
      },
      "methods": [
        {
          "docs": {
            "stability": "experimental"
          },
          "locationInModule": {
            "filename": "lib/compliance.ts",
            "line": 2166
          },
          "name": "ring",
          "overrides": "jsii-calc.IBell"
        }
      ],
      "name": "Bell",
      "properties": [
        {
          "docs": {
            "stability": "experimental"
          },
          "locationInModule": {
            "filename": "lib/compliance.ts",
            "line": 2164
          },
          "name": "rung",
          "type": {
            "primitive": "boolean"
          }
        }
      ]
    },
    "jsii-calc.BinaryOperation": {
      "abstract": true,
      "assembly": "jsii-calc",
      "base": "@scope/jsii-calc-lib.Operation",
      "docs": {
        "stability": "experimental",
        "summary": "Represents an operation with two operands."
      },
      "fqn": "jsii-calc.BinaryOperation",
      "initializer": {
        "docs": {
          "stability": "experimental",
          "summary": "Creates a BinaryOperation."
        },
        "parameters": [
          {
            "docs": {
              "summary": "Left-hand side operand."
            },
            "name": "lhs",
            "type": {
              "fqn": "@scope/jsii-calc-lib.Value"
            }
          },
          {
            "docs": {
              "summary": "Right-hand side operand."
            },
            "name": "rhs",
            "type": {
              "fqn": "@scope/jsii-calc-lib.Value"
            }
          }
        ]
      },
      "interfaces": [
        "@scope/jsii-calc-lib.IFriendly"
      ],
      "kind": "class",
      "locationInModule": {
        "filename": "lib/calculator.ts",
        "line": 37
      },
      "methods": [
        {
          "docs": {
            "stability": "experimental",
            "summary": "Say hello!"
          },
          "locationInModule": {
            "filename": "lib/calculator.ts",
            "line": 47
          },
          "name": "hello",
          "overrides": "@scope/jsii-calc-lib.IFriendly",
          "returns": {
            "type": {
              "primitive": "string"
            }
          }
        }
      ],
      "name": "BinaryOperation",
      "properties": [
        {
          "docs": {
            "stability": "experimental",
            "summary": "Left-hand side operand."
          },
          "immutable": true,
          "locationInModule": {
            "filename": "lib/calculator.ts",
            "line": 43
          },
          "name": "lhs",
          "type": {
            "fqn": "@scope/jsii-calc-lib.Value"
          }
        },
        {
          "docs": {
            "stability": "experimental",
            "summary": "Right-hand side operand."
          },
          "immutable": true,
          "locationInModule": {
            "filename": "lib/calculator.ts",
            "line": 43
          },
          "name": "rhs",
          "type": {
            "fqn": "@scope/jsii-calc-lib.Value"
          }
        }
      ]
    },
    "jsii-calc.Calculator": {
      "assembly": "jsii-calc",
      "base": "jsii-calc.composition.CompositeOperation",
      "docs": {
        "stability": "experimental",
        "summary": "A calculator which maintains a current value and allows adding operations."
      },
      "fqn": "jsii-calc.Calculator",
      "initializer": {
        "docs": {
          "stability": "experimental",
          "summary": "Creates a Calculator object."
        },
        "parameters": [
          {
            "docs": {
              "summary": "Initialization properties."
            },
            "name": "props",
            "optional": true,
            "type": {
              "fqn": "jsii-calc.CalculatorProps"
            }
          }
        ]
      },
      "kind": "class",
      "locationInModule": {
        "filename": "lib/calculator.ts",
        "line": 242
      },
      "methods": [
        {
          "docs": {
            "stability": "experimental",
            "summary": "Adds a number to the current value."
          },
          "locationInModule": {
            "filename": "lib/calculator.ts",
            "line": 281
          },
          "name": "add",
          "parameters": [
            {
              "name": "value",
              "type": {
                "primitive": "number"
              }
            }
          ]
        },
        {
          "docs": {
            "stability": "experimental",
            "summary": "Multiplies the current value by a number."
          },
          "locationInModule": {
            "filename": "lib/calculator.ts",
            "line": 288
          },
          "name": "mul",
          "parameters": [
            {
              "name": "value",
              "type": {
                "primitive": "number"
              }
            }
          ]
        },
        {
          "docs": {
            "stability": "experimental",
            "summary": "Negates the current value."
          },
          "locationInModule": {
            "filename": "lib/calculator.ts",
            "line": 302
          },
          "name": "neg"
        },
        {
          "docs": {
            "stability": "experimental",
            "summary": "Raises the current value by a power."
          },
          "locationInModule": {
            "filename": "lib/calculator.ts",
            "line": 295
          },
          "name": "pow",
          "parameters": [
            {
              "name": "value",
              "type": {
                "primitive": "number"
              }
            }
          ]
        },
        {
          "docs": {
            "stability": "experimental",
            "summary": "Returns teh value of the union property (if defined)."
          },
          "locationInModule": {
            "filename": "lib/calculator.ts",
            "line": 321
          },
          "name": "readUnionValue",
          "returns": {
            "type": {
              "primitive": "number"
            }
          }
        }
      ],
      "name": "Calculator",
      "properties": [
        {
          "docs": {
            "stability": "experimental",
            "summary": "Returns the expression."
          },
          "immutable": true,
          "locationInModule": {
            "filename": "lib/calculator.ts",
            "line": 309
          },
          "name": "expression",
          "overrides": "jsii-calc.composition.CompositeOperation",
          "type": {
            "fqn": "@scope/jsii-calc-lib.Value"
          }
        },
        {
          "docs": {
            "stability": "experimental",
            "summary": "A log of all operations."
          },
          "immutable": true,
          "locationInModule": {
            "filename": "lib/calculator.ts",
            "line": 271
          },
          "name": "operationsLog",
          "type": {
            "collection": {
              "elementtype": {
                "fqn": "@scope/jsii-calc-lib.Value"
              },
              "kind": "array"
            }
          }
        },
        {
          "docs": {
            "stability": "experimental",
            "summary": "A map of per operation name of all operations performed."
          },
          "immutable": true,
          "locationInModule": {
            "filename": "lib/calculator.ts",
            "line": 266
          },
          "name": "operationsMap",
          "type": {
            "collection": {
              "elementtype": {
                "collection": {
                  "elementtype": {
                    "fqn": "@scope/jsii-calc-lib.Value"
                  },
                  "kind": "array"
                }
              },
              "kind": "map"
            }
          }
        },
        {
          "docs": {
            "stability": "experimental",
            "summary": "The current value."
          },
          "locationInModule": {
            "filename": "lib/calculator.ts",
            "line": 261
          },
          "name": "curr",
          "type": {
            "fqn": "@scope/jsii-calc-lib.Value"
          }
        },
        {
          "docs": {
            "stability": "experimental",
            "summary": "The maximum value allows in this calculator."
          },
          "locationInModule": {
            "filename": "lib/calculator.ts",
            "line": 276
          },
          "name": "maxValue",
          "optional": true,
          "type": {
            "primitive": "number"
          }
        },
        {
          "docs": {
            "stability": "experimental",
            "summary": "Example of a property that accepts a union of types."
          },
          "locationInModule": {
            "filename": "lib/calculator.ts",
            "line": 316
          },
          "name": "unionProperty",
          "optional": true,
          "type": {
            "union": {
              "types": [
                {
                  "fqn": "jsii-calc.Add"
                },
                {
                  "fqn": "jsii-calc.Multiply"
                },
                {
                  "fqn": "jsii-calc.Power"
                }
              ]
            }
          }
        }
      ]
    },
    "jsii-calc.CalculatorProps": {
      "assembly": "jsii-calc",
      "datatype": true,
      "docs": {
        "stability": "experimental",
        "summary": "Properties for Calculator."
      },
      "fqn": "jsii-calc.CalculatorProps",
      "kind": "interface",
      "locationInModule": {
        "filename": "lib/calculator.ts",
        "line": 234
      },
      "name": "CalculatorProps",
      "properties": [
        {
          "abstract": true,
          "docs": {
            "stability": "experimental"
          },
          "immutable": true,
          "locationInModule": {
            "filename": "lib/calculator.ts",
            "line": 235
          },
          "name": "initialValue",
          "optional": true,
          "type": {
            "primitive": "number"
          }
        },
        {
          "abstract": true,
          "docs": {
            "stability": "experimental"
          },
          "immutable": true,
          "locationInModule": {
            "filename": "lib/calculator.ts",
            "line": 236
          },
          "name": "maximumValue",
          "optional": true,
          "type": {
            "primitive": "number"
          }
        }
      ]
    },
    "jsii-calc.ChildStruct982": {
      "assembly": "jsii-calc",
      "datatype": true,
      "docs": {
        "stability": "experimental"
      },
      "fqn": "jsii-calc.ChildStruct982",
      "interfaces": [
        "jsii-calc.ParentStruct982"
      ],
      "kind": "interface",
      "locationInModule": {
        "filename": "lib/compliance.ts",
        "line": 2244
      },
      "name": "ChildStruct982",
      "properties": [
        {
          "abstract": true,
          "docs": {
            "stability": "experimental"
          },
          "immutable": true,
          "locationInModule": {
            "filename": "lib/compliance.ts",
            "line": 2245
          },
          "name": "bar",
          "type": {
            "primitive": "number"
          }
        }
      ]
    },
    "jsii-calc.ClassThatImplementsTheInternalInterface": {
      "assembly": "jsii-calc",
      "docs": {
        "stability": "experimental"
      },
      "fqn": "jsii-calc.ClassThatImplementsTheInternalInterface",
      "initializer": {},
      "interfaces": [
        "jsii-calc.INonInternalInterface"
      ],
      "kind": "class",
      "locationInModule": {
        "filename": "lib/compliance.ts",
        "line": 1596
      },
      "name": "ClassThatImplementsTheInternalInterface",
      "properties": [
        {
          "docs": {
            "stability": "experimental"
          },
          "locationInModule": {
            "filename": "lib/compliance.ts",
            "line": 1597
          },
          "name": "a",
          "overrides": "jsii-calc.IAnotherPublicInterface",
          "type": {
            "primitive": "string"
          }
        },
        {
          "docs": {
            "stability": "experimental"
          },
          "locationInModule": {
            "filename": "lib/compliance.ts",
            "line": 1598
          },
          "name": "b",
          "overrides": "jsii-calc.INonInternalInterface",
          "type": {
            "primitive": "string"
          }
        },
        {
          "docs": {
            "stability": "experimental"
          },
          "locationInModule": {
            "filename": "lib/compliance.ts",
            "line": 1599
          },
          "name": "c",
          "overrides": "jsii-calc.INonInternalInterface",
          "type": {
            "primitive": "string"
          }
        },
        {
          "docs": {
            "stability": "experimental"
          },
          "locationInModule": {
            "filename": "lib/compliance.ts",
            "line": 1600
          },
          "name": "d",
          "type": {
            "primitive": "string"
          }
        }
      ]
    },
    "jsii-calc.ClassThatImplementsThePrivateInterface": {
      "assembly": "jsii-calc",
      "docs": {
        "stability": "experimental"
      },
      "fqn": "jsii-calc.ClassThatImplementsThePrivateInterface",
      "initializer": {},
      "interfaces": [
        "jsii-calc.INonInternalInterface"
      ],
      "kind": "class",
      "locationInModule": {
        "filename": "lib/compliance.ts",
        "line": 1603
      },
      "name": "ClassThatImplementsThePrivateInterface",
      "properties": [
        {
          "docs": {
            "stability": "experimental"
          },
          "locationInModule": {
            "filename": "lib/compliance.ts",
            "line": 1604
          },
          "name": "a",
          "overrides": "jsii-calc.IAnotherPublicInterface",
          "type": {
            "primitive": "string"
          }
        },
        {
          "docs": {
            "stability": "experimental"
          },
          "locationInModule": {
            "filename": "lib/compliance.ts",
            "line": 1605
          },
          "name": "b",
          "overrides": "jsii-calc.INonInternalInterface",
          "type": {
            "primitive": "string"
          }
        },
        {
          "docs": {
            "stability": "experimental"
          },
          "locationInModule": {
            "filename": "lib/compliance.ts",
            "line": 1606
          },
          "name": "c",
          "overrides": "jsii-calc.INonInternalInterface",
          "type": {
            "primitive": "string"
          }
        },
        {
          "docs": {
            "stability": "experimental"
          },
          "locationInModule": {
            "filename": "lib/compliance.ts",
            "line": 1607
          },
          "name": "e",
          "type": {
            "primitive": "string"
          }
        }
      ]
    },
    "jsii-calc.ClassWithCollections": {
      "assembly": "jsii-calc",
      "docs": {
        "stability": "experimental"
      },
      "fqn": "jsii-calc.ClassWithCollections",
      "initializer": {
        "docs": {
          "stability": "experimental"
        },
        "parameters": [
          {
            "name": "map",
            "type": {
              "collection": {
                "elementtype": {
                  "primitive": "string"
                },
                "kind": "map"
              }
            }
          },
          {
            "name": "array",
            "type": {
              "collection": {
                "elementtype": {
                  "primitive": "string"
                },
                "kind": "array"
              }
            }
          }
        ]
      },
      "kind": "class",
      "locationInModule": {
        "filename": "lib/compliance.ts",
        "line": 1883
      },
      "methods": [
        {
          "docs": {
            "stability": "experimental"
          },
          "locationInModule": {
            "filename": "lib/compliance.ts",
            "line": 1895
          },
          "name": "createAList",
          "returns": {
            "type": {
              "collection": {
                "elementtype": {
                  "primitive": "string"
                },
                "kind": "array"
              }
            }
          },
          "static": true
        },
        {
          "docs": {
            "stability": "experimental"
          },
          "locationInModule": {
            "filename": "lib/compliance.ts",
            "line": 1899
          },
          "name": "createAMap",
          "returns": {
            "type": {
              "collection": {
                "elementtype": {
                  "primitive": "string"
                },
                "kind": "map"
              }
            }
          },
          "static": true
        }
      ],
      "name": "ClassWithCollections",
      "properties": [
        {
          "docs": {
            "stability": "experimental"
          },
          "locationInModule": {
            "filename": "lib/compliance.ts",
            "line": 1888
          },
          "name": "staticArray",
          "static": true,
          "type": {
            "collection": {
              "elementtype": {
                "primitive": "string"
              },
              "kind": "array"
            }
          }
        },
        {
          "docs": {
            "stability": "experimental"
          },
          "locationInModule": {
            "filename": "lib/compliance.ts",
            "line": 1887
          },
          "name": "staticMap",
          "static": true,
          "type": {
            "collection": {
              "elementtype": {
                "primitive": "string"
              },
              "kind": "map"
            }
          }
        },
        {
          "docs": {
            "stability": "experimental"
          },
          "locationInModule": {
            "filename": "lib/compliance.ts",
            "line": 1885
          },
          "name": "array",
          "type": {
            "collection": {
              "elementtype": {
                "primitive": "string"
              },
              "kind": "array"
            }
          }
        },
        {
          "docs": {
            "stability": "experimental"
          },
          "locationInModule": {
            "filename": "lib/compliance.ts",
            "line": 1884
          },
          "name": "map",
          "type": {
            "collection": {
              "elementtype": {
                "primitive": "string"
              },
              "kind": "map"
            }
          }
        }
      ]
    },
    "jsii-calc.ClassWithDocs": {
      "assembly": "jsii-calc",
      "docs": {
        "custom": {
          "customAttribute": "hasAValue"
        },
        "example": "function anExample() {\n}",
        "remarks": "The docs are great. They're a bunch of tags.",
        "see": "https://aws.amazon.com/",
        "stability": "stable",
        "summary": "This class has docs."
      },
      "fqn": "jsii-calc.ClassWithDocs",
      "initializer": {},
      "kind": "class",
      "locationInModule": {
        "filename": "lib/compliance.ts",
        "line": 1669
      },
      "name": "ClassWithDocs"
    },
    "jsii-calc.ClassWithJavaReservedWords": {
      "assembly": "jsii-calc",
      "docs": {
        "stability": "experimental"
      },
      "fqn": "jsii-calc.ClassWithJavaReservedWords",
      "initializer": {
        "docs": {
          "stability": "experimental"
        },
        "parameters": [
          {
            "name": "int",
            "type": {
              "primitive": "string"
            }
          }
        ]
      },
      "kind": "class",
      "locationInModule": {
        "filename": "lib/compliance.ts",
        "line": 1836
      },
      "methods": [
        {
          "docs": {
            "stability": "experimental"
          },
          "locationInModule": {
            "filename": "lib/compliance.ts",
            "line": 1843
          },
          "name": "import",
          "parameters": [
            {
              "name": "assert",
              "type": {
                "primitive": "string"
              }
            }
          ],
          "returns": {
            "type": {
              "primitive": "string"
            }
          }
        }
      ],
      "name": "ClassWithJavaReservedWords",
      "properties": [
        {
          "docs": {
            "stability": "experimental"
          },
          "immutable": true,
          "locationInModule": {
            "filename": "lib/compliance.ts",
            "line": 1837
          },
          "name": "int",
          "type": {
            "primitive": "string"
          }
        }
      ]
    },
    "jsii-calc.ClassWithMutableObjectLiteralProperty": {
      "assembly": "jsii-calc",
      "docs": {
        "stability": "experimental"
      },
      "fqn": "jsii-calc.ClassWithMutableObjectLiteralProperty",
      "initializer": {},
      "kind": "class",
      "locationInModule": {
        "filename": "lib/compliance.ts",
        "line": 1142
      },
      "name": "ClassWithMutableObjectLiteralProperty",
      "properties": [
        {
          "docs": {
            "stability": "experimental"
          },
          "locationInModule": {
            "filename": "lib/compliance.ts",
            "line": 1143
          },
          "name": "mutableObject",
          "type": {
            "fqn": "jsii-calc.IMutableObjectLiteral"
          }
        }
      ]
    },
    "jsii-calc.ClassWithPrivateConstructorAndAutomaticProperties": {
      "assembly": "jsii-calc",
      "docs": {
        "stability": "experimental",
        "summary": "Class that implements interface properties automatically, but using a private constructor."
      },
      "fqn": "jsii-calc.ClassWithPrivateConstructorAndAutomaticProperties",
      "interfaces": [
        "jsii-calc.IInterfaceWithProperties"
      ],
      "kind": "class",
      "locationInModule": {
        "filename": "lib/compliance.ts",
        "line": 1169
      },
      "methods": [
        {
          "docs": {
            "stability": "experimental"
          },
          "locationInModule": {
            "filename": "lib/compliance.ts",
            "line": 1170
          },
          "name": "create",
          "parameters": [
            {
              "name": "readOnlyString",
              "type": {
                "primitive": "string"
              }
            },
            {
              "name": "readWriteString",
              "type": {
                "primitive": "string"
              }
            }
          ],
          "returns": {
            "type": {
              "fqn": "jsii-calc.ClassWithPrivateConstructorAndAutomaticProperties"
            }
          },
          "static": true
        }
      ],
      "name": "ClassWithPrivateConstructorAndAutomaticProperties",
      "properties": [
        {
          "docs": {
            "stability": "experimental"
          },
          "immutable": true,
          "locationInModule": {
            "filename": "lib/compliance.ts",
            "line": 1174
          },
          "name": "readOnlyString",
          "overrides": "jsii-calc.IInterfaceWithProperties",
          "type": {
            "primitive": "string"
          }
        },
        {
          "docs": {
            "stability": "experimental"
          },
          "locationInModule": {
            "filename": "lib/compliance.ts",
            "line": 1174
          },
          "name": "readWriteString",
          "overrides": "jsii-calc.IInterfaceWithProperties",
          "type": {
            "primitive": "string"
          }
        }
      ]
    },
    "jsii-calc.ConfusingToJackson": {
      "assembly": "jsii-calc",
      "docs": {
        "see": "https://github.com/aws/aws-cdk/issues/4080",
        "stability": "experimental",
        "summary": "This tries to confuse Jackson by having overloaded property setters."
      },
      "fqn": "jsii-calc.ConfusingToJackson",
      "kind": "class",
      "locationInModule": {
        "filename": "lib/compliance.ts",
        "line": 2275
      },
      "methods": [
        {
          "docs": {
            "stability": "experimental"
          },
          "locationInModule": {
            "filename": "lib/compliance.ts",
            "line": 2276
          },
          "name": "makeInstance",
          "returns": {
            "type": {
              "fqn": "jsii-calc.ConfusingToJackson"
            }
          },
          "static": true
        },
        {
          "docs": {
            "stability": "experimental"
          },
          "locationInModule": {
            "filename": "lib/compliance.ts",
            "line": 2280
          },
          "name": "makeStructInstance",
          "returns": {
            "type": {
              "fqn": "jsii-calc.ConfusingToJacksonStruct"
            }
          },
          "static": true
        }
      ],
      "name": "ConfusingToJackson",
      "properties": [
        {
          "docs": {
            "stability": "experimental"
          },
          "locationInModule": {
            "filename": "lib/compliance.ts",
            "line": 2284
          },
          "name": "unionProperty",
          "optional": true,
          "type": {
            "union": {
              "types": [
                {
                  "fqn": "@scope/jsii-calc-lib.IFriendly"
                },
                {
                  "collection": {
                    "elementtype": {
                      "union": {
                        "types": [
                          {
                            "fqn": "@scope/jsii-calc-lib.IFriendly"
                          },
                          {
                            "fqn": "jsii-calc.AbstractClass"
                          }
                        ]
                      }
                    },
                    "kind": "array"
                  }
                }
              ]
            }
          }
        }
      ]
    },
    "jsii-calc.ConfusingToJacksonStruct": {
      "assembly": "jsii-calc",
      "datatype": true,
      "docs": {
        "stability": "experimental"
      },
      "fqn": "jsii-calc.ConfusingToJacksonStruct",
      "kind": "interface",
      "locationInModule": {
        "filename": "lib/compliance.ts",
        "line": 2288
      },
      "name": "ConfusingToJacksonStruct",
      "properties": [
        {
          "abstract": true,
          "docs": {
            "stability": "experimental"
          },
          "immutable": true,
          "locationInModule": {
            "filename": "lib/compliance.ts",
            "line": 2289
          },
          "name": "unionProperty",
          "optional": true,
          "type": {
            "union": {
              "types": [
                {
                  "fqn": "@scope/jsii-calc-lib.IFriendly"
                },
                {
                  "collection": {
                    "elementtype": {
                      "union": {
                        "types": [
                          {
                            "fqn": "@scope/jsii-calc-lib.IFriendly"
                          },
                          {
                            "fqn": "jsii-calc.AbstractClass"
                          }
                        ]
                      }
                    },
                    "kind": "array"
                  }
                }
              ]
            }
          }
        }
      ]
    },
    "jsii-calc.ConstructorPassesThisOut": {
      "assembly": "jsii-calc",
      "docs": {
        "stability": "experimental"
      },
      "fqn": "jsii-calc.ConstructorPassesThisOut",
      "initializer": {
        "docs": {
          "stability": "experimental"
        },
        "parameters": [
          {
            "name": "consumer",
            "type": {
              "fqn": "jsii-calc.PartiallyInitializedThisConsumer"
            }
          }
        ]
      },
      "kind": "class",
      "locationInModule": {
        "filename": "lib/compliance.ts",
        "line": 1628
      },
      "name": "ConstructorPassesThisOut"
    },
    "jsii-calc.Constructors": {
      "assembly": "jsii-calc",
      "docs": {
        "stability": "experimental"
      },
      "fqn": "jsii-calc.Constructors",
      "initializer": {},
      "kind": "class",
      "locationInModule": {
        "filename": "lib/compliance.ts",
        "line": 1393
      },
      "methods": [
        {
          "docs": {
            "stability": "experimental"
          },
          "locationInModule": {
            "filename": "lib/compliance.ts",
            "line": 1410
          },
          "name": "hiddenInterface",
          "returns": {
            "type": {
              "fqn": "jsii-calc.IPublicInterface"
            }
          },
          "static": true
        },
        {
          "docs": {
            "stability": "experimental"
          },
          "locationInModule": {
            "filename": "lib/compliance.ts",
            "line": 1414
          },
          "name": "hiddenInterfaces",
          "returns": {
            "type": {
              "collection": {
                "elementtype": {
                  "fqn": "jsii-calc.IPublicInterface"
                },
                "kind": "array"
              }
            }
          },
          "static": true
        },
        {
          "docs": {
            "stability": "experimental"
          },
          "locationInModule": {
            "filename": "lib/compliance.ts",
            "line": 1418
          },
          "name": "hiddenSubInterfaces",
          "returns": {
            "type": {
              "collection": {
                "elementtype": {
                  "fqn": "jsii-calc.IPublicInterface"
                },
                "kind": "array"
              }
            }
          },
          "static": true
        },
        {
          "docs": {
            "stability": "experimental"
          },
          "locationInModule": {
            "filename": "lib/compliance.ts",
            "line": 1394
          },
          "name": "makeClass",
          "returns": {
            "type": {
              "fqn": "jsii-calc.PublicClass"
            }
          },
          "static": true
        },
        {
          "docs": {
            "stability": "experimental"
          },
          "locationInModule": {
            "filename": "lib/compliance.ts",
            "line": 1398
          },
          "name": "makeInterface",
          "returns": {
            "type": {
              "fqn": "jsii-calc.IPublicInterface"
            }
          },
          "static": true
        },
        {
          "docs": {
            "stability": "experimental"
          },
          "locationInModule": {
            "filename": "lib/compliance.ts",
            "line": 1402
          },
          "name": "makeInterface2",
          "returns": {
            "type": {
              "fqn": "jsii-calc.IPublicInterface2"
            }
          },
          "static": true
        },
        {
          "docs": {
            "stability": "experimental"
          },
          "locationInModule": {
            "filename": "lib/compliance.ts",
            "line": 1406
          },
          "name": "makeInterfaces",
          "returns": {
            "type": {
              "collection": {
                "elementtype": {
                  "fqn": "jsii-calc.IPublicInterface"
                },
                "kind": "array"
              }
            }
          },
          "static": true
        }
      ],
      "name": "Constructors"
    },
    "jsii-calc.ConsumerCanRingBell": {
      "assembly": "jsii-calc",
      "docs": {
        "remarks": "Check that if a JSII consumer implements IConsumerWithInterfaceParam, they can call\nthe method on the argument that they're passed...",
        "stability": "experimental",
        "summary": "Test calling back to consumers that implement interfaces."
      },
      "fqn": "jsii-calc.ConsumerCanRingBell",
      "initializer": {},
      "kind": "class",
      "locationInModule": {
        "filename": "lib/compliance.ts",
        "line": 2048
      },
      "methods": [
        {
          "docs": {
            "remarks": "Returns whether the bell was rung.",
            "stability": "experimental",
            "summary": "...if the interface is implemented using an object literal."
          },
          "locationInModule": {
            "filename": "lib/compliance.ts",
            "line": 2054
          },
          "name": "staticImplementedByObjectLiteral",
          "parameters": [
            {
              "name": "ringer",
              "type": {
                "fqn": "jsii-calc.IBellRinger"
              }
            }
          ],
          "returns": {
            "type": {
              "primitive": "boolean"
            }
          },
          "static": true
        },
        {
          "docs": {
            "remarks": "Return whether the bell was rung.",
            "stability": "experimental",
            "summary": "...if the interface is implemented using a private class."
          },
          "locationInModule": {
            "filename": "lib/compliance.ts",
            "line": 2080
          },
          "name": "staticImplementedByPrivateClass",
          "parameters": [
            {
              "name": "ringer",
              "type": {
                "fqn": "jsii-calc.IBellRinger"
              }
            }
          ],
          "returns": {
            "type": {
              "primitive": "boolean"
            }
          },
          "static": true
        },
        {
          "docs": {
            "remarks": "Return whether the bell was rung.",
            "stability": "experimental",
            "summary": "...if the interface is implemented using a public class."
          },
          "locationInModule": {
            "filename": "lib/compliance.ts",
            "line": 2069
          },
          "name": "staticImplementedByPublicClass",
          "parameters": [
            {
              "name": "ringer",
              "type": {
                "fqn": "jsii-calc.IBellRinger"
              }
            }
          ],
          "returns": {
            "type": {
              "primitive": "boolean"
            }
          },
          "static": true
        },
        {
          "docs": {
            "remarks": "Return whether the bell was rung.",
            "stability": "experimental",
            "summary": "If the parameter is a concrete class instead of an interface."
          },
          "locationInModule": {
            "filename": "lib/compliance.ts",
            "line": 2091
          },
          "name": "staticWhenTypedAsClass",
          "parameters": [
            {
              "name": "ringer",
              "type": {
                "fqn": "jsii-calc.IConcreteBellRinger"
              }
            }
          ],
          "returns": {
            "type": {
              "primitive": "boolean"
            }
          },
          "static": true
        },
        {
          "docs": {
            "remarks": "Returns whether the bell was rung.",
            "stability": "experimental",
            "summary": "...if the interface is implemented using an object literal."
          },
          "locationInModule": {
            "filename": "lib/compliance.ts",
            "line": 2101
          },
          "name": "implementedByObjectLiteral",
          "parameters": [
            {
              "name": "ringer",
              "type": {
                "fqn": "jsii-calc.IBellRinger"
              }
            }
          ],
          "returns": {
            "type": {
              "primitive": "boolean"
            }
          }
        },
        {
          "docs": {
            "remarks": "Return whether the bell was rung.",
            "stability": "experimental",
            "summary": "...if the interface is implemented using a private class."
          },
          "locationInModule": {
            "filename": "lib/compliance.ts",
            "line": 2127
          },
          "name": "implementedByPrivateClass",
          "parameters": [
            {
              "name": "ringer",
              "type": {
                "fqn": "jsii-calc.IBellRinger"
              }
            }
          ],
          "returns": {
            "type": {
              "primitive": "boolean"
            }
          }
        },
        {
          "docs": {
            "remarks": "Return whether the bell was rung.",
            "stability": "experimental",
            "summary": "...if the interface is implemented using a public class."
          },
          "locationInModule": {
            "filename": "lib/compliance.ts",
            "line": 2116
          },
          "name": "implementedByPublicClass",
          "parameters": [
            {
              "name": "ringer",
              "type": {
                "fqn": "jsii-calc.IBellRinger"
              }
            }
          ],
          "returns": {
            "type": {
              "primitive": "boolean"
            }
          }
        },
        {
          "docs": {
            "remarks": "Return whether the bell was rung.",
            "stability": "experimental",
            "summary": "If the parameter is a concrete class instead of an interface."
          },
          "locationInModule": {
            "filename": "lib/compliance.ts",
            "line": 2138
          },
          "name": "whenTypedAsClass",
          "parameters": [
            {
              "name": "ringer",
              "type": {
                "fqn": "jsii-calc.IConcreteBellRinger"
              }
            }
          ],
          "returns": {
            "type": {
              "primitive": "boolean"
            }
          }
        }
      ],
      "name": "ConsumerCanRingBell"
    },
    "jsii-calc.ConsumersOfThisCrazyTypeSystem": {
      "assembly": "jsii-calc",
      "docs": {
        "stability": "experimental"
      },
      "fqn": "jsii-calc.ConsumersOfThisCrazyTypeSystem",
      "initializer": {},
      "kind": "class",
      "locationInModule": {
        "filename": "lib/compliance.ts",
        "line": 1610
      },
      "methods": [
        {
          "docs": {
            "stability": "experimental"
          },
          "locationInModule": {
            "filename": "lib/compliance.ts",
            "line": 1611
          },
          "name": "consumeAnotherPublicInterface",
          "parameters": [
            {
              "name": "obj",
              "type": {
                "fqn": "jsii-calc.IAnotherPublicInterface"
              }
            }
          ],
          "returns": {
            "type": {
              "primitive": "string"
            }
          }
        },
        {
          "docs": {
            "stability": "experimental"
          },
          "locationInModule": {
            "filename": "lib/compliance.ts",
            "line": 1615
          },
          "name": "consumeNonInternalInterface",
          "parameters": [
            {
              "name": "obj",
              "type": {
                "fqn": "jsii-calc.INonInternalInterface"
              }
            }
          ],
          "returns": {
            "type": {
              "primitive": "any"
            }
          }
        }
      ],
      "name": "ConsumersOfThisCrazyTypeSystem"
    },
    "jsii-calc.DataRenderer": {
      "assembly": "jsii-calc",
      "docs": {
        "stability": "experimental",
        "summary": "Verifies proper type handling through dynamic overrides."
      },
      "fqn": "jsii-calc.DataRenderer",
      "initializer": {
        "docs": {
          "stability": "experimental"
        }
      },
      "kind": "class",
      "locationInModule": {
        "filename": "lib/compliance.ts",
        "line": 1766
      },
      "methods": [
        {
          "docs": {
            "stability": "experimental"
          },
          "locationInModule": {
            "filename": "lib/compliance.ts",
            "line": 1769
          },
          "name": "render",
          "parameters": [
            {
              "name": "data",
              "optional": true,
              "type": {
                "fqn": "@scope/jsii-calc-lib.MyFirstStruct"
              }
            }
          ],
          "returns": {
            "type": {
              "primitive": "string"
            }
          }
        },
        {
          "docs": {
            "stability": "experimental"
          },
          "locationInModule": {
            "filename": "lib/compliance.ts",
            "line": 1773
          },
          "name": "renderArbitrary",
          "parameters": [
            {
              "name": "data",
              "type": {
                "collection": {
                  "elementtype": {
                    "primitive": "any"
                  },
                  "kind": "map"
                }
              }
            }
          ],
          "returns": {
            "type": {
              "primitive": "string"
            }
          }
        },
        {
          "docs": {
            "stability": "experimental"
          },
          "locationInModule": {
            "filename": "lib/compliance.ts",
            "line": 1777
          },
          "name": "renderMap",
          "parameters": [
            {
              "name": "map",
              "type": {
                "collection": {
                  "elementtype": {
                    "primitive": "any"
                  },
                  "kind": "map"
                }
              }
            }
          ],
          "returns": {
            "type": {
              "primitive": "string"
            }
          }
        }
      ],
      "name": "DataRenderer"
    },
    "jsii-calc.DefaultedConstructorArgument": {
      "assembly": "jsii-calc",
      "docs": {
        "stability": "experimental"
      },
      "fqn": "jsii-calc.DefaultedConstructorArgument",
      "initializer": {
        "docs": {
          "stability": "experimental"
        },
        "parameters": [
          {
            "name": "arg1",
            "optional": true,
            "type": {
              "primitive": "number"
            }
          },
          {
            "name": "arg2",
            "optional": true,
            "type": {
              "primitive": "string"
            }
          },
          {
            "name": "arg3",
            "optional": true,
            "type": {
              "primitive": "date"
            }
          }
        ]
      },
      "kind": "class",
      "locationInModule": {
        "filename": "lib/compliance.ts",
        "line": 302
      },
      "name": "DefaultedConstructorArgument",
      "properties": [
        {
          "docs": {
            "stability": "experimental"
          },
          "immutable": true,
          "locationInModule": {
            "filename": "lib/compliance.ts",
            "line": 303
          },
          "name": "arg1",
          "type": {
            "primitive": "number"
          }
        },
        {
          "docs": {
            "stability": "experimental"
          },
          "immutable": true,
          "locationInModule": {
            "filename": "lib/compliance.ts",
            "line": 305
          },
          "name": "arg3",
          "type": {
            "primitive": "date"
          }
        },
        {
          "docs": {
            "stability": "experimental"
          },
          "immutable": true,
          "locationInModule": {
            "filename": "lib/compliance.ts",
            "line": 304
          },
          "name": "arg2",
          "optional": true,
          "type": {
            "primitive": "string"
          }
        }
      ]
    },
    "jsii-calc.Demonstrate982": {
      "assembly": "jsii-calc",
      "docs": {
        "remarks": "call #takeThis() -> An ObjectRef will be provisioned for the value (it'll be re-used!)\n2. call #takeThisToo() -> The ObjectRef from before will need to be down-cased to the ParentStruct982 type",
        "stability": "experimental",
        "summary": "1."
      },
      "fqn": "jsii-calc.Demonstrate982",
      "initializer": {
        "docs": {
          "stability": "experimental"
        }
      },
      "kind": "class",
      "locationInModule": {
        "filename": "lib/compliance.ts",
        "line": 2251
      },
      "methods": [
        {
          "docs": {
            "stability": "experimental",
            "summary": "It's dangerous to go alone!"
          },
          "locationInModule": {
            "filename": "lib/compliance.ts",
            "line": 2258
          },
          "name": "takeThis",
          "returns": {
            "type": {
              "fqn": "jsii-calc.ChildStruct982"
            }
          },
          "static": true
        },
        {
          "docs": {
            "stability": "experimental",
            "summary": "It's dangerous to go alone!"
          },
          "locationInModule": {
            "filename": "lib/compliance.ts",
            "line": 2263
          },
          "name": "takeThisToo",
          "returns": {
            "type": {
              "fqn": "jsii-calc.ParentStruct982"
            }
          },
          "static": true
        }
      ],
      "name": "Demonstrate982"
    },
    "jsii-calc.DeprecatedClass": {
      "assembly": "jsii-calc",
      "docs": {
        "deprecated": "a pretty boring class",
        "stability": "deprecated"
      },
      "fqn": "jsii-calc.DeprecatedClass",
      "initializer": {
        "docs": {
          "deprecated": "this constructor is \"just\" okay",
          "stability": "deprecated"
        },
        "parameters": [
          {
            "name": "readonlyString",
            "type": {
              "primitive": "string"
            }
          },
          {
            "name": "mutableNumber",
            "optional": true,
            "type": {
              "primitive": "number"
            }
          }
        ]
      },
      "kind": "class",
      "locationInModule": {
        "filename": "lib/stability.ts",
        "line": 85
      },
      "methods": [
        {
          "docs": {
            "deprecated": "it was a bad idea",
            "stability": "deprecated"
          },
          "locationInModule": {
            "filename": "lib/stability.ts",
            "line": 96
          },
          "name": "method"
        }
      ],
      "name": "DeprecatedClass",
      "properties": [
        {
          "docs": {
            "deprecated": "this is not always \"wazoo\", be ready to be disappointed",
            "stability": "deprecated"
          },
          "immutable": true,
          "locationInModule": {
            "filename": "lib/stability.ts",
            "line": 87
          },
          "name": "readonlyProperty",
          "type": {
            "primitive": "string"
          }
        },
        {
          "docs": {
            "deprecated": "shouldn't have been mutable",
            "stability": "deprecated"
          },
          "locationInModule": {
            "filename": "lib/stability.ts",
            "line": 89
          },
          "name": "mutableProperty",
          "optional": true,
          "type": {
            "primitive": "number"
          }
        }
      ]
    },
    "jsii-calc.DeprecatedEnum": {
      "assembly": "jsii-calc",
      "docs": {
        "deprecated": "your deprecated selection of bad options",
        "stability": "deprecated"
      },
      "fqn": "jsii-calc.DeprecatedEnum",
      "kind": "enum",
      "locationInModule": {
        "filename": "lib/stability.ts",
        "line": 99
      },
      "members": [
        {
          "docs": {
            "deprecated": "option A is not great",
            "stability": "deprecated"
          },
          "name": "OPTION_A"
        },
        {
          "docs": {
            "deprecated": "option B is kinda bad, too",
            "stability": "deprecated"
          },
          "name": "OPTION_B"
        }
      ],
      "name": "DeprecatedEnum"
    },
    "jsii-calc.DeprecatedStruct": {
      "assembly": "jsii-calc",
      "datatype": true,
      "docs": {
        "deprecated": "it just wraps a string",
        "stability": "deprecated"
      },
      "fqn": "jsii-calc.DeprecatedStruct",
      "kind": "interface",
      "locationInModule": {
        "filename": "lib/stability.ts",
        "line": 73
      },
      "name": "DeprecatedStruct",
      "properties": [
        {
          "abstract": true,
          "docs": {
            "deprecated": "well, yeah",
            "stability": "deprecated"
          },
          "immutable": true,
          "locationInModule": {
            "filename": "lib/stability.ts",
            "line": 75
          },
          "name": "readonlyProperty",
          "type": {
            "primitive": "string"
          }
        }
      ]
    },
    "jsii-calc.DerivedClassHasNoProperties.Base": {
      "assembly": "jsii-calc",
      "docs": {
        "stability": "experimental"
      },
      "fqn": "jsii-calc.DerivedClassHasNoProperties.Base",
      "initializer": {},
      "kind": "class",
      "locationInModule": {
        "filename": "lib/compliance.ts",
        "line": 311
      },
      "name": "Base",
      "namespace": "DerivedClassHasNoProperties",
      "properties": [
        {
          "docs": {
            "stability": "experimental"
          },
          "locationInModule": {
            "filename": "lib/compliance.ts",
            "line": 312
          },
          "name": "prop",
          "type": {
            "primitive": "string"
          }
        }
      ]
    },
    "jsii-calc.DerivedClassHasNoProperties.Derived": {
      "assembly": "jsii-calc",
      "base": "jsii-calc.DerivedClassHasNoProperties.Base",
      "docs": {
        "stability": "experimental"
      },
      "fqn": "jsii-calc.DerivedClassHasNoProperties.Derived",
      "initializer": {},
      "kind": "class",
      "locationInModule": {
        "filename": "lib/compliance.ts",
        "line": 315
      },
      "name": "Derived",
      "namespace": "DerivedClassHasNoProperties"
    },
    "jsii-calc.DerivedStruct": {
      "assembly": "jsii-calc",
      "datatype": true,
      "docs": {
        "stability": "experimental",
        "summary": "A struct which derives from another struct."
      },
      "fqn": "jsii-calc.DerivedStruct",
      "interfaces": [
        "@scope/jsii-calc-lib.MyFirstStruct"
      ],
      "kind": "interface",
      "locationInModule": {
        "filename": "lib/compliance.ts",
        "line": 533
      },
      "name": "DerivedStruct",
      "properties": [
        {
          "abstract": true,
          "docs": {
            "stability": "experimental"
          },
          "immutable": true,
          "locationInModule": {
            "filename": "lib/compliance.ts",
            "line": 539
          },
          "name": "anotherRequired",
          "type": {
            "primitive": "date"
          }
        },
        {
          "abstract": true,
          "docs": {
            "stability": "experimental"
          },
          "immutable": true,
          "locationInModule": {
            "filename": "lib/compliance.ts",
            "line": 538
          },
          "name": "bool",
          "type": {
            "primitive": "boolean"
          }
        },
        {
          "abstract": true,
          "docs": {
            "stability": "experimental",
            "summary": "An example of a non primitive property."
          },
          "immutable": true,
          "locationInModule": {
            "filename": "lib/compliance.ts",
            "line": 537
          },
          "name": "nonPrimitive",
          "type": {
            "fqn": "jsii-calc.DoubleTrouble"
          }
        },
        {
          "abstract": true,
          "docs": {
            "stability": "experimental",
            "summary": "This is optional."
          },
          "immutable": true,
          "locationInModule": {
            "filename": "lib/compliance.ts",
            "line": 545
          },
          "name": "anotherOptional",
          "optional": true,
          "type": {
            "collection": {
              "elementtype": {
                "fqn": "@scope/jsii-calc-lib.Value"
              },
              "kind": "map"
            }
          }
        },
        {
          "abstract": true,
          "docs": {
            "stability": "experimental"
          },
          "immutable": true,
          "locationInModule": {
            "filename": "lib/compliance.ts",
            "line": 541
          },
          "name": "optionalAny",
          "optional": true,
          "type": {
            "primitive": "any"
          }
        },
        {
          "abstract": true,
          "docs": {
            "stability": "experimental"
          },
          "immutable": true,
          "locationInModule": {
            "filename": "lib/compliance.ts",
            "line": 540
          },
          "name": "optionalArray",
          "optional": true,
          "type": {
            "collection": {
              "elementtype": {
                "primitive": "string"
              },
              "kind": "array"
            }
          }
        }
      ]
    },
    "jsii-calc.DiamondInheritanceBaseLevelStruct": {
      "assembly": "jsii-calc",
      "datatype": true,
      "docs": {
        "stability": "experimental"
      },
      "fqn": "jsii-calc.DiamondInheritanceBaseLevelStruct",
      "kind": "interface",
      "locationInModule": {
        "filename": "lib/compliance.ts",
        "line": 1811
      },
      "name": "DiamondInheritanceBaseLevelStruct",
      "properties": [
        {
          "abstract": true,
          "docs": {
            "stability": "experimental"
          },
          "immutable": true,
          "locationInModule": {
            "filename": "lib/compliance.ts",
            "line": 1812
          },
          "name": "baseLevelProperty",
          "type": {
            "primitive": "string"
          }
        }
      ]
    },
    "jsii-calc.DiamondInheritanceFirstMidLevelStruct": {
      "assembly": "jsii-calc",
      "datatype": true,
      "docs": {
        "stability": "experimental"
      },
      "fqn": "jsii-calc.DiamondInheritanceFirstMidLevelStruct",
      "interfaces": [
        "jsii-calc.DiamondInheritanceBaseLevelStruct"
      ],
      "kind": "interface",
      "locationInModule": {
        "filename": "lib/compliance.ts",
        "line": 1815
      },
      "name": "DiamondInheritanceFirstMidLevelStruct",
      "properties": [
        {
          "abstract": true,
          "docs": {
            "stability": "experimental"
          },
          "immutable": true,
          "locationInModule": {
            "filename": "lib/compliance.ts",
            "line": 1816
          },
          "name": "firstMidLevelProperty",
          "type": {
            "primitive": "string"
          }
        }
      ]
    },
    "jsii-calc.DiamondInheritanceSecondMidLevelStruct": {
      "assembly": "jsii-calc",
      "datatype": true,
      "docs": {
        "stability": "experimental"
      },
      "fqn": "jsii-calc.DiamondInheritanceSecondMidLevelStruct",
      "interfaces": [
        "jsii-calc.DiamondInheritanceBaseLevelStruct"
      ],
      "kind": "interface",
      "locationInModule": {
        "filename": "lib/compliance.ts",
        "line": 1819
      },
      "name": "DiamondInheritanceSecondMidLevelStruct",
      "properties": [
        {
          "abstract": true,
          "docs": {
            "stability": "experimental"
          },
          "immutable": true,
          "locationInModule": {
            "filename": "lib/compliance.ts",
            "line": 1820
          },
          "name": "secondMidLevelProperty",
          "type": {
            "primitive": "string"
          }
        }
      ]
    },
    "jsii-calc.DiamondInheritanceTopLevelStruct": {
      "assembly": "jsii-calc",
      "datatype": true,
      "docs": {
        "stability": "experimental"
      },
      "fqn": "jsii-calc.DiamondInheritanceTopLevelStruct",
      "interfaces": [
        "jsii-calc.DiamondInheritanceFirstMidLevelStruct",
        "jsii-calc.DiamondInheritanceSecondMidLevelStruct"
      ],
      "kind": "interface",
      "locationInModule": {
        "filename": "lib/compliance.ts",
        "line": 1823
      },
      "name": "DiamondInheritanceTopLevelStruct",
      "properties": [
        {
          "abstract": true,
          "docs": {
            "stability": "experimental"
          },
          "immutable": true,
          "locationInModule": {
            "filename": "lib/compliance.ts",
            "line": 1824
          },
          "name": "topLevelProperty",
          "type": {
            "primitive": "string"
          }
        }
      ]
    },
    "jsii-calc.DisappointingCollectionSource": {
      "assembly": "jsii-calc",
      "docs": {
        "remarks": "This source of collections is disappointing - it'll always give you nothing :(",
        "stability": "experimental",
        "summary": "Verifies that null/undefined can be returned for optional collections."
      },
      "fqn": "jsii-calc.DisappointingCollectionSource",
      "kind": "class",
      "locationInModule": {
        "filename": "lib/compliance.ts",
        "line": 2275
      },
      "name": "DisappointingCollectionSource",
      "properties": [
        {
          "const": true,
          "docs": {
            "remarks": "(Nah, just a billion dollars mistake!)",
            "stability": "experimental",
            "summary": "Some List of strings, maybe?"
          },
          "immutable": true,
          "locationInModule": {
            "filename": "lib/compliance.ts",
            "line": 2277
          },
          "name": "maybeList",
          "optional": true,
          "static": true,
          "type": {
            "collection": {
              "elementtype": {
                "primitive": "string"
              },
              "kind": "array"
            }
          }
        },
        {
          "const": true,
          "docs": {
            "remarks": "(Nah, just a billion dollars mistake!)",
            "stability": "experimental",
            "summary": "Some Map of strings to numbers, maybe?"
          },
          "immutable": true,
          "locationInModule": {
            "filename": "lib/compliance.ts",
            "line": 2279
          },
          "name": "maybeMap",
          "optional": true,
          "static": true,
          "type": {
            "collection": {
              "elementtype": {
                "primitive": "number"
              },
              "kind": "map"
            }
          }
        }
      ]
    },
    "jsii-calc.DoNotOverridePrivates": {
      "assembly": "jsii-calc",
      "docs": {
        "stability": "experimental"
      },
      "fqn": "jsii-calc.DoNotOverridePrivates",
      "initializer": {},
      "kind": "class",
      "locationInModule": {
        "filename": "lib/compliance.ts",
        "line": 1146
      },
      "methods": [
        {
          "docs": {
            "stability": "experimental"
          },
          "locationInModule": {
            "filename": "lib/compliance.ts",
            "line": 1161
          },
          "name": "changePrivatePropertyValue",
          "parameters": [
            {
              "name": "newValue",
              "type": {
                "primitive": "string"
              }
            }
          ]
        },
        {
          "docs": {
            "stability": "experimental"
          },
          "locationInModule": {
            "filename": "lib/compliance.ts",
            "line": 1153
          },
          "name": "privateMethodValue",
          "returns": {
            "type": {
              "primitive": "string"
            }
          }
        },
        {
          "docs": {
            "stability": "experimental"
          },
          "locationInModule": {
            "filename": "lib/compliance.ts",
            "line": 1157
          },
          "name": "privatePropertyValue",
          "returns": {
            "type": {
              "primitive": "string"
            }
          }
        }
      ],
      "name": "DoNotOverridePrivates"
    },
    "jsii-calc.DoNotRecognizeAnyAsOptional": {
      "assembly": "jsii-calc",
      "docs": {
        "stability": "experimental",
        "summary": "jsii#284: do not recognize \"any\" as an optional argument."
      },
      "fqn": "jsii-calc.DoNotRecognizeAnyAsOptional",
      "initializer": {},
      "kind": "class",
      "locationInModule": {
        "filename": "lib/compliance.ts",
        "line": 1195
      },
      "methods": [
        {
          "docs": {
            "stability": "experimental"
          },
          "locationInModule": {
            "filename": "lib/compliance.ts",
            "line": 1196
          },
          "name": "method",
          "parameters": [
            {
              "name": "_requiredAny",
              "type": {
                "primitive": "any"
              }
            },
            {
              "name": "_optionalAny",
              "optional": true,
              "type": {
                "primitive": "any"
              }
            },
            {
              "name": "_optionalString",
              "optional": true,
              "type": {
                "primitive": "string"
              }
            }
          ]
        }
      ],
      "name": "DoNotRecognizeAnyAsOptional"
    },
    "jsii-calc.DocumentedClass": {
      "assembly": "jsii-calc",
      "docs": {
        "remarks": "This is the meat of the TSDoc comment. It may contain\nmultiple lines and multiple paragraphs.\n\nMultiple paragraphs are separated by an empty line.",
        "stability": "stable",
        "summary": "Here's the first line of the TSDoc comment."
      },
      "fqn": "jsii-calc.DocumentedClass",
      "initializer": {},
      "kind": "class",
      "locationInModule": {
        "filename": "lib/documented.ts",
        "line": 11
      },
      "methods": [
        {
          "docs": {
            "remarks": "This will print out a friendly greeting intended for\nthe indicated person.",
            "returns": "A number that everyone knows very well",
            "stability": "stable",
            "summary": "Greet the indicated person."
          },
          "locationInModule": {
            "filename": "lib/documented.ts",
            "line": 22
          },
          "name": "greet",
          "parameters": [
            {
              "docs": {
                "summary": "The person to be greeted."
              },
              "name": "greetee",
              "optional": true,
              "type": {
                "fqn": "jsii-calc.Greetee"
              }
            }
          ],
          "returns": {
            "type": {
              "primitive": "number"
            }
          }
        },
        {
          "docs": {
            "stability": "experimental",
            "summary": "Say ¡Hola!"
          },
          "locationInModule": {
            "filename": "lib/documented.ts",
            "line": 32
          },
          "name": "hola"
        }
      ],
      "name": "DocumentedClass"
    },
    "jsii-calc.DontComplainAboutVariadicAfterOptional": {
      "assembly": "jsii-calc",
      "docs": {
        "stability": "experimental"
      },
      "fqn": "jsii-calc.DontComplainAboutVariadicAfterOptional",
      "initializer": {},
      "kind": "class",
      "locationInModule": {
        "filename": "lib/compliance.ts",
        "line": 1246
      },
      "methods": [
        {
          "docs": {
            "stability": "experimental"
          },
          "locationInModule": {
            "filename": "lib/compliance.ts",
            "line": 1247
          },
          "name": "optionalAndVariadic",
          "parameters": [
            {
              "name": "optional",
              "optional": true,
              "type": {
                "primitive": "string"
              }
            },
            {
              "name": "things",
              "type": {
                "primitive": "string"
              },
              "variadic": true
            }
          ],
          "returns": {
            "type": {
              "primitive": "string"
            }
          },
          "variadic": true
        }
      ],
      "name": "DontComplainAboutVariadicAfterOptional"
    },
    "jsii-calc.DoubleTrouble": {
      "assembly": "jsii-calc",
      "docs": {
        "stability": "experimental"
      },
      "fqn": "jsii-calc.DoubleTrouble",
      "initializer": {},
      "interfaces": [
        "jsii-calc.IFriendlyRandomGenerator"
      ],
      "kind": "class",
      "locationInModule": {
        "filename": "lib/compliance.ts",
        "line": 473
      },
      "methods": [
        {
          "docs": {
            "stability": "experimental",
            "summary": "Say hello!"
          },
          "locationInModule": {
            "filename": "lib/compliance.ts",
            "line": 478
          },
          "name": "hello",
          "overrides": "@scope/jsii-calc-lib.IFriendly",
          "returns": {
            "type": {
              "primitive": "string"
            }
          }
        },
        {
          "docs": {
            "stability": "experimental",
            "summary": "Returns another random number."
          },
          "locationInModule": {
            "filename": "lib/compliance.ts",
            "line": 474
          },
          "name": "next",
          "overrides": "jsii-calc.IRandomNumberGenerator",
          "returns": {
            "type": {
              "primitive": "number"
            }
          }
        }
      ],
      "name": "DoubleTrouble"
    },
    "jsii-calc.EnumDispenser": {
      "assembly": "jsii-calc",
      "docs": {
        "stability": "experimental"
      },
      "fqn": "jsii-calc.EnumDispenser",
      "kind": "class",
      "locationInModule": {
        "filename": "lib/compliance.ts",
        "line": 34
      },
      "methods": [
        {
          "docs": {
            "stability": "experimental"
          },
          "locationInModule": {
            "filename": "lib/compliance.ts",
            "line": 40
          },
          "name": "randomIntegerLikeEnum",
          "returns": {
            "type": {
              "fqn": "jsii-calc.AllTypesEnum"
            }
          },
          "static": true
        },
        {
          "docs": {
            "stability": "experimental"
          },
          "locationInModule": {
            "filename": "lib/compliance.ts",
            "line": 35
          },
          "name": "randomStringLikeEnum",
          "returns": {
            "type": {
              "fqn": "jsii-calc.StringEnum"
            }
          },
          "static": true
        }
      ],
      "name": "EnumDispenser"
    },
    "jsii-calc.EraseUndefinedHashValues": {
      "assembly": "jsii-calc",
      "docs": {
        "stability": "experimental"
      },
      "fqn": "jsii-calc.EraseUndefinedHashValues",
      "initializer": {},
      "kind": "class",
      "locationInModule": {
        "filename": "lib/compliance.ts",
        "line": 1449
      },
      "methods": [
        {
          "docs": {
            "remarks": "Used to check that undefined/null hash values\nare being erased when sending values from native code to JS.",
            "stability": "experimental",
            "summary": "Returns `true` if `key` is defined in `opts`."
          },
          "locationInModule": {
            "filename": "lib/compliance.ts",
            "line": 1454
          },
          "name": "doesKeyExist",
          "parameters": [
            {
              "name": "opts",
              "type": {
                "fqn": "jsii-calc.EraseUndefinedHashValuesOptions"
              }
            },
            {
              "name": "key",
              "type": {
                "primitive": "string"
              }
            }
          ],
          "returns": {
            "type": {
              "primitive": "boolean"
            }
          },
          "static": true
        },
        {
          "docs": {
            "stability": "experimental",
            "summary": "We expect \"prop1\" to be erased."
          },
          "locationInModule": {
            "filename": "lib/compliance.ts",
            "line": 1471
          },
          "name": "prop1IsNull",
          "returns": {
            "type": {
              "collection": {
                "elementtype": {
                  "primitive": "any"
                },
                "kind": "map"
              }
            }
          },
          "static": true
        },
        {
          "docs": {
            "stability": "experimental",
            "summary": "We expect \"prop2\" to be erased."
          },
          "locationInModule": {
            "filename": "lib/compliance.ts",
            "line": 1461
          },
          "name": "prop2IsUndefined",
          "returns": {
            "type": {
              "collection": {
                "elementtype": {
                  "primitive": "any"
                },
                "kind": "map"
              }
            }
          },
          "static": true
        }
      ],
      "name": "EraseUndefinedHashValues"
    },
    "jsii-calc.EraseUndefinedHashValuesOptions": {
      "assembly": "jsii-calc",
      "datatype": true,
      "docs": {
        "stability": "experimental"
      },
      "fqn": "jsii-calc.EraseUndefinedHashValuesOptions",
      "kind": "interface",
      "locationInModule": {
        "filename": "lib/compliance.ts",
        "line": 1444
      },
      "name": "EraseUndefinedHashValuesOptions",
      "properties": [
        {
          "abstract": true,
          "docs": {
            "stability": "experimental"
          },
          "immutable": true,
          "locationInModule": {
            "filename": "lib/compliance.ts",
            "line": 1445
          },
          "name": "option1",
          "optional": true,
          "type": {
            "primitive": "string"
          }
        },
        {
          "abstract": true,
          "docs": {
            "stability": "experimental"
          },
          "immutable": true,
          "locationInModule": {
            "filename": "lib/compliance.ts",
            "line": 1446
          },
          "name": "option2",
          "optional": true,
          "type": {
            "primitive": "string"
          }
        }
      ]
    },
    "jsii-calc.ExperimentalClass": {
      "assembly": "jsii-calc",
      "docs": {
        "stability": "experimental"
      },
      "fqn": "jsii-calc.ExperimentalClass",
      "initializer": {
        "docs": {
          "stability": "experimental"
        },
        "parameters": [
          {
            "name": "readonlyString",
            "type": {
              "primitive": "string"
            }
          },
          {
            "name": "mutableNumber",
            "optional": true,
            "type": {
              "primitive": "number"
            }
          }
        ]
      },
      "kind": "class",
      "locationInModule": {
        "filename": "lib/stability.ts",
        "line": 16
      },
      "methods": [
        {
          "docs": {
            "stability": "experimental"
          },
          "locationInModule": {
            "filename": "lib/stability.ts",
            "line": 28
          },
          "name": "method"
        }
      ],
      "name": "ExperimentalClass",
      "properties": [
        {
          "docs": {
            "stability": "experimental"
          },
          "immutable": true,
          "locationInModule": {
            "filename": "lib/stability.ts",
            "line": 18
          },
          "name": "readonlyProperty",
          "type": {
            "primitive": "string"
          }
        },
        {
          "docs": {
            "stability": "experimental"
          },
          "locationInModule": {
            "filename": "lib/stability.ts",
            "line": 20
          },
          "name": "mutableProperty",
          "optional": true,
          "type": {
            "primitive": "number"
          }
        }
      ]
    },
    "jsii-calc.ExperimentalEnum": {
      "assembly": "jsii-calc",
      "docs": {
        "stability": "experimental"
      },
      "fqn": "jsii-calc.ExperimentalEnum",
      "kind": "enum",
      "locationInModule": {
        "filename": "lib/stability.ts",
        "line": 31
      },
      "members": [
        {
          "docs": {
            "stability": "experimental"
          },
          "name": "OPTION_A"
        },
        {
          "docs": {
            "stability": "experimental"
          },
          "name": "OPTION_B"
        }
      ],
      "name": "ExperimentalEnum"
    },
    "jsii-calc.ExperimentalStruct": {
      "assembly": "jsii-calc",
      "datatype": true,
      "docs": {
        "stability": "experimental"
      },
      "fqn": "jsii-calc.ExperimentalStruct",
      "kind": "interface",
      "locationInModule": {
        "filename": "lib/stability.ts",
        "line": 4
      },
      "name": "ExperimentalStruct",
      "properties": [
        {
          "abstract": true,
          "docs": {
            "stability": "experimental"
          },
          "immutable": true,
          "locationInModule": {
            "filename": "lib/stability.ts",
            "line": 6
          },
          "name": "readonlyProperty",
          "type": {
            "primitive": "string"
          }
        }
      ]
    },
    "jsii-calc.ExportedBaseClass": {
      "assembly": "jsii-calc",
      "docs": {
        "stability": "experimental"
      },
      "fqn": "jsii-calc.ExportedBaseClass",
      "initializer": {
        "docs": {
          "stability": "experimental"
        },
        "parameters": [
          {
            "name": "success",
            "type": {
              "primitive": "boolean"
            }
          }
        ]
      },
      "kind": "class",
      "locationInModule": {
        "filename": "lib/compliance.ts",
        "line": 1331
      },
      "name": "ExportedBaseClass",
      "properties": [
        {
          "docs": {
            "stability": "experimental"
          },
          "immutable": true,
          "locationInModule": {
            "filename": "lib/compliance.ts",
            "line": 1332
          },
          "name": "success",
          "type": {
            "primitive": "boolean"
          }
        }
      ]
    },
    "jsii-calc.ExtendsInternalInterface": {
      "assembly": "jsii-calc",
      "datatype": true,
      "docs": {
        "stability": "experimental"
      },
      "fqn": "jsii-calc.ExtendsInternalInterface",
      "kind": "interface",
      "locationInModule": {
        "filename": "lib/compliance.ts",
        "line": 1552
      },
      "name": "ExtendsInternalInterface",
      "properties": [
        {
          "abstract": true,
          "docs": {
            "stability": "experimental"
          },
          "immutable": true,
          "locationInModule": {
            "filename": "lib/compliance.ts",
            "line": 1553
          },
          "name": "boom",
          "type": {
            "primitive": "boolean"
          }
        },
        {
          "abstract": true,
          "docs": {
            "stability": "experimental"
          },
          "immutable": true,
          "locationInModule": {
            "filename": "lib/compliance.ts",
            "line": 1501
          },
          "name": "prop",
          "type": {
            "primitive": "string"
          }
        }
      ]
    },
    "jsii-calc.GiveMeStructs": {
      "assembly": "jsii-calc",
      "docs": {
        "stability": "experimental"
      },
      "fqn": "jsii-calc.GiveMeStructs",
      "initializer": {},
      "kind": "class",
      "locationInModule": {
        "filename": "lib/compliance.ts",
        "line": 548
      },
      "methods": [
        {
          "docs": {
            "stability": "experimental",
            "summary": "Accepts a struct of type DerivedStruct and returns a struct of type FirstStruct."
          },
          "locationInModule": {
            "filename": "lib/compliance.ts",
            "line": 566
          },
          "name": "derivedToFirst",
          "parameters": [
            {
              "name": "derived",
              "type": {
                "fqn": "jsii-calc.DerivedStruct"
              }
            }
          ],
          "returns": {
            "type": {
              "fqn": "@scope/jsii-calc-lib.MyFirstStruct"
            }
          }
        },
        {
          "docs": {
            "stability": "experimental",
            "summary": "Returns the boolean from a DerivedStruct struct."
          },
          "locationInModule": {
            "filename": "lib/compliance.ts",
            "line": 559
          },
          "name": "readDerivedNonPrimitive",
          "parameters": [
            {
              "name": "derived",
              "type": {
                "fqn": "jsii-calc.DerivedStruct"
              }
            }
          ],
          "returns": {
            "type": {
              "fqn": "jsii-calc.DoubleTrouble"
            }
          }
        },
        {
          "docs": {
            "stability": "experimental",
            "summary": "Returns the \"anumber\" from a MyFirstStruct struct;"
          },
          "locationInModule": {
            "filename": "lib/compliance.ts",
            "line": 552
          },
          "name": "readFirstNumber",
          "parameters": [
            {
              "name": "first",
              "type": {
                "fqn": "@scope/jsii-calc-lib.MyFirstStruct"
              }
            }
          ],
          "returns": {
            "type": {
              "primitive": "number"
            }
          }
        }
      ],
      "name": "GiveMeStructs",
      "properties": [
        {
          "docs": {
            "stability": "experimental"
          },
          "immutable": true,
          "locationInModule": {
            "filename": "lib/compliance.ts",
            "line": 570
          },
          "name": "structLiteral",
          "type": {
            "fqn": "@scope/jsii-calc-lib.StructWithOnlyOptionals"
          }
        }
      ]
    },
    "jsii-calc.Greetee": {
      "assembly": "jsii-calc",
      "datatype": true,
      "docs": {
        "stability": "experimental",
        "summary": "These are some arguments you can pass to a method."
      },
      "fqn": "jsii-calc.Greetee",
      "kind": "interface",
      "locationInModule": {
        "filename": "lib/documented.ts",
        "line": 40
      },
      "name": "Greetee",
      "properties": [
        {
          "abstract": true,
          "docs": {
            "default": "world",
            "stability": "experimental",
            "summary": "The name of the greetee."
          },
          "immutable": true,
          "locationInModule": {
            "filename": "lib/documented.ts",
            "line": 46
          },
          "name": "name",
          "optional": true,
          "type": {
            "primitive": "string"
          }
        }
      ]
    },
    "jsii-calc.GreetingAugmenter": {
      "assembly": "jsii-calc",
      "docs": {
        "stability": "experimental"
      },
      "fqn": "jsii-calc.GreetingAugmenter",
      "initializer": {},
      "kind": "class",
      "locationInModule": {
        "filename": "lib/compliance.ts",
        "line": 524
      },
      "methods": [
        {
          "docs": {
            "stability": "experimental"
          },
          "locationInModule": {
            "filename": "lib/compliance.ts",
            "line": 525
          },
          "name": "betterGreeting",
          "parameters": [
            {
              "name": "friendly",
              "type": {
                "fqn": "@scope/jsii-calc-lib.IFriendly"
              }
            }
          ],
          "returns": {
            "type": {
              "primitive": "string"
            }
          }
        }
      ],
      "name": "GreetingAugmenter"
    },
    "jsii-calc.IAnonymousImplementationProvider": {
      "assembly": "jsii-calc",
      "docs": {
        "stability": "experimental",
        "summary": "We can return an anonymous interface implementation from an override without losing the interface declarations."
      },
      "fqn": "jsii-calc.IAnonymousImplementationProvider",
      "kind": "interface",
      "locationInModule": {
        "filename": "lib/compliance.ts",
        "line": 1972
      },
      "methods": [
        {
          "abstract": true,
          "docs": {
            "stability": "experimental"
          },
          "locationInModule": {
            "filename": "lib/compliance.ts",
            "line": 1974
          },
          "name": "provideAsClass",
          "returns": {
            "type": {
              "fqn": "jsii-calc.Implementation"
            }
          }
        },
        {
          "abstract": true,
          "docs": {
            "stability": "experimental"
          },
          "locationInModule": {
            "filename": "lib/compliance.ts",
            "line": 1973
          },
          "name": "provideAsInterface",
          "returns": {
            "type": {
              "fqn": "jsii-calc.IAnonymouslyImplementMe"
            }
          }
        }
      ],
      "name": "IAnonymousImplementationProvider"
    },
    "jsii-calc.IAnonymouslyImplementMe": {
      "assembly": "jsii-calc",
      "docs": {
        "stability": "experimental"
      },
      "fqn": "jsii-calc.IAnonymouslyImplementMe",
      "kind": "interface",
      "locationInModule": {
        "filename": "lib/compliance.ts",
        "line": 1990
      },
      "methods": [
        {
          "abstract": true,
          "docs": {
            "stability": "experimental"
          },
          "locationInModule": {
            "filename": "lib/compliance.ts",
            "line": 1992
          },
          "name": "verb",
          "returns": {
            "type": {
              "primitive": "string"
            }
          }
        }
      ],
      "name": "IAnonymouslyImplementMe",
      "properties": [
        {
          "abstract": true,
          "docs": {
            "stability": "experimental"
          },
          "immutable": true,
          "locationInModule": {
            "filename": "lib/compliance.ts",
            "line": 1991
          },
          "name": "value",
          "type": {
            "primitive": "number"
          }
        }
      ]
    },
    "jsii-calc.IAnotherPublicInterface": {
      "assembly": "jsii-calc",
      "docs": {
        "stability": "experimental"
      },
      "fqn": "jsii-calc.IAnotherPublicInterface",
      "kind": "interface",
      "locationInModule": {
        "filename": "lib/compliance.ts",
        "line": 1573
      },
      "name": "IAnotherPublicInterface",
      "properties": [
        {
          "abstract": true,
          "docs": {
            "stability": "experimental"
          },
          "locationInModule": {
            "filename": "lib/compliance.ts",
            "line": 1574
          },
          "name": "a",
          "type": {
            "primitive": "string"
          }
        }
      ]
    },
    "jsii-calc.IBell": {
      "assembly": "jsii-calc",
      "docs": {
        "stability": "experimental"
      },
      "fqn": "jsii-calc.IBell",
      "kind": "interface",
      "locationInModule": {
        "filename": "lib/compliance.ts",
        "line": 2159
      },
      "methods": [
        {
          "abstract": true,
          "docs": {
            "stability": "experimental"
          },
          "locationInModule": {
            "filename": "lib/compliance.ts",
            "line": 2160
          },
          "name": "ring"
        }
      ],
      "name": "IBell"
    },
    "jsii-calc.IBellRinger": {
      "assembly": "jsii-calc",
      "docs": {
        "stability": "experimental",
        "summary": "Takes the object parameter as an interface."
      },
      "fqn": "jsii-calc.IBellRinger",
      "kind": "interface",
      "locationInModule": {
        "filename": "lib/compliance.ts",
        "line": 2148
      },
      "methods": [
        {
          "abstract": true,
          "docs": {
            "stability": "experimental"
          },
          "locationInModule": {
            "filename": "lib/compliance.ts",
            "line": 2149
          },
          "name": "yourTurn",
          "parameters": [
            {
              "name": "bell",
              "type": {
                "fqn": "jsii-calc.IBell"
              }
            }
          ]
        }
      ],
      "name": "IBellRinger"
    },
    "jsii-calc.IConcreteBellRinger": {
      "assembly": "jsii-calc",
      "docs": {
        "stability": "experimental",
        "summary": "Takes the object parameter as a calss."
      },
      "fqn": "jsii-calc.IConcreteBellRinger",
      "kind": "interface",
      "locationInModule": {
        "filename": "lib/compliance.ts",
        "line": 2155
      },
      "methods": [
        {
          "abstract": true,
          "docs": {
            "stability": "experimental"
          },
          "locationInModule": {
            "filename": "lib/compliance.ts",
            "line": 2156
          },
          "name": "yourTurn",
          "parameters": [
            {
              "name": "bell",
              "type": {
                "fqn": "jsii-calc.Bell"
              }
            }
          ]
        }
      ],
      "name": "IConcreteBellRinger"
    },
    "jsii-calc.IDeprecatedInterface": {
      "assembly": "jsii-calc",
      "docs": {
        "deprecated": "useless interface",
        "stability": "deprecated"
      },
      "fqn": "jsii-calc.IDeprecatedInterface",
      "kind": "interface",
      "locationInModule": {
        "filename": "lib/stability.ts",
        "line": 78
      },
      "methods": [
        {
          "abstract": true,
          "docs": {
            "deprecated": "services no purpose",
            "stability": "deprecated"
          },
          "locationInModule": {
            "filename": "lib/stability.ts",
            "line": 82
          },
          "name": "method"
        }
      ],
      "name": "IDeprecatedInterface",
      "properties": [
        {
          "abstract": true,
          "docs": {
            "deprecated": "could be better",
            "stability": "deprecated"
          },
          "locationInModule": {
            "filename": "lib/stability.ts",
            "line": 80
          },
          "name": "mutableProperty",
          "optional": true,
          "type": {
            "primitive": "number"
          }
        }
      ]
    },
    "jsii-calc.IExperimentalInterface": {
      "assembly": "jsii-calc",
      "docs": {
        "stability": "experimental"
      },
      "fqn": "jsii-calc.IExperimentalInterface",
      "kind": "interface",
      "locationInModule": {
        "filename": "lib/stability.ts",
        "line": 9
      },
      "methods": [
        {
          "abstract": true,
          "docs": {
            "stability": "experimental"
          },
          "locationInModule": {
            "filename": "lib/stability.ts",
            "line": 13
          },
          "name": "method"
        }
      ],
      "name": "IExperimentalInterface",
      "properties": [
        {
          "abstract": true,
          "docs": {
            "stability": "experimental"
          },
          "locationInModule": {
            "filename": "lib/stability.ts",
            "line": 11
          },
          "name": "mutableProperty",
          "optional": true,
          "type": {
            "primitive": "number"
          }
        }
      ]
    },
    "jsii-calc.IExtendsPrivateInterface": {
      "assembly": "jsii-calc",
      "docs": {
        "stability": "experimental"
      },
      "fqn": "jsii-calc.IExtendsPrivateInterface",
      "kind": "interface",
      "locationInModule": {
        "filename": "lib/compliance.ts",
        "line": 1564
      },
      "name": "IExtendsPrivateInterface",
      "properties": [
        {
          "abstract": true,
          "docs": {
            "stability": "experimental"
          },
          "immutable": true,
          "locationInModule": {
            "filename": "lib/compliance.ts",
            "line": 1565
          },
          "name": "moreThings",
          "type": {
            "collection": {
              "elementtype": {
                "primitive": "string"
              },
              "kind": "array"
            }
          }
        },
        {
          "abstract": true,
          "docs": {
            "stability": "experimental"
          },
          "locationInModule": {
            "filename": "lib/compliance.ts",
            "line": 1549
          },
          "name": "private",
          "type": {
            "primitive": "string"
          }
        }
      ]
    },
    "jsii-calc.IFriendlier": {
      "assembly": "jsii-calc",
      "docs": {
        "stability": "experimental",
        "summary": "Even friendlier classes can implement this interface."
      },
      "fqn": "jsii-calc.IFriendlier",
      "interfaces": [
        "@scope/jsii-calc-lib.IFriendly"
      ],
      "kind": "interface",
      "locationInModule": {
        "filename": "lib/calculator.ts",
        "line": 6
      },
      "methods": [
        {
          "abstract": true,
          "docs": {
            "stability": "experimental",
            "summary": "Say farewell."
          },
          "locationInModule": {
            "filename": "lib/calculator.ts",
            "line": 16
          },
          "name": "farewell",
          "returns": {
            "type": {
              "primitive": "string"
            }
          }
        },
        {
          "abstract": true,
          "docs": {
            "returns": "A goodbye blessing.",
            "stability": "experimental",
            "summary": "Say goodbye."
          },
          "locationInModule": {
            "filename": "lib/calculator.ts",
            "line": 11
          },
          "name": "goodbye",
          "returns": {
            "type": {
              "primitive": "string"
            }
          }
        }
      ],
      "name": "IFriendlier"
    },
    "jsii-calc.IFriendlyRandomGenerator": {
      "assembly": "jsii-calc",
      "docs": {
        "stability": "experimental"
      },
      "fqn": "jsii-calc.IFriendlyRandomGenerator",
      "interfaces": [
        "jsii-calc.IRandomNumberGenerator",
        "@scope/jsii-calc-lib.IFriendly"
      ],
      "kind": "interface",
      "locationInModule": {
        "filename": "lib/calculator.ts",
        "line": 30
      },
      "name": "IFriendlyRandomGenerator"
    },
    "jsii-calc.IInterfaceImplementedByAbstractClass": {
      "assembly": "jsii-calc",
      "docs": {
        "stability": "experimental",
        "summary": "awslabs/jsii#220 Abstract return type."
      },
      "fqn": "jsii-calc.IInterfaceImplementedByAbstractClass",
      "kind": "interface",
      "locationInModule": {
        "filename": "lib/compliance.ts",
        "line": 1092
      },
      "name": "IInterfaceImplementedByAbstractClass",
      "properties": [
        {
          "abstract": true,
          "docs": {
            "stability": "experimental"
          },
          "immutable": true,
          "locationInModule": {
            "filename": "lib/compliance.ts",
            "line": 1093
          },
          "name": "propFromInterface",
          "type": {
            "primitive": "string"
          }
        }
      ]
    },
    "jsii-calc.IInterfaceThatShouldNotBeADataType": {
      "assembly": "jsii-calc",
      "docs": {
        "stability": "experimental",
        "summary": "Even though this interface has only properties, it is disqualified from being a datatype because it inherits from an interface that is not a datatype."
      },
      "fqn": "jsii-calc.IInterfaceThatShouldNotBeADataType",
      "interfaces": [
        "jsii-calc.IInterfaceWithMethods"
      ],
      "kind": "interface",
      "locationInModule": {
        "filename": "lib/compliance.ts",
        "line": 1188
      },
      "name": "IInterfaceThatShouldNotBeADataType",
      "properties": [
        {
          "abstract": true,
          "docs": {
            "stability": "experimental"
          },
          "immutable": true,
          "locationInModule": {
            "filename": "lib/compliance.ts",
            "line": 1189
          },
          "name": "otherValue",
          "type": {
            "primitive": "string"
          }
        }
      ]
    },
    "jsii-calc.IInterfaceWithInternal": {
      "assembly": "jsii-calc",
      "docs": {
        "stability": "experimental"
      },
      "fqn": "jsii-calc.IInterfaceWithInternal",
      "kind": "interface",
      "locationInModule": {
        "filename": "lib/compliance.ts",
        "line": 1512
      },
      "methods": [
        {
          "abstract": true,
          "docs": {
            "stability": "experimental"
          },
          "locationInModule": {
            "filename": "lib/compliance.ts",
            "line": 1513
          },
          "name": "visible"
        }
      ],
      "name": "IInterfaceWithInternal"
    },
    "jsii-calc.IInterfaceWithMethods": {
      "assembly": "jsii-calc",
      "docs": {
        "stability": "experimental"
      },
      "fqn": "jsii-calc.IInterfaceWithMethods",
      "kind": "interface",
      "locationInModule": {
        "filename": "lib/compliance.ts",
        "line": 1178
      },
      "methods": [
        {
          "abstract": true,
          "docs": {
            "stability": "experimental"
          },
          "locationInModule": {
            "filename": "lib/compliance.ts",
            "line": 1181
          },
          "name": "doThings"
        }
      ],
      "name": "IInterfaceWithMethods",
      "properties": [
        {
          "abstract": true,
          "docs": {
            "stability": "experimental"
          },
          "immutable": true,
          "locationInModule": {
            "filename": "lib/compliance.ts",
            "line": 1179
          },
          "name": "value",
          "type": {
            "primitive": "string"
          }
        }
      ]
    },
    "jsii-calc.IInterfaceWithOptionalMethodArguments": {
      "assembly": "jsii-calc",
      "docs": {
        "stability": "experimental",
        "summary": "awslabs/jsii#175 Interface proxies (and builders) do not respect optional arguments in methods."
      },
      "fqn": "jsii-calc.IInterfaceWithOptionalMethodArguments",
      "kind": "interface",
      "locationInModule": {
        "filename": "lib/compliance.ts",
        "line": 1072
      },
      "methods": [
        {
          "abstract": true,
          "docs": {
            "stability": "experimental"
          },
          "locationInModule": {
            "filename": "lib/compliance.ts",
            "line": 1073
          },
          "name": "hello",
          "parameters": [
            {
              "name": "arg1",
              "type": {
                "primitive": "string"
              }
            },
            {
              "name": "arg2",
              "optional": true,
              "type": {
                "primitive": "number"
              }
            }
          ]
        }
      ],
      "name": "IInterfaceWithOptionalMethodArguments"
    },
    "jsii-calc.IInterfaceWithProperties": {
      "assembly": "jsii-calc",
      "docs": {
        "stability": "experimental"
      },
      "fqn": "jsii-calc.IInterfaceWithProperties",
      "kind": "interface",
      "locationInModule": {
        "filename": "lib/compliance.ts",
        "line": 578
      },
      "name": "IInterfaceWithProperties",
      "properties": [
        {
          "abstract": true,
          "docs": {
            "stability": "experimental"
          },
          "immutable": true,
          "locationInModule": {
            "filename": "lib/compliance.ts",
            "line": 579
          },
          "name": "readOnlyString",
          "type": {
            "primitive": "string"
          }
        },
        {
          "abstract": true,
          "docs": {
            "stability": "experimental"
          },
          "locationInModule": {
            "filename": "lib/compliance.ts",
            "line": 580
          },
          "name": "readWriteString",
          "type": {
            "primitive": "string"
          }
        }
      ]
    },
    "jsii-calc.IInterfaceWithPropertiesExtension": {
      "assembly": "jsii-calc",
      "docs": {
        "stability": "experimental"
      },
      "fqn": "jsii-calc.IInterfaceWithPropertiesExtension",
      "interfaces": [
        "jsii-calc.IInterfaceWithProperties"
      ],
      "kind": "interface",
      "locationInModule": {
        "filename": "lib/compliance.ts",
        "line": 583
      },
      "name": "IInterfaceWithPropertiesExtension",
      "properties": [
        {
          "abstract": true,
          "docs": {
            "stability": "experimental"
          },
          "locationInModule": {
            "filename": "lib/compliance.ts",
            "line": 584
          },
          "name": "foo",
          "type": {
            "primitive": "number"
          }
        }
      ]
    },
    "jsii-calc.IJSII417Derived": {
      "assembly": "jsii-calc",
      "docs": {
        "stability": "experimental"
      },
      "fqn": "jsii-calc.IJSII417Derived",
      "interfaces": [
        "jsii-calc.IJSII417PublicBaseOfBase"
      ],
      "kind": "interface",
      "locationInModule": {
        "filename": "lib/erasures.ts",
        "line": 37
      },
      "methods": [
        {
          "abstract": true,
          "docs": {
            "stability": "experimental"
          },
          "locationInModule": {
            "filename": "lib/erasures.ts",
            "line": 35
          },
          "name": "bar"
        },
        {
          "abstract": true,
          "docs": {
            "stability": "experimental"
          },
          "locationInModule": {
            "filename": "lib/erasures.ts",
            "line": 38
          },
          "name": "baz"
        }
      ],
      "name": "IJSII417Derived",
      "properties": [
        {
          "abstract": true,
          "docs": {
            "stability": "experimental"
          },
          "immutable": true,
          "locationInModule": {
            "filename": "lib/erasures.ts",
            "line": 34
          },
          "name": "property",
          "type": {
            "primitive": "string"
          }
        }
      ]
    },
    "jsii-calc.IJSII417PublicBaseOfBase": {
      "assembly": "jsii-calc",
      "docs": {
        "stability": "experimental"
      },
      "fqn": "jsii-calc.IJSII417PublicBaseOfBase",
      "kind": "interface",
      "locationInModule": {
        "filename": "lib/erasures.ts",
        "line": 30
      },
      "methods": [
        {
          "abstract": true,
          "docs": {
            "stability": "experimental"
          },
          "locationInModule": {
            "filename": "lib/erasures.ts",
            "line": 31
          },
          "name": "foo"
        }
      ],
      "name": "IJSII417PublicBaseOfBase",
      "properties": [
        {
          "abstract": true,
          "docs": {
            "stability": "experimental"
          },
          "immutable": true,
          "locationInModule": {
            "filename": "lib/erasures.ts",
            "line": 28
          },
          "name": "hasRoot",
          "type": {
            "primitive": "boolean"
          }
        }
      ]
    },
    "jsii-calc.IJsii487External": {
      "assembly": "jsii-calc",
      "docs": {
        "stability": "experimental"
      },
      "fqn": "jsii-calc.IJsii487External",
      "kind": "interface",
      "locationInModule": {
        "filename": "lib/erasures.ts",
        "line": 45
      },
      "name": "IJsii487External"
    },
    "jsii-calc.IJsii487External2": {
      "assembly": "jsii-calc",
      "docs": {
        "stability": "experimental"
      },
      "fqn": "jsii-calc.IJsii487External2",
      "kind": "interface",
      "locationInModule": {
        "filename": "lib/erasures.ts",
        "line": 46
      },
      "name": "IJsii487External2"
    },
    "jsii-calc.IJsii496": {
      "assembly": "jsii-calc",
      "docs": {
        "stability": "experimental"
      },
      "fqn": "jsii-calc.IJsii496",
      "kind": "interface",
      "locationInModule": {
        "filename": "lib/erasures.ts",
        "line": 54
      },
      "name": "IJsii496"
    },
    "jsii-calc.IMutableObjectLiteral": {
      "assembly": "jsii-calc",
      "docs": {
        "stability": "experimental"
      },
      "fqn": "jsii-calc.IMutableObjectLiteral",
      "kind": "interface",
      "locationInModule": {
        "filename": "lib/compliance.ts",
        "line": 1138
      },
      "name": "IMutableObjectLiteral",
      "properties": [
        {
          "abstract": true,
          "docs": {
            "stability": "experimental"
          },
          "locationInModule": {
            "filename": "lib/compliance.ts",
            "line": 1139
          },
          "name": "value",
          "type": {
            "primitive": "string"
          }
        }
      ]
    },
    "jsii-calc.INonInternalInterface": {
      "assembly": "jsii-calc",
      "docs": {
        "stability": "experimental"
      },
      "fqn": "jsii-calc.INonInternalInterface",
      "interfaces": [
        "jsii-calc.IAnotherPublicInterface"
      ],
      "kind": "interface",
      "locationInModule": {
        "filename": "lib/compliance.ts",
        "line": 1583
      },
      "name": "INonInternalInterface",
      "properties": [
        {
          "abstract": true,
          "docs": {
            "stability": "experimental"
          },
          "locationInModule": {
            "filename": "lib/compliance.ts",
            "line": 1580
          },
          "name": "b",
          "type": {
            "primitive": "string"
          }
        },
        {
          "abstract": true,
          "docs": {
            "stability": "experimental"
          },
          "locationInModule": {
            "filename": "lib/compliance.ts",
            "line": 1584
          },
          "name": "c",
          "type": {
            "primitive": "string"
          }
        }
      ]
    },
    "jsii-calc.IPrivatelyImplemented": {
      "assembly": "jsii-calc",
      "docs": {
        "stability": "experimental"
      },
      "fqn": "jsii-calc.IPrivatelyImplemented",
      "kind": "interface",
      "locationInModule": {
        "filename": "lib/compliance.ts",
        "line": 1328
      },
      "name": "IPrivatelyImplemented",
      "properties": [
        {
          "abstract": true,
          "docs": {
            "stability": "experimental"
          },
          "immutable": true,
          "locationInModule": {
            "filename": "lib/compliance.ts",
            "line": 1329
          },
          "name": "success",
          "type": {
            "primitive": "boolean"
          }
        }
      ]
    },
    "jsii-calc.IPublicInterface": {
      "assembly": "jsii-calc",
      "docs": {
        "stability": "experimental"
      },
      "fqn": "jsii-calc.IPublicInterface",
      "kind": "interface",
      "locationInModule": {
        "filename": "lib/compliance.ts",
        "line": 1371
      },
      "methods": [
        {
          "abstract": true,
          "docs": {
            "stability": "experimental"
          },
          "locationInModule": {
            "filename": "lib/compliance.ts",
            "line": 1372
          },
          "name": "bye",
          "returns": {
            "type": {
              "primitive": "string"
            }
          }
        }
      ],
      "name": "IPublicInterface"
    },
    "jsii-calc.IPublicInterface2": {
      "assembly": "jsii-calc",
      "docs": {
        "stability": "experimental"
      },
      "fqn": "jsii-calc.IPublicInterface2",
      "kind": "interface",
      "locationInModule": {
        "filename": "lib/compliance.ts",
        "line": 1375
      },
      "methods": [
        {
          "abstract": true,
          "docs": {
            "stability": "experimental"
          },
          "locationInModule": {
            "filename": "lib/compliance.ts",
            "line": 1376
          },
          "name": "ciao",
          "returns": {
            "type": {
              "primitive": "string"
            }
          }
        }
      ],
      "name": "IPublicInterface2"
    },
    "jsii-calc.IRandomNumberGenerator": {
      "assembly": "jsii-calc",
      "docs": {
        "stability": "experimental",
        "summary": "Generates random numbers."
      },
      "fqn": "jsii-calc.IRandomNumberGenerator",
      "kind": "interface",
      "locationInModule": {
        "filename": "lib/calculator.ts",
        "line": 22
      },
      "methods": [
        {
          "abstract": true,
          "docs": {
            "returns": "A random number.",
            "stability": "experimental",
            "summary": "Returns another random number."
          },
          "locationInModule": {
            "filename": "lib/calculator.ts",
            "line": 27
          },
          "name": "next",
          "returns": {
            "type": {
              "primitive": "number"
            }
          }
        }
      ],
      "name": "IRandomNumberGenerator"
    },
    "jsii-calc.IReturnJsii976": {
      "assembly": "jsii-calc",
      "docs": {
        "stability": "experimental",
        "summary": "Returns a subclass of a known class which implements an interface."
      },
      "fqn": "jsii-calc.IReturnJsii976",
      "kind": "interface",
      "locationInModule": {
        "filename": "lib/compliance.ts",
        "line": 2215
      },
      "name": "IReturnJsii976",
      "properties": [
        {
          "abstract": true,
          "docs": {
            "stability": "experimental"
          },
          "immutable": true,
          "locationInModule": {
            "filename": "lib/compliance.ts",
            "line": 2216
          },
          "name": "foo",
          "type": {
            "primitive": "number"
          }
        }
      ]
    },
    "jsii-calc.IReturnsNumber": {
      "assembly": "jsii-calc",
      "docs": {
        "stability": "experimental"
      },
      "fqn": "jsii-calc.IReturnsNumber",
      "kind": "interface",
      "locationInModule": {
        "filename": "lib/compliance.ts",
        "line": 631
      },
      "methods": [
        {
          "abstract": true,
          "docs": {
            "stability": "experimental"
          },
          "locationInModule": {
            "filename": "lib/compliance.ts",
            "line": 632
          },
          "name": "obtainNumber",
          "returns": {
            "type": {
              "fqn": "@scope/jsii-calc-lib.IDoublable"
            }
          }
        }
      ],
      "name": "IReturnsNumber",
      "properties": [
        {
          "abstract": true,
          "docs": {
            "stability": "experimental"
          },
          "immutable": true,
          "locationInModule": {
            "filename": "lib/compliance.ts",
            "line": 634
          },
          "name": "numberProp",
          "type": {
            "fqn": "@scope/jsii-calc-lib.Number"
          }
        }
      ]
    },
    "jsii-calc.IStableInterface": {
      "assembly": "jsii-calc",
      "docs": {
        "stability": "stable"
      },
      "fqn": "jsii-calc.IStableInterface",
      "kind": "interface",
      "locationInModule": {
        "filename": "lib/stability.ts",
        "line": 44
      },
      "methods": [
        {
          "abstract": true,
          "docs": {
            "stability": "stable"
          },
          "locationInModule": {
            "filename": "lib/stability.ts",
            "line": 48
          },
          "name": "method"
        }
      ],
      "name": "IStableInterface",
      "properties": [
        {
          "abstract": true,
          "docs": {
            "stability": "stable"
          },
          "locationInModule": {
            "filename": "lib/stability.ts",
            "line": 46
          },
          "name": "mutableProperty",
          "optional": true,
          "type": {
            "primitive": "number"
          }
        }
      ]
    },
    "jsii-calc.ImplementInternalInterface": {
      "assembly": "jsii-calc",
      "docs": {
        "stability": "experimental"
      },
      "fqn": "jsii-calc.ImplementInternalInterface",
      "initializer": {},
      "kind": "class",
      "locationInModule": {
        "filename": "lib/compliance.ts",
        "line": 1556
      },
      "name": "ImplementInternalInterface",
      "properties": [
        {
          "docs": {
            "stability": "experimental"
          },
          "locationInModule": {
            "filename": "lib/compliance.ts",
            "line": 1557
          },
          "name": "prop",
          "type": {
            "primitive": "string"
          }
        }
      ]
    },
    "jsii-calc.Implementation": {
      "assembly": "jsii-calc",
      "docs": {
        "stability": "experimental"
      },
      "fqn": "jsii-calc.Implementation",
      "initializer": {},
      "kind": "class",
      "locationInModule": {
        "filename": "lib/compliance.ts",
        "line": 1987
      },
      "name": "Implementation",
      "properties": [
        {
          "docs": {
            "stability": "experimental"
          },
          "immutable": true,
          "locationInModule": {
            "filename": "lib/compliance.ts",
            "line": 1988
          },
          "name": "value",
          "type": {
            "primitive": "number"
          }
        }
      ]
    },
    "jsii-calc.ImplementsInterfaceWithInternal": {
      "assembly": "jsii-calc",
      "docs": {
        "stability": "experimental"
      },
      "fqn": "jsii-calc.ImplementsInterfaceWithInternal",
      "initializer": {},
      "interfaces": [
        "jsii-calc.IInterfaceWithInternal"
      ],
      "kind": "class",
      "locationInModule": {
        "filename": "lib/compliance.ts",
        "line": 1519
      },
      "methods": [
        {
          "docs": {
            "stability": "experimental"
          },
          "locationInModule": {
            "filename": "lib/compliance.ts",
            "line": 1520
          },
          "name": "visible",
          "overrides": "jsii-calc.IInterfaceWithInternal"
        }
      ],
      "name": "ImplementsInterfaceWithInternal"
    },
    "jsii-calc.ImplementsInterfaceWithInternalSubclass": {
      "assembly": "jsii-calc",
      "base": "jsii-calc.ImplementsInterfaceWithInternal",
      "docs": {
        "stability": "experimental"
      },
      "fqn": "jsii-calc.ImplementsInterfaceWithInternalSubclass",
      "initializer": {},
      "kind": "class",
      "locationInModule": {
        "filename": "lib/compliance.ts",
        "line": 1532
      },
      "name": "ImplementsInterfaceWithInternalSubclass"
    },
    "jsii-calc.ImplementsPrivateInterface": {
      "assembly": "jsii-calc",
      "docs": {
        "stability": "experimental"
      },
      "fqn": "jsii-calc.ImplementsPrivateInterface",
      "initializer": {},
      "kind": "class",
      "locationInModule": {
        "filename": "lib/compliance.ts",
        "line": 1560
      },
      "name": "ImplementsPrivateInterface",
      "properties": [
        {
          "docs": {
            "stability": "experimental"
          },
          "locationInModule": {
            "filename": "lib/compliance.ts",
            "line": 1561
          },
          "name": "private",
          "type": {
            "primitive": "string"
          }
        }
      ]
    },
    "jsii-calc.ImplictBaseOfBase": {
      "assembly": "jsii-calc",
      "datatype": true,
      "docs": {
        "stability": "experimental"
      },
      "fqn": "jsii-calc.ImplictBaseOfBase",
      "interfaces": [
        "@scope/jsii-calc-base.BaseProps"
      ],
      "kind": "interface",
      "locationInModule": {
        "filename": "lib/compliance.ts",
        "line": 1025
      },
      "name": "ImplictBaseOfBase",
      "properties": [
        {
          "abstract": true,
          "docs": {
            "stability": "experimental"
          },
          "immutable": true,
          "locationInModule": {
            "filename": "lib/compliance.ts",
            "line": 1026
          },
          "name": "goo",
          "type": {
            "primitive": "date"
          }
        }
      ]
    },
    "jsii-calc.InbetweenClass": {
      "assembly": "jsii-calc",
      "base": "jsii-calc.PublicClass",
      "docs": {
        "stability": "experimental"
      },
      "fqn": "jsii-calc.InbetweenClass",
      "initializer": {},
      "interfaces": [
        "jsii-calc.IPublicInterface2"
      ],
      "kind": "class",
      "locationInModule": {
        "filename": "lib/compliance.ts",
        "line": 1378
      },
      "methods": [
        {
          "docs": {
            "stability": "experimental"
          },
          "locationInModule": {
            "filename": "lib/compliance.ts",
            "line": 1379
          },
          "name": "ciao",
          "overrides": "jsii-calc.IPublicInterface2",
          "returns": {
            "type": {
              "primitive": "string"
            }
          }
        }
      ],
      "name": "InbetweenClass"
    },
    "jsii-calc.InterfaceInNamespaceIncludesClasses.Foo": {
      "assembly": "jsii-calc",
      "docs": {
        "stability": "experimental"
      },
      "fqn": "jsii-calc.InterfaceInNamespaceIncludesClasses.Foo",
      "initializer": {},
      "kind": "class",
      "locationInModule": {
        "filename": "lib/compliance.ts",
        "line": 1059
      },
      "name": "Foo",
      "namespace": "InterfaceInNamespaceIncludesClasses",
      "properties": [
        {
          "docs": {
            "stability": "experimental"
          },
          "locationInModule": {
            "filename": "lib/compliance.ts",
            "line": 1060
          },
          "name": "bar",
          "optional": true,
          "type": {
            "primitive": "string"
          }
        }
      ]
    },
    "jsii-calc.InterfaceInNamespaceIncludesClasses.Hello": {
      "assembly": "jsii-calc",
      "datatype": true,
      "docs": {
        "stability": "experimental"
      },
      "fqn": "jsii-calc.InterfaceInNamespaceIncludesClasses.Hello",
      "kind": "interface",
      "locationInModule": {
        "filename": "lib/compliance.ts",
        "line": 1063
      },
      "name": "Hello",
      "namespace": "InterfaceInNamespaceIncludesClasses",
      "properties": [
        {
          "abstract": true,
          "docs": {
            "stability": "experimental"
          },
          "immutable": true,
          "locationInModule": {
            "filename": "lib/compliance.ts",
            "line": 1064
          },
          "name": "foo",
          "type": {
            "primitive": "number"
          }
        }
      ]
    },
    "jsii-calc.InterfaceInNamespaceOnlyInterface.Hello": {
      "assembly": "jsii-calc",
      "datatype": true,
      "docs": {
        "stability": "experimental"
      },
      "fqn": "jsii-calc.InterfaceInNamespaceOnlyInterface.Hello",
      "kind": "interface",
      "locationInModule": {
        "filename": "lib/compliance.ts",
        "line": 1051
      },
      "name": "Hello",
      "namespace": "InterfaceInNamespaceOnlyInterface",
      "properties": [
        {
          "abstract": true,
          "docs": {
            "stability": "experimental"
          },
          "immutable": true,
          "locationInModule": {
            "filename": "lib/compliance.ts",
            "line": 1052
          },
          "name": "foo",
          "type": {
            "primitive": "number"
          }
        }
      ]
    },
    "jsii-calc.InterfacesMaker": {
      "assembly": "jsii-calc",
      "docs": {
        "stability": "experimental",
        "summary": "We can return arrays of interfaces See aws/aws-cdk#2362."
      },
      "fqn": "jsii-calc.InterfacesMaker",
      "kind": "class",
      "locationInModule": {
        "filename": "lib/compliance.ts",
        "line": 1871
      },
      "methods": [
        {
          "docs": {
            "stability": "experimental"
          },
          "locationInModule": {
            "filename": "lib/compliance.ts",
            "line": 1872
          },
          "name": "makeInterfaces",
          "parameters": [
            {
              "name": "count",
              "type": {
                "primitive": "number"
              }
            }
          ],
          "returns": {
            "type": {
              "collection": {
                "elementtype": {
                  "fqn": "@scope/jsii-calc-lib.IDoublable"
                },
                "kind": "array"
              }
            }
          },
          "static": true
        }
      ],
      "name": "InterfacesMaker"
    },
    "jsii-calc.JSII417Derived": {
      "assembly": "jsii-calc",
      "base": "jsii-calc.JSII417PublicBaseOfBase",
      "docs": {
        "stability": "experimental"
      },
      "fqn": "jsii-calc.JSII417Derived",
      "initializer": {
        "docs": {
          "stability": "experimental"
        },
        "parameters": [
          {
            "name": "property",
            "type": {
              "primitive": "string"
            }
          }
        ]
      },
      "kind": "class",
      "locationInModule": {
        "filename": "lib/erasures.ts",
        "line": 20
      },
      "methods": [
        {
          "docs": {
            "stability": "experimental"
          },
          "locationInModule": {
            "filename": "lib/erasures.ts",
            "line": 21
          },
          "name": "bar"
        },
        {
          "docs": {
            "stability": "experimental"
          },
          "locationInModule": {
            "filename": "lib/erasures.ts",
            "line": 24
          },
          "name": "baz"
        }
      ],
      "name": "JSII417Derived",
      "properties": [
        {
          "docs": {
            "stability": "experimental"
          },
          "immutable": true,
          "locationInModule": {
            "filename": "lib/erasures.ts",
            "line": 15
          },
          "name": "property",
          "protected": true,
          "type": {
            "primitive": "string"
          }
        }
      ]
    },
    "jsii-calc.JSII417PublicBaseOfBase": {
      "assembly": "jsii-calc",
      "docs": {
        "stability": "experimental"
      },
      "fqn": "jsii-calc.JSII417PublicBaseOfBase",
      "initializer": {},
      "kind": "class",
      "locationInModule": {
        "filename": "lib/erasures.ts",
        "line": 8
      },
      "methods": [
        {
          "docs": {
            "stability": "experimental"
          },
          "locationInModule": {
            "filename": "lib/erasures.ts",
            "line": 9
          },
          "name": "makeInstance",
          "returns": {
            "type": {
              "fqn": "jsii-calc.JSII417PublicBaseOfBase"
            }
          },
          "static": true
        },
        {
          "docs": {
            "stability": "experimental"
          },
          "locationInModule": {
            "filename": "lib/erasures.ts",
            "line": 12
          },
          "name": "foo"
        }
      ],
      "name": "JSII417PublicBaseOfBase",
      "properties": [
        {
          "docs": {
            "stability": "experimental"
          },
          "immutable": true,
          "locationInModule": {
            "filename": "lib/erasures.ts",
            "line": 6
          },
          "name": "hasRoot",
          "type": {
            "primitive": "boolean"
          }
        }
      ]
    },
    "jsii-calc.JSObjectLiteralForInterface": {
      "assembly": "jsii-calc",
      "docs": {
        "stability": "experimental"
      },
      "fqn": "jsii-calc.JSObjectLiteralForInterface",
      "initializer": {},
      "kind": "class",
      "locationInModule": {
        "filename": "lib/compliance.ts",
        "line": 507
      },
      "methods": [
        {
          "docs": {
            "stability": "experimental"
          },
          "locationInModule": {
            "filename": "lib/compliance.ts",
            "line": 509
          },
          "name": "giveMeFriendly",
          "returns": {
            "type": {
              "fqn": "@scope/jsii-calc-lib.IFriendly"
            }
          }
        },
        {
          "docs": {
            "stability": "experimental"
          },
          "locationInModule": {
            "filename": "lib/compliance.ts",
            "line": 515
          },
          "name": "giveMeFriendlyGenerator",
          "returns": {
            "type": {
              "fqn": "jsii-calc.IFriendlyRandomGenerator"
            }
          }
        }
      ],
      "name": "JSObjectLiteralForInterface"
    },
    "jsii-calc.JSObjectLiteralToNative": {
      "assembly": "jsii-calc",
      "docs": {
        "stability": "experimental"
      },
      "fqn": "jsii-calc.JSObjectLiteralToNative",
      "initializer": {},
      "kind": "class",
      "locationInModule": {
        "filename": "lib/compliance.ts",
        "line": 233
      },
      "methods": [
        {
          "docs": {
            "stability": "experimental"
          },
          "locationInModule": {
            "filename": "lib/compliance.ts",
            "line": 234
          },
          "name": "returnLiteral",
          "returns": {
            "type": {
              "fqn": "jsii-calc.JSObjectLiteralToNativeClass"
            }
          }
        }
      ],
      "name": "JSObjectLiteralToNative"
    },
    "jsii-calc.JSObjectLiteralToNativeClass": {
      "assembly": "jsii-calc",
      "docs": {
        "stability": "experimental"
      },
      "fqn": "jsii-calc.JSObjectLiteralToNativeClass",
      "initializer": {},
      "kind": "class",
      "locationInModule": {
        "filename": "lib/compliance.ts",
        "line": 242
      },
      "name": "JSObjectLiteralToNativeClass",
      "properties": [
        {
          "docs": {
            "stability": "experimental"
          },
          "locationInModule": {
            "filename": "lib/compliance.ts",
            "line": 243
          },
          "name": "propA",
          "type": {
            "primitive": "string"
          }
        },
        {
          "docs": {
            "stability": "experimental"
          },
          "locationInModule": {
            "filename": "lib/compliance.ts",
            "line": 244
          },
          "name": "propB",
          "type": {
            "primitive": "number"
          }
        }
      ]
    },
    "jsii-calc.JavaReservedWords": {
      "assembly": "jsii-calc",
      "docs": {
        "stability": "experimental"
      },
      "fqn": "jsii-calc.JavaReservedWords",
      "initializer": {},
      "kind": "class",
      "locationInModule": {
        "filename": "lib/compliance.ts",
        "line": 736
      },
      "methods": [
        {
          "docs": {
            "stability": "experimental"
          },
          "locationInModule": {
            "filename": "lib/compliance.ts",
            "line": 737
          },
          "name": "abstract"
        },
        {
          "docs": {
            "stability": "experimental"
          },
          "locationInModule": {
            "filename": "lib/compliance.ts",
            "line": 740
          },
          "name": "assert"
        },
        {
          "docs": {
            "stability": "experimental"
          },
          "locationInModule": {
            "filename": "lib/compliance.ts",
            "line": 743
          },
          "name": "boolean"
        },
        {
          "docs": {
            "stability": "experimental"
          },
          "locationInModule": {
            "filename": "lib/compliance.ts",
            "line": 746
          },
          "name": "break"
        },
        {
          "docs": {
            "stability": "experimental"
          },
          "locationInModule": {
            "filename": "lib/compliance.ts",
            "line": 749
          },
          "name": "byte"
        },
        {
          "docs": {
            "stability": "experimental"
          },
          "locationInModule": {
            "filename": "lib/compliance.ts",
            "line": 752
          },
          "name": "case"
        },
        {
          "docs": {
            "stability": "experimental"
          },
          "locationInModule": {
            "filename": "lib/compliance.ts",
            "line": 755
          },
          "name": "catch"
        },
        {
          "docs": {
            "stability": "experimental"
          },
          "locationInModule": {
            "filename": "lib/compliance.ts",
            "line": 758
          },
          "name": "char"
        },
        {
          "docs": {
            "stability": "experimental"
          },
          "locationInModule": {
            "filename": "lib/compliance.ts",
            "line": 761
          },
          "name": "class"
        },
        {
          "docs": {
            "stability": "experimental"
          },
          "locationInModule": {
            "filename": "lib/compliance.ts",
            "line": 764
          },
          "name": "const"
        },
        {
          "docs": {
            "stability": "experimental"
          },
          "locationInModule": {
            "filename": "lib/compliance.ts",
            "line": 767
          },
          "name": "continue"
        },
        {
          "docs": {
            "stability": "experimental"
          },
          "locationInModule": {
            "filename": "lib/compliance.ts",
            "line": 770
          },
          "name": "default"
        },
        {
          "docs": {
            "stability": "experimental"
          },
          "locationInModule": {
            "filename": "lib/compliance.ts",
            "line": 776
          },
          "name": "do"
        },
        {
          "docs": {
            "stability": "experimental"
          },
          "locationInModule": {
            "filename": "lib/compliance.ts",
            "line": 773
          },
          "name": "double"
        },
        {
          "docs": {
            "stability": "experimental"
          },
          "locationInModule": {
            "filename": "lib/compliance.ts",
            "line": 779
          },
          "name": "else"
        },
        {
          "docs": {
            "stability": "experimental"
          },
          "locationInModule": {
            "filename": "lib/compliance.ts",
            "line": 782
          },
          "name": "enum"
        },
        {
          "docs": {
            "stability": "experimental"
          },
          "locationInModule": {
            "filename": "lib/compliance.ts",
            "line": 785
          },
          "name": "extends"
        },
        {
          "docs": {
            "stability": "experimental"
          },
          "locationInModule": {
            "filename": "lib/compliance.ts",
            "line": 788
          },
          "name": "false"
        },
        {
          "docs": {
            "stability": "experimental"
          },
          "locationInModule": {
            "filename": "lib/compliance.ts",
            "line": 791
          },
          "name": "final"
        },
        {
          "docs": {
            "stability": "experimental"
          },
          "locationInModule": {
            "filename": "lib/compliance.ts",
            "line": 794
          },
          "name": "finally"
        },
        {
          "docs": {
            "stability": "experimental"
          },
          "locationInModule": {
            "filename": "lib/compliance.ts",
            "line": 797
          },
          "name": "float"
        },
        {
          "docs": {
            "stability": "experimental"
          },
          "locationInModule": {
            "filename": "lib/compliance.ts",
            "line": 800
          },
          "name": "for"
        },
        {
          "docs": {
            "stability": "experimental"
          },
          "locationInModule": {
            "filename": "lib/compliance.ts",
            "line": 803
          },
          "name": "goto"
        },
        {
          "docs": {
            "stability": "experimental"
          },
          "locationInModule": {
            "filename": "lib/compliance.ts",
            "line": 806
          },
          "name": "if"
        },
        {
          "docs": {
            "stability": "experimental"
          },
          "locationInModule": {
            "filename": "lib/compliance.ts",
            "line": 809
          },
          "name": "implements"
        },
        {
          "docs": {
            "stability": "experimental"
          },
          "locationInModule": {
            "filename": "lib/compliance.ts",
            "line": 812
          },
          "name": "import"
        },
        {
          "docs": {
            "stability": "experimental"
          },
          "locationInModule": {
            "filename": "lib/compliance.ts",
            "line": 815
          },
          "name": "instanceof"
        },
        {
          "docs": {
            "stability": "experimental"
          },
          "locationInModule": {
            "filename": "lib/compliance.ts",
            "line": 818
          },
          "name": "int"
        },
        {
          "docs": {
            "stability": "experimental"
          },
          "locationInModule": {
            "filename": "lib/compliance.ts",
            "line": 821
          },
          "name": "interface"
        },
        {
          "docs": {
            "stability": "experimental"
          },
          "locationInModule": {
            "filename": "lib/compliance.ts",
            "line": 824
          },
          "name": "long"
        },
        {
          "docs": {
            "stability": "experimental"
          },
          "locationInModule": {
            "filename": "lib/compliance.ts",
            "line": 827
          },
          "name": "native"
        },
        {
          "docs": {
            "stability": "experimental"
          },
          "locationInModule": {
            "filename": "lib/compliance.ts",
            "line": 830
          },
          "name": "new"
        },
        {
          "docs": {
            "stability": "experimental"
          },
          "locationInModule": {
            "filename": "lib/compliance.ts",
            "line": 833
          },
          "name": "null"
        },
        {
          "docs": {
            "stability": "experimental"
          },
          "locationInModule": {
            "filename": "lib/compliance.ts",
            "line": 836
          },
          "name": "package"
        },
        {
          "docs": {
            "stability": "experimental"
          },
          "locationInModule": {
            "filename": "lib/compliance.ts",
            "line": 839
          },
          "name": "private"
        },
        {
          "docs": {
            "stability": "experimental"
          },
          "locationInModule": {
            "filename": "lib/compliance.ts",
            "line": 842
          },
          "name": "protected"
        },
        {
          "docs": {
            "stability": "experimental"
          },
          "locationInModule": {
            "filename": "lib/compliance.ts",
            "line": 845
          },
          "name": "public"
        },
        {
          "docs": {
            "stability": "experimental"
          },
          "locationInModule": {
            "filename": "lib/compliance.ts",
            "line": 848
          },
          "name": "return"
        },
        {
          "docs": {
            "stability": "experimental"
          },
          "locationInModule": {
            "filename": "lib/compliance.ts",
            "line": 851
          },
          "name": "short"
        },
        {
          "docs": {
            "stability": "experimental"
          },
          "locationInModule": {
            "filename": "lib/compliance.ts",
            "line": 854
          },
          "name": "static"
        },
        {
          "docs": {
            "stability": "experimental"
          },
          "locationInModule": {
            "filename": "lib/compliance.ts",
            "line": 857
          },
          "name": "strictfp"
        },
        {
          "docs": {
            "stability": "experimental"
          },
          "locationInModule": {
            "filename": "lib/compliance.ts",
            "line": 860
          },
          "name": "super"
        },
        {
          "docs": {
            "stability": "experimental"
          },
          "locationInModule": {
            "filename": "lib/compliance.ts",
            "line": 863
          },
          "name": "switch"
        },
        {
          "docs": {
            "stability": "experimental"
          },
          "locationInModule": {
            "filename": "lib/compliance.ts",
            "line": 866
          },
          "name": "synchronized"
        },
        {
          "docs": {
            "stability": "experimental"
          },
          "locationInModule": {
            "filename": "lib/compliance.ts",
            "line": 869
          },
          "name": "this"
        },
        {
          "docs": {
            "stability": "experimental"
          },
          "locationInModule": {
            "filename": "lib/compliance.ts",
            "line": 872
          },
          "name": "throw"
        },
        {
          "docs": {
            "stability": "experimental"
          },
          "locationInModule": {
            "filename": "lib/compliance.ts",
            "line": 875
          },
          "name": "throws"
        },
        {
          "docs": {
            "stability": "experimental"
          },
          "locationInModule": {
            "filename": "lib/compliance.ts",
            "line": 878
          },
          "name": "transient"
        },
        {
          "docs": {
            "stability": "experimental"
          },
          "locationInModule": {
            "filename": "lib/compliance.ts",
            "line": 881
          },
          "name": "true"
        },
        {
          "docs": {
            "stability": "experimental"
          },
          "locationInModule": {
            "filename": "lib/compliance.ts",
            "line": 884
          },
          "name": "try"
        },
        {
          "docs": {
            "stability": "experimental"
          },
          "locationInModule": {
            "filename": "lib/compliance.ts",
            "line": 887
          },
          "name": "void"
        },
        {
          "docs": {
            "stability": "experimental"
          },
          "locationInModule": {
            "filename": "lib/compliance.ts",
            "line": 890
          },
          "name": "volatile"
        }
      ],
      "name": "JavaReservedWords",
      "properties": [
        {
          "docs": {
            "stability": "experimental"
          },
          "locationInModule": {
            "filename": "lib/compliance.ts",
            "line": 893
          },
          "name": "while",
          "type": {
            "primitive": "string"
          }
        }
      ]
    },
    "jsii-calc.Jsii487Derived": {
      "assembly": "jsii-calc",
      "docs": {
        "stability": "experimental"
      },
      "fqn": "jsii-calc.Jsii487Derived",
      "initializer": {},
      "interfaces": [
        "jsii-calc.IJsii487External2",
        "jsii-calc.IJsii487External"
      ],
      "kind": "class",
      "locationInModule": {
        "filename": "lib/erasures.ts",
        "line": 48
      },
      "name": "Jsii487Derived"
    },
    "jsii-calc.Jsii496Derived": {
      "assembly": "jsii-calc",
      "docs": {
        "stability": "experimental"
      },
      "fqn": "jsii-calc.Jsii496Derived",
      "initializer": {},
      "interfaces": [
        "jsii-calc.IJsii496"
      ],
      "kind": "class",
      "locationInModule": {
        "filename": "lib/erasures.ts",
        "line": 56
      },
      "name": "Jsii496Derived"
    },
    "jsii-calc.JsiiAgent": {
      "assembly": "jsii-calc",
      "docs": {
        "stability": "experimental",
        "summary": "Host runtime version should be set via JSII_AGENT."
      },
      "fqn": "jsii-calc.JsiiAgent",
      "initializer": {},
      "kind": "class",
      "locationInModule": {
        "filename": "lib/compliance.ts",
        "line": 1343
      },
      "name": "JsiiAgent",
      "properties": [
        {
          "docs": {
            "stability": "experimental",
            "summary": "Returns the value of the JSII_AGENT environment variable."
          },
          "immutable": true,
          "locationInModule": {
            "filename": "lib/compliance.ts",
            "line": 1347
          },
          "name": "jsiiAgent",
          "optional": true,
          "static": true,
          "type": {
            "primitive": "string"
          }
        }
      ]
    },
    "jsii-calc.LoadBalancedFargateServiceProps": {
      "assembly": "jsii-calc",
      "datatype": true,
      "docs": {
        "stability": "experimental",
        "summary": "jsii#298: show default values in sphinx documentation, and respect newlines."
      },
      "fqn": "jsii-calc.LoadBalancedFargateServiceProps",
      "kind": "interface",
      "locationInModule": {
        "filename": "lib/compliance.ts",
        "line": 1255
      },
      "name": "LoadBalancedFargateServiceProps",
      "properties": [
        {
          "abstract": true,
          "docs": {
            "default": "80",
            "remarks": "Corresponds to container port mapping.",
            "stability": "experimental",
            "summary": "The container port of the application load balancer attached to your Fargate service."
          },
          "immutable": true,
          "locationInModule": {
            "filename": "lib/compliance.ts",
            "line": 1298
          },
          "name": "containerPort",
          "optional": true,
          "type": {
            "primitive": "number"
          }
        },
        {
          "abstract": true,
          "docs": {
            "default": "256",
            "remarks": "This default is set in the underlying FargateTaskDefinition construct.",
            "stability": "experimental",
            "summary": "The number of cpu units used by the task. Valid values, which determines your range of valid values for the memory parameter: 256 (.25 vCPU) - Available memory values: 0.5GB, 1GB, 2GB 512 (.5 vCPU) - Available memory values: 1GB, 2GB, 3GB, 4GB 1024 (1 vCPU) - Available memory values: 2GB, 3GB, 4GB, 5GB, 6GB, 7GB, 8GB 2048 (2 vCPU) - Available memory values: Between 4GB and 16GB in 1GB increments 4096 (4 vCPU) - Available memory values: Between 8GB and 30GB in 1GB increments."
          },
          "immutable": true,
          "locationInModule": {
            "filename": "lib/compliance.ts",
            "line": 1269
          },
          "name": "cpu",
          "optional": true,
          "type": {
            "primitive": "string"
          }
        },
        {
          "abstract": true,
          "docs": {
            "default": "512",
            "remarks": "This field is required and you must use one of the following values, which determines your range of valid values\nfor the cpu parameter:\n\n0.5GB, 1GB, 2GB - Available cpu values: 256 (.25 vCPU)\n\n1GB, 2GB, 3GB, 4GB - Available cpu values: 512 (.5 vCPU)\n\n2GB, 3GB, 4GB, 5GB, 6GB, 7GB, 8GB - Available cpu values: 1024 (1 vCPU)\n\nBetween 4GB and 16GB in 1GB increments - Available cpu values: 2048 (2 vCPU)\n\nBetween 8GB and 30GB in 1GB increments - Available cpu values: 4096 (4 vCPU)\n\nThis default is set in the underlying FargateTaskDefinition construct.",
            "stability": "experimental",
            "summary": "The amount (in MiB) of memory used by the task."
          },
          "immutable": true,
          "locationInModule": {
            "filename": "lib/compliance.ts",
            "line": 1291
          },
          "name": "memoryMiB",
          "optional": true,
          "type": {
            "primitive": "string"
          }
        },
        {
          "abstract": true,
          "docs": {
            "default": "true",
            "stability": "experimental",
            "summary": "Determines whether the Application Load Balancer will be internet-facing."
          },
          "immutable": true,
          "locationInModule": {
            "filename": "lib/compliance.ts",
            "line": 1305
          },
          "name": "publicLoadBalancer",
          "optional": true,
          "type": {
            "primitive": "boolean"
          }
        },
        {
          "abstract": true,
          "docs": {
            "default": "false",
            "stability": "experimental",
            "summary": "Determines whether your Fargate Service will be assigned a public IP address."
          },
          "immutable": true,
          "locationInModule": {
            "filename": "lib/compliance.ts",
            "line": 1312
          },
          "name": "publicTasks",
          "optional": true,
          "type": {
            "primitive": "boolean"
          }
        }
      ]
    },
    "jsii-calc.Multiply": {
      "assembly": "jsii-calc",
      "base": "jsii-calc.BinaryOperation",
      "docs": {
        "stability": "experimental",
        "summary": "The \"*\" binary operation."
      },
      "fqn": "jsii-calc.Multiply",
      "initializer": {
        "docs": {
          "stability": "experimental",
          "summary": "Creates a BinaryOperation."
        },
        "parameters": [
          {
            "docs": {
              "summary": "Left-hand side operand."
            },
            "name": "lhs",
            "type": {
              "fqn": "@scope/jsii-calc-lib.Value"
            }
          },
          {
            "docs": {
              "summary": "Right-hand side operand."
            },
            "name": "rhs",
            "type": {
              "fqn": "@scope/jsii-calc-lib.Value"
            }
          }
        ]
      },
      "interfaces": [
        "jsii-calc.IFriendlier",
        "jsii-calc.IRandomNumberGenerator"
      ],
      "kind": "class",
      "locationInModule": {
        "filename": "lib/calculator.ts",
        "line": 68
      },
      "methods": [
        {
          "docs": {
            "stability": "experimental",
            "summary": "Say farewell."
          },
          "locationInModule": {
            "filename": "lib/calculator.ts",
            "line": 81
          },
          "name": "farewell",
          "overrides": "jsii-calc.IFriendlier",
          "returns": {
            "type": {
              "primitive": "string"
            }
          }
        },
        {
          "docs": {
            "stability": "experimental",
            "summary": "Say goodbye."
          },
          "locationInModule": {
            "filename": "lib/calculator.ts",
            "line": 77
          },
          "name": "goodbye",
          "overrides": "jsii-calc.IFriendlier",
          "returns": {
            "type": {
              "primitive": "string"
            }
          }
        },
        {
          "docs": {
            "stability": "experimental",
            "summary": "Returns another random number."
          },
          "locationInModule": {
            "filename": "lib/calculator.ts",
            "line": 85
          },
          "name": "next",
          "overrides": "jsii-calc.IRandomNumberGenerator",
          "returns": {
            "type": {
              "primitive": "number"
            }
          }
        },
        {
          "docs": {
            "stability": "experimental",
            "summary": "String representation of the value."
          },
          "locationInModule": {
            "filename": "lib/calculator.ts",
            "line": 73
          },
          "name": "toString",
          "overrides": "@scope/jsii-calc-lib.Operation",
          "returns": {
            "type": {
              "primitive": "string"
            }
          }
        }
      ],
      "name": "Multiply",
      "properties": [
        {
          "docs": {
            "stability": "experimental",
            "summary": "The value."
          },
          "immutable": true,
          "locationInModule": {
            "filename": "lib/calculator.ts",
            "line": 69
          },
          "name": "value",
          "overrides": "@scope/jsii-calc-lib.Value",
          "type": {
            "primitive": "number"
          }
        }
      ]
    },
    "jsii-calc.Negate": {
      "assembly": "jsii-calc",
      "base": "jsii-calc.UnaryOperation",
      "docs": {
        "stability": "experimental",
        "summary": "The negation operation (\"-value\")."
      },
      "fqn": "jsii-calc.Negate",
      "initializer": {
        "docs": {
          "stability": "experimental"
        },
        "parameters": [
          {
            "name": "operand",
            "type": {
              "fqn": "@scope/jsii-calc-lib.Value"
            }
          }
        ]
      },
      "interfaces": [
        "jsii-calc.IFriendlier"
      ],
      "kind": "class",
      "locationInModule": {
        "filename": "lib/calculator.ts",
        "line": 102
      },
      "methods": [
        {
          "docs": {
            "stability": "experimental",
            "summary": "Say farewell."
          },
          "locationInModule": {
            "filename": "lib/calculator.ts",
            "line": 119
          },
          "name": "farewell",
          "overrides": "jsii-calc.IFriendlier",
          "returns": {
            "type": {
              "primitive": "string"
            }
          }
        },
        {
          "docs": {
            "stability": "experimental",
            "summary": "Say goodbye."
          },
          "locationInModule": {
            "filename": "lib/calculator.ts",
            "line": 115
          },
          "name": "goodbye",
          "overrides": "jsii-calc.IFriendlier",
          "returns": {
            "type": {
              "primitive": "string"
            }
          }
        },
        {
          "docs": {
            "stability": "experimental",
            "summary": "Say hello!"
          },
          "locationInModule": {
            "filename": "lib/calculator.ts",
            "line": 111
          },
          "name": "hello",
          "overrides": "@scope/jsii-calc-lib.IFriendly",
          "returns": {
            "type": {
              "primitive": "string"
            }
          }
        },
        {
          "docs": {
            "stability": "experimental",
            "summary": "String representation of the value."
          },
          "locationInModule": {
            "filename": "lib/calculator.ts",
            "line": 107
          },
          "name": "toString",
          "overrides": "@scope/jsii-calc-lib.Operation",
          "returns": {
            "type": {
              "primitive": "string"
            }
          }
        }
      ],
      "name": "Negate",
      "properties": [
        {
          "docs": {
            "stability": "experimental",
            "summary": "The value."
          },
          "immutable": true,
          "locationInModule": {
            "filename": "lib/calculator.ts",
            "line": 103
          },
          "name": "value",
          "overrides": "@scope/jsii-calc-lib.Value",
          "type": {
            "primitive": "number"
          }
        }
      ]
    },
    "jsii-calc.NestedStruct": {
      "assembly": "jsii-calc",
      "datatype": true,
      "docs": {
        "stability": "experimental"
      },
      "fqn": "jsii-calc.NestedStruct",
      "kind": "interface",
      "locationInModule": {
        "filename": "lib/compliance.ts",
        "line": 2191
      },
      "name": "NestedStruct",
      "properties": [
        {
          "abstract": true,
          "docs": {
            "stability": "experimental",
            "summary": "When provided, must be > 0."
          },
          "immutable": true,
          "locationInModule": {
            "filename": "lib/compliance.ts",
            "line": 2195
          },
          "name": "numberProp",
          "type": {
            "primitive": "number"
          }
        }
      ]
    },
    "jsii-calc.NodeStandardLibrary": {
      "assembly": "jsii-calc",
      "docs": {
        "stability": "experimental",
        "summary": "Test fixture to verify that jsii modules can use the node standard library."
      },
      "fqn": "jsii-calc.NodeStandardLibrary",
      "initializer": {},
      "kind": "class",
      "locationInModule": {
        "filename": "lib/compliance.ts",
        "line": 977
      },
      "methods": [
        {
          "docs": {
            "returns": "\"6a2da20943931e9834fc12cfe5bb47bbd9ae43489a30726962b576f4e3993e50\"",
            "stability": "experimental",
            "summary": "Uses node.js \"crypto\" module to calculate sha256 of a string."
          },
          "locationInModule": {
            "filename": "lib/compliance.ts",
            "line": 1006
          },
          "name": "cryptoSha256",
          "returns": {
            "type": {
              "primitive": "string"
            }
          }
        },
        {
          "async": true,
          "docs": {
            "returns": "\"Hello, resource!\"",
            "stability": "experimental",
            "summary": "Reads a local resource file (resource.txt) asynchronously."
          },
          "locationInModule": {
            "filename": "lib/compliance.ts",
            "line": 982
          },
          "name": "fsReadFile",
          "returns": {
            "type": {
              "primitive": "string"
            }
          }
        },
        {
          "docs": {
            "returns": "\"Hello, resource! SYNC!\"",
            "stability": "experimental",
            "summary": "Sync version of fsReadFile."
          },
          "locationInModule": {
            "filename": "lib/compliance.ts",
            "line": 991
          },
          "name": "fsReadFileSync",
          "returns": {
            "type": {
              "primitive": "string"
            }
          }
        }
      ],
      "name": "NodeStandardLibrary",
      "properties": [
        {
          "docs": {
            "stability": "experimental",
            "summary": "Returns the current os.platform() from the \"os\" node module."
          },
          "immutable": true,
          "locationInModule": {
            "filename": "lib/compliance.ts",
            "line": 998
          },
          "name": "osPlatform",
          "type": {
            "primitive": "string"
          }
        }
      ]
    },
    "jsii-calc.NullShouldBeTreatedAsUndefined": {
      "assembly": "jsii-calc",
      "docs": {
        "stability": "experimental",
        "summary": "jsii#282, aws-cdk#157: null should be treated as \"undefined\"."
      },
      "fqn": "jsii-calc.NullShouldBeTreatedAsUndefined",
      "initializer": {
        "docs": {
          "stability": "experimental"
        },
        "parameters": [
          {
            "name": "_param1",
            "type": {
              "primitive": "string"
            }
          },
          {
            "name": "optional",
            "optional": true,
            "type": {
              "primitive": "any"
            }
          }
        ]
      },
      "kind": "class",
      "locationInModule": {
        "filename": "lib/compliance.ts",
        "line": 1204
      },
      "methods": [
        {
          "docs": {
            "stability": "experimental"
          },
          "locationInModule": {
            "filename": "lib/compliance.ts",
            "line": 1213
          },
          "name": "giveMeUndefined",
          "parameters": [
            {
              "name": "value",
              "optional": true,
              "type": {
                "primitive": "any"
              }
            }
          ]
        },
        {
          "docs": {
            "stability": "experimental"
          },
          "locationInModule": {
            "filename": "lib/compliance.ts",
            "line": 1219
          },
          "name": "giveMeUndefinedInsideAnObject",
          "parameters": [
            {
              "name": "input",
              "type": {
                "fqn": "jsii-calc.NullShouldBeTreatedAsUndefinedData"
              }
            }
          ]
        },
        {
          "docs": {
            "stability": "experimental"
          },
          "locationInModule": {
            "filename": "lib/compliance.ts",
            "line": 1234
          },
          "name": "verifyPropertyIsUndefined"
        }
      ],
      "name": "NullShouldBeTreatedAsUndefined",
      "properties": [
        {
          "docs": {
            "stability": "experimental"
          },
          "locationInModule": {
            "filename": "lib/compliance.ts",
            "line": 1205
          },
          "name": "changeMeToUndefined",
          "optional": true,
          "type": {
            "primitive": "string"
          }
        }
      ]
    },
    "jsii-calc.NullShouldBeTreatedAsUndefinedData": {
      "assembly": "jsii-calc",
      "datatype": true,
      "docs": {
        "stability": "experimental"
      },
      "fqn": "jsii-calc.NullShouldBeTreatedAsUndefinedData",
      "kind": "interface",
      "locationInModule": {
        "filename": "lib/compliance.ts",
        "line": 1241
      },
      "name": "NullShouldBeTreatedAsUndefinedData",
      "properties": [
        {
          "abstract": true,
          "docs": {
            "stability": "experimental"
          },
          "immutable": true,
          "locationInModule": {
            "filename": "lib/compliance.ts",
            "line": 1243
          },
          "name": "arrayWithThreeElementsAndUndefinedAsSecondArgument",
          "type": {
            "collection": {
              "elementtype": {
                "primitive": "any"
              },
              "kind": "array"
            }
          }
        },
        {
          "abstract": true,
          "docs": {
            "stability": "experimental"
          },
          "immutable": true,
          "locationInModule": {
            "filename": "lib/compliance.ts",
            "line": 1242
          },
          "name": "thisShouldBeUndefined",
          "optional": true,
          "type": {
            "primitive": "any"
          }
        }
      ]
    },
    "jsii-calc.NumberGenerator": {
      "assembly": "jsii-calc",
      "docs": {
        "stability": "experimental",
        "summary": "This allows us to test that a reference can be stored for objects that implement interfaces."
      },
      "fqn": "jsii-calc.NumberGenerator",
      "initializer": {
        "docs": {
          "stability": "experimental"
        },
        "parameters": [
          {
            "name": "generator",
            "type": {
              "fqn": "jsii-calc.IRandomNumberGenerator"
            }
          }
        ]
      },
      "kind": "class",
      "locationInModule": {
        "filename": "lib/compliance.ts",
        "line": 493
      },
      "methods": [
        {
          "docs": {
            "stability": "experimental"
          },
          "locationInModule": {
            "filename": "lib/compliance.ts",
            "line": 502
          },
          "name": "isSameGenerator",
          "parameters": [
            {
              "name": "gen",
              "type": {
                "fqn": "jsii-calc.IRandomNumberGenerator"
              }
            }
          ],
          "returns": {
            "type": {
              "primitive": "boolean"
            }
          }
        },
        {
          "docs": {
            "stability": "experimental"
          },
          "locationInModule": {
            "filename": "lib/compliance.ts",
            "line": 498
          },
          "name": "nextTimes100",
          "returns": {
            "type": {
              "primitive": "number"
            }
          }
        }
      ],
      "name": "NumberGenerator",
      "properties": [
        {
          "docs": {
            "stability": "experimental"
          },
          "locationInModule": {
            "filename": "lib/compliance.ts",
            "line": 494
          },
          "name": "generator",
          "type": {
            "fqn": "jsii-calc.IRandomNumberGenerator"
          }
        }
      ]
    },
    "jsii-calc.ObjectRefsInCollections": {
      "assembly": "jsii-calc",
      "docs": {
        "stability": "experimental",
        "summary": "Verify that object references can be passed inside collections."
      },
      "fqn": "jsii-calc.ObjectRefsInCollections",
      "initializer": {},
      "kind": "class",
      "locationInModule": {
        "filename": "lib/compliance.ts",
        "line": 250
      },
      "methods": [
        {
          "docs": {
            "stability": "experimental",
            "summary": "Returns the sum of all values."
          },
          "locationInModule": {
            "filename": "lib/compliance.ts",
            "line": 254
          },
          "name": "sumFromArray",
          "parameters": [
            {
              "name": "values",
              "type": {
                "collection": {
                  "elementtype": {
                    "fqn": "@scope/jsii-calc-lib.Value"
                  },
                  "kind": "array"
                }
              }
            }
          ],
          "returns": {
            "type": {
              "primitive": "number"
            }
          }
        },
        {
          "docs": {
            "stability": "experimental",
            "summary": "Returns the sum of all values in a map."
          },
          "locationInModule": {
            "filename": "lib/compliance.ts",
            "line": 265
          },
          "name": "sumFromMap",
          "parameters": [
            {
              "name": "values",
              "type": {
                "collection": {
                  "elementtype": {
                    "fqn": "@scope/jsii-calc-lib.Value"
                  },
                  "kind": "map"
                }
              }
            }
          ],
          "returns": {
            "type": {
              "primitive": "number"
            }
          }
        }
      ],
      "name": "ObjectRefsInCollections"
    },
    "jsii-calc.Old": {
      "assembly": "jsii-calc",
      "docs": {
        "deprecated": "Use the new class",
        "stability": "deprecated",
        "summary": "Old class."
      },
      "fqn": "jsii-calc.Old",
      "initializer": {},
      "kind": "class",
      "locationInModule": {
        "filename": "lib/documented.ts",
        "line": 54
      },
      "methods": [
        {
          "docs": {
            "stability": "deprecated",
            "summary": "Doo wop that thing."
          },
          "locationInModule": {
            "filename": "lib/documented.ts",
            "line": 58
          },
          "name": "doAThing"
        }
      ],
      "name": "Old"
    },
    "jsii-calc.OptionalArgumentInvoker": {
      "assembly": "jsii-calc",
      "docs": {
        "stability": "experimental"
      },
      "fqn": "jsii-calc.OptionalArgumentInvoker",
      "initializer": {
        "docs": {
          "stability": "experimental"
        },
        "parameters": [
          {
            "name": "delegate",
            "type": {
              "fqn": "jsii-calc.IInterfaceWithOptionalMethodArguments"
            }
          }
        ]
      },
      "kind": "class",
      "locationInModule": {
        "filename": "lib/compliance.ts",
        "line": 1075
      },
      "methods": [
        {
          "docs": {
            "stability": "experimental"
          },
          "locationInModule": {
            "filename": "lib/compliance.ts",
            "line": 1082
          },
          "name": "invokeWithOptional"
        },
        {
          "docs": {
            "stability": "experimental"
          },
          "locationInModule": {
            "filename": "lib/compliance.ts",
            "line": 1078
          },
          "name": "invokeWithoutOptional"
        }
      ],
      "name": "OptionalArgumentInvoker"
    },
    "jsii-calc.OptionalConstructorArgument": {
      "assembly": "jsii-calc",
      "docs": {
        "stability": "experimental"
      },
      "fqn": "jsii-calc.OptionalConstructorArgument",
      "initializer": {
        "docs": {
          "stability": "experimental"
        },
        "parameters": [
          {
            "name": "arg1",
            "type": {
              "primitive": "number"
            }
          },
          {
            "name": "arg2",
            "type": {
              "primitive": "string"
            }
          },
          {
            "name": "arg3",
            "optional": true,
            "type": {
              "primitive": "date"
            }
          }
        ]
      },
      "kind": "class",
      "locationInModule": {
        "filename": "lib/compliance.ts",
        "line": 295
      },
      "name": "OptionalConstructorArgument",
      "properties": [
        {
          "docs": {
            "stability": "experimental"
          },
          "immutable": true,
          "locationInModule": {
            "filename": "lib/compliance.ts",
            "line": 296
          },
          "name": "arg1",
          "type": {
            "primitive": "number"
          }
        },
        {
          "docs": {
            "stability": "experimental"
          },
          "immutable": true,
          "locationInModule": {
            "filename": "lib/compliance.ts",
            "line": 297
          },
          "name": "arg2",
          "type": {
            "primitive": "string"
          }
        },
        {
          "docs": {
            "stability": "experimental"
          },
          "immutable": true,
          "locationInModule": {
            "filename": "lib/compliance.ts",
            "line": 298
          },
          "name": "arg3",
          "optional": true,
          "type": {
            "primitive": "date"
          }
        }
      ]
    },
    "jsii-calc.OptionalStruct": {
      "assembly": "jsii-calc",
      "datatype": true,
      "docs": {
        "stability": "experimental"
      },
      "fqn": "jsii-calc.OptionalStruct",
      "kind": "interface",
      "locationInModule": {
        "filename": "lib/compliance.ts",
        "line": 1650
      },
      "name": "OptionalStruct",
      "properties": [
        {
          "abstract": true,
          "docs": {
            "stability": "experimental"
          },
          "immutable": true,
          "locationInModule": {
            "filename": "lib/compliance.ts",
            "line": 1651
          },
          "name": "field",
          "optional": true,
          "type": {
            "primitive": "string"
          }
        }
      ]
    },
    "jsii-calc.OptionalStructConsumer": {
      "assembly": "jsii-calc",
      "docs": {
        "stability": "experimental"
      },
      "fqn": "jsii-calc.OptionalStructConsumer",
      "initializer": {
        "docs": {
          "stability": "experimental"
        },
        "parameters": [
          {
            "name": "optionalStruct",
            "optional": true,
            "type": {
              "fqn": "jsii-calc.OptionalStruct"
            }
          }
        ]
      },
      "kind": "class",
      "locationInModule": {
        "filename": "lib/compliance.ts",
        "line": 1641
      },
      "name": "OptionalStructConsumer",
      "properties": [
        {
          "docs": {
            "stability": "experimental"
          },
          "immutable": true,
          "locationInModule": {
            "filename": "lib/compliance.ts",
            "line": 1642
          },
          "name": "parameterWasUndefined",
          "type": {
            "primitive": "boolean"
          }
        },
        {
          "docs": {
            "stability": "experimental"
          },
          "immutable": true,
          "locationInModule": {
            "filename": "lib/compliance.ts",
            "line": 1643
          },
          "name": "fieldValue",
          "optional": true,
          "type": {
            "primitive": "string"
          }
        }
      ]
    },
    "jsii-calc.OverridableProtectedMember": {
      "assembly": "jsii-calc",
      "docs": {
        "see": "https://github.com/aws/jsii/issues/903",
        "stability": "experimental"
      },
      "fqn": "jsii-calc.OverridableProtectedMember",
      "initializer": {},
      "kind": "class",
      "locationInModule": {
        "filename": "lib/compliance.ts",
        "line": 1907
      },
      "methods": [
        {
          "docs": {
            "stability": "experimental"
          },
          "locationInModule": {
            "filename": "lib/compliance.ts",
            "line": 1919
          },
          "name": "overrideMe",
          "protected": true,
          "returns": {
            "type": {
              "primitive": "string"
            }
          }
        },
        {
          "docs": {
            "stability": "experimental"
          },
          "locationInModule": {
            "filename": "lib/compliance.ts",
            "line": 1915
          },
          "name": "switchModes"
        },
        {
          "docs": {
            "stability": "experimental"
          },
          "locationInModule": {
            "filename": "lib/compliance.ts",
            "line": 1911
          },
          "name": "valueFromProtected",
          "returns": {
            "type": {
              "primitive": "string"
            }
          }
        }
      ],
      "name": "OverridableProtectedMember",
      "properties": [
        {
          "docs": {
            "stability": "experimental"
          },
          "immutable": true,
          "locationInModule": {
            "filename": "lib/compliance.ts",
            "line": 1908
          },
          "name": "overrideReadOnly",
          "protected": true,
          "type": {
            "primitive": "string"
          }
        },
        {
          "docs": {
            "stability": "experimental"
          },
          "locationInModule": {
            "filename": "lib/compliance.ts",
            "line": 1909
          },
          "name": "overrideReadWrite",
          "protected": true,
          "type": {
            "primitive": "string"
          }
        }
      ]
    },
    "jsii-calc.OverrideReturnsObject": {
      "assembly": "jsii-calc",
      "docs": {
        "stability": "experimental"
      },
      "fqn": "jsii-calc.OverrideReturnsObject",
      "initializer": {},
      "kind": "class",
      "locationInModule": {
        "filename": "lib/compliance.ts",
        "line": 637
      },
      "methods": [
        {
          "docs": {
            "stability": "experimental"
          },
          "locationInModule": {
            "filename": "lib/compliance.ts",
            "line": 638
          },
          "name": "test",
          "parameters": [
            {
              "name": "obj",
              "type": {
                "fqn": "jsii-calc.IReturnsNumber"
              }
            }
          ],
          "returns": {
            "type": {
              "primitive": "number"
            }
          }
        }
      ],
      "name": "OverrideReturnsObject"
    },
    "jsii-calc.ParentStruct982": {
      "assembly": "jsii-calc",
      "datatype": true,
      "docs": {
        "stability": "experimental",
        "summary": "https://github.com/aws/jsii/issues/982."
      },
      "fqn": "jsii-calc.ParentStruct982",
      "kind": "interface",
      "locationInModule": {
        "filename": "lib/compliance.ts",
        "line": 2241
      },
      "name": "ParentStruct982",
      "properties": [
        {
          "abstract": true,
          "docs": {
            "stability": "experimental"
          },
          "immutable": true,
          "locationInModule": {
            "filename": "lib/compliance.ts",
            "line": 2242
          },
          "name": "foo",
          "type": {
            "primitive": "string"
          }
        }
      ]
    },
    "jsii-calc.PartiallyInitializedThisConsumer": {
      "abstract": true,
      "assembly": "jsii-calc",
      "docs": {
        "stability": "experimental"
      },
      "fqn": "jsii-calc.PartiallyInitializedThisConsumer",
      "initializer": {},
      "kind": "class",
      "locationInModule": {
        "filename": "lib/compliance.ts",
        "line": 1624
      },
      "methods": [
        {
          "abstract": true,
          "docs": {
            "stability": "experimental"
          },
          "locationInModule": {
            "filename": "lib/compliance.ts",
            "line": 1625
          },
          "name": "consumePartiallyInitializedThis",
          "parameters": [
            {
              "name": "obj",
              "type": {
                "fqn": "jsii-calc.ConstructorPassesThisOut"
              }
            },
            {
              "name": "dt",
              "type": {
                "primitive": "date"
              }
            },
            {
              "name": "ev",
              "type": {
                "fqn": "jsii-calc.AllTypesEnum"
              }
            }
          ],
          "returns": {
            "type": {
              "primitive": "string"
            }
          }
        }
      ],
      "name": "PartiallyInitializedThisConsumer"
    },
    "jsii-calc.Polymorphism": {
      "assembly": "jsii-calc",
      "docs": {
        "stability": "experimental"
      },
      "fqn": "jsii-calc.Polymorphism",
      "initializer": {},
      "kind": "class",
      "locationInModule": {
        "filename": "lib/compliance.ts",
        "line": 483
      },
      "methods": [
        {
          "docs": {
            "stability": "experimental"
          },
          "locationInModule": {
            "filename": "lib/compliance.ts",
            "line": 484
          },
          "name": "sayHello",
          "parameters": [
            {
              "name": "friendly",
              "type": {
                "fqn": "@scope/jsii-calc-lib.IFriendly"
              }
            }
          ],
          "returns": {
            "type": {
              "primitive": "string"
            }
          }
        }
      ],
      "name": "Polymorphism"
    },
    "jsii-calc.Power": {
      "assembly": "jsii-calc",
      "base": "jsii-calc.composition.CompositeOperation",
      "docs": {
        "stability": "experimental",
        "summary": "The power operation."
      },
      "fqn": "jsii-calc.Power",
      "initializer": {
        "docs": {
          "stability": "experimental",
          "summary": "Creates a Power operation."
        },
        "parameters": [
          {
            "docs": {
              "summary": "The base of the power."
            },
            "name": "base",
            "type": {
              "fqn": "@scope/jsii-calc-lib.Value"
            }
          },
          {
            "docs": {
              "summary": "The number of times to multiply."
            },
            "name": "pow",
            "type": {
              "fqn": "@scope/jsii-calc-lib.Value"
            }
          }
        ]
      },
      "kind": "class",
      "locationInModule": {
        "filename": "lib/calculator.ts",
        "line": 211
      },
      "name": "Power",
      "properties": [
        {
          "docs": {
            "stability": "experimental",
            "summary": "The base of the power."
          },
          "immutable": true,
          "locationInModule": {
            "filename": "lib/calculator.ts",
            "line": 218
          },
          "name": "base",
          "type": {
            "fqn": "@scope/jsii-calc-lib.Value"
          }
        },
        {
          "docs": {
            "stability": "experimental",
            "summary": "The expression that this operation consists of. Must be implemented by derived classes."
          },
          "immutable": true,
          "locationInModule": {
            "filename": "lib/calculator.ts",
            "line": 222
          },
          "name": "expression",
          "overrides": "jsii-calc.composition.CompositeOperation",
          "type": {
            "fqn": "@scope/jsii-calc-lib.Value"
          }
        },
        {
          "docs": {
            "stability": "experimental",
            "summary": "The number of times to multiply."
          },
          "immutable": true,
          "locationInModule": {
            "filename": "lib/calculator.ts",
            "line": 218
          },
          "name": "pow",
          "type": {
            "fqn": "@scope/jsii-calc-lib.Value"
          }
        }
      ]
    },
    "jsii-calc.PublicClass": {
      "assembly": "jsii-calc",
      "docs": {
        "stability": "experimental"
      },
      "fqn": "jsii-calc.PublicClass",
      "initializer": {},
      "kind": "class",
      "locationInModule": {
        "filename": "lib/compliance.ts",
        "line": 1368
      },
      "methods": [
        {
          "docs": {
            "stability": "experimental"
          },
          "locationInModule": {
            "filename": "lib/compliance.ts",
            "line": 1369
          },
          "name": "hello"
        }
      ],
      "name": "PublicClass"
    },
    "jsii-calc.PythonReservedWords": {
      "assembly": "jsii-calc",
      "docs": {
        "stability": "experimental"
      },
      "fqn": "jsii-calc.PythonReservedWords",
      "initializer": {},
      "kind": "class",
      "locationInModule": {
        "filename": "lib/compliance.ts",
        "line": 896
      },
      "methods": [
        {
          "docs": {
            "stability": "experimental"
          },
          "locationInModule": {
            "filename": "lib/compliance.ts",
            "line": 898
          },
          "name": "and"
        },
        {
          "docs": {
            "stability": "experimental"
          },
          "locationInModule": {
            "filename": "lib/compliance.ts",
            "line": 900
          },
          "name": "as"
        },
        {
          "docs": {
            "stability": "experimental"
          },
          "locationInModule": {
            "filename": "lib/compliance.ts",
            "line": 902
          },
          "name": "assert"
        },
        {
          "docs": {
            "stability": "experimental"
          },
          "locationInModule": {
            "filename": "lib/compliance.ts",
            "line": 904
          },
          "name": "async"
        },
        {
          "docs": {
            "stability": "experimental"
          },
          "locationInModule": {
            "filename": "lib/compliance.ts",
            "line": 906
          },
          "name": "await"
        },
        {
          "docs": {
            "stability": "experimental"
          },
          "locationInModule": {
            "filename": "lib/compliance.ts",
            "line": 908
          },
          "name": "break"
        },
        {
          "docs": {
            "stability": "experimental"
          },
          "locationInModule": {
            "filename": "lib/compliance.ts",
            "line": 910
          },
          "name": "class"
        },
        {
          "docs": {
            "stability": "experimental"
          },
          "locationInModule": {
            "filename": "lib/compliance.ts",
            "line": 912
          },
          "name": "continue"
        },
        {
          "docs": {
            "stability": "experimental"
          },
          "locationInModule": {
            "filename": "lib/compliance.ts",
            "line": 914
          },
          "name": "def"
        },
        {
          "docs": {
            "stability": "experimental"
          },
          "locationInModule": {
            "filename": "lib/compliance.ts",
            "line": 916
          },
          "name": "del"
        },
        {
          "docs": {
            "stability": "experimental"
          },
          "locationInModule": {
            "filename": "lib/compliance.ts",
            "line": 918
          },
          "name": "elif"
        },
        {
          "docs": {
            "stability": "experimental"
          },
          "locationInModule": {
            "filename": "lib/compliance.ts",
            "line": 920
          },
          "name": "else"
        },
        {
          "docs": {
            "stability": "experimental"
          },
          "locationInModule": {
            "filename": "lib/compliance.ts",
            "line": 922
          },
          "name": "except"
        },
        {
          "docs": {
            "stability": "experimental"
          },
          "locationInModule": {
            "filename": "lib/compliance.ts",
            "line": 924
          },
          "name": "finally"
        },
        {
          "docs": {
            "stability": "experimental"
          },
          "locationInModule": {
            "filename": "lib/compliance.ts",
            "line": 926
          },
          "name": "for"
        },
        {
          "docs": {
            "stability": "experimental"
          },
          "locationInModule": {
            "filename": "lib/compliance.ts",
            "line": 928
          },
          "name": "from"
        },
        {
          "docs": {
            "stability": "experimental"
          },
          "locationInModule": {
            "filename": "lib/compliance.ts",
            "line": 930
          },
          "name": "global"
        },
        {
          "docs": {
            "stability": "experimental"
          },
          "locationInModule": {
            "filename": "lib/compliance.ts",
            "line": 932
          },
          "name": "if"
        },
        {
          "docs": {
            "stability": "experimental"
          },
          "locationInModule": {
            "filename": "lib/compliance.ts",
            "line": 934
          },
          "name": "import"
        },
        {
          "docs": {
            "stability": "experimental"
          },
          "locationInModule": {
            "filename": "lib/compliance.ts",
            "line": 936
          },
          "name": "in"
        },
        {
          "docs": {
            "stability": "experimental"
          },
          "locationInModule": {
            "filename": "lib/compliance.ts",
            "line": 938
          },
          "name": "is"
        },
        {
          "docs": {
            "stability": "experimental"
          },
          "locationInModule": {
            "filename": "lib/compliance.ts",
            "line": 940
          },
          "name": "lambda"
        },
        {
          "docs": {
            "stability": "experimental"
          },
          "locationInModule": {
            "filename": "lib/compliance.ts",
            "line": 942
          },
          "name": "nonlocal"
        },
        {
          "docs": {
            "stability": "experimental"
          },
          "locationInModule": {
            "filename": "lib/compliance.ts",
            "line": 944
          },
          "name": "not"
        },
        {
          "docs": {
            "stability": "experimental"
          },
          "locationInModule": {
            "filename": "lib/compliance.ts",
            "line": 946
          },
          "name": "or"
        },
        {
          "docs": {
            "stability": "experimental"
          },
          "locationInModule": {
            "filename": "lib/compliance.ts",
            "line": 948
          },
          "name": "pass"
        },
        {
          "docs": {
            "stability": "experimental"
          },
          "locationInModule": {
            "filename": "lib/compliance.ts",
            "line": 950
          },
          "name": "raise"
        },
        {
          "docs": {
            "stability": "experimental"
          },
          "locationInModule": {
            "filename": "lib/compliance.ts",
            "line": 952
          },
          "name": "return"
        },
        {
          "docs": {
            "stability": "experimental"
          },
          "locationInModule": {
            "filename": "lib/compliance.ts",
            "line": 954
          },
          "name": "try"
        },
        {
          "docs": {
            "stability": "experimental"
          },
          "locationInModule": {
            "filename": "lib/compliance.ts",
            "line": 956
          },
          "name": "while"
        },
        {
          "docs": {
            "stability": "experimental"
          },
          "locationInModule": {
            "filename": "lib/compliance.ts",
            "line": 958
          },
          "name": "with"
        },
        {
          "docs": {
            "stability": "experimental"
          },
          "locationInModule": {
            "filename": "lib/compliance.ts",
            "line": 960
          },
          "name": "yield"
        }
      ],
      "name": "PythonReservedWords"
    },
    "jsii-calc.ReferenceEnumFromScopedPackage": {
      "assembly": "jsii-calc",
      "docs": {
        "stability": "experimental",
        "summary": "See awslabs/jsii#138."
      },
      "fqn": "jsii-calc.ReferenceEnumFromScopedPackage",
      "initializer": {},
      "kind": "class",
      "locationInModule": {
        "filename": "lib/compliance.ts",
        "line": 1032
      },
      "methods": [
        {
          "docs": {
            "stability": "experimental"
          },
          "locationInModule": {
            "filename": "lib/compliance.ts",
            "line": 1035
          },
          "name": "loadFoo",
          "returns": {
            "optional": true,
            "type": {
              "fqn": "@scope/jsii-calc-lib.EnumFromScopedModule"
            }
          }
        },
        {
          "docs": {
            "stability": "experimental"
          },
          "locationInModule": {
            "filename": "lib/compliance.ts",
            "line": 1039
          },
          "name": "saveFoo",
          "parameters": [
            {
              "name": "value",
              "type": {
                "fqn": "@scope/jsii-calc-lib.EnumFromScopedModule"
              }
            }
          ]
        }
      ],
      "name": "ReferenceEnumFromScopedPackage",
      "properties": [
        {
          "docs": {
            "stability": "experimental"
          },
          "locationInModule": {
            "filename": "lib/compliance.ts",
            "line": 1033
          },
          "name": "foo",
          "optional": true,
          "type": {
            "fqn": "@scope/jsii-calc-lib.EnumFromScopedModule"
          }
        }
      ]
    },
    "jsii-calc.ReturnsPrivateImplementationOfInterface": {
      "assembly": "jsii-calc",
      "docs": {
        "returns": "an instance of an un-exported class that extends `ExportedBaseClass`, declared as `IPrivatelyImplemented`.",
        "see": "https://github.com/aws/jsii/issues/320",
        "stability": "experimental",
        "summary": "Helps ensure the JSII kernel & runtime cooperate correctly when an un-exported instance of a class is returned with a declared type that is an exported interface, and the instance inherits from an exported class."
      },
      "fqn": "jsii-calc.ReturnsPrivateImplementationOfInterface",
      "initializer": {},
      "kind": "class",
      "locationInModule": {
        "filename": "lib/compliance.ts",
        "line": 1323
      },
      "name": "ReturnsPrivateImplementationOfInterface",
      "properties": [
        {
          "docs": {
            "stability": "experimental"
          },
          "immutable": true,
          "locationInModule": {
            "filename": "lib/compliance.ts",
            "line": 1324
          },
          "name": "privateImplementation",
          "type": {
            "fqn": "jsii-calc.IPrivatelyImplemented"
          }
        }
      ]
    },
    "jsii-calc.RootStruct": {
      "assembly": "jsii-calc",
      "datatype": true,
      "docs": {
        "remarks": "This is cheating with the (current) declared types, but this is the \"more\nidiomatic\" way for Pythonists.",
        "stability": "experimental",
        "summary": "This is here to check that we can pass a nested struct into a kwargs by specifying it as an in-line dictionary."
      },
      "fqn": "jsii-calc.RootStruct",
      "kind": "interface",
      "locationInModule": {
        "filename": "lib/compliance.ts",
        "line": 2184
      },
      "name": "RootStruct",
      "properties": [
        {
          "abstract": true,
          "docs": {
            "stability": "experimental",
            "summary": "May not be empty."
          },
          "immutable": true,
          "locationInModule": {
            "filename": "lib/compliance.ts",
            "line": 2188
          },
          "name": "stringProp",
          "type": {
            "primitive": "string"
          }
        },
        {
          "abstract": true,
          "docs": {
            "stability": "experimental"
          },
          "immutable": true,
          "locationInModule": {
            "filename": "lib/compliance.ts",
            "line": 2189
          },
          "name": "nestedStruct",
          "optional": true,
          "type": {
            "fqn": "jsii-calc.NestedStruct"
          }
        }
      ]
    },
    "jsii-calc.RootStructValidator": {
      "assembly": "jsii-calc",
      "docs": {
        "stability": "experimental"
      },
      "fqn": "jsii-calc.RootStructValidator",
      "kind": "class",
      "locationInModule": {
        "filename": "lib/compliance.ts",
        "line": 2197
      },
      "methods": [
        {
          "docs": {
            "stability": "experimental"
          },
          "locationInModule": {
            "filename": "lib/compliance.ts",
            "line": 2198
          },
          "name": "validate",
          "parameters": [
            {
              "name": "struct",
              "type": {
                "fqn": "jsii-calc.RootStruct"
              }
            }
          ],
          "static": true
        }
      ],
      "name": "RootStructValidator"
    },
    "jsii-calc.RuntimeTypeChecking": {
      "assembly": "jsii-calc",
      "docs": {
        "stability": "experimental"
      },
      "fqn": "jsii-calc.RuntimeTypeChecking",
      "initializer": {},
      "kind": "class",
      "locationInModule": {
        "filename": "lib/compliance.ts",
        "line": 274
      },
      "methods": [
        {
          "docs": {
            "stability": "experimental"
          },
          "locationInModule": {
            "filename": "lib/compliance.ts",
            "line": 284
          },
          "name": "methodWithDefaultedArguments",
          "parameters": [
            {
              "name": "arg1",
              "optional": true,
              "type": {
                "primitive": "number"
              }
            },
            {
              "name": "arg2",
              "optional": true,
              "type": {
                "primitive": "string"
              }
            },
            {
              "name": "arg3",
              "optional": true,
              "type": {
                "primitive": "date"
              }
            }
          ]
        },
        {
          "docs": {
            "stability": "experimental"
          },
          "locationInModule": {
            "filename": "lib/compliance.ts",
            "line": 290
          },
          "name": "methodWithOptionalAnyArgument",
          "parameters": [
            {
              "name": "arg",
              "optional": true,
              "type": {
                "primitive": "any"
              }
            }
          ]
        },
        {
          "docs": {
            "stability": "experimental",
            "summary": "Used to verify verification of number of method arguments."
          },
          "locationInModule": {
            "filename": "lib/compliance.ts",
            "line": 278
          },
          "name": "methodWithOptionalArguments",
          "parameters": [
            {
              "name": "arg1",
              "type": {
                "primitive": "number"
              }
            },
            {
              "name": "arg2",
              "type": {
                "primitive": "string"
              }
            },
            {
              "name": "arg3",
              "optional": true,
              "type": {
                "primitive": "date"
              }
            }
          ]
        }
      ],
      "name": "RuntimeTypeChecking"
    },
    "jsii-calc.SecondLevelStruct": {
      "assembly": "jsii-calc",
      "datatype": true,
      "docs": {
        "stability": "experimental"
      },
      "fqn": "jsii-calc.SecondLevelStruct",
      "kind": "interface",
      "locationInModule": {
        "filename": "lib/compliance.ts",
        "line": 1799
      },
      "name": "SecondLevelStruct",
      "properties": [
        {
          "abstract": true,
          "docs": {
            "stability": "experimental",
            "summary": "It's long and required."
          },
          "immutable": true,
          "locationInModule": {
            "filename": "lib/compliance.ts",
            "line": 1803
          },
          "name": "deeperRequiredProp",
          "type": {
            "primitive": "string"
          }
        },
        {
          "abstract": true,
          "docs": {
            "stability": "experimental",
            "summary": "It's long, but you'll almost never pass it."
          },
          "immutable": true,
          "locationInModule": {
            "filename": "lib/compliance.ts",
            "line": 1808
          },
          "name": "deeperOptionalProp",
          "optional": true,
          "type": {
            "primitive": "string"
          }
        }
      ]
    },
    "jsii-calc.SingleInstanceTwoTypes": {
      "assembly": "jsii-calc",
      "docs": {
        "remarks": "JSII clients can instantiate 2 different strongly-typed wrappers for the same\nobject. Unfortunately, this will break object equality, but if we didn't do\nthis it would break runtime type checks in the JVM or CLR.",
        "stability": "experimental",
        "summary": "Test that a single instance can be returned under two different FQNs."
      },
      "fqn": "jsii-calc.SingleInstanceTwoTypes",
      "initializer": {},
      "kind": "class",
      "locationInModule": {
        "filename": "lib/compliance.ts",
        "line": 1430
      },
      "methods": [
        {
          "docs": {
            "stability": "experimental"
          },
          "locationInModule": {
            "filename": "lib/compliance.ts",
            "line": 1433
          },
          "name": "interface1",
          "returns": {
            "type": {
              "fqn": "jsii-calc.InbetweenClass"
            }
          }
        },
        {
          "docs": {
            "stability": "experimental"
          },
          "locationInModule": {
            "filename": "lib/compliance.ts",
            "line": 1437
          },
          "name": "interface2",
          "returns": {
            "type": {
              "fqn": "jsii-calc.IPublicInterface"
            }
          }
        }
      ],
      "name": "SingleInstanceTwoTypes"
    },
    "jsii-calc.SingletonInt": {
      "assembly": "jsii-calc",
      "docs": {
        "remarks": "https://github.com/aws/jsii/issues/231",
        "stability": "experimental",
        "summary": "Verifies that singleton enums are handled correctly."
      },
      "fqn": "jsii-calc.SingletonInt",
      "kind": "class",
      "locationInModule": {
        "filename": "lib/compliance.ts",
        "line": 1751
      },
      "methods": [
        {
          "docs": {
            "stability": "experimental"
          },
          "locationInModule": {
            "filename": "lib/compliance.ts",
            "line": 1753
          },
          "name": "isSingletonInt",
          "parameters": [
            {
              "name": "value",
              "type": {
                "primitive": "number"
              }
            }
          ],
          "returns": {
            "type": {
              "primitive": "boolean"
            }
          }
        }
      ],
      "name": "SingletonInt"
    },
    "jsii-calc.SingletonIntEnum": {
      "assembly": "jsii-calc",
      "docs": {
        "stability": "experimental",
        "summary": "A singleton integer."
      },
      "fqn": "jsii-calc.SingletonIntEnum",
      "kind": "enum",
      "locationInModule": {
        "filename": "lib/compliance.ts",
        "line": 1758
      },
      "members": [
        {
          "docs": {
            "stability": "experimental",
            "summary": "Elite!"
          },
          "name": "SINGLETON_INT"
        }
      ],
      "name": "SingletonIntEnum"
    },
    "jsii-calc.SingletonString": {
      "assembly": "jsii-calc",
      "docs": {
        "remarks": "https://github.com/aws/jsii/issues/231",
        "stability": "experimental",
        "summary": "Verifies that singleton enums are handled correctly."
      },
      "fqn": "jsii-calc.SingletonString",
      "kind": "class",
      "locationInModule": {
        "filename": "lib/compliance.ts",
        "line": 1734
      },
      "methods": [
        {
          "docs": {
            "stability": "experimental"
          },
          "locationInModule": {
            "filename": "lib/compliance.ts",
            "line": 1737
          },
          "name": "isSingletonString",
          "parameters": [
            {
              "name": "value",
              "type": {
                "primitive": "string"
              }
            }
          ],
          "returns": {
            "type": {
              "primitive": "boolean"
            }
          }
        }
      ],
      "name": "SingletonString"
    },
    "jsii-calc.SingletonStringEnum": {
      "assembly": "jsii-calc",
      "docs": {
        "stability": "experimental",
        "summary": "A singleton string."
      },
      "fqn": "jsii-calc.SingletonStringEnum",
      "kind": "enum",
      "locationInModule": {
        "filename": "lib/compliance.ts",
        "line": 1742
      },
      "members": [
        {
          "docs": {
            "stability": "experimental",
            "summary": "1337."
          },
          "name": "SINGLETON_STRING"
        }
      ],
      "name": "SingletonStringEnum"
    },
    "jsii-calc.SomeTypeJsii976": {
      "assembly": "jsii-calc",
      "docs": {
        "stability": "experimental"
      },
      "fqn": "jsii-calc.SomeTypeJsii976",
      "initializer": {},
      "kind": "class",
      "locationInModule": {
        "filename": "lib/compliance.ts",
        "line": 2221
      },
      "methods": [
        {
          "docs": {
            "stability": "experimental"
          },
          "locationInModule": {
            "filename": "lib/compliance.ts",
            "line": 2231
          },
          "name": "returnAnonymous",
          "returns": {
            "type": {
              "primitive": "any"
            }
          },
          "static": true
        },
        {
          "docs": {
            "stability": "experimental"
          },
          "locationInModule": {
            "filename": "lib/compliance.ts",
            "line": 2223
          },
          "name": "returnReturn",
          "returns": {
            "type": {
              "fqn": "jsii-calc.IReturnJsii976"
            }
          },
          "static": true
        }
      ],
      "name": "SomeTypeJsii976"
    },
    "jsii-calc.StableClass": {
      "assembly": "jsii-calc",
      "docs": {
        "stability": "stable"
      },
      "fqn": "jsii-calc.StableClass",
      "initializer": {
        "docs": {
          "stability": "stable"
        },
        "parameters": [
          {
            "name": "readonlyString",
            "type": {
              "primitive": "string"
            }
          },
          {
            "name": "mutableNumber",
            "optional": true,
            "type": {
              "primitive": "number"
            }
          }
        ]
      },
      "kind": "class",
      "locationInModule": {
        "filename": "lib/stability.ts",
        "line": 51
      },
      "methods": [
        {
          "docs": {
            "stability": "stable"
          },
          "locationInModule": {
            "filename": "lib/stability.ts",
            "line": 62
          },
          "name": "method"
        }
      ],
      "name": "StableClass",
      "properties": [
        {
          "docs": {
            "stability": "stable"
          },
          "immutable": true,
          "locationInModule": {
            "filename": "lib/stability.ts",
            "line": 53
          },
          "name": "readonlyProperty",
          "type": {
            "primitive": "string"
          }
        },
        {
          "docs": {
            "stability": "stable"
          },
          "locationInModule": {
            "filename": "lib/stability.ts",
            "line": 55
          },
          "name": "mutableProperty",
          "optional": true,
          "type": {
            "primitive": "number"
          }
        }
      ]
    },
    "jsii-calc.StableEnum": {
      "assembly": "jsii-calc",
      "docs": {
        "stability": "stable"
      },
      "fqn": "jsii-calc.StableEnum",
      "kind": "enum",
      "locationInModule": {
        "filename": "lib/stability.ts",
        "line": 65
      },
      "members": [
        {
          "docs": {
            "stability": "stable"
          },
          "name": "OPTION_A"
        },
        {
          "docs": {
            "stability": "stable"
          },
          "name": "OPTION_B"
        }
      ],
      "name": "StableEnum"
    },
    "jsii-calc.StableStruct": {
      "assembly": "jsii-calc",
      "datatype": true,
      "docs": {
        "stability": "stable"
      },
      "fqn": "jsii-calc.StableStruct",
      "kind": "interface",
      "locationInModule": {
        "filename": "lib/stability.ts",
        "line": 39
      },
      "name": "StableStruct",
      "properties": [
        {
          "abstract": true,
          "docs": {
            "stability": "stable"
          },
          "immutable": true,
          "locationInModule": {
            "filename": "lib/stability.ts",
            "line": 41
          },
          "name": "readonlyProperty",
          "type": {
            "primitive": "string"
          }
        }
      ]
    },
    "jsii-calc.StaticContext": {
      "assembly": "jsii-calc",
      "docs": {
        "remarks": "https://github.com/awslabs/aws-cdk/issues/2304",
        "stability": "experimental",
        "summary": "This is used to validate the ability to use `this` from within a static context."
      },
      "fqn": "jsii-calc.StaticContext",
      "kind": "class",
      "locationInModule": {
        "filename": "lib/compliance.ts",
        "line": 1677
      },
      "methods": [
        {
          "docs": {
            "stability": "experimental"
          },
          "locationInModule": {
            "filename": "lib/compliance.ts",
            "line": 1680
          },
          "name": "canAccessStaticContext",
          "returns": {
            "type": {
              "primitive": "boolean"
            }
          },
          "static": true
        }
      ],
      "name": "StaticContext",
      "properties": [
        {
          "docs": {
            "stability": "experimental"
          },
          "locationInModule": {
            "filename": "lib/compliance.ts",
            "line": 1688
          },
          "name": "staticVariable",
          "static": true,
          "type": {
            "primitive": "boolean"
          }
        }
      ]
    },
    "jsii-calc.Statics": {
      "assembly": "jsii-calc",
      "docs": {
        "stability": "experimental"
      },
      "fqn": "jsii-calc.Statics",
      "initializer": {
        "docs": {
          "stability": "experimental"
        },
        "parameters": [
          {
            "name": "value",
            "type": {
              "primitive": "string"
            }
          }
        ]
      },
      "kind": "class",
      "locationInModule": {
        "filename": "lib/compliance.ts",
        "line": 681
      },
      "methods": [
        {
          "docs": {
            "stability": "experimental",
            "summary": "Jsdocs for static method."
          },
          "locationInModule": {
            "filename": "lib/compliance.ts",
            "line": 689
          },
          "name": "staticMethod",
          "parameters": [
            {
              "docs": {
                "summary": "The name of the person to say hello to."
              },
              "name": "name",
              "type": {
                "primitive": "string"
              }
            }
          ],
          "returns": {
            "type": {
              "primitive": "string"
            }
          },
          "static": true
        },
        {
          "docs": {
            "stability": "experimental"
          },
          "locationInModule": {
            "filename": "lib/compliance.ts",
            "line": 693
          },
          "name": "justMethod",
          "returns": {
            "type": {
              "primitive": "string"
            }
          }
        }
      ],
      "name": "Statics",
      "properties": [
        {
          "const": true,
          "docs": {
            "stability": "experimental",
            "summary": "Constants may also use all-caps."
          },
          "immutable": true,
          "locationInModule": {
            "filename": "lib/compliance.ts",
            "line": 705
          },
          "name": "BAR",
          "static": true,
          "type": {
            "primitive": "number"
          }
        },
        {
          "const": true,
          "docs": {
            "stability": "experimental"
          },
          "immutable": true,
          "locationInModule": {
            "filename": "lib/compliance.ts",
            "line": 732
          },
          "name": "ConstObj",
          "static": true,
          "type": {
            "fqn": "jsii-calc.DoubleTrouble"
          }
        },
        {
          "const": true,
          "docs": {
            "stability": "experimental",
            "summary": "Jsdocs for static property."
          },
          "immutable": true,
          "locationInModule": {
            "filename": "lib/compliance.ts",
            "line": 700
          },
          "name": "Foo",
          "static": true,
          "type": {
            "primitive": "string"
          }
        },
        {
          "const": true,
          "docs": {
            "stability": "experimental",
            "summary": "Constants can also use camelCase."
          },
          "immutable": true,
          "locationInModule": {
            "filename": "lib/compliance.ts",
            "line": 710
          },
          "name": "zooBar",
          "static": true,
          "type": {
            "collection": {
              "elementtype": {
                "primitive": "string"
              },
              "kind": "map"
            }
          }
        },
        {
          "docs": {
            "stability": "experimental",
            "summary": "Jsdocs for static getter. Jsdocs for static setter."
          },
          "locationInModule": {
            "filename": "lib/compliance.ts",
            "line": 717
          },
          "name": "instance",
          "static": true,
          "type": {
            "fqn": "jsii-calc.Statics"
          }
        },
        {
          "docs": {
            "stability": "experimental"
          },
          "locationInModule": {
            "filename": "lib/compliance.ts",
            "line": 731
          },
          "name": "nonConstStatic",
          "static": true,
          "type": {
            "primitive": "number"
          }
        },
        {
          "docs": {
            "stability": "experimental"
          },
          "immutable": true,
          "locationInModule": {
            "filename": "lib/compliance.ts",
            "line": 682
          },
          "name": "value",
          "type": {
            "primitive": "string"
          }
        }
      ]
    },
    "jsii-calc.StringEnum": {
      "assembly": "jsii-calc",
      "docs": {
        "stability": "experimental"
      },
      "fqn": "jsii-calc.StringEnum",
      "kind": "enum",
      "locationInModule": {
        "filename": "lib/compliance.ts",
        "line": 28
      },
      "members": [
        {
          "docs": {
            "stability": "experimental"
          },
          "name": "A"
        },
        {
          "docs": {
            "stability": "experimental"
          },
          "name": "B"
        },
        {
          "docs": {
            "stability": "experimental"
          },
          "name": "C"
        }
      ],
      "name": "StringEnum"
    },
    "jsii-calc.StripInternal": {
      "assembly": "jsii-calc",
      "docs": {
        "stability": "experimental"
      },
      "fqn": "jsii-calc.StripInternal",
      "initializer": {},
      "kind": "class",
      "locationInModule": {
        "filename": "lib/compliance.ts",
        "line": 1480
      },
      "name": "StripInternal",
      "properties": [
        {
          "docs": {
            "stability": "experimental"
          },
          "locationInModule": {
            "filename": "lib/compliance.ts",
            "line": 1481
          },
          "name": "youSeeMe",
          "type": {
            "primitive": "string"
          }
        }
      ]
    },
    "jsii-calc.StructA": {
      "assembly": "jsii-calc",
      "datatype": true,
      "docs": {
        "stability": "experimental",
        "summary": "We can serialize and deserialize structs without silently ignoring optional fields."
      },
      "fqn": "jsii-calc.StructA",
      "kind": "interface",
      "locationInModule": {
        "filename": "lib/compliance.ts",
        "line": 2003
      },
      "name": "StructA",
      "properties": [
        {
          "abstract": true,
          "docs": {
            "stability": "experimental"
          },
          "immutable": true,
          "locationInModule": {
            "filename": "lib/compliance.ts",
            "line": 2004
          },
          "name": "requiredString",
          "type": {
            "primitive": "string"
          }
        },
        {
          "abstract": true,
          "docs": {
            "stability": "experimental"
          },
          "immutable": true,
          "locationInModule": {
            "filename": "lib/compliance.ts",
            "line": 2006
          },
          "name": "optionalNumber",
          "optional": true,
          "type": {
            "primitive": "number"
          }
        },
        {
          "abstract": true,
          "docs": {
            "stability": "experimental"
          },
          "immutable": true,
          "locationInModule": {
            "filename": "lib/compliance.ts",
            "line": 2005
          },
          "name": "optionalString",
          "optional": true,
          "type": {
            "primitive": "string"
          }
        }
      ]
    },
    "jsii-calc.StructB": {
      "assembly": "jsii-calc",
      "datatype": true,
      "docs": {
        "stability": "experimental",
        "summary": "This intentionally overlaps with StructA (where only requiredString is provided) to test htat the kernel properly disambiguates those."
      },
      "fqn": "jsii-calc.StructB",
      "kind": "interface",
      "locationInModule": {
        "filename": "lib/compliance.ts",
        "line": 2012
      },
      "name": "StructB",
      "properties": [
        {
          "abstract": true,
          "docs": {
            "stability": "experimental"
          },
          "immutable": true,
          "locationInModule": {
            "filename": "lib/compliance.ts",
            "line": 2013
          },
          "name": "requiredString",
          "type": {
            "primitive": "string"
          }
        },
        {
          "abstract": true,
          "docs": {
            "stability": "experimental"
          },
          "immutable": true,
          "locationInModule": {
            "filename": "lib/compliance.ts",
            "line": 2014
          },
          "name": "optionalBoolean",
          "optional": true,
          "type": {
            "primitive": "boolean"
          }
        },
        {
          "abstract": true,
          "docs": {
            "stability": "experimental"
          },
          "immutable": true,
          "locationInModule": {
            "filename": "lib/compliance.ts",
            "line": 2015
          },
          "name": "optionalStructA",
          "optional": true,
          "type": {
            "fqn": "jsii-calc.StructA"
          }
        }
      ]
    },
    "jsii-calc.StructPassing": {
      "assembly": "jsii-calc",
      "docs": {
        "stability": "external",
        "summary": "Just because we can."
      },
      "fqn": "jsii-calc.StructPassing",
      "initializer": {},
      "kind": "class",
      "locationInModule": {
        "filename": "lib/compliance.ts",
        "line": 1853
      },
      "methods": [
        {
          "docs": {
            "stability": "external"
          },
          "locationInModule": {
            "filename": "lib/compliance.ts",
            "line": 1862
          },
          "name": "howManyVarArgsDidIPass",
          "parameters": [
            {
              "name": "_positional",
              "type": {
                "primitive": "number"
              }
            },
            {
              "name": "inputs",
              "type": {
                "fqn": "jsii-calc.TopLevelStruct"
              },
              "variadic": true
            }
          ],
          "returns": {
            "type": {
              "primitive": "number"
            }
          },
          "static": true,
          "variadic": true
        },
        {
          "docs": {
            "stability": "external"
          },
          "locationInModule": {
            "filename": "lib/compliance.ts",
            "line": 1854
          },
          "name": "roundTrip",
          "parameters": [
            {
              "name": "_positional",
              "type": {
                "primitive": "number"
              }
            },
            {
              "name": "input",
              "type": {
                "fqn": "jsii-calc.TopLevelStruct"
              }
            }
          ],
          "returns": {
            "type": {
              "fqn": "jsii-calc.TopLevelStruct"
            }
          },
          "static": true
        }
      ],
      "name": "StructPassing"
    },
    "jsii-calc.StructUnionConsumer": {
      "assembly": "jsii-calc",
      "docs": {
        "stability": "experimental"
      },
      "fqn": "jsii-calc.StructUnionConsumer",
      "kind": "class",
      "locationInModule": {
        "filename": "lib/compliance.ts",
        "line": 2017
      },
      "methods": [
        {
          "docs": {
            "stability": "experimental"
          },
          "locationInModule": {
            "filename": "lib/compliance.ts",
            "line": 2018
          },
          "name": "isStructA",
          "parameters": [
            {
              "name": "struct",
              "type": {
                "union": {
                  "types": [
                    {
                      "fqn": "jsii-calc.StructA"
                    },
                    {
                      "fqn": "jsii-calc.StructB"
                    }
                  ]
                }
              }
            }
          ],
          "returns": {
            "type": {
              "primitive": "boolean"
            }
          },
          "static": true
        },
        {
          "docs": {
            "stability": "experimental"
          },
          "locationInModule": {
            "filename": "lib/compliance.ts",
            "line": 2028
          },
          "name": "isStructB",
          "parameters": [
            {
              "name": "struct",
              "type": {
                "union": {
                  "types": [
                    {
                      "fqn": "jsii-calc.StructA"
                    },
                    {
                      "fqn": "jsii-calc.StructB"
                    }
                  ]
                }
              }
            }
          ],
          "returns": {
            "type": {
              "primitive": "boolean"
            }
          },
          "static": true
        }
      ],
      "name": "StructUnionConsumer"
    },
    "jsii-calc.StructWithJavaReservedWords": {
      "assembly": "jsii-calc",
      "datatype": true,
      "docs": {
        "stability": "experimental"
      },
      "fqn": "jsii-calc.StructWithJavaReservedWords",
      "kind": "interface",
      "locationInModule": {
        "filename": "lib/compliance.ts",
        "line": 1827
      },
      "name": "StructWithJavaReservedWords",
      "properties": [
        {
          "abstract": true,
          "docs": {
            "stability": "experimental"
          },
          "immutable": true,
          "locationInModule": {
            "filename": "lib/compliance.ts",
            "line": 1828
          },
          "name": "default",
          "type": {
            "primitive": "string"
          }
        },
        {
          "abstract": true,
          "docs": {
            "stability": "experimental"
          },
          "immutable": true,
          "locationInModule": {
            "filename": "lib/compliance.ts",
            "line": 1829
          },
          "name": "assert",
          "optional": true,
          "type": {
            "primitive": "string"
          }
        },
        {
          "abstract": true,
          "docs": {
            "stability": "experimental"
          },
          "immutable": true,
          "locationInModule": {
            "filename": "lib/compliance.ts",
            "line": 1832
          },
          "name": "result",
          "optional": true,
          "type": {
            "primitive": "string"
          }
        },
        {
          "abstract": true,
          "docs": {
            "stability": "experimental"
          },
          "immutable": true,
          "locationInModule": {
            "filename": "lib/compliance.ts",
            "line": 1833
          },
          "name": "that",
          "optional": true,
          "type": {
            "primitive": "string"
          }
        }
      ]
    },
    "jsii-calc.Sum": {
      "assembly": "jsii-calc",
      "base": "jsii-calc.composition.CompositeOperation",
      "docs": {
        "stability": "experimental",
        "summary": "An operation that sums multiple values."
      },
      "fqn": "jsii-calc.Sum",
      "initializer": {
        "docs": {
          "stability": "experimental"
        }
      },
      "kind": "class",
      "locationInModule": {
        "filename": "lib/calculator.ts",
        "line": 186
      },
      "name": "Sum",
      "properties": [
        {
          "docs": {
            "stability": "experimental",
            "summary": "The expression that this operation consists of. Must be implemented by derived classes."
          },
          "immutable": true,
          "locationInModule": {
            "filename": "lib/calculator.ts",
            "line": 199
          },
          "name": "expression",
          "overrides": "jsii-calc.composition.CompositeOperation",
          "type": {
            "fqn": "@scope/jsii-calc-lib.Value"
          }
        },
        {
          "docs": {
            "stability": "experimental",
            "summary": "The parts to sum."
          },
          "locationInModule": {
            "filename": "lib/calculator.ts",
            "line": 191
          },
          "name": "parts",
          "type": {
            "collection": {
              "elementtype": {
                "fqn": "@scope/jsii-calc-lib.Value"
              },
              "kind": "array"
            }
          }
        }
      ]
    },
    "jsii-calc.SupportsNiceJavaBuilder": {
      "assembly": "jsii-calc",
      "base": "jsii-calc.SupportsNiceJavaBuilderWithRequiredProps",
      "docs": {
        "stability": "experimental"
      },
      "fqn": "jsii-calc.SupportsNiceJavaBuilder",
      "initializer": {
        "docs": {
          "stability": "experimental"
        },
        "parameters": [
          {
            "docs": {
              "summary": "some identifier."
            },
            "name": "id",
            "type": {
              "primitive": "number"
            }
          },
          {
            "docs": {
              "summary": "the default value of `bar`."
            },
            "name": "defaultBar",
            "optional": true,
            "type": {
              "primitive": "number"
            }
          },
          {
            "docs": {
              "summary": "some props once can provide."
            },
            "name": "props",
            "optional": true,
            "type": {
              "fqn": "jsii-calc.SupportsNiceJavaBuilderProps"
            }
          },
          {
            "docs": {
              "summary": "a variadic continuation."
            },
            "name": "rest",
            "type": {
              "primitive": "string"
            },
            "variadic": true
          }
        ],
        "variadic": true
      },
      "kind": "class",
      "locationInModule": {
        "filename": "lib/compliance.ts",
        "line": 1940
      },
      "name": "SupportsNiceJavaBuilder",
      "properties": [
        {
          "docs": {
            "stability": "experimental",
            "summary": "some identifier."
          },
          "immutable": true,
          "locationInModule": {
            "filename": "lib/compliance.ts",
            "line": 1950
          },
          "name": "id",
          "overrides": "jsii-calc.SupportsNiceJavaBuilderWithRequiredProps",
          "type": {
            "primitive": "number"
          }
        },
        {
          "docs": {
            "stability": "experimental"
          },
          "immutable": true,
          "locationInModule": {
            "filename": "lib/compliance.ts",
            "line": 1941
          },
          "name": "rest",
          "type": {
            "collection": {
              "elementtype": {
                "primitive": "string"
              },
              "kind": "array"
            }
          }
        }
      ]
    },
    "jsii-calc.SupportsNiceJavaBuilderProps": {
      "assembly": "jsii-calc",
      "datatype": true,
      "docs": {
        "stability": "experimental"
      },
      "fqn": "jsii-calc.SupportsNiceJavaBuilderProps",
      "kind": "interface",
      "locationInModule": {
        "filename": "lib/compliance.ts",
        "line": 1955
      },
      "name": "SupportsNiceJavaBuilderProps",
      "properties": [
        {
          "abstract": true,
          "docs": {
            "stability": "experimental",
            "summary": "Some number, like 42."
          },
          "immutable": true,
          "locationInModule": {
            "filename": "lib/compliance.ts",
            "line": 1965
          },
          "name": "bar",
          "type": {
            "primitive": "number"
          }
        },
        {
          "abstract": true,
          "docs": {
            "remarks": "But here we are, doing it like we didn't care.",
            "stability": "experimental",
            "summary": "An `id` field here is terrible API design, because the constructor of `SupportsNiceJavaBuilder` already has a parameter named `id`."
          },
          "immutable": true,
          "locationInModule": {
            "filename": "lib/compliance.ts",
            "line": 1960
          },
          "name": "id",
          "optional": true,
          "type": {
            "primitive": "string"
          }
        }
      ]
    },
    "jsii-calc.SupportsNiceJavaBuilderWithRequiredProps": {
      "assembly": "jsii-calc",
      "docs": {
        "stability": "experimental",
        "summary": "We can generate fancy builders in Java for classes which take a mix of positional & struct parameters."
      },
      "fqn": "jsii-calc.SupportsNiceJavaBuilderWithRequiredProps",
      "initializer": {
        "docs": {
          "stability": "experimental"
        },
        "parameters": [
          {
            "docs": {
              "summary": "some identifier of your choice."
            },
            "name": "id",
            "type": {
              "primitive": "number"
            }
          },
          {
            "docs": {
              "summary": "some properties."
            },
            "name": "props",
            "type": {
              "fqn": "jsii-calc.SupportsNiceJavaBuilderProps"
            }
          }
        ]
      },
      "kind": "class",
      "locationInModule": {
        "filename": "lib/compliance.ts",
        "line": 1927
      },
      "name": "SupportsNiceJavaBuilderWithRequiredProps",
      "properties": [
        {
          "docs": {
            "stability": "experimental"
          },
          "immutable": true,
          "locationInModule": {
            "filename": "lib/compliance.ts",
            "line": 1929
          },
          "name": "bar",
          "type": {
            "primitive": "number"
          }
        },
        {
          "docs": {
            "stability": "experimental",
            "summary": "some identifier of your choice."
          },
          "immutable": true,
          "locationInModule": {
            "filename": "lib/compliance.ts",
            "line": 1935
          },
          "name": "id",
          "type": {
            "primitive": "number"
          }
        },
        {
          "docs": {
            "stability": "experimental"
          },
          "immutable": true,
          "locationInModule": {
            "filename": "lib/compliance.ts",
            "line": 1928
          },
          "name": "propId",
          "optional": true,
          "type": {
            "primitive": "string"
          }
        }
      ]
    },
    "jsii-calc.SyncVirtualMethods": {
      "assembly": "jsii-calc",
      "docs": {
        "stability": "experimental"
      },
      "fqn": "jsii-calc.SyncVirtualMethods",
      "initializer": {},
      "kind": "class",
      "locationInModule": {
        "filename": "lib/compliance.ts",
        "line": 360
      },
      "methods": [
        {
          "async": true,
          "docs": {
            "stability": "experimental"
          },
          "locationInModule": {
            "filename": "lib/compliance.ts",
            "line": 373
          },
          "name": "callerIsAsync",
          "returns": {
            "type": {
              "primitive": "number"
            }
          }
        },
        {
          "docs": {
            "stability": "experimental"
          },
          "locationInModule": {
            "filename": "lib/compliance.ts",
            "line": 361
          },
          "name": "callerIsMethod",
          "returns": {
            "type": {
              "primitive": "number"
            }
          }
        },
        {
          "docs": {
            "stability": "experimental"
          },
          "locationInModule": {
            "filename": "lib/compliance.ts",
            "line": 413
          },
          "name": "modifyOtherProperty",
          "parameters": [
            {
              "name": "value",
              "type": {
                "primitive": "string"
              }
            }
          ]
        },
        {
          "docs": {
            "stability": "experimental"
          },
          "locationInModule": {
            "filename": "lib/compliance.ts",
            "line": 385
          },
          "name": "modifyValueOfTheProperty",
          "parameters": [
            {
              "name": "value",
              "type": {
                "primitive": "string"
              }
            }
          ]
        },
        {
          "docs": {
            "stability": "experimental"
          },
          "locationInModule": {
            "filename": "lib/compliance.ts",
            "line": 426
          },
          "name": "readA",
          "returns": {
            "type": {
              "primitive": "number"
            }
          }
        },
        {
          "docs": {
            "stability": "experimental"
          },
          "locationInModule": {
            "filename": "lib/compliance.ts",
            "line": 417
          },
          "name": "retrieveOtherProperty",
          "returns": {
            "type": {
              "primitive": "string"
            }
          }
        },
        {
          "docs": {
            "stability": "experimental"
          },
          "locationInModule": {
            "filename": "lib/compliance.ts",
            "line": 397
          },
          "name": "retrieveReadOnlyProperty",
          "returns": {
            "type": {
              "primitive": "string"
            }
          }
        },
        {
          "docs": {
            "stability": "experimental"
          },
          "locationInModule": {
            "filename": "lib/compliance.ts",
            "line": 389
          },
          "name": "retrieveValueOfTheProperty",
          "returns": {
            "type": {
              "primitive": "string"
            }
          }
        },
        {
          "docs": {
            "stability": "experimental"
          },
          "locationInModule": {
            "filename": "lib/compliance.ts",
            "line": 377
          },
          "name": "virtualMethod",
          "parameters": [
            {
              "name": "n",
              "type": {
                "primitive": "number"
              }
            }
          ],
          "returns": {
            "type": {
              "primitive": "number"
            }
          }
        },
        {
          "docs": {
            "stability": "experimental"
          },
          "locationInModule": {
            "filename": "lib/compliance.ts",
            "line": 430
          },
          "name": "writeA",
          "parameters": [
            {
              "name": "value",
              "type": {
                "primitive": "number"
              }
            }
          ]
        }
      ],
      "name": "SyncVirtualMethods",
      "properties": [
        {
          "docs": {
            "stability": "experimental"
          },
          "immutable": true,
          "locationInModule": {
            "filename": "lib/compliance.ts",
            "line": 395
          },
          "name": "readonlyProperty",
          "type": {
            "primitive": "string"
          }
        },
        {
          "docs": {
            "stability": "experimental"
          },
          "locationInModule": {
            "filename": "lib/compliance.ts",
            "line": 424
          },
          "name": "a",
          "type": {
            "primitive": "number"
          }
        },
        {
          "docs": {
            "stability": "experimental"
          },
          "locationInModule": {
            "filename": "lib/compliance.ts",
            "line": 365
          },
          "name": "callerIsProperty",
          "type": {
            "primitive": "number"
          }
        },
        {
          "docs": {
            "stability": "experimental"
          },
          "locationInModule": {
            "filename": "lib/compliance.ts",
            "line": 403
          },
          "name": "otherProperty",
          "type": {
            "primitive": "string"
          }
        },
        {
          "docs": {
            "stability": "experimental"
          },
          "locationInModule": {
            "filename": "lib/compliance.ts",
            "line": 383
          },
          "name": "theProperty",
          "type": {
            "primitive": "string"
          }
        },
        {
          "docs": {
            "stability": "experimental"
          },
          "locationInModule": {
            "filename": "lib/compliance.ts",
            "line": 411
          },
          "name": "valueOfOtherProperty",
          "type": {
            "primitive": "string"
          }
        }
      ]
    },
    "jsii-calc.Thrower": {
      "assembly": "jsii-calc",
      "docs": {
        "stability": "experimental"
      },
      "fqn": "jsii-calc.Thrower",
      "initializer": {},
      "kind": "class",
      "locationInModule": {
        "filename": "lib/compliance.ts",
        "line": 643
      },
      "methods": [
        {
          "docs": {
            "stability": "experimental"
          },
          "locationInModule": {
            "filename": "lib/compliance.ts",
            "line": 644
          },
          "name": "throwError"
        }
      ],
      "name": "Thrower"
    },
    "jsii-calc.TopLevelStruct": {
      "assembly": "jsii-calc",
      "datatype": true,
      "docs": {
        "stability": "experimental"
      },
      "fqn": "jsii-calc.TopLevelStruct",
      "kind": "interface",
      "locationInModule": {
        "filename": "lib/compliance.ts",
        "line": 1782
      },
      "name": "TopLevelStruct",
      "properties": [
        {
          "abstract": true,
          "docs": {
            "stability": "experimental",
            "summary": "This is a required field."
          },
          "immutable": true,
          "locationInModule": {
            "filename": "lib/compliance.ts",
            "line": 1786
          },
          "name": "required",
          "type": {
            "primitive": "string"
          }
        },
        {
          "abstract": true,
          "docs": {
            "stability": "experimental",
            "summary": "A union to really stress test our serialization."
          },
          "immutable": true,
          "locationInModule": {
            "filename": "lib/compliance.ts",
            "line": 1796
          },
          "name": "secondLevel",
          "type": {
            "union": {
              "types": [
                {
                  "primitive": "number"
                },
                {
                  "fqn": "jsii-calc.SecondLevelStruct"
                }
              ]
            }
          }
        },
        {
          "abstract": true,
          "docs": {
            "stability": "experimental",
            "summary": "You don't have to pass this."
          },
          "immutable": true,
          "locationInModule": {
            "filename": "lib/compliance.ts",
            "line": 1791
          },
          "name": "optional",
          "optional": true,
          "type": {
            "primitive": "string"
          }
        }
      ]
    },
    "jsii-calc.UnaryOperation": {
      "abstract": true,
      "assembly": "jsii-calc",
      "base": "@scope/jsii-calc-lib.Operation",
      "docs": {
        "stability": "experimental",
        "summary": "An operation on a single operand."
      },
      "fqn": "jsii-calc.UnaryOperation",
      "initializer": {
        "docs": {
          "stability": "experimental"
        },
        "parameters": [
          {
            "name": "operand",
            "type": {
              "fqn": "@scope/jsii-calc-lib.Value"
            }
          }
        ]
      },
      "kind": "class",
      "locationInModule": {
        "filename": "lib/calculator.ts",
        "line": 93
      },
      "name": "UnaryOperation",
      "properties": [
        {
          "docs": {
            "stability": "experimental"
          },
          "immutable": true,
          "locationInModule": {
            "filename": "lib/calculator.ts",
            "line": 94
          },
          "name": "operand",
          "type": {
            "fqn": "@scope/jsii-calc-lib.Value"
          }
        }
      ]
    },
    "jsii-calc.UnionProperties": {
      "assembly": "jsii-calc",
      "datatype": true,
      "docs": {
        "stability": "experimental"
      },
      "fqn": "jsii-calc.UnionProperties",
      "kind": "interface",
      "locationInModule": {
        "filename": "lib/compliance.ts",
        "line": 963
      },
      "name": "UnionProperties",
      "properties": [
        {
          "abstract": true,
          "docs": {
            "stability": "experimental"
          },
          "immutable": true,
          "locationInModule": {
            "filename": "lib/compliance.ts",
            "line": 965
          },
          "name": "bar",
          "type": {
            "union": {
              "types": [
                {
                  "primitive": "string"
                },
                {
                  "primitive": "number"
                },
                {
                  "fqn": "jsii-calc.AllTypes"
                }
              ]
            }
          }
        },
        {
          "abstract": true,
          "docs": {
            "stability": "experimental"
          },
          "immutable": true,
          "locationInModule": {
            "filename": "lib/compliance.ts",
            "line": 964
          },
          "name": "foo",
          "optional": true,
          "type": {
            "union": {
              "types": [
                {
                  "primitive": "string"
                },
                {
                  "primitive": "number"
                }
              ]
            }
          }
        }
      ]
    },
    "jsii-calc.UseBundledDependency": {
      "assembly": "jsii-calc",
      "docs": {
        "stability": "experimental"
      },
      "fqn": "jsii-calc.UseBundledDependency",
      "initializer": {},
      "kind": "class",
      "locationInModule": {
        "filename": "lib/compliance.ts",
        "line": 968
      },
      "methods": [
        {
          "docs": {
            "stability": "experimental"
          },
          "locationInModule": {
            "filename": "lib/compliance.ts",
            "line": 969
          },
          "name": "value",
          "returns": {
            "type": {
              "primitive": "any"
            }
          }
        }
      ],
      "name": "UseBundledDependency"
    },
    "jsii-calc.UseCalcBase": {
      "assembly": "jsii-calc",
      "docs": {
        "stability": "experimental",
        "summary": "Depend on a type from jsii-calc-base as a test for awslabs/jsii#128."
      },
      "fqn": "jsii-calc.UseCalcBase",
      "initializer": {},
      "kind": "class",
      "locationInModule": {
        "filename": "lib/compliance.ts",
        "line": 1017
      },
      "methods": [
        {
          "docs": {
            "stability": "experimental"
          },
          "locationInModule": {
            "filename": "lib/compliance.ts",
            "line": 1018
          },
          "name": "hello",
          "returns": {
            "type": {
              "fqn": "@scope/jsii-calc-base.Base"
            }
          }
        }
      ],
      "name": "UseCalcBase"
    },
    "jsii-calc.UsesInterfaceWithProperties": {
      "assembly": "jsii-calc",
      "docs": {
        "stability": "experimental"
      },
      "fqn": "jsii-calc.UsesInterfaceWithProperties",
      "initializer": {
        "docs": {
          "stability": "experimental"
        },
        "parameters": [
          {
            "name": "obj",
            "type": {
              "fqn": "jsii-calc.IInterfaceWithProperties"
            }
          }
        ]
      },
      "kind": "class",
      "locationInModule": {
        "filename": "lib/compliance.ts",
        "line": 587
      },
      "methods": [
        {
          "docs": {
            "stability": "experimental"
          },
          "locationInModule": {
            "filename": "lib/compliance.ts",
            "line": 592
          },
          "name": "justRead",
          "returns": {
            "type": {
              "primitive": "string"
            }
          }
        },
        {
          "docs": {
            "stability": "experimental"
          },
          "locationInModule": {
            "filename": "lib/compliance.ts",
            "line": 601
          },
          "name": "readStringAndNumber",
          "parameters": [
            {
              "name": "ext",
              "type": {
                "fqn": "jsii-calc.IInterfaceWithPropertiesExtension"
              }
            }
          ],
          "returns": {
            "type": {
              "primitive": "string"
            }
          }
        },
        {
          "docs": {
            "stability": "experimental"
          },
          "locationInModule": {
            "filename": "lib/compliance.ts",
            "line": 596
          },
          "name": "writeAndRead",
          "parameters": [
            {
              "name": "value",
              "type": {
                "primitive": "string"
              }
            }
          ],
          "returns": {
            "type": {
              "primitive": "string"
            }
          }
        }
      ],
      "name": "UsesInterfaceWithProperties",
      "properties": [
        {
          "docs": {
            "stability": "experimental"
          },
          "immutable": true,
          "locationInModule": {
            "filename": "lib/compliance.ts",
            "line": 588
          },
          "name": "obj",
          "type": {
            "fqn": "jsii-calc.IInterfaceWithProperties"
          }
        }
      ]
    },
    "jsii-calc.VariadicInvoker": {
      "assembly": "jsii-calc",
      "docs": {
        "stability": "experimental"
      },
      "fqn": "jsii-calc.VariadicInvoker",
      "initializer": {
        "docs": {
          "stability": "experimental"
        },
        "parameters": [
          {
            "name": "method",
            "type": {
              "fqn": "jsii-calc.VariadicMethod"
            }
          }
        ]
      },
      "kind": "class",
      "locationInModule": {
        "filename": "lib/compliance.ts",
        "line": 672
      },
      "methods": [
        {
          "docs": {
            "stability": "experimental"
          },
          "locationInModule": {
            "filename": "lib/compliance.ts",
            "line": 675
          },
          "name": "asArray",
          "parameters": [
            {
              "name": "values",
              "type": {
                "primitive": "number"
              },
              "variadic": true
            }
          ],
          "returns": {
            "type": {
              "collection": {
                "elementtype": {
                  "primitive": "number"
                },
                "kind": "array"
              }
            }
          },
          "variadic": true
        }
      ],
      "name": "VariadicInvoker"
    },
    "jsii-calc.VariadicMethod": {
      "assembly": "jsii-calc",
      "docs": {
        "stability": "experimental"
      },
      "fqn": "jsii-calc.VariadicMethod",
      "initializer": {
        "docs": {
          "stability": "experimental"
        },
        "parameters": [
          {
            "docs": {
              "summary": "a prefix that will be use for all values returned by `#asArray`."
            },
            "name": "prefix",
            "type": {
              "primitive": "number"
            },
            "variadic": true
          }
        ],
        "variadic": true
      },
      "kind": "class",
      "locationInModule": {
        "filename": "lib/compliance.ts",
        "line": 653
      },
      "methods": [
        {
          "docs": {
            "stability": "experimental"
          },
          "locationInModule": {
            "filename": "lib/compliance.ts",
            "line": 667
          },
          "name": "asArray",
          "parameters": [
            {
              "docs": {
                "summary": "the first element of the array to be returned (after the `prefix` provided at construction time)."
              },
              "name": "first",
              "type": {
                "primitive": "number"
              }
            },
            {
              "docs": {
                "summary": "other elements to be included in the array."
              },
              "name": "others",
              "type": {
                "primitive": "number"
              },
              "variadic": true
            }
          ],
          "returns": {
            "type": {
              "collection": {
                "elementtype": {
                  "primitive": "number"
                },
                "kind": "array"
              }
            }
          },
          "variadic": true
        }
      ],
      "name": "VariadicMethod"
    },
    "jsii-calc.VirtualMethodPlayground": {
      "assembly": "jsii-calc",
      "docs": {
        "stability": "experimental"
      },
      "fqn": "jsii-calc.VirtualMethodPlayground",
      "initializer": {},
      "kind": "class",
      "locationInModule": {
        "filename": "lib/compliance.ts",
        "line": 436
      },
      "methods": [
        {
          "async": true,
          "docs": {
            "stability": "experimental"
          },
          "locationInModule": {
            "filename": "lib/compliance.ts",
            "line": 464
          },
          "name": "overrideMeAsync",
          "parameters": [
            {
              "name": "index",
              "type": {
                "primitive": "number"
              }
            }
          ],
          "returns": {
            "type": {
              "primitive": "number"
            }
          }
        },
        {
          "docs": {
            "stability": "experimental"
          },
          "locationInModule": {
            "filename": "lib/compliance.ts",
            "line": 468
          },
          "name": "overrideMeSync",
          "parameters": [
            {
              "name": "index",
              "type": {
                "primitive": "number"
              }
            }
          ],
          "returns": {
            "type": {
              "primitive": "number"
            }
          }
        },
        {
          "async": true,
          "docs": {
            "stability": "experimental"
          },
          "locationInModule": {
            "filename": "lib/compliance.ts",
            "line": 446
          },
          "name": "parallelSumAsync",
          "parameters": [
            {
              "name": "count",
              "type": {
                "primitive": "number"
              }
            }
          ],
          "returns": {
            "type": {
              "primitive": "number"
            }
          }
        },
        {
          "async": true,
          "docs": {
            "stability": "experimental"
          },
          "locationInModule": {
            "filename": "lib/compliance.ts",
            "line": 437
          },
          "name": "serialSumAsync",
          "parameters": [
            {
              "name": "count",
              "type": {
                "primitive": "number"
              }
            }
          ],
          "returns": {
            "type": {
              "primitive": "number"
            }
          }
        },
        {
          "docs": {
            "stability": "experimental"
          },
          "locationInModule": {
            "filename": "lib/compliance.ts",
            "line": 456
          },
          "name": "sumSync",
          "parameters": [
            {
              "name": "count",
              "type": {
                "primitive": "number"
              }
            }
          ],
          "returns": {
            "type": {
              "primitive": "number"
            }
          }
        }
      ],
      "name": "VirtualMethodPlayground"
    },
    "jsii-calc.VoidCallback": {
      "abstract": true,
      "assembly": "jsii-calc",
      "docs": {
        "remarks": "- Implement `overrideMe` (method does not have to do anything).\n- Invoke `callMe`\n- Verify that `methodWasCalled` is `true`.",
        "stability": "experimental",
        "summary": "This test is used to validate the runtimes can return correctly from a void callback."
      },
      "fqn": "jsii-calc.VoidCallback",
      "initializer": {},
      "kind": "class",
      "locationInModule": {
        "filename": "lib/compliance.ts",
        "line": 1706
      },
      "methods": [
        {
          "docs": {
            "stability": "experimental"
          },
          "locationInModule": {
            "filename": "lib/compliance.ts",
            "line": 1711
          },
          "name": "callMe"
        },
        {
          "abstract": true,
          "docs": {
            "stability": "experimental"
          },
          "locationInModule": {
            "filename": "lib/compliance.ts",
            "line": 1715
          },
          "name": "overrideMe",
          "protected": true
        }
      ],
      "name": "VoidCallback",
      "properties": [
        {
          "docs": {
            "stability": "experimental"
          },
          "immutable": true,
          "locationInModule": {
            "filename": "lib/compliance.ts",
            "line": 1708
          },
          "name": "methodWasCalled",
          "type": {
            "primitive": "boolean"
          }
        }
      ]
    },
    "jsii-calc.WithPrivatePropertyInConstructor": {
      "assembly": "jsii-calc",
      "docs": {
        "stability": "experimental",
        "summary": "Verifies that private property declarations in constructor arguments are hidden."
      },
      "fqn": "jsii-calc.WithPrivatePropertyInConstructor",
      "initializer": {
        "docs": {
          "stability": "experimental"
        },
        "parameters": [
          {
            "name": "privateField",
            "optional": true,
            "type": {
              "primitive": "string"
            }
          }
        ]
      },
      "kind": "class",
      "locationInModule": {
        "filename": "lib/compliance.ts",
        "line": 1721
      },
      "name": "WithPrivatePropertyInConstructor",
      "properties": [
        {
          "docs": {
            "stability": "experimental"
          },
          "immutable": true,
          "locationInModule": {
            "filename": "lib/compliance.ts",
            "line": 1724
          },
          "name": "success",
          "type": {
            "primitive": "boolean"
          }
        }
      ]
    },
    "jsii-calc.composition.CompositeOperation": {
      "abstract": true,
      "assembly": "jsii-calc",
      "base": "@scope/jsii-calc-lib.Operation",
      "docs": {
        "stability": "experimental",
        "summary": "Abstract operation composed from an expression of other operations."
      },
      "fqn": "jsii-calc.composition.CompositeOperation",
      "initializer": {},
      "kind": "class",
      "locationInModule": {
        "filename": "lib/calculator.ts",
        "line": 131
      },
      "methods": [
        {
          "docs": {
            "stability": "experimental",
            "summary": "String representation of the value."
          },
          "locationInModule": {
            "filename": "lib/calculator.ts",
            "line": 157
          },
          "name": "toString",
          "overrides": "@scope/jsii-calc-lib.Operation",
          "returns": {
            "type": {
              "primitive": "string"
            }
          }
        }
      ],
      "name": "CompositeOperation",
      "namespace": "composition",
      "properties": [
        {
          "abstract": true,
          "docs": {
            "stability": "experimental",
            "summary": "The expression that this operation consists of. Must be implemented by derived classes."
          },
          "immutable": true,
          "locationInModule": {
            "filename": "lib/calculator.ts",
            "line": 155
          },
          "name": "expression",
          "type": {
            "fqn": "@scope/jsii-calc-lib.Value"
          }
        },
        {
          "docs": {
            "stability": "experimental",
            "summary": "The value."
          },
          "immutable": true,
          "locationInModule": {
            "filename": "lib/calculator.ts",
            "line": 147
          },
          "name": "value",
          "overrides": "@scope/jsii-calc-lib.Value",
          "type": {
            "primitive": "number"
          }
        },
        {
          "docs": {
            "stability": "experimental",
            "summary": "A set of postfixes to include in a decorated .toString()."
          },
          "locationInModule": {
            "filename": "lib/calculator.ts",
            "line": 145
          },
          "name": "decorationPostfixes",
          "type": {
            "collection": {
              "elementtype": {
                "primitive": "string"
              },
              "kind": "array"
            }
          }
        },
        {
          "docs": {
            "stability": "experimental",
            "summary": "A set of prefixes to include in a decorated .toString()."
          },
          "locationInModule": {
            "filename": "lib/calculator.ts",
            "line": 140
          },
          "name": "decorationPrefixes",
          "type": {
            "collection": {
              "elementtype": {
                "primitive": "string"
              },
              "kind": "array"
            }
          }
        },
        {
          "docs": {
            "stability": "experimental",
            "summary": "The .toString() style."
          },
          "locationInModule": {
            "filename": "lib/calculator.ts",
            "line": 135
          },
          "name": "stringStyle",
          "type": {
            "fqn": "jsii-calc.composition.CompositeOperation.CompositionStringStyle"
          }
        }
      ]
    },
    "jsii-calc.composition.CompositeOperation.CompositionStringStyle": {
      "assembly": "jsii-calc",
      "docs": {
        "stability": "experimental",
        "summary": "Style of .toString() output for CompositeOperation."
      },
      "fqn": "jsii-calc.composition.CompositeOperation.CompositionStringStyle",
      "kind": "enum",
      "locationInModule": {
        "filename": "lib/calculator.ts",
        "line": 173
      },
      "members": [
        {
          "docs": {
            "stability": "experimental",
            "summary": "Normal string expression."
          },
          "name": "NORMAL"
        },
        {
          "docs": {
            "stability": "experimental",
            "summary": "Decorated string expression."
          },
          "name": "DECORATED"
        }
      ],
      "name": "CompositionStringStyle",
      "namespace": "composition.CompositeOperation"
    }
  },
  "version": "0.20.5",
<<<<<<< HEAD
  "fingerprint": "3awLO8TqVlq/Xfg73Q3//agPHBaBPDNBMSYYR7nXlu8="
=======
  "fingerprint": "vKeZwjjLC1e84B6FiOQCH8JDNoINrldYfdEWYKqCFSQ="
>>>>>>> a8096b7a
}<|MERGE_RESOLUTION|>--- conflicted
+++ resolved
@@ -2222,9 +2222,7 @@
     "jsii-calc.ConfusingToJackson": {
       "assembly": "jsii-calc",
       "docs": {
-        "see": "https://github.com/aws/aws-cdk/issues/4080",
-        "stability": "experimental",
-        "summary": "This tries to confuse Jackson by having overloaded property setters."
+        "stability": "experimental"
       },
       "fqn": "jsii-calc.ConfusingToJackson",
       "kind": "class",
@@ -3517,7 +3515,7 @@
       "kind": "class",
       "locationInModule": {
         "filename": "lib/compliance.ts",
-        "line": 2275
+        "line": 2297
       },
       "name": "DisappointingCollectionSource",
       "properties": [
@@ -3531,7 +3529,7 @@
           "immutable": true,
           "locationInModule": {
             "filename": "lib/compliance.ts",
-            "line": 2277
+            "line": 2299
           },
           "name": "maybeList",
           "optional": true,
@@ -3555,7 +3553,7 @@
           "immutable": true,
           "locationInModule": {
             "filename": "lib/compliance.ts",
-            "line": 2279
+            "line": 2301
           },
           "name": "maybeMap",
           "optional": true,
@@ -11336,9 +11334,5 @@
     }
   },
   "version": "0.20.5",
-<<<<<<< HEAD
-  "fingerprint": "3awLO8TqVlq/Xfg73Q3//agPHBaBPDNBMSYYR7nXlu8="
-=======
-  "fingerprint": "vKeZwjjLC1e84B6FiOQCH8JDNoINrldYfdEWYKqCFSQ="
->>>>>>> a8096b7a
+  "fingerprint": "SpqWbp4sQfTLiw/Oogb9KSxfoPs7Uf0h6C3oQonjvYg="
 }