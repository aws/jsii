--- conflicted
+++ resolved
@@ -1040,7 +1040,7 @@
       "kind": "class",
       "locationInModule": {
         "filename": "lib/compliance.ts",
-        "line": 1891
+        "line": 1911
       },
       "methods": [
         {
@@ -1049,7 +1049,7 @@
           },
           "locationInModule": {
             "filename": "lib/compliance.ts",
-            "line": 1892
+            "line": 1912
           },
           "name": "provide",
           "overrides": "jsii-calc.IAnonymousImplementationProvider",
@@ -3845,7 +3845,7 @@
       "kind": "interface",
       "locationInModule": {
         "filename": "lib/compliance.ts",
-        "line": 1888
+        "line": 1908
       },
       "methods": [
         {
@@ -3855,7 +3855,7 @@
           },
           "locationInModule": {
             "filename": "lib/compliance.ts",
-            "line": 1889
+            "line": 1909
           },
           "name": "provide",
           "returns": {
@@ -3876,7 +3876,7 @@
       "kind": "interface",
       "locationInModule": {
         "filename": "lib/compliance.ts",
-        "line": 1899
+        "line": 1919
       },
       "methods": [
         {
@@ -3886,7 +3886,7 @@
           },
           "locationInModule": {
             "filename": "lib/compliance.ts",
-            "line": 1901
+            "line": 1921
           },
           "name": "verb",
           "returns": {
@@ -3905,7 +3905,7 @@
           },
           "locationInModule": {
             "filename": "lib/compliance.ts",
-            "line": 1900
+            "line": 1920
           },
           "name": "value",
           "type": {
@@ -9823,9 +9823,5 @@
     }
   },
   "version": "0.19.0",
-<<<<<<< HEAD
-  "fingerprint": "yv9qXH6SxPgCJMfGdz9z6RruIy2NG5BcTExGI988Xeg="
-=======
-  "fingerprint": "KFKFyrJ+3+cfNKWPiNetngWkPFI32ydxfJyaR43/wDI="
->>>>>>> e3f0f6cb
+  "fingerprint": "OpxBghTomKWICGI/VfSJmwyqks2F/envRslx0JSxGyU="
 }