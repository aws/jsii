--- conflicted
+++ resolved
@@ -16135,9 +16135,5 @@
     }
   },
   "version": "3.20.120",
-<<<<<<< HEAD
-  "fingerprint": "xDSDB74zXUZdW9+vo3qamb6eF+w+HYSteMqOtL0g7vU="
-=======
-  "fingerprint": "ezY52AR44agRJClz62BLSJU4fF1Dhh+7vRL5LX9Fcgc="
->>>>>>> be83e435
+  "fingerprint": "Ouku0wagXKUVN9v9Ud7ocXYRaRl10KuCazRDvU/7iNk="
 }