--- conflicted
+++ resolved
@@ -13218,9 +13218,5 @@
     }
   },
   "version": "0.0.0",
-<<<<<<< HEAD
-  "fingerprint": "IKqszj5B2iqhUszEFSSME/AZvCjUtn9mjelxIQpX0Cs="
-=======
-  "fingerprint": "/0S7DMfFaE1kfja4CpY5k0Gl6j6opo50SUPCiBgy3Zg="
->>>>>>> cacbedb2
+  "fingerprint": "5Tv5ECDhqPZgUeGoaL8LTa8pvOZnosdszen+rYjvQ8s="
 }