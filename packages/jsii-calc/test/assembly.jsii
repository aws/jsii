--- conflicted
+++ resolved
@@ -4880,9 +4880,5 @@
     }
   },
   "version": "0.8.2",
-<<<<<<< HEAD
-  "fingerprint": "QykU9QyYdfH4KIwH5zf5Mf5E9iCrsAsxO5bVj4bpBrM="
-=======
-  "fingerprint": "5kMI3UzT9N2sovIndhAmSefEqtrUStnpb0hmWwfLjOs="
->>>>>>> d006f5c3
+  "fingerprint": "WJgwH2kAeJLVBMQx/Ek9JLty5tmfiy5sHAz0T8eMX7o="
 }