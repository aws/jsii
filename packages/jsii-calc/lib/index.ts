--- conflicted
+++ resolved
@@ -13,9 +13,6 @@
 export * as nodirect from './no-direct-types';
 export * as module2647 from './module2647';
 export * as module2689 from './module2689';
-<<<<<<< HEAD
 export * as module2702 from './module2702';
-=======
 export * as module2692 from './module2692';
-export * as module2530 from './module2530';
->>>>>>> 52bd510a
+export * as module2530 from './module2530';