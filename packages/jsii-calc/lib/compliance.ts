import {
    EnumFromScopedModule,
    IDoublable,
    IFriendly,
    MyFirstStruct,
    Number,
    StructWithOnlyOptionals,
    Value
} from '@scope/jsii-calc-lib';
import * as fs from 'fs';
import * as path from 'path';
import * as os from 'os';
import * as crypto from 'crypto';
import { promisify } from 'util';
import { IFriendlyRandomGenerator, IRandomNumberGenerator, Multiply } from './calculator';

const bundled = require('@fixtures/jsii-calc-bundled');
import * as base from '@scope/jsii-calc-base';

const readFile = promisify(fs.readFile);

export enum AllTypesEnum {
    MY_ENUM_VALUE,
    YOUR_ENUM_VALUE = 100,
    THIS_IS_GREAT
}

export enum StringEnum {
    A = 'A!',
    B = 'B?',
    C = 'C.'
}

export class EnumDispenser {
    public static randomStringLikeEnum(): StringEnum {
        // Haha! I lied, it's not random!! *EVIL LAUGHTER*
        return StringEnum.B;
    }

    public static randomIntegerLikeEnum(): AllTypesEnum {
        // Haha! I lied, it's not random!! *EVIL LAUGHTER*
        return AllTypesEnum.YOUR_ENUM_VALUE;
    }

    private constructor() { }
}

/**
 * This class includes property for all types supported by jsii. The setters will validate
 * that the value set is of the expected type and throw otherwise.
 */
export class AllTypes {

    // boolean

    private boolValue = false;

    get booleanProperty() {
        return this.boolValue;
    }

    set booleanProperty(value: boolean) {
        if (typeof(value) !== 'boolean') {
            throw new Error('not a boolean');
        }
        this.boolValue = value;
    }

    // string

    private stringValue = 'first value';

    get stringProperty() {
        return this.stringValue;
    }

    set stringProperty(value: string) {
        if (typeof(value) !== 'string') {
            throw new Error('not a string');
        }

        this.stringValue = value;
    }

    // number

    private numberValue = 0;

    get numberProperty() {
        return this.numberValue;
    }

    set numberProperty(value: number) {
        if (typeof(value) !== 'number') {
            throw new Error('not a number');
        }
        this.numberValue = value;
    }

    // date

    private dateValue = new Date();

    get dateProperty(): Date {
        return this.dateValue;
    }

    set dateProperty(value: Date) {
        // https://stackoverflow.com/a/643827/737957
        if (Object.prototype.toString.call(value) !== '[object Date]') {
            throw new Error('not a date: ' + value + ' type=' + typeof(value));
        }

        this.dateValue = value;
    }

    // json

    private jsonValue: object = {};

    get jsonProperty(): object {
        return this.jsonValue;
    }

    set jsonProperty(value: object) {
        if (typeof(value) !== 'object') {
            throw new Error('not an object');
        }

        this.jsonValue = value;
    }

    // map

    private mapValue: { [key: string]: Number } = {};

    get mapProperty(): { [key: string]: Number } {
        return this.mapValue;
    }

    set mapProperty(value: { [key: string]: Number }) {
        if (typeof(value) !== 'object') {
            throw new Error('not a map');
        }
        this.mapValue = value;
    }

    // array

    private arrayValue: string[] = [];

    get arrayProperty(): string[] {
        return this.arrayValue;
    }

    set arrayProperty(value: string[]) {
        if (!Array.isArray(value)) {
            throw new Error('not an array');
        }

        this.arrayValue = value;
    }

    // non-typed (any)

    anyProperty: any;
    anyArrayProperty: any[] = [];
    anyMapProperty: { [key: string]: any } = {};

    // non-typed (unknown)

    unknownProperty: unknown;
    unknownArrayProperty: unknown[] = [];
    unknownMapProperty: { [key: string]: unknown } = {};

    // unions

    unionProperty: string | number | Number | Multiply = 'foo';
    unionArrayProperty: (Value | number)[] = [];
    unionMapProperty: { [key: string]: (Number | number | string) } = {};

    // enum

    public optionalEnumValue?: StringEnum;
    private enumValue: AllTypesEnum = AllTypesEnum.THIS_IS_GREAT;

    get enumProperty() {
        return this.enumValue;
    }

    set enumProperty(value: AllTypesEnum) {
        this.enumValue = value;
        switch (value) {
            case AllTypesEnum.MY_ENUM_VALUE:
            case AllTypesEnum.YOUR_ENUM_VALUE:
            case AllTypesEnum.THIS_IS_GREAT:
                return;
            default:
                throw new Error('Invalid enum: ' + value);
        }
    }

    get enumPropertyValue(): number {
        return this.enumValue.valueOf();
    }

    enumMethod(value: StringEnum) {
        return value;
    }


    public anyOut(): any {
        const ret = new Number(42);
        Object.defineProperty(ret, 'tag', {
            value: "you're it"
        });
        return ret;
    }

    public anyIn(inp: any) {
        if (inp.tag !== "you're it") {
            throw new Error(`Not the same object that I gave you, got: ${JSON.stringify(inp)}`);
        }
    }
}

//
// Return an object literal from JavaScript which conforms to a class (effectively treating
// the class as an interface). We want the native code to be able to wrap the resulting object
// in a native class.
//

export class JSObjectLiteralToNative {
    returnLiteral(): JSObjectLiteralToNativeClass {
        return {
            propA: 'Hello',
            propB: 102
        };
    }
}

export class JSObjectLiteralToNativeClass {
    propA: string = 'A';
    propB: number = 0;
}

/**
 * Verify that object references can be passed inside collections.
 */
export class ObjectRefsInCollections {
    /**
     * Returns the sum of all values
     */
    sumFromArray(values: Value[]) {
        let sum = 0;
        for (let val of values) {
            sum += val.value;
        }
        return sum;
    }

    /**
     * Returns the sum of all values in a map
     */
    sumFromMap(values: { [key: string]: Value }) {
        let sum = 0;
        for (let key of Object.keys(values)) {
            sum += values[key].value;
        }
        return sum;
    }
}

export class RuntimeTypeChecking {
    /**
     * Used to verify verification of number of method arguments.
     */
    public methodWithOptionalArguments(arg1: number, arg2: string, arg3?: Date) {
        arg1;
        arg2;
        arg3;
    }

    public methodWithDefaultedArguments(arg1: number = 2, arg2?: string, arg3: Date = new Date()) {
        arg1;
        arg2;
        arg3;
    }

    public methodWithOptionalAnyArgument(arg?: any) {
        arg;
    }
}

export class OptionalConstructorArgument {
    public constructor(public readonly arg1: number,
                       public readonly arg2: string,
                       public readonly arg3?: Date) {
    }
}

export class DefaultedConstructorArgument {
    public constructor(public readonly arg1: number = 2,
                       public readonly arg2?: string,
                       public readonly arg3: Date = new Date()) {
    }
}

export namespace DerivedClassHasNoProperties {

    export class Base {
        prop: string = '';
    }

    export class Derived extends Base {

    }

}

export class AsyncVirtualMethods {
    async callMe() {
        return await this.overrideMe(10) + this.dontOverrideMe() + await this.overrideMeToo();
    }

    async overrideMe(mult: number) {
        return 12 * mult;
    }

    async overrideMeToo() {
        return 0;
    }

    /**
     * Just calls "overrideMeToo"
     */
    callMe2() {
        return this.overrideMeToo();
    }

    /**
     * This method calls the "callMe" async method indirectly, which will then
     * invoke a virtual method. This is a "double promise" situation, which
     * means that callbacks are not going to be available immediate, but only
     * after an "immediates" cycle.
     */
    async callMeDoublePromise() {
        return new Promise<number>(ok => {
            setImmediate(() => {
                this.callMe().then(ok);
            });
        });
    }

    dontOverrideMe() {
        return 8;
    }
}

export class SyncVirtualMethods {
    callerIsMethod() {
        return this.virtualMethod(10);
    }

    get callerIsProperty() {
        return this.virtualMethod(10);
    }

    set callerIsProperty(x: number) {
        this.virtualMethod(x);
    }

    async callerIsAsync() {
        return this.virtualMethod(10);
    }

    virtualMethod(n: number): number {
        return n * 2;
    }

    // read-write property

    theProperty: string = 'initial value';

    modifyValueOfTheProperty(value: string) {
        this.theProperty = value;
    }

    retrieveValueOfTheProperty() {
        return this.theProperty;
    }

    // read-only property

    readonly readonlyProperty: string = 'readonly-property-initial-value';

    retrieveReadOnlyProperty() {
        return this.readonlyProperty;
    }

    // property backed by functions

    get otherProperty() {
        return 'other property';
    }

    set otherProperty(value: string) {
        this.valueOfOtherProperty = value;
    }

    valueOfOtherProperty: string = '';

    public modifyOtherProperty(value: string) {
        this.otherProperty = value;
    }

    public retrieveOtherProperty() {
        return this.otherProperty;
    }

    // property with a short name (makes sure for example that java's
    // convertion of getA to "a" is not assuming that the length is > 1).

    a: number = 0;

    readA() {
        return this.a;
    }

    writeA(value: number) {
        this.a = value;
    }

}

export class VirtualMethodPlayground {
    async serialSumAsync(count: number) {
        let sum = 0;
        for (let i = 0; i < count; ++i) {
            const result = await this.overrideMeAsync(i);
            sum += result;
        }
        return sum;
    }

    async parallelSumAsync(count: number) {
        let all = new Array<Promise<number>>();
        for (let i = 0; i < count; ++i) {
            all.push(this.overrideMeAsync(i));
        }

        const result = await Promise.all(all);
        return result.reduce((x, i) => x + i, 0);
    }

    sumSync(count: number) {
        let sum = 0;
        for (let i = 0; i < count; ++i) {
            sum += this.overrideMeSync(i);
        }
        return sum;
    }

    async overrideMeAsync(index: number) {
        return 10 * index;
    }

    overrideMeSync(index: number) {
        return 10 * index;
    }
}

export class DoubleTrouble implements IFriendlyRandomGenerator {
    next() {
        return 12;
    }

    hello() {
        return 'world';
    }
}

export class Polymorphism {
    sayHello(friendly: IFriendly) {
        return `oh, ${friendly.hello()}`;
    }
}

/**
 * This allows us to test that a reference can be stored for objects that
 * implement interfaces.
 */
export class NumberGenerator {
    constructor(public generator: IRandomNumberGenerator) {

    }

    nextTimes100() {
        return this.generator.next() * 100;
    }

    isSameGenerator(gen: IRandomNumberGenerator) {
        return this.generator === gen;
    }
}

export class JSObjectLiteralForInterface {

    giveMeFriendly(): IFriendly {
        return {
            hello: () => 'I am literally friendly!'
        };
    }

    giveMeFriendlyGenerator(): IFriendlyRandomGenerator {
        return {
            hello: () => 'giveMeFriendlyGenerator',
            next: () => 42
        };
    }

}

export class GreetingAugmenter {
    betterGreeting(friendly: IFriendly): string {
        return friendly.hello() + ' Let me buy you a drink!';
    }
}

/**
 * A struct which derives from another struct.
 */
export interface DerivedStruct extends MyFirstStruct {
    /**
     * An example of a non primitive property.
     */
    readonly nonPrimitive: DoubleTrouble
    readonly bool: boolean
    readonly anotherRequired: Date
    readonly optionalArray?: string[]
    readonly optionalAny?: any
    /**
     * This is optional.
     */
    readonly anotherOptional?: { [key: string]: Value }
}

export class GiveMeStructs {
    /**
     * Returns the "anumber" from a MyFirstStruct struct;
     */
    readFirstNumber(first: MyFirstStruct) {
        return first.anumber;
    }

    /**
     * Returns the boolean from a DerivedStruct struct.
     */
    readDerivedNonPrimitive(derived: DerivedStruct) {
        return derived.nonPrimitive;
    }

    /**
     * Accepts a struct of type DerivedStruct and returns a struct of type FirstStruct.
     */
    derivedToFirst(derived: DerivedStruct) {
        return derived as MyFirstStruct;
    }

    get structLiteral(): StructWithOnlyOptionals {
        return {
            optional1: 'optional1FromStructLiteral',
            optional3: false
        };
    }
}

export interface IInterfaceWithProperties {
    readonly readOnlyString: string;
    readWriteString: string;
}

export interface IInterfaceWithPropertiesExtension extends IInterfaceWithProperties {
    foo: number;
}

export class UsesInterfaceWithProperties {
    constructor(public readonly obj: IInterfaceWithProperties) {

    }

    public justRead() {
        return this.obj.readOnlyString;
    }

    public writeAndRead(value: string) {
        this.obj.readWriteString = value;
        return this.obj.readWriteString;
    }

    public readStringAndNumber(ext: IInterfaceWithPropertiesExtension) {
        return `base=${ext.readOnlyString} child=${ext.foo} keys=[${Object.keys(ext).join(',')}]`;
    }
}

export class AllowedMethodNames {

    /**
     * getXxx() is not allowed (see negatives), but getXxx(a, ...) is okay.
     */
    public getFoo(withParam: string) {
        return withParam;
    }

    public getBar(_p1: string, _p2: number) {
        return;
    }

    /**
     * setFoo(x) is not allowed (see negatives), but setXxx(a, b, ...) is okay.
     */
    public setFoo(_x: string, _y: number) {
        return;
    }

    public setBar(_x: string, _y: number, _z: boolean) {
        return;
    }
}

export interface IReturnsNumber {
    obtainNumber(): IDoublable;

    readonly numberProp: Number;
}

export class OverrideReturnsObject {
    public test(obj: IReturnsNumber) {
        return obj.obtainNumber().doubleValue + obj.numberProp.doubleValue;
    }
}

export class Thrower {
    public throwError() {
        this.doThrowError();
    }

    private doThrowError() {
        throw new Error();
    }
}

export class VariadicMethod {
    private readonly prefix: number[];

    /**
     * @param prefix a prefix that will be use for all values returned by `#asArray`.
     */
    constructor(...prefix: number[]) {
        this.prefix = prefix;
    }

    /**
     * @param first  the first element of the array to be returned (after the `prefix` provided at construction time).
     * @param others other elements to be included in the array.
     */
    public asArray(first: number, ...others: number[]): number[] {
        return [...this.prefix, first, ...others];
    }
}

export class VariadicInvoker {
    public constructor(private readonly method: VariadicMethod) { }

    public asArray(...values: number[]): number[] {
        const [first, ...rest] = values;
        return this.method.asArray(first, ...rest);
    }
}

export class Statics {
    constructor(public readonly value: string) {
    }

    /**
     * Jsdocs for static method
     * @param name The name of the person to say hello to
     */
    public static staticMethod(name: string) {
        return `hello ,${name}!`;
    }

    public justMethod() {
        return this.value;
    }

    /**
     * Jsdocs for static property.
     */
    public static readonly Foo = 'hello';

    /**
     * Constants may also use all-caps.
     */
    public static readonly BAR = 1234;

    /**
     * Constants can also use camelCase.
     */
    public static readonly zooBar: { [name: string]: string } = { hello: 'world' };

    private static _instance?: Statics;

    /**
     * Jsdocs for static getter.
     */
    public static get instance(): Statics {
        if (!this._instance) {
            this._instance = new Statics('default');
        }
        return this._instance;
    }

    /**
     *Jsdocs for static setter.
     */
    public static set instance(val: Statics) {
        this._instance = val;
    }

    public static nonConstStatic = 100; // this should not be represented as a constant in target languages
    public static readonly ConstObj = new DoubleTrouble(); // should be initialized statically
}

// https://en.wikipedia.org/wiki/List_of_Java_keywords
export class JavaReservedWords {
    public abstract() {
    }

    public assert() {
    }

    public boolean() {
    }

    public break() {
    }

    public byte() {
    }

    public case() {
    }

    public catch() {
    }

    public char() {
    }

    public class() {
    }

    public const() {
    }

    public continue() {
    }

    public default() {
    }

    public double() {
    }

    public do() {
    }

    public else() {
    }

    public enum() {
    }

    public extends() {
    }

    public false() {
    }

    public final() {
    }

    public finally() {
    }

    public float() {
    }

    public for() {
    }

    public goto() {
    }

    public if() {
    }

    public implements() {
    }

    public import() {
    }

    public instanceof() {
    }

    public int() {
    }

    public interface() {
    }

    public long() {
    }

    public native() {
    }

    public new() {
    }

    public null() {
    }

    public package() {
    }

    public private() {
    }

    public protected() {
    }

    public public() {
    }

    public return() {
    }

    public short() {
    }

    public static() {
    }

    public strictfp() {
    }

    public super() {
    }

    public switch() {
    }

    public synchronized() {
    }

    public this() {
    }

    public throw() {
    }

    public throws() {
    }

    public transient() {
    }

    public true() {
    }

    public try() {
    }

    public void() {
    }

    public volatile() {
    }

    public while = 'hello';
}

export class PythonReservedWords {

    public and() {}

    public as() {}

    public assert() {}

    public async() {}

    public await() {}

    public break() {}

    public class() {}

    public continue() {}

    public def() {}

    public del() {}

    public elif() {}

    public else() {}

    public except() {}

    public finally() {}

    public for() {}

    public from() {}

    public global() {}

    public if() {}

    public import() {}

    public in() {}

    public is() {}

    public lambda() {}

    public nonlocal() {}

    public not() {}

    public or() {}

    public pass() {}

    public raise() {}

    public return() {}

    public try() {}

    public while() {}

    public with() {}

    public yield() {}
}

// "self" is technically not a keyword in Python. It's the conventional name of
// the "this instance" reference. We can slugify this to our heart's content,
// without much impact on the developer experience - but it needs to happen!
export namespace PythonSelf {
    export class ClassWithSelf {
        public constructor(public readonly self: string) { }

        public method(self: number): string {
            return self.toString();
        }
    }

    export class ClassWithSelfKwarg {
        public constructor(public readonly props: StructWithSelf) { }
    }

    export interface StructWithSelf {
        readonly self: string;
    }

    export interface IInterfaceWithSelf {
        method(self: number): string;
    }
}

export interface UnionProperties {
    readonly foo?: string | number;
    readonly bar: AllTypes | string | number;
}

export class UseBundledDependency {
    value() {
        return bundled;
    }
}

/**
 * Test fixture to verify that jsii modules can use the node standard library.
 */
export class NodeStandardLibrary {
    /**
     * Reads a local resource file (resource.txt) asynchronously.
     * @returns "Hello, resource!"
     */
    public async fsReadFile() {
        const value = await readFile(path.join(__dirname, 'resource.txt'));
        return value.toString();
    }

    /**
     * Sync version of fsReadFile.
     * @returns "Hello, resource! SYNC!"
     */
    public fsReadFileSync() {
        return fs.readFileSync(path.join(__dirname, 'resource.txt')).toString() + ' SYNC!';
    }

    /**
     * Returns the current os.platform() from the "os" node module.
     */
    public get osPlatform() {
        return os.platform();
    }

    /**
     * Uses node.js "crypto" module to calculate sha256 of a string.
     * @returns "6a2da20943931e9834fc12cfe5bb47bbd9ae43489a30726962b576f4e3993e50"
     */
    public cryptoSha256() {
        const hash = crypto.createHash('sha256');

        hash.update('some data to hash');
        return hash.digest('hex');
    }
}

/**
 * Depend on a type from jsii-calc-base as a test for awslabs/jsii#128
 */
export class UseCalcBase {
    public hello(): base.Base {
        return {
            typeName: () => 'hello'
        };
    }
}

export interface ImplictBaseOfBase extends base.BaseProps {
    readonly goo: Date;
}

/**
 * See awslabs/jsii#138
 */
export class ReferenceEnumFromScopedPackage {
    public foo?: EnumFromScopedModule = EnumFromScopedModule.VALUE2;

    public loadFoo(): EnumFromScopedModule | undefined {
        return this.foo;
    }

    public saveFoo(value: EnumFromScopedModule) {
        this.foo = value;
    }
}

/**
 * awslabs/jsii#208
 * Interface within a namespace
 */
export namespace InterfaceInNamespaceOnlyInterface {

    // it's a special case when only an interface is exported from a namespace
    export interface Hello {
        readonly foo: number
    }

}

export namespace InterfaceInNamespaceIncludesClasses {

    export class Foo {
        public bar?: string;
    }

    export interface Hello {
        readonly foo: number
    }
}

/**
 * awslabs/jsii#175
 * Interface proxies (and builders) do not respect optional arguments in methods
 */
export interface IInterfaceWithOptionalMethodArguments {
    hello(arg1: string, arg2?: number): void
}
export class OptionalArgumentInvoker {
    constructor(private readonly delegate: IInterfaceWithOptionalMethodArguments) { }

    public invokeWithoutOptional() {
        return this.delegate.hello('Howdy');
    }

    public invokeWithOptional() {
        return this.delegate.hello('Howdy', 1337);
    }
}

/**
 * awslabs/jsii#220
 * Abstract return type
 */

export interface IInterfaceImplementedByAbstractClass {
    readonly propFromInterface: string;
}

export abstract class AbstractClassBase {
    public abstract readonly abstractProperty: string;
}

export abstract class AbstractClass extends AbstractClassBase implements IInterfaceImplementedByAbstractClass {
    public nonAbstractMethod() {
        return 42;
    }

    public abstract abstractMethod(name: string): string;

    public get propFromInterface() {
        return 'propFromInterfaceValue';
    }
}

class ConcreteClass extends AbstractClass {
    public abstractMethod(name: string) {
        return `Hello, ${name}!!`;
    }

    public get abstractProperty() {
        return 'Hello, dude!';
    }
}

export class AbstractClassReturner {
    public giveMeAbstract(): AbstractClass {
        return new ConcreteClass();
    }

    public giveMeInterface(): IInterfaceImplementedByAbstractClass {
        return new ConcreteClass();
    }

    public get returnAbstractFromProperty(): AbstractClassBase {
        return {
            abstractProperty: 'hello-abstract-property'
        };
    }
}

export interface IMutableObjectLiteral {
    value: string;
}

export class ClassWithMutableObjectLiteralProperty {
    public mutableObject: IMutableObjectLiteral = { value: 'default' };
}

export class DoNotOverridePrivates {
    private privateMethod(): string {
        return 'privateMethod';
    }

    private privateProperty = 'privateProperty';

    public privateMethodValue() {
        return this.privateMethod();
    }

    public privatePropertyValue() {
        return this.privateProperty;
    }

    public changePrivatePropertyValue(newValue: string) {
        this.privateProperty = newValue;
    }
}

/**
 * Class that implements interface properties automatically, but using a private constructor
 */
export class ClassWithPrivateConstructorAndAutomaticProperties implements IInterfaceWithProperties {
    public static create(readOnlyString: string, readWriteString: string) {
        return new ClassWithPrivateConstructorAndAutomaticProperties(readOnlyString, readWriteString);
    }

    private constructor(public readonly readOnlyString: string, public readWriteString: string) {
    }
}

export interface IInterfaceWithMethods {
    readonly value: string;

    doThings(): void;
}

/**
 * Even though this interface has only properties, it is disqualified from being a datatype
 * because it inherits from an interface that is not a datatype.
 */
export interface IInterfaceThatShouldNotBeADataType extends IInterfaceWithMethods {
    readonly otherValue: string;
}

/**
 * jsii#284: do not recognize "any" as an optional argument
 */
export class DoNotRecognizeAnyAsOptional {
    public method(_requiredAny: any, _optionalAny?: any, _optionalString?: string) {

    }
}

/**
 * jsii#282, aws-cdk#157: null should be treated as "undefined"
 */
export class NullShouldBeTreatedAsUndefined {
    public changeMeToUndefined? = 'hello';

    constructor(_param1: string, optional?: any) {
        if (optional !== undefined) {
            throw new Error('Expecting second constructor argument to be "undefined"');
        }
    }

    public giveMeUndefined(value?: any) {
        if (value !== undefined) {
            throw new Error('I am disappointed. I expected undefined and got: ' + JSON.stringify(value));
        }
    }

    public giveMeUndefinedInsideAnObject(input: NullShouldBeTreatedAsUndefinedData) {
        if (input.thisShouldBeUndefined !== undefined) {
            throw new Error('I am disappointed. I expected undefined in "thisShouldBeUndefined" and got: ' + JSON.stringify(input));
        }

        const array = input.arrayWithThreeElementsAndUndefinedAsSecondArgument;
        if (array.length !== 3) {
            throw new Error('Expecting "arrayWithThreeElementsAndUndefinedAsSecondArgument" to have three elements: ' + JSON.stringify(input));
        }

        if (array[1] !== undefined) {
            throw new Error('Expected arrayWithThreeElementsAndUndefinedAsSecondArgument[1] to be undefined: ' + JSON.stringify(input));
        }
    }

    public verifyPropertyIsUndefined() {
        if (this.changeMeToUndefined !== undefined) {
            throw new Error('Expecting property "changeMeToUndefined" to be undefined, and it is: ' + this.changeMeToUndefined);
        }
    }
}

export interface NullShouldBeTreatedAsUndefinedData {
    readonly thisShouldBeUndefined?: any;
    readonly arrayWithThreeElementsAndUndefinedAsSecondArgument: any[];
}

export class DontComplainAboutVariadicAfterOptional {
    public optionalAndVariadic(optional?: string, ...things: string[]) {
        return `${optional} and ${things.join(',')}`;
    }
}

/**
 * jsii#298: show default values in sphinx documentation, and respect newlines.
 **/
export interface LoadBalancedFargateServiceProps {
    /**
     * The number of cpu units used by the task.
     * Valid values, which determines your range of valid values for the memory parameter:
     * 256 (.25 vCPU) - Available memory values: 0.5GB, 1GB, 2GB
     * 512 (.5 vCPU) - Available memory values: 1GB, 2GB, 3GB, 4GB
     * 1024 (1 vCPU) - Available memory values: 2GB, 3GB, 4GB, 5GB, 6GB, 7GB, 8GB
     * 2048 (2 vCPU) - Available memory values: Between 4GB and 16GB in 1GB increments
     * 4096 (4 vCPU) - Available memory values: Between 8GB and 30GB in 1GB increments
     *
     * This default is set in the underlying FargateTaskDefinition construct.
     *
     * @default 256
     */
    readonly cpu?: string;

    /**
     * The amount (in MiB) of memory used by the task.
     *
     * This field is required and you must use one of the following values, which determines your range of valid values
     * for the cpu parameter:
     *
     * 0.5GB, 1GB, 2GB - Available cpu values: 256 (.25 vCPU)
     *
     * 1GB, 2GB, 3GB, 4GB - Available cpu values: 512 (.5 vCPU)
     *
     * 2GB, 3GB, 4GB, 5GB, 6GB, 7GB, 8GB - Available cpu values: 1024 (1 vCPU)
     *
     * Between 4GB and 16GB in 1GB increments - Available cpu values: 2048 (2 vCPU)
     *
     * Between 8GB and 30GB in 1GB increments - Available cpu values: 4096 (4 vCPU)
     *
     * This default is set in the underlying FargateTaskDefinition construct.
     *
     * @default 512
     */
    readonly memoryMiB?: string;

    /**
     * The container port of the application load balancer attached to your Fargate service. Corresponds to container port mapping.
     *
     * @default 80
     */
    readonly containerPort?: number;

    /**
     * Determines whether the Application Load Balancer will be internet-facing
     *
     * @default true
     */
    readonly publicLoadBalancer?: boolean;

    /**
     * Determines whether your Fargate Service will be assigned a public IP address.
     *
     * @default false
     */
    readonly publicTasks?: boolean;
}

/**
 * Helps ensure the JSII kernel & runtime cooperate correctly when an un-exported instance of a class is returned with
 * a declared type that is an exported interface, and the instance inherits from an exported class.
 *
 * @returns an instance of an un-exported class that extends `ExportedBaseClass`, declared as `IPrivatelyImplemented`.
 *
 * @see https://github.com/aws/jsii/issues/320
 */
export class ReturnsPrivateImplementationOfInterface {
    public get privateImplementation(): IPrivatelyImplemented {
        return new PrivateImplementation();
    }
}
export interface IPrivatelyImplemented {
    readonly success: boolean;
}
export class ExportedBaseClass {
    constructor(public readonly success: boolean) {}
}
class PrivateImplementation extends ExportedBaseClass implements IPrivatelyImplemented {
    constructor() {
        super(true);
    }
}

/**
 * Host runtime version should be set via JSII_AGENT
 */
export class JsiiAgent {
    /**
     * Returns the value of the JSII_AGENT environment variable.
     */
    public static get jsiiAgent(): string | undefined {
        return process.env.JSII_AGENT;
    }
};

// To support module augmentation classes must support multiple declaration sites
// (the tail of which must be interfaces)
export class AugmentableClass {
    public methodOne(): void {
        console.log('methodOne');
    }
}

export interface AugmentableClass {
    methodTwo(): void;
}

// Ensure the JSII kernel tags instances with the "most appropriate" FQN type label, so that runtimes are able to
// correctly choose the implementation proxy that should be used. Failure to do so could cause situations where userland
// needs to up-cast an instance to an incompatible type, which certain runtimes (such as Java) will prevent.
// @See https://github.com/aws/jsii/issues/345
export class PublicClass {
    public hello(): void {}
}
export interface IPublicInterface {
    bye(): string;
}

export interface IPublicInterface2 {
    ciao(): string;
}
export class InbetweenClass extends PublicClass implements IPublicInterface2 {
    public ciao(): string { return 'ciao'; }
}
class PrivateClass extends InbetweenClass implements IPublicInterface {
    public bye(): string { return 'bye'; }
}

class HiddenClass implements IPublicInterface, IPublicInterface2 {
    public bye(): string { return 'bye'; }
    public ciao(): string { return 'ciao'; }
}

class HiddenSubclass extends HiddenClass {
}

export class Constructors {
    public static makeClass(): PublicClass {
        return new PrivateClass();  // Wire type should be InbetweenClass
    }

    public static makeInterface(): IPublicInterface {
        return new PrivateClass();  // Wire type should be IPublicInterface
    }

    public static makeInterface2(): IPublicInterface2 {
        return new PrivateClass();  // Wire type should be InbetweenClass
    }

    public static makeInterfaces(): IPublicInterface[] {
        return [new PrivateClass()];  // Wire type should be IPublicInterface[]
    }

    public static hiddenInterface(): IPublicInterface {
        return new HiddenClass();  // Wire type should be IPublicInterface
    }

    public static hiddenInterfaces(): IPublicInterface[] {
        return [new HiddenClass()];  // Wire type should be IPublicInterface[]
    }

    public static hiddenSubInterfaces(): IPublicInterface[] {
        return [new HiddenSubclass()];  // Wire type should be IPublicInterface[]
    }
}

/**
 * Test that a single instance can be returned under two different FQNs
 *
 * JSII clients can instantiate 2 different strongly-typed wrappers for the same
 * object. Unfortunately, this will break object equality, but if we didn't do
 * this it would break runtime type checks in the JVM or CLR.
 */
export class SingleInstanceTwoTypes {
    private instance = new PrivateClass();

    public interface1(): InbetweenClass {
        return this.instance;
    }

    public interface2(): IPublicInterface {
        return this.instance;
    }
}

// fixture to verify that null/undefined values in object hashes are treated
// as "unset". see awslabs/aws-cdk#965.
export interface EraseUndefinedHashValuesOptions {
    readonly option1?: string;
    readonly option2?: string;
}

export class EraseUndefinedHashValues {
    /**
     * Returns `true` if `key` is defined in `opts`. Used to check that undefined/null hash values
     * are being erased when sending values from native code to JS.
     */
    public static doesKeyExist(opts: EraseUndefinedHashValuesOptions, key: string): boolean {
        return key in opts;
    }

    /**
     * We expect "prop2" to be erased
     */
    public static prop2IsUndefined(): { [key: string]: any } {
        return {
            prop1: 'value1',
            prop2: undefined
        };
    }

    /**
     * We expect "prop1" to be erased
     */
    public static prop1IsNull(): { [key: string]: any } {
        return {
            prop1: null,
            prop2: 'value2'
        };
    }
}

// internal can be used to represent members that can only be accessed from the current module
export class StripInternal {
    public youSeeMe = 'hello';

    /**
     * This is an internal thing
     * @internal
     */
    public _youDontSeeMeAlthoughIamPublic = 'world'
}

/**
 * @internal
 */
export class InternalClass {
    public iAmNotHere = 'yes';
}

/**
 * @internal
 */
export interface InternalInterface {
    readonly prop: string;
}

/**
 * @internal
 */
export enum InternalEnum {
    Member1 = 12,
    Member2 = 23
}

export interface IInterfaceWithInternal {
    visible(): void;

    /** @internal */
    _hidden(): void;
}

export class ImplementsInterfaceWithInternal implements IInterfaceWithInternal {
    visible() { }

    /** @internal */
    _hidden() { }

    /** @internal */
    _alsoHidden() { }

    /** @internal */
    _propertiesToo?: string;
}

export class ImplementsInterfaceWithInternalSubclass extends ImplementsInterfaceWithInternal {
    /** @internal */
    _alsoHidden() { }

    /**
     * @internal
     */
    public _propertiesToo?: string;
}

//
// hidden interface erasure
// if a class/interface uses a hidden (private/internal) interface as base, the base will
// be erased from the API
//

interface IPrivateInterface {
    private: string;
}

export interface ExtendsInternalInterface extends InternalInterface {
    readonly boom: boolean
}

export class ImplementInternalInterface implements InternalInterface {
    prop = 'implement me'
}

export class ImplementsPrivateInterface implements IPrivateInterface {
    public private = 'i came from private into the light'
}

export interface IExtendsPrivateInterface extends IPrivateInterface {
    readonly moreThings: string[];
}

//
// hidden (private/internal) base interface erasure will copy non-hidden bases from
// hidden to consuming type.
//

export interface IAnotherPublicInterface {
    a: string;

}

/** @internal */
export interface IAnotherInternalInterface extends IAnotherPublicInterface {
    b: string;
}

export interface INonInternalInterface extends IAnotherInternalInterface {
    c: string;
}

/** @internal */
export interface IInternalInterfaceThatExtendsTheNonInternalOne extends INonInternalInterface {
    d: string;
}

interface IPrivateInterfaceThatExtendsTheNonInternalOne extends INonInternalInterface {
    e: string;
}

export class ClassThatImplementsTheInternalInterface implements IInternalInterfaceThatExtendsTheNonInternalOne, INonInternalInterface {
    public a = 'a';
    public b = 'b';
    public c = 'c';
    public d = 'd';
}

export class ClassThatImplementsThePrivateInterface implements IPrivateInterfaceThatExtendsTheNonInternalOne {
    public a = 'a';
    public b = 'b';
    public c = 'c';
    public e = 'e';
}

export class ConsumersOfThisCrazyTypeSystem {
    public consumeAnotherPublicInterface(obj: IAnotherPublicInterface) {
        return obj.a;
    }

    public consumeNonInternalInterface(obj: INonInternalInterface): any {
        return { a: obj.a, b: obj.b, c: obj.c };
    }
}


//
// Ensure the JSII kernel can pass "this" out to JSII remotes from within the constructor (this is dirty, but possible)
//
export abstract class PartiallyInitializedThisConsumer {
    public abstract consumePartiallyInitializedThis(obj: ConstructorPassesThisOut, dt: Date, ev: AllTypesEnum): string;
}

export class ConstructorPassesThisOut {
    constructor(consumer: PartiallyInitializedThisConsumer) {
        const result = consumer.consumePartiallyInitializedThis(this, new Date(0), AllTypesEnum.THIS_IS_GREAT);
        if (result !== 'OK') {
            throw new Error(`Expected OK but received ${result}`);
        }
    }
}

//
// Consumes a possibly empty struct and verifies it is turned to undefined when passed
// See: https://github.com/aws/jsii/issues/411
//
export class OptionalStructConsumer {
    public readonly parameterWasUndefined: boolean;
    public readonly fieldValue?: string;

    constructor(optionalStruct?: OptionalStruct) {
        this.parameterWasUndefined = optionalStruct === undefined;
        this.fieldValue = optionalStruct && optionalStruct.field;
    }
}
export interface OptionalStruct {
    readonly field?: string;
}


/**
 * This class has docs.
 *
 * The docs are great. They're a bunch of tags.
 *
 * @example
 *
 * function anExample() {
 * }
 *
 * @see https://aws.amazon.com/
 * @customAttribute hasAValue
 * @stable
 */
export class ClassWithDocs {
}

/**
 * This is used to validate the ability to use `this` from within a static context.
 *
 * https://github.com/awslabs/aws-cdk/issues/2304
 */
export class StaticContext {
    private static _staticVariable = true;

    public static canAccessStaticContext(): boolean {
        return this.staticContextAvailable();
    }

    private static staticContextAvailable() {
        return true;
    }

    public static get staticVariable() {
        return this._staticVariable;
    }

    public static set staticVariable(value: boolean) {
        this._staticVariable = value;
    }

    private constructor() { }
}

/**
 * This test is used to validate the runtimes can return correctly from a void callback.
 *
 * - Implement `overrideMe` (method does not have to do anything).
 * - Invoke `callMe`
 * - Verify that `methodWasCalled` is `true`.
 */
export abstract class VoidCallback {
    private _methodWasCalled = false;
    public get methodWasCalled(): boolean {
        return this._methodWasCalled;
    }
    public callMe(): void {
        this.overrideMe();
        this._methodWasCalled = true;
    }
    protected abstract overrideMe(): void;
}

/**
 * Verifies that private property declarations in constructor arguments are hidden.
 */
export class WithPrivatePropertyInConstructor {
    constructor(private readonly privateField: string = 'Success!') { }

    public get success() {
        return this.privateField === 'Success!';
    }
}

/**
 * Verifies that singleton enums are handled correctly
 *
 * https://github.com/aws/jsii/issues/231
 */
export class SingletonString {
    private constructor() { }

    public isSingletonString(value: string): boolean {
        return value === SingletonStringEnum.SINGLETON_STRING;
    }
}
/** A singleton string */
export enum SingletonStringEnum {
    /** 1337 */
    SINGLETON_STRING = '3L1T3!'
}
/**
 * Verifies that singleton enums are handled correctly
 *
 * https://github.com/aws/jsii/issues/231
 */
export class SingletonInt {
    private constructor() { }
    public isSingletonInt(value: number): boolean {
        return value === SingletonIntEnum.SINGLETON_INT;
    }
}
/** A singleton integer. */
export enum SingletonIntEnum {
    /** Elite! */
    SINGLETON_INT = 1337
}

/**
 * Verifies proper type handling through dynamic overrides.
 */
export class DataRenderer {
    constructor() { }

    public render(data: MyFirstStruct = { anumber: 42, astring: 'bazinga!' }): string {
        return this.renderMap(data);
    }

    public renderArbitrary(data: { [key: string]: any }): string {
        return this.renderMap(data);
    }

    public renderMap(map: { [key: string]: any }): string {
        return JSON.stringify(map, null, 2);
    }
}

export interface TopLevelStruct {
    /**
     * This is a required field
     */
    readonly required: string;

    /**
     * You don't have to pass this
     */
    readonly optional?: string;

    /**
     * A union to really stress test our serialization
     */
    readonly secondLevel: SecondLevelStruct | number;
}

export interface SecondLevelStruct {
    /**
     * It's long and required
     */
    readonly deeperRequiredProp: string;

    /**
     * It's long, but you'll almost never pass it.
     */
    readonly deeperOptionalProp?: string;
}

export interface DiamondInheritanceBaseLevelStruct {
    readonly baseLevelProperty: string;
}

export interface DiamondInheritanceFirstMidLevelStruct extends DiamondInheritanceBaseLevelStruct {
    readonly firstMidLevelProperty: string;
}

export interface DiamondInheritanceSecondMidLevelStruct extends DiamondInheritanceBaseLevelStruct {
    readonly secondMidLevelProperty: string;
}

export interface DiamondInheritanceTopLevelStruct extends DiamondInheritanceFirstMidLevelStruct, DiamondInheritanceSecondMidLevelStruct {
    readonly topLevelProperty: string;
}

export interface StructWithJavaReservedWords {
    readonly default: string;
    readonly assert?: string;

    // These properties are designed to break the naive implementation of equals() and hashcode() using the standard template
    readonly result?: string;
    readonly that?: string;
}

export class ClassWithJavaReservedWords {
    readonly int: string;

    public constructor(int: string) {
        this.int = int;
    }

    public import(assert: string): string {
        return this.int + assert;
    }
}

/**
 * Just because we can.
 *
 * @stability external
 */
export class StructPassing {
    public static roundTrip(_positional: number, input: TopLevelStruct): TopLevelStruct {
        return {
            required: input.required,
            optional: input.optional,
            secondLevel: input.secondLevel,
        };
    }

    public static howManyVarArgsDidIPass(_positional: number, ...inputs: TopLevelStruct[]): number {
        return inputs.length;
    }
}

/**
 * We can return arrays of interfaces
 * See aws/aws-cdk#2362
 */
export class InterfacesMaker {
    public static makeInterfaces(count: number): IDoublable[] {
        const output = new Array<IDoublable>();
        for (let i = 0; i < count; i++) {
            output.push({ doubleValue: i * 2 });
        }
        return output;
    }

    private constructor() { }
}

export class ClassWithCollections {
    public map: { [key: string]: string };
    public array: string[];

    public static staticMap:{ [key: string]: string } = {'key1': 'value1', 'key2': 'value2'};
    public static staticArray: string[] = ["one", "two"];

    constructor(map: { [key: string]: string }, array: string[]) {
        this.map = map;
        this.array = array;
    }

    static createAList(): string[] {
        return ["one", "two"];
    }

    static createAMap(): { [key: string]: string } {
        return {'key1': 'value1', 'key2': 'value2'};
    }
}

/**
 * @see https://github.com/aws/jsii/issues/903
 */
export class OverridableProtectedMember {
    protected readonly overrideReadOnly: string = 'Baz';
    protected overrideReadWrite: string = 'zinga!';

    public valueFromProtected(): string {
        return this.overrideMe();
    }

    public switchModes(): void {
        this.overrideReadWrite = 'zaar...';
    }

    protected overrideMe(): string {
        return this.overrideReadOnly + this.overrideReadWrite;
    }
}

/**
 * We can generate fancy builders in Java for classes which take a mix of positional & struct parameters
 */
export class SupportsNiceJavaBuilderWithRequiredProps {
    public readonly propId?: string;
    public readonly bar: number;

    /**
     * @param id    some identifier of your choice
     * @param props some properties
     */
    public constructor(public readonly id: number, props: SupportsNiceJavaBuilderProps) {
        this.propId = props.id;
        this.bar = props.bar;
    }
}
export class SupportsNiceJavaBuilder extends SupportsNiceJavaBuilderWithRequiredProps {
    public readonly rest: string[];

    /**
     *
     * @param id         some identifier
     * @param defaultBar the default value of `bar`
     * @param props      some props once can provide
     * @param rest       a variadic continuation
     */
    public constructor(public readonly id: number, defaultBar = 1337, props?: SupportsNiceJavaBuilderProps, ...rest: string[]) {
        super(id, props ?? { bar: defaultBar });
        this.rest = rest;
    }
}
export interface SupportsNiceJavaBuilderProps {
    /**
     * An `id` field here is terrible API design, because the constructor of `SupportsNiceJavaBuilder` already has a
     * parameter named `id`. But here we are, doing it like we didn't care.
     */
    readonly id?: string;

    /**
     * Some number, like 42.
     */
    readonly bar: number;
}

/**
 * We can return an anonymous interface implementation from an override without losing the interface
 * declarations.
 */
export interface IAnonymousImplementationProvider {
    provideAsInterface(): IAnonymouslyImplementMe;
    provideAsClass(): Implementation;
}
export class AnonymousImplementationProvider implements IAnonymousImplementationProvider {
    private readonly instance = new PrivateType();

    public provideAsClass(): Implementation {
        return this.instance;
    }

    public provideAsInterface(): IAnonymouslyImplementMe {
        return this.instance;
    }
}
export class Implementation {
    readonly value = 1337;
}
export interface IAnonymouslyImplementMe {
    readonly value: number;
    verb(): string;
}
class PrivateType extends Implementation implements IAnonymouslyImplementMe {
    public verb() {
        return 'to implement';
    }
}

/**
 * We can serialize and deserialize structs without silently ignoring optional fields.
 */
export interface StructA {
    readonly requiredString: string;
    readonly optionalString?: string;
    readonly optionalNumber?: number;
}
/**
 * This intentionally overlaps with StructA (where only requiredString is provided) to test htat
 * the kernel properly disambiguates those.
 */
export interface StructB {
    readonly requiredString: string;
    readonly optionalBoolean?: boolean;
    readonly optionalStructA?: StructA;
}
export class StructUnionConsumer {
    public static isStructA(struct: StructA | StructB): struct is StructA {
        const keys = new Set(Object.keys(struct));
        switch (keys.size) {
            case 1: return keys.has('requiredString');
            case 2: return keys.has('requiredString') && (keys.has('optionalNumber') || keys.has('optionalString'));
            case 3: return keys.has('requiredString') && keys.has('optionalNumber') && keys.has('optionalString');
            default: return false;
        }
    }

    public static isStructB(struct: StructA | StructB): struct is StructB {
        const keys = new Set(Object.keys(struct));
        switch (keys.size) {
            case 1: return keys.has('requiredString');
            case 2: return keys.has('requiredString') && (keys.has('optionalBoolean') || keys.has('optionalStructA'));
            case 3: return keys.has('requiredString') && keys.has('optionalBoolean') && keys.has('optionalStructA');
            default: return false;
        }
    }

    private constructor() { }
}


/**
 * Test calling back to consumers that implement interfaces
 *
 * Check that if a JSII consumer implements IConsumerWithInterfaceParam, they can call
 * the method on the argument that they're passed...
 */
export class ConsumerCanRingBell {
    /**
     * ...if the interface is implemented using an object literal.
     *
     * Returns whether the bell was rung.
     */
    public static staticImplementedByObjectLiteral(ringer: IBellRinger) {
        let rung = false;
        ringer.yourTurn({
            ring() {
                rung = true;
            }
        });
        return rung;
    }

    /**
     * ...if the interface is implemented using a public class.
     *
     * Return whether the bell was rung.
     */
    public static staticImplementedByPublicClass(ringer: IBellRinger) {
        const bell = new Bell();
        ringer.yourTurn(bell);
        return bell.rung;
    }

    /**
     * ...if the interface is implemented using a private class.
     *
     * Return whether the bell was rung.
     */
    public static staticImplementedByPrivateClass(ringer: IBellRinger) {
        const bell = new PrivateBell();
        ringer.yourTurn(bell);
        return bell.rung;
    }

    /**
     * If the parameter is a concrete class instead of an interface
     *
     * Return whether the bell was rung.
     */
    public static staticWhenTypedAsClass(ringer: IConcreteBellRinger) {
        const bell = new Bell();
        ringer.yourTurn(bell);
        return bell.rung;
    }
    /**
     * ...if the interface is implemented using an object literal.
     *
     * Returns whether the bell was rung.
     */
    public implementedByObjectLiteral(ringer: IBellRinger) {
        let rung = false;
        ringer.yourTurn({
            ring() {
                rung = true;
            }
        });
        return rung;
    }

    /**
     * ...if the interface is implemented using a public class.
     *
     * Return whether the bell was rung.
     */
    public implementedByPublicClass(ringer: IBellRinger) {
        const bell = new Bell();
        ringer.yourTurn(bell);
        return bell.rung;
    }

    /**
     * ...if the interface is implemented using a private class.
     *
     * Return whether the bell was rung.
     */
    public implementedByPrivateClass(ringer: IBellRinger) {
        const bell = new PrivateBell();
        ringer.yourTurn(bell);
        return bell.rung;
    }

    /**
     * If the parameter is a concrete class instead of an interface
     *
     * Return whether the bell was rung.
     */
    public whenTypedAsClass(ringer: IConcreteBellRinger) {
        const bell = new Bell();
        ringer.yourTurn(bell);
        return bell.rung;
    }
}

/**
 * Takes the object parameter as an interface
 */
export interface IBellRinger {
    yourTurn(bell: IBell): void;
}

/**
 * Takes the object parameter as a calss
 */
export interface IConcreteBellRinger {
    yourTurn(bell: Bell): void;
}

export interface IBell {
    ring(): void;
}

export class Bell implements IBell {
    public rung = false;

    public ring() {
        this.rung = true;
    }
}

class PrivateBell implements IBell {
    public rung = false;

    public ring() {
        this.rung = true;
    }
}

/**
 * This is here to check that we can pass a nested struct into a kwargs by specifying it as an
 * in-line dictionary. This is cheating with the (current) declared types, but this is the "more
 * idiomatic" way for Pythonists.
 */
export interface RootStruct {
    /**
     * May not be empty.
     */
    readonly stringProp: string;
    readonly nestedStruct?: NestedStruct;
}
export interface NestedStruct {
    /**
     * When provided, must be > 0.
     */
    readonly numberProp: number;
}
export class RootStructValidator {
    public static validate(struct: RootStruct): void {
        if (!struct.stringProp) {
            throw new Error('Missing required field: stringProp');
        }
        if (struct.nestedStruct) {
            if (struct.nestedStruct.numberProp <= 0) {
                throw new Error('numberProp must be > 0');
            }
        }
    }

    private constructor() { }
}

/**
 * Returns a subclass of a known class which implements an interface.
 */
export interface IReturnJsii976 {
    readonly foo: number;
}

export class BaseJsii976 { }

export class SomeTypeJsii976 {

    static returnReturn(): IReturnJsii976 {
        class Derived extends BaseJsii976 implements IReturnJsii976 {
            public readonly foo = 333
        }

        return new Derived();
    }

    static returnAnonymous(): any {
        class Derived implements IReturnJsii976 {
            public readonly foo = 1337;
        }

        return new Derived();
    }
}

/** https://github.com/aws/jsii/issues/982 */
export interface ParentStruct982 {
    readonly foo: string;
}
export interface ChildStruct982 extends ParentStruct982 {
    readonly bar: number;
}
/**
 * 1. call #takeThis() -> An ObjectRef will be provisioned for the value (it'll be re-used!)
 * 2. call #takeThisToo() -> The ObjectRef from before will need to be down-cased to the ParentStruct982 type
 */
export class Demonstrate982 {
    private static readonly value = {
        foo: 'foo',
        bar: 1337,
    };

    /** It's dangerous to go alone! */
    public static takeThis(): ChildStruct982 {
        return this.value;
    }

    /** It's dangerous to go alone! */
    public static takeThisToo(): ParentStruct982 {
        return this.value;
    }

    public constructor() { }
}

/**
 * Verifies that null/undefined can be returned for optional collections.
 *
 * This source of collections is disappointing - it'll always give you nothing :(
 */
export class DisappointingCollectionSource {
    /** Some List of strings, maybe? (Nah, just a billion dollars mistake!) */
    public static readonly maybeList?: string[] = undefined;
    /** Some Map of strings to numbers, maybe? (Nah, just a billion dollars mistake!) */
    public static readonly maybeMap?: { [key: string]: number } = undefined;

    private constructor() { }
}

/**
 * Make sure that setters are properly called on objects with interfaces
 */
export interface IObjectWithProperty {
    property: string;
    wasSet(): boolean;
}
export class ObjectWithPropertyProvider {
    public static provide(): IObjectWithProperty {
        class Impl implements IObjectWithProperty {
            private _property: string = '';
            private _wasSet = false;

            public get property() { return this._property; }
            public set property(value: string) {
                this._property = value;
                this._wasSet = true;
            }

            public wasSet() {
                return this._wasSet;
            }
        }
        return new Impl();
    }

    private constructor() { }
}

/**
 * Make sure structs are un-decorated on the way in.
 *
 * @see https://github.com/aws/aws-cdk/issues/5066
 */
export class JsonFormatter {
    public static stringify(value?: any): string | undefined {
        return JSON.stringify(value, null, 2);
    }

    public static anyNull(): any {
        return null;
    }

    public static anyUndefined(): any {
        return undefined;
    }

    public static anyFunction(): any {
        return () => 'boom';
    }

    public static anyDate(): any {
        return new Date('2019-11-18T13:01:20.515Z');
    }

    public static anyNumber(): any {
        return 123;
    }

    public static anyZero(): any {
        return 0;
    }

    public static anyString(): any {
        return 'foo';
    }

    public static anyEmptyString(): any {
        return '';
    }

    public static anyBooleanTrue(): any {
        return true;
    }

    public static anyBooleanFalse(): any {
        return false;
    }

    public static anyArray(): any {
        return [ 1, 2, 3, new Number(123), { foo: 'bar' } ];
    }

    public static anyHash(): any {
        return { hello: 1234, world: new Number(122) };
    }

    public static anyRef(): any {
        return new Number(444);
    }

    private constructor() { }
}

/**
 * This tries to confuse Jackson by having overloaded property setters.
 *
 * @see https://github.com/aws/aws-cdk/issues/4080
 */
export class ConfusingToJackson {
    public static makeInstance(): ConfusingToJackson {
        return new ConfusingToJackson();
    }

    public static makeStructInstance(): ConfusingToJacksonStruct {
        return {};
    }

    public unionProperty?: Array<IFriendly | AbstractClass> | IFriendly;

    private constructor() { }
}
export interface ConfusingToJacksonStruct {
    readonly unionProperty?: Array<IFriendly | AbstractClass> | IFriendly;
}

/**
 * Verifies that a "pure" implementation of an interface works correctly
 */
export interface IStructReturningDelegate {
    returnStruct(): StructB;
}
export class ConsumePureInterface {
    constructor(private readonly delegate: IStructReturningDelegate) { }

    public workItBaby() {
        return this.delegate.returnStruct();
    }
}

/**
 * Verifies that, in languages that do keyword lifting (e.g: Python), having a
 * struct member with the same name as a positional parameter results in the
 * correct code being emitted.
 *
 * See: https://github.com/aws/aws-cdk/issues/4302
 */
export interface StructParameterType {
    readonly scope: string;
    readonly props?: boolean;
}
export class AmbiguousParameters {
    public constructor(public readonly scope: Bell, public readonly props: StructParameterType) { }
}

/**
 * Verifies that collections of interfaces or structs are correctly handled.
 *
 * See: https://github.com/aws/jsii/issues/1196
 */
export class InterfaceCollections {
  public static listOfStructs(): StructA[] {
    return [
      { requiredString: 'Hello, I\'m String!' }
    ];
  }

  public static mapOfStructs(): { [name: string]: StructA } {
    return {
      A: { requiredString: 'Hello, I\'m String!' }
    };
  }

  public static listOfInterfaces(): IBell[] {
    return [
      { ring: () => { return; } }
    ];
  }

  public static mapOfInterfaces(): { [name: string]: IBell } {
    return {
      A: { ring: () => { return; } }
    };
  }

  private constructor(){ }
}

/**
 * Checks that optional result from interface method code generates correctly
 */
export interface IOptionalMethod {
    optional(): string | undefined;
}

/**
<<<<<<< HEAD
 * See https://github.com/aws/aws-cdk/issues/7977
 */
export abstract class BurriedAnonymousObject {
    public check(): boolean {
        const anonymousObject = { method() { return true; } };
        const result = this.giveItBack({ anonymousObject });
        return anonymousObject === result.anonymousObject;
    }

    /**
     * Implement this method and have it return it's parameter.
     *
     * @param value the value that should be returned.
     *
     * @returns `value`
     */
    public abstract giveItBack(value: any): any;
=======
 * Checks the "same instance" isomorphism is preserved within the constructor.
 *
 * Create a subclass of this, and assert that `this.myself()` actually returns
 * `this` from within the constructor.
 */
export abstract class Isomorphism {
    public myself(): Isomorphism {
        return this;
    }
}

/**
 * Checks the current file permissions are cool (no funky UMASK down-scoping happened)
 *
 * @see https://github.com/aws/jsii/issues/1765
 */
export class UmaskCheck {
    /**
     * This should return 0o644 (-rw-r--r--)
     */
    public static mode(): number {
        // The bit-masking is to remove the file type information from .mode
        return fs.statSync(__filename).mode & 0o0777;
    }

    private constructor() {}
>>>>>>> 588e69f9
}<|MERGE_RESOLUTION|>--- conflicted
+++ resolved
@@ -1,18 +1,22 @@
 import {
-    EnumFromScopedModule,
-    IDoublable,
-    IFriendly,
-    MyFirstStruct,
-    Number,
-    StructWithOnlyOptionals,
-    Value
+  EnumFromScopedModule,
+  IDoublable,
+  IFriendly,
+  MyFirstStruct,
+  Number,
+  StructWithOnlyOptionals,
+  Value,
 } from '@scope/jsii-calc-lib';
 import * as fs from 'fs';
 import * as path from 'path';
 import * as os from 'os';
 import * as crypto from 'crypto';
 import { promisify } from 'util';
-import { IFriendlyRandomGenerator, IRandomNumberGenerator, Multiply } from './calculator';
+import {
+  IFriendlyRandomGenerator,
+  IRandomNumberGenerator,
+  Multiply,
+} from './calculator';
 
 const bundled = require('@fixtures/jsii-calc-bundled');
 import * as base from '@scope/jsii-calc-base';
@@ -20,29 +24,29 @@
 const readFile = promisify(fs.readFile);
 
 export enum AllTypesEnum {
-    MY_ENUM_VALUE,
-    YOUR_ENUM_VALUE = 100,
-    THIS_IS_GREAT
+  MY_ENUM_VALUE,
+  YOUR_ENUM_VALUE = 100,
+  THIS_IS_GREAT,
 }
 
 export enum StringEnum {
-    A = 'A!',
-    B = 'B?',
-    C = 'C.'
+  A = 'A!',
+  B = 'B?',
+  C = 'C.',
 }
 
 export class EnumDispenser {
-    public static randomStringLikeEnum(): StringEnum {
-        // Haha! I lied, it's not random!! *EVIL LAUGHTER*
-        return StringEnum.B;
-    }
-
-    public static randomIntegerLikeEnum(): AllTypesEnum {
-        // Haha! I lied, it's not random!! *EVIL LAUGHTER*
-        return AllTypesEnum.YOUR_ENUM_VALUE;
-    }
-
-    private constructor() { }
+  public static randomStringLikeEnum(): StringEnum {
+    // Haha! I lied, it's not random!! *EVIL LAUGHTER*
+    return StringEnum.B;
+  }
+
+  public static randomIntegerLikeEnum(): AllTypesEnum {
+    // Haha! I lied, it's not random!! *EVIL LAUGHTER*
+    return AllTypesEnum.YOUR_ENUM_VALUE;
+  }
+
+  private constructor() {}
 }
 
 /**
@@ -50,178 +54,178 @@
  * that the value set is of the expected type and throw otherwise.
  */
 export class AllTypes {
-
-    // boolean
-
-    private boolValue = false;
-
-    get booleanProperty() {
-        return this.boolValue;
-    }
-
-    set booleanProperty(value: boolean) {
-        if (typeof(value) !== 'boolean') {
-            throw new Error('not a boolean');
-        }
-        this.boolValue = value;
-    }
-
-    // string
-
-    private stringValue = 'first value';
-
-    get stringProperty() {
-        return this.stringValue;
-    }
-
-    set stringProperty(value: string) {
-        if (typeof(value) !== 'string') {
-            throw new Error('not a string');
-        }
-
-        this.stringValue = value;
-    }
-
-    // number
-
-    private numberValue = 0;
-
-    get numberProperty() {
-        return this.numberValue;
-    }
-
-    set numberProperty(value: number) {
-        if (typeof(value) !== 'number') {
-            throw new Error('not a number');
-        }
-        this.numberValue = value;
-    }
-
-    // date
-
-    private dateValue = new Date();
-
-    get dateProperty(): Date {
-        return this.dateValue;
-    }
-
-    set dateProperty(value: Date) {
-        // https://stackoverflow.com/a/643827/737957
-        if (Object.prototype.toString.call(value) !== '[object Date]') {
-            throw new Error('not a date: ' + value + ' type=' + typeof(value));
-        }
-
-        this.dateValue = value;
-    }
-
-    // json
-
-    private jsonValue: object = {};
-
-    get jsonProperty(): object {
-        return this.jsonValue;
-    }
-
-    set jsonProperty(value: object) {
-        if (typeof(value) !== 'object') {
-            throw new Error('not an object');
-        }
-
-        this.jsonValue = value;
-    }
-
-    // map
-
-    private mapValue: { [key: string]: Number } = {};
-
-    get mapProperty(): { [key: string]: Number } {
-        return this.mapValue;
-    }
-
-    set mapProperty(value: { [key: string]: Number }) {
-        if (typeof(value) !== 'object') {
-            throw new Error('not a map');
-        }
-        this.mapValue = value;
-    }
-
-    // array
-
-    private arrayValue: string[] = [];
-
-    get arrayProperty(): string[] {
-        return this.arrayValue;
-    }
-
-    set arrayProperty(value: string[]) {
-        if (!Array.isArray(value)) {
-            throw new Error('not an array');
-        }
-
-        this.arrayValue = value;
-    }
-
-    // non-typed (any)
-
-    anyProperty: any;
-    anyArrayProperty: any[] = [];
-    anyMapProperty: { [key: string]: any } = {};
-
-    // non-typed (unknown)
-
-    unknownProperty: unknown;
-    unknownArrayProperty: unknown[] = [];
-    unknownMapProperty: { [key: string]: unknown } = {};
-
-    // unions
-
-    unionProperty: string | number | Number | Multiply = 'foo';
-    unionArrayProperty: (Value | number)[] = [];
-    unionMapProperty: { [key: string]: (Number | number | string) } = {};
-
-    // enum
-
-    public optionalEnumValue?: StringEnum;
-    private enumValue: AllTypesEnum = AllTypesEnum.THIS_IS_GREAT;
-
-    get enumProperty() {
-        return this.enumValue;
-    }
-
-    set enumProperty(value: AllTypesEnum) {
-        this.enumValue = value;
-        switch (value) {
-            case AllTypesEnum.MY_ENUM_VALUE:
-            case AllTypesEnum.YOUR_ENUM_VALUE:
-            case AllTypesEnum.THIS_IS_GREAT:
-                return;
-            default:
-                throw new Error('Invalid enum: ' + value);
-        }
-    }
-
-    get enumPropertyValue(): number {
-        return this.enumValue.valueOf();
-    }
-
-    enumMethod(value: StringEnum) {
-        return value;
-    }
-
-
-    public anyOut(): any {
-        const ret = new Number(42);
-        Object.defineProperty(ret, 'tag', {
-            value: "you're it"
-        });
-        return ret;
-    }
-
-    public anyIn(inp: any) {
-        if (inp.tag !== "you're it") {
-            throw new Error(`Not the same object that I gave you, got: ${JSON.stringify(inp)}`);
-        }
-    }
+  // boolean
+
+  private boolValue = false;
+
+  get booleanProperty() {
+    return this.boolValue;
+  }
+
+  set booleanProperty(value: boolean) {
+    if (typeof value !== 'boolean') {
+      throw new Error('not a boolean');
+    }
+    this.boolValue = value;
+  }
+
+  // string
+
+  private stringValue = 'first value';
+
+  get stringProperty() {
+    return this.stringValue;
+  }
+
+  set stringProperty(value: string) {
+    if (typeof value !== 'string') {
+      throw new Error('not a string');
+    }
+
+    this.stringValue = value;
+  }
+
+  // number
+
+  private numberValue = 0;
+
+  get numberProperty() {
+    return this.numberValue;
+  }
+
+  set numberProperty(value: number) {
+    if (typeof value !== 'number') {
+      throw new Error('not a number');
+    }
+    this.numberValue = value;
+  }
+
+  // date
+
+  private dateValue = new Date();
+
+  get dateProperty(): Date {
+    return this.dateValue;
+  }
+
+  set dateProperty(value: Date) {
+    // https://stackoverflow.com/a/643827/737957
+    if (Object.prototype.toString.call(value) !== '[object Date]') {
+      throw new Error('not a date: ' + value + ' type=' + typeof value);
+    }
+
+    this.dateValue = value;
+  }
+
+  // json
+
+  private jsonValue: object = {};
+
+  get jsonProperty(): object {
+    return this.jsonValue;
+  }
+
+  set jsonProperty(value: object) {
+    if (typeof value !== 'object') {
+      throw new Error('not an object');
+    }
+
+    this.jsonValue = value;
+  }
+
+  // map
+
+  private mapValue: { [key: string]: Number } = {};
+
+  get mapProperty(): { [key: string]: Number } {
+    return this.mapValue;
+  }
+
+  set mapProperty(value: { [key: string]: Number }) {
+    if (typeof value !== 'object') {
+      throw new Error('not a map');
+    }
+    this.mapValue = value;
+  }
+
+  // array
+
+  private arrayValue: string[] = [];
+
+  get arrayProperty(): string[] {
+    return this.arrayValue;
+  }
+
+  set arrayProperty(value: string[]) {
+    if (!Array.isArray(value)) {
+      throw new Error('not an array');
+    }
+
+    this.arrayValue = value;
+  }
+
+  // non-typed (any)
+
+  anyProperty: any;
+  anyArrayProperty: any[] = [];
+  anyMapProperty: { [key: string]: any } = {};
+
+  // non-typed (unknown)
+
+  unknownProperty: unknown;
+  unknownArrayProperty: unknown[] = [];
+  unknownMapProperty: { [key: string]: unknown } = {};
+
+  // unions
+
+  unionProperty: string | number | Number | Multiply = 'foo';
+  unionArrayProperty: (Value | number)[] = [];
+  unionMapProperty: { [key: string]: Number | number | string } = {};
+
+  // enum
+
+  public optionalEnumValue?: StringEnum;
+  private enumValue: AllTypesEnum = AllTypesEnum.THIS_IS_GREAT;
+
+  get enumProperty() {
+    return this.enumValue;
+  }
+
+  set enumProperty(value: AllTypesEnum) {
+    this.enumValue = value;
+    switch (value) {
+      case AllTypesEnum.MY_ENUM_VALUE:
+      case AllTypesEnum.YOUR_ENUM_VALUE:
+      case AllTypesEnum.THIS_IS_GREAT:
+        return;
+      default:
+        throw new Error('Invalid enum: ' + value);
+    }
+  }
+
+  get enumPropertyValue(): number {
+    return this.enumValue.valueOf();
+  }
+
+  enumMethod(value: StringEnum) {
+    return value;
+  }
+
+  public anyOut(): any {
+    const ret = new Number(42);
+    Object.defineProperty(ret, 'tag', {
+      value: "you're it",
+    });
+    return ret;
+  }
+
+  public anyIn(inp: any) {
+    if (inp.tag !== "you're it") {
+      throw new Error(
+        `Not the same object that I gave you, got: ${JSON.stringify(inp)}`,
+      );
+    }
+  }
 }
 
 //
@@ -231,259 +235,264 @@
 //
 
 export class JSObjectLiteralToNative {
-    returnLiteral(): JSObjectLiteralToNativeClass {
-        return {
-            propA: 'Hello',
-            propB: 102
-        };
-    }
+  returnLiteral(): JSObjectLiteralToNativeClass {
+    return {
+      propA: 'Hello',
+      propB: 102,
+    };
+  }
 }
 
 export class JSObjectLiteralToNativeClass {
-    propA: string = 'A';
-    propB: number = 0;
+  propA: string = 'A';
+  propB: number = 0;
 }
 
 /**
  * Verify that object references can be passed inside collections.
  */
 export class ObjectRefsInCollections {
-    /**
-     * Returns the sum of all values
-     */
-    sumFromArray(values: Value[]) {
-        let sum = 0;
-        for (let val of values) {
-            sum += val.value;
-        }
-        return sum;
-    }
-
-    /**
-     * Returns the sum of all values in a map
-     */
-    sumFromMap(values: { [key: string]: Value }) {
-        let sum = 0;
-        for (let key of Object.keys(values)) {
-            sum += values[key].value;
-        }
-        return sum;
-    }
+  /**
+   * Returns the sum of all values
+   */
+  sumFromArray(values: Value[]) {
+    let sum = 0;
+    for (let val of values) {
+      sum += val.value;
+    }
+    return sum;
+  }
+
+  /**
+   * Returns the sum of all values in a map
+   */
+  sumFromMap(values: { [key: string]: Value }) {
+    let sum = 0;
+    for (let key of Object.keys(values)) {
+      sum += values[key].value;
+    }
+    return sum;
+  }
 }
 
 export class RuntimeTypeChecking {
-    /**
-     * Used to verify verification of number of method arguments.
-     */
-    public methodWithOptionalArguments(arg1: number, arg2: string, arg3?: Date) {
-        arg1;
-        arg2;
-        arg3;
-    }
-
-    public methodWithDefaultedArguments(arg1: number = 2, arg2?: string, arg3: Date = new Date()) {
-        arg1;
-        arg2;
-        arg3;
-    }
-
-    public methodWithOptionalAnyArgument(arg?: any) {
-        arg;
-    }
+  /**
+   * Used to verify verification of number of method arguments.
+   */
+  public methodWithOptionalArguments(arg1: number, arg2: string, arg3?: Date) {
+    arg1;
+    arg2;
+    arg3;
+  }
+
+  public methodWithDefaultedArguments(
+    arg1: number = 2,
+    arg2?: string,
+    arg3: Date = new Date(),
+  ) {
+    arg1;
+    arg2;
+    arg3;
+  }
+
+  public methodWithOptionalAnyArgument(arg?: any) {
+    arg;
+  }
 }
 
 export class OptionalConstructorArgument {
-    public constructor(public readonly arg1: number,
-                       public readonly arg2: string,
-                       public readonly arg3?: Date) {
-    }
+  public constructor(
+    public readonly arg1: number,
+    public readonly arg2: string,
+    public readonly arg3?: Date,
+  ) {}
 }
 
 export class DefaultedConstructorArgument {
-    public constructor(public readonly arg1: number = 2,
-                       public readonly arg2?: string,
-                       public readonly arg3: Date = new Date()) {
-    }
+  public constructor(
+    public readonly arg1: number = 2,
+    public readonly arg2?: string,
+    public readonly arg3: Date = new Date(),
+  ) {}
 }
 
 export namespace DerivedClassHasNoProperties {
-
-    export class Base {
-        prop: string = '';
-    }
-
-    export class Derived extends Base {
-
-    }
-
+  export class Base {
+    prop: string = '';
+  }
+
+  export class Derived extends Base {}
 }
 
 export class AsyncVirtualMethods {
-    async callMe() {
-        return await this.overrideMe(10) + this.dontOverrideMe() + await this.overrideMeToo();
-    }
-
-    async overrideMe(mult: number) {
-        return 12 * mult;
-    }
-
-    async overrideMeToo() {
-        return 0;
-    }
-
-    /**
-     * Just calls "overrideMeToo"
-     */
-    callMe2() {
-        return this.overrideMeToo();
-    }
-
-    /**
-     * This method calls the "callMe" async method indirectly, which will then
-     * invoke a virtual method. This is a "double promise" situation, which
-     * means that callbacks are not going to be available immediate, but only
-     * after an "immediates" cycle.
-     */
-    async callMeDoublePromise() {
-        return new Promise<number>(ok => {
-            setImmediate(() => {
-                this.callMe().then(ok);
-            });
-        });
-    }
-
-    dontOverrideMe() {
-        return 8;
-    }
+  async callMe() {
+    return (
+      (await this.overrideMe(10)) +
+      this.dontOverrideMe() +
+      (await this.overrideMeToo())
+    );
+  }
+
+  async overrideMe(mult: number) {
+    return 12 * mult;
+  }
+
+  async overrideMeToo() {
+    return 0;
+  }
+
+  /**
+   * Just calls "overrideMeToo"
+   */
+  callMe2() {
+    return this.overrideMeToo();
+  }
+
+  /**
+   * This method calls the "callMe" async method indirectly, which will then
+   * invoke a virtual method. This is a "double promise" situation, which
+   * means that callbacks are not going to be available immediate, but only
+   * after an "immediates" cycle.
+   */
+  async callMeDoublePromise() {
+    return new Promise<number>((ok) => {
+      setImmediate(() => {
+        this.callMe().then(ok);
+      });
+    });
+  }
+
+  dontOverrideMe() {
+    return 8;
+  }
 }
 
 export class SyncVirtualMethods {
-    callerIsMethod() {
-        return this.virtualMethod(10);
-    }
-
-    get callerIsProperty() {
-        return this.virtualMethod(10);
-    }
-
-    set callerIsProperty(x: number) {
-        this.virtualMethod(x);
-    }
-
-    async callerIsAsync() {
-        return this.virtualMethod(10);
-    }
-
-    virtualMethod(n: number): number {
-        return n * 2;
-    }
-
-    // read-write property
-
-    theProperty: string = 'initial value';
-
-    modifyValueOfTheProperty(value: string) {
-        this.theProperty = value;
-    }
-
-    retrieveValueOfTheProperty() {
-        return this.theProperty;
-    }
-
-    // read-only property
-
-    readonly readonlyProperty: string = 'readonly-property-initial-value';
-
-    retrieveReadOnlyProperty() {
-        return this.readonlyProperty;
-    }
-
-    // property backed by functions
-
-    get otherProperty() {
-        return 'other property';
-    }
-
-    set otherProperty(value: string) {
-        this.valueOfOtherProperty = value;
-    }
-
-    valueOfOtherProperty: string = '';
-
-    public modifyOtherProperty(value: string) {
-        this.otherProperty = value;
-    }
-
-    public retrieveOtherProperty() {
-        return this.otherProperty;
-    }
-
-    // property with a short name (makes sure for example that java's
-    // convertion of getA to "a" is not assuming that the length is > 1).
-
-    a: number = 0;
-
-    readA() {
-        return this.a;
-    }
-
-    writeA(value: number) {
-        this.a = value;
-    }
-
+  callerIsMethod() {
+    return this.virtualMethod(10);
+  }
+
+  get callerIsProperty() {
+    return this.virtualMethod(10);
+  }
+
+  set callerIsProperty(x: number) {
+    this.virtualMethod(x);
+  }
+
+  async callerIsAsync() {
+    return this.virtualMethod(10);
+  }
+
+  virtualMethod(n: number): number {
+    return n * 2;
+  }
+
+  // read-write property
+
+  theProperty: string = 'initial value';
+
+  modifyValueOfTheProperty(value: string) {
+    this.theProperty = value;
+  }
+
+  retrieveValueOfTheProperty() {
+    return this.theProperty;
+  }
+
+  // read-only property
+
+  readonly readonlyProperty: string = 'readonly-property-initial-value';
+
+  retrieveReadOnlyProperty() {
+    return this.readonlyProperty;
+  }
+
+  // property backed by functions
+
+  get otherProperty() {
+    return 'other property';
+  }
+
+  set otherProperty(value: string) {
+    this.valueOfOtherProperty = value;
+  }
+
+  valueOfOtherProperty: string = '';
+
+  public modifyOtherProperty(value: string) {
+    this.otherProperty = value;
+  }
+
+  public retrieveOtherProperty() {
+    return this.otherProperty;
+  }
+
+  // property with a short name (makes sure for example that java's
+  // convertion of getA to "a" is not assuming that the length is > 1).
+
+  a: number = 0;
+
+  readA() {
+    return this.a;
+  }
+
+  writeA(value: number) {
+    this.a = value;
+  }
 }
 
 export class VirtualMethodPlayground {
-    async serialSumAsync(count: number) {
-        let sum = 0;
-        for (let i = 0; i < count; ++i) {
-            const result = await this.overrideMeAsync(i);
-            sum += result;
-        }
-        return sum;
-    }
-
-    async parallelSumAsync(count: number) {
-        let all = new Array<Promise<number>>();
-        for (let i = 0; i < count; ++i) {
-            all.push(this.overrideMeAsync(i));
-        }
-
-        const result = await Promise.all(all);
-        return result.reduce((x, i) => x + i, 0);
-    }
-
-    sumSync(count: number) {
-        let sum = 0;
-        for (let i = 0; i < count; ++i) {
-            sum += this.overrideMeSync(i);
-        }
-        return sum;
-    }
-
-    async overrideMeAsync(index: number) {
-        return 10 * index;
-    }
-
-    overrideMeSync(index: number) {
-        return 10 * index;
-    }
+  async serialSumAsync(count: number) {
+    let sum = 0;
+    for (let i = 0; i < count; ++i) {
+      const result = await this.overrideMeAsync(i);
+      sum += result;
+    }
+    return sum;
+  }
+
+  async parallelSumAsync(count: number) {
+    let all = new Array<Promise<number>>();
+    for (let i = 0; i < count; ++i) {
+      all.push(this.overrideMeAsync(i));
+    }
+
+    const result = await Promise.all(all);
+    return result.reduce((x, i) => x + i, 0);
+  }
+
+  sumSync(count: number) {
+    let sum = 0;
+    for (let i = 0; i < count; ++i) {
+      sum += this.overrideMeSync(i);
+    }
+    return sum;
+  }
+
+  async overrideMeAsync(index: number) {
+    return 10 * index;
+  }
+
+  overrideMeSync(index: number) {
+    return 10 * index;
+  }
 }
 
 export class DoubleTrouble implements IFriendlyRandomGenerator {
-    next() {
-        return 12;
-    }
-
-    hello() {
-        return 'world';
-    }
+  next() {
+    return 12;
+  }
+
+  hello() {
+    return 'world';
+  }
 }
 
 export class Polymorphism {
-    sayHello(friendly: IFriendly) {
-        return `oh, ${friendly.hello()}`;
-    }
+  sayHello(friendly: IFriendly) {
+    return `oh, ${friendly.hello()}`;
+  }
 }
 
 /**
@@ -491,579 +500,526 @@
  * implement interfaces.
  */
 export class NumberGenerator {
-    constructor(public generator: IRandomNumberGenerator) {
-
-    }
-
-    nextTimes100() {
-        return this.generator.next() * 100;
-    }
-
-    isSameGenerator(gen: IRandomNumberGenerator) {
-        return this.generator === gen;
-    }
+  constructor(public generator: IRandomNumberGenerator) {}
+
+  nextTimes100() {
+    return this.generator.next() * 100;
+  }
+
+  isSameGenerator(gen: IRandomNumberGenerator) {
+    return this.generator === gen;
+  }
 }
 
 export class JSObjectLiteralForInterface {
-
-    giveMeFriendly(): IFriendly {
-        return {
-            hello: () => 'I am literally friendly!'
-        };
-    }
-
-    giveMeFriendlyGenerator(): IFriendlyRandomGenerator {
-        return {
-            hello: () => 'giveMeFriendlyGenerator',
-            next: () => 42
-        };
-    }
-
+  giveMeFriendly(): IFriendly {
+    return {
+      hello: () => 'I am literally friendly!',
+    };
+  }
+
+  giveMeFriendlyGenerator(): IFriendlyRandomGenerator {
+    return {
+      hello: () => 'giveMeFriendlyGenerator',
+      next: () => 42,
+    };
+  }
 }
 
 export class GreetingAugmenter {
-    betterGreeting(friendly: IFriendly): string {
-        return friendly.hello() + ' Let me buy you a drink!';
-    }
+  betterGreeting(friendly: IFriendly): string {
+    return friendly.hello() + ' Let me buy you a drink!';
+  }
 }
 
 /**
  * A struct which derives from another struct.
  */
 export interface DerivedStruct extends MyFirstStruct {
-    /**
-     * An example of a non primitive property.
-     */
-    readonly nonPrimitive: DoubleTrouble
-    readonly bool: boolean
-    readonly anotherRequired: Date
-    readonly optionalArray?: string[]
-    readonly optionalAny?: any
-    /**
-     * This is optional.
-     */
-    readonly anotherOptional?: { [key: string]: Value }
+  /**
+   * An example of a non primitive property.
+   */
+  readonly nonPrimitive: DoubleTrouble;
+  readonly bool: boolean;
+  readonly anotherRequired: Date;
+  readonly optionalArray?: string[];
+  readonly optionalAny?: any;
+  /**
+   * This is optional.
+   */
+  readonly anotherOptional?: { [key: string]: Value };
 }
 
 export class GiveMeStructs {
-    /**
-     * Returns the "anumber" from a MyFirstStruct struct;
-     */
-    readFirstNumber(first: MyFirstStruct) {
-        return first.anumber;
-    }
-
-    /**
-     * Returns the boolean from a DerivedStruct struct.
-     */
-    readDerivedNonPrimitive(derived: DerivedStruct) {
-        return derived.nonPrimitive;
-    }
-
-    /**
-     * Accepts a struct of type DerivedStruct and returns a struct of type FirstStruct.
-     */
-    derivedToFirst(derived: DerivedStruct) {
-        return derived as MyFirstStruct;
-    }
-
-    get structLiteral(): StructWithOnlyOptionals {
-        return {
-            optional1: 'optional1FromStructLiteral',
-            optional3: false
-        };
-    }
+  /**
+   * Returns the "anumber" from a MyFirstStruct struct;
+   */
+  readFirstNumber(first: MyFirstStruct) {
+    return first.anumber;
+  }
+
+  /**
+   * Returns the boolean from a DerivedStruct struct.
+   */
+  readDerivedNonPrimitive(derived: DerivedStruct) {
+    return derived.nonPrimitive;
+  }
+
+  /**
+   * Accepts a struct of type DerivedStruct and returns a struct of type FirstStruct.
+   */
+  derivedToFirst(derived: DerivedStruct) {
+    return derived as MyFirstStruct;
+  }
+
+  get structLiteral(): StructWithOnlyOptionals {
+    return {
+      optional1: 'optional1FromStructLiteral',
+      optional3: false,
+    };
+  }
 }
 
 export interface IInterfaceWithProperties {
-    readonly readOnlyString: string;
-    readWriteString: string;
-}
-
-export interface IInterfaceWithPropertiesExtension extends IInterfaceWithProperties {
-    foo: number;
+  readonly readOnlyString: string;
+  readWriteString: string;
+}
+
+export interface IInterfaceWithPropertiesExtension
+  extends IInterfaceWithProperties {
+  foo: number;
 }
 
 export class UsesInterfaceWithProperties {
-    constructor(public readonly obj: IInterfaceWithProperties) {
-
-    }
-
-    public justRead() {
-        return this.obj.readOnlyString;
-    }
-
-    public writeAndRead(value: string) {
-        this.obj.readWriteString = value;
-        return this.obj.readWriteString;
-    }
-
-    public readStringAndNumber(ext: IInterfaceWithPropertiesExtension) {
-        return `base=${ext.readOnlyString} child=${ext.foo} keys=[${Object.keys(ext).join(',')}]`;
-    }
+  constructor(public readonly obj: IInterfaceWithProperties) {}
+
+  public justRead() {
+    return this.obj.readOnlyString;
+  }
+
+  public writeAndRead(value: string) {
+    this.obj.readWriteString = value;
+    return this.obj.readWriteString;
+  }
+
+  public readStringAndNumber(ext: IInterfaceWithPropertiesExtension) {
+    return `base=${ext.readOnlyString} child=${ext.foo} keys=[${Object.keys(
+      ext,
+    ).join(',')}]`;
+  }
 }
 
 export class AllowedMethodNames {
-
-    /**
-     * getXxx() is not allowed (see negatives), but getXxx(a, ...) is okay.
-     */
-    public getFoo(withParam: string) {
-        return withParam;
-    }
-
-    public getBar(_p1: string, _p2: number) {
-        return;
-    }
-
-    /**
-     * setFoo(x) is not allowed (see negatives), but setXxx(a, b, ...) is okay.
-     */
-    public setFoo(_x: string, _y: number) {
-        return;
-    }
-
-    public setBar(_x: string, _y: number, _z: boolean) {
-        return;
-    }
+  /**
+   * getXxx() is not allowed (see negatives), but getXxx(a, ...) is okay.
+   */
+  public getFoo(withParam: string) {
+    return withParam;
+  }
+
+  public getBar(_p1: string, _p2: number) {
+    return;
+  }
+
+  /**
+   * setFoo(x) is not allowed (see negatives), but setXxx(a, b, ...) is okay.
+   */
+  public setFoo(_x: string, _y: number) {
+    return;
+  }
+
+  public setBar(_x: string, _y: number, _z: boolean) {
+    return;
+  }
 }
 
 export interface IReturnsNumber {
-    obtainNumber(): IDoublable;
-
-    readonly numberProp: Number;
+  obtainNumber(): IDoublable;
+
+  readonly numberProp: Number;
 }
 
 export class OverrideReturnsObject {
-    public test(obj: IReturnsNumber) {
-        return obj.obtainNumber().doubleValue + obj.numberProp.doubleValue;
-    }
+  public test(obj: IReturnsNumber) {
+    return obj.obtainNumber().doubleValue + obj.numberProp.doubleValue;
+  }
 }
 
 export class Thrower {
-    public throwError() {
-        this.doThrowError();
-    }
-
-    private doThrowError() {
-        throw new Error();
-    }
+  public throwError() {
+    this.doThrowError();
+  }
+
+  private doThrowError() {
+    throw new Error();
+  }
 }
 
 export class VariadicMethod {
-    private readonly prefix: number[];
-
-    /**
-     * @param prefix a prefix that will be use for all values returned by `#asArray`.
-     */
-    constructor(...prefix: number[]) {
-        this.prefix = prefix;
-    }
-
-    /**
-     * @param first  the first element of the array to be returned (after the `prefix` provided at construction time).
-     * @param others other elements to be included in the array.
-     */
-    public asArray(first: number, ...others: number[]): number[] {
-        return [...this.prefix, first, ...others];
-    }
+  private readonly prefix: number[];
+
+  /**
+   * @param prefix a prefix that will be use for all values returned by `#asArray`.
+   */
+  constructor(...prefix: number[]) {
+    this.prefix = prefix;
+  }
+
+  /**
+   * @param first  the first element of the array to be returned (after the `prefix` provided at construction time).
+   * @param others other elements to be included in the array.
+   */
+  public asArray(first: number, ...others: number[]): number[] {
+    return [...this.prefix, first, ...others];
+  }
 }
 
 export class VariadicInvoker {
-    public constructor(private readonly method: VariadicMethod) { }
-
-    public asArray(...values: number[]): number[] {
-        const [first, ...rest] = values;
-        return this.method.asArray(first, ...rest);
-    }
+  public constructor(private readonly method: VariadicMethod) {}
+
+  public asArray(...values: number[]): number[] {
+    const [first, ...rest] = values;
+    return this.method.asArray(first, ...rest);
+  }
 }
 
 export class Statics {
-    constructor(public readonly value: string) {
-    }
-
-    /**
-     * Jsdocs for static method
-     * @param name The name of the person to say hello to
-     */
-    public static staticMethod(name: string) {
-        return `hello ,${name}!`;
-    }
-
-    public justMethod() {
-        return this.value;
-    }
-
-    /**
-     * Jsdocs for static property.
-     */
-    public static readonly Foo = 'hello';
-
-    /**
-     * Constants may also use all-caps.
-     */
-    public static readonly BAR = 1234;
-
-    /**
-     * Constants can also use camelCase.
-     */
-    public static readonly zooBar: { [name: string]: string } = { hello: 'world' };
-
-    private static _instance?: Statics;
-
-    /**
-     * Jsdocs for static getter.
-     */
-    public static get instance(): Statics {
-        if (!this._instance) {
-            this._instance = new Statics('default');
-        }
-        return this._instance;
-    }
-
-    /**
-     *Jsdocs for static setter.
-     */
-    public static set instance(val: Statics) {
-        this._instance = val;
-    }
-
-    public static nonConstStatic = 100; // this should not be represented as a constant in target languages
-    public static readonly ConstObj = new DoubleTrouble(); // should be initialized statically
+  constructor(public readonly value: string) {}
+
+  /**
+   * Jsdocs for static method
+   * @param name The name of the person to say hello to
+   */
+  public static staticMethod(name: string) {
+    return `hello ,${name}!`;
+  }
+
+  public justMethod() {
+    return this.value;
+  }
+
+  /**
+   * Jsdocs for static property.
+   */
+  public static readonly Foo = 'hello';
+
+  /**
+   * Constants may also use all-caps.
+   */
+  public static readonly BAR = 1234;
+
+  /**
+   * Constants can also use camelCase.
+   */
+  public static readonly zooBar: { [name: string]: string } = {
+    hello: 'world',
+  };
+
+  private static _instance?: Statics;
+
+  /**
+   * Jsdocs for static getter.
+   */
+  public static get instance(): Statics {
+    if (!this._instance) {
+      this._instance = new Statics('default');
+    }
+    return this._instance;
+  }
+
+  /**
+   *Jsdocs for static setter.
+   */
+  public static set instance(val: Statics) {
+    this._instance = val;
+  }
+
+  public static nonConstStatic = 100; // this should not be represented as a constant in target languages
+  public static readonly ConstObj = new DoubleTrouble(); // should be initialized statically
 }
 
 // https://en.wikipedia.org/wiki/List_of_Java_keywords
 export class JavaReservedWords {
-    public abstract() {
-    }
-
-    public assert() {
-    }
-
-    public boolean() {
-    }
-
-    public break() {
-    }
-
-    public byte() {
-    }
-
-    public case() {
-    }
-
-    public catch() {
-    }
-
-    public char() {
-    }
-
-    public class() {
-    }
-
-    public const() {
-    }
-
-    public continue() {
-    }
-
-    public default() {
-    }
-
-    public double() {
-    }
-
-    public do() {
-    }
-
-    public else() {
-    }
-
-    public enum() {
-    }
-
-    public extends() {
-    }
-
-    public false() {
-    }
-
-    public final() {
-    }
-
-    public finally() {
-    }
-
-    public float() {
-    }
-
-    public for() {
-    }
-
-    public goto() {
-    }
-
-    public if() {
-    }
-
-    public implements() {
-    }
-
-    public import() {
-    }
-
-    public instanceof() {
-    }
-
-    public int() {
-    }
-
-    public interface() {
-    }
-
-    public long() {
-    }
-
-    public native() {
-    }
-
-    public new() {
-    }
-
-    public null() {
-    }
-
-    public package() {
-    }
-
-    public private() {
-    }
-
-    public protected() {
-    }
-
-    public public() {
-    }
-
-    public return() {
-    }
-
-    public short() {
-    }
-
-    public static() {
-    }
-
-    public strictfp() {
-    }
-
-    public super() {
-    }
-
-    public switch() {
-    }
-
-    public synchronized() {
-    }
-
-    public this() {
-    }
-
-    public throw() {
-    }
-
-    public throws() {
-    }
-
-    public transient() {
-    }
-
-    public true() {
-    }
-
-    public try() {
-    }
-
-    public void() {
-    }
-
-    public volatile() {
-    }
-
-    public while = 'hello';
+  public abstract() {}
+
+  public assert() {}
+
+  public boolean() {}
+
+  public break() {}
+
+  public byte() {}
+
+  public case() {}
+
+  public catch() {}
+
+  public char() {}
+
+  public class() {}
+
+  public const() {}
+
+  public continue() {}
+
+  public default() {}
+
+  public double() {}
+
+  public do() {}
+
+  public else() {}
+
+  public enum() {}
+
+  public extends() {}
+
+  public false() {}
+
+  public final() {}
+
+  public finally() {}
+
+  public float() {}
+
+  public for() {}
+
+  public goto() {}
+
+  public if() {}
+
+  public implements() {}
+
+  public import() {}
+
+  public instanceof() {}
+
+  public int() {}
+
+  public interface() {}
+
+  public long() {}
+
+  public native() {}
+
+  public new() {}
+
+  public null() {}
+
+  public package() {}
+
+  public private() {}
+
+  public protected() {}
+
+  public public() {}
+
+  public return() {}
+
+  public short() {}
+
+  public static() {}
+
+  public strictfp() {}
+
+  public super() {}
+
+  public switch() {}
+
+  public synchronized() {}
+
+  public this() {}
+
+  public throw() {}
+
+  public throws() {}
+
+  public transient() {}
+
+  public true() {}
+
+  public try() {}
+
+  public void() {}
+
+  public volatile() {}
+
+  public while = 'hello';
 }
 
 export class PythonReservedWords {
-
-    public and() {}
-
-    public as() {}
-
-    public assert() {}
-
-    public async() {}
-
-    public await() {}
-
-    public break() {}
-
-    public class() {}
-
-    public continue() {}
-
-    public def() {}
-
-    public del() {}
-
-    public elif() {}
-
-    public else() {}
-
-    public except() {}
-
-    public finally() {}
-
-    public for() {}
-
-    public from() {}
-
-    public global() {}
-
-    public if() {}
-
-    public import() {}
-
-    public in() {}
-
-    public is() {}
-
-    public lambda() {}
-
-    public nonlocal() {}
-
-    public not() {}
-
-    public or() {}
-
-    public pass() {}
-
-    public raise() {}
-
-    public return() {}
-
-    public try() {}
-
-    public while() {}
-
-    public with() {}
-
-    public yield() {}
+  public and() {}
+
+  public as() {}
+
+  public assert() {}
+
+  public async() {}
+
+  public await() {}
+
+  public break() {}
+
+  public class() {}
+
+  public continue() {}
+
+  public def() {}
+
+  public del() {}
+
+  public elif() {}
+
+  public else() {}
+
+  public except() {}
+
+  public finally() {}
+
+  public for() {}
+
+  public from() {}
+
+  public global() {}
+
+  public if() {}
+
+  public import() {}
+
+  public in() {}
+
+  public is() {}
+
+  public lambda() {}
+
+  public nonlocal() {}
+
+  public not() {}
+
+  public or() {}
+
+  public pass() {}
+
+  public raise() {}
+
+  public return() {}
+
+  public try() {}
+
+  public while() {}
+
+  public with() {}
+
+  public yield() {}
 }
 
 // "self" is technically not a keyword in Python. It's the conventional name of
 // the "this instance" reference. We can slugify this to our heart's content,
 // without much impact on the developer experience - but it needs to happen!
 export namespace PythonSelf {
-    export class ClassWithSelf {
-        public constructor(public readonly self: string) { }
-
-        public method(self: number): string {
-            return self.toString();
-        }
-    }
-
-    export class ClassWithSelfKwarg {
-        public constructor(public readonly props: StructWithSelf) { }
-    }
-
-    export interface StructWithSelf {
-        readonly self: string;
-    }
-
-    export interface IInterfaceWithSelf {
-        method(self: number): string;
-    }
+  export class ClassWithSelf {
+    public constructor(public readonly self: string) {}
+
+    public method(self: number): string {
+      return self.toString();
+    }
+  }
+
+  export class ClassWithSelfKwarg {
+    public constructor(public readonly props: StructWithSelf) {}
+  }
+
+  export interface StructWithSelf {
+    readonly self: string;
+  }
+
+  export interface IInterfaceWithSelf {
+    method(self: number): string;
+  }
 }
 
 export interface UnionProperties {
-    readonly foo?: string | number;
-    readonly bar: AllTypes | string | number;
+  readonly foo?: string | number;
+  readonly bar: AllTypes | string | number;
 }
 
 export class UseBundledDependency {
-    value() {
-        return bundled;
-    }
+  value() {
+    return bundled;
+  }
 }
 
 /**
  * Test fixture to verify that jsii modules can use the node standard library.
  */
 export class NodeStandardLibrary {
-    /**
-     * Reads a local resource file (resource.txt) asynchronously.
-     * @returns "Hello, resource!"
-     */
-    public async fsReadFile() {
-        const value = await readFile(path.join(__dirname, 'resource.txt'));
-        return value.toString();
-    }
-
-    /**
-     * Sync version of fsReadFile.
-     * @returns "Hello, resource! SYNC!"
-     */
-    public fsReadFileSync() {
-        return fs.readFileSync(path.join(__dirname, 'resource.txt')).toString() + ' SYNC!';
-    }
-
-    /**
-     * Returns the current os.platform() from the "os" node module.
-     */
-    public get osPlatform() {
-        return os.platform();
-    }
-
-    /**
-     * Uses node.js "crypto" module to calculate sha256 of a string.
-     * @returns "6a2da20943931e9834fc12cfe5bb47bbd9ae43489a30726962b576f4e3993e50"
-     */
-    public cryptoSha256() {
-        const hash = crypto.createHash('sha256');
-
-        hash.update('some data to hash');
-        return hash.digest('hex');
-    }
+  /**
+   * Reads a local resource file (resource.txt) asynchronously.
+   * @returns "Hello, resource!"
+   */
+  public async fsReadFile() {
+    const value = await readFile(path.join(__dirname, 'resource.txt'));
+    return value.toString();
+  }
+
+  /**
+   * Sync version of fsReadFile.
+   * @returns "Hello, resource! SYNC!"
+   */
+  public fsReadFileSync() {
+    return (
+      fs.readFileSync(path.join(__dirname, 'resource.txt')).toString() +
+      ' SYNC!'
+    );
+  }
+
+  /**
+   * Returns the current os.platform() from the "os" node module.
+   */
+  public get osPlatform() {
+    return os.platform();
+  }
+
+  /**
+   * Uses node.js "crypto" module to calculate sha256 of a string.
+   * @returns "6a2da20943931e9834fc12cfe5bb47bbd9ae43489a30726962b576f4e3993e50"
+   */
+  public cryptoSha256() {
+    const hash = crypto.createHash('sha256');
+
+    hash.update('some data to hash');
+    return hash.digest('hex');
+  }
 }
 
 /**
  * Depend on a type from jsii-calc-base as a test for awslabs/jsii#128
  */
 export class UseCalcBase {
-    public hello(): base.Base {
-        return {
-            typeName: () => 'hello'
-        };
-    }
+  public hello(): base.Base {
+    return {
+      typeName: () => 'hello',
+    };
+  }
 }
 
 export interface ImplictBaseOfBase extends base.BaseProps {
-    readonly goo: Date;
+  readonly goo: Date;
 }
 
 /**
  * See awslabs/jsii#138
  */
 export class ReferenceEnumFromScopedPackage {
-    public foo?: EnumFromScopedModule = EnumFromScopedModule.VALUE2;
-
-    public loadFoo(): EnumFromScopedModule | undefined {
-        return this.foo;
-    }
-
-    public saveFoo(value: EnumFromScopedModule) {
-        this.foo = value;
-    }
+  public foo?: EnumFromScopedModule = EnumFromScopedModule.VALUE2;
+
+  public loadFoo(): EnumFromScopedModule | undefined {
+    return this.foo;
+  }
+
+  public saveFoo(value: EnumFromScopedModule) {
+    this.foo = value;
+  }
 }
 
 /**
@@ -1071,23 +1027,20 @@
  * Interface within a namespace
  */
 export namespace InterfaceInNamespaceOnlyInterface {
-
-    // it's a special case when only an interface is exported from a namespace
-    export interface Hello {
-        readonly foo: number
-    }
-
+  // it's a special case when only an interface is exported from a namespace
+  export interface Hello {
+    readonly foo: number;
+  }
 }
 
 export namespace InterfaceInNamespaceIncludesClasses {
-
-    export class Foo {
-        public bar?: string;
-    }
-
-    export interface Hello {
-        readonly foo: number
-    }
+  export class Foo {
+    public bar?: string;
+  }
+
+  export interface Hello {
+    readonly foo: number;
+  }
 }
 
 /**
@@ -1095,18 +1048,20 @@
  * Interface proxies (and builders) do not respect optional arguments in methods
  */
 export interface IInterfaceWithOptionalMethodArguments {
-    hello(arg1: string, arg2?: number): void
+  hello(arg1: string, arg2?: number): void;
 }
 export class OptionalArgumentInvoker {
-    constructor(private readonly delegate: IInterfaceWithOptionalMethodArguments) { }
-
-    public invokeWithoutOptional() {
-        return this.delegate.hello('Howdy');
-    }
-
-    public invokeWithOptional() {
-        return this.delegate.hello('Howdy', 1337);
-    }
+  constructor(
+    private readonly delegate: IInterfaceWithOptionalMethodArguments,
+  ) {}
+
+  public invokeWithoutOptional() {
+    return this.delegate.hello('Howdy');
+  }
+
+  public invokeWithOptional() {
+    return this.delegate.hello('Howdy', 1337);
+  }
 }
 
 /**
@@ -1115,226 +1070,255 @@
  */
 
 export interface IInterfaceImplementedByAbstractClass {
-    readonly propFromInterface: string;
+  readonly propFromInterface: string;
 }
 
 export abstract class AbstractClassBase {
-    public abstract readonly abstractProperty: string;
-}
-
-export abstract class AbstractClass extends AbstractClassBase implements IInterfaceImplementedByAbstractClass {
-    public nonAbstractMethod() {
-        return 42;
-    }
-
-    public abstract abstractMethod(name: string): string;
-
-    public get propFromInterface() {
-        return 'propFromInterfaceValue';
-    }
+  public abstract readonly abstractProperty: string;
+}
+
+export abstract class AbstractClass extends AbstractClassBase
+  implements IInterfaceImplementedByAbstractClass {
+  public nonAbstractMethod() {
+    return 42;
+  }
+
+  public abstract abstractMethod(name: string): string;
+
+  public get propFromInterface() {
+    return 'propFromInterfaceValue';
+  }
 }
 
 class ConcreteClass extends AbstractClass {
-    public abstractMethod(name: string) {
-        return `Hello, ${name}!!`;
-    }
-
-    public get abstractProperty() {
-        return 'Hello, dude!';
-    }
+  public abstractMethod(name: string) {
+    return `Hello, ${name}!!`;
+  }
+
+  public get abstractProperty() {
+    return 'Hello, dude!';
+  }
 }
 
 export class AbstractClassReturner {
-    public giveMeAbstract(): AbstractClass {
-        return new ConcreteClass();
-    }
-
-    public giveMeInterface(): IInterfaceImplementedByAbstractClass {
-        return new ConcreteClass();
-    }
-
-    public get returnAbstractFromProperty(): AbstractClassBase {
-        return {
-            abstractProperty: 'hello-abstract-property'
-        };
-    }
+  public giveMeAbstract(): AbstractClass {
+    return new ConcreteClass();
+  }
+
+  public giveMeInterface(): IInterfaceImplementedByAbstractClass {
+    return new ConcreteClass();
+  }
+
+  public get returnAbstractFromProperty(): AbstractClassBase {
+    return {
+      abstractProperty: 'hello-abstract-property',
+    };
+  }
 }
 
 export interface IMutableObjectLiteral {
-    value: string;
+  value: string;
 }
 
 export class ClassWithMutableObjectLiteralProperty {
-    public mutableObject: IMutableObjectLiteral = { value: 'default' };
+  public mutableObject: IMutableObjectLiteral = { value: 'default' };
 }
 
 export class DoNotOverridePrivates {
-    private privateMethod(): string {
-        return 'privateMethod';
-    }
-
-    private privateProperty = 'privateProperty';
-
-    public privateMethodValue() {
-        return this.privateMethod();
-    }
-
-    public privatePropertyValue() {
-        return this.privateProperty;
-    }
-
-    public changePrivatePropertyValue(newValue: string) {
-        this.privateProperty = newValue;
-    }
+  private privateMethod(): string {
+    return 'privateMethod';
+  }
+
+  private privateProperty = 'privateProperty';
+
+  public privateMethodValue() {
+    return this.privateMethod();
+  }
+
+  public privatePropertyValue() {
+    return this.privateProperty;
+  }
+
+  public changePrivatePropertyValue(newValue: string) {
+    this.privateProperty = newValue;
+  }
 }
 
 /**
  * Class that implements interface properties automatically, but using a private constructor
  */
-export class ClassWithPrivateConstructorAndAutomaticProperties implements IInterfaceWithProperties {
-    public static create(readOnlyString: string, readWriteString: string) {
-        return new ClassWithPrivateConstructorAndAutomaticProperties(readOnlyString, readWriteString);
-    }
-
-    private constructor(public readonly readOnlyString: string, public readWriteString: string) {
-    }
+export class ClassWithPrivateConstructorAndAutomaticProperties
+  implements IInterfaceWithProperties {
+  public static create(readOnlyString: string, readWriteString: string) {
+    return new ClassWithPrivateConstructorAndAutomaticProperties(
+      readOnlyString,
+      readWriteString,
+    );
+  }
+
+  private constructor(
+    public readonly readOnlyString: string,
+    public readWriteString: string,
+  ) {}
 }
 
 export interface IInterfaceWithMethods {
-    readonly value: string;
-
-    doThings(): void;
+  readonly value: string;
+
+  doThings(): void;
 }
 
 /**
  * Even though this interface has only properties, it is disqualified from being a datatype
  * because it inherits from an interface that is not a datatype.
  */
-export interface IInterfaceThatShouldNotBeADataType extends IInterfaceWithMethods {
-    readonly otherValue: string;
+export interface IInterfaceThatShouldNotBeADataType
+  extends IInterfaceWithMethods {
+  readonly otherValue: string;
 }
 
 /**
  * jsii#284: do not recognize "any" as an optional argument
  */
 export class DoNotRecognizeAnyAsOptional {
-    public method(_requiredAny: any, _optionalAny?: any, _optionalString?: string) {
-
-    }
+  public method(
+    _requiredAny: any,
+    _optionalAny?: any,
+    _optionalString?: string,
+  ) {}
 }
 
 /**
  * jsii#282, aws-cdk#157: null should be treated as "undefined"
  */
 export class NullShouldBeTreatedAsUndefined {
-    public changeMeToUndefined? = 'hello';
-
-    constructor(_param1: string, optional?: any) {
-        if (optional !== undefined) {
-            throw new Error('Expecting second constructor argument to be "undefined"');
-        }
-    }
-
-    public giveMeUndefined(value?: any) {
-        if (value !== undefined) {
-            throw new Error('I am disappointed. I expected undefined and got: ' + JSON.stringify(value));
-        }
-    }
-
-    public giveMeUndefinedInsideAnObject(input: NullShouldBeTreatedAsUndefinedData) {
-        if (input.thisShouldBeUndefined !== undefined) {
-            throw new Error('I am disappointed. I expected undefined in "thisShouldBeUndefined" and got: ' + JSON.stringify(input));
-        }
-
-        const array = input.arrayWithThreeElementsAndUndefinedAsSecondArgument;
-        if (array.length !== 3) {
-            throw new Error('Expecting "arrayWithThreeElementsAndUndefinedAsSecondArgument" to have three elements: ' + JSON.stringify(input));
-        }
-
-        if (array[1] !== undefined) {
-            throw new Error('Expected arrayWithThreeElementsAndUndefinedAsSecondArgument[1] to be undefined: ' + JSON.stringify(input));
-        }
-    }
-
-    public verifyPropertyIsUndefined() {
-        if (this.changeMeToUndefined !== undefined) {
-            throw new Error('Expecting property "changeMeToUndefined" to be undefined, and it is: ' + this.changeMeToUndefined);
-        }
-    }
+  public changeMeToUndefined? = 'hello';
+
+  constructor(_param1: string, optional?: any) {
+    if (optional !== undefined) {
+      throw new Error(
+        'Expecting second constructor argument to be "undefined"',
+      );
+    }
+  }
+
+  public giveMeUndefined(value?: any) {
+    if (value !== undefined) {
+      throw new Error(
+        'I am disappointed. I expected undefined and got: ' +
+          JSON.stringify(value),
+      );
+    }
+  }
+
+  public giveMeUndefinedInsideAnObject(
+    input: NullShouldBeTreatedAsUndefinedData,
+  ) {
+    if (input.thisShouldBeUndefined !== undefined) {
+      throw new Error(
+        'I am disappointed. I expected undefined in "thisShouldBeUndefined" and got: ' +
+          JSON.stringify(input),
+      );
+    }
+
+    const array = input.arrayWithThreeElementsAndUndefinedAsSecondArgument;
+    if (array.length !== 3) {
+      throw new Error(
+        'Expecting "arrayWithThreeElementsAndUndefinedAsSecondArgument" to have three elements: ' +
+          JSON.stringify(input),
+      );
+    }
+
+    if (array[1] !== undefined) {
+      throw new Error(
+        'Expected arrayWithThreeElementsAndUndefinedAsSecondArgument[1] to be undefined: ' +
+          JSON.stringify(input),
+      );
+    }
+  }
+
+  public verifyPropertyIsUndefined() {
+    if (this.changeMeToUndefined !== undefined) {
+      throw new Error(
+        'Expecting property "changeMeToUndefined" to be undefined, and it is: ' +
+          this.changeMeToUndefined,
+      );
+    }
+  }
 }
 
 export interface NullShouldBeTreatedAsUndefinedData {
-    readonly thisShouldBeUndefined?: any;
-    readonly arrayWithThreeElementsAndUndefinedAsSecondArgument: any[];
+  readonly thisShouldBeUndefined?: any;
+  readonly arrayWithThreeElementsAndUndefinedAsSecondArgument: any[];
 }
 
 export class DontComplainAboutVariadicAfterOptional {
-    public optionalAndVariadic(optional?: string, ...things: string[]) {
-        return `${optional} and ${things.join(',')}`;
-    }
+  public optionalAndVariadic(optional?: string, ...things: string[]) {
+    return `${optional} and ${things.join(',')}`;
+  }
 }
 
 /**
  * jsii#298: show default values in sphinx documentation, and respect newlines.
  **/
 export interface LoadBalancedFargateServiceProps {
-    /**
-     * The number of cpu units used by the task.
-     * Valid values, which determines your range of valid values for the memory parameter:
-     * 256 (.25 vCPU) - Available memory values: 0.5GB, 1GB, 2GB
-     * 512 (.5 vCPU) - Available memory values: 1GB, 2GB, 3GB, 4GB
-     * 1024 (1 vCPU) - Available memory values: 2GB, 3GB, 4GB, 5GB, 6GB, 7GB, 8GB
-     * 2048 (2 vCPU) - Available memory values: Between 4GB and 16GB in 1GB increments
-     * 4096 (4 vCPU) - Available memory values: Between 8GB and 30GB in 1GB increments
-     *
-     * This default is set in the underlying FargateTaskDefinition construct.
-     *
-     * @default 256
-     */
-    readonly cpu?: string;
-
-    /**
-     * The amount (in MiB) of memory used by the task.
-     *
-     * This field is required and you must use one of the following values, which determines your range of valid values
-     * for the cpu parameter:
-     *
-     * 0.5GB, 1GB, 2GB - Available cpu values: 256 (.25 vCPU)
-     *
-     * 1GB, 2GB, 3GB, 4GB - Available cpu values: 512 (.5 vCPU)
-     *
-     * 2GB, 3GB, 4GB, 5GB, 6GB, 7GB, 8GB - Available cpu values: 1024 (1 vCPU)
-     *
-     * Between 4GB and 16GB in 1GB increments - Available cpu values: 2048 (2 vCPU)
-     *
-     * Between 8GB and 30GB in 1GB increments - Available cpu values: 4096 (4 vCPU)
-     *
-     * This default is set in the underlying FargateTaskDefinition construct.
-     *
-     * @default 512
-     */
-    readonly memoryMiB?: string;
-
-    /**
-     * The container port of the application load balancer attached to your Fargate service. Corresponds to container port mapping.
-     *
-     * @default 80
-     */
-    readonly containerPort?: number;
-
-    /**
-     * Determines whether the Application Load Balancer will be internet-facing
-     *
-     * @default true
-     */
-    readonly publicLoadBalancer?: boolean;
-
-    /**
-     * Determines whether your Fargate Service will be assigned a public IP address.
-     *
-     * @default false
-     */
-    readonly publicTasks?: boolean;
+  /**
+   * The number of cpu units used by the task.
+   * Valid values, which determines your range of valid values for the memory parameter:
+   * 256 (.25 vCPU) - Available memory values: 0.5GB, 1GB, 2GB
+   * 512 (.5 vCPU) - Available memory values: 1GB, 2GB, 3GB, 4GB
+   * 1024 (1 vCPU) - Available memory values: 2GB, 3GB, 4GB, 5GB, 6GB, 7GB, 8GB
+   * 2048 (2 vCPU) - Available memory values: Between 4GB and 16GB in 1GB increments
+   * 4096 (4 vCPU) - Available memory values: Between 8GB and 30GB in 1GB increments
+   *
+   * This default is set in the underlying FargateTaskDefinition construct.
+   *
+   * @default 256
+   */
+  readonly cpu?: string;
+
+  /**
+   * The amount (in MiB) of memory used by the task.
+   *
+   * This field is required and you must use one of the following values, which determines your range of valid values
+   * for the cpu parameter:
+   *
+   * 0.5GB, 1GB, 2GB - Available cpu values: 256 (.25 vCPU)
+   *
+   * 1GB, 2GB, 3GB, 4GB - Available cpu values: 512 (.5 vCPU)
+   *
+   * 2GB, 3GB, 4GB, 5GB, 6GB, 7GB, 8GB - Available cpu values: 1024 (1 vCPU)
+   *
+   * Between 4GB and 16GB in 1GB increments - Available cpu values: 2048 (2 vCPU)
+   *
+   * Between 8GB and 30GB in 1GB increments - Available cpu values: 4096 (4 vCPU)
+   *
+   * This default is set in the underlying FargateTaskDefinition construct.
+   *
+   * @default 512
+   */
+  readonly memoryMiB?: string;
+
+  /**
+   * The container port of the application load balancer attached to your Fargate service. Corresponds to container port mapping.
+   *
+   * @default 80
+   */
+  readonly containerPort?: number;
+
+  /**
+   * Determines whether the Application Load Balancer will be internet-facing
+   *
+   * @default true
+   */
+  readonly publicLoadBalancer?: boolean;
+
+  /**
+   * Determines whether your Fargate Service will be assigned a public IP address.
+   *
+   * @default false
+   */
+  readonly publicTasks?: boolean;
 }
 
 /**
@@ -1346,44 +1330,45 @@
  * @see https://github.com/aws/jsii/issues/320
  */
 export class ReturnsPrivateImplementationOfInterface {
-    public get privateImplementation(): IPrivatelyImplemented {
-        return new PrivateImplementation();
-    }
+  public get privateImplementation(): IPrivatelyImplemented {
+    return new PrivateImplementation();
+  }
 }
 export interface IPrivatelyImplemented {
-    readonly success: boolean;
+  readonly success: boolean;
 }
 export class ExportedBaseClass {
-    constructor(public readonly success: boolean) {}
-}
-class PrivateImplementation extends ExportedBaseClass implements IPrivatelyImplemented {
-    constructor() {
-        super(true);
-    }
+  constructor(public readonly success: boolean) {}
+}
+class PrivateImplementation extends ExportedBaseClass
+  implements IPrivatelyImplemented {
+  constructor() {
+    super(true);
+  }
 }
 
 /**
  * Host runtime version should be set via JSII_AGENT
  */
 export class JsiiAgent {
-    /**
-     * Returns the value of the JSII_AGENT environment variable.
-     */
-    public static get jsiiAgent(): string | undefined {
-        return process.env.JSII_AGENT;
-    }
-};
+  /**
+   * Returns the value of the JSII_AGENT environment variable.
+   */
+  public static get jsiiAgent(): string | undefined {
+    return process.env.JSII_AGENT;
+  }
+}
 
 // To support module augmentation classes must support multiple declaration sites
 // (the tail of which must be interfaces)
 export class AugmentableClass {
-    public methodOne(): void {
-        console.log('methodOne');
-    }
+  public methodOne(): void {
+    console.log('methodOne');
+  }
 }
 
 export interface AugmentableClass {
-    methodTwo(): void;
+  methodTwo(): void;
 }
 
 // Ensure the JSII kernel tags instances with the "most appropriate" FQN type label, so that runtimes are able to
@@ -1391,58 +1376,65 @@
 // needs to up-cast an instance to an incompatible type, which certain runtimes (such as Java) will prevent.
 // @See https://github.com/aws/jsii/issues/345
 export class PublicClass {
-    public hello(): void {}
+  public hello(): void {}
 }
 export interface IPublicInterface {
-    bye(): string;
+  bye(): string;
 }
 
 export interface IPublicInterface2 {
-    ciao(): string;
+  ciao(): string;
 }
 export class InbetweenClass extends PublicClass implements IPublicInterface2 {
-    public ciao(): string { return 'ciao'; }
+  public ciao(): string {
+    return 'ciao';
+  }
 }
 class PrivateClass extends InbetweenClass implements IPublicInterface {
-    public bye(): string { return 'bye'; }
+  public bye(): string {
+    return 'bye';
+  }
 }
 
 class HiddenClass implements IPublicInterface, IPublicInterface2 {
-    public bye(): string { return 'bye'; }
-    public ciao(): string { return 'ciao'; }
-}
-
-class HiddenSubclass extends HiddenClass {
-}
+  public bye(): string {
+    return 'bye';
+  }
+  public ciao(): string {
+    return 'ciao';
+  }
+}
+
+class HiddenSubclass extends HiddenClass {}
 
 export class Constructors {
-    public static makeClass(): PublicClass {
-        return new PrivateClass();  // Wire type should be InbetweenClass
-    }
-
-    public static makeInterface(): IPublicInterface {
-        return new PrivateClass();  // Wire type should be IPublicInterface
-    }
-
-    public static makeInterface2(): IPublicInterface2 {
-        return new PrivateClass();  // Wire type should be InbetweenClass
-    }
-
-    public static makeInterfaces(): IPublicInterface[] {
-        return [new PrivateClass()];  // Wire type should be IPublicInterface[]
-    }
-
-    public static hiddenInterface(): IPublicInterface {
-        return new HiddenClass();  // Wire type should be IPublicInterface
-    }
-
-    public static hiddenInterfaces(): IPublicInterface[] {
-        return [new HiddenClass()];  // Wire type should be IPublicInterface[]
-    }
-
-    public static hiddenSubInterfaces(): IPublicInterface[] {
-        return [new HiddenSubclass()];  // Wire type should be IPublicInterface[]
-    }
+  public static makeClass(): PublicClass {
+    return new PrivateClass(); // Wire type should be InbetweenClass
+  }
+
+  public static makeInterface(): IPublicInterface {
+    return new PrivateClass(); // Wire type should be IPublicInterface
+  }
+
+  public static makeInterface2(): IPublicInterface2 {
+    return new PrivateClass(); // Wire type should be InbetweenClass
+  }
+
+  public static makeInterfaces(): IPublicInterface[] {
+    return [new PrivateClass()]; // Wire type should be IPublicInterface[]
+  }
+
+  public static hiddenInterface(): IPublicInterface {
+    return new HiddenClass(); // Wire type should be IPublicInterface
+  }
+
+  public static hiddenInterfaces(): IPublicInterface[] {
+    return [new HiddenClass()]; // Wire type should be IPublicInterface[]
+  }
+
+  public static hiddenSubInterfaces(): IPublicInterface[] {
+    return [new HiddenSubclass()]; // Wire type should be IPublicInterface[]
+  }
 }
 
 /**
@@ -1453,115 +1445,118 @@
  * this it would break runtime type checks in the JVM or CLR.
  */
 export class SingleInstanceTwoTypes {
-    private instance = new PrivateClass();
-
-    public interface1(): InbetweenClass {
-        return this.instance;
-    }
-
-    public interface2(): IPublicInterface {
-        return this.instance;
-    }
+  private instance = new PrivateClass();
+
+  public interface1(): InbetweenClass {
+    return this.instance;
+  }
+
+  public interface2(): IPublicInterface {
+    return this.instance;
+  }
 }
 
 // fixture to verify that null/undefined values in object hashes are treated
 // as "unset". see awslabs/aws-cdk#965.
 export interface EraseUndefinedHashValuesOptions {
-    readonly option1?: string;
-    readonly option2?: string;
+  readonly option1?: string;
+  readonly option2?: string;
 }
 
 export class EraseUndefinedHashValues {
-    /**
-     * Returns `true` if `key` is defined in `opts`. Used to check that undefined/null hash values
-     * are being erased when sending values from native code to JS.
-     */
-    public static doesKeyExist(opts: EraseUndefinedHashValuesOptions, key: string): boolean {
-        return key in opts;
-    }
-
-    /**
-     * We expect "prop2" to be erased
-     */
-    public static prop2IsUndefined(): { [key: string]: any } {
-        return {
-            prop1: 'value1',
-            prop2: undefined
-        };
-    }
-
-    /**
-     * We expect "prop1" to be erased
-     */
-    public static prop1IsNull(): { [key: string]: any } {
-        return {
-            prop1: null,
-            prop2: 'value2'
-        };
-    }
+  /**
+   * Returns `true` if `key` is defined in `opts`. Used to check that undefined/null hash values
+   * are being erased when sending values from native code to JS.
+   */
+  public static doesKeyExist(
+    opts: EraseUndefinedHashValuesOptions,
+    key: string,
+  ): boolean {
+    return key in opts;
+  }
+
+  /**
+   * We expect "prop2" to be erased
+   */
+  public static prop2IsUndefined(): { [key: string]: any } {
+    return {
+      prop1: 'value1',
+      prop2: undefined,
+    };
+  }
+
+  /**
+   * We expect "prop1" to be erased
+   */
+  public static prop1IsNull(): { [key: string]: any } {
+    return {
+      prop1: null,
+      prop2: 'value2',
+    };
+  }
 }
 
 // internal can be used to represent members that can only be accessed from the current module
 export class StripInternal {
-    public youSeeMe = 'hello';
-
-    /**
-     * This is an internal thing
-     * @internal
-     */
-    public _youDontSeeMeAlthoughIamPublic = 'world'
+  public youSeeMe = 'hello';
+
+  /**
+   * This is an internal thing
+   * @internal
+   */
+  public _youDontSeeMeAlthoughIamPublic = 'world';
 }
 
 /**
  * @internal
  */
 export class InternalClass {
-    public iAmNotHere = 'yes';
+  public iAmNotHere = 'yes';
 }
 
 /**
  * @internal
  */
 export interface InternalInterface {
-    readonly prop: string;
+  readonly prop: string;
 }
 
 /**
  * @internal
  */
 export enum InternalEnum {
-    Member1 = 12,
-    Member2 = 23
+  Member1 = 12,
+  Member2 = 23,
 }
 
 export interface IInterfaceWithInternal {
-    visible(): void;
-
-    /** @internal */
-    _hidden(): void;
+  visible(): void;
+
+  /** @internal */
+  _hidden(): void;
 }
 
 export class ImplementsInterfaceWithInternal implements IInterfaceWithInternal {
-    visible() { }
-
-    /** @internal */
-    _hidden() { }
-
-    /** @internal */
-    _alsoHidden() { }
-
-    /** @internal */
-    _propertiesToo?: string;
+  visible() {}
+
+  /** @internal */
+  _hidden() {}
+
+  /** @internal */
+  _alsoHidden() {}
+
+  /** @internal */
+  _propertiesToo?: string;
 }
 
 export class ImplementsInterfaceWithInternalSubclass extends ImplementsInterfaceWithInternal {
-    /** @internal */
-    _alsoHidden() { }
-
-    /**
-     * @internal
-     */
-    public _propertiesToo?: string;
+  /** @internal */
+  _alsoHidden() {}
+
+  /**
+   * @internal
+   */
+  public _propertiesToo?: string;
 }
 
 //
@@ -1571,23 +1566,23 @@
 //
 
 interface IPrivateInterface {
-    private: string;
+  private: string;
 }
 
 export interface ExtendsInternalInterface extends InternalInterface {
-    readonly boom: boolean
+  readonly boom: boolean;
 }
 
 export class ImplementInternalInterface implements InternalInterface {
-    prop = 'implement me'
+  prop = 'implement me';
 }
 
 export class ImplementsPrivateInterface implements IPrivateInterface {
-    public private = 'i came from private into the light'
+  public private = 'i came from private into the light';
 }
 
 export interface IExtendsPrivateInterface extends IPrivateInterface {
-    readonly moreThings: string[];
+  readonly moreThings: string[];
 }
 
 //
@@ -1596,67 +1591,79 @@
 //
 
 export interface IAnotherPublicInterface {
-    a: string;
-
+  a: string;
 }
 
 /** @internal */
 export interface IAnotherInternalInterface extends IAnotherPublicInterface {
-    b: string;
+  b: string;
 }
 
 export interface INonInternalInterface extends IAnotherInternalInterface {
-    c: string;
+  c: string;
 }
 
 /** @internal */
-export interface IInternalInterfaceThatExtendsTheNonInternalOne extends INonInternalInterface {
-    d: string;
-}
-
-interface IPrivateInterfaceThatExtendsTheNonInternalOne extends INonInternalInterface {
-    e: string;
-}
-
-export class ClassThatImplementsTheInternalInterface implements IInternalInterfaceThatExtendsTheNonInternalOne, INonInternalInterface {
-    public a = 'a';
-    public b = 'b';
-    public c = 'c';
-    public d = 'd';
-}
-
-export class ClassThatImplementsThePrivateInterface implements IPrivateInterfaceThatExtendsTheNonInternalOne {
-    public a = 'a';
-    public b = 'b';
-    public c = 'c';
-    public e = 'e';
+export interface IInternalInterfaceThatExtendsTheNonInternalOne
+  extends INonInternalInterface {
+  d: string;
+}
+
+interface IPrivateInterfaceThatExtendsTheNonInternalOne
+  extends INonInternalInterface {
+  e: string;
+}
+
+export class ClassThatImplementsTheInternalInterface
+  implements
+    IInternalInterfaceThatExtendsTheNonInternalOne,
+    INonInternalInterface {
+  public a = 'a';
+  public b = 'b';
+  public c = 'c';
+  public d = 'd';
+}
+
+export class ClassThatImplementsThePrivateInterface
+  implements IPrivateInterfaceThatExtendsTheNonInternalOne {
+  public a = 'a';
+  public b = 'b';
+  public c = 'c';
+  public e = 'e';
 }
 
 export class ConsumersOfThisCrazyTypeSystem {
-    public consumeAnotherPublicInterface(obj: IAnotherPublicInterface) {
-        return obj.a;
-    }
-
-    public consumeNonInternalInterface(obj: INonInternalInterface): any {
-        return { a: obj.a, b: obj.b, c: obj.c };
-    }
-}
-
+  public consumeAnotherPublicInterface(obj: IAnotherPublicInterface) {
+    return obj.a;
+  }
+
+  public consumeNonInternalInterface(obj: INonInternalInterface): any {
+    return { a: obj.a, b: obj.b, c: obj.c };
+  }
+}
 
 //
 // Ensure the JSII kernel can pass "this" out to JSII remotes from within the constructor (this is dirty, but possible)
 //
 export abstract class PartiallyInitializedThisConsumer {
-    public abstract consumePartiallyInitializedThis(obj: ConstructorPassesThisOut, dt: Date, ev: AllTypesEnum): string;
+  public abstract consumePartiallyInitializedThis(
+    obj: ConstructorPassesThisOut,
+    dt: Date,
+    ev: AllTypesEnum,
+  ): string;
 }
 
 export class ConstructorPassesThisOut {
-    constructor(consumer: PartiallyInitializedThisConsumer) {
-        const result = consumer.consumePartiallyInitializedThis(this, new Date(0), AllTypesEnum.THIS_IS_GREAT);
-        if (result !== 'OK') {
-            throw new Error(`Expected OK but received ${result}`);
-        }
-    }
+  constructor(consumer: PartiallyInitializedThisConsumer) {
+    const result = consumer.consumePartiallyInitializedThis(
+      this,
+      new Date(0),
+      AllTypesEnum.THIS_IS_GREAT,
+    );
+    if (result !== 'OK') {
+      throw new Error(`Expected OK but received ${result}`);
+    }
+  }
 }
 
 //
@@ -1664,18 +1671,17 @@
 // See: https://github.com/aws/jsii/issues/411
 //
 export class OptionalStructConsumer {
-    public readonly parameterWasUndefined: boolean;
-    public readonly fieldValue?: string;
-
-    constructor(optionalStruct?: OptionalStruct) {
-        this.parameterWasUndefined = optionalStruct === undefined;
-        this.fieldValue = optionalStruct && optionalStruct.field;
-    }
+  public readonly parameterWasUndefined: boolean;
+  public readonly fieldValue?: string;
+
+  constructor(optionalStruct?: OptionalStruct) {
+    this.parameterWasUndefined = optionalStruct === undefined;
+    this.fieldValue = optionalStruct && optionalStruct.field;
+  }
 }
 export interface OptionalStruct {
-    readonly field?: string;
-}
-
+  readonly field?: string;
+}
 
 /**
  * This class has docs.
@@ -1691,8 +1697,7 @@
  * @customAttribute hasAValue
  * @stable
  */
-export class ClassWithDocs {
-}
+export class ClassWithDocs {}
 
 /**
  * This is used to validate the ability to use `this` from within a static context.
@@ -1700,25 +1705,25 @@
  * https://github.com/awslabs/aws-cdk/issues/2304
  */
 export class StaticContext {
-    private static _staticVariable = true;
-
-    public static canAccessStaticContext(): boolean {
-        return this.staticContextAvailable();
-    }
-
-    private static staticContextAvailable() {
-        return true;
-    }
-
-    public static get staticVariable() {
-        return this._staticVariable;
-    }
-
-    public static set staticVariable(value: boolean) {
-        this._staticVariable = value;
-    }
-
-    private constructor() { }
+  private static _staticVariable = true;
+
+  public static canAccessStaticContext(): boolean {
+    return this.staticContextAvailable();
+  }
+
+  private static staticContextAvailable() {
+    return true;
+  }
+
+  public static get staticVariable() {
+    return this._staticVariable;
+  }
+
+  public static set staticVariable(value: boolean) {
+    this._staticVariable = value;
+  }
+
+  private constructor() {}
 }
 
 /**
@@ -1729,26 +1734,26 @@
  * - Verify that `methodWasCalled` is `true`.
  */
 export abstract class VoidCallback {
-    private _methodWasCalled = false;
-    public get methodWasCalled(): boolean {
-        return this._methodWasCalled;
-    }
-    public callMe(): void {
-        this.overrideMe();
-        this._methodWasCalled = true;
-    }
-    protected abstract overrideMe(): void;
+  private _methodWasCalled = false;
+  public get methodWasCalled(): boolean {
+    return this._methodWasCalled;
+  }
+  public callMe(): void {
+    this.overrideMe();
+    this._methodWasCalled = true;
+  }
+  protected abstract overrideMe(): void;
 }
 
 /**
  * Verifies that private property declarations in constructor arguments are hidden.
  */
 export class WithPrivatePropertyInConstructor {
-    constructor(private readonly privateField: string = 'Success!') { }
-
-    public get success() {
-        return this.privateField === 'Success!';
-    }
+  constructor(private readonly privateField: string = 'Success!') {}
+
+  public get success() {
+    return this.privateField === 'Success!';
+  }
 }
 
 /**
@@ -1757,16 +1762,16 @@
  * https://github.com/aws/jsii/issues/231
  */
 export class SingletonString {
-    private constructor() { }
-
-    public isSingletonString(value: string): boolean {
-        return value === SingletonStringEnum.SINGLETON_STRING;
-    }
+  private constructor() {}
+
+  public isSingletonString(value: string): boolean {
+    return value === SingletonStringEnum.SINGLETON_STRING;
+  }
 }
 /** A singleton string */
 export enum SingletonStringEnum {
-    /** 1337 */
-    SINGLETON_STRING = '3L1T3!'
+  /** 1337 */
+  SINGLETON_STRING = '3L1T3!',
 }
 /**
  * Verifies that singleton enums are handled correctly
@@ -1774,100 +1779,106 @@
  * https://github.com/aws/jsii/issues/231
  */
 export class SingletonInt {
-    private constructor() { }
-    public isSingletonInt(value: number): boolean {
-        return value === SingletonIntEnum.SINGLETON_INT;
-    }
+  private constructor() {}
+  public isSingletonInt(value: number): boolean {
+    return value === SingletonIntEnum.SINGLETON_INT;
+  }
 }
 /** A singleton integer. */
 export enum SingletonIntEnum {
-    /** Elite! */
-    SINGLETON_INT = 1337
+  /** Elite! */
+  SINGLETON_INT = 1337,
 }
 
 /**
  * Verifies proper type handling through dynamic overrides.
  */
 export class DataRenderer {
-    constructor() { }
-
-    public render(data: MyFirstStruct = { anumber: 42, astring: 'bazinga!' }): string {
-        return this.renderMap(data);
-    }
-
-    public renderArbitrary(data: { [key: string]: any }): string {
-        return this.renderMap(data);
-    }
-
-    public renderMap(map: { [key: string]: any }): string {
-        return JSON.stringify(map, null, 2);
-    }
+  constructor() {}
+
+  public render(
+    data: MyFirstStruct = { anumber: 42, astring: 'bazinga!' },
+  ): string {
+    return this.renderMap(data);
+  }
+
+  public renderArbitrary(data: { [key: string]: any }): string {
+    return this.renderMap(data);
+  }
+
+  public renderMap(map: { [key: string]: any }): string {
+    return JSON.stringify(map, null, 2);
+  }
 }
 
 export interface TopLevelStruct {
-    /**
-     * This is a required field
-     */
-    readonly required: string;
-
-    /**
-     * You don't have to pass this
-     */
-    readonly optional?: string;
-
-    /**
-     * A union to really stress test our serialization
-     */
-    readonly secondLevel: SecondLevelStruct | number;
+  /**
+   * This is a required field
+   */
+  readonly required: string;
+
+  /**
+   * You don't have to pass this
+   */
+  readonly optional?: string;
+
+  /**
+   * A union to really stress test our serialization
+   */
+  readonly secondLevel: SecondLevelStruct | number;
 }
 
 export interface SecondLevelStruct {
-    /**
-     * It's long and required
-     */
-    readonly deeperRequiredProp: string;
-
-    /**
-     * It's long, but you'll almost never pass it.
-     */
-    readonly deeperOptionalProp?: string;
+  /**
+   * It's long and required
+   */
+  readonly deeperRequiredProp: string;
+
+  /**
+   * It's long, but you'll almost never pass it.
+   */
+  readonly deeperOptionalProp?: string;
 }
 
 export interface DiamondInheritanceBaseLevelStruct {
-    readonly baseLevelProperty: string;
-}
-
-export interface DiamondInheritanceFirstMidLevelStruct extends DiamondInheritanceBaseLevelStruct {
-    readonly firstMidLevelProperty: string;
-}
-
-export interface DiamondInheritanceSecondMidLevelStruct extends DiamondInheritanceBaseLevelStruct {
-    readonly secondMidLevelProperty: string;
-}
-
-export interface DiamondInheritanceTopLevelStruct extends DiamondInheritanceFirstMidLevelStruct, DiamondInheritanceSecondMidLevelStruct {
-    readonly topLevelProperty: string;
+  readonly baseLevelProperty: string;
+}
+
+export interface DiamondInheritanceFirstMidLevelStruct
+  extends DiamondInheritanceBaseLevelStruct {
+  readonly firstMidLevelProperty: string;
+}
+
+export interface DiamondInheritanceSecondMidLevelStruct
+  extends DiamondInheritanceBaseLevelStruct {
+  readonly secondMidLevelProperty: string;
+}
+
+export interface DiamondInheritanceTopLevelStruct
+  extends DiamondInheritanceFirstMidLevelStruct,
+    DiamondInheritanceSecondMidLevelStruct {
+  readonly topLevelProperty: string;
 }
 
 export interface StructWithJavaReservedWords {
-    readonly default: string;
-    readonly assert?: string;
-
-    // These properties are designed to break the naive implementation of equals() and hashcode() using the standard template
-    readonly result?: string;
-    readonly that?: string;
+  readonly default: string;
+  readonly assert?: string;
+
+  // These properties are designed to break the naive implementation of equals() and hashcode() using the standard template
+  readonly result?: string;
+  readonly that?: string;
 }
 
 export class ClassWithJavaReservedWords {
-    readonly int: string;
-
-    public constructor(int: string) {
-        this.int = int;
-    }
-
-    public import(assert: string): string {
-        return this.int + assert;
-    }
+  readonly int: string;
+
+  public constructor(int: string) {
+    this.int = int;
+  }
+
+  public import(assert: string): string {
+    return this.int + assert;
+  }
 }
 
 /**
@@ -1876,17 +1887,23 @@
  * @stability external
  */
 export class StructPassing {
-    public static roundTrip(_positional: number, input: TopLevelStruct): TopLevelStruct {
-        return {
-            required: input.required,
-            optional: input.optional,
-            secondLevel: input.secondLevel,
-        };
-    }
-
-    public static howManyVarArgsDidIPass(_positional: number, ...inputs: TopLevelStruct[]): number {
-        return inputs.length;
-    }
+  public static roundTrip(
+    _positional: number,
+    input: TopLevelStruct,
+  ): TopLevelStruct {
+    return {
+      required: input.required,
+      optional: input.optional,
+      secondLevel: input.secondLevel,
+    };
+  }
+
+  public static howManyVarArgsDidIPass(
+    _positional: number,
+    ...inputs: TopLevelStruct[]
+  ): number {
+    return inputs.length;
+  }
 }
 
 /**
@@ -1894,100 +1911,111 @@
  * See aws/aws-cdk#2362
  */
 export class InterfacesMaker {
-    public static makeInterfaces(count: number): IDoublable[] {
-        const output = new Array<IDoublable>();
-        for (let i = 0; i < count; i++) {
-            output.push({ doubleValue: i * 2 });
-        }
-        return output;
-    }
-
-    private constructor() { }
+  public static makeInterfaces(count: number): IDoublable[] {
+    const output = new Array<IDoublable>();
+    for (let i = 0; i < count; i++) {
+      output.push({ doubleValue: i * 2 });
+    }
+    return output;
+  }
+
+  private constructor() {}
 }
 
 export class ClassWithCollections {
-    public map: { [key: string]: string };
-    public array: string[];
-
-    public static staticMap:{ [key: string]: string } = {'key1': 'value1', 'key2': 'value2'};
-    public static staticArray: string[] = ["one", "two"];
-
-    constructor(map: { [key: string]: string }, array: string[]) {
-        this.map = map;
-        this.array = array;
-    }
-
-    static createAList(): string[] {
-        return ["one", "two"];
-    }
-
-    static createAMap(): { [key: string]: string } {
-        return {'key1': 'value1', 'key2': 'value2'};
-    }
+  public map: { [key: string]: string };
+  public array: string[];
+
+  public static staticMap: { [key: string]: string } = {
+    key1: 'value1',
+    key2: 'value2',
+  };
+  public static staticArray: string[] = ['one', 'two'];
+
+  constructor(map: { [key: string]: string }, array: string[]) {
+    this.map = map;
+    this.array = array;
+  }
+
+  static createAList(): string[] {
+    return ['one', 'two'];
+  }
+
+  static createAMap(): { [key: string]: string } {
+    return { key1: 'value1', key2: 'value2' };
+  }
 }
 
 /**
  * @see https://github.com/aws/jsii/issues/903
  */
 export class OverridableProtectedMember {
-    protected readonly overrideReadOnly: string = 'Baz';
-    protected overrideReadWrite: string = 'zinga!';
-
-    public valueFromProtected(): string {
-        return this.overrideMe();
-    }
-
-    public switchModes(): void {
-        this.overrideReadWrite = 'zaar...';
-    }
-
-    protected overrideMe(): string {
-        return this.overrideReadOnly + this.overrideReadWrite;
-    }
+  protected readonly overrideReadOnly: string = 'Baz';
+  protected overrideReadWrite: string = 'zinga!';
+
+  public valueFromProtected(): string {
+    return this.overrideMe();
+  }
+
+  public switchModes(): void {
+    this.overrideReadWrite = 'zaar...';
+  }
+
+  protected overrideMe(): string {
+    return this.overrideReadOnly + this.overrideReadWrite;
+  }
 }
 
 /**
  * We can generate fancy builders in Java for classes which take a mix of positional & struct parameters
  */
 export class SupportsNiceJavaBuilderWithRequiredProps {
-    public readonly propId?: string;
-    public readonly bar: number;
-
-    /**
-     * @param id    some identifier of your choice
-     * @param props some properties
-     */
-    public constructor(public readonly id: number, props: SupportsNiceJavaBuilderProps) {
-        this.propId = props.id;
-        this.bar = props.bar;
-    }
+  public readonly propId?: string;
+  public readonly bar: number;
+
+  /**
+   * @param id    some identifier of your choice
+   * @param props some properties
+   */
+  public constructor(
+    public readonly id: number,
+    props: SupportsNiceJavaBuilderProps,
+  ) {
+    this.propId = props.id;
+    this.bar = props.bar;
+  }
 }
 export class SupportsNiceJavaBuilder extends SupportsNiceJavaBuilderWithRequiredProps {
-    public readonly rest: string[];
-
-    /**
-     *
-     * @param id         some identifier
-     * @param defaultBar the default value of `bar`
-     * @param props      some props once can provide
-     * @param rest       a variadic continuation
-     */
-    public constructor(public readonly id: number, defaultBar = 1337, props?: SupportsNiceJavaBuilderProps, ...rest: string[]) {
-        super(id, props ?? { bar: defaultBar });
-        this.rest = rest;
-    }
+  public readonly rest: string[];
+
+  /**
+   *
+   * @param id         some identifier
+   * @param defaultBar the default value of `bar`
+   * @param props      some props once can provide
+   * @param rest       a variadic continuation
+   */
+  public constructor(
+    public readonly id: number,
+    defaultBar = 1337,
+    props?: SupportsNiceJavaBuilderProps,
+    ...rest: string[]
+  ) {
+    super(id, props ?? { bar: defaultBar });
+    this.rest = rest;
+  }
 }
 export interface SupportsNiceJavaBuilderProps {
-    /**
-     * An `id` field here is terrible API design, because the constructor of `SupportsNiceJavaBuilder` already has a
-     * parameter named `id`. But here we are, doing it like we didn't care.
-     */
-    readonly id?: string;
-
-    /**
-     * Some number, like 42.
-     */
-    readonly bar: number;
+  /**
+   * An `id` field here is terrible API design, because the constructor of `SupportsNiceJavaBuilder` already has a
+   * parameter named `id`. But here we are, doing it like we didn't care.
+   */
+  readonly id?: string;
+
+  /**
+   * Some number, like 42.
+   */
+  readonly bar: number;
 }
 
 /**
@@ -1995,74 +2023,96 @@
  * declarations.
  */
 export interface IAnonymousImplementationProvider {
-    provideAsInterface(): IAnonymouslyImplementMe;
-    provideAsClass(): Implementation;
-}
-export class AnonymousImplementationProvider implements IAnonymousImplementationProvider {
-    private readonly instance = new PrivateType();
-
-    public provideAsClass(): Implementation {
-        return this.instance;
-    }
-
-    public provideAsInterface(): IAnonymouslyImplementMe {
-        return this.instance;
-    }
+  provideAsInterface(): IAnonymouslyImplementMe;
+  provideAsClass(): Implementation;
+}
+export class AnonymousImplementationProvider
+  implements IAnonymousImplementationProvider {
+  private readonly instance = new PrivateType();
+
+  public provideAsClass(): Implementation {
+    return this.instance;
+  }
+
+  public provideAsInterface(): IAnonymouslyImplementMe {
+    return this.instance;
+  }
 }
 export class Implementation {
-    readonly value = 1337;
+  readonly value = 1337;
 }
 export interface IAnonymouslyImplementMe {
-    readonly value: number;
-    verb(): string;
+  readonly value: number;
+  verb(): string;
 }
 class PrivateType extends Implementation implements IAnonymouslyImplementMe {
-    public verb() {
-        return 'to implement';
-    }
+  public verb() {
+    return 'to implement';
+  }
 }
 
 /**
  * We can serialize and deserialize structs without silently ignoring optional fields.
  */
 export interface StructA {
-    readonly requiredString: string;
-    readonly optionalString?: string;
-    readonly optionalNumber?: number;
+  readonly requiredString: string;
+  readonly optionalString?: string;
+  readonly optionalNumber?: number;
 }
 /**
  * This intentionally overlaps with StructA (where only requiredString is provided) to test htat
  * the kernel properly disambiguates those.
  */
 export interface StructB {
-    readonly requiredString: string;
-    readonly optionalBoolean?: boolean;
-    readonly optionalStructA?: StructA;
+  readonly requiredString: string;
+  readonly optionalBoolean?: boolean;
+  readonly optionalStructA?: StructA;
 }
 export class StructUnionConsumer {
-    public static isStructA(struct: StructA | StructB): struct is StructA {
-        const keys = new Set(Object.keys(struct));
-        switch (keys.size) {
-            case 1: return keys.has('requiredString');
-            case 2: return keys.has('requiredString') && (keys.has('optionalNumber') || keys.has('optionalString'));
-            case 3: return keys.has('requiredString') && keys.has('optionalNumber') && keys.has('optionalString');
-            default: return false;
-        }
-    }
-
-    public static isStructB(struct: StructA | StructB): struct is StructB {
-        const keys = new Set(Object.keys(struct));
-        switch (keys.size) {
-            case 1: return keys.has('requiredString');
-            case 2: return keys.has('requiredString') && (keys.has('optionalBoolean') || keys.has('optionalStructA'));
-            case 3: return keys.has('requiredString') && keys.has('optionalBoolean') && keys.has('optionalStructA');
-            default: return false;
-        }
-    }
-
-    private constructor() { }
-}
-
+  public static isStructA(struct: StructA | StructB): struct is StructA {
+    const keys = new Set(Object.keys(struct));
+    switch (keys.size) {
+      case 1:
+        return keys.has('requiredString');
+      case 2:
+        return (
+          keys.has('requiredString') &&
+          (keys.has('optionalNumber') || keys.has('optionalString'))
+        );
+      case 3:
+        return (
+          keys.has('requiredString') &&
+          keys.has('optionalNumber') &&
+          keys.has('optionalString')
+        );
+      default:
+        return false;
+    }
+  }
+
+  public static isStructB(struct: StructA | StructB): struct is StructB {
+    const keys = new Set(Object.keys(struct));
+    switch (keys.size) {
+      case 1:
+        return keys.has('requiredString');
+      case 2:
+        return (
+          keys.has('requiredString') &&
+          (keys.has('optionalBoolean') || keys.has('optionalStructA'))
+        );
+      case 3:
+        return (
+          keys.has('requiredString') &&
+          keys.has('optionalBoolean') &&
+          keys.has('optionalStructA')
+        );
+      default:
+        return false;
+    }
+  }
+
+  private constructor() {}
+}
 
 /**
  * Test calling back to consumers that implement interfaces
@@ -2071,134 +2121,134 @@
  * the method on the argument that they're passed...
  */
 export class ConsumerCanRingBell {
-    /**
-     * ...if the interface is implemented using an object literal.
-     *
-     * Returns whether the bell was rung.
-     */
-    public static staticImplementedByObjectLiteral(ringer: IBellRinger) {
-        let rung = false;
-        ringer.yourTurn({
-            ring() {
-                rung = true;
-            }
-        });
-        return rung;
-    }
-
-    /**
-     * ...if the interface is implemented using a public class.
-     *
-     * Return whether the bell was rung.
-     */
-    public static staticImplementedByPublicClass(ringer: IBellRinger) {
-        const bell = new Bell();
-        ringer.yourTurn(bell);
-        return bell.rung;
-    }
-
-    /**
-     * ...if the interface is implemented using a private class.
-     *
-     * Return whether the bell was rung.
-     */
-    public static staticImplementedByPrivateClass(ringer: IBellRinger) {
-        const bell = new PrivateBell();
-        ringer.yourTurn(bell);
-        return bell.rung;
-    }
-
-    /**
-     * If the parameter is a concrete class instead of an interface
-     *
-     * Return whether the bell was rung.
-     */
-    public static staticWhenTypedAsClass(ringer: IConcreteBellRinger) {
-        const bell = new Bell();
-        ringer.yourTurn(bell);
-        return bell.rung;
-    }
-    /**
-     * ...if the interface is implemented using an object literal.
-     *
-     * Returns whether the bell was rung.
-     */
-    public implementedByObjectLiteral(ringer: IBellRinger) {
-        let rung = false;
-        ringer.yourTurn({
-            ring() {
-                rung = true;
-            }
-        });
-        return rung;
-    }
-
-    /**
-     * ...if the interface is implemented using a public class.
-     *
-     * Return whether the bell was rung.
-     */
-    public implementedByPublicClass(ringer: IBellRinger) {
-        const bell = new Bell();
-        ringer.yourTurn(bell);
-        return bell.rung;
-    }
-
-    /**
-     * ...if the interface is implemented using a private class.
-     *
-     * Return whether the bell was rung.
-     */
-    public implementedByPrivateClass(ringer: IBellRinger) {
-        const bell = new PrivateBell();
-        ringer.yourTurn(bell);
-        return bell.rung;
-    }
-
-    /**
-     * If the parameter is a concrete class instead of an interface
-     *
-     * Return whether the bell was rung.
-     */
-    public whenTypedAsClass(ringer: IConcreteBellRinger) {
-        const bell = new Bell();
-        ringer.yourTurn(bell);
-        return bell.rung;
-    }
+  /**
+   * ...if the interface is implemented using an object literal.
+   *
+   * Returns whether the bell was rung.
+   */
+  public static staticImplementedByObjectLiteral(ringer: IBellRinger) {
+    let rung = false;
+    ringer.yourTurn({
+      ring() {
+        rung = true;
+      },
+    });
+    return rung;
+  }
+
+  /**
+   * ...if the interface is implemented using a public class.
+   *
+   * Return whether the bell was rung.
+   */
+  public static staticImplementedByPublicClass(ringer: IBellRinger) {
+    const bell = new Bell();
+    ringer.yourTurn(bell);
+    return bell.rung;
+  }
+
+  /**
+   * ...if the interface is implemented using a private class.
+   *
+   * Return whether the bell was rung.
+   */
+  public static staticImplementedByPrivateClass(ringer: IBellRinger) {
+    const bell = new PrivateBell();
+    ringer.yourTurn(bell);
+    return bell.rung;
+  }
+
+  /**
+   * If the parameter is a concrete class instead of an interface
+   *
+   * Return whether the bell was rung.
+   */
+  public static staticWhenTypedAsClass(ringer: IConcreteBellRinger) {
+    const bell = new Bell();
+    ringer.yourTurn(bell);
+    return bell.rung;
+  }
+  /**
+   * ...if the interface is implemented using an object literal.
+   *
+   * Returns whether the bell was rung.
+   */
+  public implementedByObjectLiteral(ringer: IBellRinger) {
+    let rung = false;
+    ringer.yourTurn({
+      ring() {
+        rung = true;
+      },
+    });
+    return rung;
+  }
+
+  /**
+   * ...if the interface is implemented using a public class.
+   *
+   * Return whether the bell was rung.
+   */
+  public implementedByPublicClass(ringer: IBellRinger) {
+    const bell = new Bell();
+    ringer.yourTurn(bell);
+    return bell.rung;
+  }
+
+  /**
+   * ...if the interface is implemented using a private class.
+   *
+   * Return whether the bell was rung.
+   */
+  public implementedByPrivateClass(ringer: IBellRinger) {
+    const bell = new PrivateBell();
+    ringer.yourTurn(bell);
+    return bell.rung;
+  }
+
+  /**
+   * If the parameter is a concrete class instead of an interface
+   *
+   * Return whether the bell was rung.
+   */
+  public whenTypedAsClass(ringer: IConcreteBellRinger) {
+    const bell = new Bell();
+    ringer.yourTurn(bell);
+    return bell.rung;
+  }
 }
 
 /**
  * Takes the object parameter as an interface
  */
 export interface IBellRinger {
-    yourTurn(bell: IBell): void;
+  yourTurn(bell: IBell): void;
 }
 
 /**
  * Takes the object parameter as a calss
  */
 export interface IConcreteBellRinger {
-    yourTurn(bell: Bell): void;
+  yourTurn(bell: Bell): void;
 }
 
 export interface IBell {
-    ring(): void;
+  ring(): void;
 }
 
 export class Bell implements IBell {
-    public rung = false;
-
-    public ring() {
-        this.rung = true;
-    }
+  public rung = false;
+
+  public ring() {
+    this.rung = true;
+  }
 }
 
 class PrivateBell implements IBell {
-    public rung = false;
-
-    public ring() {
-        this.rung = true;
-    }
+  public rung = false;
+
+  public ring() {
+    this.rung = true;
+  }
 }
 
 /**
@@ -2207,89 +2257,88 @@
  * idiomatic" way for Pythonists.
  */
 export interface RootStruct {
-    /**
-     * May not be empty.
-     */
-    readonly stringProp: string;
-    readonly nestedStruct?: NestedStruct;
+  /**
+   * May not be empty.
+   */
+  readonly stringProp: string;
+  readonly nestedStruct?: NestedStruct;
 }
 export interface NestedStruct {
-    /**
-     * When provided, must be > 0.
-     */
-    readonly numberProp: number;
+  /**
+   * When provided, must be > 0.
+   */
+  readonly numberProp: number;
 }
 export class RootStructValidator {
-    public static validate(struct: RootStruct): void {
-        if (!struct.stringProp) {
-            throw new Error('Missing required field: stringProp');
-        }
-        if (struct.nestedStruct) {
-            if (struct.nestedStruct.numberProp <= 0) {
-                throw new Error('numberProp must be > 0');
-            }
-        }
-    }
-
-    private constructor() { }
+  public static validate(struct: RootStruct): void {
+    if (!struct.stringProp) {
+      throw new Error('Missing required field: stringProp');
+    }
+    if (struct.nestedStruct) {
+      if (struct.nestedStruct.numberProp <= 0) {
+        throw new Error('numberProp must be > 0');
+      }
+    }
+  }
+
+  private constructor() {}
 }
 
 /**
  * Returns a subclass of a known class which implements an interface.
  */
 export interface IReturnJsii976 {
-    readonly foo: number;
-}
-
-export class BaseJsii976 { }
+  readonly foo: number;
+}
+
+export class BaseJsii976 {}
 
 export class SomeTypeJsii976 {
-
-    static returnReturn(): IReturnJsii976 {
-        class Derived extends BaseJsii976 implements IReturnJsii976 {
-            public readonly foo = 333
-        }
-
-        return new Derived();
-    }
-
-    static returnAnonymous(): any {
-        class Derived implements IReturnJsii976 {
-            public readonly foo = 1337;
-        }
-
-        return new Derived();
-    }
+  static returnReturn(): IReturnJsii976 {
+    class Derived extends BaseJsii976 implements IReturnJsii976 {
+      public readonly foo = 333;
+    }
+
+    return new Derived();
+  }
+
+  static returnAnonymous(): any {
+    class Derived implements IReturnJsii976 {
+      public readonly foo = 1337;
+    }
+
+    return new Derived();
+  }
 }
 
 /** https://github.com/aws/jsii/issues/982 */
 export interface ParentStruct982 {
-    readonly foo: string;
+  readonly foo: string;
 }
 export interface ChildStruct982 extends ParentStruct982 {
-    readonly bar: number;
+  readonly bar: number;
 }
 /**
  * 1. call #takeThis() -> An ObjectRef will be provisioned for the value (it'll be re-used!)
  * 2. call #takeThisToo() -> The ObjectRef from before will need to be down-cased to the ParentStruct982 type
  */
 export class Demonstrate982 {
-    private static readonly value = {
-        foo: 'foo',
-        bar: 1337,
-    };
-
-    /** It's dangerous to go alone! */
-    public static takeThis(): ChildStruct982 {
-        return this.value;
-    }
-
-    /** It's dangerous to go alone! */
-    public static takeThisToo(): ParentStruct982 {
-        return this.value;
-    }
-
-    public constructor() { }
+  private static readonly value = {
+    foo: 'foo',
+    bar: 1337,
+  };
+
+  /** It's dangerous to go alone! */
+  public static takeThis(): ChildStruct982 {
+    return this.value;
+  }
+
+  /** It's dangerous to go alone! */
+  public static takeThisToo(): ParentStruct982 {
+    return this.value;
+  }
+
+  public constructor() {}
 }
 
 /**
@@ -2298,41 +2347,43 @@
  * This source of collections is disappointing - it'll always give you nothing :(
  */
 export class DisappointingCollectionSource {
-    /** Some List of strings, maybe? (Nah, just a billion dollars mistake!) */
-    public static readonly maybeList?: string[] = undefined;
-    /** Some Map of strings to numbers, maybe? (Nah, just a billion dollars mistake!) */
-    public static readonly maybeMap?: { [key: string]: number } = undefined;
-
-    private constructor() { }
+  /** Some List of strings, maybe? (Nah, just a billion dollars mistake!) */
+  public static readonly maybeList?: string[] = undefined;
+  /** Some Map of strings to numbers, maybe? (Nah, just a billion dollars mistake!) */
+  public static readonly maybeMap?: { [key: string]: number } = undefined;
+
+  private constructor() {}
 }
 
 /**
  * Make sure that setters are properly called on objects with interfaces
  */
 export interface IObjectWithProperty {
-    property: string;
-    wasSet(): boolean;
+  property: string;
+  wasSet(): boolean;
 }
 export class ObjectWithPropertyProvider {
-    public static provide(): IObjectWithProperty {
-        class Impl implements IObjectWithProperty {
-            private _property: string = '';
-            private _wasSet = false;
-
-            public get property() { return this._property; }
-            public set property(value: string) {
-                this._property = value;
-                this._wasSet = true;
-            }
-
-            public wasSet() {
-                return this._wasSet;
-            }
-        }
-        return new Impl();
-    }
-
-    private constructor() { }
+  public static provide(): IObjectWithProperty {
+    class Impl implements IObjectWithProperty {
+      private _property: string = '';
+      private _wasSet = false;
+
+      public get property() {
+        return this._property;
+      }
+      public set property(value: string) {
+        this._property = value;
+        this._wasSet = true;
+      }
+
+      public wasSet() {
+        return this._wasSet;
+      }
+    }
+    return new Impl();
+  }
+
+  private constructor() {}
 }
 
 /**
@@ -2341,63 +2392,63 @@
  * @see https://github.com/aws/aws-cdk/issues/5066
  */
 export class JsonFormatter {
-    public static stringify(value?: any): string | undefined {
-        return JSON.stringify(value, null, 2);
-    }
-
-    public static anyNull(): any {
-        return null;
-    }
-
-    public static anyUndefined(): any {
-        return undefined;
-    }
-
-    public static anyFunction(): any {
-        return () => 'boom';
-    }
-
-    public static anyDate(): any {
-        return new Date('2019-11-18T13:01:20.515Z');
-    }
-
-    public static anyNumber(): any {
-        return 123;
-    }
-
-    public static anyZero(): any {
-        return 0;
-    }
-
-    public static anyString(): any {
-        return 'foo';
-    }
-
-    public static anyEmptyString(): any {
-        return '';
-    }
-
-    public static anyBooleanTrue(): any {
-        return true;
-    }
-
-    public static anyBooleanFalse(): any {
-        return false;
-    }
-
-    public static anyArray(): any {
-        return [ 1, 2, 3, new Number(123), { foo: 'bar' } ];
-    }
-
-    public static anyHash(): any {
-        return { hello: 1234, world: new Number(122) };
-    }
-
-    public static anyRef(): any {
-        return new Number(444);
-    }
-
-    private constructor() { }
+  public static stringify(value?: any): string | undefined {
+    return JSON.stringify(value, null, 2);
+  }
+
+  public static anyNull(): any {
+    return null;
+  }
+
+  public static anyUndefined(): any {
+    return undefined;
+  }
+
+  public static anyFunction(): any {
+    return () => 'boom';
+  }
+
+  public static anyDate(): any {
+    return new Date('2019-11-18T13:01:20.515Z');
+  }
+
+  public static anyNumber(): any {
+    return 123;
+  }
+
+  public static anyZero(): any {
+    return 0;
+  }
+
+  public static anyString(): any {
+    return 'foo';
+  }
+
+  public static anyEmptyString(): any {
+    return '';
+  }
+
+  public static anyBooleanTrue(): any {
+    return true;
+  }
+
+  public static anyBooleanFalse(): any {
+    return false;
+  }
+
+  public static anyArray(): any {
+    return [1, 2, 3, new Number(123), { foo: 'bar' }];
+  }
+
+  public static anyHash(): any {
+    return { hello: 1234, world: new Number(122) };
+  }
+
+  public static anyRef(): any {
+    return new Number(444);
+  }
+
+  private constructor() {}
 }
 
 /**
@@ -2406,34 +2457,34 @@
  * @see https://github.com/aws/aws-cdk/issues/4080
  */
 export class ConfusingToJackson {
-    public static makeInstance(): ConfusingToJackson {
-        return new ConfusingToJackson();
-    }
-
-    public static makeStructInstance(): ConfusingToJacksonStruct {
-        return {};
-    }
-
-    public unionProperty?: Array<IFriendly | AbstractClass> | IFriendly;
-
-    private constructor() { }
+  public static makeInstance(): ConfusingToJackson {
+    return new ConfusingToJackson();
+  }
+
+  public static makeStructInstance(): ConfusingToJacksonStruct {
+    return {};
+  }
+
+  public unionProperty?: Array<IFriendly | AbstractClass> | IFriendly;
+
+  private constructor() {}
 }
 export interface ConfusingToJacksonStruct {
-    readonly unionProperty?: Array<IFriendly | AbstractClass> | IFriendly;
+  readonly unionProperty?: Array<IFriendly | AbstractClass> | IFriendly;
 }
 
 /**
  * Verifies that a "pure" implementation of an interface works correctly
  */
 export interface IStructReturningDelegate {
-    returnStruct(): StructB;
+  returnStruct(): StructB;
 }
 export class ConsumePureInterface {
-    constructor(private readonly delegate: IStructReturningDelegate) { }
-
-    public workItBaby() {
-        return this.delegate.returnStruct();
-    }
+  constructor(private readonly delegate: IStructReturningDelegate) {}
+
+  public workItBaby() {
+    return this.delegate.returnStruct();
+  }
 }
 
 /**
@@ -2444,11 +2495,14 @@
  * See: https://github.com/aws/aws-cdk/issues/4302
  */
 export interface StructParameterType {
-    readonly scope: string;
-    readonly props?: boolean;
+  readonly scope: string;
+  readonly props?: boolean;
 }
 export class AmbiguousParameters {
-    public constructor(public readonly scope: Bell, public readonly props: StructParameterType) { }
+  public constructor(
+    public readonly scope: Bell,
+    public readonly props: StructParameterType,
+  ) {}
 }
 
 /**
@@ -2458,68 +2512,55 @@
  */
 export class InterfaceCollections {
   public static listOfStructs(): StructA[] {
-    return [
-      { requiredString: 'Hello, I\'m String!' }
-    ];
+    return [{ requiredString: "Hello, I'm String!" }];
   }
 
   public static mapOfStructs(): { [name: string]: StructA } {
     return {
-      A: { requiredString: 'Hello, I\'m String!' }
+      A: { requiredString: "Hello, I'm String!" },
     };
   }
 
   public static listOfInterfaces(): IBell[] {
     return [
-      { ring: () => { return; } }
+      {
+        ring: () => {
+          return;
+        },
+      },
     ];
   }
 
   public static mapOfInterfaces(): { [name: string]: IBell } {
     return {
-      A: { ring: () => { return; } }
+      A: {
+        ring: () => {
+          return;
+        },
+      },
     };
   }
 
-  private constructor(){ }
+  private constructor() {}
 }
 
 /**
  * Checks that optional result from interface method code generates correctly
  */
 export interface IOptionalMethod {
-    optional(): string | undefined;
-}
-
-/**
-<<<<<<< HEAD
- * See https://github.com/aws/aws-cdk/issues/7977
- */
-export abstract class BurriedAnonymousObject {
-    public check(): boolean {
-        const anonymousObject = { method() { return true; } };
-        const result = this.giveItBack({ anonymousObject });
-        return anonymousObject === result.anonymousObject;
-    }
-
-    /**
-     * Implement this method and have it return it's parameter.
-     *
-     * @param value the value that should be returned.
-     *
-     * @returns `value`
-     */
-    public abstract giveItBack(value: any): any;
-=======
+  optional(): string | undefined;
+}
+
+/**
  * Checks the "same instance" isomorphism is preserved within the constructor.
  *
  * Create a subclass of this, and assert that `this.myself()` actually returns
  * `this` from within the constructor.
  */
 export abstract class Isomorphism {
-    public myself(): Isomorphism {
-        return this;
-    }
+  public myself(): Isomorphism {
+    return this;
+  }
 }
 
 /**
@@ -2528,14 +2569,37 @@
  * @see https://github.com/aws/jsii/issues/1765
  */
 export class UmaskCheck {
-    /**
-     * This should return 0o644 (-rw-r--r--)
-     */
-    public static mode(): number {
-        // The bit-masking is to remove the file type information from .mode
-        return fs.statSync(__filename).mode & 0o0777;
-    }
-
-    private constructor() {}
->>>>>>> 588e69f9
+  /**
+   * This should return 0o644 (-rw-r--r--)
+   */
+  public static mode(): number {
+    // The bit-masking is to remove the file type information from .mode
+    return fs.statSync(__filename).mode & 0o0777;
+  }
+
+  private constructor() {}
+}
+
+/**
+ * See https://github.com/aws/aws-cdk/issues/7977
+ */
+export abstract class BurriedAnonymousObject {
+  public check(): boolean {
+    const anonymousObject = {
+      method() {
+        return true;
+      },
+    };
+    const result = this.giveItBack({ anonymousObject });
+    return anonymousObject === result.anonymousObject;
+  }
+
+  /**
+   * Implement this method and have it return it's parameter.
+   *
+   * @param value the value that should be returned.
+   *
+   * @returns `value`
+   */
+  public abstract giveItBack(value: any): any;
 }