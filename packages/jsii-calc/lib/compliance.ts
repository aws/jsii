// tslint:disable
import {
    EnumFromScopedModule,
    IDoublable,
    IFriendly,
    MyFirstStruct,
    Number,
    StructWithOnlyOptionals,
    Value
} from '@scope/jsii-calc-lib';
import * as fs from 'fs';
import * as path from 'path';
import * as os from 'os';
import * as crypto from 'crypto';
import { promisify } from 'util';
import { composition, IFriendlyRandomGenerator, IRandomNumberGenerator, Multiply } from './calculator';

const bundled = require('jsii-calc-bundled');
import base = require('@scope/jsii-calc-base');

const readFile = promisify(fs.readFile);

export enum AllTypesEnum {
    MyEnumValue,
    YourEnumValue = 100,
    ThisIsGreat
}

export enum StringEnum {
    A = 'A',
    B = 'B',
    C = 'C'
}

/**
 * This class includes property for all types supported by jsii. The setters will validate
 * that the value set is of the expected type and throw otherwise.
 */
export class AllTypes {

    // boolean

    private boolValue = false;

    get booleanProperty() {
        return this.boolValue;
    }

    set booleanProperty(value: boolean) {
        if (typeof(value) !== 'boolean') {
            throw new Error('not a boolean');
        }
        this.boolValue = value;
    }

    // string

    private stringValue = 'first value';

    get stringProperty() {
        return this.stringValue;
    }

    set stringProperty(value: string) {
        if (typeof(value) !== 'string') {
            throw new Error('not a string');
        }

        this.stringValue = value;
    }

    // number

    private numberValue = 0;

    get numberProperty() {
        return this.numberValue;
    }

    set numberProperty(value: number) {
        if (typeof(value) !== 'number') {
            throw new Error('not a number');
        }
        this.numberValue = value;
    }

    // date

    private dateValue = new Date();

    get dateProperty(): Date {
        return this.dateValue;
    }

    set dateProperty(value: Date) {
        // https://stackoverflow.com/a/643827/737957
        if (Object.prototype.toString.call(value) !== '[object Date]') {
            throw new Error('not a date: ' + value + ' type=' + typeof(value));
        }

        this.dateValue = value;
    }

    // json

    private jsonValue: object = {};

    get jsonProperty(): object {
        return this.jsonValue;
    }

    set jsonProperty(value: object) {
        if (typeof(value) !== 'object') {
            throw new Error('not an object');
        }

        this.jsonValue = value;
    }

    // map

    private mapValue: { [key: string]: Number } = {};

    get mapProperty(): { [key: string]: Number } {
        return this.mapValue;
    }

    set mapProperty(value: { [key: string]: Number }) {
        if (typeof(value) !== 'object') {
            throw new Error('not a map');
        }
        this.mapValue = value;
    }

    // array

    private arrayValue: string[] = [];

    get arrayProperty(): string[] {
        return this.arrayValue;
    }

    set arrayProperty(value: string[]) {
        if (!Array.isArray(value)) {
            throw new Error('not an array');
        }

        this.arrayValue = value;
    }

    // non-typed (any)

    anyProperty: any;
    anyArrayProperty: any[] = [];
    anyMapProperty: { [key: string]: any } = {};

    // non-typed (unknown)

    unknownProperty: unknown;
    unknownArrayProperty: unknown[] = [];
    unknownMapProperty: { [key: string]: unknown } = {};

    // unions

    unionProperty: string | number | Number | Multiply = 'foo';
    unionArrayProperty: (composition.CompositeOperation | number)[] = [];
    unionMapProperty: { [key: string]: (Number | number | string) } = {};

    // enum

    public optionalEnumValue?: StringEnum;
    private enumValue: AllTypesEnum = AllTypesEnum.ThisIsGreat;

    get enumProperty() {
        return this.enumValue;
    }

    set enumProperty(value: AllTypesEnum) {
        this.enumValue = value;
        switch (value) {
            case AllTypesEnum.MyEnumValue:
            case AllTypesEnum.YourEnumValue:
            case AllTypesEnum.ThisIsGreat:
                return;
            default:
                throw new Error('Invalid enum: ' + value);
        }
    }

    get enumPropertyValue(): number {
        return this.enumValue.valueOf();
    }

    enumMethod(value: StringEnum) {
        return value;
    }
}

//
// Return an object literal from JavaScript which conforms to a class (effectively treating
// the class as an interface). We want the native code to be able to wrap the resulting object
// in a native class.
//

export class JSObjectLiteralToNative {
    returnLiteral(): JSObjectLiteralToNativeClass {
        return {
            propA: 'Hello',
            propB: 102
        };
    }
}

export class JSObjectLiteralToNativeClass {
    propA: string = 'A';
    propB: number = 0;
}

/**
 * Verify that object references can be passed inside collections.
 */
export class ObjectRefsInCollections {
    /**
     * Returns the sum of all values
     */
    sumFromArray(values: Value[]) {
        let sum = 0;
        for (let val of values) {
            sum += val.value;
        }
        return sum;
    }

    /**
     * Returns the sum of all values in a map
     */
    sumFromMap(values: { [key: string]: Value }) {
        let sum = 0;
        for (let key of Object.keys(values)) {
            sum += values[key].value;
        }
        return sum;
    }
}

export class RuntimeTypeChecking {
    /**
     * Used to verify verification of number of method arguments.
     */
    public methodWithOptionalArguments(arg1: number, arg2: string, arg3?: Date) {
        arg1;
        arg2;
        arg3;
    }

    public methodWithDefaultedArguments(arg1: number = 2, arg2?: string, arg3: Date = new Date()) {
        arg1;
        arg2;
        arg3;
    }

    public methodWithOptionalAnyArgument(arg?: any) {
        arg;
    }
}

export class OptionalConstructorArgument {
    public constructor(public readonly arg1: number,
                       public readonly arg2: string,
                       public readonly arg3?: Date) {
    }
}

export class DefaultedConstructorArgument {
    public constructor(public readonly arg1: number = 2,
                       public readonly arg2?: string,
                       public readonly arg3: Date = new Date()) {
    }
}

export namespace DerivedClassHasNoProperties {

    export class Base {
        prop: string = '';
    }

    export class Derived extends Base {

    }

}

export class AsyncVirtualMethods {
    async callMe() {
        return await this.overrideMe(10) + this.dontOverrideMe() + await this.overrideMeToo();
    }

    async overrideMe(mult: number) {
        return 12 * mult;
    }

    async overrideMeToo() {
        return 0;
    }

    /**
     * Just calls "overrideMeToo"
     */
    async callMe2() {
        return await this.overrideMeToo();
    }

    /**
     * This method calls the "callMe" async method indirectly, which will then
     * invoke a virtual method. This is a "double promise" situation, which
     * means that callbacks are not going to be available immediate, but only
     * after an "immediates" cycle.
     */
    async callMeDoublePromise() {
        return new Promise<number>(ok => {
            setImmediate(() => {
                this.callMe().then(ok);
            });
        });
    }

    dontOverrideMe() {
        return 8;
    }
}

export class SyncVirtualMethods {
    callerIsMethod() {
        return this.virtualMethod(10);
    }

    get callerIsProperty() {
        return this.virtualMethod(10);
    }

    set callerIsProperty(x: number) {
        this.virtualMethod(x);
    }

    async callerIsAsync() {
        return this.virtualMethod(10);
    }

    virtualMethod(n: number): number {
        return n * 2;
    }

    // read-write property

    theProperty: string = 'initial value';

    modifyValueOfTheProperty(value: string) {
        this.theProperty = value;
    }

    retrieveValueOfTheProperty() {
        return this.theProperty;
    }

    // read-only property

    readonly readonlyProperty: string = 'readonly-property-initial-value';

    retrieveReadOnlyProperty() {
        return this.readonlyProperty;
    }

    // property backed by functions

    get otherProperty() {
        return 'other property';
    }

    set otherProperty(value: string) {
        this.valueOfOtherProperty = value;
    }

    valueOfOtherProperty: string = '';

    public modifyOtherProperty(value: string) {
        this.otherProperty = value;
    }

    public retrieveOtherProperty() {
        return this.otherProperty;
    }

    // property with a short name (makes sure for example that java's
    // convertion of getA to "a" is not assuming that the length is > 1).

    a: number = 0;

    readA() {
        return this.a;
    }

    writeA(value: number) {
        this.a = value;
    }

}

export class VirtualMethodPlayground {
    async serialSumAsync(count: number) {
        let sum = 0;
        for (let i = 0; i < count; ++i) {
            const result = await this.overrideMeAsync(i);
            sum += result;
        }
        return sum;
    }

    async parallelSumAsync(count: number) {
        let all = new Array<Promise<number>>();
        for (let i = 0; i < count; ++i) {
            all.push(this.overrideMeAsync(i));
        }

        const result = await Promise.all(all);
        return result.reduce((x, i) => x + i, 0);
    }

    sumSync(count: number) {
        let sum = 0;
        for (let i = 0; i < count; ++i) {
            sum += this.overrideMeSync(i);
        }
        return sum;
    }

    async overrideMeAsync(index: number) {
        return 10 * index;
    }

    overrideMeSync(index: number) {
        return 10 * index;
    }
}

export class DoubleTrouble implements IFriendlyRandomGenerator {
    next() {
        return 12;
    }

    hello() {
        return 'world';
    }
}

export class Polymorphism {
    sayHello(friendly: IFriendly) {
        return `oh, ${friendly.hello()}`;
    }
}

/**
 * This allows us to test that a reference can be stored for objects that
 * implement interfaces.
 */
export class NumberGenerator {
    constructor(public generator: IRandomNumberGenerator) {

    }

    nextTimes100() {
        return this.generator.next() * 100;
    }

    isSameGenerator(gen: IRandomNumberGenerator) {
        return this.generator === gen;
    }
}

export class JSObjectLiteralForInterface {

    giveMeFriendly(): IFriendly {
        return {
            hello: () => 'I am literally friendly!'
        };
    }

    giveMeFriendlyGenerator(): IFriendlyRandomGenerator {
        return {
            hello: () => 'giveMeFriendlyGenerator',
            next: () => 42
        };
    }

}

export class GreetingAugmenter {
    betterGreeting(friendly: IFriendly): string {
        return friendly.hello() + ' Let me buy you a drink!';
    }
}

/**
 * A struct which derives from another struct.
 */
export interface DerivedStruct extends MyFirstStruct {
    /**
     * An example of a non primitive property.
     */
    nonPrimitive: DoubleTrouble
    bool: boolean
    anotherRequired: Date
    optionalArray?: string[]
    optionalAny?: any
    /**
     * This is optional.
     */
    anotherOptional?: { [key: string]: Value }
}

export class GiveMeStructs {
    /**
     * Returns the "anumber" from a MyFirstStruct struct;
     */
    readFirstNumber(first: MyFirstStruct) {
        return first.anumber;
    }

    /**
     * Returns the boolean from a DerivedStruct struct.
     */
    readDerivedNonPrimitive(derived: DerivedStruct) {
        return derived.nonPrimitive;
    }

    /**
     * Accepts a struct of type DerivedStruct and returns a struct of type FirstStruct.
     */
    derivedToFirst(derived: DerivedStruct) {
        return derived as MyFirstStruct;
    }

    get structLiteral(): StructWithOnlyOptionals {
        return {
            optional1: 'optional1FromStructLiteral',
            optional3: false
        };
    }
}

export interface InterfaceWithProperties {
    readonly readOnlyString: string;
    readWriteString: string;
}

export interface InterfaceWithPropertiesExtension extends InterfaceWithProperties {
    foo: number;
}

export class UsesInterfaceWithProperties {
    constructor(public readonly obj: InterfaceWithProperties) {

    }

    public justRead() {
        return this.obj.readOnlyString;
    }

    public writeAndRead(value: string) {
        this.obj.readWriteString = value;
        return this.obj.readWriteString;
    }

    public readStringAndNumber(ext: InterfaceWithPropertiesExtension) {
        return `base=${ext.readOnlyString} child=${ext.foo} keys=[${Object.keys(ext).join(',')}]`;
    }
}

export class AllowedMethodNames {

    /**
     * getXxx() is not allowed (see negatives), but getXxx(a, ...) is okay.
     */
    public getFoo(withParam: string) {
        return withParam;
    }

    public getBar(_p1: string, _p2: number) {
        return;
    }

    /**
     * setFoo(x) is not allowed (see negatives), but setXxx(a, b, ...) is okay.
     */
    public setFoo(_x: string, _y: number) {
        return;
    }

    public setBar(_x: string, _y: number, _z: boolean) {
        return;
    }
}

export interface IReturnsNumber {
    obtainNumber(): IDoublable;

    readonly numberProp: Number;
}

export class OverrideReturnsObject {
    public test(obj: IReturnsNumber) {
        return obj.obtainNumber().doubleValue + obj.numberProp.doubleValue;
    }
}

export class Thrower {
    public throwError() {
        this.doThrowError();
    }

    private doThrowError() {
        throw new Error();
    }
}

export class VariadicMethod {
    private readonly prefix: number[];

    /**
     * @param prefix a prefix that will be use for all values returned by ``#asArray``.
     */
    constructor(...prefix: number[]) {
        this.prefix = prefix;
    }

    /**
     * @param first  the first element of the array to be returned (after the ``prefix`` provided at construction time).
     * @param others other elements to be included in the array.
     */
    public asArray(first: number, ...others: number[]): number[] {
        return [...this.prefix, first, ...others];
    }
}

export class Statics {
    constructor(public readonly value: string) {
    }

    /**
     * Jsdocs for static method
     * @param name The name of the person to say hello to
     */
    public static staticMethod(name: string) {
        return `hello ,${name}!`;
    }

    public justMethod() {
        return this.value;
    }

    /**
     * Jsdocs for static property.
     */
    public static readonly Foo = 'hello';

    /**
     * Constants may also use all-caps.
     */
    public static readonly BAR = 1234;

    /**
     * Constants can also use camelCase.
     */
    public static readonly zooBar: { [name: string]: string } = { hello: 'world' };

    private static _instance?: Statics;

    /**
     * Jsdocs for static getter.
     */
    public static get instance(): Statics {
        if (!this._instance) {
            this._instance = new Statics('default');
        }
        return this._instance;
    }

    /**
     *Jsdocs for static setter.
     */
    public static set instance(val: Statics) {
        this._instance = val;
    }

    public static nonConstStatic = 100; // this should not be represented as a constant in target languages
    public static readonly ConstObj = new DoubleTrouble(); // should be initialized statically
}

// https://en.wikipedia.org/wiki/List_of_Java_keywords
export class JavaReservedWords {
    public abstract() {
    }

    public assert() {
    }

    public boolean() {
    }

    public break() {
    }

    public byte() {
    }

    public case() {
    }

    public catch() {
    }

    public char() {
    }

    public class() {
    }

    public const() {
    }

    public continue() {
    }

    public default() {
    }

    public double() {
    }

    public do() {
    }

    public else() {
    }

    public enum() {
    }

    public extends() {
    }

    public false() {
    }

    public final() {
    }

    public finally() {
    }

    public float() {
    }

    public for() {
    }

    public goto() {
    }

    public if() {
    }

    public implements() {
    }

    public import() {
    }

    public instanceof() {
    }

    public int() {
    }

    public interface() {
    }

    public long() {
    }

    public native() {
    }

    public new() {
    }

    public null() {
    }

    public package() {
    }

    public private() {
    }

    public protected() {
    }

    public public() {
    }

    public return() {
    }

    public short() {
    }

    public static() {
    }

    public strictfp() {
    }

    public super() {
    }

    public switch() {
    }

    public synchronized() {
    }

    public this() {
    }

    public throw() {
    }

    public throws() {
    }

    public transient() {
    }

    public true() {
    }

    public try() {
    }

    public void() {
    }

    public volatile() {
    }

    public while = 'hello';
}

export interface UnionProperties {
    foo?: string | number;
    readonly bar: AllTypes | string | number;
}

export class UseBundledDependency {
    value() {
        return bundled;
    }
}

/**
 * Test fixture to verify that jsii modules can use the node standard library.
 */
export class NodeStandardLibrary {
    /**
     * Reads a local resource file (resource.txt) asynchronously.
     * @returns "Hello, resource!"
     */
    public async fsReadFile() {
        const value = await readFile(path.join(__dirname, 'resource.txt'));
        return value.toString();
    }

    /**
     * Sync version of fsReadFile.
     * @returns "Hello, resource! SYNC!"
     */
    public fsReadFileSync() {
        return fs.readFileSync(path.join(__dirname, 'resource.txt')).toString() + ' SYNC!';
    }

    /**
     * Returns the current os.platform() from the "os" node module.
     */
    public get osPlatform() {
        return os.platform();
    }

    /**
     * Uses node.js "crypto" module to calculate sha256 of a string.
     * @returns "6a2da20943931e9834fc12cfe5bb47bbd9ae43489a30726962b576f4e3993e50"
     */
    public cryptoSha256() {
        const hash = crypto.createHash('sha256');

        hash.update('some data to hash');
        return hash.digest('hex');
    }
}

/**
 * Depend on a type from jsii-calc-base as a test for awslabs/jsii#128
 */
export class UseCalcBase {
    public hello(): base.Base {
        return {
            typeName: () => 'hello'
        };
    }
}

export interface ImplictBaseOfBase extends base.BaseProps {
    goo: Date;
}

/**
 * See awslabs/jsii#138
 */
export class ReferenceEnumFromScopedPackage {
    public foo?: EnumFromScopedModule = EnumFromScopedModule.Value2;

    public loadFoo(): EnumFromScopedModule | undefined {
        return this.foo;
    }

    public saveFoo(value: EnumFromScopedModule) {
        this.foo = value;
    }
}

/**
 * awslabs/jsii#208
 * Interface within a namespace
 */
export namespace InterfaceInNamespaceOnlyInterface {

    // it's a special case when only an interface is exported from a namespace
    export interface Hello {
        foo: number
    }

}

export namespace InterfaceInNamespaceIncludesClasses {

    export class Foo {
        public bar?: string;
    }

    export interface Hello {
        foo: number
    }
}

/**
 * awslabs/jsii#175
 * Interface proxies (and builders) do not respect optional arguments in methods
 */
export interface IInterfaceWithOptionalMethodArguments {
    hello(arg1: string, arg2?: number): void
}

/**
 * awslabs/jsii#220
 * Abstract return type
 */

export interface InterfaceImplementedByAbstractClass {
    readonly propFromInterface: string;
}

export abstract class AbstractClassBase {
    public abstract readonly abstractProperty: string;
}

export abstract class AbstractClass extends AbstractClassBase implements InterfaceImplementedByAbstractClass {
    public nonAbstractMethod() {
        return 42;
    }

    public abstract abstractMethod(name: string): string;

    public get propFromInterface() {
        return 'propFromInterfaceValue';
    }
}

class ConcreteClass extends AbstractClass {
    public abstractMethod(name: string) {
        return `Hello, ${name}!!`;
    }

    public get abstractProperty() {
        return 'Hello, dude!';
    }
}

export class AbstractClassReturner {
    public giveMeAbstract(): AbstractClass {
        return new ConcreteClass();
    }

    public giveMeInterface(): InterfaceImplementedByAbstractClass {
        return new ConcreteClass();
    }

    public get returnAbstractFromProperty(): AbstractClassBase {
        return {
            abstractProperty: 'hello-abstract-property'
        };
    }
}

export interface MutableObjectLiteral {
    value: string;
}

export class ClassWithMutableObjectLiteralProperty {
    public mutableObject: MutableObjectLiteral = { value: 'default' };
}

export class DoNotOverridePrivates {
    private privateMethod(): string {
        return 'privateMethod';
    }

    private privateProperty = 'privateProperty';

    public privateMethodValue() {
        return this.privateMethod();
    }

    public privatePropertyValue() {
        return this.privateProperty;
    }

    public changePrivatePropertyValue(newValue: string) {
        this.privateProperty = newValue;
    }
}

/**
 * Class that implements interface properties automatically, but using a private constructor
 */
export class ClassWithPrivateConstructorAndAutomaticProperties implements InterfaceWithProperties {
    public static create(readOnlyString: string, readWriteString: string) {
        return new ClassWithPrivateConstructorAndAutomaticProperties(readOnlyString, readWriteString);
    }

    private constructor(public readonly readOnlyString: string, public readWriteString: string) {
    }
}

export interface IInterfaceWithMethods {
    readonly value: string;

    doThings(): void;
}

/**
 * Even though this interface has only properties, it is disqualified from being a datatype
 * because it inherits from an interface that is not a datatype.
 */
export interface IInterfaceThatShouldNotBeADataType extends IInterfaceWithMethods {
    readonly otherValue: string;
}

/**
 * jsii#284: do not recognize "any" as an optional argument
 */
export class DoNotRecognizeAnyAsOptional {
    public method(_requiredAny: any, _optionalAny?: any, _optionalString?: string) {

    }
}

/**
 * jsii#282, aws-cdk#157: null should be treated as "undefined"
 */
export class NullShouldBeTreatedAsUndefined {
    public changeMeToUndefined? = 'hello';

    constructor(_param1: string, optional?: any) {
        if (optional !== undefined) {
            throw new Error('Expecting second constructor argument to be "undefined"');
        }
    }

    public giveMeUndefined(value?: any) {
        if (value !== undefined) {
            throw new Error('I am disappointed. I expected undefined and got: ' + JSON.stringify(value));
        }
    }

    public giveMeUndefinedInsideAnObject(input: NullShouldBeTreatedAsUndefinedData) {
        if (input.thisShouldBeUndefined !== undefined) {
            throw new Error('I am disappointed. I expected undefined in "thisShouldBeUndefined" and got: ' + JSON.stringify(input));
        }

        const array = input.arrayWithThreeElementsAndUndefinedAsSecondArgument;
        if (array.length !== 3) {
            throw new Error('Expecting "arrayWithThreeElementsAndUndefinedAsSecondArgument" to have three elements: ' + JSON.stringify(input));
        }

        if (array[1] !== undefined) {
            throw new Error('Expected arrayWithThreeElementsAndUndefinedAsSecondArgument[1] to be undefined: ' + JSON.stringify(input));
        }
    }

    public verifyPropertyIsUndefined() {
        if (this.changeMeToUndefined !== undefined) {
            throw new Error('Expecting property "changeMeToUndefined" to be undefined, and it is: ' + this.changeMeToUndefined);
        }
    }
}

export interface NullShouldBeTreatedAsUndefinedData {
    thisShouldBeUndefined?: any;
    arrayWithThreeElementsAndUndefinedAsSecondArgument: any[];
}

export class DontComplainAboutVariadicAfterOptional {
    public optionalAndVariadic(optional?: string, ...things: string[]) {
        return `${optional} and ${things.join(',')}`;
    }
}

/**
 * jsii#298: show default values in sphinx documentation, and respect newlines.
 **/
export interface LoadBalancedFargateServiceProps {
    /**
     * The number of cpu units used by the task.
     * Valid values, which determines your range of valid values for the memory parameter:
     * 256 (.25 vCPU) - Available memory values: 0.5GB, 1GB, 2GB
     * 512 (.5 vCPU) - Available memory values: 1GB, 2GB, 3GB, 4GB
     * 1024 (1 vCPU) - Available memory values: 2GB, 3GB, 4GB, 5GB, 6GB, 7GB, 8GB
     * 2048 (2 vCPU) - Available memory values: Between 4GB and 16GB in 1GB increments
     * 4096 (4 vCPU) - Available memory values: Between 8GB and 30GB in 1GB increments
     *
     * This default is set in the underlying FargateTaskDefinition construct.
     *
     * @default 256
     */
    cpu?: string;

    /**
     * The amount (in MiB) of memory used by the task.
     *
     * This field is required and you must use one of the following values, which determines your range of valid values
     * for the cpu parameter:
     *
     * 0.5GB, 1GB, 2GB - Available cpu values: 256 (.25 vCPU)
     *
     * 1GB, 2GB, 3GB, 4GB - Available cpu values: 512 (.5 vCPU)
     *
     * 2GB, 3GB, 4GB, 5GB, 6GB, 7GB, 8GB - Available cpu values: 1024 (1 vCPU)
     *
     * Between 4GB and 16GB in 1GB increments - Available cpu values: 2048 (2 vCPU)
     *
     * Between 8GB and 30GB in 1GB increments - Available cpu values: 4096 (4 vCPU)
     *
     * This default is set in the underlying FargateTaskDefinition construct.
     *
     * @default 512
     */
    memoryMiB?: string;

    /**
     * The container port of the application load balancer attached to your Fargate service. Corresponds to container port mapping.
     *
     * @default 80
     */
    containerPort?: number;

    /**
     * Determines whether the Application Load Balancer will be internet-facing
     *
     * @default true
     */
    publicLoadBalancer?: boolean;

    /**
     * Determines whether your Fargate Service will be assigned a public IP address.
     *
     * @default false
     */
    publicTasks?: boolean;
}

/**
 * Helps ensure the JSII kernel & runtime cooperate correctly when an un-exported instance of a class is returned with
 * a declared type that is an exported interface, and the instance inherits from an exported class.
 *
 * @returns an instance of an un-exported class that extends ``ExportedBaseClass``, declared as ``IPrivatelyImplemented``.
 *
 * @see https://github.com/awslabs/jsii/issues/320
 */
export class ReturnsPrivateImplementationOfInterface {
    public get privateImplementation(): IPrivatelyImplemented {
        return new PrivateImplementation();
    }
}
export interface IPrivatelyImplemented {
    readonly success: boolean;
}
export class ExportedBaseClass {
    constructor(public readonly success: boolean) {}
}
class PrivateImplementation extends ExportedBaseClass implements IPrivatelyImplemented {
    constructor() {
        super(true);
    }
}

/**
 * Host runtime version should be set via JSII_AGENT
 */
export class JsiiAgent {
    /**
     * Returns the value of the JSII_AGENT environment variable.
     */
    public static get jsiiAgent(): string | undefined {
        return process.env.JSII_AGENT;
    }
};

<<<<<<< HEAD
// To support module augmentation classes must support multiple declaration sites
// (the tail of which must be interfaces)
export class AugmentableClass {
    public methodOne(): void {
        console.log('methodOne');
    }
}

export interface AugmentableClass {
    methodTwo(): void;
=======
// Ensure the JSII kernel tags instances with the "most appropriate" FQN type label, so that runtimes are able to
// correctly choose the implementation proxy that should be used. Failure to do so could cause situations where userland
// needs to up-cast an instance to an incompatible type, which certain runtimes (such as Java) will prevent.
// @See https://github.com/awslabs/jsii/issues/345
export class PublicClass {
    public hello(): void {}
}
export interface IPublicInterface {
    bye(): void;
}
export class InbetweenClass extends PublicClass {}
class PrivateClass extends InbetweenClass implements IPublicInterface {
    public bye(): void {}
}
export class Constructors {
    public static makeClass(): PublicClass {
        return new PrivateClass();
    }
    public static makeInterface(): IPublicInterface {
        return new PrivateClass();
    }
>>>>>>> aafd4059
}<|MERGE_RESOLUTION|>--- conflicted
+++ resolved
@@ -1234,7 +1234,6 @@
     }
 };
 
-<<<<<<< HEAD
 // To support module augmentation classes must support multiple declaration sites
 // (the tail of which must be interfaces)
 export class AugmentableClass {
@@ -1245,7 +1244,8 @@
 
 export interface AugmentableClass {
     methodTwo(): void;
-=======
+}
+
 // Ensure the JSII kernel tags instances with the "most appropriate" FQN type label, so that runtimes are able to
 // correctly choose the implementation proxy that should be used. Failure to do so could cause situations where userland
 // needs to up-cast an instance to an incompatible type, which certain runtimes (such as Java) will prevent.
@@ -1267,5 +1267,4 @@
     public static makeInterface(): IPublicInterface {
         return new PrivateClass();
     }
->>>>>>> aafd4059
 }