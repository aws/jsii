--- conflicted
+++ resolved
@@ -2376,19 +2376,6 @@
 }
 
 /**
-<<<<<<< HEAD
- * Verifies that a "pure" implementation of an interface works correctly
- */
-export interface IStructReturningDelegate {
-    returnStruct(): StructB;
-}
-export class ConsumePureInterface {
-    constructor(private readonly delegate: IStructReturningDelegate) { }
-
-    public workItBaby() {
-        return this.delegate.returnStruct();
-    }
-=======
  * This tries to confuse Jackson by having overloaded property setters.
  *
  * @see https://github.com/aws/aws-cdk/issues/4080
@@ -2408,5 +2395,18 @@
 }
 export interface ConfusingToJacksonStruct {
     readonly unionProperty?: Array<IFriendly | AbstractClass> | IFriendly;
->>>>>>> 9eacbe34
+}
+
+/**
+ * Verifies that a "pure" implementation of an interface works correctly
+ */
+export interface IStructReturningDelegate {
+    returnStruct(): StructB;
+}
+export class ConsumePureInterface {
+    constructor(private readonly delegate: IStructReturningDelegate) { }
+
+    public workItBaby() {
+        return this.delegate.returnStruct();
+    }
 }