// tslint:disable
import {
    EnumFromScopedModule,
    IDoublable,
    IFriendly,
    MyFirstStruct,
    Number,
    StructWithOnlyOptionals,
    Value
} from '@scope/jsii-calc-lib';
import * as fs from 'fs';
import * as path from 'path';
import * as os from 'os';
import * as crypto from 'crypto';
import { promisify } from 'util';
import { IFriendlyRandomGenerator, IRandomNumberGenerator, Multiply } from './calculator';

const bundled = require('jsii-calc-bundled');
import base = require('@scope/jsii-calc-base');

const readFile = promisify(fs.readFile);

export enum AllTypesEnum {
    MY_ENUM_VALUE,
    YOUR_ENUM_VALUE = 100,
    THIS_IS_GREAT
}

export enum StringEnum {
    A = 'A!',
    B = 'B?',
    C = 'C.'
}

export class EnumDispenser {
    public static randomStringLikeEnum(): StringEnum {
        // Haha! I lied, it's not random!! *EVIL LAUGHTER*
        return StringEnum.B;
    }

    public static randomIntegerLikeEnum(): AllTypesEnum {
        // Haha! I lied, it's not random!! *EVIL LAUGHTER*
        return AllTypesEnum.YOUR_ENUM_VALUE;
    }

    private constructor() { }
}

/**
 * This class includes property for all types supported by jsii. The setters will validate
 * that the value set is of the expected type and throw otherwise.
 */
export class AllTypes {

    // boolean

    private boolValue = false;

    get booleanProperty() {
        return this.boolValue;
    }

    set booleanProperty(value: boolean) {
        if (typeof(value) !== 'boolean') {
            throw new Error('not a boolean');
        }
        this.boolValue = value;
    }

    // string

    private stringValue = 'first value';

    get stringProperty() {
        return this.stringValue;
    }

    set stringProperty(value: string) {
        if (typeof(value) !== 'string') {
            throw new Error('not a string');
        }

        this.stringValue = value;
    }

    // number

    private numberValue = 0;

    get numberProperty() {
        return this.numberValue;
    }

    set numberProperty(value: number) {
        if (typeof(value) !== 'number') {
            throw new Error('not a number');
        }
        this.numberValue = value;
    }

    // date

    private dateValue = new Date();

    get dateProperty(): Date {
        return this.dateValue;
    }

    set dateProperty(value: Date) {
        // https://stackoverflow.com/a/643827/737957
        if (Object.prototype.toString.call(value) !== '[object Date]') {
            throw new Error('not a date: ' + value + ' type=' + typeof(value));
        }

        this.dateValue = value;
    }

    // json

    private jsonValue: object = {};

    get jsonProperty(): object {
        return this.jsonValue;
    }

    set jsonProperty(value: object) {
        if (typeof(value) !== 'object') {
            throw new Error('not an object');
        }

        this.jsonValue = value;
    }

    // map

    private mapValue: { [key: string]: Number } = {};

    get mapProperty(): { [key: string]: Number } {
        return this.mapValue;
    }

    set mapProperty(value: { [key: string]: Number }) {
        if (typeof(value) !== 'object') {
            throw new Error('not a map');
        }
        this.mapValue = value;
    }

    // array

    private arrayValue: string[] = [];

    get arrayProperty(): string[] {
        return this.arrayValue;
    }

    set arrayProperty(value: string[]) {
        if (!Array.isArray(value)) {
            throw new Error('not an array');
        }

        this.arrayValue = value;
    }

    // non-typed (any)

    anyProperty: any;
    anyArrayProperty: any[] = [];
    anyMapProperty: { [key: string]: any } = {};

    // non-typed (unknown)

    unknownProperty: unknown;
    unknownArrayProperty: unknown[] = [];
    unknownMapProperty: { [key: string]: unknown } = {};

    // unions

    unionProperty: string | number | Number | Multiply = 'foo';
    unionArrayProperty: (Value | number)[] = [];
    unionMapProperty: { [key: string]: (Number | number | string) } = {};

    // enum

    public optionalEnumValue?: StringEnum;
    private enumValue: AllTypesEnum = AllTypesEnum.THIS_IS_GREAT;

    get enumProperty() {
        return this.enumValue;
    }

    set enumProperty(value: AllTypesEnum) {
        this.enumValue = value;
        switch (value) {
            case AllTypesEnum.MY_ENUM_VALUE:
            case AllTypesEnum.YOUR_ENUM_VALUE:
            case AllTypesEnum.THIS_IS_GREAT:
                return;
            default:
                throw new Error('Invalid enum: ' + value);
        }
    }

    get enumPropertyValue(): number {
        return this.enumValue.valueOf();
    }

    enumMethod(value: StringEnum) {
        return value;
    }


    public anyOut(): any {
        const ret = new Number(42);
        Object.defineProperty(ret, 'tag', {
            value: "you're it"
        });
        return ret;
    }

    public anyIn(inp: any) {
        if (inp.tag !== "you're it") {
            throw new Error(`Not the same object that I gave you, got: ${JSON.stringify(inp)}`);
        }
    }
}

//
// Return an object literal from JavaScript which conforms to a class (effectively treating
// the class as an interface). We want the native code to be able to wrap the resulting object
// in a native class.
//

export class JSObjectLiteralToNative {
    returnLiteral(): JSObjectLiteralToNativeClass {
        return {
            propA: 'Hello',
            propB: 102
        };
    }
}

export class JSObjectLiteralToNativeClass {
    propA: string = 'A';
    propB: number = 0;
}

/**
 * Verify that object references can be passed inside collections.
 */
export class ObjectRefsInCollections {
    /**
     * Returns the sum of all values
     */
    sumFromArray(values: Value[]) {
        let sum = 0;
        for (let val of values) {
            sum += val.value;
        }
        return sum;
    }

    /**
     * Returns the sum of all values in a map
     */
    sumFromMap(values: { [key: string]: Value }) {
        let sum = 0;
        for (let key of Object.keys(values)) {
            sum += values[key].value;
        }
        return sum;
    }
}

export class RuntimeTypeChecking {
    /**
     * Used to verify verification of number of method arguments.
     */
    public methodWithOptionalArguments(arg1: number, arg2: string, arg3?: Date) {
        arg1;
        arg2;
        arg3;
    }

    public methodWithDefaultedArguments(arg1: number = 2, arg2?: string, arg3: Date = new Date()) {
        arg1;
        arg2;
        arg3;
    }

    public methodWithOptionalAnyArgument(arg?: any) {
        arg;
    }
}

export class OptionalConstructorArgument {
    public constructor(public readonly arg1: number,
                       public readonly arg2: string,
                       public readonly arg3?: Date) {
    }
}

export class DefaultedConstructorArgument {
    public constructor(public readonly arg1: number = 2,
                       public readonly arg2?: string,
                       public readonly arg3: Date = new Date()) {
    }
}

export namespace DerivedClassHasNoProperties {

    export class Base {
        prop: string = '';
    }

    export class Derived extends Base {

    }

}

export class AsyncVirtualMethods {
    async callMe() {
        return await this.overrideMe(10) + this.dontOverrideMe() + await this.overrideMeToo();
    }

    async overrideMe(mult: number) {
        return 12 * mult;
    }

    async overrideMeToo() {
        return 0;
    }

    /**
     * Just calls "overrideMeToo"
     */
    async callMe2() {
        return await this.overrideMeToo();
    }

    /**
     * This method calls the "callMe" async method indirectly, which will then
     * invoke a virtual method. This is a "double promise" situation, which
     * means that callbacks are not going to be available immediate, but only
     * after an "immediates" cycle.
     */
    async callMeDoublePromise() {
        return new Promise<number>(ok => {
            setImmediate(() => {
                this.callMe().then(ok);
            });
        });
    }

    dontOverrideMe() {
        return 8;
    }
}

export class SyncVirtualMethods {
    callerIsMethod() {
        return this.virtualMethod(10);
    }

    get callerIsProperty() {
        return this.virtualMethod(10);
    }

    set callerIsProperty(x: number) {
        this.virtualMethod(x);
    }

    async callerIsAsync() {
        return this.virtualMethod(10);
    }

    virtualMethod(n: number): number {
        return n * 2;
    }

    // read-write property

    theProperty: string = 'initial value';

    modifyValueOfTheProperty(value: string) {
        this.theProperty = value;
    }

    retrieveValueOfTheProperty() {
        return this.theProperty;
    }

    // read-only property

    readonly readonlyProperty: string = 'readonly-property-initial-value';

    retrieveReadOnlyProperty() {
        return this.readonlyProperty;
    }

    // property backed by functions

    get otherProperty() {
        return 'other property';
    }

    set otherProperty(value: string) {
        this.valueOfOtherProperty = value;
    }

    valueOfOtherProperty: string = '';

    public modifyOtherProperty(value: string) {
        this.otherProperty = value;
    }

    public retrieveOtherProperty() {
        return this.otherProperty;
    }

    // property with a short name (makes sure for example that java's
    // convertion of getA to "a" is not assuming that the length is > 1).

    a: number = 0;

    readA() {
        return this.a;
    }

    writeA(value: number) {
        this.a = value;
    }

}

export class VirtualMethodPlayground {
    async serialSumAsync(count: number) {
        let sum = 0;
        for (let i = 0; i < count; ++i) {
            const result = await this.overrideMeAsync(i);
            sum += result;
        }
        return sum;
    }

    async parallelSumAsync(count: number) {
        let all = new Array<Promise<number>>();
        for (let i = 0; i < count; ++i) {
            all.push(this.overrideMeAsync(i));
        }

        const result = await Promise.all(all);
        return result.reduce((x, i) => x + i, 0);
    }

    sumSync(count: number) {
        let sum = 0;
        for (let i = 0; i < count; ++i) {
            sum += this.overrideMeSync(i);
        }
        return sum;
    }

    async overrideMeAsync(index: number) {
        return 10 * index;
    }

    overrideMeSync(index: number) {
        return 10 * index;
    }
}

export class DoubleTrouble implements IFriendlyRandomGenerator {
    next() {
        return 12;
    }

    hello() {
        return 'world';
    }
}

export class Polymorphism {
    sayHello(friendly: IFriendly) {
        return `oh, ${friendly.hello()}`;
    }
}

/**
 * This allows us to test that a reference can be stored for objects that
 * implement interfaces.
 */
export class NumberGenerator {
    constructor(public generator: IRandomNumberGenerator) {

    }

    nextTimes100() {
        return this.generator.next() * 100;
    }

    isSameGenerator(gen: IRandomNumberGenerator) {
        return this.generator === gen;
    }
}

export class JSObjectLiteralForInterface {

    giveMeFriendly(): IFriendly {
        return {
            hello: () => 'I am literally friendly!'
        };
    }

    giveMeFriendlyGenerator(): IFriendlyRandomGenerator {
        return {
            hello: () => 'giveMeFriendlyGenerator',
            next: () => 42
        };
    }

}

export class GreetingAugmenter {
    betterGreeting(friendly: IFriendly): string {
        return friendly.hello() + ' Let me buy you a drink!';
    }
}

/**
 * A struct which derives from another struct.
 */
export interface DerivedStruct extends MyFirstStruct {
    /**
     * An example of a non primitive property.
     */
    readonly nonPrimitive: DoubleTrouble
    readonly bool: boolean
    readonly anotherRequired: Date
    readonly optionalArray?: string[]
    readonly optionalAny?: any
    /**
     * This is optional.
     */
    readonly anotherOptional?: { [key: string]: Value }
}

export class GiveMeStructs {
    /**
     * Returns the "anumber" from a MyFirstStruct struct;
     */
    readFirstNumber(first: MyFirstStruct) {
        return first.anumber;
    }

    /**
     * Returns the boolean from a DerivedStruct struct.
     */
    readDerivedNonPrimitive(derived: DerivedStruct) {
        return derived.nonPrimitive;
    }

    /**
     * Accepts a struct of type DerivedStruct and returns a struct of type FirstStruct.
     */
    derivedToFirst(derived: DerivedStruct) {
        return derived as MyFirstStruct;
    }

    get structLiteral(): StructWithOnlyOptionals {
        return {
            optional1: 'optional1FromStructLiteral',
            optional3: false
        };
    }
}

export interface IInterfaceWithProperties {
    readonly readOnlyString: string;
    readWriteString: string;
}

export interface IInterfaceWithPropertiesExtension extends IInterfaceWithProperties {
    foo: number;
}

export class UsesInterfaceWithProperties {
    constructor(public readonly obj: IInterfaceWithProperties) {

    }

    public justRead() {
        return this.obj.readOnlyString;
    }

    public writeAndRead(value: string) {
        this.obj.readWriteString = value;
        return this.obj.readWriteString;
    }

    public readStringAndNumber(ext: IInterfaceWithPropertiesExtension) {
        return `base=${ext.readOnlyString} child=${ext.foo} keys=[${Object.keys(ext).join(',')}]`;
    }
}

export class AllowedMethodNames {

    /**
     * getXxx() is not allowed (see negatives), but getXxx(a, ...) is okay.
     */
    public getFoo(withParam: string) {
        return withParam;
    }

    public getBar(_p1: string, _p2: number) {
        return;
    }

    /**
     * setFoo(x) is not allowed (see negatives), but setXxx(a, b, ...) is okay.
     */
    public setFoo(_x: string, _y: number) {
        return;
    }

    public setBar(_x: string, _y: number, _z: boolean) {
        return;
    }
}

export interface IReturnsNumber {
    obtainNumber(): IDoublable;

    readonly numberProp: Number;
}

export class OverrideReturnsObject {
    public test(obj: IReturnsNumber) {
        return obj.obtainNumber().doubleValue + obj.numberProp.doubleValue;
    }
}

export class Thrower {
    public throwError() {
        this.doThrowError();
    }

    private doThrowError() {
        throw new Error();
    }
}

export class VariadicMethod {
    private readonly prefix: number[];

    /**
     * @param prefix a prefix that will be use for all values returned by `#asArray`.
     */
    constructor(...prefix: number[]) {
        this.prefix = prefix;
    }

    /**
     * @param first  the first element of the array to be returned (after the `prefix` provided at construction time).
     * @param others other elements to be included in the array.
     */
    public asArray(first: number, ...others: number[]): number[] {
        return [...this.prefix, first, ...others];
    }
}

export class Statics {
    constructor(public readonly value: string) {
    }

    /**
     * Jsdocs for static method
     * @param name The name of the person to say hello to
     */
    public static staticMethod(name: string) {
        return `hello ,${name}!`;
    }

    public justMethod() {
        return this.value;
    }

    /**
     * Jsdocs for static property.
     */
    public static readonly Foo = 'hello';

    /**
     * Constants may also use all-caps.
     */
    public static readonly BAR = 1234;

    /**
     * Constants can also use camelCase.
     */
    public static readonly zooBar: { [name: string]: string } = { hello: 'world' };

    private static _instance?: Statics;

    /**
     * Jsdocs for static getter.
     */
    public static get instance(): Statics {
        if (!this._instance) {
            this._instance = new Statics('default');
        }
        return this._instance;
    }

    /**
     *Jsdocs for static setter.
     */
    public static set instance(val: Statics) {
        this._instance = val;
    }

    public static nonConstStatic = 100; // this should not be represented as a constant in target languages
    public static readonly ConstObj = new DoubleTrouble(); // should be initialized statically
}

// https://en.wikipedia.org/wiki/List_of_Java_keywords
export class JavaReservedWords {
    public abstract() {
    }

    public assert() {
    }

    public boolean() {
    }

    public break() {
    }

    public byte() {
    }

    public case() {
    }

    public catch() {
    }

    public char() {
    }

    public class() {
    }

    public const() {
    }

    public continue() {
    }

    public default() {
    }

    public double() {
    }

    public do() {
    }

    public else() {
    }

    public enum() {
    }

    public extends() {
    }

    public false() {
    }

    public final() {
    }

    public finally() {
    }

    public float() {
    }

    public for() {
    }

    public goto() {
    }

    public if() {
    }

    public implements() {
    }

    public import() {
    }

    public instanceof() {
    }

    public int() {
    }

    public interface() {
    }

    public long() {
    }

    public native() {
    }

    public new() {
    }

    public null() {
    }

    public package() {
    }

    public private() {
    }

    public protected() {
    }

    public public() {
    }

    public return() {
    }

    public short() {
    }

    public static() {
    }

    public strictfp() {
    }

    public super() {
    }

    public switch() {
    }

    public synchronized() {
    }

    public this() {
    }

    public throw() {
    }

    public throws() {
    }

    public transient() {
    }

    public true() {
    }

    public try() {
    }

    public void() {
    }

    public volatile() {
    }

    public while = 'hello';
}

export class PythonReservedWords {

    public and() {}

    public as() {}

    public assert() {}

    public async() {}

    public await() {}

    public break() {}

    public class() {}

    public continue() {}

    public def() {}

    public del() {}

    public elif() {}

    public else() {}

    public except() {}

    public finally() {}

    public for() {}

    public from() {}

    public global() {}

    public if() {}

    public import() {}

    public in() {}

    public is() {}

    public lambda() {}

    public nonlocal() {}

    public not() {}

    public or() {}

    public pass() {}

    public raise() {}

    public return() {}

    public try() {}

    public while() {}

    public with() {}

    public yield() {}
}

export interface UnionProperties {
    readonly foo?: string | number;
    readonly bar: AllTypes | string | number;
}

export class UseBundledDependency {
    value() {
        return bundled;
    }
}

/**
 * Test fixture to verify that jsii modules can use the node standard library.
 */
export class NodeStandardLibrary {
    /**
     * Reads a local resource file (resource.txt) asynchronously.
     * @returns "Hello, resource!"
     */
    public async fsReadFile() {
        const value = await readFile(path.join(__dirname, 'resource.txt'));
        return value.toString();
    }

    /**
     * Sync version of fsReadFile.
     * @returns "Hello, resource! SYNC!"
     */
    public fsReadFileSync() {
        return fs.readFileSync(path.join(__dirname, 'resource.txt')).toString() + ' SYNC!';
    }

    /**
     * Returns the current os.platform() from the "os" node module.
     */
    public get osPlatform() {
        return os.platform();
    }

    /**
     * Uses node.js "crypto" module to calculate sha256 of a string.
     * @returns "6a2da20943931e9834fc12cfe5bb47bbd9ae43489a30726962b576f4e3993e50"
     */
    public cryptoSha256() {
        const hash = crypto.createHash('sha256');

        hash.update('some data to hash');
        return hash.digest('hex');
    }
}

/**
 * Depend on a type from jsii-calc-base as a test for awslabs/jsii#128
 */
export class UseCalcBase {
    public hello(): base.Base {
        return {
            typeName: () => 'hello'
        };
    }
}

export interface ImplictBaseOfBase extends base.BaseProps {
    readonly goo: Date;
}

/**
 * See awslabs/jsii#138
 */
export class ReferenceEnumFromScopedPackage {
    public foo?: EnumFromScopedModule = EnumFromScopedModule.VALUE2;

    public loadFoo(): EnumFromScopedModule | undefined {
        return this.foo;
    }

    public saveFoo(value: EnumFromScopedModule) {
        this.foo = value;
    }
}

/**
 * awslabs/jsii#208
 * Interface within a namespace
 */
export namespace InterfaceInNamespaceOnlyInterface {

    // it's a special case when only an interface is exported from a namespace
    export interface Hello {
        readonly foo: number
    }

}

export namespace InterfaceInNamespaceIncludesClasses {

    export class Foo {
        public bar?: string;
    }

    export interface Hello {
        readonly foo: number
    }
}

/**
 * awslabs/jsii#175
 * Interface proxies (and builders) do not respect optional arguments in methods
 */
export interface IInterfaceWithOptionalMethodArguments {
    hello(arg1: string, arg2?: number): void
}

/**
 * awslabs/jsii#220
 * Abstract return type
 */

export interface IInterfaceImplementedByAbstractClass {
    readonly propFromInterface: string;
}

export abstract class AbstractClassBase {
    public abstract readonly abstractProperty: string;
}

export abstract class AbstractClass extends AbstractClassBase implements IInterfaceImplementedByAbstractClass {
    public nonAbstractMethod() {
        return 42;
    }

    public abstract abstractMethod(name: string): string;

    public get propFromInterface() {
        return 'propFromInterfaceValue';
    }
}

class ConcreteClass extends AbstractClass {
    public abstractMethod(name: string) {
        return `Hello, ${name}!!`;
    }

    public get abstractProperty() {
        return 'Hello, dude!';
    }
}

export class AbstractClassReturner {
    public giveMeAbstract(): AbstractClass {
        return new ConcreteClass();
    }

    public giveMeInterface(): IInterfaceImplementedByAbstractClass {
        return new ConcreteClass();
    }

    public get returnAbstractFromProperty(): AbstractClassBase {
        return {
            abstractProperty: 'hello-abstract-property'
        };
    }
}

export interface IMutableObjectLiteral {
    value: string;
}

export class ClassWithMutableObjectLiteralProperty {
    public mutableObject: IMutableObjectLiteral = { value: 'default' };
}

export class DoNotOverridePrivates {
    private privateMethod(): string {
        return 'privateMethod';
    }

    private privateProperty = 'privateProperty';

    public privateMethodValue() {
        return this.privateMethod();
    }

    public privatePropertyValue() {
        return this.privateProperty;
    }

    public changePrivatePropertyValue(newValue: string) {
        this.privateProperty = newValue;
    }
}

/**
 * Class that implements interface properties automatically, but using a private constructor
 */
export class ClassWithPrivateConstructorAndAutomaticProperties implements IInterfaceWithProperties {
    public static create(readOnlyString: string, readWriteString: string) {
        return new ClassWithPrivateConstructorAndAutomaticProperties(readOnlyString, readWriteString);
    }

    private constructor(public readonly readOnlyString: string, public readWriteString: string) {
    }
}

export interface IInterfaceWithMethods {
    readonly value: string;

    doThings(): void;
}

/**
 * Even though this interface has only properties, it is disqualified from being a datatype
 * because it inherits from an interface that is not a datatype.
 */
export interface IInterfaceThatShouldNotBeADataType extends IInterfaceWithMethods {
    readonly otherValue: string;
}

/**
 * jsii#284: do not recognize "any" as an optional argument
 */
export class DoNotRecognizeAnyAsOptional {
    public method(_requiredAny: any, _optionalAny?: any, _optionalString?: string) {

    }
}

/**
 * jsii#282, aws-cdk#157: null should be treated as "undefined"
 */
export class NullShouldBeTreatedAsUndefined {
    public changeMeToUndefined? = 'hello';

    constructor(_param1: string, optional?: any) {
        if (optional !== undefined) {
            throw new Error('Expecting second constructor argument to be "undefined"');
        }
    }

    public giveMeUndefined(value?: any) {
        if (value !== undefined) {
            throw new Error('I am disappointed. I expected undefined and got: ' + JSON.stringify(value));
        }
    }

    public giveMeUndefinedInsideAnObject(input: NullShouldBeTreatedAsUndefinedData) {
        if (input.thisShouldBeUndefined !== undefined) {
            throw new Error('I am disappointed. I expected undefined in "thisShouldBeUndefined" and got: ' + JSON.stringify(input));
        }

        const array = input.arrayWithThreeElementsAndUndefinedAsSecondArgument;
        if (array.length !== 3) {
            throw new Error('Expecting "arrayWithThreeElementsAndUndefinedAsSecondArgument" to have three elements: ' + JSON.stringify(input));
        }

        if (array[1] !== undefined) {
            throw new Error('Expected arrayWithThreeElementsAndUndefinedAsSecondArgument[1] to be undefined: ' + JSON.stringify(input));
        }
    }

    public verifyPropertyIsUndefined() {
        if (this.changeMeToUndefined !== undefined) {
            throw new Error('Expecting property "changeMeToUndefined" to be undefined, and it is: ' + this.changeMeToUndefined);
        }
    }
}

export interface NullShouldBeTreatedAsUndefinedData {
    readonly thisShouldBeUndefined?: any;
    readonly arrayWithThreeElementsAndUndefinedAsSecondArgument: any[];
}

export class DontComplainAboutVariadicAfterOptional {
    public optionalAndVariadic(optional?: string, ...things: string[]) {
        return `${optional} and ${things.join(',')}`;
    }
}

/**
 * jsii#298: show default values in sphinx documentation, and respect newlines.
 **/
export interface LoadBalancedFargateServiceProps {
    /**
     * The number of cpu units used by the task.
     * Valid values, which determines your range of valid values for the memory parameter:
     * 256 (.25 vCPU) - Available memory values: 0.5GB, 1GB, 2GB
     * 512 (.5 vCPU) - Available memory values: 1GB, 2GB, 3GB, 4GB
     * 1024 (1 vCPU) - Available memory values: 2GB, 3GB, 4GB, 5GB, 6GB, 7GB, 8GB
     * 2048 (2 vCPU) - Available memory values: Between 4GB and 16GB in 1GB increments
     * 4096 (4 vCPU) - Available memory values: Between 8GB and 30GB in 1GB increments
     *
     * This default is set in the underlying FargateTaskDefinition construct.
     *
     * @default 256
     */
    readonly cpu?: string;

    /**
     * The amount (in MiB) of memory used by the task.
     *
     * This field is required and you must use one of the following values, which determines your range of valid values
     * for the cpu parameter:
     *
     * 0.5GB, 1GB, 2GB - Available cpu values: 256 (.25 vCPU)
     *
     * 1GB, 2GB, 3GB, 4GB - Available cpu values: 512 (.5 vCPU)
     *
     * 2GB, 3GB, 4GB, 5GB, 6GB, 7GB, 8GB - Available cpu values: 1024 (1 vCPU)
     *
     * Between 4GB and 16GB in 1GB increments - Available cpu values: 2048 (2 vCPU)
     *
     * Between 8GB and 30GB in 1GB increments - Available cpu values: 4096 (4 vCPU)
     *
     * This default is set in the underlying FargateTaskDefinition construct.
     *
     * @default 512
     */
    readonly memoryMiB?: string;

    /**
     * The container port of the application load balancer attached to your Fargate service. Corresponds to container port mapping.
     *
     * @default 80
     */
    readonly containerPort?: number;

    /**
     * Determines whether the Application Load Balancer will be internet-facing
     *
     * @default true
     */
    readonly publicLoadBalancer?: boolean;

    /**
     * Determines whether your Fargate Service will be assigned a public IP address.
     *
     * @default false
     */
    readonly publicTasks?: boolean;
}

/**
 * Helps ensure the JSII kernel & runtime cooperate correctly when an un-exported instance of a class is returned with
 * a declared type that is an exported interface, and the instance inherits from an exported class.
 *
 * @returns an instance of an un-exported class that extends `ExportedBaseClass`, declared as `IPrivatelyImplemented`.
 *
 * @see https://github.com/aws/jsii/issues/320
 */
export class ReturnsPrivateImplementationOfInterface {
    public get privateImplementation(): IPrivatelyImplemented {
        return new PrivateImplementation();
    }
}
export interface IPrivatelyImplemented {
    readonly success: boolean;
}
export class ExportedBaseClass {
    constructor(public readonly success: boolean) {}
}
class PrivateImplementation extends ExportedBaseClass implements IPrivatelyImplemented {
    constructor() {
        super(true);
    }
}

/**
 * Host runtime version should be set via JSII_AGENT
 */
export class JsiiAgent {
    /**
     * Returns the value of the JSII_AGENT environment variable.
     */
    public static get jsiiAgent(): string | undefined {
        return process.env.JSII_AGENT;
    }
};

// To support module augmentation classes must support multiple declaration sites
// (the tail of which must be interfaces)
export class AugmentableClass {
    public methodOne(): void {
        console.log('methodOne');
    }
}

export interface AugmentableClass {
    methodTwo(): void;
}

// Ensure the JSII kernel tags instances with the "most appropriate" FQN type label, so that runtimes are able to
// correctly choose the implementation proxy that should be used. Failure to do so could cause situations where userland
// needs to up-cast an instance to an incompatible type, which certain runtimes (such as Java) will prevent.
// @See https://github.com/aws/jsii/issues/345
export class PublicClass {
    public hello(): void {}
}
export interface IPublicInterface {
    bye(): string;
}

export interface IPublicInterface2 {
    ciao(): string;
}
export class InbetweenClass extends PublicClass implements IPublicInterface2 {
    public ciao(): string { return 'ciao'; }
}
class PrivateClass extends InbetweenClass implements IPublicInterface {
    public bye(): string { return 'bye'; }
}

class HiddenClass implements IPublicInterface, IPublicInterface2 {
    public bye(): string { return 'bye'; }
    public ciao(): string { return 'ciao'; }
}

class HiddenSubclass extends HiddenClass {
}

export class Constructors {
    public static makeClass(): PublicClass {
        return new PrivateClass();  // Wire type should be InbetweenClass
    }

    public static makeInterface(): IPublicInterface {
        return new PrivateClass();  // Wire type should be IPublicInterface
    }

    public static makeInterface2(): IPublicInterface2 {
        return new PrivateClass();  // Wire type should be InbetweenClass
    }

    public static makeInterfaces(): IPublicInterface[] {
        return [new PrivateClass()];  // Wire type should be IPublicInterface[]
    }

    public static hiddenInterface(): IPublicInterface {
        return new HiddenClass();  // Wire type should be IPublicInterface
    }

    public static hiddenInterfaces(): IPublicInterface[] {
        return [new HiddenClass()];  // Wire type should be IPublicInterface[]
    }

    public static hiddenSubInterfaces(): IPublicInterface[] {
        return [new HiddenSubclass()];  // Wire type should be IPublicInterface[]
    }
}

/**
 * Test that a single instance can be returned under two different FQNs
 *
 * JSII clients can instantiate 2 different strongly-typed wrappers for the same
 * object. Unfortunately, this will break object equality, but if we didn't do
 * this it would break runtime type checks in the JVM or CLR.
 */
export class SingleInstanceTwoTypes {
    private instance = new PrivateClass();

    public interface1(): InbetweenClass {
        return this.instance;
    }

    public interface2(): IPublicInterface {
        return this.instance;
    }
}

// fixture to verify that null/undefined values in object hashes are treated
// as "unset". see awslabs/aws-cdk#965.
export interface EraseUndefinedHashValuesOptions {
    readonly option1?: string;
    readonly option2?: string;
}

export class EraseUndefinedHashValues {
    /**
     * Returns `true` if `key` is defined in `opts`. Used to check that undefined/null hash values
     * are being erased when sending values from native code to JS.
     */
    public static doesKeyExist(opts: EraseUndefinedHashValuesOptions, key: string): boolean {
        return key in opts;
    }

    /**
     * We expect "prop2" to be erased
     */
    public static prop2IsUndefined(): any {
        return {
            prop1: 'value1',
            prop2: undefined
        };
    }

    /**
     * We expect "prop1" to be erased
     */
    public static prop1IsNull(): any {
        return {
            prop1: null,
            prop2: 'value2'
        };
    }
}

// internal can be used to represent members that can only be accessed from the current module
export class StripInternal {
    public youSeeMe = 'hello';

    /**
     * This is an internal thing
     * @internal
     */
    public _youDontSeeMeAlthoughIamPublic = 'world'
}

/**
 * @internal
 */
export class InternalClass {
    public iAmNotHere = 'yes';
}

/**
 * @internal
 */
export interface InternalInterface {
    readonly prop: string;
}

/**
 * @internal
 */
export enum InternalEnum {
    Member1 = 12,
    Member2 = 23
}

export interface IInterfaceWithInternal {
    visible(): void;

    /** @internal */
    _hidden(): void;
}

export class ImplementsInterfaceWithInternal implements IInterfaceWithInternal {
    visible() { }

    /** @internal */
    _hidden() { }

    /** @internal */
    _alsoHidden() { }

    /** @internal */
    _propertiesToo?: string;
}

export class ImplementsInterfaceWithInternalSubclass extends ImplementsInterfaceWithInternal {
    /** @internal */
    _alsoHidden() { }

    /**
     * @internal
     */
    public _propertiesToo?: string;
}

//
// hidden interface erasure
// if a class/interface uses a hidden (private/internal) interface as base, the base will
// be erased from the API
//

interface IPrivateInterface {
    private: string;
}

export interface ExtendsInternalInterface extends InternalInterface {
    readonly boom: boolean
}

export class ImplementInternalInterface implements InternalInterface {
    prop = 'implement me'
}

export class ImplementsPrivateInterface implements IPrivateInterface {
    public private = 'i came from private into the light'
}

export interface IExtendsPrivateInterface extends IPrivateInterface {
    readonly moreThings: string[];
}

//
// hidden (private/internal) base interface erasure will copy non-hidden bases from
// hidden to consuming type.
//

export interface IAnotherPublicInterface {
    a: string;

}

/** @internal */
export interface IAnotherInternalInterface extends IAnotherPublicInterface {
    b: string;
}

export interface INonInternalInterface extends IAnotherInternalInterface {
    c: string;
}

/** @internal */
export interface IInternalInterfaceThatExtendsTheNonInternalOne extends INonInternalInterface {
    d: string;
}

interface IPrivateInterfaceThatExtendsTheNonInternalOne extends INonInternalInterface {
    e: string;
}

export class ClassThatImplementsTheInternalInterface implements IInternalInterfaceThatExtendsTheNonInternalOne, INonInternalInterface {
    public a = 'a';
    public b = 'b';
    public c = 'c';
    public d = 'd';
}

export class ClassThatImplementsThePrivateInterface implements IPrivateInterfaceThatExtendsTheNonInternalOne {
    public a = 'a';
    public b = 'b';
    public c = 'c';
    public e = 'e';
}

export class ConsumersOfThisCrazyTypeSystem {
    public consumeAnotherPublicInterface(obj: IAnotherPublicInterface) {
        return obj.a;
    }

    public consumeNonInternalInterface(obj: INonInternalInterface): any {
        return { a: obj.a, b: obj.b, c: obj.c };
    }
}


//
// Ensure the JSII kernel can pass "this" out to JSII remotes from within the constructor (this is dirty, but possible)
//
export abstract class PartiallyInitializedThisConsumer {
    public abstract consumePartiallyInitializedThis(obj: ConstructorPassesThisOut, dt: Date, ev: AllTypesEnum): string;
}

export class ConstructorPassesThisOut {
    constructor(consumer: PartiallyInitializedThisConsumer) {
        const result = consumer.consumePartiallyInitializedThis(this, new Date(0), AllTypesEnum.THIS_IS_GREAT);
        if (result !== 'OK') {
            throw new Error(`Expected OK but received ${result}`);
        }
    }
}

//
// Consumes a possibly empty struct and verifies it is turned to undefined when passed
// See: https://github.com/aws/jsii/issues/411
//
export class OptionalStructConsumer {
    public readonly parameterWasUndefined: boolean;
    public readonly fieldValue?: string;

    constructor(optionalStruct?: OptionalStruct) {
        this.parameterWasUndefined = optionalStruct === undefined;
        this.fieldValue = optionalStruct && optionalStruct.field;
    }
}
export interface OptionalStruct {
    readonly field?: string;
}


/**
 * This class has docs.
 *
 * The docs are great. They're a bunch of tags.
 *
 * @example
 *
 * function anExample() {
 * }
 *
 * @see https://aws.amazon.com/
 * @customAttribute hasAValue
 * @stable
 */
export class ClassWithDocs {
}

/**
 * This is used to validate the ability to use `this` from within a static context.
 *
 * https://github.com/awslabs/aws-cdk/issues/2304
 */
export class StaticContext {
    private static _staticVariable = true;

    public static canAccessStaticContext(): boolean {
        return this.staticContextAvailable();
    }

    private static staticContextAvailable() {
        return true;
    }

    public static get staticVariable() {
        return this._staticVariable;
    }

    public static set staticVariable(value: boolean) {
        this._staticVariable = value;
    }

    private constructor() { }
}

/**
 * This test is used to validate the runtimes can return correctly from a void callback.
 *
 * - Implement `overrideMe` (method does not have to do anything).
 * - Invoke `callMe`
 * - Verify that `methodWasCalled` is `true`.
 */
export abstract class VoidCallback {
    private _methodWasCalled = false;
    public get methodWasCalled(): boolean {
        return this._methodWasCalled;
    }
    public callMe(): void {
        this.overrideMe();
        this._methodWasCalled = true;
    }
    protected abstract overrideMe(): void;
}

/**
 * Verifies that private property declarations in constructor arguments are hidden.
 */
export class WithPrivatePropertyInConstructor {
    constructor(private readonly privateField: string = 'Success!') { }

    public get success() {
        return this.privateField === 'Success!';
    }
}

/**
 * Verifies that singleton enums are handled correctly
 *
 * https://github.com/aws/jsii/issues/231
 */
export class SingletonString {
    private constructor() { }

    public isSingletonString(value: string): boolean {
        return value === SingletonStringEnum.SINGLETON_STRING;
    }
}
/** A singleton string */
export enum SingletonStringEnum {
    /** 1337 */
    SINGLETON_STRING = '3L1T3!'
}
/**
 * Verifies that singleton enums are handled correctly
 *
 * https://github.com/aws/jsii/issues/231
 */
export class SingletonInt {
    private constructor() { }
    public isSingletonInt(value: number): boolean {
        return value === SingletonIntEnum.SINGLETON_INT;
    }
}
/** A singleton integer. */
export enum SingletonIntEnum {
    /** Elite! */
    SINGLETON_INT = 1337
}

/**
 * Verifies proper type handling through dynamic overrides.
 */
export class DataRenderer {
    constructor() { }

    public render(data: MyFirstStruct = { anumber: 42, astring: 'bazinga!' }): string {
        return this.renderMap(data);
    }

    public renderArbitrary(data: { [key: string]: any }): string {
        return this.renderMap(data);
    }

    public renderMap(map: { [key: string]: any }): string {
        return JSON.stringify(map, null, 2);
    }
}

export interface TopLevelStruct {
    /**
     * This is a required field
     */
    readonly required: string;

    /**
     * You don't have to pass this
     */
    readonly optional?: string;

    /**
     * A union to really stress test our serialization
     */
    readonly secondLevel: SecondLevelStruct | number;
}

export interface SecondLevelStruct {
    /**
     * It's long and required
     */
    readonly deeperRequiredProp: string;

    /**
     * It's long, but you'll almost never pass it.
     */
    readonly deeperOptionalProp?: string;
}

export interface DiamondInheritanceBaseLevelStruct {
    readonly baseLevelProperty: string;
}

export interface DiamondInheritanceFirstMidLevelStruct extends DiamondInheritanceBaseLevelStruct {
    readonly firstMidLevelProperty: string;
}

export interface DiamondInheritanceSecondMidLevelStruct extends DiamondInheritanceBaseLevelStruct {
    readonly secondMidLevelProperty: string;
}

export interface DiamondInheritanceTopLevelStruct extends DiamondInheritanceFirstMidLevelStruct, DiamondInheritanceSecondMidLevelStruct {
    readonly topLevelProperty: string;
}

export interface StructWithJavaReservedWords {
    readonly default: string;
    readonly assert?: string;

    // These properties are designed to break the naive implementation of equals() and hashcode() using the standard template
    readonly result?: string;
    readonly that?: string;
}

export class ClassWithJavaReservedWords {
    readonly int: string;

    public constructor(int: string) {
        this.int = int;
    }

    public import(assert: string): string {
        return this.int + assert;
    }
}

/**
 * Just because we can.
 *
 * @stability external
 */
export class StructPassing {
    public static roundTrip(_positional: number, input: TopLevelStruct): TopLevelStruct {
        return {
            required: input.required,
            optional: input.optional,
            secondLevel: input.secondLevel,
        };
    }

    public static howManyVarArgsDidIPass(_positional: number, ...inputs: TopLevelStruct[]): number {
        return inputs.length;
    }
}

/**
 * We can return arrays of interfaces
 * See aws/aws-cdk#2362
 */
export class InterfacesMaker {
    public static makeInterfaces(count: number): IDoublable[] {
        const output = new Array<IDoublable>();
        for (let i = 0; i < count; i++) {
            output.push({ doubleValue: i * 2 });
        }
        return output;
    }

    private constructor() { }
}

<<<<<<< HEAD
export interface StructWithCollections {
    readonly map?: { [key: string]: string };
    readonly array?: string[];
=======
export class ClassWithCollections {
    public map: { [key: string]: string };
    public array: string[];

    public static staticMap:{ [key: string]: string } = {'key1': 'value1', 'key2': 'value2'};
    public static staticArray: string[] = ["one", "two"];

    constructor(map: { [key: string]: string }, array: string[]) {
        this.map = map;
        this.array = array;
    }

    static createAList(): string[] {
        return ["one", "two"];
    }

    static createAMap(): { [key: string]: string } {
        return {'key1': 'value1', 'key2': 'value2'};
    }
>>>>>>> 25b773c7
}<|MERGE_RESOLUTION|>--- conflicted
+++ resolved
@@ -1861,11 +1861,11 @@
     private constructor() { }
 }
 
-<<<<<<< HEAD
 export interface StructWithCollections {
     readonly map?: { [key: string]: string };
     readonly array?: string[];
-=======
+}
+
 export class ClassWithCollections {
     public map: { [key: string]: string };
     public array: string[];
@@ -1885,5 +1885,4 @@
     static createAMap(): { [key: string]: string } {
         return {'key1': 'value1', 'key2': 'value2'};
     }
->>>>>>> 25b773c7
 }