import {
    EnumFromScopedModule,
    IDoublable,
    IFriendly,
    MyFirstStruct,
    Number,
    StructWithOnlyOptionals,
    Value
} from '@scope/jsii-calc-lib';
import * as fs from 'fs';
import * as path from 'path';
import * as os from 'os';
import * as crypto from 'crypto';
import { promisify } from 'util';
import { IFriendlyRandomGenerator, IRandomNumberGenerator, Multiply } from './calculator';

const bundled = require('jsii-calc-bundled');
import base = require('@scope/jsii-calc-base');

const readFile = promisify(fs.readFile);

export enum AllTypesEnum {
    MY_ENUM_VALUE,
    YOUR_ENUM_VALUE = 100,
    THIS_IS_GREAT
}

export enum StringEnum {
    A = 'A!',
    B = 'B?',
    C = 'C.'
}

export class EnumDispenser {
    public static randomStringLikeEnum(): StringEnum {
        // Haha! I lied, it's not random!! *EVIL LAUGHTER*
        return StringEnum.B;
    }

    public static randomIntegerLikeEnum(): AllTypesEnum {
        // Haha! I lied, it's not random!! *EVIL LAUGHTER*
        return AllTypesEnum.YOUR_ENUM_VALUE;
    }

    private constructor() { }
}

/**
 * This class includes property for all types supported by jsii. The setters will validate
 * that the value set is of the expected type and throw otherwise.
 */
export class AllTypes {

    // boolean

    private boolValue = false;

    get booleanProperty() {
        return this.boolValue;
    }

    set booleanProperty(value: boolean) {
        if (typeof(value) !== 'boolean') {
            throw new Error('not a boolean');
        }
        this.boolValue = value;
    }

    // string

    private stringValue = 'first value';

    get stringProperty() {
        return this.stringValue;
    }

    set stringProperty(value: string) {
        if (typeof(value) !== 'string') {
            throw new Error('not a string');
        }

        this.stringValue = value;
    }

    // number

    private numberValue = 0;

    get numberProperty() {
        return this.numberValue;
    }

    set numberProperty(value: number) {
        if (typeof(value) !== 'number') {
            throw new Error('not a number');
        }
        this.numberValue = value;
    }

    // date

    private dateValue = new Date();

    get dateProperty(): Date {
        return this.dateValue;
    }

    set dateProperty(value: Date) {
        // https://stackoverflow.com/a/643827/737957
        if (Object.prototype.toString.call(value) !== '[object Date]') {
            throw new Error('not a date: ' + value + ' type=' + typeof(value));
        }

        this.dateValue = value;
    }

    // json

    private jsonValue: object = {};

    get jsonProperty(): object {
        return this.jsonValue;
    }

    set jsonProperty(value: object) {
        if (typeof(value) !== 'object') {
            throw new Error('not an object');
        }

        this.jsonValue = value;
    }

    // map

    private mapValue: { [key: string]: Number } = {};

    get mapProperty(): { [key: string]: Number } {
        return this.mapValue;
    }

    set mapProperty(value: { [key: string]: Number }) {
        if (typeof(value) !== 'object') {
            throw new Error('not a map');
        }
        this.mapValue = value;
    }

    // array

    private arrayValue: string[] = [];

    get arrayProperty(): string[] {
        return this.arrayValue;
    }

    set arrayProperty(value: string[]) {
        if (!Array.isArray(value)) {
            throw new Error('not an array');
        }

        this.arrayValue = value;
    }

    // non-typed (any)

    anyProperty: any;
    anyArrayProperty: any[] = [];
    anyMapProperty: { [key: string]: any } = {};

    // non-typed (unknown)

    unknownProperty: unknown;
    unknownArrayProperty: unknown[] = [];
    unknownMapProperty: { [key: string]: unknown } = {};

    // unions

    unionProperty: string | number | Number | Multiply = 'foo';
    unionArrayProperty: (Value | number)[] = [];
    unionMapProperty: { [key: string]: (Number | number | string) } = {};

    // enum

    public optionalEnumValue?: StringEnum;
    private enumValue: AllTypesEnum = AllTypesEnum.THIS_IS_GREAT;

    get enumProperty() {
        return this.enumValue;
    }

    set enumProperty(value: AllTypesEnum) {
        this.enumValue = value;
        switch (value) {
            case AllTypesEnum.MY_ENUM_VALUE:
            case AllTypesEnum.YOUR_ENUM_VALUE:
            case AllTypesEnum.THIS_IS_GREAT:
                return;
            default:
                throw new Error('Invalid enum: ' + value);
        }
    }

    get enumPropertyValue(): number {
        return this.enumValue.valueOf();
    }

    enumMethod(value: StringEnum) {
        return value;
    }


    public anyOut(): any {
        const ret = new Number(42);
        Object.defineProperty(ret, 'tag', {
            value: "you're it"
        });
        return ret;
    }

    public anyIn(inp: any) {
        if (inp.tag !== "you're it") {
            throw new Error(`Not the same object that I gave you, got: ${JSON.stringify(inp)}`);
        }
    }
}

//
// Return an object literal from JavaScript which conforms to a class (effectively treating
// the class as an interface). We want the native code to be able to wrap the resulting object
// in a native class.
//

export class JSObjectLiteralToNative {
    returnLiteral(): JSObjectLiteralToNativeClass {
        return {
            propA: 'Hello',
            propB: 102
        };
    }
}

export class JSObjectLiteralToNativeClass {
    propA: string = 'A';
    propB: number = 0;
}

/**
 * Verify that object references can be passed inside collections.
 */
export class ObjectRefsInCollections {
    /**
     * Returns the sum of all values
     */
    sumFromArray(values: Value[]) {
        let sum = 0;
        for (let val of values) {
            sum += val.value;
        }
        return sum;
    }

    /**
     * Returns the sum of all values in a map
     */
    sumFromMap(values: { [key: string]: Value }) {
        let sum = 0;
        for (let key of Object.keys(values)) {
            sum += values[key].value;
        }
        return sum;
    }
}

export class RuntimeTypeChecking {
    /**
     * Used to verify verification of number of method arguments.
     */
    public methodWithOptionalArguments(arg1: number, arg2: string, arg3?: Date) {
        arg1;
        arg2;
        arg3;
    }

    public methodWithDefaultedArguments(arg1: number = 2, arg2?: string, arg3: Date = new Date()) {
        arg1;
        arg2;
        arg3;
    }

    public methodWithOptionalAnyArgument(arg?: any) {
        arg;
    }
}

export class OptionalConstructorArgument {
    public constructor(public readonly arg1: number,
                       public readonly arg2: string,
                       public readonly arg3?: Date) {
    }
}

export class DefaultedConstructorArgument {
    public constructor(public readonly arg1: number = 2,
                       public readonly arg2?: string,
                       public readonly arg3: Date = new Date()) {
    }
}

export namespace DerivedClassHasNoProperties {

    export class Base {
        prop: string = '';
    }

    export class Derived extends Base {

    }

}

export class AsyncVirtualMethods {
    async callMe() {
        return await this.overrideMe(10) + this.dontOverrideMe() + await this.overrideMeToo();
    }

    async overrideMe(mult: number) {
        return 12 * mult;
    }

    async overrideMeToo() {
        return 0;
    }

    /**
     * Just calls "overrideMeToo"
     */
    callMe2() {
        return this.overrideMeToo();
    }

    /**
     * This method calls the "callMe" async method indirectly, which will then
     * invoke a virtual method. This is a "double promise" situation, which
     * means that callbacks are not going to be available immediate, but only
     * after an "immediates" cycle.
     */
    async callMeDoublePromise() {
        return new Promise<number>(ok => {
            setImmediate(() => {
                this.callMe().then(ok);
            });
        });
    }

    dontOverrideMe() {
        return 8;
    }
}

export class SyncVirtualMethods {
    callerIsMethod() {
        return this.virtualMethod(10);
    }

    get callerIsProperty() {
        return this.virtualMethod(10);
    }

    set callerIsProperty(x: number) {
        this.virtualMethod(x);
    }

    async callerIsAsync() {
        return this.virtualMethod(10);
    }

    virtualMethod(n: number): number {
        return n * 2;
    }

    // read-write property

    theProperty: string = 'initial value';

    modifyValueOfTheProperty(value: string) {
        this.theProperty = value;
    }

    retrieveValueOfTheProperty() {
        return this.theProperty;
    }

    // read-only property

    readonly readonlyProperty: string = 'readonly-property-initial-value';

    retrieveReadOnlyProperty() {
        return this.readonlyProperty;
    }

    // property backed by functions

    get otherProperty() {
        return 'other property';
    }

    set otherProperty(value: string) {
        this.valueOfOtherProperty = value;
    }

    valueOfOtherProperty: string = '';

    public modifyOtherProperty(value: string) {
        this.otherProperty = value;
    }

    public retrieveOtherProperty() {
        return this.otherProperty;
    }

    // property with a short name (makes sure for example that java's
    // convertion of getA to "a" is not assuming that the length is > 1).

    a: number = 0;

    readA() {
        return this.a;
    }

    writeA(value: number) {
        this.a = value;
    }

}

export class VirtualMethodPlayground {
    async serialSumAsync(count: number) {
        let sum = 0;
        for (let i = 0; i < count; ++i) {
            const result = await this.overrideMeAsync(i);
            sum += result;
        }
        return sum;
    }

    async parallelSumAsync(count: number) {
        let all = new Array<Promise<number>>();
        for (let i = 0; i < count; ++i) {
            all.push(this.overrideMeAsync(i));
        }

        const result = await Promise.all(all);
        return result.reduce((x, i) => x + i, 0);
    }

    sumSync(count: number) {
        let sum = 0;
        for (let i = 0; i < count; ++i) {
            sum += this.overrideMeSync(i);
        }
        return sum;
    }

    async overrideMeAsync(index: number) {
        return 10 * index;
    }

    overrideMeSync(index: number) {
        return 10 * index;
    }
}

export class DoubleTrouble implements IFriendlyRandomGenerator {
    next() {
        return 12;
    }

    hello() {
        return 'world';
    }
}

export class Polymorphism {
    sayHello(friendly: IFriendly) {
        return `oh, ${friendly.hello()}`;
    }
}

/**
 * This allows us to test that a reference can be stored for objects that
 * implement interfaces.
 */
export class NumberGenerator {
    constructor(public generator: IRandomNumberGenerator) {

    }

    nextTimes100() {
        return this.generator.next() * 100;
    }

    isSameGenerator(gen: IRandomNumberGenerator) {
        return this.generator === gen;
    }
}

export class JSObjectLiteralForInterface {

    giveMeFriendly(): IFriendly {
        return {
            hello: () => 'I am literally friendly!'
        };
    }

    giveMeFriendlyGenerator(): IFriendlyRandomGenerator {
        return {
            hello: () => 'giveMeFriendlyGenerator',
            next: () => 42
        };
    }

}

export class GreetingAugmenter {
    betterGreeting(friendly: IFriendly): string {
        return friendly.hello() + ' Let me buy you a drink!';
    }
}

/**
 * A struct which derives from another struct.
 */
export interface DerivedStruct extends MyFirstStruct {
    /**
     * An example of a non primitive property.
     */
    readonly nonPrimitive: DoubleTrouble
    readonly bool: boolean
    readonly anotherRequired: Date
    readonly optionalArray?: string[]
    readonly optionalAny?: any
    /**
     * This is optional.
     */
    readonly anotherOptional?: { [key: string]: Value }
}

export class GiveMeStructs {
    /**
     * Returns the "anumber" from a MyFirstStruct struct;
     */
    readFirstNumber(first: MyFirstStruct) {
        return first.anumber;
    }

    /**
     * Returns the boolean from a DerivedStruct struct.
     */
    readDerivedNonPrimitive(derived: DerivedStruct) {
        return derived.nonPrimitive;
    }

    /**
     * Accepts a struct of type DerivedStruct and returns a struct of type FirstStruct.
     */
    derivedToFirst(derived: DerivedStruct) {
        return derived as MyFirstStruct;
    }

    get structLiteral(): StructWithOnlyOptionals {
        return {
            optional1: 'optional1FromStructLiteral',
            optional3: false
        };
    }
}

export interface IInterfaceWithProperties {
    readonly readOnlyString: string;
    readWriteString: string;
}

export interface IInterfaceWithPropertiesExtension extends IInterfaceWithProperties {
    foo: number;
}

export class UsesInterfaceWithProperties {
    constructor(public readonly obj: IInterfaceWithProperties) {

    }

    public justRead() {
        return this.obj.readOnlyString;
    }

    public writeAndRead(value: string) {
        this.obj.readWriteString = value;
        return this.obj.readWriteString;
    }

    public readStringAndNumber(ext: IInterfaceWithPropertiesExtension) {
        return `base=${ext.readOnlyString} child=${ext.foo} keys=[${Object.keys(ext).join(',')}]`;
    }
}

export class AllowedMethodNames {

    /**
     * getXxx() is not allowed (see negatives), but getXxx(a, ...) is okay.
     */
    public getFoo(withParam: string) {
        return withParam;
    }

    public getBar(_p1: string, _p2: number) {
        return;
    }

    /**
     * setFoo(x) is not allowed (see negatives), but setXxx(a, b, ...) is okay.
     */
    public setFoo(_x: string, _y: number) {
        return;
    }

    public setBar(_x: string, _y: number, _z: boolean) {
        return;
    }
}

export interface IReturnsNumber {
    obtainNumber(): IDoublable;

    readonly numberProp: Number;
}

export class OverrideReturnsObject {
    public test(obj: IReturnsNumber) {
        return obj.obtainNumber().doubleValue + obj.numberProp.doubleValue;
    }
}

export class Thrower {
    public throwError() {
        this.doThrowError();
    }

    private doThrowError() {
        throw new Error();
    }
}

export class VariadicMethod {
    private readonly prefix: number[];

    /**
     * @param prefix a prefix that will be use for all values returned by `#asArray`.
     */
    constructor(...prefix: number[]) {
        this.prefix = prefix;
    }

    /**
     * @param first  the first element of the array to be returned (after the `prefix` provided at construction time).
     * @param others other elements to be included in the array.
     */
    public asArray(first: number, ...others: number[]): number[] {
        return [...this.prefix, first, ...others];
    }
}

export class VariadicInvoker {
    public constructor(private readonly method: VariadicMethod) { }

    public asArray(...values: number[]): number[] {
        const [first, ...rest] = values;
        return this.method.asArray(first, ...rest);
    }
}

export class Statics {
    constructor(public readonly value: string) {
    }

    /**
     * Jsdocs for static method
     * @param name The name of the person to say hello to
     */
    public static staticMethod(name: string) {
        return `hello ,${name}!`;
    }

    public justMethod() {
        return this.value;
    }

    /**
     * Jsdocs for static property.
     */
    public static readonly Foo = 'hello';

    /**
     * Constants may also use all-caps.
     */
    public static readonly BAR = 1234;

    /**
     * Constants can also use camelCase.
     */
    public static readonly zooBar: { [name: string]: string } = { hello: 'world' };

    private static _instance?: Statics;

    /**
     * Jsdocs for static getter.
     */
    public static get instance(): Statics {
        if (!this._instance) {
            this._instance = new Statics('default');
        }
        return this._instance;
    }

    /**
     *Jsdocs for static setter.
     */
    public static set instance(val: Statics) {
        this._instance = val;
    }

    public static nonConstStatic = 100; // this should not be represented as a constant in target languages
    public static readonly ConstObj = new DoubleTrouble(); // should be initialized statically
}

// https://en.wikipedia.org/wiki/List_of_Java_keywords
export class JavaReservedWords {
    public abstract() {
    }

    public assert() {
    }

    public boolean() {
    }

    public break() {
    }

    public byte() {
    }

    public case() {
    }

    public catch() {
    }

    public char() {
    }

    public class() {
    }

    public const() {
    }

    public continue() {
    }

    public default() {
    }

    public double() {
    }

    public do() {
    }

    public else() {
    }

    public enum() {
    }

    public extends() {
    }

    public false() {
    }

    public final() {
    }

    public finally() {
    }

    public float() {
    }

    public for() {
    }

    public goto() {
    }

    public if() {
    }

    public implements() {
    }

    public import() {
    }

    public instanceof() {
    }

    public int() {
    }

    public interface() {
    }

    public long() {
    }

    public native() {
    }

    public new() {
    }

    public null() {
    }

    public package() {
    }

    public private() {
    }

    public protected() {
    }

    public public() {
    }

    public return() {
    }

    public short() {
    }

    public static() {
    }

    public strictfp() {
    }

    public super() {
    }

    public switch() {
    }

    public synchronized() {
    }

    public this() {
    }

    public throw() {
    }

    public throws() {
    }

    public transient() {
    }

    public true() {
    }

    public try() {
    }

    public void() {
    }

    public volatile() {
    }

    public while = 'hello';
}

export class PythonReservedWords {

    public and() {}

    public as() {}

    public assert() {}

    public async() {}

    public await() {}

    public break() {}

    public class() {}

    public continue() {}

    public def() {}

    public del() {}

    public elif() {}

    public else() {}

    public except() {}

    public finally() {}

    public for() {}

    public from() {}

    public global() {}

    public if() {}

    public import() {}

    public in() {}

    public is() {}

    public lambda() {}

    public nonlocal() {}

    public not() {}

    public or() {}

    public pass() {}

    public raise() {}

    public return() {}

    public try() {}

    public while() {}

    public with() {}

    public yield() {}
}

export interface UnionProperties {
    readonly foo?: string | number;
    readonly bar: AllTypes | string | number;
}

export class UseBundledDependency {
    value() {
        return bundled;
    }
}

/**
 * Test fixture to verify that jsii modules can use the node standard library.
 */
export class NodeStandardLibrary {
    /**
     * Reads a local resource file (resource.txt) asynchronously.
     * @returns "Hello, resource!"
     */
    public async fsReadFile() {
        const value = await readFile(path.join(__dirname, 'resource.txt'));
        return value.toString();
    }

    /**
     * Sync version of fsReadFile.
     * @returns "Hello, resource! SYNC!"
     */
    public fsReadFileSync() {
        return fs.readFileSync(path.join(__dirname, 'resource.txt')).toString() + ' SYNC!';
    }

    /**
     * Returns the current os.platform() from the "os" node module.
     */
    public get osPlatform() {
        return os.platform();
    }

    /**
     * Uses node.js "crypto" module to calculate sha256 of a string.
     * @returns "6a2da20943931e9834fc12cfe5bb47bbd9ae43489a30726962b576f4e3993e50"
     */
    public cryptoSha256() {
        const hash = crypto.createHash('sha256');

        hash.update('some data to hash');
        return hash.digest('hex');
    }
}

/**
 * Depend on a type from jsii-calc-base as a test for awslabs/jsii#128
 */
export class UseCalcBase {
    public hello(): base.Base {
        return {
            typeName: () => 'hello'
        };
    }
}

export interface ImplictBaseOfBase extends base.BaseProps {
    readonly goo: Date;
}

/**
 * See awslabs/jsii#138
 */
export class ReferenceEnumFromScopedPackage {
    public foo?: EnumFromScopedModule = EnumFromScopedModule.VALUE2;

    public loadFoo(): EnumFromScopedModule | undefined {
        return this.foo;
    }

    public saveFoo(value: EnumFromScopedModule) {
        this.foo = value;
    }
}

/**
 * awslabs/jsii#208
 * Interface within a namespace
 */
export namespace InterfaceInNamespaceOnlyInterface {

    // it's a special case when only an interface is exported from a namespace
    export interface Hello {
        readonly foo: number
    }

}

export namespace InterfaceInNamespaceIncludesClasses {

    export class Foo {
        public bar?: string;
    }

    export interface Hello {
        readonly foo: number
    }
}

/**
 * awslabs/jsii#175
 * Interface proxies (and builders) do not respect optional arguments in methods
 */
export interface IInterfaceWithOptionalMethodArguments {
    hello(arg1: string, arg2?: number): void
}
export class OptionalArgumentInvoker {
    constructor(private readonly delegate: IInterfaceWithOptionalMethodArguments) { }

    public invokeWithoutOptional() {
        return this.delegate.hello('Howdy');
    }

    public invokeWithOptional() {
        return this.delegate.hello('Howdy', 1337);
    }
}

/**
 * awslabs/jsii#220
 * Abstract return type
 */

export interface IInterfaceImplementedByAbstractClass {
    readonly propFromInterface: string;
}

export abstract class AbstractClassBase {
    public abstract readonly abstractProperty: string;
}

export abstract class AbstractClass extends AbstractClassBase implements IInterfaceImplementedByAbstractClass {
    public nonAbstractMethod() {
        return 42;
    }

    public abstract abstractMethod(name: string): string;

    public get propFromInterface() {
        return 'propFromInterfaceValue';
    }
}

class ConcreteClass extends AbstractClass {
    public abstractMethod(name: string) {
        return `Hello, ${name}!!`;
    }

    public get abstractProperty() {
        return 'Hello, dude!';
    }
}

export class AbstractClassReturner {
    public giveMeAbstract(): AbstractClass {
        return new ConcreteClass();
    }

    public giveMeInterface(): IInterfaceImplementedByAbstractClass {
        return new ConcreteClass();
    }

    public get returnAbstractFromProperty(): AbstractClassBase {
        return {
            abstractProperty: 'hello-abstract-property'
        };
    }
}

export interface IMutableObjectLiteral {
    value: string;
}

export class ClassWithMutableObjectLiteralProperty {
    public mutableObject: IMutableObjectLiteral = { value: 'default' };
}

export class DoNotOverridePrivates {
    private privateMethod(): string {
        return 'privateMethod';
    }

    private privateProperty = 'privateProperty';

    public privateMethodValue() {
        return this.privateMethod();
    }

    public privatePropertyValue() {
        return this.privateProperty;
    }

    public changePrivatePropertyValue(newValue: string) {
        this.privateProperty = newValue;
    }
}

/**
 * Class that implements interface properties automatically, but using a private constructor
 */
export class ClassWithPrivateConstructorAndAutomaticProperties implements IInterfaceWithProperties {
    public static create(readOnlyString: string, readWriteString: string) {
        return new ClassWithPrivateConstructorAndAutomaticProperties(readOnlyString, readWriteString);
    }

    private constructor(public readonly readOnlyString: string, public readWriteString: string) {
    }
}

export interface IInterfaceWithMethods {
    readonly value: string;

    doThings(): void;
}

/**
 * Even though this interface has only properties, it is disqualified from being a datatype
 * because it inherits from an interface that is not a datatype.
 */
export interface IInterfaceThatShouldNotBeADataType extends IInterfaceWithMethods {
    readonly otherValue: string;
}

/**
 * jsii#284: do not recognize "any" as an optional argument
 */
export class DoNotRecognizeAnyAsOptional {
    public method(_requiredAny: any, _optionalAny?: any, _optionalString?: string) {

    }
}

/**
 * jsii#282, aws-cdk#157: null should be treated as "undefined"
 */
export class NullShouldBeTreatedAsUndefined {
    public changeMeToUndefined? = 'hello';

    constructor(_param1: string, optional?: any) {
        if (optional !== undefined) {
            throw new Error('Expecting second constructor argument to be "undefined"');
        }
    }

    public giveMeUndefined(value?: any) {
        if (value !== undefined) {
            throw new Error('I am disappointed. I expected undefined and got: ' + JSON.stringify(value));
        }
    }

    public giveMeUndefinedInsideAnObject(input: NullShouldBeTreatedAsUndefinedData) {
        if (input.thisShouldBeUndefined !== undefined) {
            throw new Error('I am disappointed. I expected undefined in "thisShouldBeUndefined" and got: ' + JSON.stringify(input));
        }

        const array = input.arrayWithThreeElementsAndUndefinedAsSecondArgument;
        if (array.length !== 3) {
            throw new Error('Expecting "arrayWithThreeElementsAndUndefinedAsSecondArgument" to have three elements: ' + JSON.stringify(input));
        }

        if (array[1] !== undefined) {
            throw new Error('Expected arrayWithThreeElementsAndUndefinedAsSecondArgument[1] to be undefined: ' + JSON.stringify(input));
        }
    }

    public verifyPropertyIsUndefined() {
        if (this.changeMeToUndefined !== undefined) {
            throw new Error('Expecting property "changeMeToUndefined" to be undefined, and it is: ' + this.changeMeToUndefined);
        }
    }
}

export interface NullShouldBeTreatedAsUndefinedData {
    readonly thisShouldBeUndefined?: any;
    readonly arrayWithThreeElementsAndUndefinedAsSecondArgument: any[];
}

export class DontComplainAboutVariadicAfterOptional {
    public optionalAndVariadic(optional?: string, ...things: string[]) {
        return `${optional} and ${things.join(',')}`;
    }
}

/**
 * jsii#298: show default values in sphinx documentation, and respect newlines.
 **/
export interface LoadBalancedFargateServiceProps {
    /**
     * The number of cpu units used by the task.
     * Valid values, which determines your range of valid values for the memory parameter:
     * 256 (.25 vCPU) - Available memory values: 0.5GB, 1GB, 2GB
     * 512 (.5 vCPU) - Available memory values: 1GB, 2GB, 3GB, 4GB
     * 1024 (1 vCPU) - Available memory values: 2GB, 3GB, 4GB, 5GB, 6GB, 7GB, 8GB
     * 2048 (2 vCPU) - Available memory values: Between 4GB and 16GB in 1GB increments
     * 4096 (4 vCPU) - Available memory values: Between 8GB and 30GB in 1GB increments
     *
     * This default is set in the underlying FargateTaskDefinition construct.
     *
     * @default 256
     */
    readonly cpu?: string;

    /**
     * The amount (in MiB) of memory used by the task.
     *
     * This field is required and you must use one of the following values, which determines your range of valid values
     * for the cpu parameter:
     *
     * 0.5GB, 1GB, 2GB - Available cpu values: 256 (.25 vCPU)
     *
     * 1GB, 2GB, 3GB, 4GB - Available cpu values: 512 (.5 vCPU)
     *
     * 2GB, 3GB, 4GB, 5GB, 6GB, 7GB, 8GB - Available cpu values: 1024 (1 vCPU)
     *
     * Between 4GB and 16GB in 1GB increments - Available cpu values: 2048 (2 vCPU)
     *
     * Between 8GB and 30GB in 1GB increments - Available cpu values: 4096 (4 vCPU)
     *
     * This default is set in the underlying FargateTaskDefinition construct.
     *
     * @default 512
     */
    readonly memoryMiB?: string;

    /**
     * The container port of the application load balancer attached to your Fargate service. Corresponds to container port mapping.
     *
     * @default 80
     */
    readonly containerPort?: number;

    /**
     * Determines whether the Application Load Balancer will be internet-facing
     *
     * @default true
     */
    readonly publicLoadBalancer?: boolean;

    /**
     * Determines whether your Fargate Service will be assigned a public IP address.
     *
     * @default false
     */
    readonly publicTasks?: boolean;
}

/**
 * Helps ensure the JSII kernel & runtime cooperate correctly when an un-exported instance of a class is returned with
 * a declared type that is an exported interface, and the instance inherits from an exported class.
 *
 * @returns an instance of an un-exported class that extends `ExportedBaseClass`, declared as `IPrivatelyImplemented`.
 *
 * @see https://github.com/aws/jsii/issues/320
 */
export class ReturnsPrivateImplementationOfInterface {
    public get privateImplementation(): IPrivatelyImplemented {
        return new PrivateImplementation();
    }
}
export interface IPrivatelyImplemented {
    readonly success: boolean;
}
export class ExportedBaseClass {
    constructor(public readonly success: boolean) {}
}
class PrivateImplementation extends ExportedBaseClass implements IPrivatelyImplemented {
    constructor() {
        super(true);
    }
}

/**
 * Host runtime version should be set via JSII_AGENT
 */
export class JsiiAgent {
    /**
     * Returns the value of the JSII_AGENT environment variable.
     */
    public static get jsiiAgent(): string | undefined {
        return process.env.JSII_AGENT;
    }
};

// To support module augmentation classes must support multiple declaration sites
// (the tail of which must be interfaces)
export class AugmentableClass {
    public methodOne(): void {
        console.log('methodOne');
    }
}

export interface AugmentableClass {
    methodTwo(): void;
}

// Ensure the JSII kernel tags instances with the "most appropriate" FQN type label, so that runtimes are able to
// correctly choose the implementation proxy that should be used. Failure to do so could cause situations where userland
// needs to up-cast an instance to an incompatible type, which certain runtimes (such as Java) will prevent.
// @See https://github.com/aws/jsii/issues/345
export class PublicClass {
    public hello(): void {}
}
export interface IPublicInterface {
    bye(): string;
}

export interface IPublicInterface2 {
    ciao(): string;
}
export class InbetweenClass extends PublicClass implements IPublicInterface2 {
    public ciao(): string { return 'ciao'; }
}
class PrivateClass extends InbetweenClass implements IPublicInterface {
    public bye(): string { return 'bye'; }
}

class HiddenClass implements IPublicInterface, IPublicInterface2 {
    public bye(): string { return 'bye'; }
    public ciao(): string { return 'ciao'; }
}

class HiddenSubclass extends HiddenClass {
}

export class Constructors {
    public static makeClass(): PublicClass {
        return new PrivateClass();  // Wire type should be InbetweenClass
    }

    public static makeInterface(): IPublicInterface {
        return new PrivateClass();  // Wire type should be IPublicInterface
    }

    public static makeInterface2(): IPublicInterface2 {
        return new PrivateClass();  // Wire type should be InbetweenClass
    }

    public static makeInterfaces(): IPublicInterface[] {
        return [new PrivateClass()];  // Wire type should be IPublicInterface[]
    }

    public static hiddenInterface(): IPublicInterface {
        return new HiddenClass();  // Wire type should be IPublicInterface
    }

    public static hiddenInterfaces(): IPublicInterface[] {
        return [new HiddenClass()];  // Wire type should be IPublicInterface[]
    }

    public static hiddenSubInterfaces(): IPublicInterface[] {
        return [new HiddenSubclass()];  // Wire type should be IPublicInterface[]
    }
}

/**
 * Test that a single instance can be returned under two different FQNs
 *
 * JSII clients can instantiate 2 different strongly-typed wrappers for the same
 * object. Unfortunately, this will break object equality, but if we didn't do
 * this it would break runtime type checks in the JVM or CLR.
 */
export class SingleInstanceTwoTypes {
    private instance = new PrivateClass();

    public interface1(): InbetweenClass {
        return this.instance;
    }

    public interface2(): IPublicInterface {
        return this.instance;
    }
}

// fixture to verify that null/undefined values in object hashes are treated
// as "unset". see awslabs/aws-cdk#965.
export interface EraseUndefinedHashValuesOptions {
    readonly option1?: string;
    readonly option2?: string;
}

export class EraseUndefinedHashValues {
    /**
     * Returns `true` if `key` is defined in `opts`. Used to check that undefined/null hash values
     * are being erased when sending values from native code to JS.
     */
    public static doesKeyExist(opts: EraseUndefinedHashValuesOptions, key: string): boolean {
        return key in opts;
    }

    /**
     * We expect "prop2" to be erased
     */
    public static prop2IsUndefined(): { [key: string]: any } {
        return {
            prop1: 'value1',
            prop2: undefined
        };
    }

    /**
     * We expect "prop1" to be erased
     */
    public static prop1IsNull(): { [key: string]: any } {
        return {
            prop1: null,
            prop2: 'value2'
        };
    }
}

// internal can be used to represent members that can only be accessed from the current module
export class StripInternal {
    public youSeeMe = 'hello';

    /**
     * This is an internal thing
     * @internal
     */
    public _youDontSeeMeAlthoughIamPublic = 'world'
}

/**
 * @internal
 */
export class InternalClass {
    public iAmNotHere = 'yes';
}

/**
 * @internal
 */
export interface InternalInterface {
    readonly prop: string;
}

/**
 * @internal
 */
export enum InternalEnum {
    Member1 = 12,
    Member2 = 23
}

export interface IInterfaceWithInternal {
    visible(): void;

    /** @internal */
    _hidden(): void;
}

export class ImplementsInterfaceWithInternal implements IInterfaceWithInternal {
    visible() { }

    /** @internal */
    _hidden() { }

    /** @internal */
    _alsoHidden() { }

    /** @internal */
    _propertiesToo?: string;
}

export class ImplementsInterfaceWithInternalSubclass extends ImplementsInterfaceWithInternal {
    /** @internal */
    _alsoHidden() { }

    /**
     * @internal
     */
    public _propertiesToo?: string;
}

//
// hidden interface erasure
// if a class/interface uses a hidden (private/internal) interface as base, the base will
// be erased from the API
//

interface IPrivateInterface {
    private: string;
}

export interface ExtendsInternalInterface extends InternalInterface {
    readonly boom: boolean
}

export class ImplementInternalInterface implements InternalInterface {
    prop = 'implement me'
}

export class ImplementsPrivateInterface implements IPrivateInterface {
    public private = 'i came from private into the light'
}

export interface IExtendsPrivateInterface extends IPrivateInterface {
    readonly moreThings: string[];
}

//
// hidden (private/internal) base interface erasure will copy non-hidden bases from
// hidden to consuming type.
//

export interface IAnotherPublicInterface {
    a: string;

}

/** @internal */
export interface IAnotherInternalInterface extends IAnotherPublicInterface {
    b: string;
}

export interface INonInternalInterface extends IAnotherInternalInterface {
    c: string;
}

/** @internal */
export interface IInternalInterfaceThatExtendsTheNonInternalOne extends INonInternalInterface {
    d: string;
}

interface IPrivateInterfaceThatExtendsTheNonInternalOne extends INonInternalInterface {
    e: string;
}

export class ClassThatImplementsTheInternalInterface implements IInternalInterfaceThatExtendsTheNonInternalOne, INonInternalInterface {
    public a = 'a';
    public b = 'b';
    public c = 'c';
    public d = 'd';
}

export class ClassThatImplementsThePrivateInterface implements IPrivateInterfaceThatExtendsTheNonInternalOne {
    public a = 'a';
    public b = 'b';
    public c = 'c';
    public e = 'e';
}

export class ConsumersOfThisCrazyTypeSystem {
    public consumeAnotherPublicInterface(obj: IAnotherPublicInterface) {
        return obj.a;
    }

    public consumeNonInternalInterface(obj: INonInternalInterface): any {
        return { a: obj.a, b: obj.b, c: obj.c };
    }
}


//
// Ensure the JSII kernel can pass "this" out to JSII remotes from within the constructor (this is dirty, but possible)
//
export abstract class PartiallyInitializedThisConsumer {
    public abstract consumePartiallyInitializedThis(obj: ConstructorPassesThisOut, dt: Date, ev: AllTypesEnum): string;
}

export class ConstructorPassesThisOut {
    constructor(consumer: PartiallyInitializedThisConsumer) {
        const result = consumer.consumePartiallyInitializedThis(this, new Date(0), AllTypesEnum.THIS_IS_GREAT);
        if (result !== 'OK') {
            throw new Error(`Expected OK but received ${result}`);
        }
    }
}

//
// Consumes a possibly empty struct and verifies it is turned to undefined when passed
// See: https://github.com/aws/jsii/issues/411
//
export class OptionalStructConsumer {
    public readonly parameterWasUndefined: boolean;
    public readonly fieldValue?: string;

    constructor(optionalStruct?: OptionalStruct) {
        this.parameterWasUndefined = optionalStruct === undefined;
        this.fieldValue = optionalStruct && optionalStruct.field;
    }
}
export interface OptionalStruct {
    readonly field?: string;
}


/**
 * This class has docs.
 *
 * The docs are great. They're a bunch of tags.
 *
 * @example
 *
 * function anExample() {
 * }
 *
 * @see https://aws.amazon.com/
 * @customAttribute hasAValue
 * @stable
 */
export class ClassWithDocs {
}

/**
 * This is used to validate the ability to use `this` from within a static context.
 *
 * https://github.com/awslabs/aws-cdk/issues/2304
 */
export class StaticContext {
    private static _staticVariable = true;

    public static canAccessStaticContext(): boolean {
        return this.staticContextAvailable();
    }

    private static staticContextAvailable() {
        return true;
    }

    public static get staticVariable() {
        return this._staticVariable;
    }

    public static set staticVariable(value: boolean) {
        this._staticVariable = value;
    }

    private constructor() { }
}

/**
 * This test is used to validate the runtimes can return correctly from a void callback.
 *
 * - Implement `overrideMe` (method does not have to do anything).
 * - Invoke `callMe`
 * - Verify that `methodWasCalled` is `true`.
 */
export abstract class VoidCallback {
    private _methodWasCalled = false;
    public get methodWasCalled(): boolean {
        return this._methodWasCalled;
    }
    public callMe(): void {
        this.overrideMe();
        this._methodWasCalled = true;
    }
    protected abstract overrideMe(): void;
}

/**
 * Verifies that private property declarations in constructor arguments are hidden.
 */
export class WithPrivatePropertyInConstructor {
    constructor(private readonly privateField: string = 'Success!') { }

    public get success() {
        return this.privateField === 'Success!';
    }
}

/**
 * Verifies that singleton enums are handled correctly
 *
 * https://github.com/aws/jsii/issues/231
 */
export class SingletonString {
    private constructor() { }

    public isSingletonString(value: string): boolean {
        return value === SingletonStringEnum.SINGLETON_STRING;
    }
}
/** A singleton string */
export enum SingletonStringEnum {
    /** 1337 */
    SINGLETON_STRING = '3L1T3!'
}
/**
 * Verifies that singleton enums are handled correctly
 *
 * https://github.com/aws/jsii/issues/231
 */
export class SingletonInt {
    private constructor() { }
    public isSingletonInt(value: number): boolean {
        return value === SingletonIntEnum.SINGLETON_INT;
    }
}
/** A singleton integer. */
export enum SingletonIntEnum {
    /** Elite! */
    SINGLETON_INT = 1337
}

/**
 * Verifies proper type handling through dynamic overrides.
 */
export class DataRenderer {
    constructor() { }

    public render(data: MyFirstStruct = { anumber: 42, astring: 'bazinga!' }): string {
        return this.renderMap(data);
    }

    public renderArbitrary(data: { [key: string]: any }): string {
        return this.renderMap(data);
    }

    public renderMap(map: { [key: string]: any }): string {
        return JSON.stringify(map, null, 2);
    }
}

export interface TopLevelStruct {
    /**
     * This is a required field
     */
    readonly required: string;

    /**
     * You don't have to pass this
     */
    readonly optional?: string;

    /**
     * A union to really stress test our serialization
     */
    readonly secondLevel: SecondLevelStruct | number;
}

export interface SecondLevelStruct {
    /**
     * It's long and required
     */
    readonly deeperRequiredProp: string;

    /**
     * It's long, but you'll almost never pass it.
     */
    readonly deeperOptionalProp?: string;
}

export interface DiamondInheritanceBaseLevelStruct {
    readonly baseLevelProperty: string;
}

export interface DiamondInheritanceFirstMidLevelStruct extends DiamondInheritanceBaseLevelStruct {
    readonly firstMidLevelProperty: string;
}

export interface DiamondInheritanceSecondMidLevelStruct extends DiamondInheritanceBaseLevelStruct {
    readonly secondMidLevelProperty: string;
}

export interface DiamondInheritanceTopLevelStruct extends DiamondInheritanceFirstMidLevelStruct, DiamondInheritanceSecondMidLevelStruct {
    readonly topLevelProperty: string;
}

export interface StructWithJavaReservedWords {
    readonly default: string;
    readonly assert?: string;

    // These properties are designed to break the naive implementation of equals() and hashcode() using the standard template
    readonly result?: string;
    readonly that?: string;
}

export class ClassWithJavaReservedWords {
    readonly int: string;

    public constructor(int: string) {
        this.int = int;
    }

    public import(assert: string): string {
        return this.int + assert;
    }
}

/**
 * Just because we can.
 *
 * @stability external
 */
export class StructPassing {
    public static roundTrip(_positional: number, input: TopLevelStruct): TopLevelStruct {
        return {
            required: input.required,
            optional: input.optional,
            secondLevel: input.secondLevel,
        };
    }

    public static howManyVarArgsDidIPass(_positional: number, ...inputs: TopLevelStruct[]): number {
        return inputs.length;
    }
}

/**
 * We can return arrays of interfaces
 * See aws/aws-cdk#2362
 */
export class InterfacesMaker {
    public static makeInterfaces(count: number): IDoublable[] {
        const output = new Array<IDoublable>();
        for (let i = 0; i < count; i++) {
            output.push({ doubleValue: i * 2 });
        }
        return output;
    }

    private constructor() { }
}

export class ClassWithCollections {
    public map: { [key: string]: string };
    public array: string[];

    public static staticMap:{ [key: string]: string } = {'key1': 'value1', 'key2': 'value2'};
    public static staticArray: string[] = ["one", "two"];

    constructor(map: { [key: string]: string }, array: string[]) {
        this.map = map;
        this.array = array;
    }

    static createAList(): string[] {
        return ["one", "two"];
    }

    static createAMap(): { [key: string]: string } {
        return {'key1': 'value1', 'key2': 'value2'};
    }
}

/**
 * @see https://github.com/aws/jsii/issues/903
 */
export class OverridableProtectedMember {
    protected readonly overrideReadOnly: string = 'Baz';
    protected overrideReadWrite: string = 'zinga!';

    public valueFromProtected(): string {
        return this.overrideMe();
    }

    public switchModes(): void {
        this.overrideReadWrite = 'zaar...';
    }

    protected overrideMe(): string {
        return this.overrideReadOnly + this.overrideReadWrite;
    }
}

/**
 * We can generate fancy builders in Java for classes which take a mix of positional & struct parameters
 */
export class SupportsNiceJavaBuilderWithRequiredProps {
    public readonly propId?: string;
    public readonly bar: number;

    /**
     * @param id    some identifier of your choice
     * @param props some properties
     */
    public constructor(public readonly id: number, props: SupportsNiceJavaBuilderProps) {
        this.propId = props.id;
        this.bar = props.bar;
    }
}
export class SupportsNiceJavaBuilder extends SupportsNiceJavaBuilderWithRequiredProps {
    public readonly rest: string[];

    /**
     *
     * @param id         some identifier
     * @param defaultBar the default value of `bar`
     * @param props      some props once can provide
     * @param rest       a variadic continuation
     */
    public constructor(public readonly id: number, defaultBar = 1337, props?: SupportsNiceJavaBuilderProps, ...rest: string[]) {
        super(id, props || { bar: defaultBar });
        this.rest = rest;
    }
}
export interface SupportsNiceJavaBuilderProps {
    /**
     * An `id` field here is terrible API design, because the constructor of `SupportsNiceJavaBuilder` already has a
     * parameter named `id`. But here we are, doing it like we didn't care.
     */
    readonly id?: string;

    /**
     * Some number, like 42.
     */
    readonly bar: number;
}

/**
 * We can return an anonymous interface implementation from an override without losing the interface
 * declarations.
 */
export interface IAnonymousImplementationProvider {
    provideAsInterface(): IAnonymouslyImplementMe;
    provideAsClass(): Implementation;
}
export class AnonymousImplementationProvider implements IAnonymousImplementationProvider {
    private readonly instance = new PrivateType();

    public provideAsClass(): Implementation {
        return this.instance;
    }

    public provideAsInterface(): IAnonymouslyImplementMe {
        return this.instance;
    }
}
export class Implementation {
    readonly value = 1337;
}
export interface IAnonymouslyImplementMe {
    readonly value: number;
    verb(): string;
}
class PrivateType extends Implementation implements IAnonymouslyImplementMe {
    public verb() {
        return 'to implement';
    }
}

/**
 * We can serialize and deserialize structs without silently ignoring optional fields.
 */
export interface StructA {
    readonly requiredString: string;
    readonly optionalString?: string;
    readonly optionalNumber?: number;
}
/**
 * This intentionally overlaps with StructA (where only requiredString is provided) to test htat
 * the kernel properly disambiguates those.
 */
export interface StructB {
    readonly requiredString: string;
    readonly optionalBoolean?: boolean;
    readonly optionalStructA?: StructA;
}
export class StructUnionConsumer {
    public static isStructA(struct: StructA | StructB): struct is StructA {
        const keys = new Set(Object.keys(struct));
        switch (keys.size) {
            case 1: return keys.has('requiredString');
            case 2: return keys.has('requiredString') && (keys.has('optionalNumber') || keys.has('optionalString'));
            case 3: return keys.has('requiredString') && keys.has('optionalNumber') && keys.has('optionalString');
            default: return false;
        }
    }

    public static isStructB(struct: StructA | StructB): struct is StructB {
        const keys = new Set(Object.keys(struct));
        switch (keys.size) {
            case 1: return keys.has('requiredString');
            case 2: return keys.has('requiredString') && (keys.has('optionalBoolean') || keys.has('optionalStructA'));
            case 3: return keys.has('requiredString') && keys.has('optionalBoolean') && keys.has('optionalStructA');
            default: return false;
        }
    }

    private constructor() { }
}


/**
 * Test calling back to consumers that implement interfaces
 *
 * Check that if a JSII consumer implements IConsumerWithInterfaceParam, they can call
 * the method on the argument that they're passed...
 */
export class ConsumerCanRingBell {
    /**
     * ...if the interface is implemented using an object literal.
     *
     * Returns whether the bell was rung.
     */
    public static staticImplementedByObjectLiteral(ringer: IBellRinger) {
        let rung = false;
        ringer.yourTurn({
            ring() {
                rung = true;
            }
        });
        return rung;
    }

    /**
     * ...if the interface is implemented using a public class.
     *
     * Return whether the bell was rung.
     */
    public static staticImplementedByPublicClass(ringer: IBellRinger) {
        const bell = new Bell();
        ringer.yourTurn(bell);
        return bell.rung;
    }

    /**
     * ...if the interface is implemented using a private class.
     *
     * Return whether the bell was rung.
     */
    public static staticImplementedByPrivateClass(ringer: IBellRinger) {
        const bell = new PrivateBell();
        ringer.yourTurn(bell);
        return bell.rung;
    }

    /**
     * If the parameter is a concrete class instead of an interface
     *
     * Return whether the bell was rung.
     */
    public static staticWhenTypedAsClass(ringer: IConcreteBellRinger) {
        const bell = new Bell();
        ringer.yourTurn(bell);
        return bell.rung;
    }
    /**
     * ...if the interface is implemented using an object literal.
     *
     * Returns whether the bell was rung.
     */
    public implementedByObjectLiteral(ringer: IBellRinger) {
        let rung = false;
        ringer.yourTurn({
            ring() {
                rung = true;
            }
        });
        return rung;
    }

    /**
     * ...if the interface is implemented using a public class.
     *
     * Return whether the bell was rung.
     */
    public implementedByPublicClass(ringer: IBellRinger) {
        const bell = new Bell();
        ringer.yourTurn(bell);
        return bell.rung;
    }

    /**
     * ...if the interface is implemented using a private class.
     *
     * Return whether the bell was rung.
     */
    public implementedByPrivateClass(ringer: IBellRinger) {
        const bell = new PrivateBell();
        ringer.yourTurn(bell);
        return bell.rung;
    }

    /**
     * If the parameter is a concrete class instead of an interface
     *
     * Return whether the bell was rung.
     */
    public whenTypedAsClass(ringer: IConcreteBellRinger) {
        const bell = new Bell();
        ringer.yourTurn(bell);
        return bell.rung;
    }
}

/**
 * Takes the object parameter as an interface
 */
export interface IBellRinger {
    yourTurn(bell: IBell): void;
}

/**
 * Takes the object parameter as a calss
 */
export interface IConcreteBellRinger {
    yourTurn(bell: Bell): void;
}

export interface IBell {
    ring(): void;
}

export class Bell implements IBell {
    public rung = false;

    public ring() {
        this.rung = true;
    }
}

class PrivateBell implements IBell {
    public rung = false;

    public ring() {
        this.rung = true;
    }
}

/**
 * This is here to check that we can pass a nested struct into a kwargs by specifying it as an
 * in-line dictionary. This is cheating with the declared types, but Python people don't play by
 * the rules much apparently.
 */
export interface RootStruct {
    /**
     * May not be empty.
     */
    readonly stringProp: string;
    readonly nestedStruct?: NestedStruct;
}
export interface NestedStruct {
    /**
     * When provided, must be > 0.
     */
    readonly numberProp: number;
}
export class RootStructValidator {
    public static validate(struct: RootStruct): void {
        if (!struct.stringProp) {
            throw new Error('Missing required field: stringProp');
        }
        if (struct.nestedStruct) {
            if (struct.nestedStruct.numberProp <= 0) {
                throw new Error('numberProp must be > 0');
            }
        }
    }

    private constructor() { }
}

<<<<<<< HEAD
/** https://github.com/aws/jsii/issues/982 */
export interface ParentStruct982 {
    readonly foo: string;
}
export interface ChildStruct982 extends ParentStruct982 {
    readonly bar: number;
}
/**
 * 1. call #takeThis() -> An ObjectRef will be provisioned for the value (it'll be re-used!)
 * 2. call #takeThisToo() -> The ObjectRef from before will need to be down-cased to the ParentStruct982 type
 */
export class Demonstrate982 {
    private static readonly value = {
        foo: 'foo',
        bar: 1337,
    };

    /** It's dangerous to go alone! */
    public static takeThis(): ChildStruct982 {
        return this.value;
    }

    /** It's dangerous to go alone! */
    public static takeThisToo(): ParentStruct982 {
        return this.value;
    }

    public constructor() { }
=======
/**
 * Returns a subclass of a known class which implements an interface.
 */
export interface IReturnJsii976 {
    readonly foo: number;
}

export class BaseJsii976 { }

export class SomeTypeJsii976 {

    static returnReturn(): IReturnJsii976 {
        class Derived extends BaseJsii976 implements IReturnJsii976 {
            public readonly foo = 333
        }

        return new Derived();
    }

    static returnAnonymous(): any {
        class Derived implements IReturnJsii976 {
            public readonly foo = 1337;
        }

        return new Derived();
    }
>>>>>>> c2de100e
}<|MERGE_RESOLUTION|>--- conflicted
+++ resolved
@@ -2209,7 +2209,34 @@
     private constructor() { }
 }
 
-<<<<<<< HEAD
+/**
+ * Returns a subclass of a known class which implements an interface.
+ */
+export interface IReturnJsii976 {
+    readonly foo: number;
+}
+
+export class BaseJsii976 { }
+
+export class SomeTypeJsii976 {
+
+    static returnReturn(): IReturnJsii976 {
+        class Derived extends BaseJsii976 implements IReturnJsii976 {
+            public readonly foo = 333
+        }
+
+        return new Derived();
+    }
+
+    static returnAnonymous(): any {
+        class Derived implements IReturnJsii976 {
+            public readonly foo = 1337;
+        }
+
+        return new Derived();
+    }
+}
+
 /** https://github.com/aws/jsii/issues/982 */
 export interface ParentStruct982 {
     readonly foo: string;
@@ -2238,32 +2265,4 @@
     }
 
     public constructor() { }
-=======
-/**
- * Returns a subclass of a known class which implements an interface.
- */
-export interface IReturnJsii976 {
-    readonly foo: number;
-}
-
-export class BaseJsii976 { }
-
-export class SomeTypeJsii976 {
-
-    static returnReturn(): IReturnJsii976 {
-        class Derived extends BaseJsii976 implements IReturnJsii976 {
-            public readonly foo = 333
-        }
-
-        return new Derived();
-    }
-
-    static returnAnonymous(): any {
-        class Derived implements IReturnJsii976 {
-            public readonly foo = 1337;
-        }
-
-        return new Derived();
-    }
->>>>>>> c2de100e
 }