--- conflicted
+++ resolved
@@ -1336,7 +1336,6 @@
     }
 }
 
-<<<<<<< HEAD
 // fixture to verify that null/undefined values in object hashes are treated
 // as "unset". see awslabs/aws-cdk#965.
 export interface EraseUndefinedHashValuesOptions {
@@ -1372,7 +1371,8 @@
             prop2: 'value2'
         };
     }
-=======
+}
+
 // internal can be used to represent members that can only be accessed from the current module
 export class StripInternal {
     public youSeeMe = 'hello';
@@ -1447,7 +1447,7 @@
 }
 
 export interface ExtendsInternalInterface extends IInternalInterface {
-    boom: boolean
+    readonly boom: boolean
 }
 
 export class ImplementInternalInterface implements IInternalInterface {
@@ -1459,6 +1459,5 @@
 }
 
 export interface ExtendsPrivateInterface extends IPrivateInterface {
-    moreThings: string[];
->>>>>>> e232cb5c
+    readonly moreThings: string[];
 }