--- conflicted
+++ resolved
@@ -1882,7 +1882,26 @@
 }
 
 /**
-<<<<<<< HEAD
+ * @see https://github.com/aws/jsii/issues/903
+ */
+export class OverridableProtectedMember {
+    protected readonly overrideReadOnly: string = 'Baz';
+    protected overrideReadWrite: string = 'zinga!';
+
+    public valueFromProtected(): string {
+        return this.overrideMe();
+    }
+
+    public switchModes(): void {
+        this.overrideReadWrite = 'zaar...';
+    }
+
+    protected overrideMe(): string {
+        return this.overrideReadOnly + this.overrideReadWrite;
+    }
+}
+
+/**
  * We can return an anonymous interface implementation from an override without losing the interface
  * declarations.
  */
@@ -1900,23 +1919,4 @@
 export interface IAnonymouslyImplementMe {
     value: number;
     verb(): string;
-=======
- * @see https://github.com/aws/jsii/issues/903
- */
-export class OverridableProtectedMember {
-    protected readonly overrideReadOnly: string = 'Baz';
-    protected overrideReadWrite: string = 'zinga!';
-
-    public valueFromProtected(): string {
-        return this.overrideMe();
-    }
-
-    public switchModes(): void {
-        this.overrideReadWrite = 'zaar...';
-    }
-
-    protected overrideMe(): string {
-        return this.overrideReadOnly + this.overrideReadWrite;
-    }
->>>>>>> e3f0f6cb
 }