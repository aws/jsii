// tslint:disable
import {
    EnumFromScopedModule,
    IDoublable,
    IFriendly,
    MyFirstStruct,
    Number,
    StructWithOnlyOptionals,
    Value
} from '@scope/jsii-calc-lib';
import * as fs from 'fs';
import * as path from 'path';
import * as os from 'os';
import * as crypto from 'crypto';
import { promisify } from 'util';
import { composition, IFriendlyRandomGenerator, IRandomNumberGenerator, Multiply } from './calculator';

const bundled = require('jsii-calc-bundled');
import base = require('@scope/jsii-calc-base');

const readFile = promisify(fs.readFile);

export enum AllTypesEnum {
    MyEnumValue,
    YourEnumValue = 100,
    ThisIsGreat
}

export enum StringEnum {
    A = 'A',
    B = 'B',
    C = 'C'
}

/**
 * This class includes property for all types supported by jsii. The setters will validate
 * that the value set is of the expected type and throw otherwise.
 */
export class AllTypes {

    // boolean

    private boolValue = false;

    get booleanProperty() {
        return this.boolValue;
    }

    set booleanProperty(value: boolean) {
        if (typeof(value) !== 'boolean') {
            throw new Error('not a boolean');
        }
        this.boolValue = value;
    }

    // string

    private stringValue = 'first value';

    get stringProperty() {
        return this.stringValue;
    }

    set stringProperty(value: string) {
        if (typeof(value) !== 'string') {
            throw new Error('not a string');
        }

        this.stringValue = value;
    }

    // number

    private numberValue = 0;

    get numberProperty() {
        return this.numberValue;
    }

    set numberProperty(value: number) {
        if (typeof(value) !== 'number') {
            throw new Error('not a number');
        }
        this.numberValue = value;
    }

    // date

    private dateValue = new Date();

    get dateProperty(): Date {
        return this.dateValue;
    }

    set dateProperty(value: Date) {
        // https://stackoverflow.com/a/643827/737957
        if (Object.prototype.toString.call(value) !== '[object Date]') {
            throw new Error('not a date: ' + value + ' type=' + typeof(value));
        }

        this.dateValue = value;
    }

    // json

    private jsonValue: object = {};

    get jsonProperty(): object {
        return this.jsonValue;
    }

    set jsonProperty(value: object) {
        if (typeof(value) !== 'object') {
            throw new Error('not an object');
        }

        this.jsonValue = value;
    }

    // map

    private mapValue: { [key: string]: Number } = {};

    get mapProperty(): { [key: string]: Number } {
        return this.mapValue;
    }

    set mapProperty(value: { [key: string]: Number }) {
        if (typeof(value) !== 'object') {
            throw new Error('not a map');
        }
        this.mapValue = value;
    }

    // array

    private arrayValue: string[] = [];

    get arrayProperty(): string[] {
        return this.arrayValue;
    }

    set arrayProperty(value: string[]) {
        if (!Array.isArray(value)) {
            throw new Error('not an array');
        }

        this.arrayValue = value;
    }

    // non-typed (any)

    anyProperty: any;
    anyArrayProperty: any[] = [];
    anyMapProperty: { [key: string]: any } = {};

    // non-typed (unknown)

    unknownProperty: unknown;
    unknownArrayProperty: unknown[] = [];
    unknownMapProperty: { [key: string]: unknown } = {};

    // unions

    unionProperty: string | number | Number | Multiply = 'foo';
    unionArrayProperty: (composition.CompositeOperation | number)[] = [];
    unionMapProperty: { [key: string]: (Number | number | string) } = {};

    // enum

    public optionalEnumValue?: StringEnum;
    private enumValue: AllTypesEnum = AllTypesEnum.ThisIsGreat;

    get enumProperty() {
        return this.enumValue;
    }

    set enumProperty(value: AllTypesEnum) {
        this.enumValue = value;
        switch (value) {
            case AllTypesEnum.MyEnumValue:
            case AllTypesEnum.YourEnumValue:
            case AllTypesEnum.ThisIsGreat:
                return;
            default:
                throw new Error('Invalid enum: ' + value);
        }
    }

    get enumPropertyValue(): number {
        return this.enumValue.valueOf();
    }

    enumMethod(value: StringEnum) {
        return value;
    }
}

//
// Return an object literal from JavaScript which conforms to a class (effectively treating
// the class as an interface). We want the native code to be able to wrap the resulting object
// in a native class.
//

export class JSObjectLiteralToNative {
    returnLiteral(): JSObjectLiteralToNativeClass {
        return {
            propA: 'Hello',
            propB: 102
        };
    }
}

export class JSObjectLiteralToNativeClass {
    propA: string = 'A';
    propB: number = 0;
}

/**
 * Verify that object references can be passed inside collections.
 */
export class ObjectRefsInCollections {
    /**
     * Returns the sum of all values
     */
    sumFromArray(values: Value[]) {
        let sum = 0;
        for (let val of values) {
            sum += val.value;
        }
        return sum;
    }

    /**
     * Returns the sum of all values in a map
     */
    sumFromMap(values: { [key: string]: Value }) {
        let sum = 0;
        for (let key of Object.keys(values)) {
            sum += values[key].value;
        }
        return sum;
    }
}

export class RuntimeTypeChecking {
    /**
     * Used to verify verification of number of method arguments.
     */
    public methodWithOptionalArguments(arg1: number, arg2: string, arg3?: Date) {
        arg1;
        arg2;
        arg3;
    }

    public methodWithDefaultedArguments(arg1: number = 2, arg2?: string, arg3: Date = new Date()) {
        arg1;
        arg2;
        arg3;
    }

    public methodWithOptionalAnyArgument(arg?: any) {
        arg;
    }
}

export class OptionalConstructorArgument {
    public constructor(public readonly arg1: number,
                       public readonly arg2: string,
                       public readonly arg3?: Date) {
    }
}

export class DefaultedConstructorArgument {
    public constructor(public readonly arg1: number = 2,
                       public readonly arg2?: string,
                       public readonly arg3: Date = new Date()) {
    }
}

export namespace DerivedClassHasNoProperties {

    export class Base {
        prop: string = '';
    }

    export class Derived extends Base {

    }

}

export class AsyncVirtualMethods {
    async callMe() {
        return await this.overrideMe(10) + this.dontOverrideMe() + await this.overrideMeToo();
    }

    async overrideMe(mult: number) {
        return 12 * mult;
    }

    async overrideMeToo() {
        return 0;
    }

    /**
     * Just calls "overrideMeToo"
     */
    async callMe2() {
        return await this.overrideMeToo();
    }

    /**
     * This method calls the "callMe" async method indirectly, which will then
     * invoke a virtual method. This is a "double promise" situation, which
     * means that callbacks are not going to be available immediate, but only
     * after an "immediates" cycle.
     */
    async callMeDoublePromise() {
        return new Promise<number>(ok => {
            setImmediate(() => {
                this.callMe().then(ok);
            });
        });
    }

    dontOverrideMe() {
        return 8;
    }
}

export class SyncVirtualMethods {
    callerIsMethod() {
        return this.virtualMethod(10);
    }

    get callerIsProperty() {
        return this.virtualMethod(10);
    }

    set callerIsProperty(x: number) {
        this.virtualMethod(x);
    }

    async callerIsAsync() {
        return this.virtualMethod(10);
    }

    virtualMethod(n: number): number {
        return n * 2;
    }

    // read-write property

    theProperty: string = 'initial value';

    modifyValueOfTheProperty(value: string) {
        this.theProperty = value;
    }

    retrieveValueOfTheProperty() {
        return this.theProperty;
    }

    // read-only property

    readonly readonlyProperty: string = 'readonly-property-initial-value';

    retrieveReadOnlyProperty() {
        return this.readonlyProperty;
    }

    // property backed by functions

    get otherProperty() {
        return 'other property';
    }

    set otherProperty(value: string) {
        this.valueOfOtherProperty = value;
    }

    valueOfOtherProperty: string = '';

    public modifyOtherProperty(value: string) {
        this.otherProperty = value;
    }

    public retrieveOtherProperty() {
        return this.otherProperty;
    }

    // property with a short name (makes sure for example that java's
    // convertion of getA to "a" is not assuming that the length is > 1).

    a: number = 0;

    readA() {
        return this.a;
    }

    writeA(value: number) {
        this.a = value;
    }

}

export class VirtualMethodPlayground {
    async serialSumAsync(count: number) {
        let sum = 0;
        for (let i = 0; i < count; ++i) {
            const result = await this.overrideMeAsync(i);
            sum += result;
        }
        return sum;
    }

    async parallelSumAsync(count: number) {
        let all = new Array<Promise<number>>();
        for (let i = 0; i < count; ++i) {
            all.push(this.overrideMeAsync(i));
        }

        const result = await Promise.all(all);
        return result.reduce((x, i) => x + i, 0);
    }

    sumSync(count: number) {
        let sum = 0;
        for (let i = 0; i < count; ++i) {
            sum += this.overrideMeSync(i);
        }
        return sum;
    }

    async overrideMeAsync(index: number) {
        return 10 * index;
    }

    overrideMeSync(index: number) {
        return 10 * index;
    }
}

export class DoubleTrouble implements IFriendlyRandomGenerator {
    next() {
        return 12;
    }

    hello() {
        return 'world';
    }
}

export class Polymorphism {
    sayHello(friendly: IFriendly) {
        return `oh, ${friendly.hello()}`;
    }
}

/**
 * This allows us to test that a reference can be stored for objects that
 * implement interfaces.
 */
export class NumberGenerator {
    constructor(public generator: IRandomNumberGenerator) {

    }

    nextTimes100() {
        return this.generator.next() * 100;
    }

    isSameGenerator(gen: IRandomNumberGenerator) {
        return this.generator === gen;
    }
}

export class JSObjectLiteralForInterface {

    giveMeFriendly(): IFriendly {
        return {
            hello: () => 'I am literally friendly!'
        };
    }

    giveMeFriendlyGenerator(): IFriendlyRandomGenerator {
        return {
            hello: () => 'giveMeFriendlyGenerator',
            next: () => 42
        };
    }

}

export class GreetingAugmenter {
    betterGreeting(friendly: IFriendly): string {
        return friendly.hello() + ' Let me buy you a drink!';
    }
}

/**
 * A struct which derives from another struct.
 */
export interface DerivedStruct extends MyFirstStruct {
    /**
     * An example of a non primitive property.
     */
    readonly nonPrimitive: DoubleTrouble
    readonly bool: boolean
    readonly anotherRequired: Date
    readonly optionalArray?: string[]
    readonly optionalAny?: any
    /**
     * This is optional.
     */
    readonly anotherOptional?: { [key: string]: Value }
}

export class GiveMeStructs {
    /**
     * Returns the "anumber" from a MyFirstStruct struct;
     */
    readFirstNumber(first: MyFirstStruct) {
        return first.anumber;
    }

    /**
     * Returns the boolean from a DerivedStruct struct.
     */
    readDerivedNonPrimitive(derived: DerivedStruct) {
        return derived.nonPrimitive;
    }

    /**
     * Accepts a struct of type DerivedStruct and returns a struct of type FirstStruct.
     */
    derivedToFirst(derived: DerivedStruct) {
        return derived as MyFirstStruct;
    }

    get structLiteral(): StructWithOnlyOptionals {
        return {
            optional1: 'optional1FromStructLiteral',
            optional3: false
        };
    }
}

export interface IInterfaceWithProperties {
    readonly readOnlyString: string;
    readWriteString: string;
}

export interface IInterfaceWithPropertiesExtension extends IInterfaceWithProperties {
    foo: number;
}

export class UsesInterfaceWithProperties {
    constructor(public readonly obj: IInterfaceWithProperties) {

    }

    public justRead() {
        return this.obj.readOnlyString;
    }

    public writeAndRead(value: string) {
        this.obj.readWriteString = value;
        return this.obj.readWriteString;
    }

    public readStringAndNumber(ext: IInterfaceWithPropertiesExtension) {
        return `base=${ext.readOnlyString} child=${ext.foo} keys=[${Object.keys(ext).join(',')}]`;
    }
}

export class AllowedMethodNames {

    /**
     * getXxx() is not allowed (see negatives), but getXxx(a, ...) is okay.
     */
    public getFoo(withParam: string) {
        return withParam;
    }

    public getBar(_p1: string, _p2: number) {
        return;
    }

    /**
     * setFoo(x) is not allowed (see negatives), but setXxx(a, b, ...) is okay.
     */
    public setFoo(_x: string, _y: number) {
        return;
    }

    public setBar(_x: string, _y: number, _z: boolean) {
        return;
    }
}

export interface IReturnsNumber {
    obtainNumber(): IDoublable;

    readonly numberProp: Number;
}

export class OverrideReturnsObject {
    public test(obj: IReturnsNumber) {
        return obj.obtainNumber().doubleValue + obj.numberProp.doubleValue;
    }
}

export class Thrower {
    public throwError() {
        this.doThrowError();
    }

    private doThrowError() {
        throw new Error();
    }
}

export class VariadicMethod {
    private readonly prefix: number[];

    /**
     * @param prefix a prefix that will be use for all values returned by ``#asArray``.
     */
    constructor(...prefix: number[]) {
        this.prefix = prefix;
    }

    /**
     * @param first  the first element of the array to be returned (after the ``prefix`` provided at construction time).
     * @param others other elements to be included in the array.
     */
    public asArray(first: number, ...others: number[]): number[] {
        return [...this.prefix, first, ...others];
    }
}

export class Statics {
    constructor(public readonly value: string) {
    }

    /**
     * Jsdocs for static method
     * @param name The name of the person to say hello to
     */
    public static staticMethod(name: string) {
        return `hello ,${name}!`;
    }

    public justMethod() {
        return this.value;
    }

    /**
     * Jsdocs for static property.
     */
    public static readonly Foo = 'hello';

    /**
     * Constants may also use all-caps.
     */
    public static readonly BAR = 1234;

    /**
     * Constants can also use camelCase.
     */
    public static readonly zooBar: { [name: string]: string } = { hello: 'world' };

    private static _instance?: Statics;

    /**
     * Jsdocs for static getter.
     */
    public static get instance(): Statics {
        if (!this._instance) {
            this._instance = new Statics('default');
        }
        return this._instance;
    }

    /**
     *Jsdocs for static setter.
     */
    public static set instance(val: Statics) {
        this._instance = val;
    }

    public static nonConstStatic = 100; // this should not be represented as a constant in target languages
    public static readonly ConstObj = new DoubleTrouble(); // should be initialized statically
}

// https://en.wikipedia.org/wiki/List_of_Java_keywords
export class JavaReservedWords {
    public abstract() {
    }

    public assert() {
    }

    public boolean() {
    }

    public break() {
    }

    public byte() {
    }

    public case() {
    }

    public catch() {
    }

    public char() {
    }

    public class() {
    }

    public const() {
    }

    public continue() {
    }

    public default() {
    }

    public double() {
    }

    public do() {
    }

    public else() {
    }

    public enum() {
    }

    public extends() {
    }

    public false() {
    }

    public final() {
    }

    public finally() {
    }

    public float() {
    }

    public for() {
    }

    public goto() {
    }

    public if() {
    }

    public implements() {
    }

    public import() {
    }

    public instanceof() {
    }

    public int() {
    }

    public interface() {
    }

    public long() {
    }

    public native() {
    }

    public new() {
    }

    public null() {
    }

    public package() {
    }

    public private() {
    }

    public protected() {
    }

    public public() {
    }

    public return() {
    }

    public short() {
    }

    public static() {
    }

    public strictfp() {
    }

    public super() {
    }

    public switch() {
    }

    public synchronized() {
    }

    public this() {
    }

    public throw() {
    }

    public throws() {
    }

    public transient() {
    }

    public true() {
    }

    public try() {
    }

    public void() {
    }

    public volatile() {
    }

    public while = 'hello';
}

export class PythonReservedWords {

    public and() {}

    public as() {}

    public assert() {}

    public async() {}

    public await() {}

    public break() {}

    public class() {}

    public continue() {}

    public def() {}

    public del() {}

    public elif() {}

    public else() {}

    public except() {}

    public finally() {}

    public for() {}

    public from() {}

    public global() {}

    public if() {}

    public import() {}

    public in() {}

    public is() {}

    public lambda() {}

    public nonlocal() {}

    public not() {}

    public or() {}

    public pass() {}

    public raise() {}

    public return() {}

    public try() {}

    public while() {}

    public with() {}

    public yield() {}
}

export interface UnionProperties {
    readonly foo?: string | number;
    readonly bar: AllTypes | string | number;
}

export class UseBundledDependency {
    value() {
        return bundled;
    }
}

/**
 * Test fixture to verify that jsii modules can use the node standard library.
 */
export class NodeStandardLibrary {
    /**
     * Reads a local resource file (resource.txt) asynchronously.
     * @returns "Hello, resource!"
     */
    public async fsReadFile() {
        const value = await readFile(path.join(__dirname, 'resource.txt'));
        return value.toString();
    }

    /**
     * Sync version of fsReadFile.
     * @returns "Hello, resource! SYNC!"
     */
    public fsReadFileSync() {
        return fs.readFileSync(path.join(__dirname, 'resource.txt')).toString() + ' SYNC!';
    }

    /**
     * Returns the current os.platform() from the "os" node module.
     */
    public get osPlatform() {
        return os.platform();
    }

    /**
     * Uses node.js "crypto" module to calculate sha256 of a string.
     * @returns "6a2da20943931e9834fc12cfe5bb47bbd9ae43489a30726962b576f4e3993e50"
     */
    public cryptoSha256() {
        const hash = crypto.createHash('sha256');

        hash.update('some data to hash');
        return hash.digest('hex');
    }
}

/**
 * Depend on a type from jsii-calc-base as a test for awslabs/jsii#128
 */
export class UseCalcBase {
    public hello(): base.Base {
        return {
            typeName: () => 'hello'
        };
    }
}

export interface ImplictBaseOfBase extends base.BaseProps {
    readonly goo: Date;
}

/**
 * See awslabs/jsii#138
 */
export class ReferenceEnumFromScopedPackage {
    public foo?: EnumFromScopedModule = EnumFromScopedModule.Value2;

    public loadFoo(): EnumFromScopedModule | undefined {
        return this.foo;
    }

    public saveFoo(value: EnumFromScopedModule) {
        this.foo = value;
    }
}

/**
 * awslabs/jsii#208
 * Interface within a namespace
 */
export namespace InterfaceInNamespaceOnlyInterface {

    // it's a special case when only an interface is exported from a namespace
    export interface Hello {
        readonly foo: number
    }

}

export namespace InterfaceInNamespaceIncludesClasses {

    export class Foo {
        public bar?: string;
    }

    export interface Hello {
        readonly foo: number
    }
}

/**
 * awslabs/jsii#175
 * Interface proxies (and builders) do not respect optional arguments in methods
 */
export interface IInterfaceWithOptionalMethodArguments {
    hello(arg1: string, arg2?: number): void
}

/**
 * awslabs/jsii#220
 * Abstract return type
 */

export interface InterfaceImplementedByAbstractClass {
    readonly propFromInterface: string;
}

export abstract class AbstractClassBase {
    public abstract readonly abstractProperty: string;
}

export abstract class AbstractClass extends AbstractClassBase implements InterfaceImplementedByAbstractClass {
    public nonAbstractMethod() {
        return 42;
    }

    public abstract abstractMethod(name: string): string;

    public get propFromInterface() {
        return 'propFromInterfaceValue';
    }
}

class ConcreteClass extends AbstractClass {
    public abstractMethod(name: string) {
        return `Hello, ${name}!!`;
    }

    public get abstractProperty() {
        return 'Hello, dude!';
    }
}

export class AbstractClassReturner {
    public giveMeAbstract(): AbstractClass {
        return new ConcreteClass();
    }

    public giveMeInterface(): InterfaceImplementedByAbstractClass {
        return new ConcreteClass();
    }

    public get returnAbstractFromProperty(): AbstractClassBase {
        return {
            abstractProperty: 'hello-abstract-property'
        };
    }
}

export interface IMutableObjectLiteral {
    value: string;
}

export class ClassWithMutableObjectLiteralProperty {
    public mutableObject: IMutableObjectLiteral = { value: 'default' };
}

export class DoNotOverridePrivates {
    private privateMethod(): string {
        return 'privateMethod';
    }

    private privateProperty = 'privateProperty';

    public privateMethodValue() {
        return this.privateMethod();
    }

    public privatePropertyValue() {
        return this.privateProperty;
    }

    public changePrivatePropertyValue(newValue: string) {
        this.privateProperty = newValue;
    }
}

/**
 * Class that implements interface properties automatically, but using a private constructor
 */
export class ClassWithPrivateConstructorAndAutomaticProperties implements IInterfaceWithProperties {
    public static create(readOnlyString: string, readWriteString: string) {
        return new ClassWithPrivateConstructorAndAutomaticProperties(readOnlyString, readWriteString);
    }

    private constructor(public readonly readOnlyString: string, public readWriteString: string) {
    }
}

export interface IInterfaceWithMethods {
    readonly value: string;

    doThings(): void;
}

/**
 * Even though this interface has only properties, it is disqualified from being a datatype
 * because it inherits from an interface that is not a datatype.
 */
export interface IInterfaceThatShouldNotBeADataType extends IInterfaceWithMethods {
    readonly otherValue: string;
}

/**
 * jsii#284: do not recognize "any" as an optional argument
 */
export class DoNotRecognizeAnyAsOptional {
    public method(_requiredAny: any, _optionalAny?: any, _optionalString?: string) {

    }
}

/**
 * jsii#282, aws-cdk#157: null should be treated as "undefined"
 */
export class NullShouldBeTreatedAsUndefined {
    public changeMeToUndefined? = 'hello';

    constructor(_param1: string, optional?: any) {
        if (optional !== undefined) {
            throw new Error('Expecting second constructor argument to be "undefined"');
        }
    }

    public giveMeUndefined(value?: any) {
        if (value !== undefined) {
            throw new Error('I am disappointed. I expected undefined and got: ' + JSON.stringify(value));
        }
    }

    public giveMeUndefinedInsideAnObject(input: NullShouldBeTreatedAsUndefinedData) {
        if (input.thisShouldBeUndefined !== undefined) {
            throw new Error('I am disappointed. I expected undefined in "thisShouldBeUndefined" and got: ' + JSON.stringify(input));
        }

        const array = input.arrayWithThreeElementsAndUndefinedAsSecondArgument;
        if (array.length !== 3) {
            throw new Error('Expecting "arrayWithThreeElementsAndUndefinedAsSecondArgument" to have three elements: ' + JSON.stringify(input));
        }

        if (array[1] !== undefined) {
            throw new Error('Expected arrayWithThreeElementsAndUndefinedAsSecondArgument[1] to be undefined: ' + JSON.stringify(input));
        }
    }

    public verifyPropertyIsUndefined() {
        if (this.changeMeToUndefined !== undefined) {
            throw new Error('Expecting property "changeMeToUndefined" to be undefined, and it is: ' + this.changeMeToUndefined);
        }
    }
}

export interface NullShouldBeTreatedAsUndefinedData {
    readonly thisShouldBeUndefined?: any;
    readonly arrayWithThreeElementsAndUndefinedAsSecondArgument: any[];
}

export class DontComplainAboutVariadicAfterOptional {
    public optionalAndVariadic(optional?: string, ...things: string[]) {
        return `${optional} and ${things.join(',')}`;
    }
}

/**
 * jsii#298: show default values in sphinx documentation, and respect newlines.
 **/
export interface LoadBalancedFargateServiceProps {
    /**
     * The number of cpu units used by the task.
     * Valid values, which determines your range of valid values for the memory parameter:
     * 256 (.25 vCPU) - Available memory values: 0.5GB, 1GB, 2GB
     * 512 (.5 vCPU) - Available memory values: 1GB, 2GB, 3GB, 4GB
     * 1024 (1 vCPU) - Available memory values: 2GB, 3GB, 4GB, 5GB, 6GB, 7GB, 8GB
     * 2048 (2 vCPU) - Available memory values: Between 4GB and 16GB in 1GB increments
     * 4096 (4 vCPU) - Available memory values: Between 8GB and 30GB in 1GB increments
     *
     * This default is set in the underlying FargateTaskDefinition construct.
     *
     * @default 256
     */
    readonly cpu?: string;

    /**
     * The amount (in MiB) of memory used by the task.
     *
     * This field is required and you must use one of the following values, which determines your range of valid values
     * for the cpu parameter:
     *
     * 0.5GB, 1GB, 2GB - Available cpu values: 256 (.25 vCPU)
     *
     * 1GB, 2GB, 3GB, 4GB - Available cpu values: 512 (.5 vCPU)
     *
     * 2GB, 3GB, 4GB, 5GB, 6GB, 7GB, 8GB - Available cpu values: 1024 (1 vCPU)
     *
     * Between 4GB and 16GB in 1GB increments - Available cpu values: 2048 (2 vCPU)
     *
     * Between 8GB and 30GB in 1GB increments - Available cpu values: 4096 (4 vCPU)
     *
     * This default is set in the underlying FargateTaskDefinition construct.
     *
     * @default 512
     */
    readonly memoryMiB?: string;

    /**
     * The container port of the application load balancer attached to your Fargate service. Corresponds to container port mapping.
     *
     * @default 80
     */
    readonly containerPort?: number;

    /**
     * Determines whether the Application Load Balancer will be internet-facing
     *
     * @default true
     */
    readonly publicLoadBalancer?: boolean;

    /**
     * Determines whether your Fargate Service will be assigned a public IP address.
     *
     * @default false
     */
    readonly publicTasks?: boolean;
}

/**
 * Helps ensure the JSII kernel & runtime cooperate correctly when an un-exported instance of a class is returned with
 * a declared type that is an exported interface, and the instance inherits from an exported class.
 *
 * @returns an instance of an un-exported class that extends ``ExportedBaseClass``, declared as ``IPrivatelyImplemented``.
 *
 * @see https://github.com/awslabs/jsii/issues/320
 */
export class ReturnsPrivateImplementationOfInterface {
    public get privateImplementation(): IPrivatelyImplemented {
        return new PrivateImplementation();
    }
}
export interface IPrivatelyImplemented {
    readonly success: boolean;
}
export class ExportedBaseClass {
    constructor(public readonly success: boolean) {}
}
class PrivateImplementation extends ExportedBaseClass implements IPrivatelyImplemented {
    constructor() {
        super(true);
    }
}

/**
 * Host runtime version should be set via JSII_AGENT
 */
export class JsiiAgent {
    /**
     * Returns the value of the JSII_AGENT environment variable.
     */
    public static get jsiiAgent(): string | undefined {
        return process.env.JSII_AGENT;
    }
};

// To support module augmentation classes must support multiple declaration sites
// (the tail of which must be interfaces)
export class AugmentableClass {
    public methodOne(): void {
        console.log('methodOne');
    }
}

export interface AugmentableClass {
    methodTwo(): void;
}

// Ensure the JSII kernel tags instances with the "most appropriate" FQN type label, so that runtimes are able to
// correctly choose the implementation proxy that should be used. Failure to do so could cause situations where userland
// needs to up-cast an instance to an incompatible type, which certain runtimes (such as Java) will prevent.
// @See https://github.com/awslabs/jsii/issues/345
export class PublicClass {
    public hello(): void {}
}
export interface IPublicInterface {
    bye(): void;
}
export class InbetweenClass extends PublicClass {}
class PrivateClass extends InbetweenClass implements IPublicInterface {
    public bye(): void {}
}
export class Constructors {
    public static makeClass(): PublicClass {
        return new PrivateClass();
    }
    public static makeInterface(): IPublicInterface {
        return new PrivateClass();
    }
}

// fixture to verify that null/undefined values in object hashes are treated
// as "unset". see awslabs/aws-cdk#965.
export interface EraseUndefinedHashValuesOptions {
    readonly option1?: string;
    readonly option2?: string;
}

export class EraseUndefinedHashValues {
    /**
     * Returns `true` if `key` is defined in `opts`. Used to check that undefined/null hash values
     * are being erased when sending values from native code to JS.
     */
    public static doesKeyExist(opts: EraseUndefinedHashValuesOptions, key: string): boolean {
        return key in opts;
    }

    /**
     * We expect "prop2" to be erased
     */
    public static prop2IsUndefined(): any {
        return {
            prop1: 'value1',
            prop2: undefined
        };
    }

    /**
     * We expect "prop1" to be erased
     */
    public static prop1IsNull(): any {
        return {
            prop1: null,
            prop2: 'value2'
        };
    }
}

// internal can be used to represent members that can only be accessed from the current module
export class StripInternal {
    public youSeeMe = 'hello';

    /**
     * This is an internal thing
     * @internal
     */
    public _youDontSeeMeAlthoughIamPublic = 'world'
}

/**
 * @internal
 */
export class InternalClass {
    public iAmNotHere = 'yes';
}

/**
 * @internal
 */
export interface IInternalInterface {
    prop: string;
}

/**
 * @internal
 */
export enum InternalEnum {
    Member1 = 12,
    Member2 = 23
}

export interface IInterfaceWithInternal {
    visible(): void;

    /** @internal */
    _hidden(): void;
}

export class ImplementsInterfaceWithInternal implements IInterfaceWithInternal {
    visible() { }

    /** @internal */
    _hidden() { }

    /** @internal */
    _alsoHidden() { }

    /** @internal */
    _propertiesToo?: string;
}

export class ImplementsInterfaceWithInternalSubclass extends ImplementsInterfaceWithInternal {
    /** @internal */
    _alsoHidden() { }

    /**
     * @internal
     */
    public _propertiesToo?: string;
}

//
// hidden interface erasure
// if a class/interface uses a hidden (private/internal) interface as base, the base will
// be erased from the API
//

interface IPrivateInterface {
    private: string;
}

export interface ExtendsInternalInterface extends IInternalInterface {
    readonly boom: boolean
}

export class ImplementInternalInterface implements IInternalInterface {
    prop = 'implement me'
}

export class ImplementsPrivateInterface implements IPrivateInterface {
    public private = 'i came from private into the light'
}

export interface ExtendsPrivateInterface extends IPrivateInterface {
<<<<<<< HEAD
    readonly moreThings: string[];
=======
    moreThings: string[];
}

//
// hidden (private/internal) base interface erasure will copy non-hidden bases from
// hidden to consuming type.
//

export interface IAnotherPublicInterface {
    a: string;

}

/** @internal */
export interface IAnotherInternalInterface extends IAnotherPublicInterface {
    b: string;
}

export interface INonInternalInterface extends IAnotherInternalInterface {
    c: string;
}

/** @internal */
export interface IInternalInterfaceThatExtendsTheNonInternalOne extends INonInternalInterface {
    d: string;
}

interface IPrivateInterfaceThatExtendsTheNonInternalOne extends INonInternalInterface {
    e: string;
}

export class ClassThatImplementsTheInternalInterface implements IInternalInterfaceThatExtendsTheNonInternalOne, INonInternalInterface {
    public a = 'a';
    public b = 'b';
    public c = 'c';
    public d = 'd';
}

export class ClassThatImplementsThePrivateInterface implements IPrivateInterfaceThatExtendsTheNonInternalOne {
    public a = 'a';
    public b = 'b';
    public c = 'c';
    public e = 'e';
}

export class ConsumersOfThisCrazyTypeSystem {
    public consumeAnotherPublicInterface(obj: IAnotherPublicInterface) {
        return obj.a;
    }

    public consumeNonInternalInterface(obj: INonInternalInterface): any {
        return { a: obj.a, b: obj.b, c: obj.c };
    }
>>>>>>> b5d49def
}<|MERGE_RESOLUTION|>--- conflicted
+++ resolved
@@ -1459,10 +1459,7 @@
 }
 
 export interface ExtendsPrivateInterface extends IPrivateInterface {
-<<<<<<< HEAD
     readonly moreThings: string[];
-=======
-    moreThings: string[];
 }
 
 //
@@ -1515,5 +1512,4 @@
     public consumeNonInternalInterface(obj: INonInternalInterface): any {
         return { a: obj.a, b: obj.b, c: obj.c };
     }
->>>>>>> b5d49def
 }