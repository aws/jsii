--- conflicted
+++ resolved
@@ -883,25 +883,6 @@
             Assert.NotEqual(typeof(InbetweenClass), ifaceRef.GetType());
         }
 
-<<<<<<< HEAD
-        [Fact(DisplayName = Prefix + nameof(ObjectIdDoesNotGetReallocatedWhenTheConstructorPassesThisOut))]
-        public void ObjectIdDoesNotGetReallocatedWhenTheConstructorPassesThisOut()
-        {
-            var reflector = new PartiallyInitializedThisConsumerImpl();
-            var obj = new ConstructorPassesThisOut(reflector);
-
-            Assert.NotNull(obj);
-        }
-
-        class PartiallyInitializedThisConsumerImpl : PartiallyInitializedThisConsumer
-        {
-            public override String ConsumePartiallyInitializedThis(ConstructorPassesThisOut obj)
-            {
-                return "OK";
-            }
-        }
-
-=======
         [Fact(DisplayName = Prefix + nameof(EraseUnsetDataValues))]
         public void EraseUnsetDataValues()
         {
@@ -911,11 +892,27 @@
 
             Assert.True(EraseUndefinedHashValues.DoesKeyExist(opts, "option1"));
             Assert.False(EraseUndefinedHashValues.DoesKeyExist(opts, "option2"));
-            
+
             Assert.Equal(new Dictionary<string, object> { ["prop2"] = "value2" }, EraseUndefinedHashValues.Prop1IsNull());
             Assert.Equal(new Dictionary<string, object> { [ "prop1"] = "value1" }, EraseUndefinedHashValues.Prop2IsUndefined());
         }
->>>>>>> dd078310
+
+        [Fact(DisplayName = Prefix + nameof(ObjectIdDoesNotGetReallocatedWhenTheConstructorPassesThisOut))]
+        public void ObjectIdDoesNotGetReallocatedWhenTheConstructorPassesThisOut()
+        {
+            var reflector = new PartiallyInitializedThisConsumerImpl();
+            var obj = new ConstructorPassesThisOut(reflector);
+
+            Assert.NotNull(obj);
+        }
+
+        class PartiallyInitializedThisConsumerImpl : PartiallyInitializedThisConsumer
+        {
+            public override String ConsumePartiallyInitializedThis(ConstructorPassesThisOut obj)
+            {
+                return "OK";
+            }
+        }
         class NumberReturner : DeputyBase, IIReturnsNumber
         {
             public NumberReturner(double number)
