--- conflicted
+++ resolved
@@ -1266,7 +1266,6 @@
             Assert.NotNull(Demonstrate982.TakeThisToo());
         }
 
-<<<<<<< HEAD
         [Fact(DisplayName = Prefix + nameof(CanObtainReferenceWithOverloadedSetters))]
         public void CanObtainReferenceWithOverloadedSetters()
         {
@@ -1289,14 +1288,14 @@
         public void NullIsAValidOptionalMap()
         {
             Assert.Null(DisappointingCollectionSource.MaybeMap);
-=======
+        }
+
         [Fact(DisplayName = Prefix + nameof(CanUseInterfaceSetters))]
         public void CanUseInterfaceSetters()
         {
             var obj = ObjectWithPropertyProvider.Provide();
             obj.Property = "New Value";
             Assert.True(obj.WasSet());
->>>>>>> 17f281e5
         }
     }
 }