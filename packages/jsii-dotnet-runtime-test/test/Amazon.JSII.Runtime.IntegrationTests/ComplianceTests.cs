--- conflicted
+++ resolved
@@ -1299,7 +1299,18 @@
             Assert.Equal(expected, actual);
         }
 
-<<<<<<< HEAD
+        [Fact(DisplayName = Prefix + nameof(CanObtainReferenceWithOverloadedSetters))]
+        public void CanObtainReferenceWithOverloadedSetters()
+        {
+            Assert.NotNull(ConfusingToJackson.MakeInstance());
+        }
+
+        [Fact(DisplayName = Prefix + nameof(CanObtainStructReferenceWithOverloadedSetters))]
+        public void CanObtainStructReferenceWithOverloadedSetters()
+        {
+            Assert.NotNull(ConfusingToJackson.MakeStructInstance());
+        }
+
         [Fact(DisplayName = Prefix + nameof(PureInterfacesCanBeUsedTransparently))]
         public void PureInterfacesCanBeUsedTransparently()
         {
@@ -1322,19 +1333,6 @@
             {
                 return Expected;
             }
-    }
-=======
-        [Fact(DisplayName = Prefix + nameof(CanObtainReferenceWithOverloadedSetters))]
-        public void CanObtainReferenceWithOverloadedSetters()
-        {
-            Assert.NotNull(ConfusingToJackson.MakeInstance());
-        }
-
-        [Fact(DisplayName = Prefix + nameof(CanObtainStructReferenceWithOverloadedSetters))]
-        public void CanObtainStructReferenceWithOverloadedSetters()
-        {
-            Assert.NotNull(ConfusingToJackson.MakeStructInstance());
-        }
->>>>>>> 9eacbe34
+        }
     }
 }