{
  "name": "jsii-dotnet-runtime-test",
  "version": "0.20.8",
  "private": true,
  "description": "Tests for the .NET client for jsii runtime",
  "license": "Apache-2.0",
  "author": {
    "name": "Amazon Web Services",
    "url": "https://aws.amazon.com",
    "email": "aws-jsii@amazon.com"
  },
  "homepage": "https://github.com/aws/jsii",
  "bugs": {
    "url": "https://github.com/aws/jsii/issues"
  },
  "repository": {
    "type": "git",
    "url": "https://github.com/aws/jsii.git",
    "directory": "packages/jsii-dotnet-runtime-test"
  },
  "engines": {
    "node": ">= 10.3.0"
  },
  "main": "lib/index.js",
  "types": "lib/index.d.ts",
  "scripts": {
    "gen": "/bin/bash ./generate.sh",
    "build": "npm run gen && tsc --build && /bin/bash ./build.sh",
    "test": "/bin/bash ./test.sh",
    "test:update": "UPDATE_DIFF=1 npm run test"
  },
  "devDependencies": {
<<<<<<< HEAD
    "jsii-calc": "^0.20.5",
    "jsii-dotnet-runtime": "^0.20.5",
    "jsii-pacmak": "^0.20.5",
    "typescript": "~3.7.2"
=======
    "jsii-calc": "^0.20.8",
    "jsii-dotnet-runtime": "^0.20.8",
    "jsii-pacmak": "^0.20.8",
    "typescript": "~3.6.4"
>>>>>>> bc27018d
  }
}<|MERGE_RESOLUTION|>--- conflicted
+++ resolved
@@ -30,16 +30,9 @@
     "test:update": "UPDATE_DIFF=1 npm run test"
   },
   "devDependencies": {
-<<<<<<< HEAD
-    "jsii-calc": "^0.20.5",
-    "jsii-dotnet-runtime": "^0.20.5",
-    "jsii-pacmak": "^0.20.5",
-    "typescript": "~3.7.2"
-=======
     "jsii-calc": "^0.20.8",
     "jsii-dotnet-runtime": "^0.20.8",
     "jsii-pacmak": "^0.20.8",
-    "typescript": "~3.6.4"
->>>>>>> bc27018d
+    "typescript": "~3.7.2"
   }
 }