--- conflicted
+++ resolved
@@ -12,17 +12,10 @@
   },
   "devDependencies": {
     "@types/node": "^8.10.43",
-<<<<<<< HEAD
-    "jsii-calc": "^0.8.2",
-    "jsii-dotnet-runtime": "^0.8.2",
-    "jsii-pacmak": "^0.8.2",
-    "typescript": "^3.4.1"
-=======
     "jsii-calc": "^0.9.0",
     "jsii-dotnet-runtime": "^0.9.0",
     "jsii-pacmak": "^0.9.0",
-    "typescript": "^3.2.4"
->>>>>>> 23babed7
+    "typescript": "^3.4.1"
   },
   "author": {
     "name": "Amazon Web Services",
