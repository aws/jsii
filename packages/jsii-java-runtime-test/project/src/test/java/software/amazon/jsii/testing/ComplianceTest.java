--- conflicted
+++ resolved
@@ -1565,7 +1565,6 @@
     }
 
     @Test
-<<<<<<< HEAD
     public void canObtainReferenceWithOverloadedSetter() {
         assertNotNull(ConfusingToJackson.makeInstance());
     }
@@ -1573,11 +1572,12 @@
     @Test
     public void canObtainStructReferenceWithOverloadedSetter() {
         assertNotNull(ConfusingToJackson.makeStructInstance());
-=======
+    }
+
+    @Test
     public void canUseInterfaceSetters() {
         final IObjectWithProperty obj = ObjectWithPropertyProvider.provide();
         obj.setProperty("New Value");
         assertTrue(obj.wasSet());
->>>>>>> 17f281e5
     }
 }