--- conflicted
+++ resolved
@@ -1075,7 +1075,6 @@
 }
 
 /**
-<<<<<<< HEAD
  * Return the last element from a list
  */
 function last<T>(xs: T[]): T | undefined {
@@ -1100,7 +1099,9 @@
         }
     }
     return ret;
-=======
+}
+
+/**
  * Whether or not the given name is conventionally an interface name
  *
  * It's an interface name if it starts with I and has another capital
@@ -1108,5 +1109,4 @@
  */
 function isInterfaceName(name: string) {
     return name.length >= 2 && name.charAt(0) === 'I' && name.charAt(1).toUpperCase() === name.charAt(1);
->>>>>>> 03103f33
 }