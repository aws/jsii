import * as Case from 'case';
import * as colors from 'colors/safe';
import * as crypto from 'crypto';
// eslint-disable-next-line @typescript-eslint/no-require-imports
import deepEqual = require('deep-equal');
import * as fs from 'fs-extra';
import * as spec from '@jsii/spec';
import * as log4js from 'log4js';
import * as path from 'path';
import * as ts from 'typescript';
import { getReferencedDocParams, parseSymbolDocumentation } from './docs';
import { Emitter } from './emitter';
import { JsiiDiagnostic } from './jsii-diagnostic';
import * as literate from './literate';
import { ProjectInfo } from './project-info';
import { isReservedName } from './reserved-words';
import { Validator } from './validator';
import { SHORT_VERSION, VERSION } from './version';
import { enabledWarnings } from './warnings';

// eslint-disable-next-line @typescript-eslint/no-var-requires, @typescript-eslint/no-require-imports
const sortJson = require('sort-json');

const LOG = log4js.getLogger('jsii/assembler');

/**
 * The JSII Assembler consumes a ``ts.Program`` instance and emits a JSII assembly.
 */
export class Assembler implements Emitter {
  private readonly mainFile: string;

  private _diagnostics = new Array<JsiiDiagnostic>();
  private _deferred = new Array<DeferredRecord>();
  private _types: { [fqn: string]: spec.Type } = {};

  /** Map of Symbol to namespace export Symbol */
  private readonly _submoduleMap = new Map<ts.Symbol, ts.Symbol>();
  private readonly _submodules = new Map<ts.Symbol, SubmoduleSpec>();

  /**
   * @param projectInfo information about the package being assembled
   * @param program     the TypeScript program to be assembled from
   * @param stdlib      the directory where the TypeScript stdlib is rooted
   */
  public constructor(
    public readonly projectInfo: ProjectInfo,
    public readonly program: ts.Program,
    public readonly stdlib: string,
  ) {
    const dts = projectInfo.types;
    let mainFile = dts.replace(/\.d\.ts(x?)$/, '.ts$1');

    // If out-of-source build was configured (tsc's outDir and rootDir), the
    // main file's path needs to be re-rooted from the outDir into the rootDir.
    const tscOutDir = program.getCompilerOptions().outDir;
    if (tscOutDir != null) {
      mainFile = path.relative(tscOutDir, mainFile);

      // rootDir may be set explicitly or not. If not, inferRootDir replicates
      // tsc's behavior of using the longest prefix of all built source files.
      const tscRootDir =
        program.getCompilerOptions().rootDir ?? inferRootDir(program);
      if (tscRootDir != null) {
        mainFile = path.join(tscRootDir, mainFile);
      }
    }

    this.mainFile = path.resolve(projectInfo.projectRoot, mainFile);
  }

  private get _typeChecker(): ts.TypeChecker {
    return this.program.getTypeChecker();
  }

  /**
   * Attempt emitting the JSII assembly for the program.
   *
   * @return the result of the assembly emission.
   */
  public async emit(): Promise<ts.EmitResult> {
    this._diagnostics = [];
    if (!this.projectInfo.description) {
      this._diagnostics.push(
        JsiiDiagnostic.JSII_0001_PKG_MISSING_DESCRIPTION.createDetached(),
      );
    }
    if (!this.projectInfo.homepage) {
      this._diagnostics.push(
        JsiiDiagnostic.JSII_0002_PKG_MISSING_HOMEPAGE.createDetached(),
      );
    }
    const readme = await _loadReadme.call(this);
    if (readme == null) {
      this._diagnostics.push(
        JsiiDiagnostic.JSII_0003_MISSING_README.createDetached(),
      );
    }
    const docs = _loadDocs.call(this);

    this._types = {};
    this._deferred = [];
    const visitPromises = new Array<Promise<any>>();

    const sourceFile = this.program.getSourceFile(this.mainFile);

    if (sourceFile == null) {
      this._diagnostics.push(
        JsiiDiagnostic.JSII_0004_COULD_NOT_FIND_ENTRYPOINT.createDetached(
          this.mainFile,
        ),
      );
    } else {
      await this._registerDependenciesNamespaces(sourceFile);

      if (LOG.isTraceEnabled()) {
        LOG.trace(
          `Processing source file: ${colors.blue(
            path.relative(this.projectInfo.projectRoot, sourceFile.fileName),
          )}`,
        );
      }
      const symbol = this._typeChecker.getSymbolAtLocation(sourceFile);
      if (symbol) {
        const moduleExports = this._typeChecker.getExportsOfModule(symbol);
        await Promise.all(
          moduleExports.map((item) =>
            this._registerNamespaces(item, this.projectInfo.projectRoot),
          ),
        );
        for (const node of moduleExports) {
          visitPromises.push(
            this._visitNode(
              node.declarations[0],
              new EmitContext([], this.projectInfo.stability),
            ),
          );
        }
      }
    }

    await Promise.all(visitPromises);

    this.callDeferredsInOrder();

    // Skip emitting if any diagnostic message is an error
    if (
      this._diagnostics.find(
        (diag) => diag.category === ts.DiagnosticCategory.Error,
      ) != null
    ) {
      LOG.debug('Skipping emit due to errors.');
      // Clearing ``this._types`` to allow contents to be garbage-collected.
      delete this._types;
      try {
        return { diagnostics: this._diagnostics, emitSkipped: true };
      } finally {
        // Clearing ``this._diagnostics`` to allow contents to be garbage-collected.
        delete this._diagnostics;
      }
    }

    const jsiiVersion =
      this.projectInfo.jsiiVersionFormat === 'short' ? SHORT_VERSION : VERSION;

    const assembly: spec.Assembly = {
      schema: spec.SchemaVersion.LATEST,
      name: this.projectInfo.name,
      version: this.projectInfo.version,
      description: this.projectInfo.description || this.projectInfo.name,
      license: this.projectInfo.license,
      keywords: this.projectInfo.keywords,
      homepage: this.projectInfo.homepage || this.projectInfo.repository.url,
      author: this.projectInfo.author,
      contributors: this.projectInfo.contributors && [
        ...this.projectInfo.contributors,
      ],
      repository: this.projectInfo.repository,
      dependencies: noEmptyDict({
        ...this.projectInfo.dependencies,
        ...this.projectInfo.peerDependencies,
      }),
      dependencyClosure: noEmptyDict(
        toDependencyClosure(this.projectInfo.dependencyClosure),
      ),
      bundled: this.projectInfo.bundleDependencies,
      types: this._types,
      submodules: noEmptyDict(
        toSubmoduleDeclarations(this._submodules.values()),
      ),
      targets: this.projectInfo.targets,
      metadata: this.projectInfo.metadata,
      docs,
      readme,
      jsiiVersion,
      fingerprint: '<TBD>',
    };

    const validator = new Validator(this.projectInfo, assembly);
    const validationResult = await validator.emit();
    if (!validationResult.emitSkipped) {
      const assemblyPath = path.join(this.projectInfo.projectRoot, '.jsii');
      LOG.trace(`Emitting assembly: ${colors.blue(assemblyPath)}`);
      await fs.writeJson(assemblyPath, _fingerprint(assembly), {
        encoding: 'utf8',
        spaces: 2,
      });
    }

    try {
      return {
        diagnostics: [...this._diagnostics, ...validationResult.diagnostics],
        emitSkipped: validationResult.emitSkipped,
      };
    } finally {
      // Clearing ``this._types`` to allow contents to be garbage-collected.
      delete this._types;

      // Clearing ``this._diagnostics`` to allow contents to be garbage-collected.
      delete this._diagnostics;
    }

    async function _loadReadme(this: Assembler) {
      // Search for `README.md` in a case-insensitive way
      const fileName = (await fs.readdir(this.projectInfo.projectRoot)).find(
        (file) => file.toLocaleLowerCase() === 'readme.md',
      );
      if (fileName == null) {
        return undefined;
      }
      const readmePath = path.join(this.projectInfo.projectRoot, fileName);
      const renderedLines = await literate.includeAndRenderExamples(
        await literate.loadFromFile(readmePath),
        literate.fileSystemLoader(this.projectInfo.projectRoot),
      );
      return { markdown: renderedLines.join('\n') };
    }

    function _loadDocs(this: Assembler): spec.Docs | undefined {
      if (!this.projectInfo.stability && !this.projectInfo.deprecated) {
        return undefined;
      }
      const deprecated = this.projectInfo.deprecated;
      const stability = this.projectInfo.stability;
      return { deprecated, stability };
    }
  }

  /**
   * Defer a callback until a (set of) types are available
   *
   * This is a helper function around _defer() which encapsulates the _dereference
   * action (which is basically the majority use case for _defer anyway).
   *
   * Will not invoke the function with any 'undefined's; an error will already have been emitted in
   * that case anyway.
   *
   * @param fqn FQN of the current type (the type that has a dependency on baseTypes)
   * @param baseTypes Array of type references to be looked up
   * @param referencingNode Node to report a diagnostic on if we fail to look up a t ype
   * @param cb Callback to be invoked with the Types corresponding to the TypeReferences in baseTypes
   */
  private _deferUntilTypesAvailable(
    fqn: string,
    baseTypes: Array<string | spec.NamedTypeReference>,
    referencingNode: ts.Node,
    cb: (...xs: spec.Type[]) => void,
  ) {
    // We can do this one eagerly
    if (baseTypes.length === 0) {
      cb();
      return;
    }
    const baseFqns = baseTypes.map((bt) =>
      typeof bt === 'string' ? bt : bt.fqn,
    );

    this._defer(fqn, baseFqns, () => {
      const resolved = baseFqns
        .map((x) => this._dereference(x, referencingNode))
        .filter((x) => x !== undefined);
      if (resolved.length > 0) {
        cb(...(resolved as spec.Type[]));
      }
    });
  }

  /**
   * Defer checks for after the program has been entirely processed; useful for verifying type references that may not
   * have been discovered yet, and verifying properties about them.
   *
   * The callback is guaranteed to be executed only after all deferreds for all types in 'dependedFqns' have
   * been executed.
   *
   * @param fqn FQN of the current type.
   * @param dependedFqns List of FQNs of types this callback depends on. All deferreds for all
   * @param cb the function to be called in a deferred way. It will be bound with ``this``, so it can depend on using
   *           ``this``.
   */
  private _defer(fqn: string, dependedFqns: string[], cb: () => void) {
    this._deferred.push({ fqn, dependedFqns, cb: cb.bind(this) });
  }

  /**
   * Obtains the ``spec.Type`` for a given ``spec.NamedTypeReference``.
   *
   * @param ref the type reference to be de-referenced
   *
   * @returns the de-referenced type, if it was found, otherwise ``undefined``.
   */
  private _dereference(
    ref: string | spec.NamedTypeReference,
    referencingNode: ts.Node | undefined,
  ): spec.Type | undefined {
    if (typeof ref !== 'string') {
      ref = ref.fqn;
    }

    const [assm] = ref.split('.');
    let type;
    if (assm === this.projectInfo.name) {
      type = this._types[ref];
    } else {
      const assembly = this.projectInfo.dependencyClosure.find(
        (dep) => dep.name === assm,
      );
      type = assembly?.types?.[ref];

      // since we are exposing a type of this assembly in this module's public API,
      // we expect it to appear as a peer dependency instead of a normal dependency.
      if (assembly) {
        if (!(assembly.name in this.projectInfo.peerDependencies)) {
          this._diagnostics.push(
            JsiiDiagnostic.JSII_0005_MISSING_PEER_DEPENDENCY.create(
              referencingNode!, // Cheating here for now, until the referencingNode can be made required
              assembly.name,
              ref,
            ),
          );
        }
      }
    }

    if (!type) {
      this._diagnostics.push(
        JsiiDiagnostic.JSII_9002_UNRESOLVEABLE_TYPE.create(
          referencingNode!, // Cheating here for now, until the referencingNode can be made required
          ref,
        ),
      );
    }

    return type;
  }

  /**
   * Compute the JSII fully qualified name corresponding to a ``ts.Type`` instance. If for any reason a name cannot be
   * computed for the type, a marker is returned instead, and an ``ts.DiagnosticCategory.Error`` diagnostic is
   * inserted in the assembler context.
   *
   * @param type the type for which a JSII fully qualified name is needed.
   * @param typeAnnotationNode the type annotation for which this FQN is generated. This is used for attaching the error
   *                           marker. When there is no explicit type annotation (e.g: inferred method return type), the
   *                           preferred substitute is the "type-inferred" element's name.
   * @param typeUse the reason why this type was resolved (e.g: "return type")
   * @param isThisType whether this type was specified or inferred as "this" or not
   *
   * @returns the FQN of the type, or some "unknown" marker.
   */
  private async _getFQN(
    type: ts.Type,
    typeAnnotationNode: ts.Node,
    typeUse: TypeUseKind,
    isThisType: boolean,
  ): Promise<string> {
    const singleValuedEnum = isSingleValuedEnum(type, this._typeChecker);

    const tsFullName = this._typeChecker.getFullyQualifiedName(type.symbol);
    const tsName = singleValuedEnum
      ? // If it's a single-valued enum, we need to remove the last qualifier to get back to the enum.
        tsFullName.replace(/\.[^.]+$/, '')
      : tsFullName;

    let typeDeclaration = singleValuedEnum
      ? // If it's a single-valued enum, we need to move to the parent to have the enum declaration
        type.symbol.valueDeclaration.parent
      : type.symbol.valueDeclaration;
    if (!typeDeclaration && type.symbol.declarations.length > 0) {
      typeDeclaration = type.symbol.declarations[0];
    }

    // Set to true to prevent further adding of Error diagnostics for known-bad reference
    let hasError = false;

    if (this._isPrivateOrInternal(type.symbol)) {
      // Check if this type is "this" (explicit or inferred method return type).
      this._diagnostics.push(
        JsiiDiagnostic.JSII_3001_EXPOSED_INTERNAL_TYPE.create(
          typeAnnotationNode,
          type.symbol,
          isThisType,
          typeUse,
        ).addRelatedInformation(
          typeDeclaration,
          `The referenced type is declared here`,
        ),
      );

      hasError = true;
    }

    const groups = /^"([^"]+)"\.(.*)$/.exec(tsName);
    if (!groups) {
      if (!hasError) {
        this._diagnostics.push(
          JsiiDiagnostic.JSII_3001_EXPOSED_INTERNAL_TYPE.create(
            typeAnnotationNode,
            type.symbol,
            isThisType,
            typeUse,
          ).addRelatedInformation(
            typeDeclaration,
            `The referenced type is declared here`,
          ),
        );
        hasError = true;
      }
      return tsName;
    }
    const [, modulePath, typeName] = groups;
    const pkg = await findPackageInfo(modulePath);
    if (!pkg) {
      if (!hasError) {
        this._diagnostics.push(
          JsiiDiagnostic.JSII_9003_UNRESOLVEABLE_MODULE.create(
            typeAnnotationNode,
            modulePath,
          ).addRelatedInformation(
            typeDeclaration,
            `The referenced type is declared here`,
          ),
        );
        hasError = true;
      }
      return `unknown.${typeName}`;
    }

    const submodule = this._submoduleMap.get(type.symbol);
    if (submodule != null) {
      const submoduleNs = this._submodules.get(submodule)!.fqnResolutionPrefix;
      return `${submoduleNs}.${typeName}`;
    }

    const fqn = `${pkg.name}.${typeName}`;
    if (
      pkg.name !== this.projectInfo.name &&
      !this._dereference({ fqn }, type.symbol.valueDeclaration)
    ) {
      if (!hasError) {
        this._diagnostics.push(
          JsiiDiagnostic.JSII_3002_USE_OF_UNEXPORTED_FOREIGN_TYPE.create(
            typeAnnotationNode,
            fqn,
            typeUse,
            pkg,
          ).addRelatedInformation(
            typeDeclaration,
            `The referenced type is declared here`,
          ),
        );
        hasError = true;
      }
    }
    return fqn;
  }

  /**
   * For all modules in the dependency closure, crawl their exports to register
   * the submodules they contain.
   *
   * @param entryPoint the main source file for the currently compiled module.
   */
  private async _registerDependenciesNamespaces(entryPoint: ts.SourceFile) {
    for (const assm of this.projectInfo.dependencyClosure) {
      const resolved = ts.resolveModuleName(
        assm.name,
        entryPoint.fileName,
        this.program.getCompilerOptions(),
        ts.sys,
      );
      // If we can't resolve the module name, simply ignore it (TypeScript compilation likely failed)
      if (resolved.resolvedModule == null) {
        continue;
      }
      const source = this.program.getSourceFile(
        resolved.resolvedModule.resolvedFileName,
      );
      const depMod = source && this._typeChecker.getSymbolAtLocation(source);
      // It's unlikely, but if we can't get the SourceFile here, ignore it (TypeScript compilation probably failed)
      if (depMod == null) {
        continue;
      }

      const depRoot = packageRoot(resolved.resolvedModule.resolvedFileName);

      for (const symbol of this._typeChecker.getExportsOfModule(depMod)) {
        // eslint-disable-next-line no-await-in-loop
        await this._registerNamespaces(symbol, depRoot);
      }
    }

    function packageRoot(file: string): string {
      const parent = path.dirname(file);
      if (path.basename(parent) === 'node_modules' || parent === file) {
        return file;
      }
      return packageRoot(parent);
    }
  }

  private async _registerNamespaces(
    symbol: ts.Symbol,
    packageRoot: string,
  ): Promise<void> {
    const declaration = symbol.valueDeclaration ?? symbol.declarations[0];
    if (declaration == null) {
      // Nothing to do here...
      return;
    }
    if (ts.isModuleDeclaration(declaration)) {
      const { fqn, fqnResolutionPrefix } = await qualifiedNameOf.call(
        this,
        symbol,
        true,
      );

      this._submodules.set(symbol, {
        fqn,
        fqnResolutionPrefix,
        locationInModule: this.declarationLocation(declaration),
      });
      await this._addToSubmodule(symbol, symbol, packageRoot);
      return;
    }
    if (!ts.isNamespaceExport(declaration)) {
      // Nothing to do here...
      return;
    }

    const moduleSpecifier = declaration.parent.moduleSpecifier;
    if (moduleSpecifier == null || !ts.isStringLiteral(moduleSpecifier)) {
      // There is a grammar error here, so we'll let tsc report this for us.
      return;
    }
    const resolution = ts.resolveModuleName(
      moduleSpecifier.text,
      declaration.getSourceFile().fileName,
      this.program.getCompilerOptions(),
      ts.sys,
    );
    if (resolution.resolvedModule == null) {
      // Unresolvable module... We'll let tsc report this for us.
      return;
    }

    // Normalize the path so the correct separator is in use (Looking at you, Windows)
    resolution.resolvedModule.resolvedFileName = path.normalize(
      resolution.resolvedModule.resolvedFileName,
    );
    if (
      // We're not looking into a dependency's namespace exports, and the resolution says it's external
      (packageRoot === this.projectInfo.projectRoot &&
        resolution.resolvedModule.isExternalLibraryImport) ||
      // Or the module resolves outside of the current dependency's tree entirely
      !resolution.resolvedModule.resolvedFileName.startsWith(packageRoot) ||
      // Or the module is under one the current dependency's node_modules subtree
      resolution.resolvedModule.resolvedFileName
        .split(path.sep)
        .filter((entry) => entry === 'node_modules').length !==
        packageRoot.split(path.sep).filter((entry) => entry === 'node_modules')
          .length
    ) {
      // External re-exports are "pure-javascript" sugar; they need not be
      // represented in the jsii Assembly since the types in there will be
      // resolved through dependencies.
      return;
    }

    const sourceFile = this.program.getSourceFile(
      resolution.resolvedModule.resolvedFileName,
    )!;
    const sourceModule = this._typeChecker.getSymbolAtLocation(sourceFile);
    // If there's no module, it's a syntax error, and tsc will have reported it for us.
    if (sourceModule) {
      if (
        symbol.name !== Case.camel(symbol.name) &&
        symbol.name !== Case.snake(symbol.name)
      ) {
        this._diagnostics.push(
          JsiiDiagnostic.JSII_8004_SUBMOULE_NAME_CASING.create(
            declaration.name,
            symbol.name,
          ),
        );
      }

      const { fqn, fqnResolutionPrefix } = await qualifiedNameOf.call(
        this,
        symbol,
      );
      const targets = await loadSubmoduleTargetConfig(sourceFile.fileName);

      this._submodules.set(symbol, {
        fqn,
        fqnResolutionPrefix,
        targets,
        locationInModule: this.declarationLocation(declaration),
      });
      await this._addToSubmodule(symbol, sourceModule, packageRoot);
    }

    async function qualifiedNameOf(
      this: Assembler,
      sym: ts.Symbol,
      inlineNamespace = false,
    ): Promise<{ fqn: string; fqnResolutionPrefix: string }> {
      if (this._submoduleMap.has(sym)) {
        const parent = this._submodules.get(this._submoduleMap.get(sym)!)!;
        const fqn = `${parent.fqn}.${sym.name}`;
        return {
          fqn,
          fqnResolutionPrefix: inlineNamespace
            ? parent.fqnResolutionPrefix
            : fqn,
        };
      }
      const symbolLocation = sym.getDeclarations()?.[0]?.getSourceFile()
        ?.fileName;
      const pkgInfo = symbolLocation && (await findPackageInfo(symbolLocation));
      const assemblyName: string = pkgInfo?.name ?? this.projectInfo.name;
      const fqn = `${assemblyName}.${sym.name}`;
      return {
        fqn,
        fqnResolutionPrefix: inlineNamespace ? this.projectInfo.name : fqn,
      };
    }

    async function loadSubmoduleTargetConfig(
      submoduleMain: string,
    ): Promise<SubmoduleSpec['targets']> {
      const jsiirc = path.resolve(submoduleMain, '..', '.jsiirc.json');
      if (!(await fs.pathExists(jsiirc))) {
        return undefined;
      }
      const data = await fs.readJson(jsiirc);
      return data.targets;
    }
  }

  /**
   * Registers Symbols to a particular submodule. This is used to associate
   * declarations exported by an `export * as ns from 'moduleLike';` statement
   * so that they can subsequently be correctly namespaced.
   *
   * @param ns          the symbol that identifies the submodule.
   * @param moduleLike  the module-like symbol bound to the submodule.
   * @param packageRoot the root of the package being traversed.
   */
  private async _addToSubmodule(
    ns: ts.Symbol,
    moduleLike: ts.Symbol,
    packageRoot: string,
  ) {
    // For each symbol exported by the moduleLike, map it to the ns submodule.
    for (const symbol of this._typeChecker.getExportsOfModule(moduleLike)) {
      if (this._submoduleMap.has(symbol)) {
        const currNs = this._submoduleMap.get(symbol)!;
        // Checking if there's been two submodules exporting the same symbol,
        // which is illegal. We can tell if the currently registered symbol has
        // a different name than the one we're currently trying to register in.
        if (currNs.name !== ns.name) {
          const currNsDecl = currNs.valueDeclaration ?? currNs.declarations[0];
          const nsDecl = ns.valueDeclaration ?? ns.declarations[0];

          // Make sure the error message always lists causes in the same order
          const refs = [
            { decl: currNsDecl, name: currNs.name } as const,
            { decl: nsDecl, name: ns.name } as const,
          ].sort(({ name: l }, { name: r }) => l.localeCompare(r));

          this._diagnostics.push(
            JsiiDiagnostic.JSII_3003_SYMBOL_IS_EXPORTED_TWICE.create(
              (symbol.valueDeclaration as { name?: ts.Node }).name ??
                symbol.valueDeclaration,
              refs[0].name,
              refs[1].name,
            )
              .addRelatedInformation(
                refs[0].decl,
                `Symbol is exported under the "${refs[0].name}" submodule`,
              )
              .addRelatedInformation(
                refs[1].decl,
                `Symbol is exported under the "${refs[1].name}" submodule`,
              ),
          );
        }
        // Found two re-exports, which is odd, but they use the same submodule,
        // so it's probably okay? That's likely a tsc error, which will have
        // been reported for us already anyway.
        continue;
      }
      this._submoduleMap.set(symbol, ns);

      // If the exported symbol has any declaration, and that delcaration is of
      // an entity that can have nested declarations of interest to jsii
      // (classes, interfaces, enums, modules), we need to also associate those
      // nested symbols to the submodule (or they won't be named correctly!)
      const decl = symbol.declarations?.[0];
      if (decl != null) {
        if (
          ts.isClassDeclaration(decl) ||
          ts.isInterfaceDeclaration(decl) ||
          ts.isEnumDeclaration(decl)
        ) {
          const type = this._typeChecker.getTypeAtLocation(decl);
          if (isSingleValuedEnum(type, this._typeChecker)) {
            // type.symbol !== symbol, because symbol is the enum itself, but
            // since it's single-valued, the TypeChecker will only show us the
            // value's symbol later on.
            this._submoduleMap.set(type.symbol, ns);
          }
          if (type.symbol.exports) {
            // eslint-disable-next-line no-await-in-loop
            await this._addToSubmodule(ns, symbol, packageRoot);
          }
        } else if (ts.isModuleDeclaration(decl)) {
          // eslint-disable-next-line no-await-in-loop
          await this._registerNamespaces(symbol, packageRoot);
        } else if (ts.isNamespaceExport(decl)) {
          // eslint-disable-next-line no-await-in-loop
          await this._registerNamespaces(symbol, packageRoot);
        }
      }
    }
  }

  /**
   * Register exported types in ``this.types``.
   *
   * @param node       a node found in a module
   * @param namePrefix the prefix for the types' namespaces
   */
  // eslint-disable-next-line complexity
  private async _visitNode(
    node: ts.Declaration,
    context: EmitContext,
  ): Promise<spec.Type[]> {
    if (ts.isNamespaceExport(node)) {
      // export * as ns from 'module';
      // Note: the "ts.NamespaceExport" refers to the "export * as ns" part of
      // the statement only. We must refer to `node.parent` in order to be able
      // to access the module specifier ("from 'module'") part.
      const symbol = this._typeChecker.getSymbolAtLocation(
        node.parent.moduleSpecifier!,
      )!;

      if (LOG.isTraceEnabled()) {
        LOG.trace(
          `Entering submodule: ${colors.cyan(
            [...context.namespace, symbol.name].join('.'),
          )}`,
        );
      }

      const nsContext = context.appendNamespace(node.name.text);
      const promises = new Array<Promise<spec.Type[]>>();
      for (const child of this._typeChecker.getExportsOfModule(symbol)) {
        promises.push(this._visitNode(child.declarations[0], nsContext));
      }
      const allTypes = flattenPromises(promises);

      if (LOG.isTraceEnabled()) {
        LOG.trace(
          `Leaving submodule: ${colors.cyan(
            [...context.namespace, symbol.name].join('.'),
          )}`,
        );
      }

      return allTypes;
    }

    if (ts.isExportSpecifier(node)) {
      // This is what happens when one does `export { Symbol } from "./location";`
      //                   ExportSpecifier:           ~~~~~~

      const resolvedSymbol = this._typeChecker.getExportSpecifierLocalTargetSymbol(
        node,
      );
      if (!resolvedSymbol) {
        // A grammar error, compilation will already have failed
        return [];
      }
      return this._visitNode(
        resolvedSymbol.valueDeclaration ?? resolvedSymbol.declarations[0],
        context,
      );
    }

    if ((ts.getCombinedModifierFlags(node) & ts.ModifierFlags.Export) === 0) {
      return [];
    }

    let jsiiType: spec.Type | undefined;

    if (ts.isClassDeclaration(node) && _isExported(node)) {
      // export class Name { ... }
      this._validateHeritageClauses(node.heritageClauses);
      jsiiType = await this._visitClass(
        this._typeChecker.getTypeAtLocation(node),
        context,
      );
    } else if (ts.isInterfaceDeclaration(node) && _isExported(node)) {
      // export interface Name { ... }
      this._validateHeritageClauses(node.heritageClauses);
      jsiiType = await this._visitInterface(
        this._typeChecker.getTypeAtLocation(node),
        context,
      );
    } else if (ts.isEnumDeclaration(node) && _isExported(node)) {
      // export enum Name { ... }
      jsiiType = await this._visitEnum(
        this._typeChecker.getTypeAtLocation(node),
        context,
      );
    } else if (ts.isModuleDeclaration(node)) {
      // export namespace name { ... }
      const name = node.name.getText();
      const symbol = this._typeChecker.getSymbolAtLocation(node.name)!;

      if (LOG.isTraceEnabled()) {
        LOG.trace(
          `Entering namespace: ${colors.cyan(
            [...context.namespace, name].join('.'),
          )}`,
        );
      }

      const allTypesPromises = new Array<Promise<spec.Type[]>>();
      for (const prop of this._typeChecker.getExportsOfModule(symbol)) {
        allTypesPromises.push(
          this._visitNode(
            prop.declarations[0],
            context.appendNamespace(node.name.getText()),
          ),
        );
      }
      const allTypes = await flattenPromises(allTypesPromises);

      if (LOG.isTraceEnabled()) {
        LOG.trace(
          `Leaving namespace:  ${colors.cyan(
            [...context.namespace, name].join('.'),
          )}`,
        );
      }
      return allTypes;
    } else {
      this._diagnostics.push(
        JsiiDiagnostic.JSII_9998_UNSUPORTED_NODE.create(node, node.kind),
      );
    }

    if (!jsiiType) {
      return [];
    }

    // Let's quickly verify the declaration does not collide with a submodule. Submodules get case-adjusted for each
    // target language separately, so names cannot collide with case-variations.
    for (const submodule of this._submodules.keys()) {
      const candidates = Array.from(
        new Set([
          submodule.name,
          Case.camel(submodule.name),
          Case.pascal(submodule.name),
          Case.snake(submodule.name),
        ]),
      );
      const colliding = candidates.find(
        (name) => `${this.projectInfo.name}.${name}` === jsiiType!.fqn,
      );
      if (colliding != null) {
        const submoduleDecl =
          submodule.valueDeclaration ?? submodule.declarations[0];
        const submoduleDeclName =
          (submoduleDecl as { name?: ts.Node }).name ?? submoduleDecl;
        this._diagnostics.push(
          JsiiDiagnostic.JSII_5011_SUBMODULE_NAME_CONFLICT.create(
            (node as { name?: ts.Node }).name ?? node,
            submodule.name,
            jsiiType.name,
            candidates,
          ).addRelatedInformation(
            submoduleDeclName,
            `This is the conflicting submodule declaration`,
          ),
        );
      }
    }

    if (LOG.isInfoEnabled()) {
      LOG.info(
        `Registering JSII ${colors.magenta(jsiiType.kind)}: ${colors.green(
          jsiiType.fqn,
        )}`,
      );
    }
    this._types[jsiiType.fqn] = jsiiType;
    jsiiType.locationInModule = this.declarationLocation(node);

    const type = this._typeChecker.getTypeAtLocation(node);
    if (type.symbol.exports) {
      const nestedContext = context.appendNamespace(type.symbol.name);
      const visitedNodes = this._typeChecker
        .getExportsOfModule(type.symbol)
        .filter((s) => s.declarations)
        .map((exportedNode) =>
          this._visitNode(exportedNode.declarations[0], nestedContext),
        );
      for (const nestedTypes of await Promise.all(visitedNodes)) {
        for (const nestedType of nestedTypes) {
          if (nestedType.namespace !== nestedContext.namespace.join('.')) {
            this._diagnostics.push(
              JsiiDiagnostic.JSII_5012_NAMESPACE_IN_TYPE.create(
                (node as { name?: ts.Node }).name ?? node,
                jsiiType.fqn,
                nestedType.namespace!,
              ),
            );
          }
        }
      }
    }

    return [jsiiType];
  }

  private _validateHeritageClauses(clauses?: ts.NodeArray<ts.HeritageClause>) {
    if (clauses == null || clauses.length === 0) {
      // Nothing to do.
      return;
    }
    for (const clause of clauses) {
      for (const node of clause.types) {
        const parentType = this._typeChecker.getTypeAtLocation(node);
        // For some reason, we cannot trust parentType.isClassOrInterface()
        const badDecl = parentType.symbol.declarations.find(
          (decl) =>
            !ts.isClassDeclaration(decl) && // <-- local classes
            !ts.isInterfaceDeclaration(decl) && // <-- local interfaces
            !ts.isModuleDeclaration(decl), // <-- imported types
        );
        if (badDecl != null) {
          this._diagnostics.push(
            JsiiDiagnostic.JSII_3004_INVALID_SUPERTYPE.create(
              node,
              clause,
              badDecl,
            ).addRelatedInformation(
              badDecl,
              `The invalid super type is declared here.`,
            ),
          );
        }
      }
    }
  }

  private declarationLocation(node: ts.Declaration): spec.SourceLocation {
    const file = node.getSourceFile();
    const line = ts.getLineAndCharacterOfPosition(file, node.getStart()).line;
    return {
      filename: path.relative(this.projectInfo.projectRoot, file.fileName),
      line: line + 1,
    };
  }

  private async _processBaseInterfaces(fqn: string, baseTypes?: ts.Type[]) {
    const erasedBases = new Array<ts.Type>();
    if (!baseTypes) {
      return { erasedBases };
    }

    const result = new Array<spec.NamedTypeReference>();
    const baseInterfaces = new Set<ts.Type>();

    const processBaseTypes = (types: ts.Type[]) => {
      for (const iface of types) {
        // base is private/internal, so we continue recursively with it's own bases
        if (this._isPrivateOrInternal(iface.symbol)) {
          erasedBases.push(iface);
          const bases = iface.getBaseTypes();
          if (bases) {
            processBaseTypes(bases);
          }
          continue;
        }

        baseInterfaces.add(iface);
      }
    };

    processBaseTypes(baseTypes);

    const typeRefs = Array.from(baseInterfaces).map(async (iface) => {
      const decl = iface.symbol.valueDeclaration;
      const typeRef = await this._typeReference(iface, decl, 'base interface');
      return { decl, typeRef };
    });
    for (const { decl, typeRef } of await Promise.all(typeRefs)) {
      if (!spec.isNamedTypeReference(typeRef)) {
        this._diagnostics.push(
          JsiiDiagnostic.JSII_3005_TYPE_USED_AS_INTERFACE.create(decl, typeRef),
        );
        continue;
      }

      this._deferUntilTypesAvailable(fqn, [typeRef], decl, (deref) => {
        if (!spec.isInterfaceType(deref)) {
          this._diagnostics.push(
            JsiiDiagnostic.JSII_3005_TYPE_USED_AS_INTERFACE.create(
              decl,
              typeRef,
            ),
          );
        }
      });

      result.push(typeRef);
    }

    return {
      interfaces: result.length === 0 ? undefined : result,
      erasedBases,
    };
  }

  // eslint-disable-next-line complexity
  private async _visitClass(
    type: ts.Type,
    ctx: EmitContext,
  ): Promise<spec.ClassType | undefined> {
    if (LOG.isTraceEnabled()) {
      LOG.trace(
        `Processing class: ${colors.gray(
          ctx.namespace.join('.'),
        )}.${colors.cyan(type.symbol.name)}`,
      );
    }

    if (_hasInternalJsDocTag(type.symbol)) {
      return undefined;
    }

    this._warnAboutReservedWords(type.symbol);

    const fqn = `${[this.projectInfo.name, ...ctx.namespace].join('.')}.${
      type.symbol.name
    }`;

    const jsiiType: spec.ClassType = {
      assembly: this.projectInfo.name,
      fqn,
      kind: spec.TypeKind.Class,
      name: type.symbol.name,
      namespace: ctx.namespace.length > 0 ? ctx.namespace.join('.') : undefined,
      docs: this._visitDocumentation(type.symbol, ctx),
    };

    if (_isAbstract(type.symbol, jsiiType)) {
      jsiiType.abstract = true;
    }

    const erasedBases = new Array<ts.BaseType>();
    for (let base of type.getBaseTypes() ?? []) {
      if (jsiiType.base) {
        // Ignoring this - there has already been a compilation error generated by tsc here.
        continue;
      }

      //
      // base classes ("extends foo")

      // Crawl up the inheritance tree if the current base type is not exported, so we identify the type(s) to be
      // erased, and identify the closest exported base class, should there be one.
      while (base && this._isPrivateOrInternal(base.symbol)) {
        LOG.debug(
          `Base class of ${colors.green(jsiiType.fqn)} named ${colors.green(
            base.symbol.name,
          )} is not exported, erasing it...`,
        );
        erasedBases.push(base);
        base = (base.getBaseTypes() ?? [])[0];
      }
      if (!base) {
        // There is no exported base class to be found, pretend this class has no base class.
        continue;
      }

      // eslint-disable-next-line no-await-in-loop
      const ref = await this._typeReference(
        base,
        type.symbol.valueDeclaration,
        'base class',
      );

      if (!spec.isNamedTypeReference(ref)) {
        this._diagnostics.push(
          JsiiDiagnostic.JSII_3006_TYPE_USED_AS_CLASS.create(
            base.symbol.valueDeclaration ?? base.symbol.declarations[0],
            ref,
          ),
        );
        continue;
      }
      this._deferUntilTypesAvailable(
        fqn,
        [ref],
        base.symbol.valueDeclaration,
        (deref) => {
          if (!spec.isClassType(deref)) {
            this._diagnostics.push(
              JsiiDiagnostic.JSII_3006_TYPE_USED_AS_CLASS.create(
                base.symbol.valueDeclaration ?? base.symbol.declarations[0],
                ref,
              ),
            );
          }
        },
      );
      jsiiType.base = ref.fqn;
    }

    //
    // base interfaces ("implements foo")

    // collect all "implements" declarations from the current type and all
    // erased base types (because otherwise we lose them, see jsii#487)
    const implementsClauses = new Array<ts.HeritageClause>();
    for (const heritage of [type, ...erasedBases].map(
      (t) =>
        (t.symbol.valueDeclaration as ts.ClassDeclaration).heritageClauses ??
        [],
    )) {
      for (const clause of heritage) {
        if (clause.token === ts.SyntaxKind.ExtendsKeyword) {
          // Handled by `getBaseTypes`
          continue;
        } else if (clause.token !== ts.SyntaxKind.ImplementsKeyword) {
          this._diagnostics.push(
            JsiiDiagnostic.JSII_9998_UNSUPORTED_NODE.create(
              clause,
              `Ignoring ${ts.SyntaxKind[clause.token]} heritage clause`,
            ),
          );
          continue;
        }

        implementsClauses.push(clause);
      }
    }

    // process all "implements" clauses
    const allInterfaces = new Set<string>();
    const baseInterfaces = implementsClauses.map((clause) =>
      this._processBaseInterfaces(
        fqn,
        clause.types.map((t) => this._getTypeFromTypeNode(t)),
      ),
    );
    for (const { interfaces } of await Promise.all(baseInterfaces)) {
      for (const ifc of interfaces ?? []) {
        allInterfaces.add(ifc.fqn);
      }
      if (interfaces) {
        this._deferUntilTypesAvailable(
          jsiiType.fqn,
          interfaces,
          type.symbol.valueDeclaration,
          (...ifaces) => {
            for (const iface of ifaces) {
              if (spec.isInterfaceType(iface) && iface.datatype) {
                this._diagnostics.push(
                  JsiiDiagnostic.JSII_3007_ILLEGAL_STRUCT_EXTENSION.create(
                    type.symbol.valueDeclaration ?? type.symbol.declarations[0],
                    jsiiType,
                    iface,
                  ),
                );
              }
            }
          },
        );
      }
    }

    if (allInterfaces.size > 0) {
      jsiiType.interfaces = Array.from(allInterfaces);
    }

    if (!type.isClass()) {
      throw new Error('Oh no');
    }

    const allDeclarations: Array<{
      decl: ts.Declaration;
      type: ts.InterfaceType | ts.BaseType;
    }> = type.symbol.declarations.map((decl) => ({ decl, type }));

    // Considering erased bases' declarations, too, so they are "blended in"
    for (const base of erasedBases) {
      allDeclarations.push(
        ...base.symbol.declarations.map((decl) => ({ decl, type: base })),
      );
    }

    for (const { decl, type: declaringType } of allDeclarations) {
      const classDecl = decl as ts.ClassDeclaration | ts.InterfaceDeclaration;
      if (!classDecl.members) {
        continue;
      }

      for (const memberDecl of classDecl.members) {
        // The "??" is to get to the __constructor symbol (getSymbolAtLocation wouldn't work there..)
        const member =
          this._typeChecker.getSymbolAtLocation(memberDecl.name!) ??
          ((memberDecl as any).symbol as ts.Symbol);

        if (
          !(declaringType.symbol.getDeclarations() ?? []).find(
            (d) => d === memberDecl.parent,
          )
        ) {
          continue;
        }

        if (this._isPrivateOrInternal(member, memberDecl as ts.ClassElement)) {
          continue;
        }

        // constructors are handled later
        if (ts.isConstructorDeclaration(memberDecl)) {
          continue;
        }

        // eslint-disable-next-line no-await-in-loop
        if (
          ts.isMethodDeclaration(memberDecl) ||
          ts.isMethodSignature(memberDecl)
        ) {
          // eslint-disable-next-line no-await-in-loop
          await this._visitMethod(
            member,
            jsiiType,
            ctx.replaceStability(jsiiType.docs?.stability),
            classDecl,
          );
        } else if (
          ts.isPropertyDeclaration(memberDecl) ||
          ts.isPropertySignature(memberDecl) ||
          ts.isAccessor(memberDecl)
        ) {
          // eslint-disable-next-line no-await-in-loop
          await this._visitProperty(
            member,
            jsiiType,
            ctx.replaceStability(jsiiType.docs?.stability),
            classDecl,
          );
        } else {
          this._diagnostics.push(
            JsiiDiagnostic.JSII_9998_UNSUPORTED_NODE.create(
              memberDecl,
              memberDecl.kind,
            ),
          );
        }
        /* eslint-enable no-await-in-loop */
      }
    }

    const memberEmitContext = ctx.replaceStability(
      jsiiType.docs && jsiiType.docs.stability,
    );

    // Find the first defined constructor in this class, or it's erased bases
    const constructor = [type, ...erasedBases]
      .map(getConstructor)
      .find((ctor) => ctor != null);
    const ctorDeclaration =
      constructor && (constructor.declarations[0] as ts.ConstructorDeclaration);
    if (constructor && ctorDeclaration) {
      const signature = this._typeChecker.getSignatureFromDeclaration(
        ctorDeclaration,
      );

      if (
        (ts.getCombinedModifierFlags(ctorDeclaration) &
          ts.ModifierFlags.Private) ===
        0
      ) {
        jsiiType.initializer = {
          locationInModule: this.declarationLocation(ctorDeclaration),
        };
        if (signature) {
          for (const param of signature.getParameters()) {
            jsiiType.initializer.parameters =
              jsiiType.initializer.parameters ?? [];
            jsiiType.initializer.parameters.push(
              // eslint-disable-next-line no-await-in-loop
              await this._toParameter(
                param,
                ctx.replaceStability(jsiiType.docs?.stability),
              ),
            );
            jsiiType.initializer.variadic =
              jsiiType.initializer?.parameters?.some((p) => !!p.variadic) ||
              undefined;
            jsiiType.initializer.protected =
              (ts.getCombinedModifierFlags(ctorDeclaration) &
                ts.ModifierFlags.Protected) !==
                0 || undefined;
          }
        }
        this._verifyConsecutiveOptionals(
          ctorDeclaration,
          jsiiType.initializer.parameters,
        );
        jsiiType.initializer.docs = this._visitDocumentation(
          constructor,
          memberEmitContext,
        );
      }

      // Process constructor-based property declarations even if constructor is private
      if (signature) {
        for (const param of signature.getParameters()) {
          if (
            ts.isParameterPropertyDeclaration(
              param.valueDeclaration,
              param.valueDeclaration.parent,
            ) &&
            !this._isPrivateOrInternal(param)
          ) {
            // eslint-disable-next-line no-await-in-loop
            await this._visitProperty(
              param,
              jsiiType,
              memberEmitContext,
              ctorDeclaration.parent,
            );
          }
        }
      }
    } else if (jsiiType.base) {
      this._deferUntilTypesAvailable(
        fqn,
        [jsiiType.base],
        type.symbol.valueDeclaration,
        (baseType) => {
          if (spec.isClassType(baseType)) {
            jsiiType.initializer = baseType.initializer;
          } else {
            this._diagnostics.push(
              JsiiDiagnostic.JSII_3999_INCOHERENT_TYPE_MODEL.create(
                type.symbol.valueDeclaration ?? type.symbol.declarations[0],
                `Base type of ${jsiiType.fqn} (${jsiiType.base}) is not a class`,
              ),
            );
          }
        },
      );
    } else {
      jsiiType.initializer = {
        docs: ctx.stability && { stability: ctx.stability },
      };
    }

    this._verifyNoStaticMixing(jsiiType, type.symbol.valueDeclaration);

    return _sortMembers(jsiiType);
  }

  /**
   * Use the TypeChecker's getTypeFromTypeNode, but throw a descriptive error if it fails
   */
  private _getTypeFromTypeNode(t: ts.TypeNode) {
    const type = this._typeChecker.getTypeFromTypeNode(t);
    if (isErrorType(type)) {
      throw new Error(
        `Unable to resolve type: ${t.getFullText()}. This typically happens if something is wrong with your dependency closure.`,
      );
    }
    return type;
  }

  /**
   * Check that this class doesn't declare any members that are of different staticness in itself or any of its bases
   */
  private _verifyNoStaticMixing(klass: spec.ClassType, decl: ts.Declaration) {
    // Check class itself--may have two methods/props with the same name, so check the arrays
    const statics = new Set(
      (klass.methods ?? [])
        .concat(klass.properties ?? [])
        .filter((x) => x.static)
        .map((x) => x.name),
    );
    const nonStatics = new Set(
      (klass.methods ?? [])
        .concat(klass.properties ?? [])
        .filter((x) => !x.static)
        .map((x) => x.name),
    );
    // Intersect
    for (const member of intersect(statics, nonStatics)) {
      this._diagnostics.push(
        JsiiDiagnostic.JSII_5013_STATIC_INSTANCE_CONFLICT.create(
          decl,
          member,
          klass,
        ),
      );
    }

    // Check against base classes. They will not contain duplicate member names so we can load
    // the members into a map.
    const classMembers = typeMembers(klass);
    this._withBaseClass(klass, decl, (base, recurse) => {
      for (const [name, baseMember] of Object.entries(typeMembers(base))) {
        const member = classMembers[name];
        if (!member) {
          continue;
        }

        if (!!baseMember.static !== !!member.static) {
          this._diagnostics.push(
            JsiiDiagnostic.JSII_5014_INHERITED_STATIC_CONFLICT.create(
              decl,
              member,
              klass,
              baseMember,
              base,
            ),
          );
        }
      }

      recurse();
    });
  }

  /**
   * Wrapper around _deferUntilTypesAvailable, invoke the callback with the given classes' base type
   *
   * Does nothing if the given class doesn't have a base class.
   *
   * The second argument will be a `recurse` function for easy recursion up the inheritance tree
   * (no messing around with binding 'self' and 'this' and doing multiple calls to _withBaseClass.)
   */
  private _withBaseClass(
    klass: spec.ClassType,
    decl: ts.Declaration,
    cb: (base: spec.ClassType, recurse: () => void) => void,
  ) {
    if (klass.base) {
      this._deferUntilTypesAvailable(klass.fqn, [klass.base], decl, (base) => {
        if (!spec.isClassType(base)) {
          throw new Error('Oh no');
        }
        cb(base, () => this._withBaseClass(base, decl, cb));
      });
    }
  }

  /**
   * @returns true if this member is internal and should be omitted from the type manifest
   */
  private _isPrivateOrInternal(
    symbol: ts.Symbol,
    validateDeclaration?: ts.Declaration & { name?: ts.Node },
  ): boolean {
    const hasInternalJsDocTag = _hasInternalJsDocTag(symbol);
    const hasUnderscorePrefix =
      symbol.name !== '__constructor' && symbol.name.startsWith('_');

    if (_isPrivate(symbol)) {
      LOG.trace(
        `${colors.cyan(
          symbol.name,
        )} is marked "private", or is an unexported type declaration`,
      );
      return true;
    }

    if (!hasInternalJsDocTag && !hasUnderscorePrefix) {
      return false;
    }

    // we only validate if we have a declaration
    if (validateDeclaration) {
      if (!hasUnderscorePrefix) {
        this._diagnostics.push(
          JsiiDiagnostic.JSII_8005_INTERNAL_UNDERSCORE.create(
            validateDeclaration.name ?? validateDeclaration,
            symbol.name,
          ),
        );
      }

      if (!hasInternalJsDocTag) {
        this._diagnostics.push(
          JsiiDiagnostic.JSII_8006_UNDERSCORE_INTERNAL.create(
            validateDeclaration.name ?? validateDeclaration,
            symbol.name,
          ),
        );
      }
    }

    return true;
  }

  private async _visitEnum(
    type: ts.Type,
    ctx: EmitContext,
  ): Promise<spec.EnumType | undefined> {
    if (LOG.isTraceEnabled()) {
      LOG.trace(
        `Processing enum: ${colors.gray(ctx.namespace.join('.'))}.${colors.cyan(
          type.symbol.name,
        )}`,
      );
    }

    // Forcefully resolving to the EnumDeclaration symbol for single-valued enums
    const symbol: ts.Symbol = type.isLiteral()
      ? (type.symbol as any).parent
      : type.symbol;
    if (!symbol) {
      throw new Error(
        `Unable to resolve enum declaration for ${type.symbol.name}!`,
      );
    }

    if (_hasInternalJsDocTag(symbol)) {
      return Promise.resolve(undefined);
    }

    this._warnAboutReservedWords(type.symbol);

    const decl = symbol.valueDeclaration;
    const flags = ts.getCombinedModifierFlags(decl);
    if (flags & ts.ModifierFlags.Const) {
      this._diagnostics.push(
        JsiiDiagnostic.JSII_1000_NO_CONST_ENUM.create(
          (decl as ts.EnumDeclaration).modifiers?.find(
            (mod) => mod.kind === ts.SyntaxKind.ConstKeyword,
          ) ?? decl,
        ),
      );
    }

    const docs = this._visitDocumentation(symbol, ctx);

    const typeContext = ctx.replaceStability(docs?.stability);
    const members = type.isUnion() ? type.types : [type];

    const jsiiType: spec.EnumType = {
      assembly: this.projectInfo.name,
      fqn: `${[this.projectInfo.name, ...ctx.namespace].join('.')}.${
        symbol.name
      }`,
      kind: spec.TypeKind.Enum,
      members: members.map((m) => ({
        name: m.symbol.name,
        docs: this._visitDocumentation(m.symbol, typeContext),
      })),
      name: symbol.name,
      namespace: ctx.namespace.length > 0 ? ctx.namespace.join('.') : undefined,
      docs,
    };

    return Promise.resolve(jsiiType);
  }

  /**
   * Return docs for a symbol
   */
  private _visitDocumentation(
    sym: ts.Symbol,
    context: EmitContext,
  ): spec.Docs | undefined {
    const result = parseSymbolDocumentation(sym, this._typeChecker);

    for (const diag of result.diagnostics ?? []) {
      this._diagnostics.push(
        JsiiDiagnostic.JSII_7999_DOCUMENTATION_ERROR.create(
          sym.valueDeclaration ?? sym.declarations[0],
          diag,
        ),
      );
    }

    // Apply the current context's stability if none was specified locally.
    if (result.docs.stability == null) {
      result.docs.stability = context.stability;
    }

    const allUndefined = Object.values(result.docs).every(
      (v) => v === undefined,
    );
    return !allUndefined ? result.docs : undefined;
  }

  /**
   * Check that all parameters the doc block refers to with a @param declaration actually exist
   */
  private _validateReferencedDocParams(
    method: spec.Method,
    methodSym: ts.Symbol,
  ) {
    const params = getReferencedDocParams(methodSym);
    const actualNames = new Set((method.parameters ?? []).map((p) => p.name));
    for (const param of params) {
      if (!actualNames.has(param)) {
        this._diagnostics.push(
          JsiiDiagnostic.JSII_7000_NON_EXISTENT_PARAMETER.create(
            methodSym.valueDeclaration ?? methodSym.declarations[0],
            method,
            param,
          ),
        );
      }
    }
  }

  private async _visitInterface(
    type: ts.Type,
    ctx: EmitContext,
  ): Promise<spec.InterfaceType | undefined> {
    if (LOG.isTraceEnabled()) {
      LOG.trace(
        `Processing interface: ${colors.gray(
          ctx.namespace.join('.'),
        )}.${colors.cyan(type.symbol.name)}`,
      );
    }

    if (_hasInternalJsDocTag(type.symbol)) {
      return undefined;
    }

    this._warnAboutReservedWords(type.symbol);

    const fqn = `${[this.projectInfo.name, ...ctx.namespace].join('.')}.${
      type.symbol.name
    }`;

    const jsiiType: spec.InterfaceType = {
      assembly: this.projectInfo.name,
      fqn,
      kind: spec.TypeKind.Interface,
      name: type.symbol.name,
      namespace: ctx.namespace.length > 0 ? ctx.namespace.join('.') : undefined,
      docs: this._visitDocumentation(type.symbol, ctx),
    };

    const { interfaces, erasedBases } = await this._processBaseInterfaces(
      fqn,
      type.getBaseTypes(),
    );
    jsiiType.interfaces = apply(interfaces, (arr) => arr.map((i) => i.fqn));

    for (const declaringType of [type, ...erasedBases]) {
      for (const member of declaringType.getProperties()) {
        if (
          !(declaringType.symbol.getDeclarations() ?? []).find(
            (decl) => decl === member.valueDeclaration?.parent,
          )
        ) {
          continue;
        }

        if (
          this._isPrivateOrInternal(
            member,
            member.valueDeclaration as ts.PropertyDeclaration,
          )
        ) {
          continue;
        }

        if (
          ts.isMethodDeclaration(member.valueDeclaration) ||
          ts.isMethodSignature(member.valueDeclaration)
        ) {
          // eslint-disable-next-line no-await-in-loop
          await this._visitMethod(
            member,
            jsiiType,
            ctx.replaceStability(jsiiType.docs?.stability),
            (type.symbol.valueDeclaration ??
              type.symbol.declarations[0]) as ts.InterfaceDeclaration,
          );
        } else if (
          ts.isPropertyDeclaration(member.valueDeclaration) ||
          ts.isPropertySignature(member.valueDeclaration) ||
          ts.isAccessor(member.valueDeclaration)
        ) {
          // eslint-disable-next-line no-await-in-loop
          await this._visitProperty(
            member,
            jsiiType,
            ctx.replaceStability(jsiiType.docs?.stability),
            (type.symbol.valueDeclaration ??
              type.symbol.declarations[0]) as ts.InterfaceDeclaration,
          );
        } else {
          const declaration = member.valueDeclaration ?? member.declarations[0];
          this._diagnostics.push(
            JsiiDiagnostic.JSII_9998_UNSUPORTED_NODE.create(
              declaration,
              declaration.kind,
            ),
          );
        }
      }
    }

    // Calculate datatype based on the datatypeness of this interface and all of its parents
    // To keep the spec minimal the actual values of the attribute are "true" or "undefined" (to represent "false").
    const declaration =
      type.symbol.valueDeclaration ?? type.symbol.declarations[0];
    this._deferUntilTypesAvailable(
      fqn,
      jsiiType.interfaces ?? [],
      declaration,
      (...bases: spec.Type[]) => {
        if ((jsiiType.methods ?? []).length === 0) {
          jsiiType.datatype = true;
        }

        for (const base of bases) {
          if (spec.isInterfaceType(base) && !base.datatype) {
            jsiiType.datatype = undefined;
          }
        }

        const interfaceName = isInterfaceName(jsiiType.name);

        // If it's not a datatype the name must start with an "I".
        if (!jsiiType.datatype && !interfaceName) {
          this._diagnostics.push(
            JsiiDiagnostic.JSII_8007_BEHAVIORAL_INTERFACE_NAME.create(
              (declaration as { name?: ts.Node }).name ?? declaration,
              jsiiType.name,
            ),
          );
        }

        // If the name starts with an "I" it is not intended as a datatype, so switch that off.
        if (jsiiType.datatype && interfaceName) {
          delete jsiiType.datatype;
        }

        // Okay, this is a data type, check that all properties are readonly
        if (jsiiType.datatype) {
          for (const prop of jsiiType.properties ?? []) {
            if (!prop.immutable) {
              const p = type.getProperty(prop.name)!;
              const declaration: ts.Node & { name?: ts.Node } =
                p.valueDeclaration ?? p.declarations[0];
              this._diagnostics.push(
                JsiiDiagnostic.JSII_3008_STRUCT_PROPS_MUST_BE_READONLY.create(
                  declaration.name ?? declaration,
                  p.name,
                  jsiiType,
                ),
              );

              // force property to be "readonly" since jsii languages will pass this by-value
              prop.immutable = true;
            }
          }
        } else {
          // This is *NOT* a data type, so it may not extend something that is one.
          for (const base of bases) {
            if (!spec.isInterfaceType(base)) {
              // Invalid type we already warned about earlier, just ignoring it here..
              continue;
            }
            if (base.datatype) {
              this._diagnostics.push(
                JsiiDiagnostic.JSII_3007_ILLEGAL_STRUCT_EXTENSION.create(
                  type.symbol.valueDeclaration ?? type.symbol.declarations[0],
                  jsiiType,
                  base,
                ),
              );
            }
          }
        }
      },
    );

    // Check that no interface declares a member that's already declared
    // in a base type (not allowed in C#).
    const names = memberNames(jsiiType);
    const checkNoIntersection = (...bases: spec.Type[]) => {
      for (const base of bases) {
        if (!spec.isInterfaceType(base)) {
          continue;
        }

        const baseMembers = memberNames(base);
        for (const memberName of names) {
          if (baseMembers.includes(memberName)) {
            this._diagnostics.push(
              JsiiDiagnostic.JSII_5015_REDECLARED_INTERFACE_MEMBER.create(
                type.symbol.valueDeclaration ?? type.symbol.declarations[0],
                memberName,
                jsiiType,
              ),
            );
          }
        }
        // Recurse upwards
        this._deferUntilTypesAvailable(
          fqn,
          base.interfaces ?? [],
          type.symbol.valueDeclaration,
          checkNoIntersection,
        );
      }
    };
    this._deferUntilTypesAvailable(
      fqn,
      jsiiType.interfaces ?? [],
      type.symbol.valueDeclaration,
      checkNoIntersection,
    );

    return _sortMembers(jsiiType);
  }

  private async _visitMethod(
    symbol: ts.Symbol,
    type: spec.ClassType | spec.InterfaceType,
    ctx: EmitContext,
    declaringTypeDecl: ts.ClassLikeDeclaration | ts.InterfaceDeclaration,
  ) {
    if (LOG.isTraceEnabled()) {
      LOG.trace(
        `Processing method: ${colors.green(type.fqn)}#${colors.cyan(
          symbol.name,
        )}`,
      );
    }

    const declaration = symbol.valueDeclaration as
      | ts.MethodDeclaration
      | ts.MethodSignature;
    const signature = this._typeChecker.getSignatureFromDeclaration(
      declaration,
    );
    if (!signature) {
      this._diagnostics.push(
        JsiiDiagnostic.JSII_9004_UNABLE_TO_COMPUTE_SIGNATURE.create(
          declaration,
          symbol.name,
          type,
        ),
      );
      return;
    }

    if (Case.pascal(type.name) === Case.pascal(symbol.name)) {
      this._diagnostic(
        declaration.name,
        ts.DiagnosticCategory.Warning,
        `Methods should not be named like the ${type.kind} declaring them (${type.kind} is ${type.name}, method is ${symbol.name}), as the ${type.kind} will have to be renamed to ${type.name}_ in C#`,
        [
          {
            category: ts.DiagnosticCategory.Message,
            code: JSII_DIAGNOSTICS_CODE,
            file: declaringTypeDecl.getSourceFile(),
            start: (declaringTypeDecl.name ?? declaringTypeDecl).getStart(
              declaringTypeDecl.getSourceFile(),
            ),
            length:
              (declaringTypeDecl.name ?? declaringTypeDecl).getEnd() -
              (declaringTypeDecl.name ?? declaringTypeDecl).getStart(
                declaringTypeDecl.getSourceFile(),
              ),
            messageText: `The declaring ${type.kind} is introduced here`,
          },
        ],
      );
      return;
    }

    if (isProhibitedMemberName(symbol.name)) {
<<<<<<< HEAD
      this._diagnostics.push(
        JsiiDiagnostic.JSII_5016_PROHIBITED_MEMBER_NAME.create(
          declaration,
          symbol.name,
        ),
=======
      this._diagnostic(
        declaration.name,
        ts.DiagnosticCategory.Error,
        `Prohibited member name: ${symbol.name}`,
>>>>>>> bc711541
      );
      return;
    }
    this._warnAboutReservedWords(symbol);

    const parameters = await Promise.all(
      signature.getParameters().map((p) => this._toParameter(p, ctx)),
    );

    const returnType = signature.getReturnType();
    const method: spec.Method = {
      abstract: _isAbstract(symbol, type) || undefined,
      name: symbol.name,
      parameters: parameters.length > 0 ? parameters : undefined,
      protected: _isProtected(symbol) || undefined,
      returns: _isVoid(returnType)
        ? undefined
        : await this._optionalValue(
            returnType,
            declaration.name,
            'return type',
          ),
      async: _isPromise(returnType) || undefined,
      static: _isStatic(symbol) || undefined,
      locationInModule: this.declarationLocation(declaration),
    };
    method.variadic = method.parameters?.some((p) => !!p.variadic) || undefined;

    this._verifyConsecutiveOptionals(declaration, method.parameters);

    method.docs = this._visitDocumentation(symbol, ctx);

    // If the last parameter is a datatype, verify that it does not share any field names with
    // other function arguments, so that it can be turned into keyword arguments by jsii frontends
    // that support such.
    const lastParamTypeRef = apply(last(parameters), (x) => x.type);
    const lastParamSymbol = last(signature.getParameters());
    if (lastParamTypeRef && spec.isNamedTypeReference(lastParamTypeRef)) {
      this._deferUntilTypesAvailable(
        symbol.name,
        [lastParamTypeRef],
        lastParamSymbol!.declarations[0],
        (lastParamType) => {
          if (!spec.isInterfaceType(lastParamType) || !lastParamType.datatype) {
            return;
          }

          // Liftable datatype, make sure no parameter names match any of the properties in the datatype
          const propNames = this.allProperties(lastParamType);
          const paramNames = new Set(
            parameters.slice(0, parameters.length - 1).map((x) => x.name),
          );
          const sharedNames = intersection(propNames, paramNames);

          for (const badName of sharedNames) {
            this._diagnostics.push(
              JsiiDiagnostic.JSII_5017_POSITIONAL_KEYWORD_CONFLICT.create(
                declaration,
                badName,
              ),
            );
          }
        },
      );
    }

    this._validateReferencedDocParams(method, symbol);

    type.methods = type.methods ?? [];
    if (
      type.methods.find(
        (m) => m.name === method.name && m.static === method.static,
      ) != null
    ) {
      LOG.trace(
        `Dropping re-declaration of ${colors.green(type.fqn)}#${colors.cyan(
          method.name,
        )}`,
      );
      return;
    }
    type.methods.push(method);
  }

  private _warnAboutReservedWords(symbol: ts.Symbol) {
    if (!enabledWarnings['reserved-word']) {
      return;
    }

    const reservingLanguages = isReservedName(symbol.name);
    if (reservingLanguages) {
      this._diagnostics.push(
        JsiiDiagnostic.JSII_5018_RESERVED_WORD.create(
          ts.getNameOfDeclaration(symbol.valueDeclaration) ||
            symbol.valueDeclaration,
          symbol.name,
          reservingLanguages,
        ),
      );
    }
  }

  private async _visitProperty(
    symbol: ts.Symbol,
    type: spec.ClassType | spec.InterfaceType,
    ctx: EmitContext,
    declaringTypeDecl: ts.ClassLikeDeclaration | ts.InterfaceDeclaration,
  ) {
    if (type.properties?.find((p) => p.name === symbol.name)) {
      /*
       * Second declaration of the same property. For example, if code specifies a getter & setter signature,
       * there will be one pass for each of the signatures, but we can process only the first encountered. The
       * typescript compiler will take care of making sure we don't have conflicting declarations, anyway.
       */
      return;
    }

    if (LOG.isTraceEnabled()) {
      LOG.trace(
        `Processing property: ${colors.green(type.fqn)}#${colors.cyan(
          symbol.name,
        )}`,
      );
    }

    const declaration = symbol.valueDeclaration ?? symbol.declarations[0];
    const signature = declaration as
      | ts.PropertySignature
      | ts.PropertyDeclaration
      | ts.AccessorDeclaration
      | ts.ParameterPropertyDeclaration;

    if (Case.pascal(type.name) === Case.pascal(symbol.name)) {
      this._diagnostic(
        signature.name,
        ts.DiagnosticCategory.Warning,
        `Properties should not be named like the ${type.kind} declaring them (${type.kind} is ${type.name}, property is ${symbol.name}), as the ${type.kind} will have to be renamed to ${type.name}_ in C#`,
        [
          {
            category: ts.DiagnosticCategory.Message,
            code: JSII_DIAGNOSTICS_CODE,
            file: declaringTypeDecl.getSourceFile(),
            start: (declaringTypeDecl.name ?? declaringTypeDecl).getStart(
              declaringTypeDecl.getSourceFile(),
            ),
            length:
              (declaringTypeDecl.name ?? declaringTypeDecl).getEnd() -
              (declaringTypeDecl.name ?? declaringTypeDecl).getStart(
                declaringTypeDecl.getSourceFile(),
              ),
            messageText: `The declaring ${type.kind} is introduced here`,
          },
        ],
      );
    }

    if (isProhibitedMemberName(symbol.name)) {
      this._diagnostics.push(
        JsiiDiagnostic.JSII_5016_PROHIBITED_MEMBER_NAME.create(
          symbol.valueDeclaration ?? symbol.declarations[0],
          symbol.name,
        ),
      );
      return;
    }

    this._warnAboutReservedWords(symbol);

    const property: spec.Property = {
      ...(await this._optionalValue(
        this._typeChecker.getTypeOfSymbolAtLocation(symbol, signature),
        signature.name,
        'property type',
      )),
      abstract: _isAbstract(symbol, type) || undefined,
      name: symbol.name,
      protected: _isProtected(symbol) || undefined,
      static: _isStatic(symbol) || undefined,
      locationInModule: this.declarationLocation(signature),
    };

    if (ts.isGetAccessor(signature)) {
      const decls = symbol.getDeclarations() ?? [];
      property.immutable =
        !decls.some((decl) => ts.isSetAccessor(decl)) || undefined;
    } else {
      property.immutable =
        (ts.getCombinedModifierFlags(signature) & ts.ModifierFlags.Readonly) !==
          0 || undefined;
    }

    if (signature.questionToken) {
      property.optional = true;
    }

    if (
      property.static &&
      property.immutable &&
      ts.isPropertyDeclaration(signature) &&
      signature.initializer
    ) {
      property.const = true;
    }

    property.docs = this._visitDocumentation(symbol, ctx);

    type.properties = type.properties ?? [];
    if (
      type.properties.find(
        (prop) =>
          prop.name === property.name && prop.static === property.static,
      ) != null
    ) {
      LOG.trace(
        `Dropping re-declaration of ${colors.green(type.fqn)}#${colors.cyan(
          property.name,
        )}`,
      );
      return;
    }
    type.properties.push(property);
  }

  private async _toParameter(
    paramSymbol: ts.Symbol,
    ctx: EmitContext,
  ): Promise<spec.Parameter> {
    if (LOG.isTraceEnabled()) {
      LOG.trace(`Processing parameter: ${colors.cyan(paramSymbol.name)}`);
    }
    const paramDeclaration = paramSymbol.valueDeclaration as ts.ParameterDeclaration;

    this._warnAboutReservedWords(paramSymbol);

    const parameter: spec.Parameter = {
      ...(await this._optionalValue(
        this._typeChecker.getTypeAtLocation(paramDeclaration),
        paramDeclaration.name,
        'parameter type',
      )),
      name: paramSymbol.name,
      variadic: paramDeclaration.dotDotDotToken && true,
    };

    if (parameter.variadic && spec.isCollectionTypeReference(parameter.type)) {
      // TypeScript types variadic parameters as an array, but JSII uses the item-type instead.
      parameter.type = parameter.type.collection.elementtype;
    } else if (paramDeclaration.initializer || paramDeclaration.questionToken) {
      // Optional parameters have an inherently null-able type.
      parameter.optional = true;
    }

    parameter.docs = this._visitDocumentation(
      paramSymbol,
      ctx.removeStability(),
    ); // No inheritance on purpose

    return parameter;
  }

  private async _typeReference(
    type: ts.Type,
    declaration: ts.Node,
    purpose: TypeUseKind,
  ): Promise<spec.TypeReference> {
    const optionalValue = await this._optionalValue(type, declaration, purpose);
    if (optionalValue.optional) {
      this._diagnostics.push(
        JsiiDiagnostic.JSII_3999_INCOHERENT_TYPE_MODEL.create(
          declaration,
          'Encountered optional value in location where a plain type reference is expected',
        ),
      );
    }
    return optionalValue.type;
  }

  private async _optionalValue(
    type: ts.Type,
    declaration: ts.Node,
    purpose: TypeUseKind,
  ): Promise<spec.OptionalValue> {
    const isThisType = _isThisType(type, this._typeChecker);

    if (type.isLiteral() && _isEnumLike(type)) {
      type = this._typeChecker.getBaseTypeOfLiteralType(type);
    } else {
      type = this._typeChecker.getApparentType(type);
    }

    const primitiveType = _tryMakePrimitiveType.call(this);
    if (primitiveType) {
      return { type: primitiveType };
    }

    if (type.isUnion() && !_isEnumLike(type)) {
      return _unionType.call(this);
    }

    if (!type.symbol) {
      this._diagnostics.push(
        JsiiDiagnostic.JSII_1001_TYPE_HAS_NO_SYMBOL.create(declaration),
      );
      return { type: spec.CANONICAL_ANY };
    }

    if (type.symbol.name === 'Array') {
      return { type: await _arrayType.call(this) };
    }

    if (type.symbol.name === '__type' && type.symbol.members) {
      return { type: await _mapType.call(this) };
    }

    if (type.symbol.escapedName === 'Promise') {
      const typeRef = type as ts.TypeReference;
      if (!typeRef.typeArguments || typeRef.typeArguments.length !== 1) {
        this._diagnostics.push(
          JsiiDiagnostic.JSII_1002_UNSPECIFIED_PROMISE.create(declaration),
        );
        return { type: spec.CANONICAL_ANY };
      }
      return {
        type: await this._typeReference(
          typeRef.typeArguments[0],
          declaration,
          purpose,
        ),
      };
    }

    return {
      type: { fqn: await this._getFQN(type, declaration, purpose, isThisType) },
    };

    async function _arrayType(
      this: Assembler,
    ): Promise<spec.CollectionTypeReference> {
      const typeRef = type as ts.TypeReference;
      let elementtype: spec.TypeReference;

      if (typeRef.typeArguments?.length === 1) {
        elementtype = await this._typeReference(
          typeRef.typeArguments[0],
          declaration,
          'list element type',
        );
      } else {
        const count = typeRef.typeArguments
          ? typeRef.typeArguments.length
          : 'none';
        this._diagnostics.push(
          JsiiDiagnostic.JSII_1003_UNSUPPORTED_TYPE.create(
            declaration,
            `Array references must have exactly one type argument (found ${count})`,
          ),
        );
        elementtype = spec.CANONICAL_ANY;
      }

      return {
        collection: {
          elementtype,
          kind: spec.CollectionKind.Array,
        },
      };
    }

    async function _mapType(
      this: Assembler,
    ): Promise<spec.CollectionTypeReference> {
      let elementtype: spec.TypeReference;
      const objectType = type.getStringIndexType();
      if (objectType) {
        elementtype = await this._typeReference(
          objectType,
          declaration,
          'map element type',
        );
      } else {
        this._diagnostics.push(
          JsiiDiagnostic.JSII_1003_UNSUPPORTED_TYPE.create(
            declaration,
            'Only string-indexed map types are supported',
          ),
        );
        elementtype = spec.CANONICAL_ANY;
      }
      return {
        collection: {
          elementtype,
          kind: spec.CollectionKind.Map,
        },
      };
    }

    function _tryMakePrimitiveType(
      this: Assembler,
    ): spec.PrimitiveTypeReference | undefined {
      if (!type.symbol) {
        if (type.flags & ts.TypeFlags.Object) {
          return { primitive: spec.PrimitiveType.Json };
        }
        if (type.flags & (ts.TypeFlags.Any | ts.TypeFlags.Unknown)) {
          return spec.CANONICAL_ANY;
        }
      } else if (
        type.symbol.valueDeclaration &&
        isUnder(
          type.symbol.valueDeclaration.getSourceFile().fileName,
          this.stdlib,
        )
      ) {
        switch (type.symbol.name) {
          case 'Boolean':
            return { primitive: spec.PrimitiveType.Boolean };
          case 'Date':
            return { primitive: spec.PrimitiveType.Date };
          case 'Number':
            return { primitive: spec.PrimitiveType.Number };
          case 'String':
            return { primitive: spec.PrimitiveType.String };
        }
      }
      // Not a primitive type!
      return undefined;

      function isUnder(file: string, dir: string): boolean {
        const relative = path.relative(dir, file);
        return !relative.startsWith(path.sep) && !relative.startsWith('..');
      }
    }

    async function _unionType(this: Assembler): Promise<spec.OptionalValue> {
      const types = new Array<spec.TypeReference>();
      let optional: boolean | undefined;

      for (const subType of (type as ts.UnionType).types) {
        if (subType.flags & ts.TypeFlags.Undefined) {
          optional = true;
          continue;
        }
        // eslint-disable-next-line no-await-in-loop
        const resolvedType = await this._typeReference(
          subType,
          declaration,
          purpose,
        );
        if (types.find((ref) => deepEqual(ref, resolvedType)) != null) {
          continue;
        }
        types.push(resolvedType);
      }

      return types.length === 1
        ? { optional, type: types[0] }
        : { optional, type: { union: { types } } };
    }
  }

  private callDeferredsInOrder() {
    // Do a topological call order of all deferreds.
    while (this._deferred.length > 0) {
      // All fqns in dependency lists that don't have any pending
      // deferreds themselves can be executed now, so are removed from
      // dependency lists.
      const pendingFqns = new Set<string>(this._deferred.map((x) => x.fqn));
      for (const deferred of this._deferred) {
        restrictDependenciesTo(deferred, pendingFqns);
      }

      // Invoke all deferreds with no more dependencies and remove them from the list.
      let invoked = false;
      for (let i = 0; i < this._deferred.length; i++) {
        if (this._deferred[i].dependedFqns.length === 0) {
          const deferred = this._deferred.splice(i, 1)[0];
          deferred.cb();
          invoked = true;
        }
      }

      if (!invoked) {
        // Apparently we're stuck. Complain loudly.
        throw new Error(
          `Could not invoke any more deferreds, cyclic dependency? Remaining: ${JSON.stringify(
            this._deferred,
            undefined,
            2,
          )}`,
        );
      }
    }

    /**
     * Retain only elements in the dependencyfqn that are also in the set
     */
    function restrictDependenciesTo(def: DeferredRecord, fqns: Set<string>) {
      def.dependedFqns = def.dependedFqns.filter(fqns.has.bind(fqns));
    }
  }

  /**
   * Return the set of all (inherited) properties of an interface
   */
  private allProperties(root: spec.InterfaceType): Set<string> {
    const ret = new Set<string>();
    recurse.call(this, root);
    return ret;

    function recurse(this: Assembler, int: spec.InterfaceType) {
      for (const property of int.properties ?? []) {
        ret.add(property.name);
      }

      for (const baseRef of int.interfaces ?? []) {
        const base = this._dereference(baseRef, undefined);
        if (!base) {
          throw new Error(
            'Impossible to have unresolvable base in allProperties()',
          );
        }
        if (!spec.isInterfaceType(base)) {
          throw new Error(
            'Impossible to have non-interface base in allProperties()',
          );
        }

        recurse.call(this, base);
      }
    }
  }

  private _verifyConsecutiveOptionals(
    node: ts.Node,
    parameters?: spec.Parameter[],
  ) {
    if (!parameters) {
      return;
    }

    const remaining = [...parameters].reverse();
    while (remaining.length > 0) {
      const current = remaining.pop()!;
      if (current.optional) {
        const offender = remaining.find((p) => !p.optional && !p.variadic);
        if (offender == null) {
          continue;
        }
        this._diagnostics.push(
          JsiiDiagnostic.JSII_3009_OPTIONAL_PARAMETER_BEFORE_REQUIRED.create(
            node,
            current,
            offender,
          ),
        );
        delete current.optional;
      }
    }
  }
}

interface SubmoduleSpec {
  /**
   * The submodule's fully qualified name.
   */
  readonly fqn: string;

  /**
   * The submodule's fully qualified name prefix to use when resolving type FQNs. This does not
   * include "inline namespace" names as those are already represented in the TypeCheckers' view of
   * the type names.
   */
  readonly fqnResolutionPrefix: string;

  /**
   * The location of the submodule definition in the source.
   */
  readonly locationInModule: spec.SourceLocation;

  /**
   * Any customized configuration for the currentl submodule.
   */
  readonly targets?: spec.AssemblyTargets;
}

function _fingerprint(assembly: spec.Assembly): spec.Assembly {
  delete assembly.fingerprint;
  assembly = sortJson(assembly);
  const fingerprint = crypto
    .createHash('sha256')
    .update(JSON.stringify(assembly))
    .digest('base64');
  return { ...assembly, fingerprint };
}

function _isAbstract(
  symbol: ts.Symbol,
  declaringType: spec.ClassType | spec.InterfaceType,
): boolean {
  // everything is abstract in interfaces
  if (declaringType.kind === spec.TypeKind.Interface) {
    return true;
  }

  return (
    !!symbol.valueDeclaration &&
    (ts.getCombinedModifierFlags(symbol.valueDeclaration) &
      ts.ModifierFlags.Abstract) !==
      0
  );
}

function _isEnumLike(type: ts.Type): type is ts.EnumType {
  return (type.flags & ts.TypeFlags.EnumLike) !== 0;
}

function _isExported(node: ts.Declaration): boolean {
  return (ts.getCombinedModifierFlags(node) & ts.ModifierFlags.Export) !== 0;
}

/**
 * Members with names starting with `_` (and marked as @internal) and members
 * that are private are hidden.
 *
 * @param symbol the symbol which should be assessed
 *
 * @return `true` if the symbol should be hidden
 */
function _isPrivate(symbol: ts.Symbol): boolean {
  const TYPE_DECLARATION_KINDS = new Set([
    ts.SyntaxKind.ClassDeclaration,
    ts.SyntaxKind.InterfaceDeclaration,
    ts.SyntaxKind.EnumDeclaration,
  ]);

  // if the symbol doesn't have a value declaration, we are assuming it's a type (enum/interface/class)
  // and check that it has an "export" modifier
  if (
    !symbol.valueDeclaration ||
    TYPE_DECLARATION_KINDS.has(symbol.valueDeclaration.kind)
  ) {
    let hasExport = false;
    for (const decl of symbol.declarations) {
      if (ts.getCombinedModifierFlags(decl) & ts.ModifierFlags.Export) {
        hasExport = true;
        break;
      }
      // Handle nested classes from project references
      if (ts.isModuleBlock(decl.parent)) {
        const moduleDeclaration = decl.parent.parent;
        const modifiers = ts.getCombinedModifierFlags(moduleDeclaration);
        // The trick is the module is declared as ambient & exported
        if (
          (modifiers & ts.ModifierFlags.Ambient) !== 0 &&
          (modifiers & ts.ModifierFlags.Export) !== 0
        ) {
          hasExport = true;
          break;
        }
      }
    }
    return !hasExport;
  }

  return (
    symbol.valueDeclaration &&
    (ts.getCombinedModifierFlags(symbol.valueDeclaration) &
      ts.ModifierFlags.Private) !==
      0
  );
}

function _hasInternalJsDocTag(symbol: ts.Symbol) {
  return symbol.getJsDocTags().some((t: any) => t.name === 'internal');
}

function _isProtected(symbol: ts.Symbol): boolean {
  return (
    !!symbol.valueDeclaration &&
    (ts.getCombinedModifierFlags(symbol.valueDeclaration) &
      ts.ModifierFlags.Protected) !==
      0
  );
}

function _isStatic(symbol: ts.Symbol): boolean {
  return (
    !!symbol.valueDeclaration &&
    (ts.getCombinedModifierFlags(symbol.valueDeclaration) &
      ts.ModifierFlags.Static) !==
      0
  );
}

function _isVoid(type: ts.Type): boolean {
  return (type.flags & ts.TypeFlags.Void) !== 0;
}

function _isPromise(type: ts.Type): boolean {
  return type.symbol?.escapedName === 'Promise';
}

function _sortMembers(type: spec.ClassType): spec.ClassType;
function _sortMembers(type: spec.InterfaceType): spec.InterfaceType;
function _sortMembers(
  type: spec.ClassType | spec.InterfaceType,
): spec.ClassType | spec.InterfaceType {
  type.methods = type.methods && _sort(type.methods);
  type.properties = type.properties && _sort(type.properties);
  return type;

  /**
   * Sorts a member array such that:
   * 1. Static members appear first
   * 2. Immutable members appear first
   * 3. Non-optional members appear first
   * 4. Members appear in lexicographical order
   *
   * @param values the array of members to be sorted
   *
   * @return a sorted copy of ``values``
   */
  function _sort<T extends TypeMember>(values: T[]): T[] {
    if (!values) {
      return values;
    }
    return values.sort(_comparator);

    function _comparator(lval: T, rval: T): number {
      return _format(lval).localeCompare(_format(rval));

      function _format(val: T): string {
        return [
          val.static ? '0' : '1',
          val.immutable ? '0' : '1',
          !val.optional ? '0' : '1',
          val.name,
        ].join('|');
      }
    }
  }
  type TypeMember = {
    name?: string; // Methods & Properties
    static?: boolean; // Methods & Properties
    immutable?: boolean; //           Properties
    optional?: boolean; //           Properties
  };
}

/**
 * Deferred processing that needs to happen in a second, ordered pass
 */
interface DeferredRecord {
  /**
   * The FQN of the type the action will be executed on
   */
  fqn: string;

  /**
   * Dependency FQNs of the types that need to be processed before analysis.
   *
   * All deferred analysis actions for the types listed here must be complete
   * before this analysis action can run.
   */
  dependedFqns: string[];

  /**
   * Callback representing the action to run.
   */
  cb: () => void;
}

/**
 * Return the last element from a list
 */
function last<T>(xs: T[]): T | undefined {
  return xs.length > 0 ? xs[xs.length - 1] : undefined;
}

/**
 * Apply a function to a value if it's not equal to undefined
 */
function apply<T, U>(
  x: T | undefined,
  fn: (x: T) => U | undefined,
): U | undefined {
  return x !== undefined ? fn(x) : undefined;
}

/**
 * Return the intersection of two sets
 */
function intersection<T>(xs: Set<T>, ys: Set<T>): Set<T> {
  const ret = new Set<T>();
  for (const x of xs) {
    if (ys.has(x)) {
      ret.add(x);
    }
  }
  return ret;
}

/**
 * Return all members names of a JSII interface type
 *
 * Returns empty string for a non-interface type.
 */
function memberNames(jsiiType: spec.InterfaceType | spec.ClassType): string[] {
  return Object.keys(typeMembers(jsiiType)).filter((n) => n !== '');
}

function typeMembers(
  jsiiType: spec.InterfaceType | spec.ClassType,
): { [key: string]: spec.Property | spec.Method } {
  const ret: { [key: string]: spec.Property | spec.Method } = {};

  for (const prop of jsiiType.properties ?? []) {
    ret[prop.name] = prop;
  }

  for (const method of jsiiType.methods ?? []) {
    ret[method.name ?? ''] = method;
  }

  return ret;
}

/**
 * Whether or not the given name is conventionally an interface name
 *
 * It's an interface name if it starts with I and has another capital
 * (so we don't mark IonicColumnProps as an interface).
 */
function isInterfaceName(name: string) {
  return (
    name.length >= 2 &&
    name.startsWith('I') &&
    name.charAt(1).toUpperCase() === name.charAt(1)
  );
}

function getConstructor(type: ts.Type): ts.Symbol | undefined {
  return type.symbol.members?.get(ts.InternalSymbolName.Constructor);
}

function* intersect<T>(xs: Set<T>, ys: Set<T>) {
  for (const x of xs) {
    if (ys.has(x)) {
      yield x;
    }
  }
}

function noEmptyDict<T>(
  xs: Record<string, T> | undefined,
): Record<string, T> | undefined {
  if (xs == null || Object.keys(xs).length === 0) {
    return undefined;
  }
  return xs;
}

function toDependencyClosure(
  assemblies: readonly spec.Assembly[],
): { [name: string]: spec.AssemblyConfiguration } {
  const result: { [name: string]: spec.AssemblyTargets } = {};
  for (const assembly of assemblies) {
    if (!assembly.targets) {
      continue;
    }
    result[assembly.name] = {
      submodules: assembly.submodules,
      targets: assembly.targets,
    };
  }
  return result;
}

function toSubmoduleDeclarations(
  submodules: IterableIterator<SubmoduleSpec>,
): spec.Assembly['submodules'] {
  const result: spec.Assembly['submodules'] = {};

  for (const submodule of submodules) {
    result[submodule.fqn] = {
      locationInModule: submodule.locationInModule,
      targets: submodule.targets,
    };
  }

  return result;
}

/**
 * Check whether this type is the intrinsic TypeScript "error type"
 *
 * This type is returned if type lookup fails. Unfortunately no public
 * accessors for it are exposed.
 */
function isErrorType(t: ts.Type) {
  return (t as any).intrinsicName === 'error';
}

/**
 * Those have specific semantics in certain languages that don't always translate cleanly in others
 * (like how equals/hashCode are not a thing in Javascript, but carry meaning in Java and C#). The
 * `build` name is reserved for generated code (Java builders use that).
 */
const PROHIBITED_MEMBER_NAMES = ['build', 'equals', 'hashcode'];

/**
 * Whether the given name is prohibited
 */
function isProhibitedMemberName(name: string) {
  return PROHIBITED_MEMBER_NAMES.includes(name.toLowerCase());
}

/**
 * Information about the context in which a declaration is emitted.
 */
class EmitContext {
  public constructor(
    public readonly namespace: readonly string[],
    public readonly stability?: spec.Stability,
  ) {}

  /**
   * Create a new EmitContext by appending a namespace entry at the end.
   * @param element the new namespace entry.
   */
  public appendNamespace(element: string) {
    return new EmitContext([...this.namespace, element], this.stability);
  }

  /**
   * Create a new EmitContext by replacing the stability.
   * @param stability the new stability, if available.
   */
  public replaceStability(stability?: spec.Stability) {
    if (!stability) {
      return this;
    }
    return new EmitContext(this.namespace, stability);
  }

  /**
   * Create a new EmitContext without stability.
   */
  public removeStability() {
    return new EmitContext(this.namespace, undefined);
  }
}

async function flattenPromises<T>(promises: Array<Promise<T[]>>): Promise<T[]> {
  const result = new Array<T>();
  for (const subset of await Promise.all(promises)) {
    result.push(...subset);
  }
  return result;
}

function inferRootDir(program: ts.Program): string | undefined {
  const directories = program
    .getRootFileNames()
    .filter((fileName) => {
      const sourceFile = program.getSourceFile(fileName);
      return (
        sourceFile != null &&
        !program.isSourceFileFromExternalLibrary(sourceFile) &&
        !program.isSourceFileDefaultLibrary(sourceFile)
      );
    })
    .map((fileName) =>
      path.relative(program.getCurrentDirectory(), path.dirname(fileName)),
    )
    .map(segmentPath);

  const maxPrefix = Math.min(
    ...directories.map((segments) => segments.length - 1),
  );
  let commonIndex = -1;
  while (
    commonIndex < maxPrefix &&
    new Set(directories.map((segments) => segments[commonIndex + 1])).size === 1
  ) {
    commonIndex++;
  }

  if (commonIndex < 0) {
    return undefined;
  }

  return directories[0][commonIndex];

  function segmentPath(fileName: string): string[] {
    const result = new Array<string>();
    for (
      let parent = fileName;
      parent !== path.dirname(parent);
      parent = path.dirname(parent)
    ) {
      result.unshift(parent);
    }
    return result;
  }
}

/**
 * Determines whether the provided type is a single-valued enum. It is necessary
 * to check as enums are union-like in the type model, and single-valued enum
 * types are actually reduced to the only available literal, which can trip
 * the assembler.
 *
 * @param type        the type being checked.
 * @param typeChecker the type checker to use to get more information.
 *
 * @return `true` if `type` is a single-valued enum type.
 */
function isSingleValuedEnum(
  type: ts.Type,
  typeChecker: ts.TypeChecker,
): type is ts.EnumType {
  if (type.isLiteral() && _isEnumLike(type)) {
    // Single-Valued enums are reduced to the only literal available.
    return type === typeChecker.getBaseTypeOfLiteralType(type);
  }
  return false;
}

async function findPackageInfo(fromDir: string): Promise<any> {
  const filePath = path.join(fromDir, 'package.json');
  if (await fs.pathExists(filePath)) {
    return fs.readJson(filePath);
  }
  const parent = path.dirname(fromDir);
  if (parent === fromDir) {
    return undefined;
  }
  return findPackageInfo(parent);
}

/**
 * Checks is the provided type is "this" (as a type annotation).
 *
 * @param type        the validated type.
 * @param typeChecker the type checker.
 *
 * @returns `true` iif the type is `this`
 */
function _isThisType(type: ts.Type, typeChecker: ts.TypeChecker): boolean {
  return typeChecker.typeToTypeNode(type)?.kind === ts.SyntaxKind.ThisKeyword;
}

/**
 * A location where a type can be used.
 */
type TypeUseKind =
  | 'base class'
  | 'base interface'
  | 'list element type'
  | 'map element type'
  | 'parameter type'
  | 'property type'
  | 'return type';<|MERGE_RESOLUTION|>--- conflicted
+++ resolved
@@ -1885,43 +1885,25 @@
     }
 
     if (Case.pascal(type.name) === Case.pascal(symbol.name)) {
-      this._diagnostic(
-        declaration.name,
-        ts.DiagnosticCategory.Warning,
-        `Methods should not be named like the ${type.kind} declaring them (${type.kind} is ${type.name}, method is ${symbol.name}), as the ${type.kind} will have to be renamed to ${type.name}_ in C#`,
-        [
-          {
-            category: ts.DiagnosticCategory.Message,
-            code: JSII_DIAGNOSTICS_CODE,
-            file: declaringTypeDecl.getSourceFile(),
-            start: (declaringTypeDecl.name ?? declaringTypeDecl).getStart(
-              declaringTypeDecl.getSourceFile(),
-            ),
-            length:
-              (declaringTypeDecl.name ?? declaringTypeDecl).getEnd() -
-              (declaringTypeDecl.name ?? declaringTypeDecl).getStart(
-                declaringTypeDecl.getSourceFile(),
-              ),
-            messageText: `The declaring ${type.kind} is introduced here`,
-          },
-        ],
-      );
-      return;
+      this._diagnostics.push(
+        JsiiDiagnostic.JSII_5019_MEMBER_TYPE_NAME_CONFLICT.create(
+          declaration.name,
+          'method',
+          symbol,
+          type,
+        ).addRelatedInformation(
+          declaringTypeDecl.name ?? declaringTypeDecl,
+          `The declaring ${type.kind} is introduced here`,
+        ),
+      );
     }
 
     if (isProhibitedMemberName(symbol.name)) {
-<<<<<<< HEAD
       this._diagnostics.push(
         JsiiDiagnostic.JSII_5016_PROHIBITED_MEMBER_NAME.create(
-          declaration,
+          declaration.name,
           symbol.name,
         ),
-=======
-      this._diagnostic(
-        declaration.name,
-        ts.DiagnosticCategory.Error,
-        `Prohibited member name: ${symbol.name}`,
->>>>>>> bc711541
       );
       return;
     }
@@ -2055,26 +2037,16 @@
       | ts.ParameterPropertyDeclaration;
 
     if (Case.pascal(type.name) === Case.pascal(symbol.name)) {
-      this._diagnostic(
-        signature.name,
-        ts.DiagnosticCategory.Warning,
-        `Properties should not be named like the ${type.kind} declaring them (${type.kind} is ${type.name}, property is ${symbol.name}), as the ${type.kind} will have to be renamed to ${type.name}_ in C#`,
-        [
-          {
-            category: ts.DiagnosticCategory.Message,
-            code: JSII_DIAGNOSTICS_CODE,
-            file: declaringTypeDecl.getSourceFile(),
-            start: (declaringTypeDecl.name ?? declaringTypeDecl).getStart(
-              declaringTypeDecl.getSourceFile(),
-            ),
-            length:
-              (declaringTypeDecl.name ?? declaringTypeDecl).getEnd() -
-              (declaringTypeDecl.name ?? declaringTypeDecl).getStart(
-                declaringTypeDecl.getSourceFile(),
-              ),
-            messageText: `The declaring ${type.kind} is introduced here`,
-          },
-        ],
+      this._diagnostics.push(
+        JsiiDiagnostic.JSII_5019_MEMBER_TYPE_NAME_CONFLICT.create(
+          signature.name,
+          'property',
+          symbol,
+          type,
+        ).addRelatedInformation(
+          declaringTypeDecl.name ?? declaringTypeDecl,
+          `The declaring ${type.kind} is introduced here`,
+        ),
       );
     }
 
