--- conflicted
+++ resolved
@@ -284,19 +284,13 @@
       const zipped = writeAssembly(
         this.projectInfo.projectRoot,
         _fingerprint(assembly),
-        this.compressAssembly ?? false,
+        { compress: this.compressAssembly ?? false },
       );
       LOG.trace(
         `${zipped ? 'Zipping' : 'Emitting'} assembly: ${chalk.blue(
           path.join(this.projectInfo.projectRoot, SPEC_FILE_NAME),
         )}`,
       );
-<<<<<<< HEAD
-=======
-      writeAssembly(this.projectInfo.projectRoot, _fingerprint(assembly), {
-        compress: false,
-      });
->>>>>>> 417df72e
     }
 
     try {
