import * as Case from 'case';
import * as colors from 'colors/safe';
import * as crypto from 'crypto';
// eslint-disable-next-line @typescript-eslint/no-require-imports
import deepEqual = require('deep-equal');
import * as fs from 'fs-extra';
import * as spec from '@jsii/spec';
import * as log4js from 'log4js';
import * as path from 'path';
import * as ts from 'typescript';
import { getReferencedDocParams, parseSymbolDocumentation } from './docs';
import { Diagnostic, EmitResult, Emitter } from './emitter';
import * as literate from './literate';
import { ProjectInfo } from './project-info';
import { isReservedName } from './reserved-words';
import { JSII_DIAGNOSTICS_CODE } from './utils';
import { Validator } from './validator';
import { SHORT_VERSION, VERSION } from './version';
import { enabledWarnings } from './warnings';

// eslint-disable-next-line @typescript-eslint/no-var-requires, @typescript-eslint/no-require-imports
const sortJson = require('sort-json');

const LOG = log4js.getLogger('jsii/assembler');

/**
 * The JSII Assembler consumes a ``ts.Program`` instance and emits a JSII assembly.
 */
export class Assembler implements Emitter {
  private readonly mainFile: string;

  private _diagnostics = new Array<Diagnostic>();
  private _deferred = new Array<DeferredRecord>();
  private _types: { [fqn: string]: spec.Type } = {};

  /** Map of Symbol to namespace export Symbol */
  private readonly _submoduleMap = new Map<ts.Symbol, ts.Symbol>();
  private readonly _submodules = new Map<ts.Symbol, SubmoduleSpec>();

  /**
   * @param projectInfo information about the package being assembled
   * @param program     the TypeScript program to be assembled from
   * @param stdlib      the directory where the TypeScript stdlib is rooted
   */
  public constructor(
    public readonly projectInfo: ProjectInfo,
    public readonly program: ts.Program,
<<<<<<< HEAD
    public readonly stdlib: string,
  ) {}
=======
    public readonly stdlib: string) {
    const dts = projectInfo.types;
    let mainFile = dts.replace(/\.d\.ts(x?)$/, '.ts$1');

    // If out-of-source build was configured (tsc's outDir and rootDir), the
    // main file's path needs to be re-rooted from the outDir into the rootDir.
    const tscOutDir = program.getCompilerOptions().outDir;
    if (tscOutDir != null) {
      mainFile = path.relative(tscOutDir, mainFile);

      // rootDir may be set explicitly or not. If not, inferRootDir replicates
      // tsc's behavior of using the longest prefix of all built source files.
      const tscRootDir = program.getCompilerOptions().rootDir ?? inferRootDir(program);
      if (tscRootDir != null) {
        mainFile = path.join(tscRootDir, mainFile);
      }
    }

    this.mainFile = path.resolve(projectInfo.projectRoot, mainFile);
  }
>>>>>>> 52e73b51

  private get _typeChecker(): ts.TypeChecker {
    return this.program.getTypeChecker();
  }

  /**
   * Attempt emitting the JSII assembly for the program.
   *
   * @return the result of the assembly emission.
   */
  public async emit(): Promise<EmitResult> {
    this._diagnostics = [];
    if (!this.projectInfo.description) {
      this._diagnostic(
        null,
        ts.DiagnosticCategory.Suggestion,
        'A "description" field should be specified in "package.json"',
      );
    }
    if (!this.projectInfo.homepage) {
      this._diagnostic(
        null,
        ts.DiagnosticCategory.Suggestion,
        'A "homepage" field should be specified in "package.json"',
      );
    }
    const readme = await _loadReadme.call(this);
    if (readme == null) {
      this._diagnostic(
        null,
        ts.DiagnosticCategory.Suggestion,
        'There is no "README.md" file. It is recommended to have one.',
      );
    }
    const docs = _loadDocs.call(this);

    this._types = {};
    this._deferred = [];
<<<<<<< HEAD
    const mainFile = path.resolve(
      this.projectInfo.projectRoot,
      this.projectInfo.types.replace(/\.d\.ts(x?)$/, '.ts$1'),
    );
    const visitPromises = new Array<Promise<any>>();
    for (const sourceFile of this.program
      .getSourceFiles()
      .filter(f => !f.isDeclarationFile)) {
      if (sourceFile.fileName !== mainFile) {
        continue;
      }
=======
    const visitPromises = new Array<Promise<any>>();

    const sourceFile = this.program.getSourceFile(this.mainFile);

    if (sourceFile == null) {
      this._diagnostic(null, ts.DiagnosticCategory.Error, `Could not find "main" file: ${this.mainFile}`);
    } else {
      await this._registerDependenciesNamespaces(sourceFile);

>>>>>>> 52e73b51
      if (LOG.isTraceEnabled()) {
        LOG.trace(
          `Processing source file: ${colors.blue(
            path.relative(this.projectInfo.projectRoot, sourceFile.fileName),
          )}`,
        );
      }
      const symbol = this._typeChecker.getSymbolAtLocation(sourceFile);
<<<<<<< HEAD
      if (!symbol) {
        continue;
      }
      for (const node of this._typeChecker.getExportsOfModule(symbol)) {
        visitPromises.push(
          this._visitNode(
            node.declarations[0],
            new EmitContext([], this.projectInfo.stability),
          ),
        );
=======
      if (symbol) {
        const moduleExports = this._typeChecker.getExportsOfModule(symbol);
        await Promise.all(moduleExports.map(this._registerNamespaces.bind(this)));
        for (const node of moduleExports) {
          visitPromises.push(this._visitNode(node.declarations[0], new EmitContext([], this.projectInfo.stability)));
        }
>>>>>>> 52e73b51
      }
    }

    await Promise.all(visitPromises);

    this.callDeferredsInOrder();

    // Skip emitting if any diagnostic message is an error
    if (
      this._diagnostics.find(
        diag => diag.category === ts.DiagnosticCategory.Error,
      ) != null
    ) {
      LOG.debug('Skipping emit due to errors.');
      // Clearing ``this._types`` to allow contents to be garbage-collected.
      delete this._types;
      try {
        return { diagnostics: this._diagnostics, emitSkipped: true };
      } finally {
        // Clearing ``this._diagnostics`` to allow contents to be garbage-collected.
        delete this._diagnostics;
      }
    }

    const jsiiVersion =
      this.projectInfo.jsiiVersionFormat === 'short' ? SHORT_VERSION : VERSION;

    const assembly: spec.Assembly = {
      schema: spec.SchemaVersion.LATEST,
      name: this.projectInfo.name,
      version: this.projectInfo.version,
      description: this.projectInfo.description || this.projectInfo.name,
      license: this.projectInfo.license,
      keywords: this.projectInfo.keywords,
      homepage: this.projectInfo.homepage || this.projectInfo.repository.url,
      author: this.projectInfo.author,
      contributors: this.projectInfo.contributors && [
        ...this.projectInfo.contributors,
      ],
      repository: this.projectInfo.repository,
      dependencies: noEmptyDict({
        ...this.projectInfo.dependencies,
        ...this.projectInfo.peerDependencies,
      }),
      dependencyClosure: noEmptyDict(
        toDependencyClosure(this.projectInfo.dependencyClosure),
      ),
      bundled: this.projectInfo.bundleDependencies,
      types: this._types,
      submodules: noEmptyDict(toSubmoduleDeclarations(this._submodules.values())),
      targets: this.projectInfo.targets,
      metadata: this.projectInfo.metadata,
      docs,
      readme,
      jsiiVersion,
      fingerprint: '<TBD>',
    };

    const validator = new Validator(this.projectInfo, assembly);
    const validationResult = await validator.emit();
    if (!validationResult.emitSkipped) {
      const assemblyPath = path.join(this.projectInfo.projectRoot, '.jsii');
      LOG.trace(`Emitting assembly: ${colors.blue(assemblyPath)}`);
      await fs.writeJson(assemblyPath, _fingerprint(assembly), {
        encoding: 'utf8',
        spaces: 2,
      });
    }

    try {
      return {
        diagnostics: [...this._diagnostics, ...validationResult.diagnostics],
        emitSkipped: validationResult.emitSkipped,
      };
    } finally {
      // Clearing ``this._types`` to allow contents to be garbage-collected.
      delete this._types;

      // Clearing ``this._diagnostics`` to allow contents to be garbage-collected.
      delete this._diagnostics;
    }

    async function _loadReadme(this: Assembler) {
      const readmePath = path.join(this.projectInfo.projectRoot, 'README.md');
      if (!(await fs.pathExists(readmePath))) {
        return undefined;
      }
      const renderedLines = await literate.includeAndRenderExamples(
        await literate.loadFromFile(readmePath),
        literate.fileSystemLoader(this.projectInfo.projectRoot),
      );
      return { markdown: renderedLines.join('\n') };
    }

    function _loadDocs(this: Assembler): spec.Docs | undefined {
      if (!this.projectInfo.stability && !this.projectInfo.deprecated) {
        return undefined;
      }
      const deprecated = this.projectInfo.deprecated;
      const stability = this.projectInfo.stability;
      return { deprecated, stability };
    }
  }

  /**
   * Defer a callback until a (set of) types are available
   *
   * This is a helper function around _defer() which encapsulates the _dereference
   * action (which is basically the majority use case for _defer anyway).
   *
   * Will not invoke the function with any 'undefined's; an error will already have been emitted in
   * that case anyway.
   *
   * @param fqn FQN of the current type (the type that has a dependency on baseTypes)
   * @param baseTypes Array of type references to be looked up
   * @param referencingNode Node to report a diagnostic on if we fail to look up a t ype
   * @param cb Callback to be invoked with the Types corresponding to the TypeReferences in baseTypes
   */
  private _deferUntilTypesAvailable(
    fqn: string,
    baseTypes: Array<string | spec.NamedTypeReference>,
    referencingNode: ts.Node,
    cb: (...xs: spec.Type[]) => void,
  ) {
    // We can do this one eagerly
    if (baseTypes.length === 0) {
      cb();
      return;
    }
    const baseFqns = baseTypes.map(bt =>
      typeof bt === 'string' ? bt : bt.fqn,
    );

    this._defer(fqn, baseFqns, () => {
      const resolved = baseFqns
        .map(x => this._dereference(x, referencingNode))
        .filter(x => x !== undefined);
      if (resolved.length > 0) {
        cb(...(resolved as spec.Type[]));
      }
    });
  }

  /**
   * Defer checks for after the program has been entirely processed; useful for verifying type references that may not
   * have been discovered yet, and verifying properties about them.
   *
   * The callback is guaranteed to be executed only after all deferreds for all types in 'dependedFqns' have
   * been executed.
   *
   * @param fqn FQN of the current type.
   * @param dependedFqns List of FQNs of types this callback depends on. All deferreds for all
   * @param cb the function to be called in a deferred way. It will be bound with ``this``, so it can depend on using
   *           ``this``.
   */
  private _defer(fqn: string, dependedFqns: string[], cb: () => void) {
    this._deferred.push({ fqn, dependedFqns, cb: cb.bind(this) });
  }

  /**
   * Obtains the ``spec.Type`` for a given ``spec.NamedTypeReference``.
   *
   * @param ref the type reference to be de-referenced
   *
   * @returns the de-referenced type, if it was found, otherwise ``undefined``.
   */
  private _dereference(
    ref: string | spec.NamedTypeReference,
    referencingNode: ts.Node | null,
  ): spec.Type | undefined {
    if (typeof ref !== 'string') {
      ref = ref.fqn;
    }

    const [assm] = ref.split('.');
    let type;
    if (assm === this.projectInfo.name) {
      type = this._types[ref];
    } else {
      const assembly = this.projectInfo.dependencyClosure.find(
        dep => dep.name === assm,
      );
      type = assembly?.types?.[ref];

      // since we are exposing a type of this assembly in this module's public API,
      // we expect it to appear as a peer dependency instead of a normal dependency.
      if (assembly) {
        if (!(assembly.name in this.projectInfo.peerDependencies)) {
          this._diagnostic(
            referencingNode,
            ts.DiagnosticCategory.Warning,
            `The type '${ref}' is exposed in the public API of this module. ` +
              `Therefore, the module '${assembly.name}' must also be defined under "peerDependencies". ` +
              'This will be auto-corrected unless --no-fix-peer-dependencies was specified.',
          );
        }
      }
    }

    if (!type) {
      this._diagnostic(
        referencingNode,
        ts.DiagnosticCategory.Error,
        `Unable to resolve referenced type '${ref}'. Type may be @internal or unexported`,
      );
    }

    return type;
  }

  private _diagnostic(
    node: ts.Node | null,
    category: ts.DiagnosticCategory,
    messageText: string,
<<<<<<< HEAD
=======
    relatedInformation?: ts.DiagnosticRelatedInformation[]
>>>>>>> 52e73b51
  ) {
    this._diagnostics.push({
      domain: 'JSII',
      category,
      code: JSII_DIAGNOSTICS_CODE,
      messageText: `JSII: ${messageText}`,
      file: node != null ? node.getSourceFile() : undefined,
      start: node != null ? node.getStart() : undefined,
      length: node != null ? node.getEnd() - node.getStart() : undefined,
      relatedInformation,
    });
  }

  /**
   * Compute the JSII fully qualified name corresponding to a ``ts.Type`` instance. If for any reason a name cannot be
   * computed for the type, a marker is returned instead, and an ``ts.DiagnosticCategory.Error`` diagnostic is
   * inserted in the assembler context.
   *
   * @param type the type for which a JSII fully qualified name is neede.
   *
   * @returns the FQN of the type, or some "unknown" marker.
   */
  private async _getFQN(type: ts.Type): Promise<string> {
<<<<<<< HEAD
    const tsName = this._typeChecker.getFullyQualifiedName(type.symbol);
    const groups = /^"([^"]+)"\.(.*)$/.exec(tsName);
    let node = type.symbol.valueDeclaration;
    if (!node && type.symbol.declarations.length > 0) {
      node = type.symbol.declarations[0];
    }
=======
    const singleValuedEnum = isSingleValuedEnum(type, this._typeChecker);

    const tsFullName = this._typeChecker.getFullyQualifiedName(type.symbol);
    const tsName = singleValuedEnum
      // If it's a single-valued enum, we need to remove the last qualifier to get back to the enum.
      ? tsFullName.replace(/\.[^.]+$/, '')
      : tsFullName;

    let node = singleValuedEnum
      // If it's a single-valued enum, we need to move to the parent to have the enum declaration
      ? type.symbol.valueDeclaration.parent
      : type.symbol.valueDeclaration;
    if (!node && type.symbol.declarations.length > 0) { node = type.symbol.declarations[0]; }

    const groups = /^"([^"]+)"\.(.*)$/.exec(tsName);
>>>>>>> 52e73b51
    if (!groups) {
      this._diagnostic(
        node,
        ts.DiagnosticCategory.Error,
        `Cannot use private type ${tsName} in exported declarations`,
      );
      return tsName;
    }
<<<<<<< HEAD
    const [, modulePath, typeName] = groups;
    const pkg = await _findPackageInfo(modulePath);
=======
    const [, modulePath, typeName,] = groups;
    const pkg = await findPackageInfo(modulePath);
>>>>>>> 52e73b51
    if (!pkg) {
      this._diagnostic(
        node,
        ts.DiagnosticCategory.Error,
        `Could not find module for ${modulePath}`,
      );
      return `unknown.${typeName}`;
    }

    const submodule = this._submoduleMap.get(type.symbol);
    if (submodule != null) {
      const submoduleNs = this._submodules.get(submodule)!.fqnResolutionPrefix;
      return `${submoduleNs}.${typeName}`;
    }

    const fqn = `${pkg.name}.${typeName}`;
    if (
      pkg.name !== this.projectInfo.name &&
      !this._dereference({ fqn }, type.symbol.valueDeclaration)
    ) {
      this._diagnostic(
        node,
        ts.DiagnosticCategory.Error,
        `Use of foreign type not present in the ${pkg.name}'s assembly: ${fqn}`,
      );
    }
    return fqn;
  }

  /**
   * For all modules in the dependency closure, crawl their exports to register
   * the submodules they contain.
   *
   * @param entryPoint the main source file for the currently compiled module.
   */
  private async _registerDependenciesNamespaces(entryPoint: ts.SourceFile) {
    for (const assm of this.projectInfo.dependencyClosure) {
      const resolved = ts.resolveModuleName(assm.name, entryPoint.fileName, this.program.getCompilerOptions(), ts.sys);
      // If we can't resolve the module name, simply ignore it (TypeScript compilation likely failed)
      if (resolved.resolvedModule == null) { continue; }
      const source = this.program.getSourceFile(resolved.resolvedModule.resolvedFileName);
      const depMod = source && this._typeChecker.getSymbolAtLocation(source);
      // It's unlikely, but if we can't get the SourceFile here, ignore it (TypeScript compilation probably failed)
      if (depMod == null) { continue; }

      for (const symbol of this._typeChecker.getExportsOfModule(depMod)) {
        // eslint-disable-next-line no-await-in-loop
        await this._registerNamespaces(symbol);
      }
    }
  }

  private async _registerNamespaces(symbol: ts.Symbol): Promise<void> {
    const declaration = symbol.valueDeclaration ?? symbol.declarations[0];
    if (declaration == null) {
      // Nothing to do here...
      return;
    }
    if (ts.isModuleDeclaration(declaration)) {
      const { fqn, fqnResolutionPrefix } = await qualifiedNameOf.call(this, symbol, true);

      this._submodules.set(symbol, { fqn, fqnResolutionPrefix, locationInModule: this.declarationLocation(declaration) });
      await this._addToSubmodule(symbol, symbol);
      return;
    }
    if (!ts.isNamespaceExport(declaration)) {
      // Nothing to do here...
      return;
    }

    const moduleSpecifier = declaration.parent.moduleSpecifier;
    if (moduleSpecifier == null || !ts.isStringLiteral(moduleSpecifier)) {
      // There is a grammar error here, so we'll let tsc report this for us.
      return;
    }
    const resolution = ts.resolveModuleName(
      moduleSpecifier.text,
      declaration.getSourceFile().fileName,
      this.program.getCompilerOptions(),
      ts.sys
    );
    if (resolution.resolvedModule == null) {
      // Unresolvable module... We'll let tsc report this for us.
      return;
    }
    if (resolution.resolvedModule.isExternalLibraryImport) {
      // External re-exports are "pure-javascript" sugar; they need not be
      // represented in the jsii Assembly since the types in there will be
      // resolved through dependencies.
      return;
    }
    const sourceFile = this.program.getSourceFile(resolution.resolvedModule.resolvedFileName)!;
    const sourceModule = this._typeChecker.getSymbolAtLocation(sourceFile);
    // If there's no module, it's a syntax error, and tsc will have reported it for us.
    if (sourceModule) {
      if (symbol.name !== Case.camel(symbol.name) && symbol.name !== Case.snake(symbol.name)) {
        this._diagnostic(declaration, ts.DiagnosticCategory.Error,
          `Submodule namespaces must be camelCased or snake_cased. Consider renaming to "${Case.camel(symbol.name)}".`);
      }

      const { fqn, fqnResolutionPrefix } = await qualifiedNameOf.call(this, symbol);
      const targets = undefined; // This will be configurable in the future.

      this._submodules.set(symbol, { fqn, fqnResolutionPrefix, targets, locationInModule: this.declarationLocation(declaration) });
      await this._addToSubmodule(symbol, sourceModule);
    }

    async function qualifiedNameOf(this: Assembler, sym: ts.Symbol, inlineNamespace = false): Promise<{ fqn: string, fqnResolutionPrefix: string }> {
      if (this._submoduleMap.has(sym)) {
        const parent = this._submodules.get(this._submoduleMap.get(sym)!)!;
        const fqn = `${parent.fqn}.${sym.name}`;
        return {
          fqn,
          fqnResolutionPrefix: inlineNamespace ? parent.fqnResolutionPrefix : fqn,
        };
      }
      const symbolLocation = sym.getDeclarations()?.[0]?.getSourceFile()?.fileName;
      const pkgInfo = symbolLocation && await findPackageInfo(symbolLocation);
      const assemblyName: string = pkgInfo?.name ?? this.projectInfo.name;
      const fqn = `${assemblyName}.${sym.name}`;
      return {
        fqn,
        fqnResolutionPrefix: inlineNamespace ? this.projectInfo.name : fqn,
      };
    }
  }

  /**
   * Registers Symbols to a particular submodule. This is used to associate
   * declarations exported by an `export * as ns from 'moduleLike';` statement
   * so that they can subsequently be correctly namespaced.
   *
   * @param ns         the symbol that identifies the submodule.
   * @param moduleLike the module-like symbol bound to the submodule.
   */
  private async _addToSubmodule(ns: ts.Symbol, moduleLike: ts.Symbol) {
    // For each symbol exported by the moduleLike, map it to the ns submodule.
    for (const symbol of this._typeChecker.getExportsOfModule(moduleLike)) {
      if (this._submoduleMap.has(symbol)) {
        const currNs = this._submoduleMap.get(symbol)!;
        // Checking if there's been two submodules exporting the same symbol,
        // which is illegal. We can tell if the currently registered symbol has
        // a different name than the one we're currently trying to register in.
        if (currNs.name !== ns.name) {
          const currNsDecl = currNs.valueDeclaration ?? currNs.declarations[0];
          const nsDecl = ns.valueDeclaration ?? ns.declarations[0];
          this._diagnostic(
            symbol.valueDeclaration,
            ts.DiagnosticCategory.Error,
            `Symbol is re-exported under two distinct submodules (${currNs.name} and ${ns.name})`,
            [{
              category: ts.DiagnosticCategory.Warning,
              file: currNsDecl.getSourceFile(),
              length: currNsDecl.getStart() - currNsDecl.getEnd(),
              messageText: `Symbol is exported under the "${currNs.name}" submodule`,
              start: currNsDecl.getStart(),
              code: JSII_DIAGNOSTICS_CODE
            }, {
              category: ts.DiagnosticCategory.Warning,
              file: nsDecl.getSourceFile(),
              length: nsDecl.getStart() - nsDecl.getEnd(),
              messageText: `Symbol is exported under the "${ns.name}" submodule`,
              start: nsDecl.getStart(),
              code: JSII_DIAGNOSTICS_CODE
            }]
          );
        }
        // Found two re-exports, which is odd, but they use the same submodule,
        // so it's probably okay? That's likely a tsc error, which will have
        // been reported for us already anyway.
        continue;
      }
      this._submoduleMap.set(symbol, ns);

      // If the exported symbol has any declaration, and that delcaration is of
      // an entity that can have nested declarations of interest to jsii
      // (classes, interfaces, enums, modules), we need to also associate those
      // nested symbols to the submodule (or they won't be named correctly!)
      const decl = symbol.declarations?.[0];
      if (decl != null) {
        if (ts.isClassDeclaration(decl) || ts.isInterfaceDeclaration(decl) || ts.isEnumDeclaration(decl)) {
          const type = this._typeChecker.getTypeAtLocation(decl);
          if (isSingleValuedEnum(type, this._typeChecker)) {
            // type.symbol !== symbol, because symbol is the enum itself, but
            // since it's single-valued, the TypeChecker will only show us the
            // value's symbol later on.
            this._submoduleMap.set(type.symbol, ns);
          }
          if (type.symbol.exports) {
            // eslint-disable-next-line no-await-in-loop
            await this._addToSubmodule(ns, symbol);
          }
        } else if (ts.isModuleDeclaration(decl)) {
          // eslint-disable-next-line no-await-in-loop
          await this._registerNamespaces(symbol);
        } else if (ts.isNamespaceExport(decl)) {
          // eslint-disable-next-line no-await-in-loop
          await this._registerNamespaces(symbol);
        }
      }
<<<<<<< HEAD
      const parent = path.dirname(fromDir);
      if (parent === fromDir) {
        return undefined;
      }
      return _findPackageInfo(parent);
=======
>>>>>>> 52e73b51
    }
  }

  /**
   * Register exported types in ``this.types``.
   *
   * @param node       a node found in a module
   * @param namePrefix the prefix for the types' namespaces
   */
<<<<<<< HEAD
  private async _visitNode(
    node: ts.Declaration,
    context: EmitContext,
  ): Promise<spec.Type[]> {
    if ((ts.getCombinedModifierFlags(node) & ts.ModifierFlags.Export) === 0) {
      return [];
    }

    let jsiiType: spec.Type | undefined;

    if (ts.isClassDeclaration(node) && _isExported(node)) {
      jsiiType = await this._visitClass(
        this._typeChecker.getTypeAtLocation(node),
        context,
      );
    } else if (ts.isInterfaceDeclaration(node) && _isExported(node)) {
      jsiiType = await this._visitInterface(
        this._typeChecker.getTypeAtLocation(node),
        context,
      );
    } else if (ts.isEnumDeclaration(node) && _isExported(node)) {
      jsiiType = await this._visitEnum(
        this._typeChecker.getTypeAtLocation(node),
        context,
      );
    } else if (ts.isModuleDeclaration(node)) {
=======
  // eslint-disable-next-line complexity
  private async _visitNode(node: ts.Declaration, context: EmitContext): Promise<spec.Type[]> {
    if (ts.isNamespaceExport(node)) { // export * as ns from 'module';
      // Note: the "ts.NamespaceExport" refers to the "export * as ns" part of
      // the statement only. We must refer to `node.parent` in order to be able
      // to access the module specifier ("from 'module'") part.
      const symbol = this._typeChecker.getSymbolAtLocation(node.parent.moduleSpecifier!)!;

      if (LOG.isTraceEnabled()) { LOG.trace(`Entering submodule: ${colors.cyan([...context.namespace, symbol.name].join('.'))}`); }

      const nsContext = context.appendNamespace(node.name.text);
      const promises = new Array<Promise<spec.Type[]>>();
      for (const child of this._typeChecker.getExportsOfModule(symbol)) {
        promises.push(this._visitNode(child.declarations[0], nsContext));
      }
      const allTypes = flattenPromises(promises);

      if (LOG.isTraceEnabled()) { LOG.trace(`Leaving submodule: ${colors.cyan([...context.namespace, symbol.name].join('.'))}`); }

      return allTypes;
    }

    if ((ts.getCombinedModifierFlags(node) & ts.ModifierFlags.Export) === 0) { return []; }

    let jsiiType: spec.Type | undefined;

    if (ts.isClassDeclaration(node) && _isExported(node)) { // export class Name { ... }
      jsiiType = await this._visitClass(this._typeChecker.getTypeAtLocation(node), context);
    } else if (ts.isInterfaceDeclaration(node) && _isExported(node)) { // export interface Name { ... }
      jsiiType = await this._visitInterface(this._typeChecker.getTypeAtLocation(node), context);
    } else if (ts.isEnumDeclaration(node) && _isExported(node)) { // export enum Name { ... }
      jsiiType = await this._visitEnum(this._typeChecker.getTypeAtLocation(node), context);
    } else if (ts.isModuleDeclaration(node)) { // export namespace name { ... }
>>>>>>> 52e73b51
      const name = node.name.getText();
      const symbol = this._typeChecker.getSymbolAtLocation(node.name)!;

      if (LOG.isTraceEnabled()) {
        LOG.trace(
          `Entering namespace: ${colors.cyan(
            [...context.namespace, name].join('.'),
          )}`,
        );
      }

      const allTypesPromises = new Array<Promise<spec.Type[]>>();
      for (const prop of this._typeChecker.getExportsOfModule(symbol)) {
        allTypesPromises.push(
          this._visitNode(
            prop.declarations[0],
            context.appendNamespace(node.name.getText()),
          ),
        );
      }
      const allTypes = await flattenPromises(allTypesPromises);

      if (LOG.isTraceEnabled()) {
        LOG.trace(
          `Leaving namespace:  ${colors.cyan(
            [...context.namespace, name].join('.'),
          )}`,
        );
      }
      return allTypes;
    } else {
      this._diagnostic(
        node,
        ts.DiagnosticCategory.Message,
        `Ignoring ${
          ts.SyntaxKind[node.kind]
        } node (it cannot be represented in the jsii type model)`,
      );
    }

    if (!jsiiType) {
      return [];
    }

    // Let's quickly verify the declaration does not collide with a submodule. Submodules get case-adjusted for each
    // target language separately, so names cannot collide with case-variations.
    for (const submodule of this._submodules.keys()) {
      const candidates = Array.from(new Set([
        submodule.name,
        Case.camel(submodule.name),
        Case.pascal(submodule.name),
        Case.snake(submodule.name),
      ]));
      const colliding = candidates.find(name => `${this.projectInfo.name}.${name}` === jsiiType!.fqn);
      if (colliding != null) {
        const submoduleDecl = submodule.valueDeclaration ?? submodule.declarations[0];
        this._diagnostic(node, ts.DiagnosticCategory.Error,
          `Submodule "${submodule.name}" conflicts with "${jsiiType.name}". Restricted names are: ${candidates.join(', ')}`,
          [{
            category: ts.DiagnosticCategory.Warning,
            code: JSII_DIAGNOSTICS_CODE,
            file: submoduleDecl.getSourceFile(),
            length: submoduleDecl.getEnd() - submoduleDecl.getStart(),
            messageText: 'This is the conflicting submodule declaration.',
            start: submoduleDecl.getStart()
          }]);
      }
    }

    if (LOG.isInfoEnabled()) {
      LOG.info(
        `Registering JSII ${colors.magenta(jsiiType.kind)}: ${colors.green(
          jsiiType.fqn,
        )}`,
      );
    }
    this._types[jsiiType.fqn] = jsiiType;
    jsiiType.locationInModule = this.declarationLocation(node);

    const type = this._typeChecker.getTypeAtLocation(node);
    if (type.symbol.exports) {
      const nestedContext = context.appendNamespace(type.symbol.name);
      const visitedNodes = this._typeChecker
        .getExportsOfModule(type.symbol)
        .filter(s => s.declarations)
        .map(exportedNode =>
          this._visitNode(exportedNode.declarations[0], nestedContext),
        );
      for (const nestedTypes of await Promise.all(visitedNodes)) {
        for (const nestedType of nestedTypes) {
          if (nestedType.namespace !== nestedContext.namespace.join('.')) {
            this._diagnostic(
              node,
              ts.DiagnosticCategory.Error,
              `All child names of a type '${jsiiType.fqn}' must point to concrete types, but '${nestedType.namespace}' is a namespaces, and this structure cannot be supported in all languages (e.g. Java)`,
            );
          }
        }
      }
    }

    return [jsiiType];
  }

  private declarationLocation(node: ts.Declaration): spec.SourceLocation {
    const file = node.getSourceFile();
    const line = ts.getLineAndCharacterOfPosition(file, node.getStart()).line;
    return {
      filename: path.relative(this.projectInfo.projectRoot, file.fileName),
      line: line + 1,
    };
  }

  private async _processBaseInterfaces(fqn: string, baseTypes?: ts.Type[]) {
    const erasedBases = new Array<ts.Type>();
    if (!baseTypes) {
      return { erasedBases };
    }

    const result = new Array<spec.NamedTypeReference>();
    const baseInterfaces = new Set<ts.Type>();

    const processBaseTypes = (types: ts.Type[]) => {
      for (const iface of types) {
        // base is private/internal, so we continue recursively with it's own bases
        if (this._isPrivateOrInternal(iface.symbol)) {
          erasedBases.push(iface);
          const bases = iface.getBaseTypes();
          if (bases) {
            processBaseTypes(bases);
          }
          continue;
        }

        baseInterfaces.add(iface);
      }
    };

    processBaseTypes(baseTypes);

    const typeRefs = Array.from(baseInterfaces).map(async iface => {
      const decl = iface.symbol.valueDeclaration;
      const typeRef = await this._typeReference(iface, decl);
      return { decl, typeRef };
    });
    for (const { decl, typeRef } of await Promise.all(typeRefs)) {
      if (!spec.isNamedTypeReference(typeRef)) {
        this._diagnostic(
          decl,
          ts.DiagnosticCategory.Error,
          `Interface of ${fqn} is not a named type (${spec.describeTypeReference(
            typeRef,
          )})`,
        );
        continue;
      }

      this._deferUntilTypesAvailable(fqn, [typeRef], decl, deref => {
        if (!spec.isInterfaceType(deref)) {
          this._diagnostic(
            decl,
            ts.DiagnosticCategory.Error,
            `Inheritance clause of ${fqn} uses ${spec.describeTypeReference(
              typeRef,
            )} as an interface`,
          );
        }
      });

      result.push(typeRef);
    }

    return {
      interfaces: result.length === 0 ? undefined : result,
      erasedBases,
    };
  }

<<<<<<< HEAD
  private async _visitClass(
    type: ts.Type,
    ctx: EmitContext,
  ): Promise<spec.ClassType | undefined> {
=======
  // eslint-disable-next-line complexity
  private async _visitClass(type: ts.Type, ctx: EmitContext): Promise<spec.ClassType | undefined> {
>>>>>>> 52e73b51
    if (LOG.isTraceEnabled()) {
      LOG.trace(
        `Processing class: ${colors.gray(
          ctx.namespace.join('.'),
        )}.${colors.cyan(type.symbol.name)}`,
      );
    }

    if (_hasInternalJsDocTag(type.symbol)) {
      return undefined;
    }

    this._warnAboutReservedWords(type.symbol);

    const fqn = `${[this.projectInfo.name, ...ctx.namespace].join('.')}.${
      type.symbol.name
    }`;

    const jsiiType: spec.ClassType = {
      assembly: this.projectInfo.name,
      fqn,
      kind: spec.TypeKind.Class,
      name: type.symbol.name,
      namespace: ctx.namespace.length > 0 ? ctx.namespace.join('.') : undefined,
      docs: this._visitDocumentation(type.symbol, ctx),
    };

    if (_isAbstract(type.symbol, jsiiType)) {
      jsiiType.abstract = true;
    }

    const erasedBases = new Array<ts.BaseType>();
    for (let base of type.getBaseTypes() ?? []) {
      if (jsiiType.base) {
        this._diagnostic(
          base.symbol.valueDeclaration,
          ts.DiagnosticCategory.Error,
          `Found multiple base types for ${jsiiType.fqn}`,
        );
        continue;
      }

      //
      // base classes ("extends foo")

      // Crawl up the inheritance tree if the current base type is not exported, so we identify the type(s) to be
      // erased, and identify the closest exported base class, should there be one.
      while (base && this._isPrivateOrInternal(base.symbol)) {
        LOG.debug(
          `Base class of ${colors.green(jsiiType.fqn)} named ${colors.green(
            base.symbol.name,
          )} is not exported, erasing it...`,
        );
        erasedBases.push(base);
        base = (base.getBaseTypes() ?? [])[0];
      }
      if (!base) {
        // There is no exported base class to be found, pretend this class has no base class.
        continue;
      }

      // eslint-disable-next-line no-await-in-loop
      const ref = await this._typeReference(base, type.symbol.valueDeclaration);

      if (!spec.isNamedTypeReference(ref)) {
        this._diagnostic(
          base.symbol.valueDeclaration,
          ts.DiagnosticCategory.Error,
          `Base type of ${
            jsiiType.fqn
          } is not a named type (${spec.describeTypeReference(ref)})`,
        );
        continue;
      }
      this._deferUntilTypesAvailable(
        fqn,
        [ref],
        base.symbol.valueDeclaration,
        deref => {
          if (!spec.isClassType(deref)) {
            this._diagnostic(
              base.symbol.valueDeclaration,
              ts.DiagnosticCategory.Error,
              `Base type of ${
                jsiiType.fqn
              } is not a class (${spec.describeTypeReference(ref)})`,
            );
          }
        },
      );
      jsiiType.base = ref.fqn;
    }

    //
    // base interfaces ("implements foo")

    // collect all "implements" declarations from the current type and all
    // erased base types (because otherwise we lose them, see jsii#487)
    const implementsClauses = new Array<ts.HeritageClause>();
    for (const heritage of [type, ...erasedBases].map(
      t =>
        (t.symbol.valueDeclaration as ts.ClassDeclaration).heritageClauses ??
        [],
    )) {
      for (const clause of heritage) {
        if (clause.token === ts.SyntaxKind.ExtendsKeyword) {
          // Handled by `getBaseTypes`
          continue;
        } else if (clause.token !== ts.SyntaxKind.ImplementsKeyword) {
          this._diagnostic(
            clause,
            ts.DiagnosticCategory.Error,
            `Ignoring ${ts.SyntaxKind[clause.token]} heritage clause`,
          );
          continue;
        }

        implementsClauses.push(clause);
      }
    }

    // process all "implements" clauses
    const allInterfaces = new Set<string>();
    const baseInterfaces = implementsClauses.map(clause =>
      this._processBaseInterfaces(
        fqn,
        clause.types.map(t => this._getTypeFromTypeNode(t)),
      ),
    );
    for (const { interfaces } of await Promise.all(baseInterfaces)) {
      for (const ifc of interfaces ?? []) {
        allInterfaces.add(ifc.fqn);
      }
      if (interfaces) {
        this._deferUntilTypesAvailable(
          jsiiType.fqn,
          interfaces,
          type.symbol.valueDeclaration,
          (...ifaces) => {
            for (const iface of ifaces) {
              if (spec.isInterfaceType(iface) && iface.datatype) {
                this._diagnostic(
                  type.symbol.valueDeclaration,
                  ts.DiagnosticCategory.Error,
                  `Attempted to implement struct ${iface.fqn} from class ${jsiiType.fqn}`,
                );
              }
            }
          },
        );
      }
    }

    if (allInterfaces.size > 0) {
      jsiiType.interfaces = Array.from(allInterfaces);
    }

    if (!type.isClass()) {
      throw new Error('Oh no');
    }

    const allDeclarations: Array<{
      decl: ts.Declaration;
      type: ts.InterfaceType | ts.BaseType;
    }> = type.symbol.declarations.map(decl => ({ decl, type }));

    // Considering erased bases' declarations, too, so they are "blended in"
    for (const base of erasedBases) {
      allDeclarations.push(
        ...base.symbol.declarations.map(decl => ({ decl, type: base })),
      );
    }

    for (const { decl, type: declaringType } of allDeclarations) {
      const classDecl = decl as ts.ClassDeclaration | ts.InterfaceDeclaration;
      if (!classDecl.members) {
        continue;
      }

      for (const memberDecl of classDecl.members) {
        // The "??" is to get to the __constructor symbol (getSymbolAtLocation wouldn't work there...)
        const member = this._typeChecker.getSymbolAtLocation(memberDecl.name!) ?? ((memberDecl as any).symbol as ts.Symbol);

        if (
          !(declaringType.symbol.getDeclarations() ?? []).find(
            d => d === memberDecl.parent,
          )
        ) {
          continue;
        }

        if (this._isPrivateOrInternal(member, memberDecl)) {
          continue;
        }

        // constructors are handled later
        if (ts.isConstructorDeclaration(memberDecl)) {
          continue;
        }

        // eslint-disable-next-line no-await-in-loop
<<<<<<< HEAD
        if (
          ts.isMethodDeclaration(memberDecl) ||
          ts.isMethodSignature(memberDecl)
        ) {
          await this._visitMethod(
            member,
            jsiiType,
            ctx.replaceStability(jsiiType.docs?.stability),
          );
        } else if (
          ts.isPropertyDeclaration(memberDecl) ||
          ts.isPropertySignature(memberDecl) ||
          ts.isAccessor(memberDecl)
        ) {
          await this._visitProperty(
            member,
            jsiiType,
            ctx.replaceStability(jsiiType.docs?.stability),
          );
=======
        if (ts.isMethodDeclaration(memberDecl) || ts.isMethodSignature(memberDecl)) {
          // eslint-disable-next-line no-await-in-loop
          await this._visitMethod(member, jsiiType, ctx.replaceStability(jsiiType.docs?.stability));
        } else if (ts.isPropertyDeclaration(memberDecl)
          || ts.isPropertySignature(memberDecl)
          || ts.isAccessor(memberDecl)) {
          // eslint-disable-next-line no-await-in-loop
          await this._visitProperty(member, jsiiType, ctx.replaceStability(jsiiType.docs?.stability));
>>>>>>> 52e73b51
        } else {
          this._diagnostic(
            memberDecl,
            ts.DiagnosticCategory.Warning,
            `Ignoring un-handled ${ts.SyntaxKind[memberDecl.kind]} member`,
          );
        }
        /* eslint-enable no-await-in-loop */
      }
    }

    const memberEmitContext = ctx.replaceStability(
      jsiiType.docs && jsiiType.docs.stability,
    );

    // Find the first defined constructor in this class, or it's erased bases
    const constructor = [type, ...erasedBases]
      .map(getConstructor)
      .find(ctor => ctor != null);
    const ctorDeclaration =
      constructor && (constructor.declarations[0] as ts.ConstructorDeclaration);
    if (constructor && ctorDeclaration) {
      const signature = this._typeChecker.getSignatureFromDeclaration(
        ctorDeclaration,
      );

      if (
        (ts.getCombinedModifierFlags(ctorDeclaration) &
          ts.ModifierFlags.Private) ===
        0
      ) {
        jsiiType.initializer = {};
        if (signature) {
          for (const param of signature.getParameters()) {
            jsiiType.initializer.parameters =
              jsiiType.initializer.parameters ?? [];
            // eslint-disable-next-line no-await-in-loop
            jsiiType.initializer.parameters.push(
              await this._toParameter(
                param,
                ctx.replaceStability(jsiiType.docs?.stability),
              ),
            );
            jsiiType.initializer.variadic =
              jsiiType.initializer?.parameters?.some(p => !!p.variadic) ||
              undefined;
            jsiiType.initializer.protected =
              (ts.getCombinedModifierFlags(ctorDeclaration) &
                ts.ModifierFlags.Protected) !==
                0 || undefined;
          }
        }
        this._verifyConsecutiveOptionals(
          ctorDeclaration,
          jsiiType.initializer.parameters,
        );
        jsiiType.initializer.docs = this._visitDocumentation(
          constructor,
          memberEmitContext,
        );
      }

      // Process constructor-based property declarations even if constructor is private
      if (signature) {
        for (const param of signature.getParameters()) {
          if (
            ts.isParameterPropertyDeclaration(
              param.valueDeclaration,
              param.valueDeclaration.parent,
            ) &&
            !this._isPrivateOrInternal(param)
          ) {
            // eslint-disable-next-line no-await-in-loop
            await this._visitProperty(param, jsiiType, memberEmitContext);
          }
        }
      }
    } else if (jsiiType.base) {
      this._deferUntilTypesAvailable(
        fqn,
        [jsiiType.base],
        type.symbol.valueDeclaration,
        baseType => {
          if (spec.isClassType(baseType)) {
            jsiiType.initializer = baseType.initializer;
          } else {
            this._diagnostic(
              type.symbol.valueDeclaration,
              ts.DiagnosticCategory.Error,
              `Base type of ${jsiiType.fqn} (${jsiiType.base}) is not a class`,
            );
          }
        },
      );
    } else {
      jsiiType.initializer = {};
    }

    this._verifyNoStaticMixing(jsiiType, type.symbol.valueDeclaration);

    return _sortMembers(jsiiType);
  }

  /**
   * Use the TypeChecker's getTypeFromTypeNode, but throw a descriptive error if it fails
   */
  private _getTypeFromTypeNode(t: ts.TypeNode) {
    const type = this._typeChecker.getTypeFromTypeNode(t);
    if (isErrorType(type)) {
      throw new Error(
        `Unable to resolve type: ${t.getFullText()}. This typically happens if something is wrong with your dependency closure.`,
      );
    }
    return type;
  }

  /**
   * Check that this class doesn't declare any members that are of different staticness in itself or any of its bases
   */
  private _verifyNoStaticMixing(klass: spec.ClassType, decl: ts.Declaration) {
    function stat(s?: boolean) {
      return s ? 'static' : 'non-static';
    }

    // Check class itself--may have two methods/props with the same name, so check the arrays
    const statics = new Set(
      (klass.methods ?? [])
        .concat(klass.properties ?? [])
        .filter(x => x.static)
        .map(x => x.name),
    );
    const nonStatics = new Set(
      (klass.methods ?? [])
        .concat(klass.properties ?? [])
        .filter(x => !x.static)
        .map(x => x.name),
    );
    // Intersect
    for (const member of intersect(statics, nonStatics)) {
      this._diagnostic(
        decl,
        ts.DiagnosticCategory.Error,
        `member '${member}' of class '${klass.name}' cannot be declared both statically and non-statically`,
      );
    }

    // Check against base classes. They will not contain duplicate member names so we can load
    // the members into a map.
    const classMembers = typeMembers(klass);
    this._withBaseClass(klass, decl, (base, recurse) => {
      for (const [name, baseMember] of Object.entries(typeMembers(base))) {
        const member = classMembers[name];
        if (!member) {
          continue;
        }

        if (!!baseMember.static !== !!member.static) {
          this._diagnostic(
            decl,
            ts.DiagnosticCategory.Error,
            `${stat(member.static)} member '${name}' of class '${
              klass.name
            }' conflicts with ${stat(baseMember.static)} member in ancestor '${
              base.name
            }'`,
          );
        }
      }

      recurse();
    });
  }

  /**
   * Wrapper around _deferUntilTypesAvailable, invoke the callback with the given classes' base type
   *
   * Does nothing if the given class doesn't have a base class.
   *
   * The second argument will be a `recurse` function for easy recursion up the inheritance tree
   * (no messing around with binding 'self' and 'this' and doing multiple calls to _withBaseClass.)
   */
  private _withBaseClass(
    klass: spec.ClassType,
    decl: ts.Declaration,
    cb: (base: spec.ClassType, recurse: () => void) => void,
  ) {
    if (klass.base) {
      this._deferUntilTypesAvailable(klass.fqn, [klass.base], decl, base => {
        if (!spec.isClassType(base)) {
          throw new Error('Oh no');
        }
        cb(base, () => this._withBaseClass(base, decl, cb));
      });
    }
  }

  /**
   * @returns true if this member is internal and should be omitted from the type manifest
   */
  private _isPrivateOrInternal(
    symbol: ts.Symbol,
    validateDeclaration?: ts.Declaration,
  ): boolean {
    const hasInternalJsDocTag = _hasInternalJsDocTag(symbol);
    const hasUnderscorePrefix =
      symbol.name !== '__constructor' && symbol.name.startsWith('_');

    if (_isPrivate(symbol)) {
      LOG.trace(
        `${colors.cyan(
          symbol.name,
        )} is marked "private", or is an unexported type declaration`,
      );
      return true;
    }

    if (!hasInternalJsDocTag && !hasUnderscorePrefix) {
      return false;
    }

    // we only validate if we have a declaration
    if (validateDeclaration) {
      if (!hasUnderscorePrefix) {
        this._diagnostic(
          validateDeclaration,
          ts.DiagnosticCategory.Error,
          `${colors.cyan(
            symbol.name,
          )}: the name of members marked as @internal must begin with an underscore`,
        );
      }

      if (!hasInternalJsDocTag) {
        this._diagnostic(
          validateDeclaration,
          ts.DiagnosticCategory.Error,
          `${colors.cyan(
            symbol.name,
          )}: members with names that begin with an underscore must be marked as @internal via a JSDoc tag`,
        );
      }
    }

    return true;
  }

  private async _visitEnum(
    type: ts.Type,
    ctx: EmitContext,
  ): Promise<spec.EnumType | undefined> {
    if (LOG.isTraceEnabled()) {
      LOG.trace(
        `Processing enum: ${colors.gray(ctx.namespace.join('.'))}.${colors.cyan(
          type.symbol.name,
        )}`,
      );
    }

    // Forcefully resolving to the EnumDeclaration symbol for single-valued enums
    const symbol: ts.Symbol = type.isLiteral()
      ? (type.symbol as any).parent
      : type.symbol;
    if (!symbol) {
      throw new Error(
        `Unable to resolve enum declaration for ${type.symbol.name}!`,
      );
    }

    if (_hasInternalJsDocTag(symbol)) {
      return Promise.resolve(undefined);
    }

    this._warnAboutReservedWords(type.symbol);

    const decl = symbol.valueDeclaration;
    const flags = ts.getCombinedModifierFlags(decl);
    if (flags & ts.ModifierFlags.Const) {
      this._diagnostic(
        decl,
        ts.DiagnosticCategory.Error,
        "Exported enum cannot be declared 'const'",
      );
    }

    const docs = this._visitDocumentation(symbol, ctx);

    const typeContext = ctx.replaceStability(docs?.stability);
    const members = type.isUnion() ? type.types : [type];

    const jsiiType: spec.EnumType = {
      assembly: this.projectInfo.name,
      fqn: `${[this.projectInfo.name, ...ctx.namespace].join('.')}.${
        symbol.name
      }`,
      kind: spec.TypeKind.Enum,
      members: members.map(m => ({
        name: m.symbol.name,
        docs: this._visitDocumentation(m.symbol, typeContext),
      })),
      name: symbol.name,
      namespace: ctx.namespace.length > 0 ? ctx.namespace.join('.') : undefined,
      docs,
    };

    return Promise.resolve(jsiiType);
  }

  /**
   * Return docs for a symbol
   */
  private _visitDocumentation(
    sym: ts.Symbol,
    context: EmitContext,
  ): spec.Docs | undefined {
    const result = parseSymbolDocumentation(sym, this._typeChecker);

    for (const diag of result.diagnostics ?? []) {
      this._diagnostic(sym.declarations[0], ts.DiagnosticCategory.Error, diag);
    }

    // Apply the current context's stability if none was specified locally.
    if (result.docs.stability == null) {
      result.docs.stability = context.stability;
    }

    const allUndefined = Object.values(result.docs).every(v => v === undefined);
    return !allUndefined ? result.docs : undefined;
  }

  /**
   * Check that all parameters the doc block refers to with a @param declaration actually exist
   */
  private _validateReferencedDocParams(
    method: spec.Method,
    methodSym: ts.Symbol,
  ) {
    const params = getReferencedDocParams(methodSym);
    const actualNames = new Set((method.parameters ?? []).map(p => p.name));
    for (const param of params) {
      if (!actualNames.has(param)) {
        this._diagnostic(
          methodSym.valueDeclaration,
          ts.DiagnosticCategory.Warning,
          `In doc block of '${method.name}', '@param ${param}' refers to a nonexistent parameter.`,
        );
      }
    }
  }

  private async _visitInterface(
    type: ts.Type,
    ctx: EmitContext,
  ): Promise<spec.InterfaceType | undefined> {
    if (LOG.isTraceEnabled()) {
      LOG.trace(
        `Processing interface: ${colors.gray(
          ctx.namespace.join('.'),
        )}.${colors.cyan(type.symbol.name)}`,
      );
    }

    if (_hasInternalJsDocTag(type.symbol)) {
      return undefined;
    }

    this._warnAboutReservedWords(type.symbol);

    const fqn = `${[this.projectInfo.name, ...ctx.namespace].join('.')}.${
      type.symbol.name
    }`;

    const jsiiType: spec.InterfaceType = {
      assembly: this.projectInfo.name,
      fqn,
      kind: spec.TypeKind.Interface,
      name: type.symbol.name,
      namespace: ctx.namespace.length > 0 ? ctx.namespace.join('.') : undefined,
      docs: this._visitDocumentation(type.symbol, ctx),
    };

    const { interfaces, erasedBases } = await this._processBaseInterfaces(
      fqn,
      type.getBaseTypes(),
    );
    jsiiType.interfaces = apply(interfaces, arr => arr.map(i => i.fqn));

    for (const declaringType of [type, ...erasedBases]) {
      for (const member of declaringType.getProperties()) {
        if (
          !(declaringType.symbol.getDeclarations() ?? []).find(
            decl => decl === member.valueDeclaration.parent,
          )
        ) {
          continue;
        }

        if (this._isPrivateOrInternal(member, member.valueDeclaration)) {
          continue;
        }

        if (
          ts.isMethodDeclaration(member.valueDeclaration) ||
          ts.isMethodSignature(member.valueDeclaration)
        ) {
          // eslint-disable-next-line no-await-in-loop
          await this._visitMethod(
            member,
            jsiiType,
            ctx.replaceStability(jsiiType.docs?.stability),
          );
        } else if (
          ts.isPropertyDeclaration(member.valueDeclaration) ||
          ts.isPropertySignature(member.valueDeclaration) ||
          ts.isAccessor(member.valueDeclaration)
        ) {
          // eslint-disable-next-line no-await-in-loop
          await this._visitProperty(
            member,
            jsiiType,
            ctx.replaceStability(jsiiType.docs?.stability),
          );
        } else {
          this._diagnostic(
            member.valueDeclaration,
            ts.DiagnosticCategory.Warning,
            `Ignoring un-handled ${
              ts.SyntaxKind[member.valueDeclaration.kind]
            } member`,
          );
        }
      }
    }

    // Calculate datatype based on the datatypeness of this interface and all of its parents
    // To keep the spec minimal the actual values of the attribute are "true" or "undefined" (to represent "false").
    this._deferUntilTypesAvailable(
      fqn,
      jsiiType.interfaces ?? [],
      type.symbol.valueDeclaration,
      (...bases: spec.Type[]) => {
        if ((jsiiType.methods ?? []).length === 0) {
          jsiiType.datatype = true;
        }

        for (const base of bases) {
          if (spec.isInterfaceType(base) && !base.datatype) {
            jsiiType.datatype = undefined;
          }
        }

        const interfaceName = isInterfaceName(jsiiType.name);

        // If it's not a datatype the name must start with an "I".
        if (!jsiiType.datatype && !interfaceName) {
          this._diagnostic(
            type.symbol.declarations[0],
            ts.DiagnosticCategory.Error,
            `Interface contains behavior: name should be "I${jsiiType.name}"`,
          );
        }

        // If the name starts with an "I" it is not intended as a datatype, so switch that off.
        if (jsiiType.datatype && interfaceName) {
          jsiiType.datatype = undefined;
        }

        // Okay, this is a data type, check that all properties are readonly
        if (jsiiType.datatype) {
          for (const prop of jsiiType.properties ?? []) {
            if (!prop.immutable) {
              const p = type.getProperty(prop.name)!;
              this._diagnostic(
                p.valueDeclaration,
                ts.DiagnosticCategory.Error,
                `The property '${prop.name}' in data type '${jsiiType.name}' must be 'readonly' since data is passed by-value`,
              );

              // force property to be "readonly" since jsii languages will pass this by-value
              prop.immutable = true;
            }
          }
        } else {
          // This is *NOT* a data type, so it may not extend something that is one.
          for (const base of bases) {
            if (!spec.isInterfaceType(base)) {
              // Invalid type we already warned about earlier, just ignoring it here...
              continue;
            }
            if (base.datatype) {
              this._diagnostic(
                type.symbol.valueDeclaration,
                ts.DiagnosticCategory.Error,
                `Attempted to extend struct ${base.fqn} from regular interface ${jsiiType.fqn}`,
              );
            }
          }
        }
      },
    );

    // Check that no interface declares a member that's already declared
    // in a base type (not allowed in C#).
    const names = memberNames(jsiiType);
    const checkNoIntersection = (...bases: spec.Type[]) => {
      for (const base of bases) {
        if (!spec.isInterfaceType(base)) {
          continue;
        }

        const baseMembers = memberNames(base);
        for (const memberName of names) {
          if (baseMembers.includes(memberName)) {
            this._diagnostic(
              type.symbol.declarations[0],
              ts.DiagnosticCategory.Error,
              `Interface declares same member as inherited interface: ${memberName}`,
            );
          }
        }
        // Recurse upwards
        this._deferUntilTypesAvailable(
          fqn,
          base.interfaces ?? [],
          type.symbol.valueDeclaration,
          checkNoIntersection,
        );
      }
    };
    this._deferUntilTypesAvailable(
      fqn,
      jsiiType.interfaces ?? [],
      type.symbol.valueDeclaration,
      checkNoIntersection,
    );

    return _sortMembers(jsiiType);
  }

  private async _visitMethod(
    symbol: ts.Symbol,
    type: spec.ClassType | spec.InterfaceType,
    ctx: EmitContext,
  ) {
    if (LOG.isTraceEnabled()) {
      LOG.trace(
        `Processing method: ${colors.green(type.fqn)}#${colors.cyan(
          symbol.name,
        )}`,
      );
    }

    const declaration = symbol.valueDeclaration as
      | ts.MethodDeclaration
      | ts.MethodSignature;
    const signature = this._typeChecker.getSignatureFromDeclaration(
      declaration,
    );
    if (!signature) {
      this._diagnostic(
        declaration,
        ts.DiagnosticCategory.Error,
        `Unable to compute signature for ${type.fqn}#${symbol.name}`,
      );
      return;
    }
    if (isProhibitedMemberName(symbol.name)) {
      this._diagnostic(
        declaration,
        ts.DiagnosticCategory.Error,
        `Prohibited member name: ${symbol.name}`,
      );
      return;
    }
    this._warnAboutReservedWords(symbol);

    const parameters = await Promise.all(
      signature.getParameters().map(p => this._toParameter(p, ctx)),
    );

    const returnType = signature.getReturnType();
    const method: spec.Method = {
      abstract: _isAbstract(symbol, type) || undefined,
      name: symbol.name,
      parameters: parameters.length > 0 ? parameters : undefined,
      protected: _isProtected(symbol) || undefined,
      returns: _isVoid(returnType)
        ? undefined
        : await this._optionalValue(returnType, declaration),
      async: _isPromise(returnType) || undefined,
      static: _isStatic(symbol) || undefined,
      locationInModule: this.declarationLocation(declaration),
    };
    method.variadic = method.parameters?.some(p => !!p.variadic) || undefined;

    this._verifyConsecutiveOptionals(declaration, method.parameters);

    method.docs = this._visitDocumentation(symbol, ctx);

    // If the last parameter is a datatype, verify that it does not share any field names with
    // other function arguments, so that it can be turned into keyword arguments by jsii frontends
    // that support such.
    const lastParamTypeRef = apply(last(parameters), x => x.type);
    const lastParamSymbol = last(signature.getParameters());
    if (lastParamTypeRef && spec.isNamedTypeReference(lastParamTypeRef)) {
      this._deferUntilTypesAvailable(
        symbol.name,
        [lastParamTypeRef],
        lastParamSymbol!.declarations[0],
        lastParamType => {
          if (!spec.isInterfaceType(lastParamType) || !lastParamType.datatype) {
            return;
          }

          // Liftable datatype, make sure no parameter names match any of the properties in the datatype
          const propNames = this.allProperties(lastParamType);
          const paramNames = new Set(
            parameters.slice(0, parameters.length - 1).map(x => x.name),
          );
          const sharedNames = intersection(propNames, paramNames);

          if (sharedNames.size > 0) {
            this._diagnostic(
              declaration,
              ts.DiagnosticCategory.Error,
              `Name occurs in both function arguments and in datatype properties, rename one: ${Array.from(
                sharedNames,
              ).join(', ')}`,
            );
          }
        },
      );
    }

    this._validateReferencedDocParams(method, symbol);

    type.methods = type.methods ?? [];
    if (
      type.methods.find(
        m => m.name === method.name && m.static === method.static,
      ) != null
    ) {
      LOG.trace(
        `Dropping re-declaration of ${colors.green(type.fqn)}#${colors.cyan(
          method.name,
        )}`,
      );
      return;
    }
    type.methods.push(method);
  }

  private _warnAboutReservedWords(symbol: ts.Symbol) {
    if (!enabledWarnings['reserved-word']) {
      return;
    }

    const reservingLanguages = isReservedName(symbol.name);
    if (reservingLanguages) {
      this._diagnostic(
        ts.getNameOfDeclaration(symbol.valueDeclaration) ||
          symbol.valueDeclaration,
        ts.DiagnosticCategory.Warning,
        `'${symbol.name}' is a reserved word in ${reservingLanguages.join(
          ', ',
        )}. Using this name may cause problems ` +
          'when generating language bindings. Consider using a different name.',
      );
    }
  }

  private async _visitProperty(
    symbol: ts.Symbol,
    type: spec.ClassType | spec.InterfaceType,
    ctx: EmitContext,
  ) {
    if (type.properties?.find(p => p.name === symbol.name)) {
      /*
       * Second declaration of the same property. For example, if code specifies a getter & setter signature,
       * there will be one pass for each of the signatures, but we can process only the first encountered. The
       * typescript compiler will take care of making sure we don't have conflicting declarations, anyway.
       */
      return;
    }

    if (LOG.isTraceEnabled()) {
      LOG.trace(
        `Processing property: ${colors.green(type.fqn)}#${colors.cyan(
          symbol.name,
        )}`,
      );
    }
    if (isProhibitedMemberName(symbol.name)) {
      this._diagnostic(
        symbol.valueDeclaration,
        ts.DiagnosticCategory.Error,
        `Prohibited member name: ${symbol.name}`,
      );
      return;
    }

    this._warnAboutReservedWords(symbol);

    const signature = symbol.valueDeclaration as
      | ts.PropertySignature
      | ts.PropertyDeclaration
      | ts.AccessorDeclaration
      | ts.ParameterPropertyDeclaration;
    const property: spec.Property = {
      ...(await this._optionalValue(
        this._typeChecker.getTypeOfSymbolAtLocation(symbol, signature),
        signature,
      )),
      abstract: _isAbstract(symbol, type) || undefined,
      name: symbol.name,
      protected: _isProtected(symbol) || undefined,
      static: _isStatic(symbol) || undefined,
      locationInModule: this.declarationLocation(signature),
    };

    if (ts.isGetAccessor(signature)) {
      const decls = symbol.getDeclarations() ?? [];
      property.immutable =
        !decls.some(decl => ts.isSetAccessor(decl)) || undefined;
    } else {
      property.immutable =
        (ts.getCombinedModifierFlags(signature) & ts.ModifierFlags.Readonly) !==
          0 || undefined;
    }

    if (signature.questionToken) {
      property.optional = true;
    }

    if (
      property.static &&
      property.immutable &&
      ts.isPropertyDeclaration(signature) &&
      signature.initializer
    ) {
      property.const = true;
    }

    property.docs = this._visitDocumentation(symbol, ctx);

    type.properties = type.properties ?? [];
    if (
      type.properties.find(
        prop => prop.name === property.name && prop.static === property.static,
      ) != null
    ) {
      LOG.trace(
        `Dropping re-declaration of ${colors.green(type.fqn)}#${colors.cyan(
          property.name,
        )}`,
      );
      return;
    }
    type.properties.push(property);
  }

  private async _toParameter(
    paramSymbol: ts.Symbol,
    ctx: EmitContext,
  ): Promise<spec.Parameter> {
    if (LOG.isTraceEnabled()) {
      LOG.trace(`Processing parameter: ${colors.cyan(paramSymbol.name)}`);
    }
    const paramDeclaration = paramSymbol.valueDeclaration as ts.ParameterDeclaration;

    this._warnAboutReservedWords(paramSymbol);

    const parameter: spec.Parameter = {
      ...(await this._optionalValue(
        this._typeChecker.getTypeAtLocation(paramSymbol.valueDeclaration),
        paramSymbol.valueDeclaration,
      )),
      name: paramSymbol.name,
      variadic: paramDeclaration.dotDotDotToken && true,
    };

    if (parameter.variadic && spec.isCollectionTypeReference(parameter.type)) {
      // TypeScript types variadic parameters as an array, but JSII uses the item-type instead.
      parameter.type = parameter.type.collection.elementtype;
    } else if (paramDeclaration.initializer || paramDeclaration.questionToken) {
      // Optional parameters have an inherently null-able type.
      parameter.optional = true;
    }

    parameter.docs = this._visitDocumentation(
      paramSymbol,
      ctx.removeStability(),
    ); // No inheritance on purpose

    return parameter;
  }

  private async _typeReference(
    type: ts.Type,
    declaration: ts.Declaration,
  ): Promise<spec.TypeReference> {
    const optionalValue = await this._optionalValue(type, declaration);
    if (optionalValue.optional) {
      this._diagnostic(
        declaration,
        ts.DiagnosticCategory.Error,
        'Encountered optional value in location where a plan type reference is expected',
      );
    }
    return optionalValue.type;
  }

  private async _optionalValue(
    type: ts.Type,
    declaration: ts.Declaration,
  ): Promise<spec.OptionalValue> {
    if (type.isLiteral() && _isEnumLike(type)) {
      type = this._typeChecker.getBaseTypeOfLiteralType(type);
    } else {
      type = this._typeChecker.getApparentType(type);
    }

    const primitiveType = _tryMakePrimitiveType.call(this);
    if (primitiveType) {
      return { type: primitiveType };
    }

    if (type.isUnion() && !_isEnumLike(type)) {
      return _unionType.call(this);
    }

    if (!type.symbol) {
      this._diagnostic(
        declaration,
        ts.DiagnosticCategory.Error,
        'Non-primitive types must have a symbol',
      );
      return { type: spec.CANONICAL_ANY };
    }

    if (type.symbol.name === 'Array') {
      return { type: await _arrayType.call(this) };
    }

    if (type.symbol.name === '__type' && type.symbol.members) {
      return { type: await _mapType.call(this) };
    }

    if (type.symbol.escapedName === 'Promise') {
      const typeRef = type as ts.TypeReference;
      if (!typeRef.typeArguments || typeRef.typeArguments.length !== 1) {
        this._diagnostic(
          declaration,
          ts.DiagnosticCategory.Error,
          'Un-specified promise type (need to specify as Promise<T>)',
        );
        return { type: spec.CANONICAL_ANY };
      }
      return {
        type: await this._typeReference(typeRef.typeArguments[0], declaration),
      };
    }

    return { type: { fqn: await this._getFQN(type) } };

    async function _arrayType(
      this: Assembler,
    ): Promise<spec.CollectionTypeReference> {
      const typeRef = type as ts.TypeReference;
      let elementtype: spec.TypeReference;

      if (typeRef.typeArguments?.length === 1) {
        elementtype = await this._typeReference(
          typeRef.typeArguments[0],
          declaration,
        );
      } else {
        const count = typeRef.typeArguments
          ? typeRef.typeArguments.length
          : 'none';
        this._diagnostic(
          declaration,
          ts.DiagnosticCategory.Error,
          `Array references must have exactly one type argument (found ${count})`,
        );
        elementtype = spec.CANONICAL_ANY;
      }

      return {
        collection: {
          elementtype,
          kind: spec.CollectionKind.Array,
        },
      };
    }

    async function _mapType(
      this: Assembler,
    ): Promise<spec.CollectionTypeReference> {
      let elementtype: spec.TypeReference;
      const objectType = type.getStringIndexType();
      if (objectType) {
        elementtype = await this._typeReference(objectType, declaration);
      } else {
        this._diagnostic(
          declaration,
          ts.DiagnosticCategory.Error,
          'Only string index maps are supported',
        );
        elementtype = spec.CANONICAL_ANY;
      }
      return {
        collection: {
          elementtype,
          kind: spec.CollectionKind.Map,
        },
      };
    }

    function _tryMakePrimitiveType(
      this: Assembler,
    ): spec.PrimitiveTypeReference | undefined {
      if (!type.symbol) {
        if (type.flags & ts.TypeFlags.Object) {
          return { primitive: spec.PrimitiveType.Json };
        }
        if (type.flags & (ts.TypeFlags.Any | ts.TypeFlags.Unknown)) {
          return spec.CANONICAL_ANY;
        }
      } else if (
        type.symbol.valueDeclaration &&
        isUnder(
          type.symbol.valueDeclaration.getSourceFile().fileName,
          this.stdlib,
        )
      ) {
        switch (type.symbol.name) {
          case 'Boolean':
            return { primitive: spec.PrimitiveType.Boolean };
          case 'Date':
            return { primitive: spec.PrimitiveType.Date };
          case 'Number':
            return { primitive: spec.PrimitiveType.Number };
          case 'String':
            return { primitive: spec.PrimitiveType.String };
        }
      }
      // Not a primitive type!
      return undefined;

      function isUnder(file: string, dir: string): boolean {
        const relative = path.relative(dir, file);
        return !relative.startsWith(path.sep) && !relative.startsWith('..');
      }
    }

    async function _unionType(this: Assembler): Promise<spec.OptionalValue> {
      const types = new Array<spec.TypeReference>();
      let optional: boolean | undefined;

      for (const subType of (type as ts.UnionType).types) {
        if (subType.flags & ts.TypeFlags.Undefined) {
          optional = true;
          continue;
        }
        // eslint-disable-next-line no-await-in-loop
        const resolvedType = await this._typeReference(subType, declaration);
        if (types.find(ref => deepEqual(ref, resolvedType)) != null) {
          continue;
        }
        types.push(resolvedType);
      }

      return types.length === 1
        ? { optional, type: types[0] }
        : { optional, type: { union: { types } } };
    }
  }

  private callDeferredsInOrder() {
    // Do a topological call order of all deferreds.
    while (this._deferred.length > 0) {
      // All fqns in dependency lists that don't have any pending
      // deferreds themselves can be executed now, so are removed from
      // dependency lists.
      const pendingFqns = new Set<string>(this._deferred.map(x => x.fqn));
      for (const deferred of this._deferred) {
        restrictDependenciesTo(deferred, pendingFqns);
      }

      // Invoke all deferreds with no more dependencies and remove them from the list.
      let invoked = false;
      for (let i = 0; i < this._deferred.length; i++) {
        if (this._deferred[i].dependedFqns.length === 0) {
          const deferred = this._deferred.splice(i, 1)[0];
          deferred.cb();
          invoked = true;
        }
      }

      if (!invoked) {
        // Apparently we're stuck. Complain loudly.
        throw new Error(
          `Could not invoke any more deferreds, cyclic dependency? Remaining: ${JSON.stringify(
            this._deferred,
            undefined,
            2,
          )}`,
        );
      }
    }

    /**
     * Retain only elements in the dependencyfqn that are also in the set
     */
    function restrictDependenciesTo(def: DeferredRecord, fqns: Set<string>) {
      def.dependedFqns = def.dependedFqns.filter(fqns.has.bind(fqns));
    }
  }

  /**
   * Return the set of all (inherited) properties of an interface
   */
  private allProperties(root: spec.InterfaceType): Set<string> {
    const ret = new Set<string>();
    recurse.call(this, root);
    return ret;

    function recurse(this: Assembler, int: spec.InterfaceType) {
      for (const property of int.properties ?? []) {
        ret.add(property.name);
      }

      for (const baseRef of int.interfaces ?? []) {
        const base = this._dereference(baseRef, null);
        if (!base) {
          throw new Error(
            'Impossible to have unresolvable base in allProperties()',
          );
        }
        if (!spec.isInterfaceType(base)) {
          throw new Error(
            'Impossible to have non-interface base in allProperties()',
          );
        }

        recurse.call(this, base);
      }
    }
  }

  private _verifyConsecutiveOptionals(
    node: ts.Node,
    parameters?: spec.Parameter[],
  ) {
    if (!parameters) {
      return;
    }

    const remaining = [...parameters].reverse();
    while (remaining.length > 0) {
      const current = remaining.pop()!;
      if (current.optional) {
        const offender = remaining.find(p => !p.optional && !p.variadic);
        if (offender == null) {
          continue;
        }
        this._diagnostic(
          node,
          ts.DiagnosticCategory.Error,
          `Parameter ${current.name} cannot be optional, as it precedes non-optional parameter ${offender.name}`,
        );
        delete current.optional;
      }
    }
  }
}

interface SubmoduleSpec {
  /**
   * The submodule's fully qualified name.
   */
  readonly fqn: string;

  /**
   * The submodule's fully qualified name prefix to use when resolving type FQNs. This does not
   * include "inline namespace" names as those are already represented in the TypeCheckers' view of
   * the type names.
   */
  readonly fqnResolutionPrefix: string;

  /**
   * The location of the submodule definition in the source.
   */
  readonly locationInModule: spec.SourceLocation;

  /**
   * Any customized configuration for the currentl submodule.
   */
  readonly targets?: spec.AssemblyTargets;
}

function _fingerprint(assembly: spec.Assembly): spec.Assembly {
  delete assembly.fingerprint;
  assembly = sortJson(assembly);
  const fingerprint = crypto
    .createHash('sha256')
    .update(JSON.stringify(assembly))
    .digest('base64');
  return { ...assembly, fingerprint };
}

function _isAbstract(
  symbol: ts.Symbol,
  declaringType: spec.ClassType | spec.InterfaceType,
): boolean {
  // everything is abstract in interfaces
  if (declaringType.kind === spec.TypeKind.Interface) {
    return true;
  }

  return (
    !!symbol.valueDeclaration &&
    (ts.getCombinedModifierFlags(symbol.valueDeclaration) &
      ts.ModifierFlags.Abstract) !==
      0
  );
}

function _isEnumLike(type: ts.Type): type is ts.EnumType {
  return (type.flags & ts.TypeFlags.EnumLike) !== 0;
}

function _isExported(node: ts.Declaration): boolean {
  return (ts.getCombinedModifierFlags(node) & ts.ModifierFlags.Export) !== 0;
}

/**
 * Members with names starting with `_` (and marked as @internal) and members
 * that are private are hidden.
 *
 * @param symbol the symbol which should be assessed
 *
 * @return `true` if the symbol should be hidden
 */
function _isPrivate(symbol: ts.Symbol): boolean {
  const TYPE_DECLARATION_KINDS = new Set([
    ts.SyntaxKind.ClassDeclaration,
    ts.SyntaxKind.InterfaceDeclaration,
    ts.SyntaxKind.EnumDeclaration,
  ]);
  // if the symbol doesn't have a value declaration, we are assuming it's a type (enum/interface/class)
  // and check that it has an "export" modifier
  if (
    !symbol.valueDeclaration ||
    TYPE_DECLARATION_KINDS.has(symbol.valueDeclaration.kind)
  ) {
    let hasExport = false;
    for (const decl of symbol.declarations) {
      if (ts.getCombinedModifierFlags(decl) & ts.ModifierFlags.Export) {
        hasExport = true;
      }
    }
    return !hasExport;
  }

  return (
    symbol.valueDeclaration &&
    (ts.getCombinedModifierFlags(symbol.valueDeclaration) &
      ts.ModifierFlags.Private) !==
      0
  );
}

function _hasInternalJsDocTag(symbol: ts.Symbol) {
  return symbol.getJsDocTags().some((t: any) => t.name === 'internal');
}

function _isProtected(symbol: ts.Symbol): boolean {
  return (
    !!symbol.valueDeclaration &&
    (ts.getCombinedModifierFlags(symbol.valueDeclaration) &
      ts.ModifierFlags.Protected) !==
      0
  );
}

function _isStatic(symbol: ts.Symbol): boolean {
  return (
    !!symbol.valueDeclaration &&
    (ts.getCombinedModifierFlags(symbol.valueDeclaration) &
      ts.ModifierFlags.Static) !==
      0
  );
}

function _isVoid(type: ts.Type): boolean {
  return (type.flags & ts.TypeFlags.Void) !== 0;
}

function _isPromise(type: ts.Type): boolean {
  return type.symbol?.escapedName === 'Promise';
}

function _sortMembers(type: spec.ClassType): spec.ClassType;
function _sortMembers(type: spec.InterfaceType): spec.InterfaceType;
function _sortMembers(
  type: spec.ClassType | spec.InterfaceType,
): spec.ClassType | spec.InterfaceType {
  type.methods = type.methods && _sort(type.methods);
  type.properties = type.properties && _sort(type.properties);
  return type;

  /**
   * Sorts a member array such that:
   * 1. Static members appear first
   * 2. Immutable members appear first
   * 3. Non-optional members appear first
   * 4. Members appear in lexicographical order
   *
   * @param values the array of members to be sorted
   *
   * @return a sorted copy of ``values``
   */
  function _sort<T extends TypeMember>(values: T[]): T[] {
    if (!values) {
      return values;
    }
    return values.sort(_comparator);

    function _comparator(lval: T, rval: T): number {
      return _format(lval).localeCompare(_format(rval));

      function _format(val: T): string {
        return [
          val.static ? '0' : '1',
          val.immutable ? '0' : '1',
          !val.optional ? '0' : '1',
          val.name,
        ].join('|');
      }
    }
  }
  type TypeMember = {
    name?: string; // Methods & Properties
    static?: boolean; // Methods & Properties
    immutable?: boolean; //           Properties
    optional?: boolean; //           Properties
  };
}

/**
 * Deferred processing that needs to happen in a second, ordered pass
 */
interface DeferredRecord {
  /**
   * The FQN of the type the action will be executed on
   */
  fqn: string;

  /**
   * Dependency FQNs of the types that need to be processed before analysis.
   *
   * All deferred analysis actions for the types listed here must be complete
   * before this analysis action can run.
   */
  dependedFqns: string[];

  /**
   * Callback representing the action to run.
   */
  cb: () => void;
}

/**
 * Return the last element from a list
 */
function last<T>(xs: T[]): T | undefined {
  return xs.length > 0 ? xs[xs.length - 1] : undefined;
}

/**
 * Apply a function to a value if it's not equal to undefined
 */
function apply<T, U>(
  x: T | undefined,
  fn: (x: T) => U | undefined,
): U | undefined {
  return x !== undefined ? fn(x) : undefined;
}

/**
 * Return the intersection of two sets
 */
function intersection<T>(xs: Set<T>, ys: Set<T>): Set<T> {
  const ret = new Set<T>();
  for (const x of xs) {
    if (ys.has(x)) {
      ret.add(x);
    }
  }
  return ret;
}

/**
 * Return all members names of a JSII interface type
 *
 * Returns empty string for a non-interface type.
 */
function memberNames(jsiiType: spec.InterfaceType | spec.ClassType): string[] {
  return Object.keys(typeMembers(jsiiType)).filter(n => n !== '');
}

function typeMembers(
  jsiiType: spec.InterfaceType | spec.ClassType,
): { [key: string]: spec.Property | spec.Method } {
  const ret: { [key: string]: spec.Property | spec.Method } = {};

  for (const prop of jsiiType.properties ?? []) {
    ret[prop.name] = prop;
  }

  for (const method of jsiiType.methods ?? []) {
    ret[method.name ?? ''] = method;
  }

  return ret;
}

/**
 * Whether or not the given name is conventionally an interface name
 *
 * It's an interface name if it starts with I and has another capital
 * (so we don't mark IonicColumnProps as an interface).
 */
function isInterfaceName(name: string) {
  return (
    name.length >= 2 &&
    name.startsWith('I') &&
    name.charAt(1).toUpperCase() === name.charAt(1)
  );
}

function getConstructor(type: ts.Type): ts.Symbol | undefined {
  return type.symbol.members?.get(ts.InternalSymbolName.Constructor);
}

function* intersect<T>(xs: Set<T>, ys: Set<T>) {
  for (const x of xs) {
    if (ys.has(x)) {
      yield x;
    }
  }
}

<<<<<<< HEAD
function noEmptyDict<T>(xs: {
  [key: string]: T;
}): { [key: string]: T } | undefined {
  if (Object.keys(xs).length === 0) {
    return undefined;
  }
=======
function noEmptyDict<T>(xs: Record<string, T> | undefined): Record<string, T> | undefined {
  if (xs == null || Object.keys(xs).length === 0) { return undefined; }
>>>>>>> 52e73b51
  return xs;
}

function toDependencyClosure(
  assemblies: readonly spec.Assembly[],
): { [name: string]: spec.AssemblyConfiguration } {
  const result: { [name: string]: spec.AssemblyTargets } = {};
  for (const assembly of assemblies) {
<<<<<<< HEAD
    if (!assembly.targets) {
      continue;
    }
    result[assembly.name] = { targets: assembly.targets };
=======
    if (!assembly.targets) { continue; }
    result[assembly.name] = {
      submodules: assembly.submodules,
      targets: assembly.targets,
    };
>>>>>>> 52e73b51
  }
  return result;
}

function toSubmoduleDeclarations(submodules: IterableIterator<SubmoduleSpec>): spec.Assembly['submodules'] {
  const result: spec.Assembly['submodules'] = {};

  for (const submodule of submodules) {
    result[submodule.fqn] = {
      locationInModule: submodule.locationInModule,
      targets: submodule.targets,
    };
  }

  return result;
}

/**
 * Check whether this type is the intrinsic TypeScript "error type"
 *
 * This type is returned if type lookup fails. Unfortunately no public
 * accessors for it are exposed.
 */
function isErrorType(t: ts.Type) {
  return (t as any).intrinsicName === 'error';
}

/**
 * Those have specific semantics in certain languages that don't always translate cleanly in others
 * (like how equals/hashCode are not a thing in Javascript, but carry meaning in Java and C#). The
 * `build` name is reserved for generated code (Java builders use that).
 */
const PROHIBITED_MEMBER_NAMES = ['build', 'equals', 'hashcode'];

/**
 * Whether the given name is prohibited
 */
function isProhibitedMemberName(name: string) {
  return PROHIBITED_MEMBER_NAMES.includes(name.toLowerCase());
}

/**
 * Information about the context in which a declaration is emitted.
 */
class EmitContext {
  public constructor(
    public readonly namespace: readonly string[],
    public readonly stability?: spec.Stability,
  ) {}

  /**
   * Create a new EmitContext by appending a namespace entry at the end.
   * @param element the new namespace entry.
   */
  public appendNamespace(element: string) {
    return new EmitContext([...this.namespace, element], this.stability);
  }

  /**
   * Create a new EmitContext by replacing the stability.
   * @param stability the new stability, if available.
   */
  public replaceStability(stability?: spec.Stability) {
    if (!stability) {
      return this;
    }
    return new EmitContext(this.namespace, stability);
  }

  /**
   * Create a new EmitContext without stability.
   */
  public removeStability() {
    return new EmitContext(this.namespace, undefined);
  }
}

async function flattenPromises<T>(promises: Array<Promise<T[]>>): Promise<T[]> {
  const result = new Array<T>();
  for (const subset of await Promise.all(promises)) {
    result.push(...subset);
  }
  return result;
}

function inferRootDir(program: ts.Program): string | undefined {
  const directories = program.getRootFileNames()
    .filter(fileName => {
      const sourceFile = program.getSourceFile(fileName);
      return sourceFile != null
        && !program.isSourceFileFromExternalLibrary(sourceFile)
        && !program.isSourceFileDefaultLibrary(sourceFile);
    })
    .map(fileName => path.relative(program.getCurrentDirectory(), path.dirname(fileName)))
    .map(segmentPath);

  const maxPrefix = Math.min(...directories.map(segments => segments.length - 1));
  let commonIndex = -1;
  while (commonIndex < maxPrefix && new Set(directories.map(segments => segments[commonIndex + 1])).size === 1) {
    commonIndex++;
  }

  if (commonIndex < 0) {
    return undefined;
  }

  return directories[0][commonIndex];

  function segmentPath(fileName: string): string[] {
    const result = new Array<string>();
    for (let parent = fileName; parent !== path.dirname(parent); parent = path.dirname(parent)) {
      result.unshift(parent);
    }
    return result;
  }
}

/**
 * Determines whether the provided type is a single-valued enum. It is necessary
 * to check as enums are union-like in the type model, and single-valued enum
 * types are actually reduced to the only available literal, which can trip
 * the assembler.
 *
 * @param type        the type being checked.
 * @param typeChecker the type checker to use to get more information.
 *
 * @return `true` if `type` is a single-valued enum type.
 */
function isSingleValuedEnum(type: ts.Type, typeChecker: ts.TypeChecker): type is ts.EnumType {
  if (type.isLiteral() && _isEnumLike(type)) {
    // Single-Valued enums are reduced to the only literal available.
    return type === typeChecker.getBaseTypeOfLiteralType(type);
  }
  return false;
}

async function findPackageInfo(fromDir: string): Promise<any> {
  const filePath = path.join(fromDir, 'package.json');
  if (await fs.pathExists(filePath)) {
    return fs.readJson(filePath);
  }
  const parent = path.dirname(fromDir);
  if (parent === fromDir) { return undefined; }
  return findPackageInfo(parent);
}<|MERGE_RESOLUTION|>--- conflicted
+++ resolved
@@ -45,11 +45,8 @@
   public constructor(
     public readonly projectInfo: ProjectInfo,
     public readonly program: ts.Program,
-<<<<<<< HEAD
     public readonly stdlib: string,
-  ) {}
-=======
-    public readonly stdlib: string) {
+  ) {
     const dts = projectInfo.types;
     let mainFile = dts.replace(/\.d\.ts(x?)$/, '.ts$1');
 
@@ -61,7 +58,8 @@
 
       // rootDir may be set explicitly or not. If not, inferRootDir replicates
       // tsc's behavior of using the longest prefix of all built source files.
-      const tscRootDir = program.getCompilerOptions().rootDir ?? inferRootDir(program);
+      const tscRootDir =
+        program.getCompilerOptions().rootDir ?? inferRootDir(program);
       if (tscRootDir != null) {
         mainFile = path.join(tscRootDir, mainFile);
       }
@@ -69,7 +67,6 @@
 
     this.mainFile = path.resolve(projectInfo.projectRoot, mainFile);
   }
->>>>>>> 52e73b51
 
   private get _typeChecker(): ts.TypeChecker {
     return this.program.getTypeChecker();
@@ -108,29 +105,19 @@
 
     this._types = {};
     this._deferred = [];
-<<<<<<< HEAD
-    const mainFile = path.resolve(
-      this.projectInfo.projectRoot,
-      this.projectInfo.types.replace(/\.d\.ts(x?)$/, '.ts$1'),
-    );
     const visitPromises = new Array<Promise<any>>();
-    for (const sourceFile of this.program
-      .getSourceFiles()
-      .filter(f => !f.isDeclarationFile)) {
-      if (sourceFile.fileName !== mainFile) {
-        continue;
-      }
-=======
-    const visitPromises = new Array<Promise<any>>();
 
     const sourceFile = this.program.getSourceFile(this.mainFile);
 
     if (sourceFile == null) {
-      this._diagnostic(null, ts.DiagnosticCategory.Error, `Could not find "main" file: ${this.mainFile}`);
+      this._diagnostic(
+        null,
+        ts.DiagnosticCategory.Error,
+        `Could not find "main" file: ${this.mainFile}`,
+      );
     } else {
       await this._registerDependenciesNamespaces(sourceFile);
 
->>>>>>> 52e73b51
       if (LOG.isTraceEnabled()) {
         LOG.trace(
           `Processing source file: ${colors.blue(
@@ -139,25 +126,19 @@
         );
       }
       const symbol = this._typeChecker.getSymbolAtLocation(sourceFile);
-<<<<<<< HEAD
-      if (!symbol) {
-        continue;
-      }
-      for (const node of this._typeChecker.getExportsOfModule(symbol)) {
-        visitPromises.push(
-          this._visitNode(
-            node.declarations[0],
-            new EmitContext([], this.projectInfo.stability),
-          ),
-        );
-=======
       if (symbol) {
         const moduleExports = this._typeChecker.getExportsOfModule(symbol);
-        await Promise.all(moduleExports.map(this._registerNamespaces.bind(this)));
+        await Promise.all(
+          moduleExports.map(this._registerNamespaces.bind(this)),
+        );
         for (const node of moduleExports) {
-          visitPromises.push(this._visitNode(node.declarations[0], new EmitContext([], this.projectInfo.stability)));
-        }
->>>>>>> 52e73b51
+          visitPromises.push(
+            this._visitNode(
+              node.declarations[0],
+              new EmitContext([], this.projectInfo.stability),
+            ),
+          );
+        }
       }
     }
 
@@ -207,7 +188,9 @@
       ),
       bundled: this.projectInfo.bundleDependencies,
       types: this._types,
-      submodules: noEmptyDict(toSubmoduleDeclarations(this._submodules.values())),
+      submodules: noEmptyDict(
+        toSubmoduleDeclarations(this._submodules.values()),
+      ),
       targets: this.projectInfo.targets,
       metadata: this.projectInfo.metadata,
       docs,
@@ -372,10 +355,7 @@
     node: ts.Node | null,
     category: ts.DiagnosticCategory,
     messageText: string,
-<<<<<<< HEAD
-=======
-    relatedInformation?: ts.DiagnosticRelatedInformation[]
->>>>>>> 52e73b51
+    relatedInformation?: ts.DiagnosticRelatedInformation[],
   ) {
     this._diagnostics.push({
       domain: 'JSII',
@@ -399,30 +379,23 @@
    * @returns the FQN of the type, or some "unknown" marker.
    */
   private async _getFQN(type: ts.Type): Promise<string> {
-<<<<<<< HEAD
-    const tsName = this._typeChecker.getFullyQualifiedName(type.symbol);
-    const groups = /^"([^"]+)"\.(.*)$/.exec(tsName);
-    let node = type.symbol.valueDeclaration;
+    const singleValuedEnum = isSingleValuedEnum(type, this._typeChecker);
+
+    const tsFullName = this._typeChecker.getFullyQualifiedName(type.symbol);
+    const tsName = singleValuedEnum
+      ? // If it's a single-valued enum, we need to remove the last qualifier to get back to the enum.
+        tsFullName.replace(/\.[^.]+$/, '')
+      : tsFullName;
+
+    let node = singleValuedEnum
+      ? // If it's a single-valued enum, we need to move to the parent to have the enum declaration
+        type.symbol.valueDeclaration.parent
+      : type.symbol.valueDeclaration;
     if (!node && type.symbol.declarations.length > 0) {
       node = type.symbol.declarations[0];
     }
-=======
-    const singleValuedEnum = isSingleValuedEnum(type, this._typeChecker);
-
-    const tsFullName = this._typeChecker.getFullyQualifiedName(type.symbol);
-    const tsName = singleValuedEnum
-      // If it's a single-valued enum, we need to remove the last qualifier to get back to the enum.
-      ? tsFullName.replace(/\.[^.]+$/, '')
-      : tsFullName;
-
-    let node = singleValuedEnum
-      // If it's a single-valued enum, we need to move to the parent to have the enum declaration
-      ? type.symbol.valueDeclaration.parent
-      : type.symbol.valueDeclaration;
-    if (!node && type.symbol.declarations.length > 0) { node = type.symbol.declarations[0]; }
 
     const groups = /^"([^"]+)"\.(.*)$/.exec(tsName);
->>>>>>> 52e73b51
     if (!groups) {
       this._diagnostic(
         node,
@@ -431,13 +404,8 @@
       );
       return tsName;
     }
-<<<<<<< HEAD
     const [, modulePath, typeName] = groups;
-    const pkg = await _findPackageInfo(modulePath);
-=======
-    const [, modulePath, typeName,] = groups;
     const pkg = await findPackageInfo(modulePath);
->>>>>>> 52e73b51
     if (!pkg) {
       this._diagnostic(
         node,
@@ -475,13 +443,24 @@
    */
   private async _registerDependenciesNamespaces(entryPoint: ts.SourceFile) {
     for (const assm of this.projectInfo.dependencyClosure) {
-      const resolved = ts.resolveModuleName(assm.name, entryPoint.fileName, this.program.getCompilerOptions(), ts.sys);
+      const resolved = ts.resolveModuleName(
+        assm.name,
+        entryPoint.fileName,
+        this.program.getCompilerOptions(),
+        ts.sys,
+      );
       // If we can't resolve the module name, simply ignore it (TypeScript compilation likely failed)
-      if (resolved.resolvedModule == null) { continue; }
-      const source = this.program.getSourceFile(resolved.resolvedModule.resolvedFileName);
+      if (resolved.resolvedModule == null) {
+        continue;
+      }
+      const source = this.program.getSourceFile(
+        resolved.resolvedModule.resolvedFileName,
+      );
       const depMod = source && this._typeChecker.getSymbolAtLocation(source);
       // It's unlikely, but if we can't get the SourceFile here, ignore it (TypeScript compilation probably failed)
-      if (depMod == null) { continue; }
+      if (depMod == null) {
+        continue;
+      }
 
       for (const symbol of this._typeChecker.getExportsOfModule(depMod)) {
         // eslint-disable-next-line no-await-in-loop
@@ -497,9 +476,17 @@
       return;
     }
     if (ts.isModuleDeclaration(declaration)) {
-      const { fqn, fqnResolutionPrefix } = await qualifiedNameOf.call(this, symbol, true);
-
-      this._submodules.set(symbol, { fqn, fqnResolutionPrefix, locationInModule: this.declarationLocation(declaration) });
+      const { fqn, fqnResolutionPrefix } = await qualifiedNameOf.call(
+        this,
+        symbol,
+        true,
+      );
+
+      this._submodules.set(symbol, {
+        fqn,
+        fqnResolutionPrefix,
+        locationInModule: this.declarationLocation(declaration),
+      });
       await this._addToSubmodule(symbol, symbol);
       return;
     }
@@ -517,7 +504,7 @@
       moduleSpecifier.text,
       declaration.getSourceFile().fileName,
       this.program.getCompilerOptions(),
-      ts.sys
+      ts.sys,
     );
     if (resolution.resolvedModule == null) {
       // Unresolvable module... We'll let tsc report this for us.
@@ -529,33 +516,58 @@
       // resolved through dependencies.
       return;
     }
-    const sourceFile = this.program.getSourceFile(resolution.resolvedModule.resolvedFileName)!;
+    const sourceFile = this.program.getSourceFile(
+      resolution.resolvedModule.resolvedFileName,
+    )!;
     const sourceModule = this._typeChecker.getSymbolAtLocation(sourceFile);
     // If there's no module, it's a syntax error, and tsc will have reported it for us.
     if (sourceModule) {
-      if (symbol.name !== Case.camel(symbol.name) && symbol.name !== Case.snake(symbol.name)) {
-        this._diagnostic(declaration, ts.DiagnosticCategory.Error,
-          `Submodule namespaces must be camelCased or snake_cased. Consider renaming to "${Case.camel(symbol.name)}".`);
-      }
-
-      const { fqn, fqnResolutionPrefix } = await qualifiedNameOf.call(this, symbol);
+      if (
+        symbol.name !== Case.camel(symbol.name) &&
+        symbol.name !== Case.snake(symbol.name)
+      ) {
+        this._diagnostic(
+          declaration,
+          ts.DiagnosticCategory.Error,
+          `Submodule namespaces must be camelCased or snake_cased. Consider renaming to "${Case.camel(
+            symbol.name,
+          )}".`,
+        );
+      }
+
+      const { fqn, fqnResolutionPrefix } = await qualifiedNameOf.call(
+        this,
+        symbol,
+      );
       const targets = undefined; // This will be configurable in the future.
 
-      this._submodules.set(symbol, { fqn, fqnResolutionPrefix, targets, locationInModule: this.declarationLocation(declaration) });
+      this._submodules.set(symbol, {
+        fqn,
+        fqnResolutionPrefix,
+        targets,
+        locationInModule: this.declarationLocation(declaration),
+      });
       await this._addToSubmodule(symbol, sourceModule);
     }
 
-    async function qualifiedNameOf(this: Assembler, sym: ts.Symbol, inlineNamespace = false): Promise<{ fqn: string, fqnResolutionPrefix: string }> {
+    async function qualifiedNameOf(
+      this: Assembler,
+      sym: ts.Symbol,
+      inlineNamespace = false,
+    ): Promise<{ fqn: string; fqnResolutionPrefix: string }> {
       if (this._submoduleMap.has(sym)) {
         const parent = this._submodules.get(this._submoduleMap.get(sym)!)!;
         const fqn = `${parent.fqn}.${sym.name}`;
         return {
           fqn,
-          fqnResolutionPrefix: inlineNamespace ? parent.fqnResolutionPrefix : fqn,
+          fqnResolutionPrefix: inlineNamespace
+            ? parent.fqnResolutionPrefix
+            : fqn,
         };
       }
-      const symbolLocation = sym.getDeclarations()?.[0]?.getSourceFile()?.fileName;
-      const pkgInfo = symbolLocation && await findPackageInfo(symbolLocation);
+      const symbolLocation = sym.getDeclarations()?.[0]?.getSourceFile()
+        ?.fileName;
+      const pkgInfo = symbolLocation && (await findPackageInfo(symbolLocation));
       const assemblyName: string = pkgInfo?.name ?? this.projectInfo.name;
       const fqn = `${assemblyName}.${sym.name}`;
       return {
@@ -588,21 +600,24 @@
             symbol.valueDeclaration,
             ts.DiagnosticCategory.Error,
             `Symbol is re-exported under two distinct submodules (${currNs.name} and ${ns.name})`,
-            [{
-              category: ts.DiagnosticCategory.Warning,
-              file: currNsDecl.getSourceFile(),
-              length: currNsDecl.getStart() - currNsDecl.getEnd(),
-              messageText: `Symbol is exported under the "${currNs.name}" submodule`,
-              start: currNsDecl.getStart(),
-              code: JSII_DIAGNOSTICS_CODE
-            }, {
-              category: ts.DiagnosticCategory.Warning,
-              file: nsDecl.getSourceFile(),
-              length: nsDecl.getStart() - nsDecl.getEnd(),
-              messageText: `Symbol is exported under the "${ns.name}" submodule`,
-              start: nsDecl.getStart(),
-              code: JSII_DIAGNOSTICS_CODE
-            }]
+            [
+              {
+                category: ts.DiagnosticCategory.Warning,
+                file: currNsDecl.getSourceFile(),
+                length: currNsDecl.getStart() - currNsDecl.getEnd(),
+                messageText: `Symbol is exported under the "${currNs.name}" submodule`,
+                start: currNsDecl.getStart(),
+                code: JSII_DIAGNOSTICS_CODE,
+              },
+              {
+                category: ts.DiagnosticCategory.Warning,
+                file: nsDecl.getSourceFile(),
+                length: nsDecl.getStart() - nsDecl.getEnd(),
+                messageText: `Symbol is exported under the "${ns.name}" submodule`,
+                start: nsDecl.getStart(),
+                code: JSII_DIAGNOSTICS_CODE,
+              },
+            ],
           );
         }
         // Found two re-exports, which is odd, but they use the same submodule,
@@ -618,7 +633,11 @@
       // nested symbols to the submodule (or they won't be named correctly!)
       const decl = symbol.declarations?.[0];
       if (decl != null) {
-        if (ts.isClassDeclaration(decl) || ts.isInterfaceDeclaration(decl) || ts.isEnumDeclaration(decl)) {
+        if (
+          ts.isClassDeclaration(decl) ||
+          ts.isInterfaceDeclaration(decl) ||
+          ts.isEnumDeclaration(decl)
+        ) {
           const type = this._typeChecker.getTypeAtLocation(decl);
           if (isSingleValuedEnum(type, this._typeChecker)) {
             // type.symbol !== symbol, because symbol is the enum itself, but
@@ -638,14 +657,6 @@
           await this._registerNamespaces(symbol);
         }
       }
-<<<<<<< HEAD
-      const parent = path.dirname(fromDir);
-      if (parent === fromDir) {
-        return undefined;
-      }
-      return _findPackageInfo(parent);
-=======
->>>>>>> 52e73b51
     }
   }
 
@@ -655,43 +666,27 @@
    * @param node       a node found in a module
    * @param namePrefix the prefix for the types' namespaces
    */
-<<<<<<< HEAD
+  // eslint-disable-next-line complexity
   private async _visitNode(
     node: ts.Declaration,
     context: EmitContext,
   ): Promise<spec.Type[]> {
-    if ((ts.getCombinedModifierFlags(node) & ts.ModifierFlags.Export) === 0) {
-      return [];
-    }
-
-    let jsiiType: spec.Type | undefined;
-
-    if (ts.isClassDeclaration(node) && _isExported(node)) {
-      jsiiType = await this._visitClass(
-        this._typeChecker.getTypeAtLocation(node),
-        context,
-      );
-    } else if (ts.isInterfaceDeclaration(node) && _isExported(node)) {
-      jsiiType = await this._visitInterface(
-        this._typeChecker.getTypeAtLocation(node),
-        context,
-      );
-    } else if (ts.isEnumDeclaration(node) && _isExported(node)) {
-      jsiiType = await this._visitEnum(
-        this._typeChecker.getTypeAtLocation(node),
-        context,
-      );
-    } else if (ts.isModuleDeclaration(node)) {
-=======
-  // eslint-disable-next-line complexity
-  private async _visitNode(node: ts.Declaration, context: EmitContext): Promise<spec.Type[]> {
-    if (ts.isNamespaceExport(node)) { // export * as ns from 'module';
+    if (ts.isNamespaceExport(node)) {
+      // export * as ns from 'module';
       // Note: the "ts.NamespaceExport" refers to the "export * as ns" part of
       // the statement only. We must refer to `node.parent` in order to be able
       // to access the module specifier ("from 'module'") part.
-      const symbol = this._typeChecker.getSymbolAtLocation(node.parent.moduleSpecifier!)!;
-
-      if (LOG.isTraceEnabled()) { LOG.trace(`Entering submodule: ${colors.cyan([...context.namespace, symbol.name].join('.'))}`); }
+      const symbol = this._typeChecker.getSymbolAtLocation(
+        node.parent.moduleSpecifier!,
+      )!;
+
+      if (LOG.isTraceEnabled()) {
+        LOG.trace(
+          `Entering submodule: ${colors.cyan(
+            [...context.namespace, symbol.name].join('.'),
+          )}`,
+        );
+      }
 
       const nsContext = context.appendNamespace(node.name.text);
       const promises = new Array<Promise<spec.Type[]>>();
@@ -700,23 +695,43 @@
       }
       const allTypes = flattenPromises(promises);
 
-      if (LOG.isTraceEnabled()) { LOG.trace(`Leaving submodule: ${colors.cyan([...context.namespace, symbol.name].join('.'))}`); }
+      if (LOG.isTraceEnabled()) {
+        LOG.trace(
+          `Leaving submodule: ${colors.cyan(
+            [...context.namespace, symbol.name].join('.'),
+          )}`,
+        );
+      }
 
       return allTypes;
     }
 
-    if ((ts.getCombinedModifierFlags(node) & ts.ModifierFlags.Export) === 0) { return []; }
+    if ((ts.getCombinedModifierFlags(node) & ts.ModifierFlags.Export) === 0) {
+      return [];
+    }
 
     let jsiiType: spec.Type | undefined;
 
-    if (ts.isClassDeclaration(node) && _isExported(node)) { // export class Name { ... }
-      jsiiType = await this._visitClass(this._typeChecker.getTypeAtLocation(node), context);
-    } else if (ts.isInterfaceDeclaration(node) && _isExported(node)) { // export interface Name { ... }
-      jsiiType = await this._visitInterface(this._typeChecker.getTypeAtLocation(node), context);
-    } else if (ts.isEnumDeclaration(node) && _isExported(node)) { // export enum Name { ... }
-      jsiiType = await this._visitEnum(this._typeChecker.getTypeAtLocation(node), context);
-    } else if (ts.isModuleDeclaration(node)) { // export namespace name { ... }
->>>>>>> 52e73b51
+    if (ts.isClassDeclaration(node) && _isExported(node)) {
+      // export class Name { ... }
+      jsiiType = await this._visitClass(
+        this._typeChecker.getTypeAtLocation(node),
+        context,
+      );
+    } else if (ts.isInterfaceDeclaration(node) && _isExported(node)) {
+      // export interface Name { ... }
+      jsiiType = await this._visitInterface(
+        this._typeChecker.getTypeAtLocation(node),
+        context,
+      );
+    } else if (ts.isEnumDeclaration(node) && _isExported(node)) {
+      // export enum Name { ... }
+      jsiiType = await this._visitEnum(
+        this._typeChecker.getTypeAtLocation(node),
+        context,
+      );
+    } else if (ts.isModuleDeclaration(node)) {
+      // export namespace name { ... }
       const name = node.name.getText();
       const symbol = this._typeChecker.getSymbolAtLocation(node.name)!;
 
@@ -764,25 +779,37 @@
     // Let's quickly verify the declaration does not collide with a submodule. Submodules get case-adjusted for each
     // target language separately, so names cannot collide with case-variations.
     for (const submodule of this._submodules.keys()) {
-      const candidates = Array.from(new Set([
-        submodule.name,
-        Case.camel(submodule.name),
-        Case.pascal(submodule.name),
-        Case.snake(submodule.name),
-      ]));
-      const colliding = candidates.find(name => `${this.projectInfo.name}.${name}` === jsiiType!.fqn);
+      const candidates = Array.from(
+        new Set([
+          submodule.name,
+          Case.camel(submodule.name),
+          Case.pascal(submodule.name),
+          Case.snake(submodule.name),
+        ]),
+      );
+      const colliding = candidates.find(
+        name => `${this.projectInfo.name}.${name}` === jsiiType!.fqn,
+      );
       if (colliding != null) {
-        const submoduleDecl = submodule.valueDeclaration ?? submodule.declarations[0];
-        this._diagnostic(node, ts.DiagnosticCategory.Error,
-          `Submodule "${submodule.name}" conflicts with "${jsiiType.name}". Restricted names are: ${candidates.join(', ')}`,
-          [{
-            category: ts.DiagnosticCategory.Warning,
-            code: JSII_DIAGNOSTICS_CODE,
-            file: submoduleDecl.getSourceFile(),
-            length: submoduleDecl.getEnd() - submoduleDecl.getStart(),
-            messageText: 'This is the conflicting submodule declaration.',
-            start: submoduleDecl.getStart()
-          }]);
+        const submoduleDecl =
+          submodule.valueDeclaration ?? submodule.declarations[0];
+        this._diagnostic(
+          node,
+          ts.DiagnosticCategory.Error,
+          `Submodule "${submodule.name}" conflicts with "${
+            jsiiType.name
+          }". Restricted names are: ${candidates.join(', ')}`,
+          [
+            {
+              category: ts.DiagnosticCategory.Warning,
+              code: JSII_DIAGNOSTICS_CODE,
+              file: submoduleDecl.getSourceFile(),
+              length: submoduleDecl.getEnd() - submoduleDecl.getStart(),
+              messageText: 'This is the conflicting submodule declaration.',
+              start: submoduleDecl.getStart(),
+            },
+          ],
+        );
       }
     }
 
@@ -895,15 +922,11 @@
     };
   }
 
-<<<<<<< HEAD
+  // eslint-disable-next-line complexity
   private async _visitClass(
     type: ts.Type,
     ctx: EmitContext,
   ): Promise<spec.ClassType | undefined> {
-=======
-  // eslint-disable-next-line complexity
-  private async _visitClass(type: ts.Type, ctx: EmitContext): Promise<spec.ClassType | undefined> {
->>>>>>> 52e73b51
     if (LOG.isTraceEnabled()) {
       LOG.trace(
         `Processing class: ${colors.gray(
@@ -1085,7 +1108,9 @@
 
       for (const memberDecl of classDecl.members) {
         // The "??" is to get to the __constructor symbol (getSymbolAtLocation wouldn't work there...)
-        const member = this._typeChecker.getSymbolAtLocation(memberDecl.name!) ?? ((memberDecl as any).symbol as ts.Symbol);
+        const member =
+          this._typeChecker.getSymbolAtLocation(memberDecl.name!) ??
+          ((memberDecl as any).symbol as ts.Symbol);
 
         if (
           !(declaringType.symbol.getDeclarations() ?? []).find(
@@ -1105,11 +1130,11 @@
         }
 
         // eslint-disable-next-line no-await-in-loop
-<<<<<<< HEAD
         if (
           ts.isMethodDeclaration(memberDecl) ||
           ts.isMethodSignature(memberDecl)
         ) {
+          // eslint-disable-next-line no-await-in-loop
           await this._visitMethod(
             member,
             jsiiType,
@@ -1120,21 +1145,12 @@
           ts.isPropertySignature(memberDecl) ||
           ts.isAccessor(memberDecl)
         ) {
+          // eslint-disable-next-line no-await-in-loop
           await this._visitProperty(
             member,
             jsiiType,
             ctx.replaceStability(jsiiType.docs?.stability),
           );
-=======
-        if (ts.isMethodDeclaration(memberDecl) || ts.isMethodSignature(memberDecl)) {
-          // eslint-disable-next-line no-await-in-loop
-          await this._visitMethod(member, jsiiType, ctx.replaceStability(jsiiType.docs?.stability));
-        } else if (ts.isPropertyDeclaration(memberDecl)
-          || ts.isPropertySignature(memberDecl)
-          || ts.isAccessor(memberDecl)) {
-          // eslint-disable-next-line no-await-in-loop
-          await this._visitProperty(member, jsiiType, ctx.replaceStability(jsiiType.docs?.stability));
->>>>>>> 52e73b51
         } else {
           this._diagnostic(
             memberDecl,
@@ -1171,8 +1187,8 @@
           for (const param of signature.getParameters()) {
             jsiiType.initializer.parameters =
               jsiiType.initializer.parameters ?? [];
-            // eslint-disable-next-line no-await-in-loop
             jsiiType.initializer.parameters.push(
+              // eslint-disable-next-line no-await-in-loop
               await this._toParameter(
                 param,
                 ctx.replaceStability(jsiiType.docs?.stability),
@@ -2489,17 +2505,12 @@
   }
 }
 
-<<<<<<< HEAD
-function noEmptyDict<T>(xs: {
-  [key: string]: T;
-}): { [key: string]: T } | undefined {
-  if (Object.keys(xs).length === 0) {
+function noEmptyDict<T>(
+  xs: Record<string, T> | undefined,
+): Record<string, T> | undefined {
+  if (xs == null || Object.keys(xs).length === 0) {
     return undefined;
   }
-=======
-function noEmptyDict<T>(xs: Record<string, T> | undefined): Record<string, T> | undefined {
-  if (xs == null || Object.keys(xs).length === 0) { return undefined; }
->>>>>>> 52e73b51
   return xs;
 }
 
@@ -2508,23 +2519,20 @@
 ): { [name: string]: spec.AssemblyConfiguration } {
   const result: { [name: string]: spec.AssemblyTargets } = {};
   for (const assembly of assemblies) {
-<<<<<<< HEAD
     if (!assembly.targets) {
       continue;
     }
-    result[assembly.name] = { targets: assembly.targets };
-=======
-    if (!assembly.targets) { continue; }
     result[assembly.name] = {
       submodules: assembly.submodules,
       targets: assembly.targets,
     };
->>>>>>> 52e73b51
   }
   return result;
 }
 
-function toSubmoduleDeclarations(submodules: IterableIterator<SubmoduleSpec>): spec.Assembly['submodules'] {
+function toSubmoduleDeclarations(
+  submodules: IterableIterator<SubmoduleSpec>,
+): spec.Assembly['submodules'] {
   const result: spec.Assembly['submodules'] = {};
 
   for (const submodule of submodules) {
@@ -2606,19 +2614,29 @@
 }
 
 function inferRootDir(program: ts.Program): string | undefined {
-  const directories = program.getRootFileNames()
+  const directories = program
+    .getRootFileNames()
     .filter(fileName => {
       const sourceFile = program.getSourceFile(fileName);
-      return sourceFile != null
-        && !program.isSourceFileFromExternalLibrary(sourceFile)
-        && !program.isSourceFileDefaultLibrary(sourceFile);
+      return (
+        sourceFile != null &&
+        !program.isSourceFileFromExternalLibrary(sourceFile) &&
+        !program.isSourceFileDefaultLibrary(sourceFile)
+      );
     })
-    .map(fileName => path.relative(program.getCurrentDirectory(), path.dirname(fileName)))
+    .map(fileName =>
+      path.relative(program.getCurrentDirectory(), path.dirname(fileName)),
+    )
     .map(segmentPath);
 
-  const maxPrefix = Math.min(...directories.map(segments => segments.length - 1));
+  const maxPrefix = Math.min(
+    ...directories.map(segments => segments.length - 1),
+  );
   let commonIndex = -1;
-  while (commonIndex < maxPrefix && new Set(directories.map(segments => segments[commonIndex + 1])).size === 1) {
+  while (
+    commonIndex < maxPrefix &&
+    new Set(directories.map(segments => segments[commonIndex + 1])).size === 1
+  ) {
     commonIndex++;
   }
 
@@ -2630,7 +2648,11 @@
 
   function segmentPath(fileName: string): string[] {
     const result = new Array<string>();
-    for (let parent = fileName; parent !== path.dirname(parent); parent = path.dirname(parent)) {
+    for (
+      let parent = fileName;
+      parent !== path.dirname(parent);
+      parent = path.dirname(parent)
+    ) {
       result.unshift(parent);
     }
     return result;
@@ -2648,7 +2670,10 @@
  *
  * @return `true` if `type` is a single-valued enum type.
  */
-function isSingleValuedEnum(type: ts.Type, typeChecker: ts.TypeChecker): type is ts.EnumType {
+function isSingleValuedEnum(
+  type: ts.Type,
+  typeChecker: ts.TypeChecker,
+): type is ts.EnumType {
   if (type.isLiteral() && _isEnumLike(type)) {
     // Single-Valued enums are reduced to the only literal available.
     return type === typeChecker.getBaseTypeOfLiteralType(type);
@@ -2662,6 +2687,8 @@
     return fs.readJson(filePath);
   }
   const parent = path.dirname(fromDir);
-  if (parent === fromDir) { return undefined; }
+  if (parent === fromDir) {
+    return undefined;
+  }
   return findPackageInfo(parent);
 }