--- conflicted
+++ resolved
@@ -20,14 +20,10 @@
 import * as bindings from './node-bindings';
 import { ProjectInfo } from './project-info';
 import { isReservedName } from './reserved-words';
-<<<<<<< HEAD
 import { RuntimeTypeInfoInjector } from './runtime-info';
-import { TsCommentReplacer } from './ts-comment-replacer';
-=======
 import { DeprecatedRemover } from './transforms/deprecated-remover';
 import { TsCommentReplacer } from './transforms/ts-comment-replacer';
 import { combinedTransformers } from './transforms/utils';
->>>>>>> bce814d0
 import { Validator } from './validator';
 import { SHORT_VERSION, VERSION } from './version';
 import { enabledWarnings } from './warnings';
@@ -42,12 +38,9 @@
  */
 export class Assembler implements Emitter {
   private readonly commentReplacer = new TsCommentReplacer();
-<<<<<<< HEAD
   private readonly runtimeTypeInfoInjector: RuntimeTypeInfoInjector;
-=======
   private readonly deprecatedRemover?: DeprecatedRemover;
 
->>>>>>> bce814d0
   private readonly mainFile: string;
 
   private _diagnostics = new Array<JsiiDiagnostic>();
@@ -109,31 +102,13 @@
   public get customTransformers(): ts.CustomTransformers {
     return combinedTransformers(
       this.deprecatedRemover?.customTransformers ?? {},
+      this.runtimeTypeInfoInjector.makeTransformers(),
       this.commentReplacer.makeTransformers(),
     );
   }
 
   private get _typeChecker(): ts.TypeChecker {
     return this.program.getTypeChecker();
-  }
-
-  public makeTransformers(): ts.CustomTransformers {
-    const commentTransformers = this.commentReplacer.makeTransformers();
-    const runtimeTypeTransformers = this.runtimeTypeInfoInjector.makeTransformers();
-    return {
-      before: [
-        ...(commentTransformers.before ?? []),
-        ...(runtimeTypeTransformers.before ?? []),
-      ],
-      after: [
-        ...(commentTransformers.after ?? []),
-        ...(runtimeTypeTransformers.after ?? []),
-      ],
-      afterDeclarations: [
-        ...(commentTransformers.afterDeclarations ?? []),
-        ...(runtimeTypeTransformers.afterDeclarations ?? []),
-      ],
-    };
   }
 
   /**
