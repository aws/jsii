--- conflicted
+++ resolved
@@ -108,20 +108,14 @@
         LOG.trace(`Processing source file: ${colors.blue(path.relative(this.projectInfo.projectRoot, sourceFile.fileName))}`);
       }
       const symbol = this._typeChecker.getSymbolAtLocation(sourceFile);
-<<<<<<< HEAD
-      if (!symbol) { continue; }
-      const moduleExports = this._typeChecker.getExportsOfModule(symbol);
-      for (const node of moduleExports) {
-        this._registerNamespaces(node);
-      }
-      for (const node of moduleExports) {
-        visitPromises.push(this._visitNode(node.declarations[0], new EmitContext([], this.projectInfo.stability)));
-=======
       if (symbol) {
-        for (const node of this._typeChecker.getExportsOfModule(symbol)) {
+        const moduleExports = this._typeChecker.getExportsOfModule(symbol);
+        for (const node of moduleExports) {
+          this._registerNamespaces(node);
+        }
+        for (const node of moduleExports) {
           visitPromises.push(this._visitNode(node.declarations[0], new EmitContext([], this.projectInfo.stability)));
         }
->>>>>>> aecdc5ee
       }
     }
 
