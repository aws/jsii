import * as Case from 'case';
import * as colors from 'colors/safe';
import * as crypto from 'crypto';
// eslint-disable-next-line @typescript-eslint/no-require-imports
import deepEqual = require('deep-equal');
import * as fs from 'fs-extra';
import * as spec from '@jsii/spec';
import * as log4js from 'log4js';
import * as path from 'path';
import * as ts from 'typescript';
import { getReferencedDocParams, parseSymbolDocumentation } from './docs';
import { Diagnostic, EmitResult, Emitter } from './emitter';
import * as literate from './literate';
import { ProjectInfo } from './project-info';
import { isReservedName } from './reserved-words';
import { JSII_DIAGNOSTICS_CODE } from './utils';
import { Validator } from './validator';
import { SHORT_VERSION, VERSION } from './version';
import { enabledWarnings } from './warnings';

// eslint-disable-next-line @typescript-eslint/no-var-requires, @typescript-eslint/no-require-imports
const sortJson = require('sort-json');

const LOG = log4js.getLogger('jsii/assembler');

/**
 * The JSII Assembler consumes a ``ts.Program`` instance and emits a JSII assembly.
 */
export class Assembler implements Emitter {
  private readonly mainFile: string;

  private _diagnostics = new Array<Diagnostic>();
  private _deferred = new Array<DeferredRecord>();
  private _types: { [fqn: string]: spec.Type } = {};

  /** Map of Symbol to namespace export Symbol */
  private readonly _submoduleMap = new Map<ts.Symbol, ts.Symbol>();
<<<<<<< HEAD
  private readonly _submodules = new Map<ts.Symbol, SubmoduleInfos>();
=======
  private readonly _submodules = new Map<ts.Symbol, SubmoduleSpec>();
>>>>>>> 55489ac3

  /**
   * @param projectInfo information about the package being assembled
   * @param program     the TypeScript program to be assembled from
   * @param stdlib      the directory where the TypeScript stdlib is rooted
   */
  public constructor(
    public readonly projectInfo: ProjectInfo,
    public readonly program: ts.Program,
    public readonly stdlib: string) {
    const dts = projectInfo.types;
    let mainFile = dts.replace(/\.d\.ts(x?)$/, '.ts$1');

    // If out-of-source build was configured (tsc's outDir and rootDir), the
    // main file's path needs to be re-rooted from the outDir into the rootDir.
    const tscOutDir = program.getCompilerOptions().outDir;
    if (tscOutDir != null) {
      mainFile = path.relative(tscOutDir, mainFile);

      // rootDir may be set explicitly or not. If not, inferRootDir replicates
      // tsc's behavior of using the longest prefix of all built source files.
      const tscRootDir = program.getCompilerOptions().rootDir ?? inferRootDir(program);
      if (tscRootDir != null) {
        mainFile = path.join(tscRootDir, mainFile);
      }
    }

    this.mainFile = path.resolve(projectInfo.projectRoot, mainFile);
  }

  private get _typeChecker(): ts.TypeChecker {
    return this.program.getTypeChecker();
  }

  /**
   * Attempt emitting the JSII assembly for the program.
   *
   * @return the result of the assembly emission.
   */
  public async emit(): Promise<EmitResult> {
    this._diagnostics = [];
    if (!this.projectInfo.description) {
      this._diagnostic(null,
        ts.DiagnosticCategory.Suggestion,
        'A "description" field should be specified in "package.json"');
    }
    if (!this.projectInfo.homepage) {
      this._diagnostic(null,
        ts.DiagnosticCategory.Suggestion,
        'A "homepage" field should be specified in "package.json"');
    }
    const readme = await _loadReadme.call(this);
    if (readme == null) {
      this._diagnostic(null,
        ts.DiagnosticCategory.Suggestion,
        'There is no "README.md" file. It is recommended to have one.');
    }
    const docs = _loadDocs.call(this);

    this._types = {};
    this._deferred = [];
    const visitPromises = new Array<Promise<any>>();

    const sourceFile = this.program.getSourceFile(this.mainFile);

    if (sourceFile == null) {
      this._diagnostic(null, ts.DiagnosticCategory.Error, `Could not find "main" file: ${this.mainFile}`);
    } else {
<<<<<<< HEAD
      this._registerDependenciesNamespaces(sourceFile);
=======
      await this._registerDependenciesNamespaces(sourceFile);
>>>>>>> 55489ac3

      if (LOG.isTraceEnabled()) {
        LOG.trace(`Processing source file: ${colors.blue(path.relative(this.projectInfo.projectRoot, sourceFile.fileName))}`);
      }
      const symbol = this._typeChecker.getSymbolAtLocation(sourceFile);
      if (symbol) {
        const moduleExports = this._typeChecker.getExportsOfModule(symbol);
<<<<<<< HEAD
        for (const node of moduleExports) {
          this._registerNamespaces(node, { external: false });
        }
=======
        await Promise.all(moduleExports.map(this._registerNamespaces.bind(this)));
>>>>>>> 55489ac3
        for (const node of moduleExports) {
          visitPromises.push(this._visitNode(node.declarations[0], new EmitContext([], this.projectInfo.stability)));
        }
      }
    }

    await Promise.all(visitPromises);

    this.callDeferredsInOrder();

    // Skip emitting if any diagnostic message is an error
    if (this._diagnostics.find(diag => diag.category === ts.DiagnosticCategory.Error) != null) {
      LOG.debug('Skipping emit due to errors.');
      // Clearing ``this._types`` to allow contents to be garbage-collected.
      delete this._types;
      try {
        return { diagnostics: this._diagnostics, emitSkipped: true };
      } finally {
        // Clearing ``this._diagnostics`` to allow contents to be garbage-collected.
        delete this._diagnostics;
      }
    }

    const jsiiVersion = this.projectInfo.jsiiVersionFormat === 'short' ? SHORT_VERSION : VERSION;

    const assembly: spec.Assembly = {
      schema: spec.SchemaVersion.LATEST,
      name: this.projectInfo.name,
      version: this.projectInfo.version,
      description: this.projectInfo.description || this.projectInfo.name,
      license: this.projectInfo.license,
      keywords: this.projectInfo.keywords,
      homepage: this.projectInfo.homepage || this.projectInfo.repository.url,
      author: this.projectInfo.author,
      contributors: this.projectInfo.contributors && [...this.projectInfo.contributors],
      repository: this.projectInfo.repository,
      dependencies: noEmptyDict({ ...this.projectInfo.dependencies, ...this.projectInfo.peerDependencies }),
      dependencyClosure: noEmptyDict(toDependencyClosure(this.projectInfo.dependencyClosure)),
      bundled: this.projectInfo.bundleDependencies,
      submodules: noEmptyDict(this.submodules),
      types: this._types,
      submodules: noEmptyDict(toSubmoduleDeclarations(this._submodules.values())),
      targets: this.projectInfo.targets,
      metadata: this.projectInfo.metadata,
      docs,
      readme,
      jsiiVersion,
      fingerprint: '<TBD>',
    };

    const validator = new Validator(this.projectInfo, assembly);
    const validationResult = await validator.emit();
    if (!validationResult.emitSkipped) {
      const assemblyPath = path.join(this.projectInfo.projectRoot, '.jsii');
      LOG.trace(`Emitting assembly: ${colors.blue(assemblyPath)}`);
      await fs.writeJson(assemblyPath, _fingerprint(assembly), { encoding: 'utf8', spaces: 2 });
    }

    try {
      return {
        diagnostics: [...this._diagnostics, ...validationResult.diagnostics],
        emitSkipped: validationResult.emitSkipped
      };
    } finally {
      // Clearing ``this._types`` to allow contents to be garbage-collected.
      delete this._types;

      // Clearing ``this._diagnostics`` to allow contents to be garbage-collected.
      delete this._diagnostics;
    }

    async function _loadReadme(this: Assembler) {
      const readmePath = path.join(this.projectInfo.projectRoot, 'README.md');
      if (!await fs.pathExists(readmePath)) { return undefined; }
      const renderedLines = await literate.includeAndRenderExamples(
        await literate.loadFromFile(readmePath),
        literate.fileSystemLoader(this.projectInfo.projectRoot)
      );
      return { markdown: renderedLines.join('\n') };
    }

    function _loadDocs(this: Assembler): spec.Docs | undefined {
      if (!this.projectInfo.stability && !this.projectInfo.deprecated) {
        return undefined;
      }
      const deprecated = this.projectInfo.deprecated;
      const stability = this.projectInfo.stability;
      return { deprecated, stability };
    }
  }

  private get submodules() {
    const result: spec.Assembly['submodules'] = {};

    for (const [symbol, infos] of this._submodules.entries()) {
      if (infos.external) { continue; } // Only internal submodules should be referenced

      const nameParts = [symbol.name];
      for (let parent = this._submoduleMap.get(symbol); parent != null; parent = this._submoduleMap.get(parent)) {
        nameParts.unshift(parent.name);
      }
      const fqn = [this.projectInfo.name, ...nameParts].join('.');
      result[fqn] = {}; // We'll support customizing this... later.
    }

    return result;
  }

  /**
   * Defer a callback until a (set of) types are available
   *
   * This is a helper function around _defer() which encapsulates the _dereference
   * action (which is basically the majority use case for _defer anyway).
   *
   * Will not invoke the function with any 'undefined's; an error will already have been emitted in
   * that case anyway.
   *
   * @param fqn FQN of the current type (the type that has a dependency on baseTypes)
   * @param baseTypes Array of type references to be looked up
   * @param referencingNode Node to report a diagnostic on if we fail to look up a t ype
   * @param cb Callback to be invoked with the Types corresponding to the TypeReferences in baseTypes
   */
  private _deferUntilTypesAvailable(
    fqn: string, baseTypes: Array<string | spec.NamedTypeReference>,
    referencingNode: ts.Node, cb: (...xs: spec.Type[]) => void
  ) {
    // We can do this one eagerly
    if (baseTypes.length === 0) {
      cb();
      return;
    }
    const baseFqns = baseTypes.map(bt => typeof bt === 'string' ? bt : bt.fqn);

    this._defer(fqn, baseFqns, () => {
      const resolved = baseFqns.map(x => this._dereference(x, referencingNode)).filter(x => x !== undefined);
      if (resolved.length > 0) {
        cb(...resolved as spec.Type[]);
      }
    });
  }

  /**
   * Defer checks for after the program has been entirely processed; useful for verifying type references that may not
   * have been discovered yet, and verifying properties about them.
   *
   * The callback is guaranteed to be executed only after all deferreds for all types in 'dependedFqns' have
   * been executed.
   *
   * @param fqn FQN of the current type.
   * @param dependedFqns List of FQNs of types this callback depends on. All deferreds for all
   * @param cb the function to be called in a deferred way. It will be bound with ``this``, so it can depend on using
   *           ``this``.
   */
  private _defer(fqn: string, dependedFqns: string[], cb: () => void) {
    this._deferred.push({ fqn, dependedFqns, cb: cb.bind(this) });
  }

  /**
   * Obtains the ``spec.Type`` for a given ``spec.NamedTypeReference``.
   *
   * @param ref the type reference to be de-referenced
   *
   * @returns the de-referenced type, if it was found, otherwise ``undefined``.
   */
  private _dereference(ref: string | spec.NamedTypeReference, referencingNode: ts.Node | null): spec.Type | undefined {
    if (typeof ref !== 'string') {
      ref = ref.fqn;
    }

    const [assm,] = ref.split('.');
    let type;
    if (assm === this.projectInfo.name) {
      type = this._types[ref];
    } else {
      const assembly = this.projectInfo.dependencyClosure.find(dep => dep.name === assm);
      type = assembly?.types?.[ref];

      // since we are exposing a type of this assembly in this module's public API,
      // we expect it to appear as a peer dependency instead of a normal dependency.
      if (assembly) {
        if (!(assembly.name in this.projectInfo.peerDependencies)) {
          this._diagnostic(referencingNode, ts.DiagnosticCategory.Warning,
            `The type '${ref}' is exposed in the public API of this module. ` +
            `Therefore, the module '${assembly.name}' must also be defined under "peerDependencies". ` +
            'This will be auto-corrected unless --no-fix-peer-dependencies was specified.');
        }
      }
    }

    if (!type) {
      this._diagnostic(referencingNode, ts.DiagnosticCategory.Error,
        `Unable to resolve referenced type '${ref}'. Type may be @internal or unexported`);
    }

    return type;
  }

  private _diagnostic(
    node: ts.Node | null,
    category: ts.DiagnosticCategory,
    messageText: string,
    relatedInformation?: ts.DiagnosticRelatedInformation[]
  ) {
    this._diagnostics.push({
      domain: 'JSII',
      category,
      code: JSII_DIAGNOSTICS_CODE,
      messageText: `JSII: ${messageText}`,
      file: node != null ? node.getSourceFile() : undefined,
      start: node != null ? node.getStart() : undefined,
      length: node != null ? node.getEnd() - node.getStart() : undefined,
      relatedInformation,
    });
  }

  /**
   * Compute the JSII fully qualified name corresponding to a ``ts.Type`` instance. If for any reason a name cannot be
   * computed for the type, a marker is returned instead, and an ``ts.DiagnosticCategory.Error`` diagnostic is
   * inserted in the assembler context.
   *
   * @param type the type for which a JSII fully qualified name is neede.
   *
   * @returns the FQN of the type, or some "unknown" marker.
   */
  private async _getFQN(type: ts.Type): Promise<string> {
    const singleValuedEnum = isSingleValuedEnum(type, this._typeChecker);

    const tsFullName = this._typeChecker.getFullyQualifiedName(type.symbol);
    const tsName = singleValuedEnum
      // If it's a single-valued enum, we need to remove the last qualifier to get back to the enum.
      ? tsFullName.replace(/\.[^.]+$/, '')
      : tsFullName;

    let node = singleValuedEnum
      // If it's a single-valued enum, we need to move to the parent to have the enum declaration
      ? type.symbol.valueDeclaration.parent
      : type.symbol.valueDeclaration;
    if (!node && type.symbol.declarations.length > 0) { node = type.symbol.declarations[0]; }

    const groups = /^"([^"]+)"\.(.*)$/.exec(tsName);
    if (!groups) {
      this._diagnostic(node, ts.DiagnosticCategory.Error, `Cannot use private type ${tsName} in exported declarations`);
      return tsName;
    }
    const [, modulePath, typeName,] = groups;
    const pkg = await findPackageInfo(modulePath);
    if (!pkg) {
      this._diagnostic(node, ts.DiagnosticCategory.Error, `Could not find module for ${modulePath}`);
      return `unknown.${typeName}`;
    }

    const submodule = this._submoduleMap.get(type.symbol);
    if (submodule != null) {
      const submoduleNs = this._submodules.get(submodule)!.fqnResolutionPrefix;
      return `${submoduleNs}.${typeName}`;
    }

    const fqn = `${pkg.name}.${typeName}`;
    if (pkg.name !== this.projectInfo.name && !this._dereference({ fqn }, type.symbol.valueDeclaration)) {
      this._diagnostic(node,
        ts.DiagnosticCategory.Error,
        `Use of foreign type not present in the ${pkg.name}'s assembly: ${fqn}`);
    }
    return fqn;
  }

  /**
   * For all modules in the dependency closure, crawl their exports to register
   * the submodules they contain.
   *
   * @param entryPoint the main source file for the currently compiled module.
   */
  private async _registerDependenciesNamespaces(entryPoint: ts.SourceFile) {
    for (const assm of this.projectInfo.dependencyClosure) {
      const resolved = ts.resolveModuleName(assm.name, entryPoint.fileName, this.program.getCompilerOptions(), ts.sys);
      // If we can't resolve the module name, simply ignore it (TypeScript compilation likely failed)
      if (resolved.resolvedModule == null) { continue; }
      const source = this.program.getSourceFile(resolved.resolvedModule.resolvedFileName);
      const depMod = source && this._typeChecker.getSymbolAtLocation(source);
      // It's unlikely, but if we can't get the SourceFile here, ignore it (TypeScript compilation probably failed)
      if (depMod == null) { continue; }

      for (const symbol of this._typeChecker.getExportsOfModule(depMod)) {
        // eslint-disable-next-line no-await-in-loop
        await this._registerNamespaces(symbol);
      }
    }
  }

<<<<<<< HEAD
  /**
   * For all modules in the dependency closure, crawl their exports to register
   * the submodules they contain.
   *
   * @param entryPoint the main source file for the currently compiled module.
   */
  private _registerDependenciesNamespaces(entryPoint: ts.SourceFile) {
    for (const assm of this.projectInfo.dependencyClosure) {
      const resolved = ts.resolveModuleName(assm.name, entryPoint.fileName, this.program.getCompilerOptions(), ts.sys);
      // If we can't resolve the module name, simply ignore it (TypeScript compilation likely failed)
      if (resolved.resolvedModule == null) { continue; }
      const source = this.program.getSourceFile(resolved.resolvedModule.resolvedFileName);
      const depMod = source && this._typeChecker.getSymbolAtLocation(source);
      // It's unlikely, but if we can't get the SourceFile here, ignore it (TypeScript compilation probably failed)
      if (depMod == null) { continue; }

      for (const symbol of this._typeChecker.getExportsOfModule(depMod)) {
        this._registerNamespaces(symbol, { external: true });
      }
    }
  }

  private _registerNamespaces(symbol: ts.Symbol, opts: SubmoduleInfos): void {
=======
  private async _registerNamespaces(symbol: ts.Symbol): Promise<void> {
>>>>>>> 55489ac3
    const declaration = symbol.valueDeclaration ?? symbol.declarations[0];
    if (declaration == null) {
      // Nothing to do here...
      return;
    }
    if (ts.isModuleDeclaration(declaration)) {
<<<<<<< HEAD
      this._submodules.set(symbol, opts);
      // Not actually tagging members, because this is a `namespace {}` declaration
      // so it'll be correctly resolved from its TypeScript fully qualified name.
=======
      const { fqn, fqnResolutionPrefix } = await qualifiedNameOf.call(this, symbol, true);

      this._submodules.set(symbol, { fqn, fqnResolutionPrefix, locationInModule: this.declarationLocation(declaration) });
      await this._addToSubmodule(symbol, symbol);
>>>>>>> 55489ac3
      return;
    }
    if (!ts.isNamespaceExport(declaration)) {
      // Nothing to do here...
      return;
    }

    const moduleSpecifier = declaration.parent.moduleSpecifier;
    if (moduleSpecifier == null || !ts.isStringLiteral(moduleSpecifier)) {
      // There is a grammar error here, so we'll let tsc report this for us.
      return;
    }
    const resolution = ts.resolveModuleName(
      moduleSpecifier.text,
      declaration.getSourceFile().fileName,
      this.program.getCompilerOptions(),
      ts.sys
    );
    if (resolution.resolvedModule == null) {
      // Unresolvable module... We'll let tsc report this for us.
      return;
    }
    if (resolution.resolvedModule.isExternalLibraryImport) {
      // External re-exports are "pure-javascript" sugar; they need not be
      // represented in the jsii Assembly since the types in there will be
      // resolved through dependencies.
      return;
    }
    const sourceFile = this.program.getSourceFile(resolution.resolvedModule.resolvedFileName)!;
    const sourceModule = this._typeChecker.getSymbolAtLocation(sourceFile);
    // If there's no module, it's a syntax error, and tsc will have reported it for us.
    if (sourceModule) {
      if (symbol.name !== Case.camel(symbol.name) && symbol.name !== Case.snake(symbol.name)) {
        this._diagnostic(declaration, ts.DiagnosticCategory.Error,
          `Submodule namespaces must be camelCased or snake_cased. Consider renaming to "${Case.camel(symbol.name)}".`);
      }
<<<<<<< HEAD
      this._submodules.set(symbol, opts);
      this._addToSubmodule(symbol, sourceModule, opts);
=======

      const { fqn, fqnResolutionPrefix } = await qualifiedNameOf.call(this, symbol);
      const targets = undefined; // This will be configurable in the future.

      this._submodules.set(symbol, { fqn, fqnResolutionPrefix, targets, locationInModule: this.declarationLocation(declaration) });
      await this._addToSubmodule(symbol, sourceModule);
    }

    async function qualifiedNameOf(this: Assembler, sym: ts.Symbol, inlineNamespace = false): Promise<{ fqn: string, fqnResolutionPrefix: string }> {
      if (this._submoduleMap.has(sym)) {
        const parent = this._submodules.get(this._submoduleMap.get(sym)!)!;
        const fqn = `${parent.fqn}.${sym.name}`;
        return {
          fqn,
          fqnResolutionPrefix: inlineNamespace ? parent.fqnResolutionPrefix : fqn,
        };
      }
      const symbolLocation = sym.getDeclarations()?.[0]?.getSourceFile()?.fileName;
      const pkgInfo = symbolLocation && await findPackageInfo(symbolLocation);
      const assemblyName: string = pkgInfo?.name ?? this.projectInfo.name;
      const fqn = `${assemblyName}.${sym.name}`;
      return {
        fqn,
        fqnResolutionPrefix: inlineNamespace ? this.projectInfo.name : fqn,
      };
>>>>>>> 55489ac3
    }
  }

  /**
   * Registers Symbols to a particular submodule. This is used to associate
   * declarations exported by an `export * as ns from 'moduleLike';` statement
   * so that they can subsequently be correctly namespaced.
   *
   * @param ns         the symbol that identifies the submodule.
   * @param moduleLike the module-like symbol bound to the submodule.
   */
<<<<<<< HEAD
  private _addToSubmodule(ns: ts.Symbol, moduleLike: ts.Symbol, opts: SubmoduleInfos) {
=======
  private async _addToSubmodule(ns: ts.Symbol, moduleLike: ts.Symbol) {
>>>>>>> 55489ac3
    // For each symbol exported by the moduleLike, map it to the ns submodule.
    for (const symbol of this._typeChecker.getExportsOfModule(moduleLike)) {
      if (this._submoduleMap.has(symbol)) {
        const currNs = this._submoduleMap.get(symbol)!;
        // Checking if there's been two submodules exporting the same symbol,
        // which is illegal. We can tell if the currently registered symbol has
        // a different name than the one we're currently trying to register in.
        if (currNs.name !== ns.name) {
          const currNsDecl = currNs.valueDeclaration ?? currNs.declarations[0];
          const nsDecl = ns.valueDeclaration ?? ns.declarations[0];
          this._diagnostic(
            symbol.valueDeclaration,
            ts.DiagnosticCategory.Error,
            `Symbol is re-exported under two distinct submodules (${currNs.name} and ${ns.name})`,
            [{
              category: ts.DiagnosticCategory.Warning,
              file: currNsDecl.getSourceFile(),
              length: currNsDecl.getStart() - currNsDecl.getEnd(),
              messageText: `Symbol is exported under the "${currNs.name}" submodule`,
              start: currNsDecl.getStart(),
              code: JSII_DIAGNOSTICS_CODE
            }, {
              category: ts.DiagnosticCategory.Warning,
              file: nsDecl.getSourceFile(),
              length: nsDecl.getStart() - nsDecl.getEnd(),
              messageText: `Symbol is exported under the "${ns.name}" submodule`,
              start: nsDecl.getStart(),
              code: JSII_DIAGNOSTICS_CODE
            }]
          );
        }
        // Found two re-exports, which is odd, but they use the same submodule,
        // so it's probably okay? That's likely a tsc error, which will have
        // been reported for us already anyway.
        continue;
      }
      this._submoduleMap.set(symbol, ns);

      // If the exported symbol has any declaration, and that delcaration is of
      // an entity that can have nested declarations of interest to jsii
      // (classes, interfaces, enums, modules), we need to also associate those
      // nested symbols to the submodule (or they won't be named correctly!)
      const decl = symbol.declarations?.[0];
      if (decl != null) {
        if (ts.isClassDeclaration(decl) || ts.isInterfaceDeclaration(decl) || ts.isEnumDeclaration(decl)) {
          const type = this._typeChecker.getTypeAtLocation(decl);
          if (isSingleValuedEnum(type, this._typeChecker)) {
            // type.symbol !== symbol, because symbol is the enum itself, but
            // since it's single-valued, the TypeChecker will only show us the
            // value's symbol later on.
            this._submoduleMap.set(type.symbol, ns);
          }
          if (type.symbol.exports) {
<<<<<<< HEAD
            this._addToSubmodule(ns, symbol, opts);
          }
        } else if (ts.isModuleDeclaration(decl)) {
          this._addToSubmodule(ns, symbol, opts);
          this._registerNamespaces(symbol, opts);
        } else if (ts.isNamespaceExport(decl)) {
          this._submoduleMap.set(symbol, ns);
          this._registerNamespaces(symbol, opts);
=======
            // eslint-disable-next-line no-await-in-loop
            await this._addToSubmodule(ns, symbol);
          }
        } else if (ts.isModuleDeclaration(decl)) {
          // eslint-disable-next-line no-await-in-loop
          await this._registerNamespaces(symbol);
        } else if (ts.isNamespaceExport(decl)) {
          // eslint-disable-next-line no-await-in-loop
          await this._registerNamespaces(symbol);
>>>>>>> 55489ac3
        }
      }
    }
  }

  /**
   * Register exported types in ``this.types``.
   *
   * @param node       a node found in a module
   * @param namePrefix the prefix for the types' namespaces
   */
  // eslint-disable-next-line complexity
  private async _visitNode(node: ts.Declaration, context: EmitContext): Promise<spec.Type[]> {
    if (ts.isNamespaceExport(node)) { // export * as ns from 'module';
      // Note: the "ts.NamespaceExport" refers to the "export * as ns" part of
      // the statement only. We must refer to `node.parent` in order to be able
      // to access the module specifier ("from 'module'") part.
      const symbol = this._typeChecker.getSymbolAtLocation(node.parent.moduleSpecifier!)!;

      if (LOG.isTraceEnabled()) { LOG.trace(`Entering submodule: ${colors.cyan([...context.namespace, symbol.name].join('.'))}`); }

      const nsContext = context.appendNamespace(node.name.text);
      const promises = new Array<Promise<spec.Type[]>>();
      for (const child of this._typeChecker.getExportsOfModule(symbol)) {
        promises.push(this._visitNode(child.declarations[0], nsContext));
      }
      const allTypes = flattenPromises(promises);

      if (LOG.isTraceEnabled()) { LOG.trace(`Leaving submodule: ${colors.cyan([...context.namespace, symbol.name].join('.'))}`); }

      return allTypes;
    }

    if ((ts.getCombinedModifierFlags(node) & ts.ModifierFlags.Export) === 0) { return []; }

    let jsiiType: spec.Type | undefined;

    if (ts.isClassDeclaration(node) && _isExported(node)) { // export class Name { ... }
      jsiiType = await this._visitClass(this._typeChecker.getTypeAtLocation(node), context);
    } else if (ts.isInterfaceDeclaration(node) && _isExported(node)) { // export interface Name { ... }
      jsiiType = await this._visitInterface(this._typeChecker.getTypeAtLocation(node), context);
    } else if (ts.isEnumDeclaration(node) && _isExported(node)) { // export enum Name { ... }
      jsiiType = await this._visitEnum(this._typeChecker.getTypeAtLocation(node), context);
    } else if (ts.isModuleDeclaration(node)) { // export namespace name { ... }
      const name = node.name.getText();
      const symbol = this._typeChecker.getSymbolAtLocation(node.name)!;

      if (LOG.isTraceEnabled()) { LOG.trace(`Entering namespace: ${colors.cyan([...context.namespace, name].join('.'))}`); }

      const allTypesPromises = new Array<Promise<spec.Type[]>>();
      for (const prop of this._typeChecker.getExportsOfModule(symbol)) {
        allTypesPromises.push(this._visitNode(prop.declarations[0], context.appendNamespace(node.name.getText())));
      }
      const allTypes = await flattenPromises(allTypesPromises);

      if (LOG.isTraceEnabled()) { LOG.trace(`Leaving namespace:  ${colors.cyan([...context.namespace, name].join('.'))}`); }
      return allTypes;
    } else {
      this._diagnostic(node, ts.DiagnosticCategory.Message, `Ignoring ${ts.SyntaxKind[node.kind]} node (it cannot be represented in the jsii type model)`);
    }

    if (!jsiiType) { return []; }

    // Let's quickly verify the declaration does not collide with a submodule. Submodules get case-adjusted for each
    // target language separately, so names cannot collide with case-variations.
    for (const submodule of this._submodules.keys()) {
      const candidates = Array.from(new Set([
        submodule.name,
        Case.camel(submodule.name),
        Case.pascal(submodule.name),
        Case.snake(submodule.name),
      ]));
      const colliding = candidates.find(name => `${this.projectInfo.name}.${name}` === jsiiType!.fqn);
      if (colliding != null) {
        const submoduleDecl = submodule.valueDeclaration ?? submodule.declarations[0];
        this._diagnostic(node, ts.DiagnosticCategory.Error,
          `Submodule "${submodule.name}" conflicts with "${jsiiType.name}". Restricted names are: ${candidates.join(', ')}`,
          [{
            category: ts.DiagnosticCategory.Warning,
            code: JSII_DIAGNOSTICS_CODE,
            file: submoduleDecl.getSourceFile(),
            length: submoduleDecl.getEnd() - submoduleDecl.getStart(),
            messageText: 'This is the conflicting submodule declaration.',
            start: submoduleDecl.getStart()
          }]);
      }
    }

    if (LOG.isInfoEnabled()) {
      LOG.info(`Registering JSII ${colors.magenta(jsiiType.kind)}: ${colors.green(jsiiType.fqn)}`);
    }
    this._types[jsiiType.fqn] = jsiiType;
    jsiiType.locationInModule = this.declarationLocation(node);

    const type = this._typeChecker.getTypeAtLocation(node);
    if (type.symbol.exports) {
      const nestedContext = context.appendNamespace(type.symbol.name);
      const visitedNodes = this._typeChecker.getExportsOfModule(type.symbol).filter(s => s.declarations)
        .map(exportedNode => this._visitNode(exportedNode.declarations[0], nestedContext));
      for (const nestedTypes of await Promise.all(visitedNodes)) {
        for (const nestedType of nestedTypes) {
          if (nestedType.namespace !== nestedContext.namespace.join('.')) {
            this._diagnostic(node,
              ts.DiagnosticCategory.Error,
              `All child names of a type '${jsiiType.fqn}' must point to concrete types, but '${nestedType.namespace}' is a namespaces, and this structure cannot be supported in all languages (e.g. Java)`);
          }
        }
      }
    }

    return [jsiiType];
  }

  private declarationLocation(node: ts.Declaration): spec.SourceLocation {
    const file = node.getSourceFile();
    const line = ts.getLineAndCharacterOfPosition(file, node.getStart()).line;
    return {
      filename: path.relative(this.projectInfo.projectRoot, file.fileName),
      line: line + 1,
    };
  }

  private async _processBaseInterfaces(fqn: string, baseTypes?: ts.Type[]) {
    const erasedBases = new Array<ts.Type>();
    if (!baseTypes) {
      return { erasedBases };
    }

    const result = new Array<spec.NamedTypeReference>();
    const baseInterfaces = new Set<ts.Type>();

    const processBaseTypes = (types: ts.Type[]) => {
      for (const iface of types) {
        // base is private/internal, so we continue recursively with it's own bases
        if (this._isPrivateOrInternal(iface.symbol)) {
          erasedBases.push(iface);
          const bases = iface.getBaseTypes();
          if (bases) {
            processBaseTypes(bases);
          }
          continue;
        }

        baseInterfaces.add(iface);
      }
    };

    processBaseTypes(baseTypes);

    const typeRefs = Array.from(baseInterfaces).map(async iface => {
      const decl = iface.symbol.valueDeclaration;
      const typeRef = await this._typeReference(iface, decl);
      return { decl, typeRef };
    });
    for (const { decl, typeRef } of await Promise.all(typeRefs)) {
      if (!spec.isNamedTypeReference(typeRef)) {
        this._diagnostic(decl,
          ts.DiagnosticCategory.Error,
          `Interface of ${fqn} is not a named type (${spec.describeTypeReference(typeRef)})`);
        continue;
      }

      this._deferUntilTypesAvailable(fqn, [typeRef], decl, (deref) => {
        if (!spec.isInterfaceType(deref)) {
          this._diagnostic(decl,
            ts.DiagnosticCategory.Error,
            `Inheritance clause of ${fqn} uses ${spec.describeTypeReference(typeRef)} as an interface`);
        }
      });

      result.push(typeRef);
    }

    return { interfaces: result.length === 0 ? undefined : result, erasedBases };
  }

  // eslint-disable-next-line complexity
  private async _visitClass(type: ts.Type, ctx: EmitContext): Promise<spec.ClassType | undefined> {
    if (LOG.isTraceEnabled()) {
      LOG.trace(`Processing class: ${colors.gray(ctx.namespace.join('.'))}.${colors.cyan(type.symbol.name)}`);
    }

    if (_hasInternalJsDocTag(type.symbol)) {
      return undefined;
    }

    this._warnAboutReservedWords(type.symbol);

    const fqn = `${[this.projectInfo.name, ...ctx.namespace].join('.')}.${type.symbol.name}`;

    const jsiiType: spec.ClassType = {
      assembly: this.projectInfo.name,
      fqn,
      kind: spec.TypeKind.Class,
      name: type.symbol.name,
      namespace: ctx.namespace.length > 0 ? ctx.namespace.join('.') : undefined,
      docs: this._visitDocumentation(type.symbol, ctx),
    };

    if (_isAbstract(type.symbol, jsiiType)) {
      jsiiType.abstract = true;
    }

    const erasedBases = new Array<ts.BaseType>();
    for (let base of type.getBaseTypes() ?? []) {
      if (jsiiType.base) {
        this._diagnostic(base.symbol.valueDeclaration, ts.DiagnosticCategory.Error, `Found multiple base types for ${jsiiType.fqn}`);
        continue;
      }

      //
      // base classes ("extends foo")

      // Crawl up the inheritance tree if the current base type is not exported, so we identify the type(s) to be
      // erased, and identify the closest exported base class, should there be one.
      while (base && this._isPrivateOrInternal(base.symbol)) {
        LOG.debug(`Base class of ${colors.green(jsiiType.fqn)} named ${colors.green(base.symbol.name)} is not exported, erasing it...`);
        erasedBases.push(base);
        base = (base.getBaseTypes() ?? [])[0];
      }
      if (!base) {
        // There is no exported base class to be found, pretend this class has no base class.
        continue;
      }

      // eslint-disable-next-line no-await-in-loop
      const ref = await this._typeReference(base, type.symbol.valueDeclaration);

      if (!spec.isNamedTypeReference(ref)) {
        this._diagnostic(base.symbol.valueDeclaration,
          ts.DiagnosticCategory.Error,
          `Base type of ${jsiiType.fqn} is not a named type (${spec.describeTypeReference(ref)})`);
        continue;
      }
      this._deferUntilTypesAvailable(fqn, [ref], base.symbol.valueDeclaration, (deref) => {
        if (!spec.isClassType(deref)) {
          this._diagnostic(base.symbol.valueDeclaration,
            ts.DiagnosticCategory.Error,
            `Base type of ${jsiiType.fqn} is not a class (${spec.describeTypeReference(ref)})`);
        }
      });
      jsiiType.base = ref.fqn;
    }

    //
    // base interfaces ("implements foo")

    // collect all "implements" declarations from the current type and all
    // erased base types (because otherwise we lose them, see jsii#487)
    const implementsClauses = new Array<ts.HeritageClause>();
    for (const heritage of [type, ...erasedBases].map(t => (t.symbol.valueDeclaration as ts.ClassDeclaration).heritageClauses ?? [])) {
      for (const clause of heritage) {
        if (clause.token === ts.SyntaxKind.ExtendsKeyword) {
          // Handled by `getBaseTypes`
          continue;
        } else if (clause.token !== ts.SyntaxKind.ImplementsKeyword) {
          this._diagnostic(clause, ts.DiagnosticCategory.Error, `Ignoring ${ts.SyntaxKind[clause.token]} heritage clause`);
          continue;
        }

        implementsClauses.push(clause);
      }
    }

    // process all "implements" clauses
    const allInterfaces = new Set<string>();
    const baseInterfaces = implementsClauses.map(clause => this._processBaseInterfaces(fqn, clause.types.map(t => this._getTypeFromTypeNode(t))));
    for (const { interfaces } of await Promise.all(baseInterfaces)) {
      for (const ifc of interfaces ?? []) {
        allInterfaces.add(ifc.fqn);
      }
      if (interfaces) {
        this._deferUntilTypesAvailable(jsiiType.fqn, interfaces, type.symbol.valueDeclaration, (...ifaces) => {
          for (const iface of ifaces) {
            if (spec.isInterfaceType(iface) && iface.datatype) {
              this._diagnostic(type.symbol.valueDeclaration,
                ts.DiagnosticCategory.Error,
                `Attempted to implement struct ${iface.fqn} from class ${jsiiType.fqn}`);
            }
          }
        });
      }
    }

    if (allInterfaces.size > 0) {
      jsiiType.interfaces = Array.from(allInterfaces);
    }

    if (!type.isClass()) {
      throw new Error('Oh no');
    }

    const allDeclarations: Array<{ decl: ts.Declaration, type: ts.InterfaceType | ts.BaseType }>
      = type.symbol.declarations.map(decl => ({ decl, type }));

    // Considering erased bases' declarations, too, so they are "blended in"
    for (const base of erasedBases) {
      allDeclarations.push(...base.symbol.declarations.map(decl => ({ decl, type: base })));
    }

    for (const { decl, type: declaringType } of allDeclarations) {
      const classDecl = decl as ts.ClassDeclaration | ts.InterfaceDeclaration;
      if (!classDecl.members) { continue; }

      for (const memberDecl of classDecl.members) {
        // The "??" is to get to the __constructor symbol (getSymbolAtLocation wouldn't work there...)
        const member = this._typeChecker.getSymbolAtLocation(memberDecl.name!) ?? ((memberDecl as any).symbol as ts.Symbol);

        if (!(declaringType.symbol.getDeclarations() ?? []).find(d => d === memberDecl.parent)) {
          continue;
        }

        if (this._isPrivateOrInternal(member, memberDecl)) {
          continue;
        }

        // constructors are handled later
        if (ts.isConstructorDeclaration(memberDecl)) {
          continue;
        }

        // eslint-disable-next-line no-await-in-loop
        if (ts.isMethodDeclaration(memberDecl) || ts.isMethodSignature(memberDecl)) {
          // eslint-disable-next-line no-await-in-loop
          await this._visitMethod(member, jsiiType, ctx.replaceStability(jsiiType.docs?.stability));
        } else if (ts.isPropertyDeclaration(memberDecl)
          || ts.isPropertySignature(memberDecl)
          || ts.isAccessor(memberDecl)) {
          // eslint-disable-next-line no-await-in-loop
          await this._visitProperty(member, jsiiType, ctx.replaceStability(jsiiType.docs?.stability));
        } else {
          this._diagnostic(memberDecl,
            ts.DiagnosticCategory.Warning,
            `Ignoring un-handled ${ts.SyntaxKind[memberDecl.kind]} member`);
        }
        /* eslint-enable no-await-in-loop */
      }
    }

    const memberEmitContext = ctx.replaceStability(jsiiType.docs && jsiiType.docs.stability);

    // Find the first defined constructor in this class, or it's erased bases
    const constructor = [type, ...erasedBases].map(getConstructor).find(ctor => ctor != null);
    const ctorDeclaration = constructor && (constructor.declarations[0] as ts.ConstructorDeclaration);
    if (constructor && ctorDeclaration) {
      const signature = this._typeChecker.getSignatureFromDeclaration(ctorDeclaration);

      if ((ts.getCombinedModifierFlags(ctorDeclaration) & ts.ModifierFlags.Private) === 0) {
        jsiiType.initializer = {};
        if (signature) {
          for (const param of signature.getParameters()) {
            jsiiType.initializer.parameters = jsiiType.initializer.parameters ?? [];
            // eslint-disable-next-line no-await-in-loop
            jsiiType.initializer.parameters.push(await this._toParameter(param, ctx.replaceStability(jsiiType.docs?.stability)));
            jsiiType.initializer.variadic = jsiiType.initializer?.parameters?.some(p => !!p.variadic) || undefined;
            jsiiType.initializer.protected = (ts.getCombinedModifierFlags(ctorDeclaration) & ts.ModifierFlags.Protected) !== 0
              || undefined;
          }
        }
        this._verifyConsecutiveOptionals(ctorDeclaration, jsiiType.initializer.parameters);
        jsiiType.initializer.docs = this._visitDocumentation(constructor, memberEmitContext);
      }

      // Process constructor-based property declarations even if constructor is private
      if (signature) {
        for (const param of signature.getParameters()) {
          if (ts.isParameterPropertyDeclaration(param.valueDeclaration, param.valueDeclaration.parent) && !this._isPrivateOrInternal(param)) {
            // eslint-disable-next-line no-await-in-loop
            await this._visitProperty(param, jsiiType, memberEmitContext);
          }
        }
      }
    } else if (jsiiType.base) {
      this._deferUntilTypesAvailable(fqn, [jsiiType.base], type.symbol.valueDeclaration, (baseType) => {
        if (spec.isClassType(baseType)) {
          jsiiType.initializer = baseType.initializer;
        } else {
          this._diagnostic(type.symbol.valueDeclaration,
            ts.DiagnosticCategory.Error,
            `Base type of ${jsiiType.fqn} (${jsiiType.base}) is not a class`);
        }
      });
    } else {
      jsiiType.initializer = {};
    }

    this._verifyNoStaticMixing(jsiiType, type.symbol.valueDeclaration);

    return _sortMembers(jsiiType);
  }

  /**
   * Use the TypeChecker's getTypeFromTypeNode, but throw a descriptive error if it fails
   */
  private _getTypeFromTypeNode(t: ts.TypeNode) {
    const type = this._typeChecker.getTypeFromTypeNode(t);
    if (isErrorType(type)) {
      throw new Error(`Unable to resolve type: ${t.getFullText()}. This typically happens if something is wrong with your dependency closure.`);
    }
    return type;
  }

  /**
   * Check that this class doesn't declare any members that are of different staticness in itself or any of its bases
   */
  private _verifyNoStaticMixing(klass: spec.ClassType, decl: ts.Declaration) {
    function stat(s?: boolean) {
      return s ? 'static' : 'non-static';
    }

    // Check class itself--may have two methods/props with the same name, so check the arrays
    const statics = new Set((klass.methods ?? []).concat(klass.properties ?? []).filter(x => x.static).map(x => x.name));
    const nonStatics = new Set((klass.methods ?? []).concat(klass.properties ?? []).filter(x => !x.static).map(x => x.name));
    // Intersect
    for (const member of intersect(statics, nonStatics)) {
      this._diagnostic(decl, ts.DiagnosticCategory.Error,
        `member '${member}' of class '${klass.name}' cannot be declared both statically and non-statically`);
    }

    // Check against base classes. They will not contain duplicate member names so we can load
    // the members into a map.
    const classMembers = typeMembers(klass);
    this._withBaseClass(klass, decl, (base, recurse) => {
      for (const [name, baseMember] of Object.entries(typeMembers(base))) {
        const member = classMembers[name];
        if (!member) { continue; }

        if (!!baseMember.static !== !!member.static) {
          this._diagnostic(decl, ts.DiagnosticCategory.Error,
            `${stat(member.static)} member '${name}' of class '${klass.name}' conflicts with ${stat(baseMember.static)} member in ancestor '${base.name}'`);
        }
      }

      recurse();
    });
  }

  /**
   * Wrapper around _deferUntilTypesAvailable, invoke the callback with the given classes' base type
   *
   * Does nothing if the given class doesn't have a base class.
   *
   * The second argument will be a `recurse` function for easy recursion up the inheritance tree
   * (no messing around with binding 'self' and 'this' and doing multiple calls to _withBaseClass.)
   */
  private _withBaseClass(klass: spec.ClassType, decl: ts.Declaration, cb: (base: spec.ClassType, recurse: () => void) => void) {
    if (klass.base) {
      this._deferUntilTypesAvailable(klass.fqn, [klass.base], decl, (base) => {
        if (!spec.isClassType(base)) { throw new Error('Oh no'); }
        cb(base, () => this._withBaseClass(base, decl, cb));
      });
    }
  }

  /**
   * @returns true if this member is internal and should be omitted from the type manifest
   */
  private _isPrivateOrInternal(symbol: ts.Symbol, validateDeclaration?: ts.Declaration): boolean {
    const hasInternalJsDocTag = _hasInternalJsDocTag(symbol);
    const hasUnderscorePrefix = symbol.name !== '__constructor' && symbol.name.startsWith('_');

    if (_isPrivate(symbol)) {
      LOG.trace(`${colors.cyan(symbol.name)} is marked "private", or is an unexported type declaration`);
      return true;
    }

    if (!hasInternalJsDocTag && !hasUnderscorePrefix) {
      return false;
    }

    // we only validate if we have a declaration
    if (validateDeclaration) {
      if (!hasUnderscorePrefix) {
        this._diagnostic(validateDeclaration, ts.DiagnosticCategory.Error,
          `${colors.cyan(symbol.name)}: the name of members marked as @internal must begin with an underscore`);
      }

      if (!hasInternalJsDocTag) {
        this._diagnostic(validateDeclaration, ts.DiagnosticCategory.Error,
          `${colors.cyan(symbol.name)}: members with names that begin with an underscore must be marked as @internal via a JSDoc tag`);
      }
    }

    return true;
  }

  private async _visitEnum(type: ts.Type, ctx: EmitContext): Promise<spec.EnumType | undefined> {
    if (LOG.isTraceEnabled()) {
      LOG.trace(`Processing enum: ${colors.gray(ctx.namespace.join('.'))}.${colors.cyan(type.symbol.name)}`);
    }

    // Forcefully resolving to the EnumDeclaration symbol for single-valued enums
    const symbol: ts.Symbol = type.isLiteral() ? (type.symbol as any).parent : type.symbol;
    if (!symbol) {
      throw new Error(`Unable to resolve enum declaration for ${type.symbol.name}!`);
    }

    if (_hasInternalJsDocTag(symbol)) {
      return Promise.resolve(undefined);
    }

    this._warnAboutReservedWords(type.symbol);

    const decl = symbol.valueDeclaration;
    const flags = ts.getCombinedModifierFlags(decl);
    if (flags & ts.ModifierFlags.Const) {
      this._diagnostic(decl,
        ts.DiagnosticCategory.Error,
        "Exported enum cannot be declared 'const'");
    }

    const docs = this._visitDocumentation(symbol, ctx);

    const typeContext = ctx.replaceStability(docs?.stability);
    const members = type.isUnion() ? type.types : [type];

    const jsiiType: spec.EnumType = {
      assembly: this.projectInfo.name,
      fqn: `${[this.projectInfo.name, ...ctx.namespace].join('.')}.${symbol.name}`,
      kind: spec.TypeKind.Enum,
      members: members.map(m => ({
        name: m.symbol.name,
        docs: this._visitDocumentation(m.symbol, typeContext),
      })),
      name: symbol.name,
      namespace: ctx.namespace.length > 0 ? ctx.namespace.join('.') : undefined,
      docs
    };

    return Promise.resolve(jsiiType);
  }

  /**
   * Return docs for a symbol
   */
  private _visitDocumentation(sym: ts.Symbol, context: EmitContext): spec.Docs | undefined {
    const result = parseSymbolDocumentation(sym, this._typeChecker);

    for (const diag of result.diagnostics ?? []) {
      this._diagnostic(sym.declarations[0],
        ts.DiagnosticCategory.Error,
        diag
      );
    }

    // Apply the current context's stability if none was specified locally.
    if (result.docs.stability == null) {
      result.docs.stability = context.stability;
    }

    const allUndefined = Object.values(result.docs).every(v => v === undefined);
    return !allUndefined ? result.docs : undefined;
  }

  /**
   * Check that all parameters the doc block refers to with a @param declaration actually exist
   */
  private _validateReferencedDocParams(method: spec.Method, methodSym: ts.Symbol) {
    const params = getReferencedDocParams(methodSym);
    const actualNames = new Set((method.parameters ?? []).map(p => p.name));
    for (const param of params) {
      if (!actualNames.has(param)) {
        this._diagnostic(methodSym.valueDeclaration, ts.DiagnosticCategory.Warning,
          `In doc block of '${method.name}', '@param ${param}' refers to a nonexistent parameter.`);
      }
    }
  }

  private async _visitInterface(type: ts.Type, ctx: EmitContext): Promise<spec.InterfaceType | undefined> {
    if (LOG.isTraceEnabled()) {
      LOG.trace(`Processing interface: ${colors.gray(ctx.namespace.join('.'))}.${colors.cyan(type.symbol.name)}`);
    }

    if (_hasInternalJsDocTag(type.symbol)) {
      return undefined;
    }

    this._warnAboutReservedWords(type.symbol);

    const fqn = `${[this.projectInfo.name, ...ctx.namespace].join('.')}.${type.symbol.name}`;

    const jsiiType: spec.InterfaceType = {
      assembly: this.projectInfo.name,
      fqn,
      kind: spec.TypeKind.Interface,
      name: type.symbol.name,
      namespace: ctx.namespace.length > 0 ? ctx.namespace.join('.') : undefined,
      docs: this._visitDocumentation(type.symbol, ctx),
    };

    const { interfaces, erasedBases } = await this._processBaseInterfaces(fqn, type.getBaseTypes());
    jsiiType.interfaces = apply(interfaces, arr => arr.map(i => i.fqn));

    for (const declaringType of [type, ...erasedBases]) {
      for (const member of declaringType.getProperties()) {
        if (!(declaringType.symbol.getDeclarations() ?? []).find(decl => decl === member.valueDeclaration.parent)) { continue; }

        if (this._isPrivateOrInternal(member, member.valueDeclaration)) {
          continue;
        }

        if (ts.isMethodDeclaration(member.valueDeclaration) || ts.isMethodSignature(member.valueDeclaration)) {
          // eslint-disable-next-line no-await-in-loop
          await this._visitMethod(member, jsiiType, ctx.replaceStability(jsiiType.docs?.stability));
        } else if (ts.isPropertyDeclaration(member.valueDeclaration)
          || ts.isPropertySignature(member.valueDeclaration)
          || ts.isAccessor(member.valueDeclaration)) {
          // eslint-disable-next-line no-await-in-loop
          await this._visitProperty(member, jsiiType, ctx.replaceStability(jsiiType.docs?.stability));
        } else {
          this._diagnostic(member.valueDeclaration,
            ts.DiagnosticCategory.Warning,
            `Ignoring un-handled ${ts.SyntaxKind[member.valueDeclaration.kind]} member`);
        }
      }
    }

    // Calculate datatype based on the datatypeness of this interface and all of its parents
    // To keep the spec minimal the actual values of the attribute are "true" or "undefined" (to represent "false").
    this._deferUntilTypesAvailable(fqn, jsiiType.interfaces ?? [], type.symbol.valueDeclaration, (...bases: spec.Type[]) => {
      if ((jsiiType.methods ?? []).length === 0) {
        jsiiType.datatype = true;
      }

      for (const base of bases) {
        if (spec.isInterfaceType(base) && !base.datatype) {
          jsiiType.datatype = undefined;
        }
      }

      const interfaceName = isInterfaceName(jsiiType.name);

      // If it's not a datatype the name must start with an "I".
      if (!jsiiType.datatype && !interfaceName) {
        this._diagnostic(type.symbol.declarations[0],
          ts.DiagnosticCategory.Error,
          `Interface contains behavior: name should be "I${jsiiType.name}"`);
      }

      // If the name starts with an "I" it is not intended as a datatype, so switch that off.
      if (jsiiType.datatype && interfaceName) {
        jsiiType.datatype = undefined;
      }

      // Okay, this is a data type, check that all properties are readonly
      if (jsiiType.datatype) {
        for (const prop of jsiiType.properties ?? []) {
          if (!prop.immutable) {
            const p = type.getProperty(prop.name)!;
            this._diagnostic(p.valueDeclaration,
              ts.DiagnosticCategory.Error,
              `The property '${prop.name}' in data type '${jsiiType.name}' must be 'readonly' since data is passed by-value`);

            // force property to be "readonly" since jsii languages will pass this by-value
            prop.immutable = true;
          }
        }
      } else {
        // This is *NOT* a data type, so it may not extend something that is one.
        for (const base of bases) {
          if (!spec.isInterfaceType(base)) {
            // Invalid type we already warned about earlier, just ignoring it here...
            continue;
          }
          if (base.datatype) {
            this._diagnostic(type.symbol.valueDeclaration,
              ts.DiagnosticCategory.Error,
              `Attempted to extend struct ${base.fqn} from regular interface ${jsiiType.fqn}`);
          }
        }
      }
    });

    // Check that no interface declares a member that's already declared
    // in a base type (not allowed in C#).
    const names = memberNames(jsiiType);
    const checkNoIntersection = (...bases: spec.Type[]) => {
      for (const base of bases) {
        if (!spec.isInterfaceType(base)) { continue; }

        const baseMembers = memberNames(base);
        for (const memberName of names) {
          if (baseMembers.includes(memberName)) {
            this._diagnostic(type.symbol.declarations[0],
              ts.DiagnosticCategory.Error,
              `Interface declares same member as inherited interface: ${memberName}`);
          }
        }
        // Recurse upwards
        this._deferUntilTypesAvailable(fqn, base.interfaces ?? [], type.symbol.valueDeclaration, checkNoIntersection);
      }
    };
    this._deferUntilTypesAvailable(fqn, jsiiType.interfaces ?? [], type.symbol.valueDeclaration, checkNoIntersection);

    return _sortMembers(jsiiType);
  }

  private async _visitMethod(symbol: ts.Symbol, type: spec.ClassType | spec.InterfaceType, ctx: EmitContext) {
    if (LOG.isTraceEnabled()) {
      LOG.trace(`Processing method: ${colors.green(type.fqn)}#${colors.cyan(symbol.name)}`);
    }

    const declaration = symbol.valueDeclaration as (ts.MethodDeclaration | ts.MethodSignature);
    const signature = this._typeChecker.getSignatureFromDeclaration(declaration);
    if (!signature) {
      this._diagnostic(declaration, ts.DiagnosticCategory.Error, `Unable to compute signature for ${type.fqn}#${symbol.name}`);
      return;
    }
    if (isProhibitedMemberName(symbol.name)) {
      this._diagnostic(declaration, ts.DiagnosticCategory.Error, `Prohibited member name: ${symbol.name}`);
      return;
    }
    this._warnAboutReservedWords(symbol);

    const parameters = await Promise.all(signature.getParameters().map(p => this._toParameter(p, ctx)));

    const returnType = signature.getReturnType();
    const method: spec.Method = {
      abstract: _isAbstract(symbol, type) || undefined,
      name: symbol.name,
      parameters: parameters.length > 0 ? parameters : undefined,
      protected: _isProtected(symbol) || undefined,
      returns: _isVoid(returnType) ? undefined : await this._optionalValue(returnType, declaration),
      async: _isPromise(returnType) || undefined,
      static: _isStatic(symbol) || undefined,
      locationInModule: this.declarationLocation(declaration),
    };
    method.variadic = method.parameters?.some(p => !!p.variadic) || undefined;

    this._verifyConsecutiveOptionals(declaration, method.parameters);

    method.docs = this._visitDocumentation(symbol, ctx);

    // If the last parameter is a datatype, verify that it does not share any field names with
    // other function arguments, so that it can be turned into keyword arguments by jsii frontends
    // that support such.
    const lastParamTypeRef = apply(last(parameters), x => x.type);
    const lastParamSymbol = last(signature.getParameters());
    if (lastParamTypeRef && spec.isNamedTypeReference(lastParamTypeRef)) {
      this._deferUntilTypesAvailable(symbol.name, [lastParamTypeRef], lastParamSymbol!.declarations[0], (lastParamType) => {
        if (!spec.isInterfaceType(lastParamType) || !lastParamType.datatype) { return; }

        // Liftable datatype, make sure no parameter names match any of the properties in the datatype
        const propNames = this.allProperties(lastParamType);
        const paramNames = new Set(parameters.slice(0, parameters.length - 1).map(x => x.name));
        const sharedNames = intersection(propNames, paramNames);

        if (sharedNames.size > 0) {
          this._diagnostic(
            declaration,
            ts.DiagnosticCategory.Error,
            `Name occurs in both function arguments and in datatype properties, rename one: ${Array.from(sharedNames).join(', ')}`);
        }
      });
    }

    this._validateReferencedDocParams(method, symbol);

    type.methods = type.methods ?? [];
    if (type.methods.find(m => m.name === method.name && m.static === method.static) != null) {
      LOG.trace(`Dropping re-declaration of ${colors.green(type.fqn)}#${colors.cyan(method.name)}`);
      return;
    }
    type.methods.push(method);
  }

  private _warnAboutReservedWords(symbol: ts.Symbol) {
    if (!enabledWarnings['reserved-word']) {
      return;
    }

    const reservingLanguages = isReservedName(symbol.name);
    if (reservingLanguages) {
      this._diagnostic(ts.getNameOfDeclaration(symbol.valueDeclaration) || symbol.valueDeclaration,
        ts.DiagnosticCategory.Warning,
        `'${symbol.name}' is a reserved word in ${reservingLanguages.join(', ')}. Using this name may cause problems `
        + 'when generating language bindings. Consider using a different name.');
    }
  }

  private async _visitProperty(symbol: ts.Symbol, type: spec.ClassType | spec.InterfaceType, ctx: EmitContext) {
    if (type.properties?.find(p => p.name === symbol.name)) {
      /*
       * Second declaration of the same property. For example, if code specifies a getter & setter signature,
       * there will be one pass for each of the signatures, but we can process only the first encountered. The
       * typescript compiler will take care of making sure we don't have conflicting declarations, anyway.
       */
      return;
    }

    if (LOG.isTraceEnabled()) {
      LOG.trace(`Processing property: ${colors.green(type.fqn)}#${colors.cyan(symbol.name)}`);
    }
    if (isProhibitedMemberName(symbol.name)) {
      this._diagnostic(symbol.valueDeclaration, ts.DiagnosticCategory.Error, `Prohibited member name: ${symbol.name}`);
      return;
    }

    this._warnAboutReservedWords(symbol);

    const signature = symbol.valueDeclaration as (ts.PropertySignature
    | ts.PropertyDeclaration
    | ts.AccessorDeclaration
    | ts.ParameterPropertyDeclaration);
    const property: spec.Property = {
      ...await this._optionalValue(this._typeChecker.getTypeOfSymbolAtLocation(symbol, signature), signature),
      abstract: _isAbstract(symbol, type) || undefined,
      name: symbol.name,
      protected: _isProtected(symbol) || undefined,
      static: _isStatic(symbol) || undefined,
      locationInModule: this.declarationLocation(signature),
    };

    if (ts.isGetAccessor(signature)) {
      const decls = symbol.getDeclarations() ?? [];
      property.immutable = !decls.some(decl => ts.isSetAccessor(decl)) || undefined;
    } else {
      property.immutable = ((ts.getCombinedModifierFlags(signature) & ts.ModifierFlags.Readonly) !== 0) || undefined;
    }

    if (signature.questionToken) {
      property.optional = true;
    }

    if (property.static && property.immutable && ts.isPropertyDeclaration(signature) && signature.initializer) {
      property.const = true;
    }

    property.docs = this._visitDocumentation(symbol, ctx);

    type.properties = type.properties ?? [];
    if (type.properties.find(prop => prop.name === property.name && prop.static === property.static) != null) {
      LOG.trace(`Dropping re-declaration of ${colors.green(type.fqn)}#${colors.cyan(property.name)}`);
      return;
    }
    type.properties.push(property);
  }

  private async _toParameter(paramSymbol: ts.Symbol, ctx: EmitContext): Promise<spec.Parameter> {
    if (LOG.isTraceEnabled()) {
      LOG.trace(`Processing parameter: ${colors.cyan(paramSymbol.name)}`);
    }
    const paramDeclaration = paramSymbol.valueDeclaration as ts.ParameterDeclaration;

    this._warnAboutReservedWords(paramSymbol);

    const parameter: spec.Parameter = {
      ...await this._optionalValue(this._typeChecker.getTypeAtLocation(paramSymbol.valueDeclaration), paramSymbol.valueDeclaration),
      name: paramSymbol.name,
      variadic: paramDeclaration.dotDotDotToken && true,
    };

    if (parameter.variadic && spec.isCollectionTypeReference(parameter.type)) {
      // TypeScript types variadic parameters as an array, but JSII uses the item-type instead.
      parameter.type = parameter.type.collection.elementtype;
    } else if (paramDeclaration.initializer || paramDeclaration.questionToken) {
      // Optional parameters have an inherently null-able type.
      parameter.optional = true;
    }

    parameter.docs = this._visitDocumentation(paramSymbol, ctx.removeStability()); // No inheritance on purpose

    return parameter;
  }

  private async _typeReference(type: ts.Type, declaration: ts.Declaration): Promise<spec.TypeReference> {
    const optionalValue = await this._optionalValue(type, declaration);
    if (optionalValue.optional) {
      this._diagnostic(declaration,
        ts.DiagnosticCategory.Error,
        'Encountered optional value in location where a plan type reference is expected');
    }
    return optionalValue.type;
  }

  private async _optionalValue(type: ts.Type, declaration: ts.Declaration): Promise<spec.OptionalValue> {
    if (type.isLiteral() && _isEnumLike(type)) {
      type = this._typeChecker.getBaseTypeOfLiteralType(type);
    } else {
      type = this._typeChecker.getApparentType(type);
    }

    const primitiveType = _tryMakePrimitiveType.call(this);
    if (primitiveType) { return { type: primitiveType }; }

    if (type.isUnion() && !_isEnumLike(type)) {
      return _unionType.call(this);
    }

    if (!type.symbol) {
      this._diagnostic(declaration, ts.DiagnosticCategory.Error, 'Non-primitive types must have a symbol');
      return { type: spec.CANONICAL_ANY };
    }

    if (type.symbol.name === 'Array') {
      return { type: await _arrayType.call(this) };
    }

    if (type.symbol.name === '__type' && type.symbol.members) {
      return { type: await _mapType.call(this) };
    }

    if (type.symbol.escapedName === 'Promise') {
      const typeRef = type as ts.TypeReference;
      if (!typeRef.typeArguments || typeRef.typeArguments.length !== 1) {
        this._diagnostic(declaration,
          ts.DiagnosticCategory.Error,
          'Un-specified promise type (need to specify as Promise<T>)');
        return { type: spec.CANONICAL_ANY };
      }
      return { type: await this._typeReference(typeRef.typeArguments[0], declaration) };

    }

    return { type: { fqn: await this._getFQN(type) } };

    async function _arrayType(this: Assembler): Promise<spec.CollectionTypeReference> {
      const typeRef = type as ts.TypeReference;
      let elementtype: spec.TypeReference;

      if (typeRef.typeArguments?.length === 1) {
        elementtype = await this._typeReference(typeRef.typeArguments[0], declaration);
      } else {
        const count = typeRef.typeArguments ? typeRef.typeArguments.length : 'none';
        this._diagnostic(declaration,
          ts.DiagnosticCategory.Error,
          `Array references must have exactly one type argument (found ${count})`);
        elementtype = spec.CANONICAL_ANY;
      }

      return {
        collection: {
          elementtype,
          kind: spec.CollectionKind.Array
        }
      };
    }

    async function _mapType(this: Assembler): Promise<spec.CollectionTypeReference> {
      let elementtype: spec.TypeReference;
      const objectType = type.getStringIndexType();
      if (objectType) {
        elementtype = await this._typeReference(objectType, declaration);
      } else {
        this._diagnostic(declaration,
          ts.DiagnosticCategory.Error,
          'Only string index maps are supported');
        elementtype = spec.CANONICAL_ANY;
      }
      return {
        collection: {
          elementtype,
          kind: spec.CollectionKind.Map
        }
      };
    }

    function _tryMakePrimitiveType(this: Assembler): spec.PrimitiveTypeReference | undefined {
      if (!type.symbol) {
        if (type.flags & ts.TypeFlags.Object) {
          return { primitive: spec.PrimitiveType.Json };
        }
        if (type.flags & (ts.TypeFlags.Any | ts.TypeFlags.Unknown)) {
          return spec.CANONICAL_ANY;
        }
      } else if (type.symbol.valueDeclaration && isUnder(type.symbol.valueDeclaration.getSourceFile().fileName, this.stdlib)) {
        switch (type.symbol.name) {
          case 'Boolean':
            return { primitive: spec.PrimitiveType.Boolean };
          case 'Date':
            return { primitive: spec.PrimitiveType.Date };
          case 'Number':
            return { primitive: spec.PrimitiveType.Number };
          case 'String':
            return { primitive: spec.PrimitiveType.String };
        }
      }
      // Not a primitive type!
      return undefined;

      function isUnder(file: string, dir: string): boolean {
        const relative = path.relative(dir, file);
        return !relative.startsWith(path.sep) && !relative.startsWith('..');
      }
    }

    async function _unionType(this: Assembler): Promise<spec.OptionalValue> {
      const types = new Array<spec.TypeReference>();
      let optional: boolean | undefined;

      for (const subType of (type as ts.UnionType).types) {
        if (subType.flags & ts.TypeFlags.Undefined) {
          optional = true;
          continue;
        }
        // eslint-disable-next-line no-await-in-loop
        const resolvedType = await this._typeReference(subType, declaration);
        if (types.find(ref => deepEqual(ref, resolvedType)) != null) {
          continue;
        }
        types.push(resolvedType);
      }

      return types.length === 1
        ? { optional, type: types[0] }
        : { optional, type: { union: { types } } };
    }
  }

  private callDeferredsInOrder() {
    // Do a topological call order of all deferreds.
    while (this._deferred.length > 0) {
      // All fqns in dependency lists that don't have any pending
      // deferreds themselves can be executed now, so are removed from
      // dependency lists.
      const pendingFqns = new Set<string>(this._deferred.map(x => x.fqn));
      for (const deferred of this._deferred) {
        restrictDependenciesTo(deferred, pendingFqns);
      }

      // Invoke all deferreds with no more dependencies and remove them from the list.
      let invoked = false;
      for (let i = 0; i < this._deferred.length; i++) {
        if (this._deferred[i].dependedFqns.length === 0) {
          const deferred = this._deferred.splice(i, 1)[0];
          deferred.cb();
          invoked = true;
        }
      }

      if (!invoked) {
        // Apparently we're stuck. Complain loudly.
        throw new Error(`Could not invoke any more deferreds, cyclic dependency? Remaining: ${JSON.stringify(this._deferred, undefined, 2)}`);
      }
    }

    /**
     * Retain only elements in the dependencyfqn that are also in the set
     */
    function restrictDependenciesTo(def: DeferredRecord, fqns: Set<string>) {
      def.dependedFqns = def.dependedFqns.filter(fqns.has.bind(fqns));
    }
  }

  /**
   * Return the set of all (inherited) properties of an interface
   */
  private allProperties(root: spec.InterfaceType): Set<string> {
    const ret = new Set<string>();
    recurse.call(this, root);
    return ret;

    function recurse(this: Assembler, int: spec.InterfaceType) {
      for (const property of int.properties ?? []) {
        ret.add(property.name);
      }

      for (const baseRef of int.interfaces ?? []) {
        const base = this._dereference(baseRef, null);
        if (!base) { throw new Error('Impossible to have unresolvable base in allProperties()'); }
        if (!spec.isInterfaceType(base)) { throw new Error('Impossible to have non-interface base in allProperties()'); }

        recurse.call(this, base);
      }
    }
  }

  private _verifyConsecutiveOptionals(node: ts.Node, parameters?: spec.Parameter[]) {
    if (!parameters) { return; }

    const remaining = [...parameters].reverse();
    while (remaining.length > 0) {
      const current = remaining.pop()!;
      if (current.optional) {
        const offender = remaining.find(p => !p.optional && !p.variadic);
        if (offender == null) { continue; }
        this._diagnostic(node,
          ts.DiagnosticCategory.Error,
          `Parameter ${current.name} cannot be optional, as it precedes non-optional parameter ${offender.name}`);
        delete current.optional;
      }
    }
  }
}

<<<<<<< HEAD
interface SubmoduleInfos {
  readonly external: boolean;
=======
interface SubmoduleSpec {
  /**
   * The submodule's fully qualified name.
   */
  readonly fqn: string;

  /**
   * The submodule's fully qualified name prefix to use when resolving type FQNs. This does not
   * include "inline namespace" names as those are already represented in the TypeCheckers' view of
   * the type names.
   */
  readonly fqnResolutionPrefix: string;

  /**
   * The location of the submodule definition in the source.
   */
  readonly locationInModule: spec.SourceLocation;

  /**
   * Any customized configuration for the currentl submodule.
   */
  readonly targets?: spec.AssemblyTargets;
>>>>>>> 55489ac3
}

function _fingerprint(assembly: spec.Assembly): spec.Assembly {
  delete assembly.fingerprint;
  assembly = sortJson(assembly);
  const fingerprint = crypto.createHash('sha256')
    .update(JSON.stringify(assembly))
    .digest('base64');
  return { ...assembly, fingerprint };
}

function _isAbstract(symbol: ts.Symbol, declaringType: spec.ClassType | spec.InterfaceType): boolean {
  // everything is abstract in interfaces
  if (declaringType.kind === spec.TypeKind.Interface) {
    return true;
  }

  return !!symbol.valueDeclaration
    && (ts.getCombinedModifierFlags(symbol.valueDeclaration) & ts.ModifierFlags.Abstract) !== 0;
}

function _isEnumLike(type: ts.Type): type is ts.EnumType {
  return (type.flags & ts.TypeFlags.EnumLike) !== 0;
}

function _isExported(node: ts.Declaration): boolean {
  return (ts.getCombinedModifierFlags(node) & ts.ModifierFlags.Export) !== 0;
}

/**
 * Members with names starting with `_` (and marked as @internal) and members
 * that are private are hidden.
 *
 * @param symbol the symbol which should be assessed
 *
 * @return `true` if the symbol should be hidden
 */
function _isPrivate(symbol: ts.Symbol): boolean {
  const TYPE_DECLARATION_KINDS = new Set([
    ts.SyntaxKind.ClassDeclaration,
    ts.SyntaxKind.InterfaceDeclaration,
    ts.SyntaxKind.EnumDeclaration,
  ]);
  // if the symbol doesn't have a value declaration, we are assuming it's a type (enum/interface/class)
  // and check that it has an "export" modifier
  if (!symbol.valueDeclaration || TYPE_DECLARATION_KINDS.has(symbol.valueDeclaration.kind)) {
    let hasExport = false;
    for (const decl of symbol.declarations) {
      if (ts.getCombinedModifierFlags(decl) & ts.ModifierFlags.Export) {
        hasExport = true;
      }
    }
    return !hasExport;
  }

  return symbol.valueDeclaration && (ts.getCombinedModifierFlags(symbol.valueDeclaration) & ts.ModifierFlags.Private) !== 0;
}

function _hasInternalJsDocTag(symbol: ts.Symbol) {
  return symbol.getJsDocTags().some((t: any) => t.name === 'internal');
}

function _isProtected(symbol: ts.Symbol): boolean {
  return !!symbol.valueDeclaration
    && (ts.getCombinedModifierFlags(symbol.valueDeclaration) & ts.ModifierFlags.Protected) !== 0;
}

function _isStatic(symbol: ts.Symbol): boolean {
  return !!symbol.valueDeclaration
    && (ts.getCombinedModifierFlags(symbol.valueDeclaration) & ts.ModifierFlags.Static) !== 0;
}

function _isVoid(type: ts.Type): boolean {
  return (type.flags & ts.TypeFlags.Void) !== 0;
}

function _isPromise(type: ts.Type): boolean {
  return type.symbol?.escapedName === 'Promise';
}

function _sortMembers(type: spec.ClassType): spec.ClassType;
function _sortMembers(type: spec.InterfaceType): spec.InterfaceType;
function _sortMembers(type: spec.ClassType | spec.InterfaceType): spec.ClassType | spec.InterfaceType {
  type.methods = type.methods && _sort(type.methods);
  type.properties = type.properties && _sort(type.properties);
  return type;

  /**
   * Sorts a member array such that:
   * 1. Static members appear first
   * 2. Immutable members appear first
   * 3. Non-optional members appear first
   * 4. Members appear in lexicographical order
   *
   * @param values the array of members to be sorted
   *
   * @return a sorted copy of ``values``
   */
  function _sort<T extends TypeMember>(values: T[]): T[] {
    if (!values) { return values; }
    return values.sort(_comparator);

    function _comparator(lval: T, rval: T): number {
      return _format(lval).localeCompare(_format(rval));

      function _format(val: T): string {
        return [
          val.static ? '0' : '1',
          val.immutable ? '0' : '1',
          !val.optional ? '0' : '1',
          val.name
        ].join('|');
      }
    }
  }
  type TypeMember = {
    name?: string;                      // Methods & Properties
    static?: boolean;                   // Methods & Properties
    immutable?: boolean;                //           Properties
    optional?: boolean;                 //           Properties
  };
}

/**
 * Deferred processing that needs to happen in a second, ordered pass
 */
interface DeferredRecord {
  /**
   * The FQN of the type the action will be executed on
   */
  fqn: string;

  /**
   * Dependency FQNs of the types that need to be processed before analysis.
   *
   * All deferred analysis actions for the types listed here must be complete
   * before this analysis action can run.
   */
  dependedFqns: string[];

  /**
   * Callback representing the action to run.
   */
  cb: () => void;
}

/**
 * Return the last element from a list
 */
function last<T>(xs: T[]): T | undefined {
  return xs.length > 0 ? xs[xs.length - 1] : undefined;
}

/**
 * Apply a function to a value if it's not equal to undefined
 */
function apply<T, U>(x: T | undefined, fn: (x: T) => U | undefined): U | undefined {
  return x !== undefined ? fn(x) : undefined;
}

/**
 * Return the intersection of two sets
 */
function intersection<T>(xs: Set<T>, ys: Set<T>): Set<T> {
  const ret = new Set<T>();
  for (const x of xs) {
    if (ys.has(x)) {
      ret.add(x);
    }
  }
  return ret;
}

/**
 * Return all members names of a JSII interface type
 *
 * Returns empty string for a non-interface type.
 */
function memberNames(jsiiType: spec.InterfaceType | spec.ClassType): string[] {
  return Object.keys(typeMembers(jsiiType)).filter(n => n !== '');
}

function typeMembers(jsiiType: spec.InterfaceType | spec.ClassType): {[key: string]: spec.Property | spec.Method} {
  const ret: {[key: string]: spec.Property | spec.Method} = {};

  for (const prop of jsiiType.properties ?? []) {
    ret[prop.name] = prop;
  }

  for (const method of jsiiType.methods ?? []) {
    ret[method.name ?? ''] = method;
  }

  return ret;
}

/**
 * Whether or not the given name is conventionally an interface name
 *
 * It's an interface name if it starts with I and has another capital
 * (so we don't mark IonicColumnProps as an interface).
 */
function isInterfaceName(name: string) {
  return name.length >= 2 && name.startsWith('I') && name.charAt(1).toUpperCase() === name.charAt(1);
}

function getConstructor(type: ts.Type): ts.Symbol | undefined {
  return type.symbol.members?.get(ts.InternalSymbolName.Constructor);
}

function* intersect<T>(xs: Set<T>, ys: Set<T>) {
  for (const x of xs) {
    if (ys.has(x)) {
      yield x;
    }
  }
}

<<<<<<< HEAD
function noEmptyDict<T>(xs: {[key: string]: T} | undefined): {[key: string]: T} | undefined {
=======
function noEmptyDict<T>(xs: Record<string, T> | undefined): Record<string, T> | undefined {
>>>>>>> 55489ac3
  if (xs == null || Object.keys(xs).length === 0) { return undefined; }
  return xs;
}

function toDependencyClosure(assemblies: readonly spec.Assembly[]): spec.Assembly['dependencyClosure'] {
  const result: spec.Assembly['dependencyClosure'] = {};
  for (const assembly of assemblies) {
    if (!assembly.targets) { continue; }
<<<<<<< HEAD
    result[assembly.name] = { submodules: assembly.submodules, targets: assembly.targets };
=======
    result[assembly.name] = {
      submodules: assembly.submodules,
      targets: assembly.targets,
    };
  }
  return result;
}

function toSubmoduleDeclarations(submodules: IterableIterator<SubmoduleSpec>): spec.Assembly['submodules'] {
  const result: spec.Assembly['submodules'] = {};

  for (const submodule of submodules) {
    result[submodule.fqn] = {
      locationInModule: submodule.locationInModule,
      targets: submodule.targets,
    };
>>>>>>> 55489ac3
  }

  return result;
}

/**
 * Check whether this type is the intrinsic TypeScript "error type"
 *
 * This type is returned if type lookup fails. Unfortunately no public
 * accessors for it are exposed.
 */
function isErrorType(t: ts.Type) {
  return (t as any).intrinsicName === 'error';
}

/**
 * Those have specific semantics in certain languages that don't always translate cleanly in others
 * (like how equals/hashCode are not a thing in Javascript, but carry meaning in Java and C#). The
 * `build` name is reserved for generated code (Java builders use that).
 */
const PROHIBITED_MEMBER_NAMES = ['build', 'equals', 'hashcode'];

/**
 * Whether the given name is prohibited
 */
function isProhibitedMemberName(name: string) {
  return PROHIBITED_MEMBER_NAMES.includes(name.toLowerCase());
}

/**
 * Information about the context in which a declaration is emitted.
 */
class EmitContext {
  public constructor(public readonly namespace: readonly string[], public readonly stability?: spec.Stability) {
  }

  /**
   * Create a new EmitContext by appending a namespace entry at the end.
   * @param element the new namespace entry.
   */
  public appendNamespace(element: string) {
    return new EmitContext([...this.namespace, element], this.stability);
  }

  /**
   * Create a new EmitContext by replacing the stability.
   * @param stability the new stability, if available.
   */
  public replaceStability(stability?: spec.Stability) {
    if (!stability) {
      return this;
    }
    return new EmitContext(this.namespace, stability);
  }

  /**
   * Create a new EmitContext without stability.
   */
  public removeStability() {
    return new EmitContext(this.namespace, undefined);
  }
}

async function flattenPromises<T>(promises: Array<Promise<T[]>>): Promise<T[]> {
  const result = new Array<T>();
  for (const subset of await Promise.all(promises)) {
    result.push(...subset);
  }
  return result;
}

function inferRootDir(program: ts.Program): string | undefined {
  const directories = program.getRootFileNames()
    .filter(fileName => {
      const sourceFile = program.getSourceFile(fileName);
      return sourceFile != null
        && !program.isSourceFileFromExternalLibrary(sourceFile)
        && !program.isSourceFileDefaultLibrary(sourceFile);
    })
    .map(fileName => path.relative(program.getCurrentDirectory(), path.dirname(fileName)))
    .map(segmentPath);

  const maxPrefix = Math.min(...directories.map(segments => segments.length - 1));
  let commonIndex = -1;
  while (commonIndex < maxPrefix && new Set(directories.map(segments => segments[commonIndex + 1])).size === 1) {
    commonIndex++;
  }

  if (commonIndex < 0) {
    return undefined;
  }

  return directories[0][commonIndex];

  function segmentPath(fileName: string): string[] {
    const result = new Array<string>();
    for (let parent = fileName; parent !== path.dirname(parent); parent = path.dirname(parent)) {
      result.unshift(parent);
    }
    return result;
  }
}

/**
 * Determines whether the provided type is a single-valued enum. It is necessary
 * to check as enums are union-like in the type model, and single-valued enum
 * types are actually reduced to the only available literal, which can trip
 * the assembler.
 *
 * @param type        the type being checked.
 * @param typeChecker the type checker to use to get more information.
 *
 * @return `true` if `type` is a single-valued enum type.
 */
function isSingleValuedEnum(type: ts.Type, typeChecker: ts.TypeChecker): type is ts.EnumType {
  if (type.isLiteral() && _isEnumLike(type)) {
    // Single-Valued enums are reduced to the only literal available.
    return type === typeChecker.getBaseTypeOfLiteralType(type);
  }
  return false;
}

async function findPackageInfo(fromDir: string): Promise<any> {
  const filePath = path.join(fromDir, 'package.json');
  if (await fs.pathExists(filePath)) {
    return fs.readJson(filePath);
  }
  const parent = path.dirname(fromDir);
  if (parent === fromDir) { return undefined; }
  return findPackageInfo(parent);
}<|MERGE_RESOLUTION|>--- conflicted
+++ resolved
@@ -35,11 +35,7 @@
 
   /** Map of Symbol to namespace export Symbol */
   private readonly _submoduleMap = new Map<ts.Symbol, ts.Symbol>();
-<<<<<<< HEAD
-  private readonly _submodules = new Map<ts.Symbol, SubmoduleInfos>();
-=======
   private readonly _submodules = new Map<ts.Symbol, SubmoduleSpec>();
->>>>>>> 55489ac3
 
   /**
    * @param projectInfo information about the package being assembled
@@ -108,11 +104,7 @@
     if (sourceFile == null) {
       this._diagnostic(null, ts.DiagnosticCategory.Error, `Could not find "main" file: ${this.mainFile}`);
     } else {
-<<<<<<< HEAD
-      this._registerDependenciesNamespaces(sourceFile);
-=======
       await this._registerDependenciesNamespaces(sourceFile);
->>>>>>> 55489ac3
 
       if (LOG.isTraceEnabled()) {
         LOG.trace(`Processing source file: ${colors.blue(path.relative(this.projectInfo.projectRoot, sourceFile.fileName))}`);
@@ -120,13 +112,7 @@
       const symbol = this._typeChecker.getSymbolAtLocation(sourceFile);
       if (symbol) {
         const moduleExports = this._typeChecker.getExportsOfModule(symbol);
-<<<<<<< HEAD
-        for (const node of moduleExports) {
-          this._registerNamespaces(node, { external: false });
-        }
-=======
         await Promise.all(moduleExports.map(this._registerNamespaces.bind(this)));
->>>>>>> 55489ac3
         for (const node of moduleExports) {
           visitPromises.push(this._visitNode(node.declarations[0], new EmitContext([], this.projectInfo.stability)));
         }
@@ -166,7 +152,6 @@
       dependencies: noEmptyDict({ ...this.projectInfo.dependencies, ...this.projectInfo.peerDependencies }),
       dependencyClosure: noEmptyDict(toDependencyClosure(this.projectInfo.dependencyClosure)),
       bundled: this.projectInfo.bundleDependencies,
-      submodules: noEmptyDict(this.submodules),
       types: this._types,
       submodules: noEmptyDict(toSubmoduleDeclarations(this._submodules.values())),
       targets: this.projectInfo.targets,
@@ -216,23 +201,6 @@
       const stability = this.projectInfo.stability;
       return { deprecated, stability };
     }
-  }
-
-  private get submodules() {
-    const result: spec.Assembly['submodules'] = {};
-
-    for (const [symbol, infos] of this._submodules.entries()) {
-      if (infos.external) { continue; } // Only internal submodules should be referenced
-
-      const nameParts = [symbol.name];
-      for (let parent = this._submoduleMap.get(symbol); parent != null; parent = this._submoduleMap.get(parent)) {
-        nameParts.unshift(parent.name);
-      }
-      const fqn = [this.projectInfo.name, ...nameParts].join('.');
-      result[fqn] = {}; // We'll support customizing this... later.
-    }
-
-    return result;
   }
 
   /**
@@ -416,49 +384,17 @@
     }
   }
 
-<<<<<<< HEAD
-  /**
-   * For all modules in the dependency closure, crawl their exports to register
-   * the submodules they contain.
-   *
-   * @param entryPoint the main source file for the currently compiled module.
-   */
-  private _registerDependenciesNamespaces(entryPoint: ts.SourceFile) {
-    for (const assm of this.projectInfo.dependencyClosure) {
-      const resolved = ts.resolveModuleName(assm.name, entryPoint.fileName, this.program.getCompilerOptions(), ts.sys);
-      // If we can't resolve the module name, simply ignore it (TypeScript compilation likely failed)
-      if (resolved.resolvedModule == null) { continue; }
-      const source = this.program.getSourceFile(resolved.resolvedModule.resolvedFileName);
-      const depMod = source && this._typeChecker.getSymbolAtLocation(source);
-      // It's unlikely, but if we can't get the SourceFile here, ignore it (TypeScript compilation probably failed)
-      if (depMod == null) { continue; }
-
-      for (const symbol of this._typeChecker.getExportsOfModule(depMod)) {
-        this._registerNamespaces(symbol, { external: true });
-      }
-    }
-  }
-
-  private _registerNamespaces(symbol: ts.Symbol, opts: SubmoduleInfos): void {
-=======
   private async _registerNamespaces(symbol: ts.Symbol): Promise<void> {
->>>>>>> 55489ac3
     const declaration = symbol.valueDeclaration ?? symbol.declarations[0];
     if (declaration == null) {
       // Nothing to do here...
       return;
     }
     if (ts.isModuleDeclaration(declaration)) {
-<<<<<<< HEAD
-      this._submodules.set(symbol, opts);
-      // Not actually tagging members, because this is a `namespace {}` declaration
-      // so it'll be correctly resolved from its TypeScript fully qualified name.
-=======
       const { fqn, fqnResolutionPrefix } = await qualifiedNameOf.call(this, symbol, true);
 
       this._submodules.set(symbol, { fqn, fqnResolutionPrefix, locationInModule: this.declarationLocation(declaration) });
       await this._addToSubmodule(symbol, symbol);
->>>>>>> 55489ac3
       return;
     }
     if (!ts.isNamespaceExport(declaration)) {
@@ -495,10 +431,6 @@
         this._diagnostic(declaration, ts.DiagnosticCategory.Error,
           `Submodule namespaces must be camelCased or snake_cased. Consider renaming to "${Case.camel(symbol.name)}".`);
       }
-<<<<<<< HEAD
-      this._submodules.set(symbol, opts);
-      this._addToSubmodule(symbol, sourceModule, opts);
-=======
 
       const { fqn, fqnResolutionPrefix } = await qualifiedNameOf.call(this, symbol);
       const targets = undefined; // This will be configurable in the future.
@@ -524,7 +456,6 @@
         fqn,
         fqnResolutionPrefix: inlineNamespace ? this.projectInfo.name : fqn,
       };
->>>>>>> 55489ac3
     }
   }
 
@@ -536,11 +467,7 @@
    * @param ns         the symbol that identifies the submodule.
    * @param moduleLike the module-like symbol bound to the submodule.
    */
-<<<<<<< HEAD
-  private _addToSubmodule(ns: ts.Symbol, moduleLike: ts.Symbol, opts: SubmoduleInfos) {
-=======
   private async _addToSubmodule(ns: ts.Symbol, moduleLike: ts.Symbol) {
->>>>>>> 55489ac3
     // For each symbol exported by the moduleLike, map it to the ns submodule.
     for (const symbol of this._typeChecker.getExportsOfModule(moduleLike)) {
       if (this._submoduleMap.has(symbol)) {
@@ -594,16 +521,6 @@
             this._submoduleMap.set(type.symbol, ns);
           }
           if (type.symbol.exports) {
-<<<<<<< HEAD
-            this._addToSubmodule(ns, symbol, opts);
-          }
-        } else if (ts.isModuleDeclaration(decl)) {
-          this._addToSubmodule(ns, symbol, opts);
-          this._registerNamespaces(symbol, opts);
-        } else if (ts.isNamespaceExport(decl)) {
-          this._submoduleMap.set(symbol, ns);
-          this._registerNamespaces(symbol, opts);
-=======
             // eslint-disable-next-line no-await-in-loop
             await this._addToSubmodule(ns, symbol);
           }
@@ -613,7 +530,6 @@
         } else if (ts.isNamespaceExport(decl)) {
           // eslint-disable-next-line no-await-in-loop
           await this._registerNamespaces(symbol);
->>>>>>> 55489ac3
         }
       }
     }
@@ -1699,10 +1615,6 @@
   }
 }
 
-<<<<<<< HEAD
-interface SubmoduleInfos {
-  readonly external: boolean;
-=======
 interface SubmoduleSpec {
   /**
    * The submodule's fully qualified name.
@@ -1725,7 +1637,6 @@
    * Any customized configuration for the currentl submodule.
    */
   readonly targets?: spec.AssemblyTargets;
->>>>>>> 55489ac3
 }
 
 function _fingerprint(assembly: spec.Assembly): spec.Assembly {
@@ -1944,22 +1855,15 @@
   }
 }
 
-<<<<<<< HEAD
-function noEmptyDict<T>(xs: {[key: string]: T} | undefined): {[key: string]: T} | undefined {
-=======
 function noEmptyDict<T>(xs: Record<string, T> | undefined): Record<string, T> | undefined {
->>>>>>> 55489ac3
   if (xs == null || Object.keys(xs).length === 0) { return undefined; }
   return xs;
 }
 
-function toDependencyClosure(assemblies: readonly spec.Assembly[]): spec.Assembly['dependencyClosure'] {
-  const result: spec.Assembly['dependencyClosure'] = {};
+function toDependencyClosure(assemblies: readonly spec.Assembly[]): { [name: string]: spec.AssemblyConfiguration } {
+  const result: { [name: string]: spec.AssemblyTargets } = {};
   for (const assembly of assemblies) {
     if (!assembly.targets) { continue; }
-<<<<<<< HEAD
-    result[assembly.name] = { submodules: assembly.submodules, targets: assembly.targets };
-=======
     result[assembly.name] = {
       submodules: assembly.submodules,
       targets: assembly.targets,
@@ -1976,7 +1880,6 @@
       locationInModule: submodule.locationInModule,
       targets: submodule.targets,
     };
->>>>>>> 55489ac3
   }
 
   return result;
