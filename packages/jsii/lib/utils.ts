import log4js = require('log4js');
import ts = require('typescript');
import { DIAGNOSTICS } from './compiler';
<<<<<<< HEAD
// import { hasDomain } from './emitter';
=======
>>>>>>> 7cc65a11

/**
 * Obtains the relevant logger to be used for a given diagnostic message.
 *
 * @param logger     the ``log4js.Logger`` to use for emitting the message.
 * @param diagnostic the message for which a logger is requested.
 *
 * @returns a logger method of the ``logger`` for the appropriate level.
 */
export function diagnosticsLogger(logger: log4js.Logger, diagnostic: ts.Diagnostic): ((message: any, ...args: any[]) => void) | undefined {
    switch (diagnostic.category) {
    case ts.DiagnosticCategory.Error:
        if (!logger.isErrorEnabled()) { return undefined; }
        return logger.error.bind(logger);
    case ts.DiagnosticCategory.Warning:
        if (!logger.isWarnEnabled()) { return undefined; }
        return logger.warn.bind(logger);
    case ts.DiagnosticCategory.Message:
    case ts.DiagnosticCategory.Suggestion:
    default:
        if (!logger.isDebugEnabled()) { return undefined; }
        return logger.debug.bind(logger);
    }
}
export function logDiagnostic(diagnostic: ts.Diagnostic, projectRoot: string) {
    const formatDiagnosticsHost = {
        getCurrentDirectory: () => projectRoot,
        getCanonicalFileName(fileName: string) { return fileName; },
        getNewLine() { return '\n'; }
    };

    const message = diagnostic.file
                ? ts.formatDiagnosticsWithColorAndContext([diagnostic], formatDiagnosticsHost)
                : ts.formatDiagnostics([diagnostic], formatDiagnosticsHost);
<<<<<<< HEAD
    // if (hasDomain(diagnostic)) {
    //     // Make sure error codes don't render as ``TS123``, instead e.g: ``JSII123``.
    //     message = message.replace(/([^\w])TS(\d+)([^\w])/, `$1${diagnostic.domain}$2$3`);
    // }
=======
>>>>>>> 7cc65a11
    const logFunc = diagnosticsLogger(log4js.getLogger(DIAGNOSTICS), diagnostic);
    if (!logFunc) { return; }
    logFunc(message.trim());
}

/**
 * A filter function for ``JSON.stringify`` that removes:
 *  - ``false``-y values (``false``, empty strings, 0)
 *  - empty arrays
 *  - empty objects
 *
 * @param _key  the key of the key-value pair being filtered (not used).
 * @param value the value of the key-value pair being filtered.
 *
 * @returns ``value`` or ``undefined``
 */
export function filterEmpty(_key: string, value: any): any {
    if (!value) {
        return undefined;
    }
    if (Array.isArray(value) && value.length === 0) {
        return undefined;
    }
    if (typeof value === 'object' && Object.keys(value).length === 0) {
        return undefined;
    }
    return value;
}<|MERGE_RESOLUTION|>--- conflicted
+++ resolved
@@ -1,10 +1,6 @@
 import log4js = require('log4js');
 import ts = require('typescript');
 import { DIAGNOSTICS } from './compiler';
-<<<<<<< HEAD
-// import { hasDomain } from './emitter';
-=======
->>>>>>> 7cc65a11
 
 /**
  * Obtains the relevant logger to be used for a given diagnostic message.
@@ -29,6 +25,7 @@
         return logger.debug.bind(logger);
     }
 }
+
 export function logDiagnostic(diagnostic: ts.Diagnostic, projectRoot: string) {
     const formatDiagnosticsHost = {
         getCurrentDirectory: () => projectRoot,
@@ -39,13 +36,7 @@
     const message = diagnostic.file
                 ? ts.formatDiagnosticsWithColorAndContext([diagnostic], formatDiagnosticsHost)
                 : ts.formatDiagnostics([diagnostic], formatDiagnosticsHost);
-<<<<<<< HEAD
-    // if (hasDomain(diagnostic)) {
-    //     // Make sure error codes don't render as ``TS123``, instead e.g: ``JSII123``.
-    //     message = message.replace(/([^\w])TS(\d+)([^\w])/, `$1${diagnostic.domain}$2$3`);
-    // }
-=======
->>>>>>> 7cc65a11
+
     const logFunc = diagnosticsLogger(log4js.getLogger(DIAGNOSTICS), diagnostic);
     if (!logFunc) { return; }
     logFunc(message.trim());
