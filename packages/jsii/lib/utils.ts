--- conflicted
+++ resolved
@@ -54,22 +54,13 @@
     getNewLine: () => ts.sys.newLine,
   };
 
-<<<<<<< HEAD
   const message =
-    diagnostic.category === ts.DiagnosticCategory.Message &&
-    typeof diagnostic.messageText === 'string'
-      ? diagnostic.messageText
-      : diagnostic.file
+    diagnostic.file != null
       ? ts.formatDiagnosticsWithColorAndContext(
           [diagnostic],
           formatDiagnosticsHost,
         )
       : ts.formatDiagnostics([diagnostic], formatDiagnosticsHost);
-=======
-  const message = diagnostic.file != null
-    ? ts.formatDiagnosticsWithColorAndContext([diagnostic], formatDiagnosticsHost)
-    : ts.formatDiagnostics([diagnostic], formatDiagnosticsHost);
->>>>>>> 52e73b51
 
   const logFunc = diagnosticsLogger(log4js.getLogger(DIAGNOSTICS), diagnostic);
   if (!logFunc) {
