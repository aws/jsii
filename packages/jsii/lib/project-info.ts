--- conflicted
+++ resolved
@@ -39,14 +39,9 @@
     readonly projectReferences?: boolean;
 }
 
-<<<<<<< HEAD
-export async function loadProjectInfo(projectRoot: string): Promise<ProjectInfo> {
-    const pkg = require(path.resolve(projectRoot, 'package.json'));
-=======
 export async function loadProjectInfo(projectRoot: string, { fixPeerDependencies }: { fixPeerDependencies: boolean }): Promise<ProjectInfo> {
     const packageJsonPath = path.join(projectRoot, 'package.json');
     const pkg = require(packageJsonPath);
->>>>>>> 8e0ba880
 
     const bundleDependencies: { [name: string]: string } = {};
     (pkg.bundleDependencies || pkg.bundledDependencies || []).forEach((name: string) => {
