import * as spec from '@jsii/spec';
import * as fs from 'fs-extra';
import * as log4js from 'log4js';
import * as path from 'path';
import * as semver from 'semver';
import * as ts from 'typescript';

import { JsiiDiagnostic } from './jsii-diagnostic';
import {
  parsePerson,
  parseRepository,
  findDependencyDirectory,
  loadAssemblyFromFile,
} from './utils';

// eslint-disable-next-line @typescript-eslint/no-var-requires, @typescript-eslint/no-require-imports
const spdx: Set<string> = require('spdx-license-list/simple');

const LOG = log4js.getLogger('jsii/package-info');

export interface TSCompilerOptions {
  readonly outDir?: string;
  readonly rootDir?: string;
  readonly forceConsistentCasingInFileNames?: boolean;
}

export interface ProjectInfo {
  readonly projectRoot: string;
  readonly packageJson: any;

  readonly name: string;
  readonly version: string;
  readonly author: spec.Person;
  readonly deprecated?: string;
  readonly stability?: spec.Stability;
  readonly license: string;
  readonly repository: {
    readonly type: string;
    readonly url: string;
    readonly directory?: string;
  };
  readonly keywords?: string[];

  readonly main: string;
  readonly types: string;

  readonly dependencies: { readonly [name: string]: string };
  readonly peerDependencies: { readonly [name: string]: string };
  readonly dependencyClosure: readonly spec.Assembly[];
  readonly bundleDependencies?: { readonly [name: string]: string };
  readonly targets: spec.AssemblyTargets;
  readonly metadata?: { [key: string]: any };
  readonly jsiiVersionFormat: 'short' | 'full';
  readonly diagnostics?: { readonly [code: string]: ts.DiagnosticCategory };
  readonly description?: string;
  readonly homepage?: string;
  readonly contributors?: readonly spec.Person[];
  readonly excludeTypescript: string[];
  readonly projectReferences?: boolean;
  readonly tsc?: TSCompilerOptions;
  readonly bin?: { readonly [name: string]: string };
  readonly exports?: {
    readonly [name: string]: string | { readonly [name: string]: string };
  };
}

export interface ProjectInfoResult {
  readonly projectInfo: ProjectInfo;
  readonly diagnostics: readonly ts.Diagnostic[];
}

export function loadProjectInfo(projectRoot: string): ProjectInfoResult {
  const packageJsonPath = path.join(projectRoot, 'package.json');
  // eslint-disable-next-line @typescript-eslint/no-var-requires,@typescript-eslint/no-require-imports
  const pkg = fs.readJsonSync(packageJsonPath);

  const diagnostics: ts.Diagnostic[] = [];

  let bundleDependencies: { [name: string]: string } | undefined;
  for (const name of pkg.bundleDependencies ?? pkg.bundledDependencies ?? []) {
    const version = pkg.dependencies?.[name];
    if (!version) {
      throw new Error(
        `The "package.json" file has "${name}" in "bundleDependencies", but it is not declared in "dependencies"`,
      );
    }

    if (pkg.peerDependencies && name in pkg.peerDependencies) {
      throw new Error(
        `The "package.json" file has "${name}" in "bundleDependencies", and also in "peerDependencies"`,
      );
    }

    bundleDependencies = bundleDependencies ?? {};
    bundleDependencies[name] = _resolveVersion(version, projectRoot).version;
  }

  // Check peerDependencies are also in devDependencies
  // You need this to write tests properly. There are probably cases where
  // it makes sense to have this different, so most of what this checking
  // produces is warnings, not errors.
  const devDependencies = pkg.devDependencies ?? {};
  for (const [name, rng] of Object.entries(pkg.peerDependencies ?? {})) {
    const range = new semver.Range(
      _resolveVersion(rng as string, projectRoot).version,
    );
    const minVersion = semver.minVersion(range)?.raw;

    if (
      !(name in devDependencies) ||
      devDependencies[name] !== `${minVersion}`
    ) {
      diagnostics.push(
        JsiiDiagnostic.JSII_0006_MISSING_DEV_DEPENDENCY.createDetached(
          name,
          `${rng as any}`,
          `${minVersion}`,
          `${devDependencies[name]}`,
        ),
      );
      continue;
    }
  }

  const bundled = new Set(Object.keys(bundleDependencies ?? {}));
  const dependencies: Record<string, string> = filterDictByKey(
    pkg.dependencies ?? {},
    (depName) => !bundled.has(depName),
  );
  const peerDependencies: Record<string, string> = pkg.peerDependencies ?? {};

  const resolver = new DependencyResolver();
  const resolved = resolver.discoverDependencyTree(projectRoot, {
    ...dependencies,
    ...peerDependencies,
  });
  const transitiveDependencies = resolver.assemblyClosure(resolved);

  const metadata = mergeMetadata(
    {
      jsii: {
        pacmak: {
          // When `true`, `jsii-pacmak` will use the `Jsii$Default` implementation in code generation even for dependencies.
          hasDefaultInterfaces: true,
        },
      },
    },
    pkg.jsii?.metadata,
  );

  const projectInfo = {
    projectRoot,
    packageJson: pkg,

    name: _required(
      pkg.name,
      'The "package.json" file must specify the "name" attribute',
    ),
    version: _required(
      pkg.version,
      'The "package.json" file must specify the "version" attribute',
    ),
    deprecated: pkg.deprecated,
    stability: _validateStability(pkg.stability, pkg.deprecated),
    author: _toPerson(
      _required(
        pkg.author,
        'The "package.json" file must specify the "author" attribute',
      ),
      'author',
    ),
    repository: _toRepository(
      _required(
        pkg.repository,
        'The "package.json" file must specify the "repository" attribute',
      ),
    ),
    license: _validateLicense(pkg.license),
    keywords: pkg.keywords,

    main: _required(
      pkg.main,
      'The "package.json" file must specify the "main" attribute',
    ),
    types: _required(
      pkg.types,
      'The "package.json" file must specify the "types" attribute',
    ),

    dependencies,
    peerDependencies,
    dependencyClosure: transitiveDependencies,
    bundleDependencies,
    targets: {
      ..._required(
        pkg.jsii,
        'The "package.json" file must specify the "jsii" attribute',
      ).targets,
      js: { npm: pkg.name },
    },
    metadata,
    jsiiVersionFormat: _validateVersionFormat(pkg.jsii.versionFormat ?? 'full'),

    description: pkg.description,
    homepage: pkg.homepage,
    contributors: (pkg.contributors as any[])?.map((contrib, index) =>
      _toPerson(contrib, `contributors[${index}]`, 'contributor'),
    ),

    excludeTypescript: pkg.jsii?.excludeTypescript ?? [],
    projectReferences: pkg.jsii?.projectReferences,
    tsc: {
      outDir: pkg.jsii?.tsc?.outDir,
      rootDir: pkg.jsii?.tsc?.rootDir,
    },
    bin: pkg.bin,
    exports: pkg.exports,
    diagnostics: _loadDiagnostics(pkg.jsii?.diagnostics),
  };
  return { projectInfo, diagnostics };
}

function _guessRepositoryType(url: string): string {
  if (url.endsWith('.git')) {
    return 'git';
  }
  const parts = /^([^:]+):\/\//.exec(url);
  if (parts?.[1] !== 'http' && parts?.[1] !== 'https') {
    return parts![1];
  }
  throw new Error(
    `The "package.json" file must specify the "repository.type" attribute (could not guess from ${url})`,
  );
}

interface DependencyInfo {
  readonly assembly: spec.Assembly;
  readonly resolvedDependencies: Record<string, string>;
}

class DependencyResolver {
  private readonly cache = new Map<string, DependencyInfo>();

  /**
   * Discover the dependency tree starting at 'root', validating versions as we go along
   *
   * This primes the data structures in this class and should be called first.
   *
   * Return the resolved jsii dependency paths
   */
  public discoverDependencyTree(
    root: string,
    dependencies: Record<string, string>,
  ): Record<string, string> {
    const ret: Record<string, string> = {};
    for (const [name, declaration] of Object.entries(dependencies)) {
      // eslint-disable-next-line no-await-in-loop
      let resolved;
      try {
        resolved = this.resolveDependency(root, name, declaration);
      } catch (e) {
        LOG.error(
          `Unable to find a JSII dependency named "${name}" as "${declaration}". If you meant to include a non-JSII dependency, try adding it to bundledDependencies instead.`,
        );
        throw e;
      }

      const actualVersion = resolved.dependencyInfo.assembly.version;
      if (!semver.satisfies(actualVersion, declaration)) {
        throw new Error(
          `Declared dependency on version ${declaration} of ${name}, but version ${actualVersion} was found`,
        );
      }

      ret[name] = resolved.resolvedFile;
    }
    return ret;
  }

  /**
   * From a set of resolved paths, recursively return all assemblies
   */
  public assemblyClosure(resolved: Record<string, string>): spec.Assembly[] {
    const closure = new Map<string, spec.Assembly>();
    const queue = Array.from(Object.values(resolved));
    while (queue.length > 0) {
      const next = queue.shift()!;
      const resolved = this.cache.get(next);
      if (!resolved) {
        throw new Error(`Path ${next} not seen before`);
      }
      if (closure.has(next)) {
        continue;
      }

      closure.set(next, resolved.assembly);
      queue.push(...Object.values(resolved.resolvedDependencies));
    }
    return Array.from(closure.values());
  }

  private resolveDependency(root: string, name: string, declaration: string) {
    const { version: versionString, localPackage } = _resolveVersion(
      declaration,
      root,
    );
    const version = new semver.Range(versionString);
    if (!version) {
      throw new Error(
        `Invalid semver expression for ${name}: ${versionString}`,
      );
    }
    const jsiiFile = _tryResolveAssembly(name, localPackage, root);
    LOG.debug(`Resolved dependency ${name} to ${jsiiFile}`);
    return {
      resolvedVersion: versionString,
      resolvedFile: jsiiFile,
      dependencyInfo: this.loadAssemblyAndRecurse(jsiiFile),
    };
  }

  private loadAssemblyAndRecurse(jsiiFile: string) {
    // Only recurse if we haven't seen this assembly yet
    if (this.cache.has(jsiiFile)) {
      return this.cache.get(jsiiFile)!;
    }

    // eslint-disable-next-line no-await-in-loop
    const assembly = loadAssemblyFromFile(jsiiFile);
    // Continue loading any dependencies declared in the asm

    const resolvedDependencies = assembly.dependencies
      ? this.discoverDependencyTree(
          path.dirname(jsiiFile),
          assembly.dependencies,
        )
      : {};

    const depInfo: DependencyInfo = {
      assembly,
      resolvedDependencies,
    };
    this.cache.set(jsiiFile, depInfo);
    return depInfo;
  }
<<<<<<< HEAD
=======

  /**
   * Load a JSII filename and validate it; cached to avoid redundant loads of the same JSII assembly
   */
  private loadAssembly(jsiiFileName: string): spec.Assembly {
    try {
      return fs.readJsonSync(jsiiFileName);
    } catch (e: any) {
      throw new Error(`Error loading ${jsiiFileName}: ${e}`);
    }
  }
>>>>>>> f015e28b
}

function _required<T>(value: T, message: string): T {
  if (value == null) {
    throw new Error(message);
  }
  return value;
}

function _toPerson(
  value: any,
  field: string,
  defaultRole: string = field,
): spec.Person {
  if (typeof value === 'string') {
    value = parsePerson(value);
  }
  return {
    name: _required(
      value.name,
      `The "package.json" file must specify the "${field}.name" attribute`,
    ),
    roles: value.roles ? [...new Set(value.roles as string[])] : [defaultRole],
    email: value.email,
    url: value.url,
    organization: value.organization ? value.organization : undefined,
  };
}

function _toRepository(value: any): {
  type: string;
  url: string;
  directory?: string;
} {
  if (typeof value === 'string') {
    value = parseRepository(value);
  }
  return {
    url: _required(
      value.url,
      'The "package.json" file must specify the "repository.url" attribute',
    ),
    type: value.type || _guessRepositoryType(value.url),
    directory: value.directory,
  };
}

function _tryResolveAssembly(
  mod: string,
  localPackage: string | undefined,
  searchPath: string,
): string {
  if (localPackage) {
    return findJsiiFile(localPackage);
  }
  try {
    const dependencyDir = findDependencyDirectory(mod, searchPath);
<<<<<<< HEAD
    return findJsiiFile(dependencyDir);
  } catch (e) {
=======
    return path.join(dependencyDir, '.jsii');
  } catch (e: any) {
>>>>>>> f015e28b
    throw new Error(
      `Unable to locate jsii assembly for "${mod}". If this module is not jsii-enabled, it must also be declared under bundledDependencies: ${e}`,
    );
  }
}

function findJsiiFile(pathToJsiiFile: string): string {
  const jsiiFile = path.join(pathToJsiiFile, '.jsii');
  const compressedJsiiFile = path.join(pathToJsiiFile, '.jsii.gz');
  const jsiiExists = fs.existsSync(jsiiFile);
  if (!jsiiExists && !fs.existsSync(compressedJsiiFile)) {
    throw new Error(
      `No .jsii or .jsii.gz assembly file was found at ${pathToJsiiFile}`,
    );
  }
  return jsiiExists ? jsiiFile : compressedJsiiFile;
}

function _validateLicense(id: string): string {
  if (id === 'UNLICENSED') {
    return id;
  }
  if (!spdx.has(id)) {
    throw new Error(
      `Invalid license identifier "${id}", see valid license identifiers at https://spdx.org/licenses/`,
    );
  }
  return id;
}

function _validateVersionFormat(format: string): 'short' | 'full' {
  if (format !== 'short' && format !== 'full') {
    throw new Error(
      `Invalid jsii.versionFormat "${format}", it must be either "short" or "full" (the default)`,
    );
  }
  return format;
}

function _validateStability(
  stability: string | undefined,
  deprecated: string | undefined,
): spec.Stability | undefined {
  if (!stability && deprecated) {
    stability = spec.Stability.Deprecated;
  } else if (deprecated && stability !== spec.Stability.Deprecated) {
    throw new Error(
      `Package is deprecated (${deprecated}), but it's stability is ${stability} and not ${spec.Stability.Deprecated}`,
    );
  }
  if (!stability) {
    return undefined;
  }
  if (!Object.values(spec.Stability).includes(stability as any)) {
    throw new Error(
      `Invalid stability "${stability}", it must be one of ${Object.values(
        spec.Stability,
      ).join(', ')}`,
    );
  }
  return stability as spec.Stability;
}

/**
 * Resolves an NPM package specifier to a version range
 *
 * If it was already a version range, return it. If it the
 * package references a local file, return the version that
 * package is at.
 */
function _resolveVersion(
  dep: string,
  searchPath: string,
): { version: string; localPackage?: string } {
  const matches = /^file:(.+)$/.exec(dep);
  if (!matches) {
    return { version: dep };
  }
  const localPackage = path.resolve(searchPath, matches[1]);
  return {
    // Rendering as a caret version to maintain uniformity against the "standard".
    // eslint-disable-next-line @typescript-eslint/no-require-imports,@typescript-eslint/no-var-requires
    version: `^${
      fs.readJsonSync(path.join(localPackage, 'package.json')).version
    }`,
    localPackage,
  };
}

/**
 * Merges two metadata blocks together.
 *
 * @param base the base values
 * @param user the user-supplied values, which can override the `base` values
 *
 * @returns the merged metadata block
 */
function mergeMetadata(
  base: NonNullable<ProjectInfo['metadata']>,
  user: ProjectInfo['metadata'],
): ProjectInfo['metadata'] {
  if (user == null) {
    return base;
  }
  return mergeObjects(base, user);

  function mergeObjects(
    base: Record<string, any>,
    override: Record<string, any>,
  ): Record<string, any> {
    const result: Record<string, any> = {};
    const allKeys = Array.from(
      new Set([...Object.keys(base), ...Object.keys(override)]),
    ).sort();
    for (const key of allKeys) {
      const baseValue = base[key];
      const overrideValue = override[key];

      if (typeof baseValue === 'object' && typeof overrideValue === 'object') {
        if (overrideValue != null) {
          result[key] = mergeObjects(baseValue, overrideValue);
        }
      } else {
        result[key] = overrideValue ?? baseValue;
      }
    }
    return result;
  }
}

function _loadDiagnostics(entries?: { [key: string]: string }):
  | {
      [key: string]: ts.DiagnosticCategory;
    }
  | undefined {
  if (entries === undefined || Object.keys(entries).length === 0) {
    return undefined;
  }
  const result: { [key: string]: ts.DiagnosticCategory } = {};
  for (const code of Object.keys(entries)) {
    let category: ts.DiagnosticCategory;
    switch (entries[code].trim().toLowerCase()) {
      case 'error':
        category = ts.DiagnosticCategory.Error;
        break;
      case 'warning':
        category = ts.DiagnosticCategory.Warning;
        break;
      case 'suggestion':
        category = ts.DiagnosticCategory.Suggestion;
        break;
      case 'message':
        category = ts.DiagnosticCategory.Message;
        break;
      default:
        throw new Error(
          `Invalid category '${entries[code]}' for code '${code}'`,
        );
    }
    result[code] = category;
  }
  return result;
}

function filterDictByKey<A>(
  xs: Record<string, A>,
  predicate: (key: string) => boolean,
): Record<string, A> {
  const ret: Record<string, A> = {};
  for (const [key, value] of Object.entries(xs)) {
    if (predicate(key)) {
      ret[key] = value;
    }
  }
  return ret;
}<|MERGE_RESOLUTION|>--- conflicted
+++ resolved
@@ -343,20 +343,6 @@
     this.cache.set(jsiiFile, depInfo);
     return depInfo;
   }
-<<<<<<< HEAD
-=======
-
-  /**
-   * Load a JSII filename and validate it; cached to avoid redundant loads of the same JSII assembly
-   */
-  private loadAssembly(jsiiFileName: string): spec.Assembly {
-    try {
-      return fs.readJsonSync(jsiiFileName);
-    } catch (e: any) {
-      throw new Error(`Error loading ${jsiiFileName}: ${e}`);
-    }
-  }
->>>>>>> f015e28b
 }
 
 function _required<T>(value: T, message: string): T {
@@ -414,13 +400,8 @@
   }
   try {
     const dependencyDir = findDependencyDirectory(mod, searchPath);
-<<<<<<< HEAD
     return findJsiiFile(dependencyDir);
-  } catch (e) {
-=======
-    return path.join(dependencyDir, '.jsii');
   } catch (e: any) {
->>>>>>> f015e28b
     throw new Error(
       `Unable to locate jsii assembly for "${mod}". If this module is not jsii-enabled, it must also be declared under bundledDependencies: ${e}`,
     );
