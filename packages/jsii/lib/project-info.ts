import * as spec from '@jsii/spec';
import * as fs from 'fs-extra';
import * as log4js from 'log4js';
import * as path from 'path';
import * as semver from 'semver';
import { intersect } from 'semver-intersect';
import * as ts from 'typescript';

import { parsePerson, parseRepository } from './utils';

// eslint-disable-next-line @typescript-eslint/no-var-requires, @typescript-eslint/no-require-imports
const spdx: Set<string> = require('spdx-license-list/simple');

const LOG = log4js.getLogger('jsii/package-info');

export interface TSCompilerOptions {
  readonly outDir?: string;
  readonly rootDir?: string;
}

export interface ProjectInfo {
  readonly projectRoot: string;
  readonly packageJson: any;

  readonly name: string;
  readonly version: string;
  readonly author: spec.Person;
  readonly deprecated?: string;
  readonly stability?: spec.Stability;
  readonly license: string;
  readonly repository: {
    readonly type: string;
    readonly url: string;
    readonly directory?: string;
  };
  readonly keywords?: string[];

  readonly main: string;
  readonly types: string;

  readonly dependencies: { readonly [name: string]: string };
  readonly peerDependencies: { readonly [name: string]: string };
  readonly dependencyClosure: readonly spec.Assembly[];
  readonly bundleDependencies?: { readonly [name: string]: string };
  readonly targets: spec.AssemblyTargets;
  readonly metadata?: { [key: string]: any };
  readonly jsiiVersionFormat: 'short' | 'full';
  readonly diagnostics?: { readonly [code: string]: ts.DiagnosticCategory };
  readonly description?: string;
  readonly homepage?: string;
  readonly contributors?: readonly spec.Person[];
  readonly excludeTypescript: string[];
  readonly projectReferences?: boolean;
  readonly tsc?: TSCompilerOptions;
  readonly bin?: { readonly [name: string]: string };
}

export async function loadProjectInfo(
  projectRoot: string,
  { fixPeerDependencies }: { fixPeerDependencies: boolean },
): Promise<ProjectInfo> {
  const packageJsonPath = path.join(projectRoot, 'package.json');
  // eslint-disable-next-line @typescript-eslint/no-var-requires,@typescript-eslint/no-require-imports
  const pkg = require(packageJsonPath);

  let bundleDependencies: { [name: string]: string } | undefined;
  for (const name of pkg.bundleDependencies ?? pkg.bundledDependencies ?? []) {
    const version = pkg.dependencies?.[name];
    if (!version) {
      throw new Error(
        `The "package.json" file has "${name}" in "bundleDependencies", but it is not declared in "dependencies"`,
      );
    }

    if (pkg.peerDependencies && name in pkg.peerDependencies) {
      throw new Error(
        `The "package.json" file has "${name}" in "bundleDependencies", and also in "peerDependencies"`,
      );
    }

    bundleDependencies = bundleDependencies ?? {};
    bundleDependencies[name] = _resolveVersion(version, projectRoot).version!;
  }

  let addedPeerDependency = false;
  Object.entries(pkg.dependencies ?? {}).forEach(([name, version]) => {
    if (name in (bundleDependencies ?? {})) {
      return;
    }
    version = _resolveVersion(version as any, projectRoot).version;
    pkg.peerDependencies = pkg.peerDependencies ?? {};
    const peerVersion = _resolveVersion(pkg.peerDependencies[name], projectRoot)
      .version;
    if (peerVersion === version) {
      return;
    }
    if (!fixPeerDependencies) {
      if (peerVersion) {
        throw new Error(
          `The "package.json" file has different version requirements for "${name}" in "dependencies" (${
            version as any
          }) versus "peerDependencies" (${peerVersion})`,
        );
      }
      throw new Error(
        `The "package.json" file has "${name}" in "dependencies", but not in "peerDependencies"`,
      );
    }
    if (peerVersion) {
      LOG.warn(
        `Changing "peerDependency" on "${name}" from "${peerVersion}" to ${
          version as any
        }`,
      );
    } else {
      LOG.warn(
        `Recording missing "peerDependency" on "${name}" at ${version as any}`,
      );
    }
    pkg.peerDependencies[name] = version;
    addedPeerDependency = true;
  });
  // Re-write "package.json" if we fixed up "peerDependencies" and were told to automatically fix.
  // Yes, we should never have addedPeerDependencies if not fixPeerDependency, but I still check again.
  if (addedPeerDependency && fixPeerDependencies) {
    await fs.writeJson(packageJsonPath, pkg, { encoding: 'utf8', spaces: 2 });
  }

  const transitiveAssemblies: { [name: string]: spec.Assembly } = {};
  const dependencies = await _loadDependencies(
    pkg.dependencies,
    projectRoot,
    transitiveAssemblies,
    new Set<string>(Object.keys(bundleDependencies ?? {})),
  );
  const peerDependencies = await _loadDependencies(
    pkg.peerDependencies,
    projectRoot,
    transitiveAssemblies,
  );

  const transitiveDependencies = Object.values(transitiveAssemblies);

  const metadata = mergeMetadata(
    {
      jsii: {
        pacmak: {
          // When `true`, `jsii-pacmak` will use the `Jsii$Default` implementation in code generation even for dependencies.
          hasDefaultInterfaces: true,
        },
      },
    },
    pkg.jsii?.metadata,
  );

  return {
    projectRoot,
    packageJson: pkg,

    name: _required(
      pkg.name,
      'The "package.json" file must specify the "name" attribute',
    ),
    version: _required(
      pkg.version,
      'The "package.json" file must specify the "version" attribute',
    ),
    deprecated: pkg.deprecated,
    stability: _validateStability(pkg.stability, pkg.deprecated),
    author: _toPerson(
      _required(
        pkg.author,
        'The "package.json" file must specify the "author" attribute',
      ),
      'author',
    ),
    repository: _toRepository(
      _required(
        pkg.repository,
        'The "package.json" file must specify the "repository" attribute',
      ),
    ),
    license: _validateLicense(pkg.license),
    keywords: pkg.keywords,

    main: _required(
      pkg.main,
      'The "package.json" file must specify the "main" attribute',
    ),
    types: _required(
      pkg.types,
      'The "package.json" file must specify the "types" attribute',
    ),

    dependencies,
    peerDependencies,
    dependencyClosure: transitiveDependencies,
    bundleDependencies,
    targets: {
      ..._required(
        pkg.jsii,
        'The "package.json" file must specify the "jsii" attribute',
      ).targets,
      js: { npm: pkg.name },
    },
    metadata,
    jsiiVersionFormat: _validateVersionFormat(pkg.jsii.versionFormat ?? 'full'),

    description: pkg.description,
    homepage: pkg.homepage,
    contributors: (pkg.contributors as any[])?.map((contrib, index) =>
      _toPerson(contrib, `contributors[${index}]`, 'contributor'),
    ),

    excludeTypescript: pkg.jsii?.excludeTypescript ?? [],
    projectReferences: pkg.jsii?.projectReferences,
    tsc: {
      outDir: pkg.jsii?.tsc?.outDir,
      rootDir: pkg.jsii?.tsc?.rootDir,
    },
<<<<<<< HEAD
    bin: pkg.bin,
=======
    diagnostics: _loadDiagnostics(pkg.jsii?.diagnostics),
>>>>>>> 80c7fbdd
  };
}

function _guessRepositoryType(url: string): string {
  if (url.endsWith('.git')) {
    return 'git';
  }
  const parts = /^([^:]+):\/\//.exec(url);
  if (parts?.[1] !== 'http' && parts?.[1] !== 'https') {
    return parts![1];
  }
  throw new Error(
    `The "package.json" file must specify the "repository.type" attribute (could not guess from ${url})`,
  );
}

async function _loadDependencies(
  dependencies: { [name: string]: string } | undefined,
  searchPath: string,
  transitiveAssemblies: { [name: string]: spec.Assembly },
  bundled = new Set<string>(),
): Promise<{ [name: string]: string }> {
  if (!dependencies) {
    return {};
  }
  const packageVersions: { [name: string]: string } = {};
  for (const name of Object.keys(dependencies)) {
    if (bundled.has(name)) {
      continue;
    }
    const { version: versionString, localPackage } = _resolveVersion(
      dependencies[name],
      searchPath,
    );
    const version = new semver.Range(versionString!);
    if (!version) {
      throw new Error(
        `Invalid semver expression for ${name}: ${versionString}`,
      );
    }
    const pkg = _tryResolveAssembly(name, localPackage, searchPath);
    LOG.debug(`Resolved dependency ${name} to ${pkg}`);
    // eslint-disable-next-line no-await-in-loop
    const assm = await loadAndValidateAssembly(pkg);
    if (!semver.satisfies(assm.version, version)) {
      throw new Error(
        `Declared dependency on version ${versionString} of ${name}, but version ${assm.version} was found`,
      );
    }
    packageVersions[assm.name] =
      packageVersions[assm.name] != null
        ? intersect(versionString!, packageVersions[assm.name])
        : versionString!;
    transitiveAssemblies[assm.name] = assm;
    const pkgDir = path.dirname(pkg);
    if (assm.dependencies) {
      // eslint-disable-next-line no-await-in-loop
      await _loadDependencies(assm.dependencies, pkgDir, transitiveAssemblies);
    }
  }
  return packageVersions;
}

const ASSEMBLY_CACHE = new Map<string, spec.Assembly>();

/**
 * Load a JSII filename and validate it; cached to avoid redundant loads of the same JSII assembly
 */
async function loadAndValidateAssembly(
  jsiiFileName: string,
): Promise<spec.Assembly> {
  if (!ASSEMBLY_CACHE.has(jsiiFileName)) {
    try {
      ASSEMBLY_CACHE.set(jsiiFileName, await fs.readJson(jsiiFileName));
    } catch (e) {
      throw new Error(`Error loading ${jsiiFileName}: ${e}`);
    }
  }
  return ASSEMBLY_CACHE.get(jsiiFileName)!;
}

function _required<T>(value: T, message: string): T {
  if (value == null) {
    throw new Error(message);
  }
  return value;
}

function _toPerson(
  value: any,
  field: string,
  defaultRole: string = field,
): spec.Person {
  if (typeof value === 'string') {
    value = parsePerson(value);
  }
  return {
    name: _required(
      value.name,
      `The "package.json" file must specify the "${field}.name" attribute`,
    ),
    roles: value.roles ? [...new Set(value.roles as string[])] : [defaultRole],
    email: value.email,
    url: value.url,
    organization: value.organization ? value.organization : undefined,
  };
}

function _toRepository(
  value: any,
): { type: string; url: string; directory?: string } {
  if (typeof value === 'string') {
    value = parseRepository(value);
  }
  return {
    url: _required(
      value.url,
      'The "package.json" file must specify the "repository.url" attribute',
    ),
    type: value.type || _guessRepositoryType(value.url),
    directory: value.directory,
  };
}

function _tryResolveAssembly(
  mod: string,
  localPackage: string | undefined,
  searchPath: string,
): string {
  if (localPackage) {
    const result = path.join(localPackage, '.jsii');
    if (!fs.existsSync(result)) {
      throw new Error(`Assembly does not exist: ${result}`);
    }
    return result;
  }
  try {
    const paths = [searchPath, path.join(searchPath, 'node_modules')];
    return require.resolve(path.join(mod, '.jsii'), { paths });
  } catch {
    throw new Error(
      `Unable to locate jsii assembly for "${mod}". If this module is not jsii-enabled, it must also be declared under bundledDependencies.`,
    );
  }
}

function _validateLicense(id: string): string {
  if (id === 'UNLICENSED') {
    return id;
  }
  if (!spdx.has(id)) {
    throw new Error(
      `Invalid license identifier "${id}", see valid license identifiers at https://spdx.org/licenses/`,
    );
  }
  return id;
}

function _validateVersionFormat(format: string): 'short' | 'full' {
  if (format !== 'short' && format !== 'full') {
    throw new Error(
      `Invalid jsii.versionFormat "${format}", it must be either "short" or "full" (the default)`,
    );
  }
  return format;
}

function _validateStability(
  stability: string | undefined,
  deprecated: string | undefined,
): spec.Stability | undefined {
  if (!stability && deprecated) {
    stability = spec.Stability.Deprecated;
  } else if (deprecated && stability !== spec.Stability.Deprecated) {
    throw new Error(
      `Package is deprecated (${deprecated}), but it's stability is ${stability} and not ${spec.Stability.Deprecated}`,
    );
  }
  if (!stability) {
    return undefined;
  }
  if (!Object.values(spec.Stability).includes(stability as any)) {
    throw new Error(
      `Invalid stability "${stability}", it must be one of ${Object.values(
        spec.Stability,
      ).join(', ')}`,
    );
  }
  return stability as spec.Stability;
}

function _resolveVersion(
  dep: string,
  searchPath: string,
): { version: string | undefined; localPackage?: string } {
  const matches = /^file:(.+)$/.exec(dep);
  if (!matches) {
    return { version: dep };
  }
  const localPackage = path.resolve(searchPath, matches[1]);
  return {
    // Rendering as a caret version to maintain uniformity against the "standard".
    // eslint-disable-next-line @typescript-eslint/no-require-imports,@typescript-eslint/no-var-requires
    version: `^${require(path.join(localPackage, 'package.json')).version}`,
    localPackage,
  };
}

/**
 * Merges two metadata blocks together.
 *
 * @param base the base values
 * @param user the user-supplied values, which can override the `base` values
 *
 * @returns the merged metadata block
 */
function mergeMetadata(
  base: NonNullable<ProjectInfo['metadata']>,
  user: ProjectInfo['metadata'],
): ProjectInfo['metadata'] {
  if (user == null) {
    return base;
  }
  return mergeObjects(base, user);

  function mergeObjects(
    base: Record<string, any>,
    override: Record<string, any>,
  ): Record<string, any> {
    const result: Record<string, any> = {};
    const allKeys = Array.from(
      new Set([...Object.keys(base), ...Object.keys(override)]),
    ).sort();
    for (const key of allKeys) {
      const baseValue = base[key];
      const overrideValue = override[key];

      if (typeof baseValue === 'object' && typeof overrideValue === 'object') {
        if (overrideValue != null) {
          result[key] = mergeObjects(baseValue, overrideValue);
        }
      } else {
        result[key] = overrideValue ?? baseValue;
      }
    }
    return result;
  }
}

function _loadDiagnostics(entries?: {
  [key: string]: string;
}):
  | {
      [key: string]: ts.DiagnosticCategory;
    }
  | undefined {
  if (entries === undefined || Object.keys(entries).length === 0) {
    return undefined;
  }
  const result: { [key: string]: ts.DiagnosticCategory } = {};
  for (const code of Object.keys(entries)) {
    let category: ts.DiagnosticCategory;
    switch (entries[code].trim().toLowerCase()) {
      case 'error':
        category = ts.DiagnosticCategory.Error;
        break;
      case 'warning':
        category = ts.DiagnosticCategory.Warning;
        break;
      case 'suggestion':
        category = ts.DiagnosticCategory.Suggestion;
        break;
      case 'message':
        category = ts.DiagnosticCategory.Message;
        break;
      default:
        throw new Error(
          `Invalid category '${entries[code]}' for code '${code}'`,
        );
    }
    result[code] = category;
  }
  return result;
}<|MERGE_RESOLUTION|>--- conflicted
+++ resolved
@@ -218,11 +218,8 @@
       outDir: pkg.jsii?.tsc?.outDir,
       rootDir: pkg.jsii?.tsc?.rootDir,
     },
-<<<<<<< HEAD
     bin: pkg.bin,
-=======
     diagnostics: _loadDiagnostics(pkg.jsii?.diagnostics),
->>>>>>> 80c7fbdd
   };
 }
 
