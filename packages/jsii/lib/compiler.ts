import Case = require('case');
import colors = require('colors/safe');
import fs = require('fs-extra');
import log4js = require('log4js');
import path = require('path');
import ts = require('typescript');
import { Assembler } from './assembler';
import { EmitResult, Emitter } from './emitter';
import { ProjectInfo } from './project-info';
import utils = require('./utils');

const COMPILER_OPTIONS: ts.CompilerOptions = {
    alwaysStrict: true,
    charset: 'utf8',
    declaration: true,
    composite: true,
    experimentalDecorators: true,
    inlineSourceMap: true,
    inlineSources: true,
    lib: ['lib.es2016.d.ts', 'lib.es2017.object.d.ts', 'lib.es2017.string.d.ts'],
    module: ts.ModuleKind.CommonJS,
    noEmitOnError: true,
    noFallthroughCasesInSwitch: true,
    noImplicitAny: true,
    noImplicitReturns: true,
    noImplicitThis: true,
    noUnusedLocals: true,
    noUnusedParameters: true,
    resolveJsonModule: true,
    strict: true,
    strictNullChecks: true,
    strictPropertyInitialization: false,
    target: ts.ScriptTarget.ES2018
};

const LOG = log4js.getLogger('jsii/compiler');
export const DIAGNOSTICS = 'diagnostics';

export interface CompilerOptions {
    /** The information about the project to be built */
    projectInfo: ProjectInfo;
    /** Whether the compiler should watch for changes or just compile once */
    watch: boolean;
}

export interface TypescriptConfig {
    compilerOptions: ts.CompilerOptions;
    include?: string[];
    exclude?: string[];
    references?: ts.ProjectReference[];
}

export class Compiler implements Emitter {
    private readonly compilerHost: ts.CompilerHost;
    private typescriptConfig: TypescriptConfig;
    private readonly rootFiles: string[] = [];
    private readonly configPath: string;

    public constructor(private readonly options: CompilerOptions) {
        this.compilerHost = ts.createCompilerHost(COMPILER_OPTIONS);
        this.compilerHost.getCurrentDirectory = () => this.options.projectInfo.projectRoot;
        this.configPath = path.join(this.options.projectInfo.projectRoot, 'tsconfig.json');
    }

    /**
     * Compiles the configured program.
     *
     * @param files can be specified to override the standard source code location logic. Useful for example when testing "negatives".
     */
    public async emit(...files: string[]): Promise<EmitResult | never> {
        await this.buildTypeScriptConfig();
        await this.writeTypeScriptConfig();
        await this.determineSources(files);

        if (this.options.watch) {
            if (files.length > 0) {
                throw new Error(`Files cannot be specified in watch mode!`);
            }
            return await this._startWatch();
        } else {
            return await this._buildOnce();
        }
    }

<<<<<<< HEAD
    /**
     * Do a single build
     */
    private async _buildOnce(): Promise<EmitResult> {
        const prog = ts.createProgram({
            rootNames: this.rootFiles.concat(_pathOfLibraries(this.compilerHost)),
            options: COMPILER_OPTIONS,
            projectReferences: this.typescriptConfig.references,
            host: this.compilerHost
        });
        return await this._consumeProgram(prog);
=======
    private async _buildOnce(files: string[]): Promise<EmitResult> {
        await this._writeTypeScriptConfig();
        const host = ts.createCompilerHost(COMPILER_OPTIONS);
        if (!host.getDefaultLibLocation) {
            throw new Error('No default library location was found on the TypeScript compiler host!');
        }
        host.getCurrentDirectory = () => this.options.projectInfo.projectRoot;
        const prog = ts.createProgram(
            files.concat(_pathOfLibraries(host)),
            COMPILER_OPTIONS,
            host
        );
        return await this._consumeProgram(prog, host.getDefaultLibLocation());
>>>>>>> 007b62c3
    }

    /**
     * Start a watch on the config that has been written to disk
     */
    private async _startWatch(): Promise<never> {
        return new Promise<never>(async () => {
            const projectRoot = this.options.projectInfo.projectRoot;
            const host = ts.createWatchCompilerHost(
<<<<<<< HEAD
                this.configPath,
                COMPILER_OPTIONS,
=======
                await this._writeTypeScriptConfig(),
                { ...COMPILER_OPTIONS, noEmitOnError: false },
>>>>>>> 007b62c3
                { ...ts.sys, getCurrentDirectory() { return projectRoot; } }
            );
            if (!host.getDefaultLibLocation) {
                throw new Error('No default library location was found on the TypeScript compiler host!');
            }
            const orig = host.afterProgramCreate;
            host.afterProgramCreate = async builderProgram => {
                await this._consumeProgram(builderProgram.getProgram(), host.getDefaultLibLocation!());
                if (orig) { orig.call(host, builderProgram); }
            };
            ts.createWatchProgram(host);
            // Previous call never returns
        });
    }

    private async _consumeProgram(program: ts.Program, stdlib: string): Promise<EmitResult> {
        const emit = program.emit();
        if (emit.emitSkipped) {
            LOG.error('Compilation errors prevented the JSII assembly from being created');
            return emit;
        }
        const assembler = new Assembler(this.options.projectInfo, program, stdlib);
        const assmEmit = await assembler.emit();
        if (assmEmit.emitSkipped) {
            LOG.error('Type model errors prevented the JSII assembly from being created');
        }
        return {
            emitSkipped: assmEmit.emitSkipped,
            diagnostics: [...emit.diagnostics, ...assmEmit.diagnostics]
        };
    }

    /**
     * Build the TypeScript config object
     */
    private async buildTypeScriptConfig() {
        const references = await this.findProjectReferences();

        this.typescriptConfig = {
            compilerOptions: {
                ...COMPILER_OPTIONS,
                // Need to stip the `lib.` prefix and `.d.ts` suffix
                lib: COMPILER_OPTIONS.lib && COMPILER_OPTIONS.lib.map(name => name.slice(4, name.length - 5)),
                // Those int-enums, we need to output the names instead
                module: COMPILER_OPTIONS.module && ts.ModuleKind[COMPILER_OPTIONS.module],
                target: COMPILER_OPTIONS.target && ts.ScriptTarget[COMPILER_OPTIONS.target],
                jsx: COMPILER_OPTIONS.jsx && Case.snake(ts.JsxEmit[COMPILER_OPTIONS.jsx]),
            },
            include: ["**/*.ts"],
            exclude: ["node_modules"],
            // Change the references a little. We write 'originalpath' to the file under 'path', which is
            // the same as what the TypeScript compiler does.
            references: references.map(p => ({ path: p })),
        } as any;
    }

    /**
     * Creates a `tsconfig.json` file to improve the IDE experience.
     *
     * @return the fully qualified path to the ``tsconfig.json`` file
     */
    private async writeTypeScriptConfig(): Promise<void> {
        const commentKey = '_generated_by_jsii_';
        const commentValue = 'Generated by jsii - safe to delete, and ideally should be in .gitignore';

        (this.typescriptConfig as any)[commentKey] = commentValue;

        if (await fs.pathExists(this.configPath)) {
            const currentConfig = await fs.readJson(this.configPath);
            if (!(commentKey in currentConfig)) {
                // tslint:disable-next-line:max-line-length
                throw new Error(`A '${this.configPath}' file that was not generated by jsii is in ${this.options.projectInfo.projectRoot}. Aborting instead of overwriting.`);
            }
        }
        LOG.debug(`Creating or updating ${colors.blue(this.configPath)}`);
        await fs.writeJson(this.configPath, this.typescriptConfig, {  replacer: utils.filterEmpty, spaces: 4 });
    }

    /**
     * Find all dependencies that look like TypeScript projects.
     *
     * Enumerate all dependencies, if they have a tsconfig.json file with
     * "composite: true" we consider them project references.
     *
     * Unfortunately it doesn't seem like the TypeScript compiler itself
     * resolves transitive references in a way that
     *
     */
    private async findProjectReferences(): Promise<string[]> {
        const ret = new Array<string>();
        const pkg = require(path.join(this.options.projectInfo.projectRoot, 'package.json'));
        for (const dependencyMap of [pkg.dependencies, pkg.devDependencies]) {
            if (dependencyMap === undefined) { continue; }

            for (const depName of Object.keys(dependencyMap)) {
                let tsconfigFile = path.join('node_modules', depName, 'tsconfig.json');
                if (!await fs.pathExists(tsconfigFile)) { continue; }

                // Resolve symlinks, otherwise the TypeScript compiler will not
                // find the project the files belong to.
                tsconfigFile = await fs.realpath(tsconfigFile);

                const tsconfig = require(tsconfigFile);
                if (tsconfig.compilerOptions && tsconfig.compilerOptions.composite) {
                    ret.push(path.dirname(tsconfigFile));
                }

                for (const reference of tsconfig.references || []) {
                    ret.push(await fs.realpath(reference.path));
                }
            }
        }
        return ret;
    }

    /**
     * Find source files using the same mechanism that the TypeScript compiler itself uses.
     *
     * Respects includes/excludes/etc.
     *
     * This makes it so that running 'tsc' and running 'jsii' has the same behavior.
     */
    private async determineSources(files: string[]): Promise<void> {
        this.rootFiles.splice(0);

        if (files.length > 0) {
            this.rootFiles.push(...files);
        } else {
            const parseConfigHost = (ts as any /* private API */).parseConfigHostFromCompilerHost(this.compilerHost);
            const parsed = ts.parseJsonConfigFileContent(this.typescriptConfig, parseConfigHost, this.options.projectInfo.projectRoot);
            this.rootFiles.push(...parsed.fileNames);
        }
    }
}

function _pathOfLibraries(host: ts.CompilerHost | ts.WatchCompilerHost<any>): string[] {
    if (!COMPILER_OPTIONS.lib || COMPILER_OPTIONS.lib.length === 0) { return []; }
    const lib = host.getDefaultLibLocation && host.getDefaultLibLocation();
    if (!lib) {
        throw new Error(`Compiler host doesn't have a default library directory available for ${COMPILER_OPTIONS.lib.join(', ')}`);
    }
    return COMPILER_OPTIONS.lib.map(name => path.join(lib, name));
}<|MERGE_RESOLUTION|>--- conflicted
+++ resolved
@@ -82,33 +82,21 @@
         }
     }
 
-<<<<<<< HEAD
     /**
      * Do a single build
      */
     private async _buildOnce(): Promise<EmitResult> {
+        if (!this.compilerHost.getDefaultLibLocation) {
+            throw new Error('No default library location was found on the TypeScript compiler host!');
+        }
+
         const prog = ts.createProgram({
             rootNames: this.rootFiles.concat(_pathOfLibraries(this.compilerHost)),
             options: COMPILER_OPTIONS,
             projectReferences: this.typescriptConfig.references,
             host: this.compilerHost
         });
-        return await this._consumeProgram(prog);
-=======
-    private async _buildOnce(files: string[]): Promise<EmitResult> {
-        await this._writeTypeScriptConfig();
-        const host = ts.createCompilerHost(COMPILER_OPTIONS);
-        if (!host.getDefaultLibLocation) {
-            throw new Error('No default library location was found on the TypeScript compiler host!');
-        }
-        host.getCurrentDirectory = () => this.options.projectInfo.projectRoot;
-        const prog = ts.createProgram(
-            files.concat(_pathOfLibraries(host)),
-            COMPILER_OPTIONS,
-            host
-        );
-        return await this._consumeProgram(prog, host.getDefaultLibLocation());
->>>>>>> 007b62c3
+        return await this._consumeProgram(prog, this.compilerHost.getDefaultLibLocation());
     }
 
     /**
@@ -118,13 +106,8 @@
         return new Promise<never>(async () => {
             const projectRoot = this.options.projectInfo.projectRoot;
             const host = ts.createWatchCompilerHost(
-<<<<<<< HEAD
                 this.configPath,
-                COMPILER_OPTIONS,
-=======
-                await this._writeTypeScriptConfig(),
                 { ...COMPILER_OPTIONS, noEmitOnError: false },
->>>>>>> 007b62c3
                 { ...ts.sys, getCurrentDirectory() { return projectRoot; } }
             );
             if (!host.getDefaultLibLocation) {
