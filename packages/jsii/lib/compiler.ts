import * as Case from 'case';
import * as chalk from 'chalk';
import * as fs from 'fs-extra';
import * as log4js from 'log4js';
import * as path from 'path';
import * as ts from 'typescript';

import { Assembler } from './assembler';
import { Emitter } from './emitter';
import { JsiiDiagnostic } from './jsii-diagnostic';
import { ProjectInfo } from './project-info';
import { WARNINGSCODE_FILE_NAME } from './transforms/deprecation-warnings';
import * as utils from './utils';

const BASE_COMPILER_OPTIONS: ts.CompilerOptions = {
  alwaysStrict: true,
  charset: 'utf8',
  declaration: true,
  experimentalDecorators: true,
  incremental: true,
<<<<<<< HEAD
  inlineSourceMap: true,
  inlineSources: true,
  lib: ['lib.es2020.d.ts'],
=======
  lib: ['lib.es2019.d.ts'],
>>>>>>> f034e2c7
  module: ts.ModuleKind.CommonJS,
  newLine: ts.NewLineKind.LineFeed,
  noEmitOnError: true,
  noFallthroughCasesInSwitch: true,
  noImplicitAny: true,
  noImplicitReturns: true,
  noImplicitThis: true,
  noUnusedLocals: true,
  noUnusedParameters: true,
  resolveJsonModule: true,
  strict: true,
  strictNullChecks: true,
  strictPropertyInitialization: true,
  stripInternal: false,
  target: ts.ScriptTarget.ES2020,
};

const LOG = log4js.getLogger('jsii/compiler');
export const DIAGNOSTICS = 'diagnostics';
export const JSII_DIAGNOSTICS_CODE = 9999;

export interface CompilerOptions {
  /** The information about the project to be built */
  projectInfo: ProjectInfo;
  /** Whether the compiler should watch for changes or just compile once */
  watch?: boolean;
  /** Whether to detect and generate TypeScript project references */
  projectReferences?: boolean;
  /** Whether to fail when a warning is emitted */
  failOnWarnings?: boolean;
  /** Whether to strip deprecated members from emitted artifacts */
  stripDeprecated?: boolean;
  /** The path to an allowlist of FQNs to strip if stripDeprecated is set */
  stripDeprecatedAllowListFile?: string;
  /** Whether to add warnings for deprecated elements */
  addDeprecationWarnings?: boolean;
  /**
   * The name of the tsconfig file to generate
   * @default "tsconfig.json"
   */
  generateTypeScriptConfig?: string;
}

export interface TypescriptConfig {
  compilerOptions: ts.CompilerOptions;
  include?: string[];
  exclude?: string[];
  references?: ts.ProjectReference[];
}

export class Compiler implements Emitter {
  private readonly compilerHost: ts.CompilerHost;
  private typescriptConfig?: TypescriptConfig;
  private rootFiles: string[] = [];
  private readonly configPath: string;
  private readonly projectReferences: boolean;

  public constructor(private readonly options: CompilerOptions) {
    this.compilerHost = ts.createIncrementalCompilerHost(
      BASE_COMPILER_OPTIONS,
      {
        ...ts.sys,
        getCurrentDirectory: () => this.options.projectInfo.projectRoot,
      },
    );

    const configFileName = options.generateTypeScriptConfig ?? 'tsconfig.json';

    this.configPath = path.join(
      this.options.projectInfo.projectRoot,
      configFileName,
    );

    this.projectReferences =
      options.projectReferences !== undefined
        ? options.projectReferences
        : options.projectInfo.projectReferences !== undefined
        ? options.projectInfo.projectReferences
        : false;
  }

  /**
   * Compiles the configured program.
   *
   * @param files can be specified to override the standard source code location logic. Useful for example when testing "negatives".
   */
  public emit(...files: string[]): ts.EmitResult {
    this._prepareForBuild(...files);
    return this._buildOnce();
  }

  /**
   * Watches for file-system changes and dynamically recompiles the project as needed. In non-blocking mode, this
   * returns the TypeScript watch handle for the application to use.
   *
   * @internal
   */
  public async watch(
    opts: NonBlockingWatchOptions,
  ): Promise<ts.Watch<ts.BuilderProgram>>;
  /**
   * Watches for file-system changes and dynamically recompiles the project as needed. In blocking mode, this results
   * in a never-resolving promise.
   */
  public async watch(): Promise<never>;
  public async watch(
    opts?: NonBlockingWatchOptions,
  ): Promise<ts.Watch<ts.BuilderProgram> | never> {
    this._prepareForBuild();

    const pi = this.options.projectInfo;
    const projectRoot = pi.projectRoot;
    const host = ts.createWatchCompilerHost(
      this.configPath,
      {
        ...pi.tsc,
        ...BASE_COMPILER_OPTIONS,
        noEmitOnError: false,
      },
      {
        ...ts.sys,
        getCurrentDirectory() {
          return projectRoot;
        },
      },
      ts.createEmitAndSemanticDiagnosticsBuilderProgram,
      opts?.reportDiagnostics,
      opts?.reportWatchStatus,
    );
    if (!host.getDefaultLibLocation) {
      throw new Error(
        'No default library location was found on the TypeScript compiler host!',
      );
    }
    const orig = host.afterProgramCreate;
    // This is a callback cascade, so it's "okay" to return an unhandled promise there. This may
    // cause an unhandled promise rejection warning, but that's not a big deal.
    //
    // eslint-disable-next-line @typescript-eslint/no-misused-promises
    host.afterProgramCreate = (builderProgram) => {
      const emitResult = this._consumeProgram(
        builderProgram.getProgram(),
        host.getDefaultLibLocation!(),
      );

      for (const diag of emitResult.diagnostics.filter(
        (d) => d.code === JSII_DIAGNOSTICS_CODE,
      )) {
        utils.logDiagnostic(diag, projectRoot);
      }

      if (orig) {
        orig.call(host, builderProgram);
      }
      if (opts?.compilationComplete) {
        opts.compilationComplete(emitResult);
      }
    };
    const watch = ts.createWatchProgram(host);

    if (opts?.nonBlocking) {
      // In non-blocking mode, returns the handle to the TypeScript watch interface.
      return watch;
    }
    // In blocking mode, returns a never-resolving promise.
    return new Promise<never>(() => null);
  }

  /**
   * Prepares the project for build, by creating the necessary configuration
   * file(s), and assigning the relevant root file(s).
   *
   * @param files the files that were specified as input in the CLI invocation.
   */
  private _prepareForBuild(...files: string[]) {
    this.buildTypeScriptConfig();
    this.writeTypeScriptConfig();
    this.rootFiles = this.determineSources(files);
  }

  /**
   * Do a single build
   */
  private _buildOnce(): ts.EmitResult {
    if (!this.compilerHost.getDefaultLibLocation) {
      throw new Error(
        'No default library location was found on the TypeScript compiler host!',
      );
    }

    const tsconf = this.typescriptConfig!;
    const pi = this.options.projectInfo;

    const prog = ts.createIncrementalProgram({
      rootNames: this.rootFiles.concat(_pathOfLibraries(this.compilerHost)),
      options: {
        ...pi.tsc,
        ...(tsconf?.compilerOptions ?? BASE_COMPILER_OPTIONS),
      },
      // Make the references absolute for the compiler
      projectReferences: tsconf.references?.map((ref) => ({
        path: path.resolve(path.dirname(this.configPath), ref.path),
      })),
      host: this.compilerHost,
    });

    return this._consumeProgram(
      prog.getProgram(),
      this.compilerHost.getDefaultLibLocation(),
    );
  }

  private _consumeProgram(program: ts.Program, stdlib: string): ts.EmitResult {
    const diagnostics = [...ts.getPreEmitDiagnostics(program)];
    let hasErrors = false;

    if (!hasErrors && this.diagsHaveAbortableErrors(diagnostics)) {
      hasErrors = true;
      LOG.error(
        'Compilation errors prevented the JSII assembly from being created',
      );
    }

    // Do the "Assembler" part first because we need some of the analysis done in there
    // to post-process the AST
    const assembler = new Assembler(this.options.projectInfo, program, stdlib, {
      stripDeprecated: this.options.stripDeprecated,
      stripDeprecatedAllowListFile: this.options.stripDeprecatedAllowListFile,
      addDeprecationWarnings: this.options.addDeprecationWarnings,
    });

    try {
      const assmEmit = assembler.emit();
      if (
        !hasErrors &&
        (assmEmit.emitSkipped ||
          this.diagsHaveAbortableErrors(assmEmit.diagnostics))
      ) {
        hasErrors = true;
        LOG.error(
          'Type model errors prevented the JSII assembly from being created',
        );
      }

      diagnostics.push(...assmEmit.diagnostics);
    } catch (e: any) {
      diagnostics.push(
        JsiiDiagnostic.JSII_9997_UNKNOWN_ERROR.createDetached(e),
      );
      hasErrors = true;
    }

    // Do the emit, but add in transformers which are going to replace real
    // comments with synthetic ones.
    const emit = program.emit(
      undefined, // targetSourceFile
      undefined, // writeFile
      undefined, // cancellationToken
      undefined, // emitOnlyDtsFiles
      assembler.customTransformers,
    );
    diagnostics.push(...emit.diagnostics);

    if (
      !hasErrors &&
      (emit.emitSkipped || this.diagsHaveAbortableErrors(emit.diagnostics))
    ) {
      hasErrors = true;
      LOG.error(
        'Compilation errors prevented the JSII assembly from being created',
      );
    }

    // Some extra validation on the config.
    // Make sure that { "./.warnings.jsii.js": "./.warnings.jsii.js" } is in the set of
    // exports, if they are specified.
    if (
      this.options.addDeprecationWarnings &&
      this.options.projectInfo.exports !== undefined
    ) {
      const expected = `./${WARNINGSCODE_FILE_NAME}`;
      const warningsExport = Object.entries(
        this.options.projectInfo.exports,
      ).filter(([k, v]) => k === expected && v === expected);

      if (warningsExport.length === 0) {
        hasErrors = true;
        diagnostics.push(
          JsiiDiagnostic.JSII_0007_MISSING_WARNINGS_EXPORT.createDetached(),
        );
      }
    }

    return {
      emitSkipped: hasErrors,
      diagnostics: ts.sortAndDeduplicateDiagnostics(diagnostics),
      emittedFiles: emit.emittedFiles,
    };
  }

  /**
   * Build the TypeScript config object
   *
   * This is the object that will be written to disk.
   */
  private buildTypeScriptConfig() {
    let references: string[] | undefined;
    if (this.projectReferences) {
      references = this.findProjectReferences();
    }

    const pi = this.options.projectInfo;

    this.typescriptConfig = {
      compilerOptions: {
        ...pi.tsc,
        ...BASE_COMPILER_OPTIONS,
        // Enable composite mode if project references are enabled
        composite: this.projectReferences,
        // When incremental, configure a tsbuildinfo file
        tsBuildInfoFile: path.join(
          pi.tsc?.outDir ?? '.',
          'tsconfig.tsbuildinfo',
        ),
      },
      include: [
        pi.tsc?.rootDir != null
          ? path.join(pi.tsc.rootDir, '**', '*.ts')
          : path.join('**', '*.ts'),
      ],
      exclude: [
        'node_modules',
        ...(pi.excludeTypescript ?? []),
        ...(pi.tsc?.outDir != null &&
        (pi.tsc?.rootDir == null ||
          path
            .resolve(pi.tsc.outDir)
            .startsWith(path.resolve(pi.tsc.rootDir) + path.sep))
          ? [path.join(pi.tsc.outDir, '**', '*.ts')]
          : []),
      ],
      // Change the references a little. We write 'originalpath' to the
      // file under the 'path' key, which is the same as what the
      // TypeScript compiler does. Make it relative so that the files are
      // movable. Not strictly required but looks better.
      references: references?.map((p) => ({ path: p })),
    };
  }

  /**
   * Creates a `tsconfig.json` file to improve the IDE experience.
   *
   * @return the fully qualified path to the `tsconfig.json` file
   */
  private writeTypeScriptConfig(): void {
    const commentKey = '_generated_by_jsii_';
    const commentValue =
      'Generated by jsii - safe to delete, and ideally should be in .gitignore';

    (this.typescriptConfig as any)[commentKey] = commentValue;

    if (fs.pathExistsSync(this.configPath)) {
      const currentConfig = fs.readJsonSync(this.configPath);
      if (!(commentKey in currentConfig)) {
        throw new Error(
          `A '${this.configPath}' file that was not generated by jsii is in ${this.options.projectInfo.projectRoot}. Aborting instead of overwriting.`,
        );
      }
    }

    const outputConfig = {
      ...this.typescriptConfig,
      compilerOptions: {
        ...this.typescriptConfig?.compilerOptions,
        lib: this.typescriptConfig?.compilerOptions?.lib?.map((lib) =>
          // Drop the "lib." prefix and ".d.ts" suffix before writing up the tsconfig.json file
          lib.slice(4, lib.length - 5),
        ),
        // Re-write the module, targets & jsx to be the JSON format instead of Programmatic API
        module: (this.typescriptConfig?.compilerOptions?.module &&
          ts.ModuleKind[this.typescriptConfig.compilerOptions.module]) as any,
        newLine: newLineForTsconfigJson(
          this.typescriptConfig?.compilerOptions.newLine,
        ),
        target: (this.typescriptConfig?.compilerOptions?.target &&
          ts.ScriptTarget[this.typescriptConfig.compilerOptions.target]) as any,
        jsx: (this.typescriptConfig?.compilerOptions?.jsx &&
          Case.snake(
            ts.JsxEmit[this.typescriptConfig.compilerOptions.jsx],
          )) as any,
      },
    };

    LOG.debug(`Creating or updating ${chalk.blue(this.configPath)}`);
    fs.writeJsonSync(this.configPath, outputConfig, {
      encoding: 'utf8',
      spaces: 2,
    });

    /**
     * This is annoying - the values expected in the tsconfig.json file are not
     * the same as the enum constant names, or their values. So we need this
     * function to map the "compiler API version" to the "tsconfig.json version"
     *
     * @param newLine the compiler form of the new line configuration
     *
     * @return the requivalent value to put in tsconfig.json
     */
    function newLineForTsconfigJson(newLine: ts.NewLineKind | undefined) {
      switch (newLine) {
        case ts.NewLineKind.CarriageReturnLineFeed:
          return 'crlf';
        case ts.NewLineKind.LineFeed:
          return 'lf';
        default:
          return undefined;
      }
    }
  }

  /**
   * Find all dependencies that look like TypeScript projects.
   *
   * Enumerate all dependencies, if they have a tsconfig.json file with
   * "composite: true" we consider them project references.
   *
   * (Note: TypeScript seems to only correctly find transitive project references
   * if there's an "index" tsconfig.json of all projects somewhere up the directory
   * tree)
   */
  private findProjectReferences(): string[] {
    const pkg = this.options.projectInfo.packageJson;

    const ret = new Array<string>();

    const dependencyNames = new Set<string>();
    for (const dependencyMap of [
      pkg.dependencies,
      pkg.devDependencies,
      pkg.peerDependencies,
    ]) {
      if (dependencyMap === undefined) {
        continue;
      }
      Object.keys(dependencyMap).forEach(
        dependencyNames.add.bind(dependencyNames),
      );
    }

    for (const tsconfigFile of Array.from(dependencyNames).map((depName) =>
      this.findMonorepoPeerTsconfig(depName),
    )) {
      if (!tsconfigFile) {
        continue;
      }

      const { config: tsconfig } = ts.readConfigFile(
        tsconfigFile,
        ts.sys.readFile,
      );

      // Add references to any TypeScript package we find that is 'composite' enabled.
      // Make it relative.
      if (tsconfig.compilerOptions?.composite) {
        ret.push(
          path.relative(
            this.options.projectInfo.projectRoot,
            path.dirname(tsconfigFile),
          ),
        );
      } else {
        // Not a composite package--if this package is in a node_modules directory, that is most
        // likely correct, otherwise it is most likely an error (heuristic here, I don't know how to
        // properly check this).
        if (tsconfigFile.includes('node_modules')) {
          LOG.warn(
            '%s: not a composite TypeScript package, but it probably should be',
            path.dirname(tsconfigFile),
          );
        }
      }
    }

    return ret;
  }

  /**
   * Find source files using the same mechanism that the TypeScript compiler itself uses.
   *
   * Respects includes/excludes/etc.
   *
   * This makes it so that running 'tsc' and running 'jsii' has the same behavior.
   */
  private determineSources(files: string[]): string[] {
    const ret = new Array<string>();

    if (files.length > 0) {
      ret.push(...files);
    } else {
      const parseConfigHost = parseConfigHostFromCompilerHost(
        this.compilerHost,
      );
      const parsed = ts.parseJsonConfigFileContent(
        this.typescriptConfig,
        parseConfigHost,
        this.options.projectInfo.projectRoot,
      );
      ret.push(...parsed.fileNames);
    }

    return ret;
  }

  /**
   * Resolve the given dependency name from the current package, and find the associated tsconfig.json location
   *
   * Because we have the following potential directory layout:
   *
   *   package/node_modules/some_dependency
   *   package/tsconfig.json
   *
   * We resolve symlinks and only find a "TypeScript" dependency if doesn't have 'node_modules' in
   * the path after resolving symlinks (i.e., if it's a peer package in the same monorepo).
   *
   * Returns undefined if no such tsconfig could be found.
   */
  private findMonorepoPeerTsconfig(depName: string): string | undefined {
    // eslint-disable-next-line @typescript-eslint/no-require-imports,@typescript-eslint/no-var-requires
    const { builtinModules } = require('module');
    if ((builtinModules ?? []).includes(depName)) {
      // Can happen for modules like 'punycode' which are declared as dependency for polyfill purposes
      return undefined;
    }

    try {
      const depDir = utils.findDependencyDirectory(
        depName,
        this.options.projectInfo.projectRoot,
      );

      const dep = path.join(depDir, 'tsconfig.json');
      if (!fs.pathExistsSync(dep)) {
        return undefined;
      }

      // Resolve symlinks, to check if this is a monorepo peer
      const dependencyRealPath = fs.realpathSync(dep);
      if (dependencyRealPath.split(path.sep).includes('node_modules')) {
        return undefined;
      }

      return dependencyRealPath;
    } catch (e: any) {
      // @types modules cannot be required, for example
      if (
        ['MODULE_NOT_FOUND', 'ERR_PACKAGE_PATH_NOT_EXPORTED'].includes(e.code)
      ) {
        return undefined;
      }
      throw e;
    }
  }

  private diagsHaveAbortableErrors(diags: readonly ts.Diagnostic[]) {
    return diags.some(
      (d) =>
        d.category === ts.DiagnosticCategory.Error ||
        (this.options.failOnWarnings &&
          d.category === ts.DiagnosticCategory.Warning),
    );
  }
}

/**
 * Options for Watch in non-blocking mode.
 *
 * @internal
 */
export interface NonBlockingWatchOptions {
  /**
   * Signals non-blocking execution
   */
  readonly nonBlocking: true;

  /**
   * Configures the diagnostics reporter
   */
  readonly reportDiagnostics: ts.DiagnosticReporter;

  /**
   * Configures the watch status reporter
   */
  readonly reportWatchStatus: ts.WatchStatusReporter;

  /**
   * This hook gets invoked when a compilation cycle (complete with Assembler execution) completes.
   */
  readonly compilationComplete: (emitResult: ts.EmitResult) => void;
}

function _pathOfLibraries(
  host: ts.CompilerHost | ts.WatchCompilerHost<any>,
): string[] {
  if (!BASE_COMPILER_OPTIONS.lib || BASE_COMPILER_OPTIONS.lib.length === 0) {
    return [];
  }
  const lib = host.getDefaultLibLocation?.();
  if (!lib) {
    throw new Error(
      `Compiler host doesn't have a default library directory available for ${BASE_COMPILER_OPTIONS.lib.join(
        ', ',
      )}`,
    );
  }
  return BASE_COMPILER_OPTIONS.lib.map((name) => path.join(lib, name));
}

function parseConfigHostFromCompilerHost(
  host: ts.CompilerHost,
): ts.ParseConfigHost {
  // Copied from upstream
  // https://github.com/Microsoft/TypeScript/blob/9e05abcfd3f8bb3d6775144ede807daceab2e321/src/compiler/program.ts#L3105
  return {
    fileExists: (f) => host.fileExists(f),
    readDirectory(root, extensions, excludes, includes, depth) {
      if (host.readDirectory === undefined) {
        throw new Error(
          "'CompilerHost.readDirectory' must be implemented to correctly process 'projectReferences'",
        );
      }
      return host.readDirectory(root, extensions, excludes, includes, depth);
    },
    readFile: (f) => host.readFile(f),
    useCaseSensitiveFileNames: host.useCaseSensitiveFileNames(),
    trace: host.trace ? (s) => host.trace!(s) : undefined,
  };
}<|MERGE_RESOLUTION|>--- conflicted
+++ resolved
@@ -18,13 +18,7 @@
   declaration: true,
   experimentalDecorators: true,
   incremental: true,
-<<<<<<< HEAD
-  inlineSourceMap: true,
-  inlineSources: true,
   lib: ['lib.es2020.d.ts'],
-=======
-  lib: ['lib.es2019.d.ts'],
->>>>>>> f034e2c7
   module: ts.ModuleKind.CommonJS,
   newLine: ts.NewLineKind.LineFeed,
   noEmitOnError: true,
