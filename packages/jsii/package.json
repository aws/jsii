{
  "name": "jsii",
  "version": "0.0.0",
  "description": "TypeScript compiler for jsii",
  "license": "Apache-2.0",
  "author": {
    "name": "Amazon Web Services",
    "url": "https://aws.amazon.com"
  },
  "homepage": "https://github.com/aws/jsii",
  "bugs": {
    "url": "https://github.com/aws/jsii/issues"
  },
  "repository": {
    "type": "git",
    "url": "https://github.com/aws/jsii.git",
    "directory": "packages/jsii"
  },
  "engines": {
    "node": ">= 10.3.0"
  },
  "main": "lib/index.js",
  "types": "lib/index.d.ts",
  "bin": {
    "jsii": "bin/jsii"
  },
  "scripts": {
    "build": "cp ../../README.md . && bash ./generate.sh && tsc --build && npm run lint",
    "watch": "bash ./generate.sh && tsc --build -w",
    "lint": "eslint . --ext .js,.ts --ignore-path=.gitignore --ignore-pattern=test/negatives/*",
    "lint:fix": "yarn lint --fix",
    "test": "jest",
    "test:update": "jest -u",
    "package": "package-js"
  },
  "dependencies": {
    "@jsii/spec": "^0.0.0",
    "case": "^1.6.3",
    "colors": "^1.4.0",
    "deep-equal": "^2.0.3",
    "fs-extra": "^9.0.1",
    "log4js": "^6.3.0",
    "semver": "^7.3.2",
    "semver-intersect": "^1.4.0",
    "sort-json": "^2.0.0",
    "spdx-license-list": "^6.2.0",
    "typescript": "~3.9.7",
    "yargs": "^15.4.1"
  },
  "devDependencies": {
    "@types/clone": "^2.1.0",
    "@types/deep-equal": "^1.0.1",
    "@types/fs-extra": "^8.1.1",
    "@types/jest": "^26.0.10",
    "@types/jest-expect-message": "^1.0.2",
    "@types/node": "^10.17.28",
    "@types/semver": "^7.3.3",
    "@types/yargs": "^15.0.5",
    "clone": "^2.1.2",
    "eslint": "^7.7.0",
    "jest": "^26.4.2",
    "jest-expect-message": "^1.0.2",
    "jsii-build-tools": "^0.0.0",
<<<<<<< HEAD
    "prettier": "^2.1.0"
=======
    "prettier": "^2.0.5",
    "ts-jest": "^26.2.0"
>>>>>>> b146286f
  },
  "jest": {
    "collectCoverage": true,
    "collectCoverageFrom": [
      "**/bin/**/*.js",
      "**/lib/**/*.js"
    ],
    "coverageReporters": [
      "lcov",
      "text"
    ],
    "coverageThreshold": {
      "global": {
        "branches": 70,
        "statements": 75
      }
    },
    "errorOnDeprecated": true,
    "setupFilesAfterEnv": [
      "jest-expect-message"
    ],
    "testEnvironment": "node",
    "testMatch": [
      "**/?(*.)+(spec|test).ts"
    ],
    "transform": {
      "\\.tsx?$": "ts-jest"
    }
  }
}<|MERGE_RESOLUTION|>--- conflicted
+++ resolved
@@ -61,12 +61,8 @@
     "jest": "^26.4.2",
     "jest-expect-message": "^1.0.2",
     "jsii-build-tools": "^0.0.0",
-<<<<<<< HEAD
-    "prettier": "^2.1.0"
-=======
-    "prettier": "^2.0.5",
+    "prettier": "^2.1.0",
     "ts-jest": "^26.2.0"
->>>>>>> b146286f
   },
   "jest": {
     "collectCoverage": true,
