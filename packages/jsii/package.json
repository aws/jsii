{
  "name": "jsii",
  "version": "0.17.0",
  "description": "TypeScript compiler for jsii",
  "license": "Apache-2.0",
  "author": {
    "name": "Amazon Web Services",
    "url": "https://aws.amazon.com"
  },
  "homepage": "https://github.com/aws/jsii",
  "bugs": {
    "url": "https://github.com/aws/jsii/issues"
  },
  "repository": {
    "type": "git",
    "url": "https://github.com/aws/jsii.git",
    "directory": "packages/jsii"
  },
  "engines": {
    "node": ">=10.3.0"
  },
  "main": "lib/index.js",
  "types": "lib/index.ts",
  "bin": {
    "jsii": "bin/jsii"
  },
  "scripts": {
    "build": "cp ../../README.md . && bash ./generate.sh && tsc --build && npm run lint",
    "watch": "bash ./generate.sh && tsc --build -w",
    "lint": "eslint . --ext .js,.ts --ignore-path=.gitignore --ignore-pattern=test/negatives/*",
    "test": "jest",
    "package": "package-js"
  },
  "dependencies": {
    "case": "^1.6.2",
    "colors": "^1.3.3",
    "deep-equal": "^1.1.0",
    "fs-extra": "^8.1.0",
    "jsii-spec": "^0.16.0",
    "log4js": "^5.1.0",
    "semver": "^6.3.0",
    "sort-json": "^2.0.0",
    "spdx-license-list": "^6.1.0",
    "typescript": "~3.6.3",
    "yargs": "^14.0.0"
  },
  "devDependencies": {
    "@types/clone": "^0.1.30",
    "@types/colors": "^1.2.1",
    "@types/deep-equal": "^1.0.1",
    "@types/fs-extra": "^8.0.0",
    "@types/jest": "^24.0.18",
    "@types/jest-expect-message": "^1.0.0",
    "@types/log4js": "^2.3.5",
    "@types/semver": "^6.0.2",
    "@types/yargs": "^13.0.2",
    "@typescript-eslint/eslint-plugin": "^2.3.0",
    "@typescript-eslint/parser": "^2.3.0",
    "clone": "^2.1.2",
    "eslint": "^6.4.0",
    "jest": "^24.9.0",
    "jest-expect-message": "^1.0.2",
    "jsii-build-tools": "file:../jsii-build-tools"
  },
<<<<<<< HEAD
=======
  "dependencies": {
    "case": "^1.6.2",
    "colors": "^1.3.3",
    "deep-equal": "^1.1.0",
    "fs-extra": "^8.1.0",
    "jsii-spec": "^0.17.0",
    "log4js": "^5.1.0",
    "semver": "^6.3.0",
    "sort-json": "^2.0.0",
    "spdx-license-list": "^6.1.0",
    "typescript": "~3.6.3",
    "yargs": "^14.0.0"
  },
>>>>>>> 7d5d104d
  "jest": {
    "collectCoverage": true,
    "collectCoverageFrom": [
      "**/bin/**/*.js",
      "**/lib/**/*.js"
    ],
    "coverageReporters": [
      "lcov",
      "text"
    ],
    "coverageThreshold": {
      "global": {
        "branches": 70,
        "statements": 75
      }
    },
    "errorOnDeprecated": true,
    "setupFilesAfterEnv": [
      "jest-expect-message"
    ],
    "testEnvironment": "node",
    "testMatch": [
      "**/?(*.)+(spec|test).js"
    ]
  }
}<|MERGE_RESOLUTION|>--- conflicted
+++ resolved
@@ -17,7 +17,7 @@
     "directory": "packages/jsii"
   },
   "engines": {
-    "node": ">=10.3.0"
+    "node": ">= 10.3.0"
   },
   "main": "lib/index.js",
   "types": "lib/index.ts",
@@ -36,7 +36,7 @@
     "colors": "^1.3.3",
     "deep-equal": "^1.1.0",
     "fs-extra": "^8.1.0",
-    "jsii-spec": "^0.16.0",
+    "jsii-spec": "^0.17.0",
     "log4js": "^5.1.0",
     "semver": "^6.3.0",
     "sort-json": "^2.0.0",
@@ -62,22 +62,6 @@
     "jest-expect-message": "^1.0.2",
     "jsii-build-tools": "file:../jsii-build-tools"
   },
-<<<<<<< HEAD
-=======
-  "dependencies": {
-    "case": "^1.6.2",
-    "colors": "^1.3.3",
-    "deep-equal": "^1.1.0",
-    "fs-extra": "^8.1.0",
-    "jsii-spec": "^0.17.0",
-    "log4js": "^5.1.0",
-    "semver": "^6.3.0",
-    "sort-json": "^2.0.0",
-    "spdx-license-list": "^6.1.0",
-    "typescript": "~3.6.3",
-    "yargs": "^14.0.0"
-  },
->>>>>>> 7d5d104d
   "jest": {
     "collectCoverage": true,
     "collectCoverageFrom": [
