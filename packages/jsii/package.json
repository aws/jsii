--- conflicted
+++ resolved
@@ -1,7 +1,6 @@
 {
-<<<<<<< HEAD
     "name": "jsii",
-    "version": "0.7.0",
+    "version": "0.7.1",
     "description": "TypeScript compiler for jsii",
     "license": "Apache-2.0",
     "author": {
@@ -29,7 +28,7 @@
         "@types/semver": "^5.5.0",
         "@types/yargs": "^11.1.1",
         "clone": "^2.1.2",
-        "jsii-build-tools": "^0.7.0",
+        "jsii-build-tools": "^0.7.1",
         "nodeunit": "^0.11.3",
         "nyc": "^12.0.2"
     },
@@ -38,7 +37,7 @@
         "colors": "^1.3.1",
         "deep-equal": "^1.0.1",
         "fs-extra": "^7.0.0",
-        "jsii-spec": "^0.7.0",
+        "jsii-spec": "^0.7.1",
         "log4js": "^3.0.4",
         "semver": "^5.5.0",
         "sort-json": "^2.0.0",
@@ -49,57 +48,4 @@
     "nyc": {
         "reporter": ["lcov", "text"]
     }
-=======
-  "name": "jsii",
-  "version": "0.7.1",
-  "description": "TypeScript compiler for jsii",
-  "main": "lib/index.js",
-  "types": "lib/index.d.ts",
-  "bin": {
-    "jsii": "bin/jsii"
-  },
-  "scripts": {
-    "watch": "tsc -w",
-    "build": "cp ../../README.md . && /bin/bash generate.sh && tsc && chmod +x bin/jsii",
-    "test": "nodeunit test/test.*.js",
-    "package": "package-js"
-  },
-  "keywords": [
-    "jsii",
-    "aws"
-  ],
-  "devDependencies": {
-    "@types/clone": "^0.1.30",
-    "@types/deep-equal": "^1.0.1",
-    "@types/fs-extra": "^4.0.8",
-    "@types/glob": "^5.0.32",
-    "@types/node": "^9.6.18",
-    "@types/nodeunit": "0.0.30",
-    "@types/yargs": "^11.0.0",
-    "jsii-build-tools": "^0.7.1",
-    "nodeunit": "^0.11.2"
-  },
-  "dependencies": {
-    "case": "^1.5.5",
-    "clone": "^2.1.1",
-    "deep-equal": "^1.0.1",
-    "fs-extra": "^4.0.3",
-    "glob": "^7.1.2",
-    "jsii-spec": "^0.7.1",
-    "sort-json": "^2.0.0",
-    "source-map-loader": "^0.2.3",
-    "spdx-license-list": "^4.1.0",
-    "typescript": "^3.0.1",
-    "yargs": "^11.0.0"
-  },
-  "author": {
-    "name": "Amazon Web Services",
-    "url": "https://aws.amazon.com"
-  },
-  "license": "Apache-2.0",
-  "repository": {
-    "type": "git",
-    "url": "https://github.com/awslabs/jsii.git"
-  }
->>>>>>> 8b7682c2
 }