--- conflicted
+++ resolved
@@ -57,20 +57,13 @@
     "@types/semver": "^7.1.0",
     "@types/yargs": "^15.0.4",
     "clone": "^2.1.2",
-<<<<<<< HEAD
-    "eslint": "^6.8.0",
+    "eslint": "^7.0.0",
     "eslint-config-prettier": "^6.10.0",
     "eslint-plugin-prettier": "^3.1.2",
-    "jest": "^25.1.0",
-    "jest-expect-message": "^1.0.2",
-    "jsii-build-tools": "^0.22.0",
-    "prettier": "^1.19.1"
-=======
-    "eslint": "^7.0.0",
     "jest": "^26.0.1",
     "jest-expect-message": "^1.0.2",
-    "jsii-build-tools": "^0.0.0"
->>>>>>> 52e73b51
+    "jsii-build-tools": "^0.0.0",
+    "prettier": "^1.19.1"
   },
   "jest": {
     "collectCoverage": true,
