{
  "name": "jsii",
<<<<<<< HEAD
  "version": "0.20.3",
=======
  "version": "0.20.4",
>>>>>>> 96d89e1c
  "description": "TypeScript compiler for jsii",
  "license": "Apache-2.0",
  "author": {
    "name": "Amazon Web Services",
    "url": "https://aws.amazon.com"
  },
  "homepage": "https://github.com/aws/jsii",
  "bugs": {
    "url": "https://github.com/aws/jsii/issues"
  },
  "repository": {
    "type": "git",
    "url": "https://github.com/aws/jsii.git",
    "directory": "packages/jsii"
  },
  "engines": {
    "node": ">= 10.3.0"
  },
  "main": "lib/index.js",
  "types": "lib/index.d.ts",
  "bin": {
    "jsii": "bin/jsii"
  },
  "scripts": {
    "build": "cp ../../README.md . && bash ./generate.sh && tsc --build && npm run lint",
    "watch": "bash ./generate.sh && tsc --build -w",
    "lint": "eslint . --ext .js,.ts --ignore-path=.gitignore --ignore-pattern=test/negatives/*",
    "test": "jest",
    "test:update": "jest -u",
    "package": "package-js"
  },
  "dependencies": {
    "case": "^1.6.2",
    "colors": "^1.4.0",
    "deep-equal": "^1.1.0",
    "fs-extra": "^8.1.0",
<<<<<<< HEAD
    "jsii-spec": "^0.20.3",
=======
    "jsii-spec": "^0.20.4",
>>>>>>> 96d89e1c
    "log4js": "^5.3.0",
    "semver": "^6.3.0",
    "sort-json": "^2.0.0",
    "spdx-license-list": "^6.1.0",
    "typescript": "~3.6.4",
    "yargs": "^14.2.0"
  },
  "devDependencies": {
    "@types/clone": "^0.1.30",
    "@types/deep-equal": "^1.0.1",
    "@types/fs-extra": "^8.0.1",
    "@types/jest": "^24.0.22",
    "@types/jest-expect-message": "^1.0.1",
    "@types/semver": "^6.2.0",
    "@types/yargs": "^13.0.3",
    "@typescript-eslint/eslint-plugin": "^2.7.0",
    "@typescript-eslint/parser": "^2.7.0",
    "clone": "^2.1.2",
    "eslint": "^6.6.0",
    "jest": "^24.9.0",
    "jest-expect-message": "^1.0.2",
<<<<<<< HEAD
    "jsii-build-tools": "^0.20.3"
=======
    "jsii-build-tools": "^0.20.4"
>>>>>>> 96d89e1c
  },
  "jest": {
    "collectCoverage": true,
    "collectCoverageFrom": [
      "**/bin/**/*.js",
      "**/lib/**/*.js"
    ],
    "coverageReporters": [
      "lcov",
      "text"
    ],
    "coverageThreshold": {
      "global": {
        "branches": 70,
        "statements": 75
      }
    },
    "errorOnDeprecated": true,
    "setupFilesAfterEnv": [
      "jest-expect-message"
    ],
    "testEnvironment": "node",
    "testMatch": [
      "**/?(*.)+(spec|test).js"
    ]
  }
}<|MERGE_RESOLUTION|>--- conflicted
+++ resolved
@@ -1,10 +1,6 @@
 {
   "name": "jsii",
-<<<<<<< HEAD
-  "version": "0.20.3",
-=======
   "version": "0.20.4",
->>>>>>> 96d89e1c
   "description": "TypeScript compiler for jsii",
   "license": "Apache-2.0",
   "author": {
@@ -41,11 +37,7 @@
     "colors": "^1.4.0",
     "deep-equal": "^1.1.0",
     "fs-extra": "^8.1.0",
-<<<<<<< HEAD
-    "jsii-spec": "^0.20.3",
-=======
     "jsii-spec": "^0.20.4",
->>>>>>> 96d89e1c
     "log4js": "^5.3.0",
     "semver": "^6.3.0",
     "sort-json": "^2.0.0",
@@ -61,17 +53,13 @@
     "@types/jest-expect-message": "^1.0.1",
     "@types/semver": "^6.2.0",
     "@types/yargs": "^13.0.3",
-    "@typescript-eslint/eslint-plugin": "^2.7.0",
-    "@typescript-eslint/parser": "^2.7.0",
+    "@typescript-eslint/eslint-plugin": "^2.6.1",
+    "@typescript-eslint/parser": "^2.6.1",
     "clone": "^2.1.2",
     "eslint": "^6.6.0",
     "jest": "^24.9.0",
     "jest-expect-message": "^1.0.2",
-<<<<<<< HEAD
-    "jsii-build-tools": "^0.20.3"
-=======
     "jsii-build-tools": "^0.20.4"
->>>>>>> 96d89e1c
   },
   "jest": {
     "collectCoverage": true,
