--- conflicted
+++ resolved
@@ -37,13 +37,8 @@
     "colors": "^1.4.0",
     "deep-equal": "^1.1.1",
     "fs-extra": "^8.1.0",
-<<<<<<< HEAD
-    "jsii-spec": "^0.20.5",
+    "jsii-spec": "^0.20.6",
     "log4js": "^6.0.0",
-=======
-    "jsii-spec": "^0.20.6",
-    "log4js": "^5.3.0",
->>>>>>> 17f281e5
     "semver": "^6.3.0",
     "sort-json": "^2.0.0",
     "spdx-license-list": "^6.1.0",
