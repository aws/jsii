import * as fs from 'fs-extra';
import * as spec from 'jsii-spec';
import * as os from 'os';
import * as path from 'path';
import { SourceMapConsumer } from 'source-map';
import * as tar from 'tar';
import * as vm from 'vm';
import * as api from './api';
import { TOKEN_REF } from './api';
import { ObjectTable, tagJsiiConstructor } from './objects';
import { CompleteTypeReference, EMPTY_OBJECT_FQN, serializationType, SerializerHost, SERIALIZERS } from './serialization';

export class Kernel {
    /**
     * Set to true for verbose debugging.
     */
    public traceEnabled = false;

    private assemblies: { [name: string]: Assembly } = { };
    private objects = new ObjectTable();
    private cbs: { [cbid: string]: Callback } = { };
    private waiting: { [cbid: string]: Callback } = { };
    private promises: { [prid: string]: AsyncInvocation } = { };
    private nextid = 20000; // incrementing counter for objid, cbid, promiseid
    private syncInProgress?: string; // forbids async calls (begin) while processing sync calls (get/set/invoke)
    private installDir?: string;

    private readonly sandbox: vm.Context;
    private readonly sourceMaps: { [assm: string]: SourceMapConsumer } = {};

    /**
     * Creates a jsii kernel object.
     *
     * @param callbackHandler This handler is invoked when a synchronous callback is called.
     *                        It's responsibility is to execute the callback and return it's
     *                        result (or throw an error).
     */
    constructor(public callbackHandler: (callback: api.Callback) => any) {
        // `setImmediate` is required for tests to pass (it is otherwise
        // impossible to wait for in-VM promises to complete)

        // `Buffer` is required when using simple-resource-bundler.

        // HACK: when we webpack jsii-runtime, all "require" statements get transpiled,
        // so modules can be resolved within the pack. However, here we actually want to
        // let loaded modules to use the native node "require" method.
        // I wonder if webpack has some pragma that allows opting-out at certain points
        // in the code.
        const moduleLoad = require('module').Module._load;
        const nodeRequire = (p: string) => moduleLoad(p, module, false);

        this.sandbox = vm.createContext({
            Buffer, // to use simple-resource-bundler
            setImmediate, // async tests
            require: nodeRequire // modules need to "require"
        });
    }

    public async load(req: api.LoadRequest): Promise<api.LoadResponse> {
        this._debug('load', req);

        if ('assembly' in req) {
            throw new Error('`assembly` field is deprecated for "load", use `name`, `version` and `tarball` instead');
        }

        if (!this.installDir) {
            this.installDir  = await fs.mkdtemp(path.join(os.tmpdir(), 'jsii-kernel-'));
            await fs.mkdirp(path.join(this.installDir, 'node_modules'));
            this._debug('creating jsii-kernel modules workdir:', this.installDir);

            process.on('exit', () => {
                if (this.installDir) {
                    this._debug('removing install dir', this.installDir);
                    fs.removeSync(this.installDir); // can't use async version during exit
                }
            });
        }

        const pkgname = req.name;
        const pkgver  = req.version;

        // check if we already have such a module
        const packageDir = path.join(this.installDir, 'node_modules', pkgname);
        if (await fs.pathExists(packageDir)) {
            // module exists, verify version
            const epkg = await fs.readJson(path.join(packageDir, 'package.json'));
            if (epkg.version !== pkgver) {
                throw new Error(`Multiple versions ${pkgver} and ${epkg.version} of the `
                + `package '${pkgname}' cannot be loaded together since this is unsupported by `
                + `some runtime environments`);
            }

            // same version, no-op
            this._debug('look up already-loaded assembly', pkgname);
            const assm = this.assemblies[pkgname];

            return {
                assembly: assm.metadata.name,
                types: Object.keys(assm.metadata.types || {}).length,
            };
        } else {
            // untar the archive to a staging directory, read the jsii spec from it
            // and then move it to the node_modules directory of the kernel.
            const staging = await fs.mkdtemp(path.join(os.tmpdir(), 'jsii-kernel-install-staging-'));
            try {
                await tar.extract({ strict: true, file: req.tarball, cwd: staging });

                // read .jsii metadata from the root of the package
                const  jsiiMetadataFile = path.join(staging, 'package', spec.SPEC_FILE_NAME);
                if (!(await fs.pathExists(jsiiMetadataFile))) {
                    throw new Error(`Package tarball ${req.tarball} must have a file named ${spec.SPEC_FILE_NAME} at the root`);
                }
                const assmSpec = await fs.readJson(jsiiMetadataFile) as spec.Assembly;

                // "install" to "node_modules" directory
                await fs.move(path.join(staging, 'package'), packageDir);

                // load the module and capture it's closure
                const closure = this._execute(`require(String.raw\`${packageDir}\`)`, packageDir);
                const assm = new Assembly(assmSpec, closure);
                this._addAssembly(assm);

                return {
                    assembly: assmSpec.name,
                    types: Object.keys(assmSpec.types || {}).length,
                };
            } finally {
                this._debug('removing staging directory:', staging);
                await fs.remove(staging);
            }
        }
    }

    public create(req: api.CreateRequest): api.CreateResponse {
        return this._create(req);
    }

    public del(req: api.DelRequest): api.DelResponse {
        const { objref } = req;

        this._debug('del', objref);
        this.objects.deleteObject(objref);

        return { };
    }

    public sget(req: api.StaticGetRequest): api.GetResponse {
        const { fqn, property } = req;
        const symbol = `${fqn}.${property}`;
        this._debug('sget', symbol);
        const ti = this._typeInfoForProperty(fqn, property);

        if (!ti.static) {
            throw new Error(`property ${symbol} is not static`);
        }

        const prototype = this._findSymbol(fqn);

        const value = this._ensureSync(`property ${property}`, () =>
            this._wrapSandboxCode(() => prototype[property]));

        this._debug('value:', value);
        const ret = this._fromSandbox(value, ti.type);
        this._debug('ret', ret);
        return { value: ret };
    }

    public sset(req: api.StaticSetRequest): api.SetResponse {
        const { fqn, property, value } = req;
        const symbol = `${fqn}.${property}`;
        this._debug('sset', symbol);
        const ti = this._typeInfoForProperty(fqn, property);

        if (!ti.static) {
            throw new Error(`property ${symbol} is not static`);
        }

        if (ti.immutable) {
            throw new Error(`static property ${symbol} is readonly`);
        }

        const prototype = this._findSymbol(fqn);

        this._ensureSync(`property ${property}`, () =>
            this._wrapSandboxCode(() => prototype[property] = this._toSandbox(value, ti.type)));

        return {};
    }

    public get(req: api.GetRequest): api.GetResponse {
        const { objref, property } = req;
        this._debug('get', objref, property);
        const { instance, fqn } = this.objects.findObject(objref);
        const ti = this._typeInfoForProperty(fqn, property);

        // if the property is overridden by the native code and "get" is called on the object, it
        // means that the native code is trying to access the "super" property. in order to enable
        // that, we actually keep a copy of the original property descriptor when we override,
        // so `findPropertyTarget` will return either the original property name ("property") or
        // the "super" property name (somehing like "$jsii$super$<property>$").
        const propertyToGet = this._findPropertyTarget(instance, property);

        // make the actual "get", and block any async calls that might be performed
        // by jsii overrides.
        const value = this._ensureSync(`property '${objref[TOKEN_REF]}.${propertyToGet}'`,
                                       () => this._wrapSandboxCode(() => instance[propertyToGet]));
        this._debug('value:', value);
        const ret = this._fromSandbox(value, ti.type);
        this._debug('ret:', ret);
        return { value:  ret };
    }

    public set(req: api.SetRequest): api.SetResponse {
        const { objref, property, value } = req;
        this._debug('set', objref, property, value);
        const { instance, fqn } = this.objects.findObject(objref);

        const propInfo = this._typeInfoForProperty(fqn, req.property);

        if (propInfo.immutable) {
            throw new Error(`Cannot set value of immutable property ${req.property} to ${req.value}`);
        }

        const propertyToSet = this._findPropertyTarget(instance, property);

        this._ensureSync(`property '${objref[TOKEN_REF]}.${propertyToSet}'`,
                         () => this._wrapSandboxCode(() => instance[propertyToSet] = this._toSandbox(value, propInfo.type)));

        return { };
    }

    public invoke(req: api.InvokeRequest): api.InvokeResponse {
        const { objref, method } = req;
        const args = req.args || [ ];

        this._debug('invoke', objref, method, args);
        const { ti, obj, fn } = this._findInvokeTarget(objref, method, args);

        // verify this is not an async method
        if (ti.returns && ti.returns.promise) {
            throw new Error(`${method} is an async method, use "begin" instead`);
        }

        const ret = this._ensureSync(`method '${objref[TOKEN_REF]}.${method}'`, () => {
            return this._wrapSandboxCode(() => fn.apply(obj, this._toSandboxValues(args, ti.parameters)));
        });

        const result = this._fromSandbox(ret, ti.returns || 'void');
        this._debug('invoke result', result);

        return { result };
    }

    public sinvoke(req: api.StaticInvokeRequest): api.InvokeResponse {
        const { fqn, method } = req;
        const args = req.args || [ ];

        this._debug('sinvoke', fqn, method, args);

        const ti = this._typeInfoForMethod(fqn, method);

        if (!ti.static) {
            throw new Error(`${fqn}.${method} is not a static method`);
        }

        // verify this is not an async method
        if (ti.returns && ti.returns.promise) {
            throw new Error(`${method} is an async method, use "begin" instead`);
        }

        const prototype = this._findSymbol(fqn);
        const fn = prototype[method];

        const ret = this._ensureSync(`method '${fqn}.${method}'`, () => {
            return this._wrapSandboxCode(() => fn.apply(null, this._toSandboxValues(args, ti.parameters)));
        });

        this._debug('method returned:', ret);
        return { result: this._fromSandbox(ret, ti.returns || 'void') };
    }

    public begin(req: api.BeginRequest): api.BeginResponse {
        const { objref, method } = req;
        const args = req.args || [ ];

        this._debug('begin', objref, method, args);

        if (this.syncInProgress) {
            // tslint:disable-next-line:max-line-length
            throw new Error(`Cannot invoke async method '${req.objref[TOKEN_REF]}.${req.method}' while sync ${this.syncInProgress} is being processed`);
        }

        const { ti, obj, fn } = this._findInvokeTarget(objref, method, args);

        // verify this is indeed an async method
        if (!ti.returns || !ti.returns.promise) {
            throw new Error(`Method ${method} is expected to be an async method`);
        }

        const promise = this._wrapSandboxCode(() => fn.apply(obj, this._toSandboxValues(args, ti.parameters))) as Promise<any>;

        // since we are planning to resolve this promise in a different scope
        // we need to handle rejections here [1]
        // [1]: https://stackoverflow.com/questions/40920179/should-i-refrain-from-handling-promise-rejection-asynchronously/40921505
        promise.catch(_ => undefined);

        const prid = this._makeprid();
        this.promises[prid] = {
            promise,
            method: ti
        };

        return { promiseid: prid };
    }

    public async end(req: api.EndRequest): Promise<api.EndResponse> {
        const { promiseid } = req;

        this._debug('end', promiseid);

        const { promise, method } = this.promises[promiseid];
        if (!promise) {
            throw new Error(`Cannot find promise with ID: ${promiseid}`);
        }

        let result;
        try {
            result = await promise;
            this._debug('promise result:', result);
        } catch (e) {
            this._debug('promise error:', e);
            throw mapSource(e, this.sourceMaps);
        }

        return { result: this._fromSandbox(result, method.returns || 'void') };
    }

    public callbacks(_req?: api.CallbacksRequest): api.CallbacksResponse {
        this._debug('callbacks');
        const ret = Object.keys(this.cbs).map(cbid => {
            const cb = this.cbs[cbid];
            this.waiting[cbid] = cb; // move to waiting
            const callback: api.Callback = {
                cbid,
                cookie: cb.override.cookie,
                invoke: {
                    objref: cb.objref,
                    method: cb.override.method,
                    args: cb.args
                },
            };
            return callback;
        });

        // move all callbacks to the wait queue and clean the callback queue.
        this.cbs = { };
        return { callbacks: ret };
    }

    public complete(req: api.CompleteRequest): api.CompleteResponse {
        const { cbid, err, result } = req;

        this._debug('complete', cbid, err, result);

        if (!(cbid in this.waiting)) {
            throw new Error(`Callback ${cbid} not found`);
        }

        const cb = this.waiting[cbid];
        if (err) {
            this._debug('completed with error:', err);
            cb.fail(new Error(err));
        } else {
            const sandoxResult = this._toSandbox(result, cb.expectedReturnType || 'void');
            this._debug('completed with result:', sandoxResult);
            cb.succeed(sandoxResult);
        }

        delete this.waiting[cbid];

        return { cbid };
    }

    /**
     * Returns the language-specific names for a jsii module.
     * @param assemblyName The name of the jsii module (i.e. jsii$jsii_calculator_lib$)
     */
    public naming(req: api.NamingRequest): api.NamingResponse {
        const assemblyName = req.assembly;

        this._debug('naming', assemblyName);

        const assembly = this._assemblyFor(assemblyName);
        const targets = assembly.metadata.targets;
        if (!targets) {
            throw new Error(`Unexpected - "targets" for ${assemblyName} is missing!`);
        }

        return { naming: targets };
    }

    public stats(_req?: api.StatsRequest): api.StatsResponse {
        return {
            objectCount: this.objects.count
        };
    }

    private _addAssembly(assm: Assembly) {
        this.assemblies[assm.metadata.name] = assm;

        // add the __jsii__.fqn property on every constructor. this allows
        // traversing between the javascript and jsii worlds given any object.
        for (const fqn of Object.keys(assm.metadata.types || {})) {
            const typedef = assm.metadata.types![fqn];
            switch (typedef.kind) {
                case spec.TypeKind.Interface:
                    continue; // interfaces don't really exist
                case spec.TypeKind.Class:
                case spec.TypeKind.Enum:
                    const constructor = this._findSymbol(fqn);
                    tagJsiiConstructor(constructor, fqn);
            }
        }
    }

    // find the javascript constructor function for a jsii FQN.
    private _findCtor(fqn: string, args: any[]): { ctor: any, parameters?: spec.Parameter[] } {
        if (fqn === EMPTY_OBJECT_FQN) {
            return { ctor: Object };
        }

        const typeinfo = this._typeInfoForFqn(fqn);

        switch (typeinfo.kind) {
            case spec.TypeKind.Class:
                const classType = typeinfo as spec.ClassType;
                this._validateMethodArguments(classType.initializer, args);
                return { ctor: this._findSymbol(fqn), parameters: classType.initializer && classType.initializer.parameters };

            case spec.TypeKind.Interface:
                throw new Error(`Cannot create an object with an FQN of an interface: ${fqn}`);

            default:
                throw new Error(`Unexpected FQN kind: ${fqn}`);
        }
    }

    // prefixed with _ to allow calling this method internally without
    // getting it recorded for testing.
    private _create(req: api.CreateRequest): api.CreateResponse {
        this._debug('create', req);
        const { fqn, overrides } = req;

        const requestArgs = req.args || [];

<<<<<<< HEAD
        const ctor = this._findCtor(fqn, requestArgs);
        const obj = this._wrapSandboxCode(() => new ctor(...this._toSandboxValues(requestArgs)));
        // Obj might have been identified already if it passes "this" to a callback!
        const objref: api.ObjRef = _isIdentifiedObject(obj)
            ? { [api.TOKEN_REF]: obj[OBJID_PROP] }
            : this._createObjref(obj, fqn);
=======
        const ctorResult = this._findCtor(fqn, requestArgs);
        const ctor = ctorResult.ctor;
        const obj = this._wrapSandboxCode(() => new ctor(...this._toSandboxValues(requestArgs, ctorResult.parameters)));
        const objref = this.objects.registerObject(obj, fqn);
>>>>>>> 4c0695cf

        // overrides: for each one of the override method names, installs a
        // method on the newly created object which represents the remote "reverse proxy".

        if (overrides) {
            this._debug('overrides', overrides);

            const overrideTypeErrorMessage = 'Override can either be "method" or "property"';
            const methods = new Set<string>();
            const properties = new Set<string>();

            for (const override of overrides) {
                if (api.isMethodOverride(override)) {
                    if (api.isPropertyOverride(override)) { throw new Error(overrideTypeErrorMessage); }
                    if (methods.has(override.method)) { throw new Error(`Duplicate override for method '${override.method}'`); }
                    methods.add(override.method);

                    this._applyMethodOverride(obj, objref, fqn, override);
                } else if (api.isPropertyOverride(override)) {
                    if (api.isMethodOverride(override)) { throw new Error(overrideTypeErrorMessage); }
                    if (properties.has(override.property)) { throw Error(`Duplicate override for property '${override.property}'`); }
                    properties.add(override.property);

                    this._applyPropertyOverride(obj, objref, fqn, override);
                } else {
                    throw new Error(overrideTypeErrorMessage);
                }
            }
        }

        return objref;
    }

    private _getSuperPropertyName(name: string) {
        return `$jsii$super$${name}$`;
    }

    private _applyPropertyOverride(obj: any, objref: api.ObjRef, typeFqn: string, override: api.PropertyOverride) {
        let propInfo;
        if (typeFqn !== EMPTY_OBJECT_FQN) {
            // error if we can find a method with this name
            if (this._tryTypeInfoForMethod(typeFqn, override.property)) {
                throw new Error(`Trying to override method '${override.property}' as a property`);
            }

            propInfo = this._tryTypeInfoForProperty(typeFqn, override.property);
        }

        // if this is a private property (i.e. doesn't have `propInfo` the object has a key)
        if (!propInfo && override.property in obj) {
            this._debug(`Skipping override of private property ${override.property}`);
            return;
        }

        if (!propInfo) {
            // We've overriding a property on an object we have NO type information on (probably
            // because it's an anonymous object).
            // Pretend it's 'prop: any';
            //
            // FIXME: We could do better type checking during the conversion if JSII clients
            // would tell us the intended interface type.
            propInfo = {
                name: override.property,
                type: ANY_TYPE,
            };
        }

        this._defineOverridenProperty(obj, objref, override, propInfo);
    }

    private _defineOverridenProperty(obj: any, objref: api.ObjRef, override: api.PropertyOverride, propInfo: spec.Property) {
        const self = this;
        const propertyName = override.property!;

        this._debug('apply override', propertyName);

        // save the old property under $jsii$super$<prop>$ so that property overrides
        // can still access it via `super.<prop>`.
        const prev = Object.getOwnPropertyDescriptor(obj, propertyName) || {
            value: undefined,
            writable: true,
            enumerable: true,
            configurable: true
        };

        const prevEnumerable = prev.enumerable;
        prev.enumerable = false;
        Object.defineProperty(obj, this._getSuperPropertyName(propertyName), prev);

        // we add callbacks for both 'get' and 'set', even if the property
        // is readonly. this is fine because if you try to set() a readonly
        // property, it will fail.
        Object.defineProperty(obj, propertyName, {
            enumerable: prevEnumerable,
            configurable: prev.configurable,
            get: () => {
                self._debug('virtual get', objref, propertyName, { cookie: override.cookie });
                const result = self.callbackHandler({
                    cookie: override.cookie,
                    cbid: self._makecbid(),
                    get: { objref, property: propertyName }
                });
                this._debug('callback returned', result);
                return this._toSandbox(result, propInfo.type);
            },
            set: (value: any) => {
                self._debug('virtual set', objref, propertyName, { cookie: override.cookie });
                self.callbackHandler({
                    cookie: override.cookie,
                    cbid: self._makecbid(),
                    set: { objref, property: propertyName, value: self._fromSandbox(value, propInfo.type) }
                });
            }
        });
    }

    private _applyMethodOverride(obj: any, objref: api.ObjRef, typeFqn: string, override: api.MethodOverride) {
        let methodInfo;
        if (typeFqn !== EMPTY_OBJECT_FQN) {
            // error if we can find a property with this name
            if (this._tryTypeInfoForProperty(typeFqn, override.method)) {
                throw new Error(`Trying to override property '${override.method}' as a method`);
            }

            methodInfo = this._tryTypeInfoForMethod(typeFqn, override.method);
        }

        // If this is a private method (doesn't have methodInfo, key resolves on the object), we
        // are going to skip the override.
        if (!methodInfo && obj[override.method]) {
            this._debug(`Skipping override of private method ${override.method}`);
            return;
        }

        if (!methodInfo) {
            // We've overriding a method on an object we have NO type information on (probably
            // because it's an anonymous object).
            // Pretend it's an (...args: any[]) => any
            //
            // FIXME: We could do better type checking during the conversion if JSII clients
            // would tell us the intended interface type.
            methodInfo = {
                name: override.method,
                returns: ANY_TYPE,
                parameters: [{ name: 'args', variadic: true, type: ANY_TYPE}],
                variadic: true
            };
        }

        this._defineOverridenMethod(obj, objref, override, methodInfo);
    }

    private _defineOverridenMethod(obj: any, objref: api.ObjRef, override: api.MethodOverride, methodInfo: spec.Method) {
        const self = this;
        const methodName = override.method;

        if (methodInfo.returns && methodInfo.returns.promise) {
            // async method override
            Object.defineProperty(obj, methodName, {
                enumerable: false,
                configurable: false,
                writable: false,
                value: (...methodArgs: any[]) => {
                    self._debug('invoke async method override', override);
                    const args = self._toSandboxValues(methodArgs, methodInfo.parameters);
                    return new Promise<any>((succeed, fail) => {
                        const cbid = self._makecbid();
                        self._debug('adding callback to queue', cbid);
                        self.cbs[cbid] = {
                            objref,
                            override,
                            args,
                            expectedReturnType: methodInfo.returns || 'void',
                            succeed,
                            fail
                        };
                    });
                }
            });
        } else {
            // sync method override (method info is not required)
            Object.defineProperty(obj, methodName, {
                enumerable: false,
                configurable: false,
                writable: false,
                value: (...methodArgs: any[]) => {
                    self._debug('invoke sync method override', override, 'args', methodArgs);
                    // We should be validating the actual arguments according to the
                    // declared parameters here, but let's just assume the JSII runtime on the
                    // other end has done its work.
                    const result = self.callbackHandler({
                        cookie: override.cookie,
                        cbid: self._makecbid(),
                        invoke: {
                            objref,
                            method: methodName,
                            args: this._fromSandboxValues(methodArgs, methodInfo.parameters),
                        }
                    });
                    self._debug('Result', result);
                    return this._toSandbox(result, methodInfo.returns || 'void');
                }
            });
        }
    }

    private _findInvokeTarget(objref: any, methodName: string, args: any[]) {
        const { instance, fqn } = this.objects.findObject(objref);
        const ti = this._typeInfoForMethod(fqn, methodName);
        this._validateMethodArguments(ti, args);

        // always first look up the method in the prototype. this practically bypasses
        // any methods overridden by derived classes (which are by definition native
        // methods). this serves to allow native call to invoke "super.method()" when
        // overriding the method.
        // if we didn't find the method on the prototype, it could be a literal object
        // that implements an interface, so we look if we have the method on the object
        // itself. if we do, we invoke it.
        let fn = instance.constructor.prototype[methodName];
        if (!fn) {
            fn = instance[methodName];
            if (!fn) {
                throw new Error(`Cannot find ${methodName} on object`);
            }
        }
        return { ti, obj: instance, fn };
    }

    private _formatTypeRef(typeRef: spec.TypeReference): string {
        if (spec.isCollectionTypeReference(typeRef)) {
            return `${typeRef.collection.kind}<${this._formatTypeRef(typeRef.collection.elementtype)}>`;
        }

        if (spec.isNamedTypeReference(typeRef)) {
            return typeRef.fqn;
        }

        if (spec.isPrimitiveTypeReference(typeRef)) {
            return typeRef.primitive;
        }

        if (spec.isUnionTypeReference(typeRef)) {
            return typeRef.union.types.map(t => this._formatTypeRef(t)).join(' | ');
        }

        throw new Error(`Invalid type reference: ${JSON.stringify(typeRef)}`);
    }

    private _validateMethodArguments(method: spec.Method | undefined, args: any[]) {
        const params: spec.Parameter[] = (method && method.parameters) || [];

        // error if args > params
        if (args.length > params.length && !(method && method.variadic)) {
            throw new Error(`Too many arguments (method accepts ${params.length} parameters, got ${args.length} arguments)`);
        }

        for (let i = 0; i < params.length; ++i) {
            const param = params[i];
            const arg = args[i];

            if (param.variadic) {
                if (params.length <= i) { return; } // No vararg was provided
                for (let j = i ; j < params.length ; j++) {
                    if (params[j] === undefined) {
                        // tslint:disable-next-line:max-line-length
                        throw new Error(`Unexpected 'undefined' value at index ${j - i} of variadic argument '${param.name}' of type '${this._formatTypeRef(param.type)}'`);
                    }
                }
            } else if (!param.type.optional && arg === undefined) {
                // tslint:disable-next-line:max-line-length
                throw new Error(`Not enough arguments. Missing argument for the required parameter '${param.name}' of type '${this._formatTypeRef(param.type)}'`);
            }
        }
    }

    private _assemblyFor(assemblyName: string) {
        const assembly = this.assemblies[assemblyName];
        if (!assembly) {
            throw new Error(`Could not find assembly: ${assemblyName}`);
        }
        return assembly;
    }

    private _findSymbol(fqn: string) {
        const [ assemblyName, ...parts ] = fqn.split('.');
        const assembly = this._assemblyFor(assemblyName);

        let curr = assembly.closure;
        while (true) {
            const name = parts.shift();
            if (!name) {
                break;
            }

            curr = curr[name];
        }
        if (!curr) {
            throw new Error(`Could not find symbol ${fqn}`);
        }
        return curr;
    }

<<<<<<< HEAD
    private _createObjref(obj: any, fqn: string): api.ObjRef {
        const objid = this._mkobjid(fqn);
        this._debug('assigning', OBJID_PROP, objid, 'to an instance of type', fqn);
        if (obj[OBJID_PROP]) {
            this._debug('... but instance has ', OBJID_PROP, obj[OBJID_PROP]);
        }
        Object.defineProperty(obj, OBJID_PROP, {
            value: objid,
            configurable: false,
            enumerable: false,
            writable: false
        });

        Object.defineProperty(obj, FQN_PROP, {
            value: fqn,
            configurable: false,
            enumerable: false,
            writable: false
        });

        this.objects[objid] = obj;
        return { [TOKEN_REF]: objid };
    }

    private _findObject(objref: api.ObjRef) {
        if (typeof(objref) !== 'object' || !(TOKEN_REF in objref)) {
            throw new Error(`Malformed object reference: ${JSON.stringify(objref)}`);
        }

        const objid = objref[TOKEN_REF];
        this._debug('findObject', objid);
        const obj = this.objects[objid];
        if (!obj) {
            throw new Error(`Object ${objid} not found`);
        }
        return obj;
    }

=======
>>>>>>> 4c0695cf
    private _typeInfoForFqn(fqn: string): spec.Type {
        const components = fqn.split('.');
        const moduleName = components[0];

        const assembly = this.assemblies[moduleName];
        if (!assembly) {
            throw new Error(`Module '${moduleName}' not found`);
        }

        const types = assembly.metadata.types || {};
        const fqnInfo = types[fqn];
        if (!fqnInfo) {
            throw new Error(`Type '${fqn}' not found`);
        }

        return fqnInfo;
    }

    private _typeInfoForMethod(fqn: string, methodName: string): spec.Method {
        const ti = this._tryTypeInfoForMethod(fqn, methodName);
        if (!ti) {
            throw new Error(`Class ${fqn} doesn't have a method '${methodName}'`);
        }
        return ti;
    }

    private _tryTypeInfoForMethod(fqn: string, methodName: string): spec.Method | undefined {
        const typeinfo = this._typeInfoForFqn(fqn);

        const methods = (typeinfo as (spec.ClassType | spec.InterfaceType)).methods || [];
        const bases = [
            (typeinfo as spec.ClassType).base,
            ...((typeinfo as spec.InterfaceType).interfaces || []) ];

        for (const m of methods) {
            if (m.name === methodName) {
                return m;
            }
        }

        // recursion to parent type (if exists)
        for (const base of bases) {
            if (!base) { continue; }

            const found = this._tryTypeInfoForMethod(base.fqn!, methodName);
            if (found) {
                return found;
            }
        }

        return undefined;
    }

    private _tryTypeInfoForProperty(fqn: string, property: string): spec.Property | undefined {
        if (!fqn) {
            throw new Error('missing "fqn"');
        }
        const typeInfo = this._typeInfoForFqn(fqn);

        let properties;
        let bases;

        if (spec.isClassType(typeInfo)) {
            const classTypeInfo = typeInfo as spec.ClassType;
            properties = classTypeInfo.properties;
            bases = classTypeInfo.base ? [ classTypeInfo.base.fqn ] : [];
        } else if (spec.isInterfaceType(typeInfo)) {
            const interfaceTypeInfo = typeInfo as spec.InterfaceType;
            properties = interfaceTypeInfo.properties;
            bases = (interfaceTypeInfo.interfaces || []).map(x => x.fqn);
        } else {
            throw new Error(`Type of kind ${typeInfo.kind} does not have properties`);
        }

        for (const p of properties || []) {
            if (p.name === property) {
                return p;
            }
        }

        // recurse to parent type (if exists)
        for (const baseFqn of bases) {
            const ret = this._tryTypeInfoForProperty(baseFqn, property);
            if (ret) {
                return ret;
            }
        }

        return undefined;
    }

    private _typeInfoForProperty(fqn: string, property: string): spec.Property {
        const typeInfo = this._tryTypeInfoForProperty(fqn, property);
        if (!typeInfo) {
            throw new Error(`Type ${fqn} doesn't have a property '${property}'`);
        }
        return typeInfo;
    }

    private _toSandbox(v: any, expectedType: CompleteTypeReference): any {
        const serTypes = serializationType(expectedType, this._typeInfoForFqn.bind(this));
        this._debug('toSandbox', v, JSON.stringify(serTypes));

        const host: SerializerHost = {
            objects: this.objects,
            debug: this._debug.bind(this),
            findSymbol: this._findSymbol.bind(this),
            lookupType: this._typeInfoForFqn.bind(this),
            recurse: this._toSandbox.bind(this),
        };

        const errors = new Array<string>();
        for (const { serializationClass, typeRef } of serTypes) {
            try {
                return SERIALIZERS[serializationClass].deserialize(v, typeRef, host);
            } catch (e) {
                // If no union (99% case), rethrow immediately to preserve stack trace
                if (serTypes.length === 1) { throw e; }
                errors.push(e.message);
            }
        }

        throw new Error(`Value did not match any type in union: ${errors}`);
    }

    private _fromSandbox(v: any, targetType: CompleteTypeReference): any {
        const serTypes = serializationType(targetType, this._typeInfoForFqn.bind(this));
        this._debug('fromSandbox', v, JSON.stringify(serTypes));

        const host: SerializerHost = {
            objects: this.objects,
            debug: this._debug.bind(this),
            findSymbol: this._findSymbol.bind(this),
            lookupType: this._typeInfoForFqn.bind(this),
            recurse: this._fromSandbox.bind(this),
        };

        const errors = new Array<string>();
        for (const { serializationClass, typeRef } of serTypes) {
            try {
                return SERIALIZERS[serializationClass].serialize(v, typeRef, host);
            } catch (e) {
                // If no union (99% case), rethrow immediately to preserve stack trace
                if (serTypes.length === 1) { throw e; }
                errors.push(e.message);
            }
        }

        throw new Error(`Value did not match any type in union: ${errors}`);
    }

    private _toSandboxValues(xs: any[], parameters?: spec.Parameter[]) {
        return this._boxUnboxParameters(xs, parameters, this._toSandbox.bind(this));
    }

    private _fromSandboxValues(xs: any[], parameters?: spec.Parameter[]) {
        return this._boxUnboxParameters(xs, parameters, this._fromSandbox.bind(this));
    }

    private _boxUnboxParameters(xs: any[], parameters: spec.Parameter[] | undefined, boxUnbox: (x: any, t: CompleteTypeReference) => any) {
        parameters = parameters || [];
        const types = parameters.map(p => p.type);
        // Repeat the last (variadic) type to match the number of actual arguments
        while (types.length < xs.length && parameters.length > 0 && parameters[parameters.length - 1].variadic) {
            types.push(types[types.length - 1]);
        }
        if (xs.length > types.length) {
            throw new Error(`Argument list (${JSON.stringify(xs)}) not same size as expected argument list (length ${types.length})`);
        }
        return xs.map((x, i) => boxUnbox(x, types[i]));
    }

    private _debug(...args: any[]) {
        if (this.traceEnabled) {
            // tslint:disable-next-line:no-console
            console.error.apply(console, [
                '[jsii-kernel]',
                ...args
            ]);
        }
    }

    /**
     * Ensures that `fn` is called and defends against beginning to invoke
     * async methods until fn finishes (successfully or not).
     */
    private _ensureSync<T>(desc: string, fn: () => T): T {
        this.syncInProgress = desc;
        try {
            return fn();
        } catch (e) {
            throw e;
        } finally {
            delete this.syncInProgress;
        }
    }

    private _findPropertyTarget(obj: any, property: string) {
        const superProp = this._getSuperPropertyName(property);
        if (superProp in obj) {
            return superProp;
        } else {
            return property;
        }
    }

    //
    // type information
    //

    private _makecbid() {
        return `jsii::callback::${this.nextid++}`;
    }

    private _makeprid() {
        return `jsii::promise::${this.nextid++}`;
    }

    private _wrapSandboxCode<T>(fn: () => T): T {
        try {
            return fn();
        } catch (err) {
            throw mapSource(err, this.sourceMaps);
        }
    }

    /**
     * Executes arbitrary code in a VM sandbox.
     *
     * @param code       JavaScript code to be executed in the VM
     * @param sandbox    a VM context to use for running the code
     * @param sourceMaps source maps to be used in case an exception is thrown
     * @param filename   the file name to use for the executed code
     *
     * @returns the result of evaluating the code
     */
    private _execute(code: string, filename: string) {
        const script = new vm.Script(code, { filename });
        try {
            return script.runInContext(this.sandbox, { displayErrors: true });
        } catch (err) {
            throw mapSource(err, this.sourceMaps);
        }
    }
}

interface Callback {
    objref: api.ObjRef;
    override: api.MethodOverride;
    args: any[];
    expectedReturnType: CompleteTypeReference;

    // completion callbacks
    succeed: (...args: any[]) => any;
    fail: (...args: any[]) => any;
}

interface AsyncInvocation {
    method: spec.Method
    promise: Promise<any>
}

class Assembly {
    constructor(public readonly metadata: spec.Assembly,
                public readonly closure: any) {
    }
}

/**
 * Applies source maps to an error's stack trace and returns the mapped error,
 * and stitches stack trace elements to adapt the context to the current trace.
 *
 * @param err        is the error to be mapped
 * @param sourceMaps the source maps to be used
 *
 * @returns the mapped error
 */
function mapSource(err: Error, sourceMaps: { [assm: string]: SourceMapConsumer }): Error {
    if (!err.stack) { return err; }
    const oldFrames = err.stack.split("\n");
    const obj = { stack: '' };
    const previousLimit = Error.stackTraceLimit;
    try {
        Error.stackTraceLimit = err.stack.split("\n").length;
        Error.captureStackTrace(obj, mapSource);
        const realFrames = obj.stack.split('\n').slice(1);
        const topFrame = realFrames[0].substring(0, realFrames[0].indexOf(' ('));
        err.stack = [
            ...oldFrames.slice(0, oldFrames.findIndex(frame => frame.startsWith(topFrame))).map(applyMaps),
            ...realFrames
        ].join("\n");
        return err;
    } finally {
        Error.stackTraceLimit = previousLimit;
    }

    function applyMaps(frame: string): string {
        const mappable = /^(\s*at\s+.+)\(jsii\/(.+)\.js:(\d+):(\d+)\)$/;
        const matches = mappable.exec(frame);
        if (!matches) { return frame; }
        const assm = matches[2];
        if (!(assm in sourceMaps)) { return frame; }
        const prefix = matches[1];
        const line = parseInt(matches[3], 10);
        const column = parseInt(matches[4], 10);
        const sourceMap = sourceMaps[assm];
        const pos = sourceMap.originalPositionFor({ line, column });
        if (pos.source != null && pos.line != null) {
            const source = pos.source.replace(/^webpack:\/\//, `${assm}`);
            return `${prefix}(${source}:${pos.line}:${pos.column || 0})`;
        }
        return frame;
    }
}

<<<<<<< HEAD
type ObjectKey = string | number | symbol;
/**
 * A Proxy handler class to support mutation of the returned object literals, as
 * they may "embody" several different interfaces. The handler is in particular
 * responsible to make sure the ``FQN_PROP`` and ``OBJID_PROP`` do not get set
 * on the ``referent`` object, for this would cause subsequent accesses to
 * possibly return incorrect object references.
 */
class KernelProxyHandler implements ProxyHandler<any> {
    private readonly ownProperties: { [key: string]: any } = {};

    /**
     * @param referent the "real" value that will be returned.
     */
    constructor(public readonly referent: any) {
        /*
         * Proxy-properties must exist as non-configurable & writable on the
         * referent, otherwise the Proxy will not allow returning ``true`` in
         * response to ``defineProperty``.
         */
        for (const prop of [FQN_PROP, OBJID_PROP]) {
            Object.defineProperty(referent, prop, {
                configurable: false,
                enumerable: false,
                writable: true,
                value: undefined
            });
        }
    }

    public defineProperty(target: any, property: ObjectKey, attributes: PropertyDescriptor): boolean {
        switch (property) {
        case FQN_PROP:
        case OBJID_PROP:
            return Object.defineProperty(this.ownProperties, property, attributes);
        default:
            return Object.defineProperty(target, property, attributes);
        }
    }

    public deleteProperty(target: any, property: ObjectKey): boolean {
        switch (property) {
        case FQN_PROP:
        case OBJID_PROP:
            delete this.ownProperties[property];
            break;
        default:
            delete target[property];
        }
        return true;
    }

    public getOwnPropertyDescriptor(target: any, property: ObjectKey): PropertyDescriptor | undefined {
        switch (property) {
        case FQN_PROP:
        case OBJID_PROP:
            return Object.getOwnPropertyDescriptor(this.ownProperties, property);
        default:
            return Object.getOwnPropertyDescriptor(target, property);
        }
    }

    public get(target: any, property: ObjectKey): any {
        switch (property) {
        // Magical property for the proxy, so we can tell it's one...
        case PROXY_REFERENT_PROP:
            return this.referent;
        case FQN_PROP:
        case OBJID_PROP:
            return this.ownProperties[property];
        default:
            return target[property];
        }
    }

    public set(target: any, property: ObjectKey, value: any): boolean {
        switch (property) {
        case FQN_PROP:
        case OBJID_PROP:
            this.ownProperties[property] = value;
            break;
        default:
            target[property] = value;
        }
        return true;
    }

    public has(target: any, property: ObjectKey): boolean {
        switch (property) {
        case FQN_PROP:
        case OBJID_PROP:
            return property in this.ownProperties;
        default:
            return property in target;
        }
    }

    public ownKeys(target: any): ObjectKey[] {
        return Reflect.ownKeys(target).concat(Reflect.ownKeys(this.ownProperties));
    }
}

type Proxies = { [fqn: string]: ProxyReference };
interface ProxyReference {
    objRef: api.ObjRef;
    handler: KernelProxyHandler;
}

interface IdentifiedObject {
    [OBJID_PROP]: string;
}
function _isIdentifiedObject<T>(obj: T): obj is T & IdentifiedObject {
    if (obj == null || typeof obj !== 'object') {
        return false;
    }
    return OBJID_PROP in obj;
}
=======
const ANY_TYPE: spec.PrimitiveTypeReference = { primitive: spec.PrimitiveType.Any };
>>>>>>> 4c0695cf
<|MERGE_RESOLUTION|>--- conflicted
+++ resolved
@@ -453,19 +453,10 @@
 
         const requestArgs = req.args || [];
 
-<<<<<<< HEAD
-        const ctor = this._findCtor(fqn, requestArgs);
-        const obj = this._wrapSandboxCode(() => new ctor(...this._toSandboxValues(requestArgs)));
-        // Obj might have been identified already if it passes "this" to a callback!
-        const objref: api.ObjRef = _isIdentifiedObject(obj)
-            ? { [api.TOKEN_REF]: obj[OBJID_PROP] }
-            : this._createObjref(obj, fqn);
-=======
         const ctorResult = this._findCtor(fqn, requestArgs);
         const ctor = ctorResult.ctor;
         const obj = this._wrapSandboxCode(() => new ctor(...this._toSandboxValues(requestArgs, ctorResult.parameters)));
         const objref = this.objects.registerObject(obj, fqn);
->>>>>>> 4c0695cf
 
         // overrides: for each one of the override method names, installs a
         // method on the newly created object which represents the remote "reverse proxy".
@@ -768,47 +759,6 @@
         return curr;
     }
 
-<<<<<<< HEAD
-    private _createObjref(obj: any, fqn: string): api.ObjRef {
-        const objid = this._mkobjid(fqn);
-        this._debug('assigning', OBJID_PROP, objid, 'to an instance of type', fqn);
-        if (obj[OBJID_PROP]) {
-            this._debug('... but instance has ', OBJID_PROP, obj[OBJID_PROP]);
-        }
-        Object.defineProperty(obj, OBJID_PROP, {
-            value: objid,
-            configurable: false,
-            enumerable: false,
-            writable: false
-        });
-
-        Object.defineProperty(obj, FQN_PROP, {
-            value: fqn,
-            configurable: false,
-            enumerable: false,
-            writable: false
-        });
-
-        this.objects[objid] = obj;
-        return { [TOKEN_REF]: objid };
-    }
-
-    private _findObject(objref: api.ObjRef) {
-        if (typeof(objref) !== 'object' || !(TOKEN_REF in objref)) {
-            throw new Error(`Malformed object reference: ${JSON.stringify(objref)}`);
-        }
-
-        const objid = objref[TOKEN_REF];
-        this._debug('findObject', objid);
-        const obj = this.objects[objid];
-        if (!obj) {
-            throw new Error(`Object ${objid} not found`);
-        }
-        return obj;
-    }
-
-=======
->>>>>>> 4c0695cf
     private _typeInfoForFqn(fqn: string): spec.Type {
         const components = fqn.split('.');
         const moduleName = components[0];
@@ -1124,124 +1074,4 @@
     }
 }
 
-<<<<<<< HEAD
-type ObjectKey = string | number | symbol;
-/**
- * A Proxy handler class to support mutation of the returned object literals, as
- * they may "embody" several different interfaces. The handler is in particular
- * responsible to make sure the ``FQN_PROP`` and ``OBJID_PROP`` do not get set
- * on the ``referent`` object, for this would cause subsequent accesses to
- * possibly return incorrect object references.
- */
-class KernelProxyHandler implements ProxyHandler<any> {
-    private readonly ownProperties: { [key: string]: any } = {};
-
-    /**
-     * @param referent the "real" value that will be returned.
-     */
-    constructor(public readonly referent: any) {
-        /*
-         * Proxy-properties must exist as non-configurable & writable on the
-         * referent, otherwise the Proxy will not allow returning ``true`` in
-         * response to ``defineProperty``.
-         */
-        for (const prop of [FQN_PROP, OBJID_PROP]) {
-            Object.defineProperty(referent, prop, {
-                configurable: false,
-                enumerable: false,
-                writable: true,
-                value: undefined
-            });
-        }
-    }
-
-    public defineProperty(target: any, property: ObjectKey, attributes: PropertyDescriptor): boolean {
-        switch (property) {
-        case FQN_PROP:
-        case OBJID_PROP:
-            return Object.defineProperty(this.ownProperties, property, attributes);
-        default:
-            return Object.defineProperty(target, property, attributes);
-        }
-    }
-
-    public deleteProperty(target: any, property: ObjectKey): boolean {
-        switch (property) {
-        case FQN_PROP:
-        case OBJID_PROP:
-            delete this.ownProperties[property];
-            break;
-        default:
-            delete target[property];
-        }
-        return true;
-    }
-
-    public getOwnPropertyDescriptor(target: any, property: ObjectKey): PropertyDescriptor | undefined {
-        switch (property) {
-        case FQN_PROP:
-        case OBJID_PROP:
-            return Object.getOwnPropertyDescriptor(this.ownProperties, property);
-        default:
-            return Object.getOwnPropertyDescriptor(target, property);
-        }
-    }
-
-    public get(target: any, property: ObjectKey): any {
-        switch (property) {
-        // Magical property for the proxy, so we can tell it's one...
-        case PROXY_REFERENT_PROP:
-            return this.referent;
-        case FQN_PROP:
-        case OBJID_PROP:
-            return this.ownProperties[property];
-        default:
-            return target[property];
-        }
-    }
-
-    public set(target: any, property: ObjectKey, value: any): boolean {
-        switch (property) {
-        case FQN_PROP:
-        case OBJID_PROP:
-            this.ownProperties[property] = value;
-            break;
-        default:
-            target[property] = value;
-        }
-        return true;
-    }
-
-    public has(target: any, property: ObjectKey): boolean {
-        switch (property) {
-        case FQN_PROP:
-        case OBJID_PROP:
-            return property in this.ownProperties;
-        default:
-            return property in target;
-        }
-    }
-
-    public ownKeys(target: any): ObjectKey[] {
-        return Reflect.ownKeys(target).concat(Reflect.ownKeys(this.ownProperties));
-    }
-}
-
-type Proxies = { [fqn: string]: ProxyReference };
-interface ProxyReference {
-    objRef: api.ObjRef;
-    handler: KernelProxyHandler;
-}
-
-interface IdentifiedObject {
-    [OBJID_PROP]: string;
-}
-function _isIdentifiedObject<T>(obj: T): obj is T & IdentifiedObject {
-    if (obj == null || typeof obj !== 'object') {
-        return false;
-    }
-    return OBJID_PROP in obj;
-}
-=======
-const ANY_TYPE: spec.PrimitiveTypeReference = { primitive: spec.PrimitiveType.Any };
->>>>>>> 4c0695cf
+const ANY_TYPE: spec.PrimitiveTypeReference = { primitive: spec.PrimitiveType.Any };