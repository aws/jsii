{
  "name": "jsii-kernel",
<<<<<<< HEAD
  "version": "0.20.3",
=======
  "version": "0.20.4",
>>>>>>> 96d89e1c
  "description": "kernel for jsii execution environment",
  "license": "Apache-2.0",
  "author": {
    "name": "Amazon Web Services",
    "url": "https://aws.amazon.com"
  },
  "homepage": "https://github.com/aws/jsii",
  "bugs": {
    "url": "https://github.com/aws/jsii/issues"
  },
  "repository": {
    "type": "git",
    "url": "https://github.com/aws/jsii.git",
    "directory": "packages/jsii-kernel"
  },
  "engines": {
    "node": ">= 10.3.0"
  },
  "main": "lib/index.js",
  "types": "lib/index.d.ts",
  "scripts": {
    "build": "tsc --build && npm run lint",
    "watch": "tsc --build -w",
    "lint": "eslint . --ext .js,.ts --ignore-path=.gitignore",
    "test": "jest",
    "test:update": "jest -u",
    "package": "package-js"
  },
  "dependencies": {
<<<<<<< HEAD
    "jsii-spec": "^0.20.3",
=======
    "jsii-spec": "^0.20.4",
>>>>>>> 96d89e1c
    "source-map": "^0.7.3",
    "tar": "^5.0.5"
  },
  "devDependencies": {
<<<<<<< HEAD
    "@scope/jsii-calc-base": "^0.20.3",
    "@scope/jsii-calc-lib": "^0.20.3",
=======
    "@scope/jsii-calc-base": "^0.20.4",
    "@scope/jsii-calc-lib": "^0.20.4",
>>>>>>> 96d89e1c
    "@types/fs-extra": "^8.0.1",
    "@types/jest": "^24.0.22",
    "@types/jest-expect-message": "^1.0.1",
    "@types/node": "^10.17.5",
    "@types/tar": "^4.0.3",
    "@typescript-eslint/eslint-plugin": "^2.7.0",
    "@typescript-eslint/parser": "^2.7.0",
    "eslint": "^6.6.0",
    "fs-extra": "^8.1.0",
    "jest": "^24.9.0",
    "jest-expect-message": "^1.0.2",
<<<<<<< HEAD
    "jsii-build-tools": "^0.20.3",
    "jsii-calc": "^0.20.3",
=======
    "jsii-build-tools": "^0.20.4",
    "jsii-calc": "^0.20.4",
>>>>>>> 96d89e1c
    "typescript": "~3.6.4"
  },
  "jest": {
    "collectCoverage": true,
    "collectCoverageFrom": [
      "**/bin/**/*.js",
      "**/lib/**/*.js"
    ],
    "coverageReporters": [
      "lcov",
      "text"
    ],
    "coverageThreshold": {
      "global": {
        "branches": 60,
        "statements": 60
      }
    },
    "errorOnDeprecated": true,
    "setupFilesAfterEnv": [
      "jest-expect-message"
    ],
    "testEnvironment": "node",
    "testMatch": [
      "**/?(*.)+(spec|test).js"
    ]
  }
}<|MERGE_RESOLUTION|>--- conflicted
+++ resolved
@@ -1,10 +1,6 @@
 {
   "name": "jsii-kernel",
-<<<<<<< HEAD
-  "version": "0.20.3",
-=======
   "version": "0.20.4",
->>>>>>> 96d89e1c
   "description": "kernel for jsii execution environment",
   "license": "Apache-2.0",
   "author": {
@@ -34,40 +30,26 @@
     "package": "package-js"
   },
   "dependencies": {
-<<<<<<< HEAD
-    "jsii-spec": "^0.20.3",
-=======
     "jsii-spec": "^0.20.4",
->>>>>>> 96d89e1c
     "source-map": "^0.7.3",
     "tar": "^5.0.5"
   },
   "devDependencies": {
-<<<<<<< HEAD
-    "@scope/jsii-calc-base": "^0.20.3",
-    "@scope/jsii-calc-lib": "^0.20.3",
-=======
     "@scope/jsii-calc-base": "^0.20.4",
     "@scope/jsii-calc-lib": "^0.20.4",
->>>>>>> 96d89e1c
     "@types/fs-extra": "^8.0.1",
     "@types/jest": "^24.0.22",
     "@types/jest-expect-message": "^1.0.1",
-    "@types/node": "^10.17.5",
+    "@types/node": "^10.17.4",
     "@types/tar": "^4.0.3",
-    "@typescript-eslint/eslint-plugin": "^2.7.0",
-    "@typescript-eslint/parser": "^2.7.0",
+    "@typescript-eslint/eslint-plugin": "^2.6.1",
+    "@typescript-eslint/parser": "^2.6.1",
     "eslint": "^6.6.0",
     "fs-extra": "^8.1.0",
     "jest": "^24.9.0",
     "jest-expect-message": "^1.0.2",
-<<<<<<< HEAD
-    "jsii-build-tools": "^0.20.3",
-    "jsii-calc": "^0.20.3",
-=======
     "jsii-build-tools": "^0.20.4",
     "jsii-calc": "^0.20.4",
->>>>>>> 96d89e1c
     "typescript": "~3.6.4"
   },
   "jest": {
