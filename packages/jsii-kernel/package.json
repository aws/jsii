{
  "name": "jsii-kernel",
  "version": "0.17.0",
  "description": "kernel for jsii execution environment",
  "license": "Apache-2.0",
  "author": {
    "name": "Amazon Web Services",
    "url": "https://aws.amazon.com"
  },
  "homepage": "https://github.com/aws/jsii",
  "bugs": {
    "url": "https://github.com/aws/jsii/issues"
  },
  "repository": {
    "type": "git",
    "url": "https://github.com/aws/jsii.git",
    "directory": "packages/jsii-kernel"
  },
  "engines": {
    "node": ">=10.3.0"
  },
  "main": "lib/index.js",
  "types": "lib/index.d.ts",
  "scripts": {
    "build": "tsc --build && npm run lint",
    "watch": "tsc --build -w",
    "lint": "eslint . --ext .js,.ts --ignore-path=.gitignore",
    "test": "jest",
    "package": "package-js"
  },
  "dependencies": {
    "jsii-spec": "^0.16.0",
    "source-map": "^0.7.3",
    "tar": "^4.4.11"
  },
  "devDependencies": {
    "@scope/jsii-calc-base": "file:../jsii-calc-base",
    "@scope/jsii-calc-lib": "file:../jsii-calc-lib",
    "@types/fs-extra": "^8.0.0",
    "@types/jest": "^24.0.18",
    "@types/jest-expect-message": "^1.0.0",
    "@types/node": "^8.10.54",
    "@types/tar": "^4.0.3",
    "@typescript-eslint/eslint-plugin": "^2.3.0",
    "@typescript-eslint/parser": "^2.3.0",
    "eslint": "^6.4.0",
    "fs-extra": "^8.1.0",
    "jest": "^24.9.0",
    "jest-expect-message": "^1.0.2",
    "jsii-build-tools": "file:../jsii-build-tools",
    "jsii-calc": "file:../jsii-calc",
    "typescript": "~3.6.3"
  },
<<<<<<< HEAD
=======
  "dependencies": {
    "jsii-spec": "^0.17.0",
    "source-map": "^0.7.3",
    "tar": "^4.4.11"
  },
>>>>>>> 7d5d104d
  "jest": {
    "collectCoverage": true,
    "collectCoverageFrom": [
      "**/bin/**/*.js",
      "**/lib/**/*.js"
    ],
    "coverageReporters": [
      "lcov",
      "text"
    ],
    "coverageThreshold": {
      "global": {
        "branches": 60,
        "statements": 60
      }
    },
    "errorOnDeprecated": true,
    "setupFilesAfterEnv": [
      "jest-expect-message"
    ],
    "testEnvironment": "node",
    "testMatch": [
      "**/?(*.)+(spec|test).js"
    ]
  }
}<|MERGE_RESOLUTION|>--- conflicted
+++ resolved
@@ -17,7 +17,7 @@
     "directory": "packages/jsii-kernel"
   },
   "engines": {
-    "node": ">=10.3.0"
+    "node": ">= 10.3.0"
   },
   "main": "lib/index.js",
   "types": "lib/index.d.ts",
@@ -29,7 +29,7 @@
     "package": "package-js"
   },
   "dependencies": {
-    "jsii-spec": "^0.16.0",
+    "jsii-spec": "^0.17.0",
     "source-map": "^0.7.3",
     "tar": "^4.4.11"
   },
@@ -51,14 +51,6 @@
     "jsii-calc": "file:../jsii-calc",
     "typescript": "~3.6.3"
   },
-<<<<<<< HEAD
-=======
-  "dependencies": {
-    "jsii-spec": "^0.17.0",
-    "source-map": "^0.7.3",
-    "tar": "^4.4.11"
-  },
->>>>>>> 7d5d104d
   "jest": {
     "collectCoverage": true,
     "collectCoverageFrom": [
