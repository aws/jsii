{
  "name": "jsii-kernel",
  "version": "0.20.8",
  "description": "kernel for jsii execution environment",
  "license": "Apache-2.0",
  "author": {
    "name": "Amazon Web Services",
    "url": "https://aws.amazon.com"
  },
  "homepage": "https://github.com/aws/jsii",
  "bugs": {
    "url": "https://github.com/aws/jsii/issues"
  },
  "repository": {
    "type": "git",
    "url": "https://github.com/aws/jsii.git",
    "directory": "packages/jsii-kernel"
  },
  "engines": {
    "node": ">= 10.3.0"
  },
  "main": "lib/index.js",
  "types": "lib/index.d.ts",
  "scripts": {
    "build": "tsc --build && npm run lint",
    "watch": "tsc --build -w",
    "lint": "eslint . --ext .js,.ts --ignore-path=.gitignore",
    "test": "jest",
    "test:update": "jest -u",
    "package": "package-js"
  },
  "dependencies": {
    "jsii-spec": "^0.20.8",
    "source-map": "^0.7.3",
    "tar": "^5.0.5"
  },
  "devDependencies": {
    "@scope/jsii-calc-base": "^0.20.8",
    "@scope/jsii-calc-lib": "^0.20.8",
    "@types/fs-extra": "^8.0.1",
    "@types/jest": "^24.0.23",
    "@types/jest-expect-message": "^1.0.1",
    "@types/node": "^10.17.5",
    "@types/tar": "^4.0.3",
    "@typescript-eslint/eslint-plugin": "^2.6.1",
    "@typescript-eslint/parser": "^2.6.1",
    "eslint": "^6.6.0",
    "fs-extra": "^8.1.0",
    "jest": "^24.9.0",
    "jest-expect-message": "^1.0.2",
<<<<<<< HEAD
    "jsii-build-tools": "^0.20.5",
    "jsii-calc": "^0.20.5",
    "typescript": "~3.7.2"
=======
    "jsii-build-tools": "^0.20.8",
    "jsii-calc": "^0.20.8",
    "typescript": "~3.6.4"
>>>>>>> bc27018d
  },
  "jest": {
    "collectCoverage": true,
    "collectCoverageFrom": [
      "**/bin/**/*.js",
      "**/lib/**/*.js"
    ],
    "coverageReporters": [
      "lcov",
      "text"
    ],
    "coverageThreshold": {
      "global": {
        "branches": 60,
        "statements": 60
      }
    },
    "errorOnDeprecated": true,
    "setupFilesAfterEnv": [
      "jest-expect-message"
    ],
    "testEnvironment": "node",
    "testMatch": [
      "**/?(*.)+(spec|test).js"
    ]
  }
}<|MERGE_RESOLUTION|>--- conflicted
+++ resolved
@@ -48,15 +48,9 @@
     "fs-extra": "^8.1.0",
     "jest": "^24.9.0",
     "jest-expect-message": "^1.0.2",
-<<<<<<< HEAD
-    "jsii-build-tools": "^0.20.5",
-    "jsii-calc": "^0.20.5",
-    "typescript": "~3.7.2"
-=======
     "jsii-build-tools": "^0.20.8",
     "jsii-calc": "^0.20.8",
-    "typescript": "~3.6.4"
->>>>>>> bc27018d
+    "typescript": "~3.7.2"
   },
   "jest": {
     "collectCoverage": true,
