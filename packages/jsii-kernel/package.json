--- conflicted
+++ resolved
@@ -27,57 +27,10 @@
     "package": "package-js"
   },
   "dependencies": {
-<<<<<<< HEAD
-    "fs-extra": "^8.1.0",
-    "jsii-spec": "^0.20.8",
-    "source-map": "^0.7.3",
-    "tar": "^5.0.5"
-  },
-  "devDependencies": {
-    "@scope/jsii-calc-base": "^0.20.8",
-    "@scope/jsii-calc-lib": "^0.20.8",
-    "@types/fs-extra": "^8.0.1",
-    "@types/jest": "^24.0.23",
-    "@types/jest-expect-message": "^1.0.1",
-    "@types/node": "^10.17.6",
-    "@types/tar": "^4.0.3",
-    "eslint": "^6.7.1",
-    "jest": "^24.9.0",
-    "jest-expect-message": "^1.0.2",
-    "jsii-build-tools": "^0.20.8",
-    "jsii-calc": "^0.20.8",
-    "typescript": "~3.7.2"
-  },
-  "jest": {
-    "collectCoverage": true,
-    "collectCoverageFrom": [
-      "**/bin/**/*.js",
-      "**/lib/**/*.js"
-    ],
-    "coverageReporters": [
-      "lcov",
-      "text"
-    ],
-    "coverageThreshold": {
-      "global": {
-        "branches": 60,
-        "statements": 60
-      }
-    },
-    "errorOnDeprecated": true,
-    "setupFilesAfterEnv": [
-      "jest-expect-message"
-    ],
-    "testEnvironment": "node",
-    "testMatch": [
-      "**/?(*.)+(spec|test).js"
-    ]
-=======
     "@jsii/kernel": "^0.20.8"
   },
   "devDependencies": {
     "jsii-build-tools": "^0.20.8",
     "typescript": "~3.7.2"
->>>>>>> 958fbab4
   }
 }