import childProcess = require('child_process');
import fs = require('fs-extra');
import { Test } from 'nodeunit';
import { join } from 'path';
import path = require('path');
import vm = require('vm');
import { api, Kernel } from '../lib';
import { Callback, TOKEN_REF } from '../lib/api';
import { closeRecording, recordInteraction } from './recording';

// extract versions of fixtures
// tslint:disable:no-var-requires
const calcBaseVersion = require('@scope/jsii-calc-base/package.json').version.replace(/\+.+$/, '');
const calcLibVersion = require('@scope/jsii-calc-lib/package.json').version.replace(/\+.+$/, '');
const calcVersion = require('jsii-calc/package.json').version.replace(/\+.+$/, '');
// tslint:enable:no-var-requires

// tslint:disable:no-console
// tslint:disable:max-line-length

process.setMaxListeners(9999); // since every kernel instance adds an `on('exit')` handler.

process.on('unhandledRejection', e => {
    console.error(e.stack);
    process.exit(1);
});

const recordingOutput = process.env.JSII_RECORD;
if (recordingOutput) {
    fs.mkdirpSync(recordingOutput);
    console.error('JSII_RECORD=' + recordingOutput);
}

const tests: any = module.exports = { };

function defineTest(name: string, method: (test: Test, sandbox: Kernel) => Promise<void>) {
    const recording = name.replace(/[^A-Za-z]/g, '_');

    tests[name] = async (test: Test) => {
        try {
            const kernel = await createCalculatorSandbox(recording);
            await method(test, kernel);
            await closeRecording(kernel);
        } finally {
            test.done();
        }
    };
}

defineTest('sandbox allows loading arbitrary javascript into it', async (test, sandbox) => {
    const objid = sandbox.create({ fqn: '@scope/jsii-calc-lib.Number', args: [ 12 ] });
    test.deepEqual(sandbox.get({ objref: objid, property: 'doubleValue' }).value, 24);
    test.deepEqual(sandbox.invoke({ objref: objid, method: 'typeName', args: [] }).result, 'Number');

    const lhs = sandbox.create({ fqn: '@scope/jsii-calc-lib.Number', args: [ 10 ] });
    const rhs = sandbox.create({ fqn: '@scope/jsii-calc-lib.Number', args: [ 20 ] });
    const add = sandbox.create({ fqn: 'jsii-calc.Add', args: [ lhs, rhs ]});

    test.deepEqual(sandbox.get({ objref: add, property: 'value' }).value, 30);
});

defineTest('stats() return sandbox statistics', async (test, sandbox) => {
    const stats = sandbox.stats({ });
    test.equal(stats.objectCount, 0);

    for (let i = 0; i < 100; ++i) {
        sandbox.create({ fqn: '@scope/jsii-calc-lib.Number', args: [ i ] });
    }

    test.equal(sandbox.stats({ }).objectCount, 100);
});

defineTest('stats() return sandbox statistics', async (test, sandbox) => {
    const stats = sandbox.stats({ });
    test.equal(stats.objectCount, 0);

    for (let i = 0; i < 100; ++i) {
        sandbox.create({ fqn: '@scope/jsii-calc-lib.Number', args: [ i ] });
    }

    test.equal(sandbox.stats({ }).objectCount, 100);
});

defineTest('deleteObject will remove the reference', async (test, sandbox) => {
    const objects = [];

    for (let i = 0; i < 100; ++i) {
        objects.push(sandbox.create({ fqn: '@scope/jsii-calc-lib.Number', args: [ i ] }));
    }

    test.equal(sandbox.stats({ }).objectCount, 100);

    for (let i = 0; i < 50; ++i) {
        sandbox.del({ objref: objects[i] });
    }

    test.equal(sandbox.stats({ }).objectCount, 50);

    // try to access an object after it has been deleted
    let thrown = false;

    try {
        // tslint:disable:no-unused-expression
        sandbox.get({ objref: objects[10], property: 'value' }).value;
    } catch (e) {
        thrown = true;
    }

    test.ok(thrown);
});

defineTest('in/out primitive types', async (test, sandbox) => {
    const alltypes = sandbox.create({ fqn: 'jsii-calc.AllTypes', args: [ ] });

    sandbox.set({ objref: alltypes, property: 'booleanProperty', value: true });
    test.deepEqual(sandbox.get({ objref: alltypes, property: 'booleanProperty' }).value, true);

    sandbox.set({ objref: alltypes, property: 'booleanProperty', value: false });
    test.deepEqual(sandbox.get({ objref: alltypes, property: 'booleanProperty'}).value, false);

    sandbox.set({ objref: alltypes, property: 'stringProperty', value: 'hello' });
    test.deepEqual(sandbox.get({ objref: alltypes, property: 'stringProperty'}).value, 'hello');

    sandbox.set({ objref: alltypes, property: 'numberProperty', value: 123 });
    test.deepEqual(sandbox.get({ objref: alltypes, property: 'numberProperty' }).value, 123);

    const num = sandbox.create({ fqn: '@scope/jsii-calc-lib.Number', args: [ 444 ] });
    sandbox.set({ objref: alltypes, property: 'anyProperty', value: num });
    test.deepEqual(sandbox.get({ objref: alltypes, property: 'anyProperty' }).value, num);
});

defineTest('in/out objects', async (test, sandbox) => {
    const alltypes = sandbox.create({ fqn: 'jsii-calc.AllTypes' });

    const num = sandbox.create({ fqn: '@scope/jsii-calc-lib.Number', args: [ 444 ] });
    sandbox.set({ objref: alltypes, property: 'anyProperty', value: num });
    test.deepEqual(sandbox.get({ objref: alltypes, property: 'anyProperty' }).value, num);
});

defineTest('in/out collections', async (test, sandbox) => {
    const alltypes = sandbox.create({ fqn: 'jsii-calc.AllTypes', args: [ ] });

    const array = [ 1, 2, 3, 4 ];
    sandbox.set({ objref: alltypes, property: 'arrayProperty', value: array });
    test.deepEqual(sandbox.get({ objref: alltypes, property: 'arrayProperty' }).value, array);

    const map = { a: 12, b: 33, c: 33, d: { e: 123 }};
    sandbox.set({ objref: alltypes, property: 'mapProperty', value: map });
    test.deepEqual(sandbox.get({ objref: alltypes, property: 'mapProperty' }).value, map);
});

defineTest('in/out date values', async (test, sandbox) => {
    const alltypes = sandbox.create({ fqn: 'jsii-calc.AllTypes' });

    const date = new Date("2018-01-18T00:00:32.347Z");
    sandbox.set({ objref: alltypes, property: 'dateProperty', value: { [api.TOKEN_DATE]: date.toISOString() } });
    test.deepEqual(sandbox.get({ objref: alltypes, property: 'dateProperty' }).value, { [api.TOKEN_DATE]: '2018-01-18T00:00:32.347Z' });
});

defineTest('in/out enum values', async (test, sandbox) => {
    const alltypes = sandbox.create({ fqn: 'jsii-calc.AllTypes' });

    sandbox.set({ objref: alltypes, property: 'enumProperty', value: { [api.TOKEN_ENUM]: 'jsii-calc.AllTypesEnum/MyEnumValue' } });
    test.equal(sandbox.get({ objref: alltypes, property: 'enumPropertyValue' }).value, 0);
    sandbox.set({ objref: alltypes, property: 'enumProperty', value: { [api.TOKEN_ENUM]: 'jsii-calc.AllTypesEnum/YourEnumValue' } });
    test.equal(sandbox.get({ objref: alltypes, property: 'enumPropertyValue' }).value, 100);
    sandbox.set({ objref: alltypes, property: 'enumProperty', value: { [api.TOKEN_ENUM]: 'jsii-calc.AllTypesEnum/ThisIsGreat' } });
    test.equal(sandbox.get({ objref: alltypes, property: 'enumPropertyValue' }).value, 101);
    test.deepEqual(sandbox.get({ objref: alltypes, property: 'enumProperty' }).value, { '$jsii.enum': 'jsii-calc.AllTypesEnum/ThisIsGreat' });
});

defineTest('enum values from @scoped packages awslabs/jsii#138', async (test, sandbox) => {
    const objref = sandbox.create({ fqn: 'jsii-calc.ReferenceEnumFromScopedPackage' });

    const value = sandbox.get({ objref, property: 'foo' });
    test.deepEqual(value, { value: { '$jsii.enum': '@scope/jsii-calc-lib.EnumFromScopedModule/Value2' } });

    sandbox.set({ objref, property: 'foo', value: { '$jsii.enum': '@scope/jsii-calc-lib.EnumFromScopedModule/Value1' }});
    const ret = sandbox.invoke({ objref, method: 'loadFoo' });
    test.deepEqual(ret, { result: { '$jsii.enum': '@scope/jsii-calc-lib.EnumFromScopedModule/Value1' } });

    sandbox.invoke({ objref, method: 'saveFoo', args: [ { '$jsii.enum': '@scope/jsii-calc-lib.EnumFromScopedModule/Value2' } ] });
    const value2 = sandbox.get({ objref, property: 'foo' });
    test.deepEqual(value2, { value: { '$jsii.enum': '@scope/jsii-calc-lib.EnumFromScopedModule/Value2' } });
});

defineTest('fails for invalid enum member name', async (test, sandbox) => {
    const objref = sandbox.create({ fqn: 'jsii-calc.ReferenceEnumFromScopedPackage' });

    test.throws(() => {
        sandbox.set({ objref, property: 'foo', value: { '$jsii.enum': '@scope/jsii-calc-lib.EnumFromScopedModule/ValueX' }});
    }, /No enum member named ValueX/);
});

defineTest('set for a non existing property', async (test, sandbox) => {
    const obj = sandbox.create({ fqn: 'jsii-calc.SyncVirtualMethods' });
    test.throws(() => sandbox.set({ objref: obj, property: 'idontexist', value: 'Foo' }));
});

defineTest('set for a readonly property', async (test, sandbox) => {
    const obj = sandbox.create({ fqn: 'jsii-calc.SyncVirtualMethods' });
    test.throws(() => sandbox.set({ objref: obj, property: 'readonlyProperty', value: 'Foo' }));
});

defineTest('create object with ctor overloads', async (_test, sandbox) => {
    sandbox.create({ fqn: 'jsii-calc.Calculator' });
    sandbox.create({ fqn: 'jsii-calc.Calculator', args: [ { initialValue: 100 } ] });
});

defineTest('objects created inside the sandbox are returned with type info and new objid', async (test, sandbox) => {
    const calc = sandbox.create({ fqn: 'jsii-calc.Calculator', args: [ { initialValue: 100} ] });
    sandbox.invoke({ objref: calc, method: 'add', args: [ 50 ] });

    const add = sandbox.get({ objref: calc, property: 'curr' }).value;
    test.deepEqual(sandbox.get({ objref: add, property: 'value' }).value, 150);
});

defineTest('naming allows returns the module name for different languages', async (test, sandbox) => {
    test.deepEqual(sandbox.naming({ assembly: 'jsii-calc' }).naming, {
        java: {
            package: 'software.amazon.jsii.tests.calculator',
            maven: { groupId: 'software.amazon.jsii.tests', artifactId: 'calculator' }
        },
        dotnet: {
            namespace: 'Amazon.JSII.Tests.CalculatorNamespace',
            packageId: 'Amazon.JSII.Tests.CalculatorPackageId',
        },
        js: { npm: 'jsii-calc' }
    });
    test.deepEqual(sandbox.naming({ assembly: '@scope/jsii-calc-lib' }).naming, {
        java: {
            package: 'software.amazon.jsii.tests.calculator.lib',
            maven: { groupId: 'software.amazon.jsii.tests', artifactId: 'calculator-lib' }
        },
        dotnet: {
            namespace: 'Amazon.JSII.Tests.CalculatorNamespace.LibNamespace',
            packageId: 'Amazon.JSII.Tests.CalculatorPackageId.LibPackageId'
        },
        js: { npm: '@scope/jsii-calc-lib' }
    });
});

defineTest('collection of objects', async (test, sandbox) => {
    const sum = sandbox.create({ fqn: 'jsii-calc.Sum' });

    const n1 = sandbox.create({ fqn: '@scope/jsii-calc-lib.Number', args: [ 10 ] });
    const n2 = sandbox.create({ fqn: '@scope/jsii-calc-lib.Number', args: [ 4 ] });
    const n3 = sandbox.create({ fqn: 'jsii-calc.Power', args: [ n1, n2 ] });

    sandbox.set({ objref: sum, property: 'parts', value: [ n1, n2, n3 ] });

    const parts = sandbox.get({ objref: sum, property: 'parts' }).value;
    test.equal(sandbox.get({ objref: parts[0], property: 'value' }).value, 10);
    test.equal(sandbox.get({ objref: parts[1], property: 'value' }).value, 4);
    test.equal(sandbox.get({ objref: parts[2], property: 'value' }).value, Math.pow(10, 4));

    const expr = sandbox.get({ objref: sum, property: 'expression' }).value;
    test.equal(sandbox.invoke({ objref: expr, method: 'toString' }).result, '(((0 + 10) + 4) + ((((1 * 10) * 10) * 10) * 10))');
    test.equal(sandbox.get({ objref: expr, property: 'value' }).value, 10014);
});

defineTest('class not found', async (test, sandbox) => {
    test.throws(() => sandbox.create({ fqn: 'NotFound', args: [] }));
});

defineTest('type-checking: method and property names are validated against class and base classes', async (test, sandbox) => {
    const obj = sandbox.create({ fqn: 'jsii-calc.Calculator' });

    sandbox.get({ objref: obj, property: 'stringStyle' }); // property from CompositeOperation
    sandbox.get({ objref: obj, property: 'value' }); // property from Value
    sandbox.get({ objref: obj, property: 'curr' }); // property from Calculator

    sandbox.invoke({ objref: obj, method: 'typeName' }); // method from Value
    sandbox.invoke({ objref: obj, method: 'add', args: [ 1 ]}); // method from Calculator

    test.throws(() => sandbox.get({ objref: obj, property: 'notFound' }));
    test.throws(() => sandbox.invoke({ objref: obj, method: 'boo', args: [] }));
});

defineTest('type-checking; module not found', async (test, sandbox) => {
    test.throws(() => sandbox.create({ fqn: 'jsii$boo.Foo' }), /Module 'jsii\$boo' not found/);
});

defineTest('type-checking: type not found', async (test, sandbox) => {
    test.throws(() => sandbox.create({ fqn: 'jsii-calc.Unknown' }), /Type 'jsii-calc.Unknown' not found/);
});

defineTest('type-checking: try to create an object from a non-class type', async (test, sandbox) => {
    test.throws(() => sandbox.create({ fqn: 'jsii-calc.AllTypesEnum' }), /Unexpected FQN kind/);
});

defineTest('type-checking: argument count in methods and initializers', async (test, sandbox) => {
    // ctor has one optional argument
    sandbox.create({ fqn: 'jsii-calc.Calculator' });
    sandbox.create({ fqn: 'jsii-calc.Calculator', args: [ 11 ] });

    // but we expect an error if more arguments are passed
    test.throws(() => sandbox.create({ fqn: 'jsii-calc.Calculator', args: [ 1, 2, 3 ] }), /Too many arguments/);
    test.throws(() => sandbox.create({ fqn: 'jsii-calc.Calculator', args: [ 1, 2, 3, 4 ]}), /Too many arguments/);

    test.throws(() => sandbox.create({ fqn: 'jsii-calc.Add', args: [ ]}), /Not enough arguments/);
    test.throws(() => sandbox.create({ fqn: 'jsii-calc.Add', args: [ 1 ]}), /Not enough arguments/);

    const obj = sandbox.create({ fqn: 'jsii-calc.RuntimeTypeChecking' });
    test.throws(() => sandbox.invoke({ objref: obj, method: 'methodWithOptionalArguments', args: [] }), /Not enough arguments/);
    test.throws(() => sandbox.invoke({ objref: obj, method: 'methodWithOptionalArguments', args: [ 1 ]}), /Not enough arguments/);
    sandbox.invoke({ objref: obj, method: 'methodWithOptionalArguments', args: [ 1, 'hello' ] });
    sandbox.invoke({ objref: obj, method: 'methodWithOptionalArguments', args: [ 1, 'hello', new Date() ] });
    test.throws(() => sandbox.invoke({ objref: obj, method: 'methodWithOptionalArguments', args: [ 1, 'hello', new Date(), 'too much' ] }), /Too many arguments/);
});

defineTest('verify object literals are converted to real classes', async (test, sandbox) => {
    const obj = sandbox.create({ fqn: 'jsii-calc.JSObjectLiteralToNative' });
    const obj2 = sandbox.invoke({ objref: obj, method: 'returnLiteral' }).result;

    test.ok(obj2[api.TOKEN_REF], 'verify that we received a ref as a result');

    const objid: string = obj2[api.TOKEN_REF];
    test.ok(objid.startsWith('jsii-calc.JSObjectLiteralToNativeClass'),
        'verify the type of the returned object');
});

defineTest('get a property from an type that only has base class properties', async (test, sandbox) => {
    const obj = sandbox.create({ fqn: 'jsii-calc.DerivedClassHasNoProperties.Derived' });
    sandbox.set({ objref: obj, property: 'prop', value: 'hi' });
    test.equal(sandbox.get({ objref: obj, property: 'prop' }).value, 'hi');
});

defineTest('async overrides: ignores overrides for unknown methods (to allow derived class to just pass all local method names)', async (_test, sandbox) => {
    sandbox.create({ fqn: 'jsii-calc.AsyncVirtualMethods', overrides: [ { method: 'notFound' } ] });
});

defineTest('async overrides: override a method', async (test, sandbox) => {
    // first call without an override and expect pendingCallbacks to return
    // an empty array.
    const obj1 = sandbox.create({ fqn: 'jsii-calc.AsyncVirtualMethods' });

    async function callWithOverride(overrideCallback: (x: number) => number) {
        const promise1 = sandbox.begin({ objref: obj1, method: 'callMe' });
        test.equal(sandbox.callbacks().callbacks.length, 0, 'no overrides - no callbacks');
        const result1 = (await sandbox.end(promise1)).result;
        test.equals(result1, 128);

        // now add an override and complete it with a some value.
        const obj = sandbox.create({ fqn: 'jsii-calc.AsyncVirtualMethods', overrides: [ { method: 'overrideMe', cookie: 'myCookie' } ] });
        const promise2 = sandbox.begin({ objref: obj, method: 'callMe' });
        const callbacks = sandbox.callbacks().callbacks;
        test.equal(callbacks.length, 1, 'callback to the override');
        const cb = callbacks[0];
        test.ok(cb.invoke);
        test.equal(cb.invoke!.objref, obj, 'callback refers to object');
        test.equal(cb.invoke!.method, 'overrideMe', 'callback refers to the correct method');
        test.equal(cb.cookie, 'myCookie', 'cookie is also passed');
        test.deepEqual(cb.invoke!.args, [ 10 ], 'callback args');

        // calling pendingCallbacks again will return zero results
        // since all callbacks are moved to "waiting" state
        test.equal(sandbox.callbacks().callbacks.length, 0);

        // call the override
        let callbackResult;
        let callbackError;
        try {
            callbackResult = overrideCallback(cb.invoke!.args![0]);
        } catch (e) {
            callbackError = e.message;
        }

        // complete the callback with a successful return value of 600
        sandbox.complete({ cbid: cb.cbid, err: callbackError, result: callbackResult });

        // await for the promise and verify that the completion was successfully
        // conveyed from the callback.
        return (await sandbox.end(promise2)).result;
    }

    test.equals(await callWithOverride(_ => 600), 608);
    test.equals(await callWithOverride(x => 2 * x), 28);

    // override throws
    let throws;
    try {
        await callWithOverride(_ => { throw new Error('Bla'); });
    } catch (e) {
        throws = e;
    }
    test.ok(throws);
    test.ok(throws.message);
    test.ok(throws.message.indexOf('Bla') !== -1);
});

defineTest('async overrides: directly call a method with an override from native code should invoke the "super.method" since it can only be done by the derived class', async (test, sandbox) => {
    const obj = sandbox.create({ fqn: 'jsii-calc.AsyncVirtualMethods', overrides: [ { method: 'overrideMe', cookie: 'myCookie' } ] });
    const promise = sandbox.begin({ objref: obj, method: 'overrideMe', args: [ 12 ]});

    // no callbacks should be pending, since this should invoke "super"
    test.equals(sandbox.callbacks().callbacks.length, 0);
    test.equals((await sandbox.end(promise)).result, 144);
});

defineTest('async overrides: two overrides', async (test, sandbox) => {
    const obj = sandbox.create({ fqn: 'jsii-calc.AsyncVirtualMethods', overrides: [
        { method: 'overrideMeToo', cookie: 'cookie1' },
        { method: 'overrideMe', cookie: 'cookie2' }
    ] });

    const promise = sandbox.begin({ objref: obj, method: 'callMe' });

    const callbacks1 = sandbox.callbacks();
    test.equal(callbacks1.callbacks.length, 1);

    sandbox.complete({ cbid: callbacks1.callbacks[0].cbid, result: 666 });
    await processPendingPromises(sandbox); // processing next promise

    const callbacks2 = sandbox.callbacks();
    test.equal(callbacks2.callbacks.length, 1);

    sandbox.complete({ cbid: callbacks2.callbacks[0].cbid, result: 101 });
    await processPendingPromises(sandbox);

    const result = await sandbox.end({ promiseid: promise.promiseid });
    test.equal(result.result, 775);
});

/**
 * This test simulates a sitation where an async method is called, which invokes
 * an async override in return, but the override's promise is not called synchronously
 * but rather within the "next tick". This can happen (at the discression of the runtime
 * and we should verify that the jsii-runtime (or any runtime for that matter) "processes"
 * promises after a "begin" invocation in order to make sure any callbacks are queued.
 *
 * This is also relevant immediate after a "complete" invocation, which fulfills an async
 * promise and may subsequently queue more callbacks before one can "end" the original
 * async request.
 *
 * Yes, this is hairy.
 *
 * host.ts#93 is where this is implemented in the runtime.
 */
defineTest('async overrides - process promises after "begin"', async (test, sandbox) => {

    const obj = sandbox.create({ fqn: 'jsii-calc.AsyncVirtualMethods', overrides: [
        { method: 'overrideMe', cookie: 'cookie2' },
        { method: 'overrideMeToo' }
    ] });

    const p1 = sandbox.begin({ objref: obj, method: 'callMeDoublePromise' });

    // this is needed in order to cycle through another event loop so
    // that promises that are lazily called will be processed (nothing ensures
    // that the promise callback will be invokes synchronously).
    await processPendingPromises(sandbox);

    const callbacks1 = sandbox.callbacks();

    test.equal(callbacks1.callbacks.length, 1);

    // --------------- start of "override" execution

    // we simulate the situation where the override invokes another async override

    // call a sync method (just for fun)
    const out = sandbox.invoke({ objref: obj, method: 'dontOverrideMe' });
    test.deepEqual(out, { result: 8 });

    // call another overridden async method
    const p2 = sandbox.begin({ objref: obj, method: 'callMe2' });

    // we should get a a callback to overrideMe2
    const callback2 = sandbox.callbacks();
    test.equal(callback2.callbacks.length, 1);
    test.equal(callback2.callbacks[0].invoke!.method, 'overrideMeToo');

    // complete the inner callback
    sandbox.complete({ cbid: callback2.callbacks[0].cbid, result: 9999 });

    // fetch it
    test.deepEqual(await sandbox.end({ promiseid: p2.promiseid }), { result: 9999 });

    // no more callbacks
    test.deepEqual(sandbox.callbacks(), { callbacks: [] });

    // now complete the outer callback
    await sandbox.complete({ cbid: callbacks1.callbacks[0].cbid, result: 8888 });

    // required: process pending promises so that we will get the next one in the callbacks list
    await processPendingPromises(sandbox);

    // ------ end of execution of "overrideMe"

    // now we expect 'overrideMeToo' to be called back
    const cb3 = sandbox.callbacks();
    test.equal(cb3.callbacks.length, 1);
    test.equal(cb3.callbacks[0].invoke!.method, 'overrideMeToo');

    // complete it
    sandbox.complete({ cbid: cb3.callbacks[0].cbid, result: -20 });

    // no more callbacks
    const cb4 = sandbox.callbacks();
    test.equal(cb4.callbacks.length, 0);

    const result = await sandbox.end({ promiseid: p1.promiseid });
    test.equal(result.result, 8876);
});

function processPendingPromises(sandbox: Kernel) {
    return vm.runInContext('new Promise(done => setImmediate(done));', (sandbox as any).sandbox);
}

defineTest('sync overrides', async (test, sandbox) => {
    const pre = sandbox.create({ fqn: 'jsii-calc.SyncVirtualMethods' });

    // without override
    test.equal(sandbox.invoke({ objref: pre, method: 'callerIsMethod' }).result, 20);
    test.equal(sandbox.get({ objref: pre, property: 'callerIsProperty' }).value, 20);
    const p = sandbox.begin({ objref: pre, method: 'callerIsAsync' });
    test.equal((await sandbox.end({ promiseid: p.promiseid })).result, 20);

    sandbox.callbackHandler = makeSyncCallbackHandler(callback => {
        test.equal(callback.cookie, 'myCookie');
        test.ok(callback.invoke!.objref[TOKEN_REF].includes('jsii-calc.SyncVirtualMethods'));
        test.equal(callback.invoke!.method, 'virtualMethod');
        test.equal(callback.invoke!.args![0], 10);

        // to make things a bit more interesting, let's interact with a jsii object
        // from within the callback
        const lhs = sandbox.create({ fqn: '@scope/jsii-calc-lib.Number', args: [ callback.invoke!.args![0] ] });
        const rhs = sandbox.create({ fqn: '@scope/jsii-calc-lib.Number', args: [ 12 ] });
        const add = sandbox.create({ fqn: 'jsii-calc.Add', args: [ lhs, rhs ]});
        return sandbox.get({ objref: add, property: 'value' }).value;
    });

    // now make the same set of calls, and you will notice that the results are affected by the override.
    const obj = sandbox.create({ fqn: 'jsii-calc.SyncVirtualMethods', overrides: [ { method: 'virtualMethod', cookie: 'myCookie' } ] });
    test.equal(sandbox.invoke({ objref: obj, method: 'callerIsMethod' }).result, 22);
    test.equal(sandbox.get({ objref: obj, property: 'callerIsProperty' }).value, 22);

    // verify callbacks can also be called by setters.
    let called = false;
    sandbox.callbackHandler = makeSyncCallbackHandler(callback => {
        test.equal(callback.invoke!.args![0], 999);
        called = true;
    });

    sandbox.set({ objref: obj, property: 'callerIsProperty', value: 999 });
    test.ok(called);
});

defineTest('sync overrides with async caller', async (test, sandbox) => {
    sandbox.callbackHandler = makeSyncCallbackHandler(callback => {
        test.equal(callback.cookie, 'myCookie');
        test.ok(callback.invoke!.objref[TOKEN_REF].includes('jsii-calc.SyncVirtualMethods'));
        test.equal(callback.invoke!.method, 'virtualMethod');
        test.equal(callback.invoke!.args![0], 10);

        // to make things a bit more interesting, let's interact with a jsii object
        // from within the callback
        const lhs = sandbox.create({ fqn: '@scope/jsii-calc-lib.Number', args: [ callback.invoke!.args![0] ] });
        const rhs = sandbox.create({ fqn: '@scope/jsii-calc-lib.Number', args: [ 12 ] });
        const add = sandbox.create({ fqn: 'jsii-calc.Add', args: [ lhs, rhs ]});
        return sandbox.get({ objref: add, property: 'value' }).value;
    });

    const obj = sandbox.create({ fqn: 'jsii-calc.SyncVirtualMethods', overrides: [ { method: 'virtualMethod', cookie: 'myCookie' } ] });
    const p2 = sandbox.begin({ objref: obj, method: 'callerIsAsync' });
    test.equal((await sandbox.end({ promiseid: p2.promiseid })).result, 22);
});

defineTest('sync overrides: properties - readwrite', async (test, sandbox) => {
    const obj = sandbox.create({ fqn: 'jsii-calc.SyncVirtualMethods', overrides: [ { property: 'theProperty', cookie: 'myCookie1234' } ] });

    let setValue;
    sandbox.callbackHandler = makeSyncCallbackHandler(callback => {
        test.equal(callback.cookie, 'myCookie1234');
        if (callback.get) {
            test.equal(callback.get!.property, 'theProperty');
            return 'override applied';
        } else if (callback.set) {
            test.equal(callback.set!.property, 'theProperty');
            setValue = callback.set.value;
            return undefined;
        } else {
            throw new Error('Invalid callback. Expected get/set');
        }
    });

    const value = sandbox.invoke({ objref: obj, method: 'retrieveValueOfTheProperty' });
    test.deepEqual(value, { result: 'override applied' });

    // make sure we can still set the property
    sandbox.invoke({ objref: obj, method: 'modifyValueOfTheProperty', args: [ 1234 ] });
    test.deepEqual(setValue, 1234);
});

defineTest('sync overrides: properties - readwrite (backed by functions)', async (test, sandbox) => {
    const obj = sandbox.create({
        fqn: 'jsii-calc.SyncVirtualMethods',
        overrides: [ { property: 'otherProperty', cookie: 'myCookie1234' } ]
    });

    let setValue;
    sandbox.callbackHandler = makeSyncCallbackHandler(callback => {
        test.equal(callback.cookie, 'myCookie1234');
        if (callback.get) {
            test.equal(callback.get!.property, 'otherProperty');
            return 'override applied for otherProperty';
        } else if (callback.set) {
            test.equal(callback.set!.property, 'otherProperty');
            setValue = callback.set.value;
            return undefined;
        } else {
            throw new Error('Invalid callback. Expected get/set');
        }
    });

    const value = sandbox.invoke({ objref: obj, method: 'retrieveOtherProperty' });
    test.deepEqual(value, { result: 'override applied for otherProperty' });

    // make sure we can still set the property
    sandbox.invoke({ objref: obj, method: 'modifyOtherProperty', args: [ 778877 ]});
    test.deepEqual(setValue, 778877);
});

defineTest('sync overrides: duplicate overrides for the same property', async (test, sandbox) => {
    test.throws(() => sandbox.create({
        fqn: 'jsii-calc.SyncVirtualMethods',
        overrides: [
            { property: 'otherProperty', cookie: 'myCookie1234' },
            { property: 'otherProperty', cookie: 'yourCookie' }
        ]
    }));
});

defineTest('sync overrides: properties - readonly', async (test, sandbox) => {
    const obj = sandbox.create({ fqn: 'jsii-calc.SyncVirtualMethods', overrides: [ { property: 'readonlyProperty', cookie: 'myCookie1234' } ] });

    sandbox.callbackHandler = makeSyncCallbackHandler(callback => {
        test.equal(callback.cookie, 'myCookie1234');
        test.ok(callback.get);
        test.equal(callback.get!.property, 'readonlyProperty');
        return 'override for readonly property applied';
    });

    const value = sandbox.invoke({ objref: obj, method: 'retrieveReadOnlyProperty' });
    test.deepEqual(value, { result: 'override for readonly property applied' });

    // can't set the value of a readonly property, dah!
    test.throws(() => sandbox.set({ objref: obj, property: 'readonlyProperty', value: 1234 }));
});

defineTest('sync overrides: properties - get calls super', async (test, sandbox) => {
    const obj = sandbox.create({ fqn: 'jsii-calc.SyncVirtualMethods', overrides: [ { property: 'theProperty' } ] });

    sandbox.callbackHandler = makeSyncCallbackHandler(callback => {
        test.equal(callback.get!.property, 'theProperty');
        const superValue = sandbox.get({ objref: obj, property: 'theProperty' });
        return 'override, super=' + superValue.value;
    });

    const value = sandbox.invoke({ objref: obj, method: 'retrieveValueOfTheProperty' });
    test.deepEqual(value, { result: 'override, super=initial value' });
});

defineTest('sync overrides: properties - set calls super', async (test, sandbox) => {
    const obj = sandbox.create({ fqn: 'jsii-calc.SyncVirtualMethods', overrides: [ { property: 'theProperty' } ] });

    sandbox.callbackHandler = makeSyncCallbackHandler(callback => {
        if (callback.get) {
            return sandbox.get({ objref: obj, property: 'theProperty' }).value;
        }

        if (callback.set) {
            return sandbox.set({ objref: obj, property: 'theProperty', value: 'set by override: ' + callback.set.value });
        }
    });

    sandbox.invoke({ objref: obj, method: 'modifyValueOfTheProperty', args: [ 'new_value' ] });
    const value = sandbox.invoke({ objref: obj, method: 'retrieveValueOfTheProperty' });
    test.deepEqual(value, { result: 'set by override: new_value' });
});

defineTest('sync overrides: properties - verify keys are enumerable', async (test, sandbox) => {
    const obj = sandbox.create({ fqn: 'Object', overrides: [ { property: 'foo' }, { property: 'readOnlyString' } ] });
    const reader = sandbox.create({ fqn: 'jsii-calc.UsesInterfaceWithProperties', args: [ obj ] });

    sandbox.callbackHandler = makeSyncCallbackHandler(callback => {
        if (callback.get && callback.get.property === 'foo') {
            return 999;
        }

        if (callback.get && callback.get.property === 'readOnlyString') {
            return 'STR';
        }

        throw new Error('Unexpected callback');
    });

    const result = sandbox.invoke({ objref: reader, method: 'readStringAndNumber', args: [ obj ]});
    test.deepEqual(result, { result: 'base=STR child=999 keys=[foo,readOnlyString]' });
});

defineTest('sync overrides: returns an object', async (test, sandbox) => {

    const returnsNumber = sandbox.create({ fqn: 'Object', overrides: [ { method: 'obtainNumber' }, { property: 'numberProp' } ] });

    const obj = sandbox.create({ fqn: 'jsii-calc.OverrideReturnsObject' });
    const number100 = sandbox.create({ fqn: '@scope/jsii-calc-lib.Number', args: [ 100 ] });
    const number500 = sandbox.create({ fqn: '@scope/jsii-calc-lib.Number', args: [ 500 ] });

    sandbox.callbackHandler = makeSyncCallbackHandler(callback => {
        if (callback.invoke && callback.invoke.method === 'obtainNumber') {
            return number100;
        }

        if (callback.get && callback.get.property === 'numberProp') {
            return number500;
        }

        throw new Error('Unexpected callback:' + JSON.stringify(callback));
    });

    const ret = sandbox.invoke({ objref: obj, method: 'test', args: [ returnsNumber ]});
    test.deepEqual(ret, { result: 100 * 2 + 500 * 2 });
});

defineTest('fail to begin async from sync - method', async (test, sandbox) => {
    const obj = sandbox.create({ fqn: 'jsii-calc.SyncVirtualMethods', overrides: [ { method: 'virtualMethod', cookie: 'myCookie' } ] });

    let called = 0;

    sandbox.callbackHandler = makeSyncCallbackHandler(_ => {
        const innerObj = sandbox.create({ fqn: 'jsii-calc.AsyncVirtualMethods' });
        test.throws(() => sandbox.begin({ objref: innerObj, method: 'callMe' }));
        called++;
    });

    sandbox.invoke({ objref: obj, method: 'callerIsMethod' });
    test.equal(called, 1);

    sandbox.get({ objref: obj, property: 'callerIsProperty' });
    test.equal(called, 2);

    sandbox.set({ objref: obj, property: 'callerIsProperty', value: 33 });
    test.equal(called, 3);
});

defineTest('the "Object" FQN can be used to allow creating empty objects with overrides which comply with an interface', async (test, sandbox) => {
    const obj = sandbox.create({ fqn: 'jsii-calc.Polymorphism' });
    const friendly = sandbox.create({ fqn: 'Object', overrides: [ { method: 'hello' } ] });
    sandbox.callbackHandler = makeSyncCallbackHandler(_ => 'oh, hello');
    const ret = sandbox.invoke({ objref: obj, method: 'sayHello', args: [ friendly ] });
    test.deepEqual(ret.result, 'oh, oh, hello');
});

defineTest('literal objects can be returned when an interface is expected, and they will be adorned with jsii metadata so they can be interacted with', async (test, sandbox) => {
    const obj = sandbox.create({ fqn: 'jsii-calc.JSObjectLiteralForInterface' });
    const ret = sandbox.invoke({ objref: obj, method: 'giveMeFriendly' });

    test.deepEqual(sandbox.invoke({ objref: ret.result, method: 'hello' }), { result: 'I am literally friendly!' });

    const ret2 = sandbox.invoke({ objref: obj, method: 'giveMeFriendlyGenerator' });
    test.deepEqual(sandbox.invoke({ objref: ret2.result, method: 'hello' }), { result: 'giveMeFriendlyGenerator' });
    test.deepEqual(sandbox.invoke({ objref: ret2.result, method: 'next' }), { result: 42 });
});

defineTest('exceptions include a stack trace into the original source code', async (test, sandbox) => {
    const obj = sandbox.create({ fqn: 'jsii-calc.Thrower' });
    test.throws(() => {
        try {
            sandbox.invoke({ objref: obj, method: 'throwError' });
        } catch (error) {
            const regexp = /^\s*at Thrower\.doThrowError \(.*jsii[-_]calc.*\/lib\/compliance\.ts:\d+:\d+\)$/m;
            test.ok(regexp.test(error.stack), 'The stack trace includes the path to the original source file');
            throw error;
        }
    });
});

defineTest('variadic methods can be called', async (test, sandbox) => {
    const obj = sandbox.create({ fqn: 'jsii-calc.VariadicMethod' });
    test.deepEqual(sandbox.invoke({ objref: obj, method: 'asArray', args: [1, 2, 3, 4] }).result,
                   [1, 2, 3, 4]);
});

defineTest('variadic methods can be called without any vararg', async (test, sandbox) => {
    const obj = sandbox.create({ fqn: 'jsii-calc.VariadicMethod', args: [1, 2, 3] });
    test.deepEqual(sandbox.invoke({ objref: obj, method: 'asArray', args: [4] }).result,
                   [1, 2, 3, 4]);
});

defineTest('static properties - get', async (test, sandbox) => {
    const value = sandbox.sget({ fqn: 'jsii-calc.Statics', property: 'Foo' });
    test.deepEqual(value, { value: 'hello' });
});

defineTest('fails: static properties - set readonly', async (test, sandbox) => {
    test.throws(() => sandbox.sset({ fqn: 'jsii-calc.Statics', property: 'Foo', value: 123 }));
});

defineTest('static properties - set', async (test, sandbox) => {
    const defaultInstance = sandbox.sget({ fqn: 'jsii-calc.Statics', property: 'instance' });
    test.deepEqual(sandbox.get({ objref: defaultInstance.value, property: 'value' }), { value: 'default' });

    const obj = sandbox.create({ fqn: 'jsii-calc.Statics', args: [ 'MyInstance' ] });
    sandbox.sset({ fqn: 'jsii-calc.Statics', property: 'instance', value: obj });

    const updatedInstance = sandbox.sget({ fqn: 'jsii-calc.Statics', property: 'instance' });
    test.deepEqual(sandbox.get({ objref: updatedInstance.value, property: 'value' }), { value: 'MyInstance' });
});

defineTest('fails: static properties - get/set non-static', async (test, sandbox) => {
    test.throws(() => sandbox.sget({ fqn: 'jsii-calc.Statics', property: 'value' }), /is not static/);
    test.throws(() => sandbox.sset({ fqn: 'jsii-calc.Statics', property: 'value', value: 123 }), /is not static/);
});

defineTest('fails: static properties - get/set not found', async (test, sandbox) => {
    test.throws(() => sandbox.sget({ fqn: 'jsii-calc.Statics', property: 'zoo' }), /doesn't have a property/);
    test.throws(() => sandbox.sset({ fqn: 'jsii-calc.Statics', property: 'bar', value: 123 }), /doesn't have a property/);
});

defineTest('static methods', async (test, sandbox) => {
    const result = sandbox.sinvoke({ fqn: 'jsii-calc.Statics', method: 'staticMethod', args: [ 'Jsii' ] });
    test.deepEqual(result, { result: 'hello ,Jsii!' });
});

defineTest('fails: static methods - not found', async (test, sandbox) => {
    test.throws(() => sandbox.sinvoke({ fqn: 'jsii-calc.Statics', method: 'staticMethodNotFound', args: [ 'Jsii' ] }), /doesn't have a method/);
});

defineTest('fails: static methods - not static', async (test, sandbox) => {
    test.throws(() => sandbox.sinvoke({ fqn: 'jsii-calc.Statics', method: 'justMethod', args: [ 'Jsii' ] }), /is not a static method/);
});

defineTest('loading a module twice idepotently succeeds', async (_test, sandbox) => {
    await sandbox.load({
        tarball: await preparePackage('jsii-calc', false),
        name: 'jsii-calc',
        version: calcVersion
    });
});

defineTest('fails if trying to load two different versions of the same module', async (test, sandbox) => {
    let thrown = false;
    try {
        await sandbox.load({ tarball: await preparePackage('jsii-calc', false), name: 'jsii-calc', version: '99.999.9' });
    } catch (e) {
        test.ok(/Multiple versions .+ and .+ of the package 'jsii-calc' cannot be loaded together/.test(e.message));
        thrown = true;
    }

    test.ok(thrown);
});

defineTest('node.js standard library', async (test, sandbox) => {
    const objref = sandbox.create({ fqn: 'jsii-calc.NodeStandardLibrary' });
    const promise = sandbox.begin({ objref, method: 'fsReadFile' });
    await processPendingPromises(sandbox);

    const output = await sandbox.end({ promiseid: promise.promiseid });
    test.deepEqual(output, { result: 'Hello, resource!' });
    test.deepEqual(sandbox.invoke({ objref, method: 'fsReadFileSync' }),
        { result: 'Hello, resource! SYNC!' });

    const platform = sandbox.get({ objref, property: 'osPlatform' }).value;
    test.ok(platform && platform.length > 0);

    test.deepEqual(sandbox.invoke({ objref, method: 'cryptoSha256' }),
        { result: "6a2da20943931e9834fc12cfe5bb47bbd9ae43489a30726962b576f4e3993e50" });
});

// @see awslabs/jsii#248
defineTest('object literals are returned by reference', async (test, sandbox) => {
    const objref = sandbox.create({ fqn: 'jsii-calc.ClassWithMutableObjectLiteralProperty' });
    const property = sandbox.get({ objref, property: 'mutableObject' }).value;

    const newValue = 'Bazinga!1!';
    sandbox.set({ objref: property, property: 'value', value: newValue });

    test.equal(newValue,
               sandbox.get({
                   objref: sandbox.get({ objref, property: 'mutableObject' }).value,
                   property: 'value'
               }).value);

    sandbox.del({ objref: property });
});

defineTest('overrides: method instead of property with the same name', async (test, sandbox) => {
    test.throws(() => {
        sandbox.create({ fqn: 'jsii-calc.SyncVirtualMethods', overrides: [
            { method: 'theProperty' }
        ]});
    }, /Trying to override property/);
});

defineTest('overrides: property instead of method with the same name', async (test, sandbox) => {
    test.throws(() => {
        sandbox.create({ fqn: 'jsii-calc.SyncVirtualMethods', overrides: [
            { property: 'virtualMethod' }
        ]});
    }, /Trying to override method/);
});

defineTest('overrides: skip overrides of private methods', async (test, sandbox) => {
    const objref = sandbox.create({ fqn: 'jsii-calc.DoNotOverridePrivates', overrides: [
        { method: 'privateMethod' }
    ]});

    sandbox.callbackHandler = makeSyncCallbackHandler(_ => {
        test.ok(false, 'override callback should not be called');
        return 'privateMethodBoom!';
    });

    const result = sandbox.invoke({ objref, method: 'privateMethodValue' });
    test.deepEqual(result.result, 'privateMethod');
});

defineTest('overrides: skip overrides of private properties', async (test, sandbox) => {
    const objref = sandbox.create({ fqn: 'jsii-calc.DoNotOverridePrivates', overrides: [
        { property: 'privateProperty' }
    ]});

    sandbox.callbackHandler = makeSyncCallbackHandler(_ => {
        test.ok(false, 'override callback should not be called');
        return 'privatePropertyBoom!';
    });

    const result = sandbox.invoke({ objref, method: 'privatePropertyValue' });
    test.deepEqual(result.result, 'privateProperty');
});

defineTest('nulls are converted to undefined - ctor', async (_test, sandbox) => {
    sandbox.create({ fqn: 'jsii-calc.NullShouldBeTreatedAsUndefined', args: [ "foo", null ] });
});

defineTest('nulls are converted to undefined - method arguments', async (_test, sandbox) => {
    const objref = sandbox.create({ fqn: 'jsii-calc.NullShouldBeTreatedAsUndefined', args: [ "foo" ] });
    sandbox.invoke({ objref, method: 'giveMeUndefined', args: [ null ] });
});

defineTest('nulls are converted to undefined - inside objects', async (_test, sandbox) => {
    const objref = sandbox.create({ fqn: 'jsii-calc.NullShouldBeTreatedAsUndefined', args: [ "foo" ] });
    sandbox.invoke({ objref, method: 'giveMeUndefinedInsideAnObject', args: [ {
        thisShouldBeUndefined: null,
        arrayWithThreeElementsAndUndefinedAsSecondArgument: [ 'one', null, 'two' ]
    } ]});
});

defineTest('nulls are converted to undefined - properties', async (_test, sandbox) => {
    const objref = sandbox.create({ fqn: 'jsii-calc.NullShouldBeTreatedAsUndefined', args: [ "foo" ] });
    sandbox.set({ objref, property: 'changeMeToUndefined', value: null });
    sandbox.invoke({ objref, method: 'verifyPropertyIsUndefined' });
});

defineTest('JSII_AGENT is undefined in node.js', async (test, sandbox) => {
    test.equal(sandbox.sget({ fqn: 'jsii-calc.JsiiAgent', property: 'jsiiAgent' }).value, undefined);
});

defineTest('ObjRefs are labeled with the "most correct" type', async (test, sandbox) => {
    const classRef = sandbox.sinvoke({ fqn: 'jsii-calc.Constructors', method: 'makeClass' }).result as api.ObjRef;
    const ifaceRef = sandbox.sinvoke({ fqn: 'jsii-calc.Constructors', method: 'makeInterface' }).result as api.ObjRef;

    test.ok(classRef[api.TOKEN_REF].startsWith('jsii-calc.InbetweenClass'),
            `${classRef[api.TOKEN_REF]} starts with jsii-calc.InbetweenClass`);
    test.ok(ifaceRef[api.TOKEN_REF].startsWith('jsii-calc.IPublicInterface'),
            `${ifaceRef[api.TOKEN_REF]} starts with jsii-calc.IPublicInterface`);
});

<<<<<<< HEAD
defineTest('Object ID does not get re-allocated when the constructor passes "this" out', async (test, sandbox) => {
    sandbox.callbackHandler = makeSyncCallbackHandler((callback) => {
        test.equal(callback.invoke && callback.invoke.method, 'consumePartiallyInitializedThis');
        test.deepEqual(callback.invoke && callback.invoke.args && callback.invoke.args, [{
            [api.TOKEN_REF]: 'jsii-calc.ConstructorPassesThisOut@10002'
        }]);
        return 'OK';
    });
    const reflector = sandbox.create({
        fqn: 'jsii-calc.PartiallyInitializedThisConsumer',
        overrides: [{ method: 'consumePartiallyInitializedThis' }]
    });
    test.equal(reflector[api.TOKEN_REF], 'jsii-calc.PartiallyInitializedThisConsumer@10000');

    const classRef = sandbox.create({ fqn: 'jsii-calc.ConstructorPassesThisOut', args: [reflector] });
    test.equal(classRef[api.TOKEN_REF], 'jsii-calc.ConstructorPassesThisOut@10002');
=======
defineTest('toSandbox: "null" in hash values send to JS should be treated as non-existing key', async (test, sandbox) => {
    const input = { option1: null, option2: 'hello' };
    const option1Exists = sandbox.sinvoke({ fqn: 'jsii-calc.EraseUndefinedHashValues', method: 'doesKeyExist', args: [ input, 'option1' ] });
    test.equal(option1Exists.result, false);

    const option2Exists = sandbox.sinvoke({ fqn: 'jsii-calc.EraseUndefinedHashValues', method: 'doesKeyExist', args: [ input, 'option2' ] });
    test.equal(option2Exists.result, true);
});

defineTest('toSandbox: "undefined" in hash values sent to JS should be treated as non-existing key', async (test, sandbox) => {
    const input = { option1: undefined, option2: 'hello' };
    const option1Exists = sandbox.sinvoke({ fqn: 'jsii-calc.EraseUndefinedHashValues', method: 'doesKeyExist', args: [ input, 'option1' ] });
    test.equal(option1Exists.result, false);
    const option2Exists = sandbox.sinvoke({ fqn: 'jsii-calc.EraseUndefinedHashValues', method: 'doesKeyExist', args: [ input, 'option2' ] });
    test.equal(option2Exists.result, true);
});

defineTest('fromSandbox: "undefined" in hash values returned from JS erases the key', async (test, sandbox) => {
    const output = sandbox.sinvoke({ fqn: 'jsii-calc.EraseUndefinedHashValues', method: 'prop2IsUndefined' });
    test.deepEqual(output, { result: { prop1: 'value1' } });
});

defineTest('fromSandbox: "null" in hash values returned from JS erases the key', async (test, sandbox) => {
    const output = sandbox.sinvoke({ fqn: 'jsii-calc.EraseUndefinedHashValues', method: 'prop1IsNull' });
    test.deepEqual(output, { result: { prop2: 'value2' } });
>>>>>>> dd078310
});

// =================================================================================================

const testNames: { [name: string]: boolean } = { };

async function createCalculatorSandbox(name: string) {
    if (name in testNames) {
        throw new Error(`Duplicate test name: ${name}`);
    }
    testNames[name] = true;

    const initialCallbackHandler = () => {
        throw new Error('Callback invoked without a callback handler');
    };
    const sandbox = new Kernel(initialCallbackHandler);

    if (recordingOutput) {
        const inputOutputLogPath = join(recordingOutput, `${name}.log`);
        recordInteraction(sandbox, inputOutputLogPath);
    }

    sandbox.traceEnabled = `${process.env.JSII_DEBUG}` === '1';

    await sandbox.load({ tarball: await preparePackage('@scope/jsii-calc-base'), name: '@scope/jsii-calc-base', version: calcBaseVersion });
    await sandbox.load({ tarball: await preparePackage('@scope/jsii-calc-lib'), name: '@scope/jsii-calc-lib', version: calcLibVersion });
    await sandbox.load({ tarball: await preparePackage('jsii-calc'), name: 'jsii-calc', version: calcVersion });
    return sandbox;
}

const cache: { [module: string]: string } = { };

async function preparePackage(module: string, useCache = true) {
    if (module in cache && useCache) {
        return cache[module];
    }

    const staging = await fs.mkdtemp('/tmp/jsii-kernel-tests-');

    // clean up only if we are not recording, so playback can refer to these
    if (!recordingOutput) {
        process.on('exit', () => fs.removeSync(staging)); // cleanup
    }

    const packageRoot = findPackageRoot(module);
    await new Promise((ok, ko) => {
        const child = childProcess.spawn('npm', ['pack', packageRoot], { cwd: staging, shell: true, stdio: ['ignore', 'pipe', 'ignore'] });
        const stdout = new Array<Buffer>();
        child.stdout.on('data', chunk => stdout.push(Buffer.from(chunk)));
        child.once('exit', async (code, signal) => {
            if (code === 0) { return ok(); }
            if (code != null) { return ko(`Process exited with code ${code}`); }
            ko(`Process killed by signal ${signal}`);
        });
    });
    const dir = path.join(staging, (await fs.readdir(staging))[0]);
    cache[module] = dir;
    return dir;
}

function findPackageRoot(pkg: string) {
    return path.resolve(path.join(require.resolve(`${pkg}/package.json`), '..'));
}

/**
 * synchronous overrides are implemented as a simple callback function that gets
 * all the information needed to perform the callback and return the result.
 */
function makeSyncCallbackHandler(logic: (callback: Callback) => any) {
    return function(this: Kernel, callback: Callback) {
        const sandbox = this;

        // since sync callbacks must be handled at host level, we will "fake"
        // how jsii-runtime and a client will interact when a callback is requested
        const recording: fs.WriteStream = (sandbox as any).logfile;

        if (recording) {
            // jsii-runtime => client (callback request from the runtime)
            recording.write(`< ${JSON.stringify({ callback })}\n`);
        }

        const result = logic(callback);

        if (recording) {
            // client => jsii-runtime (callback completion by client)
            recording.write(`> ${JSON.stringify({ complete: { cbid: callback.cbid, result } })}\n`);
        }

        return result;
    };
}<|MERGE_RESOLUTION|>--- conflicted
+++ resolved
@@ -967,7 +967,6 @@
             `${ifaceRef[api.TOKEN_REF]} starts with jsii-calc.IPublicInterface`);
 });
 
-<<<<<<< HEAD
 defineTest('Object ID does not get re-allocated when the constructor passes "this" out', async (test, sandbox) => {
     sandbox.callbackHandler = makeSyncCallbackHandler((callback) => {
         test.equal(callback.invoke && callback.invoke.method, 'consumePartiallyInitializedThis');
@@ -984,7 +983,8 @@
 
     const classRef = sandbox.create({ fqn: 'jsii-calc.ConstructorPassesThisOut', args: [reflector] });
     test.equal(classRef[api.TOKEN_REF], 'jsii-calc.ConstructorPassesThisOut@10002');
-=======
+});
+
 defineTest('toSandbox: "null" in hash values send to JS should be treated as non-existing key', async (test, sandbox) => {
     const input = { option1: null, option2: 'hello' };
     const option1Exists = sandbox.sinvoke({ fqn: 'jsii-calc.EraseUndefinedHashValues', method: 'doesKeyExist', args: [ input, 'option1' ] });
@@ -1010,7 +1010,6 @@
 defineTest('fromSandbox: "null" in hash values returned from JS erases the key', async (test, sandbox) => {
     const output = sandbox.sinvoke({ fqn: 'jsii-calc.EraseUndefinedHashValues', method: 'prop1IsNull' });
     test.deepEqual(output, { result: { prop2: 'value2' } });
->>>>>>> dd078310
 });
 
 // =================================================================================================
