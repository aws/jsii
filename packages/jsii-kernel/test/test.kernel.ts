import childProcess = require('child_process');
import fs = require('fs-extra');
import { Test } from 'nodeunit';
import { join } from 'path';
import path = require('path');
import vm = require('vm');
import { api, Kernel } from '../lib';
import { Callback, ObjRef, TOKEN_REF } from '../lib/api';
import { closeRecording, recordInteraction } from './recording';

// extract versions of fixtures
// tslint:disable:no-var-requires
const calcBaseVersion = require('@scope/jsii-calc-base/package.json').version.replace(/\+.+$/, '');
const calcLibVersion = require('@scope/jsii-calc-lib/package.json').version.replace(/\+.+$/, '');
const calcVersion = require('jsii-calc/package.json').version.replace(/\+.+$/, '');
// tslint:enable:no-var-requires

// tslint:disable:no-console
// tslint:disable:max-line-length

// Do this so that regexes stringify nicely in approximate tests
(RegExp.prototype as any).toJSON = function() { return this.source; };

process.setMaxListeners(9999); // since every kernel instance adds an `on('exit')` handler.

process.on('unhandledRejection', e => {
    console.error(e.stack);
    process.exit(1);
});

const recordingOutput = process.env.JSII_RECORD;
if (recordingOutput) {
    fs.mkdirpSync(recordingOutput);
    console.error('JSII_RECORD=' + recordingOutput);
}

const tests: any = module.exports = { };

function defineTest(name: string, method: (test: Test, sandbox: Kernel) => Promise<void>) {
    const recording = name.replace(/[^A-Za-z]/g, '_');

    tests[name] = async (test: Test) => {
        try {
            const kernel = await createCalculatorSandbox(recording);
            await method(test, kernel);
            await closeRecording(kernel);
        } finally {
            test.done();
        }
    };
}

defineTest('sandbox allows loading arbitrary javascript into it', async (test, sandbox) => {
    const objid = sandbox.create({ fqn: '@scope/jsii-calc-lib.Number', args: [ 12 ] });
    test.deepEqual(sandbox.get({ objref: objid, property: 'doubleValue' }).value, 24);
    test.deepEqual(sandbox.invoke({ objref: objid, method: 'typeName', args: [] }).result, 'Number');

    const lhs = sandbox.create({ fqn: '@scope/jsii-calc-lib.Number', args: [ 10 ] });
    const rhs = sandbox.create({ fqn: '@scope/jsii-calc-lib.Number', args: [ 20 ] });
    const add = sandbox.create({ fqn: 'jsii-calc.Add', args: [ lhs, rhs ]});

    test.deepEqual(sandbox.get({ objref: add, property: 'value' }).value, 30);
});

defineTest('stats() return sandbox statistics', async (test, sandbox) => {
    const stats = sandbox.stats({ });
    test.equal(stats.objectCount, 0);

    for (let i = 0; i < 100; ++i) {
        sandbox.create({ fqn: '@scope/jsii-calc-lib.Number', args: [ i ] });
    }

    test.equal(sandbox.stats({ }).objectCount, 100);
});

defineTest('stats() return sandbox statistics', async (test, sandbox) => {
    const stats = sandbox.stats({ });
    test.equal(stats.objectCount, 0);

    for (let i = 0; i < 100; ++i) {
        sandbox.create({ fqn: '@scope/jsii-calc-lib.Number', args: [ i ] });
    }

    test.equal(sandbox.stats({ }).objectCount, 100);
});

defineTest('deleteObject will remove the reference', async (test, sandbox) => {
    const objects = [];

    for (let i = 0; i < 100; ++i) {
        objects.push(sandbox.create({ fqn: '@scope/jsii-calc-lib.Number', args: [ i ] }));
    }

    test.equal(sandbox.stats({ }).objectCount, 100);

    for (let i = 0; i < 50; ++i) {
        sandbox.del({ objref: objects[i] });
    }

    test.equal(sandbox.stats({ }).objectCount, 50);

    // try to access an object after it has been deleted
    let thrown = false;

    try {
        // tslint:disable:no-unused-expression
        sandbox.get({ objref: objects[10], property: 'value' }).value;
    } catch (e) {
        thrown = true;
    }

    test.ok(thrown);
});

defineTest('in/out primitive types', async (test, sandbox) => {
    const alltypes = sandbox.create({ fqn: 'jsii-calc.AllTypes', args: [ ] });

    sandbox.set({ objref: alltypes, property: 'booleanProperty', value: true });
    test.deepEqual(sandbox.get({ objref: alltypes, property: 'booleanProperty' }).value, true);

    sandbox.set({ objref: alltypes, property: 'booleanProperty', value: false });
    test.deepEqual(sandbox.get({ objref: alltypes, property: 'booleanProperty'}).value, false);

    sandbox.set({ objref: alltypes, property: 'stringProperty', value: 'hello' });
    test.deepEqual(sandbox.get({ objref: alltypes, property: 'stringProperty'}).value, 'hello');

    sandbox.set({ objref: alltypes, property: 'numberProperty', value: 123 });
    test.deepEqual(sandbox.get({ objref: alltypes, property: 'numberProperty' }).value, 123);

    // in -> out for an ANY
    const num = sandbox.create({ fqn: '@scope/jsii-calc-lib.Number', args: [ 444 ] });
    sandbox.set({ objref: alltypes, property: 'anyProperty', value: num });
    test.deepEqual(sandbox.get({ objref: alltypes, property: 'anyProperty' }).value, num);

    // out -> in for an ANY
    const ret = sandbox.invoke({ objref: alltypes, method: 'anyOut' }).result;
    sandbox.invoke({ objref: alltypes, method: 'anyIn', args: [ret] });
});

defineTest('in/out objects', async (test, sandbox) => {
    const alltypes = sandbox.create({ fqn: 'jsii-calc.AllTypes' });

    const num = sandbox.create({ fqn: '@scope/jsii-calc-lib.Number', args: [ 444 ] });
    sandbox.set({ objref: alltypes, property: 'anyProperty', value: num });
    test.deepEqual(sandbox.get({ objref: alltypes, property: 'anyProperty' }).value, num);
});

defineTest('in/out collections', async (test, sandbox) => {
    const alltypes = sandbox.create({ fqn: 'jsii-calc.AllTypes', args: [ ] });

    const array = [ '1', '2', '3', '4' ];
    sandbox.set({ objref: alltypes, property: 'arrayProperty', value: array });
    test.deepEqual(sandbox.get({ objref: alltypes, property: 'arrayProperty' }).value, array);

    const num = create(sandbox, '@scope/jsii-calc-lib.Number');

    const map = {
        a: num(12),
        b: num(33),
        c: num(33),
        d: num(123),
    };

    sandbox.set({ objref: alltypes, property: 'mapProperty', value: map });
    test.deepEqual(sandbox.get({ objref: alltypes, property: 'mapProperty' }).value, map);
});

defineTest('in/out date values', async (test, sandbox) => {
    const alltypes = sandbox.create({ fqn: 'jsii-calc.AllTypes' });

    const date = new Date("2018-01-18T00:00:32.347Z");
    sandbox.set({ objref: alltypes, property: 'dateProperty', value: { [api.TOKEN_DATE]: date.toISOString() } });
    test.deepEqual(sandbox.get({ objref: alltypes, property: 'dateProperty' }).value, { [api.TOKEN_DATE]: '2018-01-18T00:00:32.347Z' });
});

defineTest('in/out enum values', async (test, sandbox) => {
    const alltypes = sandbox.create({ fqn: 'jsii-calc.AllTypes' });

    sandbox.set({ objref: alltypes, property: 'enumProperty', value: { [api.TOKEN_ENUM]: 'jsii-calc.AllTypesEnum/MyEnumValue' } });
    test.equal(sandbox.get({ objref: alltypes, property: 'enumPropertyValue' }).value, 0);
    sandbox.set({ objref: alltypes, property: 'enumProperty', value: { [api.TOKEN_ENUM]: 'jsii-calc.AllTypesEnum/YourEnumValue' } });
    test.equal(sandbox.get({ objref: alltypes, property: 'enumPropertyValue' }).value, 100);
    sandbox.set({ objref: alltypes, property: 'enumProperty', value: { [api.TOKEN_ENUM]: 'jsii-calc.AllTypesEnum/ThisIsGreat' } });
    test.equal(sandbox.get({ objref: alltypes, property: 'enumPropertyValue' }).value, 101);
    test.deepEqual(sandbox.get({ objref: alltypes, property: 'enumProperty' }).value, { '$jsii.enum': 'jsii-calc.AllTypesEnum/ThisIsGreat' });
});

defineTest('enum values from @scoped packages awslabs/jsii#138', async (test, sandbox) => {
    const objref = sandbox.create({ fqn: 'jsii-calc.ReferenceEnumFromScopedPackage' });

    const value = sandbox.get({ objref, property: 'foo' });
    test.deepEqual(value, { value: { '$jsii.enum': '@scope/jsii-calc-lib.EnumFromScopedModule/Value2' } });

    sandbox.set({ objref, property: 'foo', value: { '$jsii.enum': '@scope/jsii-calc-lib.EnumFromScopedModule/Value1' }});
    const ret = sandbox.invoke({ objref, method: 'loadFoo' });
    test.deepEqual(ret, { result: { '$jsii.enum': '@scope/jsii-calc-lib.EnumFromScopedModule/Value1' } });

    sandbox.invoke({ objref, method: 'saveFoo', args: [ { '$jsii.enum': '@scope/jsii-calc-lib.EnumFromScopedModule/Value2' } ] });
    const value2 = sandbox.get({ objref, property: 'foo' });
    test.deepEqual(value2, { value: { '$jsii.enum': '@scope/jsii-calc-lib.EnumFromScopedModule/Value2' } });
});

defineTest('fails for invalid enum member name', async (test, sandbox) => {
    const objref = sandbox.create({ fqn: 'jsii-calc.ReferenceEnumFromScopedPackage' });

    test.throws(() => {
        sandbox.set({ objref, property: 'foo', value: { '$jsii.enum': '@scope/jsii-calc-lib.EnumFromScopedModule/ValueX' }});
    }, /No enum member named ValueX/);
});

defineTest('set for a non existing property', async (test, sandbox) => {
    const obj = sandbox.create({ fqn: 'jsii-calc.SyncVirtualMethods' });
    test.throws(() => sandbox.set({ objref: obj, property: 'idontexist', value: 'Foo' }));
});

defineTest('set for a readonly property', async (test, sandbox) => {
    const obj = sandbox.create({ fqn: 'jsii-calc.SyncVirtualMethods' });
    test.throws(() => sandbox.set({ objref: obj, property: 'readonlyProperty', value: 'Foo' }));
});

defineTest('create object with ctor overloads', async (_test, sandbox) => {
    sandbox.create({ fqn: 'jsii-calc.Calculator' });
    sandbox.create({ fqn: 'jsii-calc.Calculator', args: [ { initialValue: 100 } ] });
});

defineTest('objects created inside the sandbox are returned with type info and new objid', async (test, sandbox) => {
    const calc = sandbox.create({ fqn: 'jsii-calc.Calculator', args: [ { initialValue: 100} ] });
    sandbox.invoke({ objref: calc, method: 'add', args: [ 50 ] });

    const add = sandbox.get({ objref: calc, property: 'curr' }).value;
    test.deepEqual(sandbox.get({ objref: add, property: 'value' }).value, 150);
});

defineTest('naming allows returns the module name for different languages', async (test, sandbox) => {
    test.deepEqual(sandbox.naming({ assembly: 'jsii-calc' }).naming, {
        java: {
            package: 'software.amazon.jsii.tests.calculator',
            maven: { groupId: 'software.amazon.jsii.tests', artifactId: 'calculator' }
        },
        dotnet: {
            namespace: 'Amazon.JSII.Tests.CalculatorNamespace',
            packageId: 'Amazon.JSII.Tests.CalculatorPackageId',
        },
        js: { npm: 'jsii-calc' },
        python: { distName: 'jsii-calc', module: 'jsii_calc' },
    });
    test.deepEqual(sandbox.naming({ assembly: '@scope/jsii-calc-lib' }).naming, {
        java: {
            package: 'software.amazon.jsii.tests.calculator.lib',
            maven: { groupId: 'software.amazon.jsii.tests', artifactId: 'calculator-lib' }
        },
        dotnet: {
            namespace: 'Amazon.JSII.Tests.CalculatorNamespace.LibNamespace',
            packageId: 'Amazon.JSII.Tests.CalculatorPackageId.LibPackageId'
        },
        js: { npm: '@scope/jsii-calc-lib' },
        python: { distName: 'scope.jsii-calc-lib', module: 'scope.jsii_calc_lib' },
    });
});

defineTest('collection of objects', async (test, sandbox) => {
    const sum = sandbox.create({ fqn: 'jsii-calc.Sum' });

    const n1 = sandbox.create({ fqn: '@scope/jsii-calc-lib.Number', args: [ 10 ] });
    const n2 = sandbox.create({ fqn: '@scope/jsii-calc-lib.Number', args: [ 4 ] });
    const n3 = sandbox.create({ fqn: 'jsii-calc.Power', args: [ n1, n2 ] });

    sandbox.set({ objref: sum, property: 'parts', value: [ n1, n2, n3 ] });

    const parts = sandbox.get({ objref: sum, property: 'parts' }).value;
    test.equal(sandbox.get({ objref: parts[0], property: 'value' }).value, 10);
    test.equal(sandbox.get({ objref: parts[1], property: 'value' }).value, 4);
    test.equal(sandbox.get({ objref: parts[2], property: 'value' }).value, Math.pow(10, 4));

    const expr = sandbox.get({ objref: sum, property: 'expression' }).value;
    test.equal(sandbox.invoke({ objref: expr, method: 'toString' }).result, '(((0 + 10) + 4) + ((((1 * 10) * 10) * 10) * 10))');
    test.equal(sandbox.get({ objref: expr, property: 'value' }).value, 10014);
});

defineTest('class not found', async (test, sandbox) => {
    test.throws(() => sandbox.create({ fqn: 'NotFound', args: [] }));
});

defineTest('type-checking: method and property names are validated against class and base classes', async (test, sandbox) => {
    const obj = sandbox.create({ fqn: 'jsii-calc.Calculator' });

    sandbox.get({ objref: obj, property: 'stringStyle' }); // property from CompositeOperation
    sandbox.get({ objref: obj, property: 'value' }); // property from Value
    sandbox.get({ objref: obj, property: 'curr' }); // property from Calculator

    sandbox.invoke({ objref: obj, method: 'typeName' }); // method from Value
    sandbox.invoke({ objref: obj, method: 'add', args: [ 1 ]}); // method from Calculator

    test.throws(() => sandbox.get({ objref: obj, property: 'notFound' }));
    test.throws(() => sandbox.invoke({ objref: obj, method: 'boo', args: [] }));
});

defineTest('type-checking; module not found', async (test, sandbox) => {
    test.throws(() => sandbox.create({ fqn: 'jsii$boo.Foo' }), /Module 'jsii\$boo' not found/);
});

defineTest('type-checking: type not found', async (test, sandbox) => {
    test.throws(() => sandbox.create({ fqn: 'jsii-calc.Unknown' }), /Type 'jsii-calc.Unknown' not found/);
});

defineTest('type-checking: try to create an object from a non-class type', async (test, sandbox) => {
    test.throws(() => sandbox.create({ fqn: 'jsii-calc.AllTypesEnum' }), /Unexpected FQN kind/);
});

defineTest('type-checking: argument count in methods and initializers', async (test, sandbox) => {
    // ctor has one optional argument
    sandbox.create({ fqn: 'jsii-calc.Calculator' });
    sandbox.create({ fqn: 'jsii-calc.Calculator', args: [ {} ] });

    // but we expect an error if more arguments are passed
    test.throws(() => sandbox.create({ fqn: 'jsii-calc.Calculator', args: [ 1, 2, 3 ] }), /Too many arguments/);
    test.throws(() => sandbox.create({ fqn: 'jsii-calc.Calculator', args: [ 1, 2, 3, 4 ]}), /Too many arguments/);

    test.throws(() => sandbox.create({ fqn: 'jsii-calc.Add', args: [ ]}), /Not enough arguments/);
    test.throws(() => sandbox.create({ fqn: 'jsii-calc.Add', args: [ 1 ]}), /Not enough arguments/);

    const obj = sandbox.create({ fqn: 'jsii-calc.RuntimeTypeChecking' });
    test.throws(() => sandbox.invoke({ objref: obj, method: 'methodWithOptionalArguments', args: [] }), /Not enough arguments/);
    test.throws(() => sandbox.invoke({ objref: obj, method: 'methodWithOptionalArguments', args: [ 1 ]}), /Not enough arguments/);
    sandbox.invoke({ objref: obj, method: 'methodWithOptionalArguments', args: [ 1, 'hello' ] });
    sandbox.invoke({ objref: obj, method: 'methodWithOptionalArguments', args: [ 1, 'hello', { [api.TOKEN_DATE]: new Date().toISOString() } ]});
    test.throws(() => sandbox.invoke({ objref: obj, method: 'methodWithOptionalArguments', args: [ 1, 'hello', { [api.TOKEN_DATE]: new Date().toISOString() }, 'too much' ] }), /Too many arguments/);
});

defineTest('verify object literals are converted to real classes', async (test, sandbox) => {
    const obj = sandbox.create({ fqn: 'jsii-calc.JSObjectLiteralToNative' });
    const obj2 = sandbox.invoke({ objref: obj, method: 'returnLiteral' }).result;

    test.ok(obj2[api.TOKEN_REF], 'verify that we received a ref as a result');

    const objid: string = obj2[api.TOKEN_REF];
    test.ok(objid.startsWith('jsii-calc.JSObjectLiteralToNativeClass'),
        'verify the type of the returned object');
});

defineTest('get a property from an type that only has base class properties', async (test, sandbox) => {
    const obj = sandbox.create({ fqn: 'jsii-calc.DerivedClassHasNoProperties.Derived' });
    sandbox.set({ objref: obj, property: 'prop', value: 'hi' });
    test.equal(sandbox.get({ objref: obj, property: 'prop' }).value, 'hi');
});

defineTest('async overrides: ignores overrides for unknown methods (to allow derived class to just pass all local method names)', async (_test, sandbox) => {
    sandbox.create({ fqn: 'jsii-calc.AsyncVirtualMethods', overrides: [ { method: 'notFound' } ] });
});

defineTest('async overrides: override a method', async (test, sandbox) => {
    // first call without an override and expect pendingCallbacks to return
    // an empty array.
    const obj1 = sandbox.create({ fqn: 'jsii-calc.AsyncVirtualMethods' });

    async function callWithOverride(overrideCallback: (x: number) => number) {
        const promise1 = sandbox.begin({ objref: obj1, method: 'callMe' });
        test.equal(sandbox.callbacks().callbacks.length, 0, 'no overrides - no callbacks');
        const result1 = (await sandbox.end(promise1)).result;
        test.equals(result1, 128);

        // now add an override and complete it with a some value.
        const obj = sandbox.create({ fqn: 'jsii-calc.AsyncVirtualMethods', overrides: [ { method: 'overrideMe', cookie: 'myCookie' } ] });
        const promise2 = sandbox.begin({ objref: obj, method: 'callMe' });
        const callbacks = sandbox.callbacks().callbacks;
        test.equal(callbacks.length, 1, 'callback to the override');
        const cb = callbacks[0];
        test.ok(cb.invoke);
        test.equal(cb.invoke!.objref, obj, 'callback refers to object');
        test.equal(cb.invoke!.method, 'overrideMe', 'callback refers to the correct method');
        test.equal(cb.cookie, 'myCookie', 'cookie is also passed');
        test.deepEqual(cb.invoke!.args, [ 10 ], 'callback args');

        // calling pendingCallbacks again will return zero results
        // since all callbacks are moved to "waiting" state
        test.equal(sandbox.callbacks().callbacks.length, 0);

        // call the override
        let callbackResult;
        let callbackError;
        try {
            callbackResult = overrideCallback(cb.invoke!.args![0]);
        } catch (e) {
            callbackError = e.message;
        }

        // complete the callback with a successful return value of 600
        sandbox.complete({ cbid: cb.cbid, err: callbackError, result: callbackResult });

        // await for the promise and verify that the completion was successfully
        // conveyed from the callback.
        return (await sandbox.end(promise2)).result;
    }

    test.equals(await callWithOverride(_ => 600), 608);
    test.equals(await callWithOverride(x => 2 * x), 28);

    // override throws
    let throws;
    try {
        await callWithOverride(_ => { throw new Error('Bla'); });
    } catch (e) {
        throws = e;
    }
    test.ok(throws);
    test.ok(throws.message);
    test.ok(throws.message.indexOf('Bla') !== -1);
});

defineTest('async overrides: directly call a method with an override from native code should invoke the "super.method" since it can only be done by the derived class', async (test, sandbox) => {
    const obj = sandbox.create({ fqn: 'jsii-calc.AsyncVirtualMethods', overrides: [ { method: 'overrideMe', cookie: 'myCookie' } ] });
    const promise = sandbox.begin({ objref: obj, method: 'overrideMe', args: [ 12 ]});

    // no callbacks should be pending, since this should invoke "super"
    test.equals(sandbox.callbacks().callbacks.length, 0);
    test.equals((await sandbox.end(promise)).result, 144);
});

defineTest('async overrides: two overrides', async (test, sandbox) => {
    const obj = sandbox.create({ fqn: 'jsii-calc.AsyncVirtualMethods', overrides: [
        { method: 'overrideMeToo', cookie: 'cookie1' },
        { method: 'overrideMe', cookie: 'cookie2' }
    ] });

    const promise = sandbox.begin({ objref: obj, method: 'callMe' });

    const callbacks1 = sandbox.callbacks();
    test.equal(callbacks1.callbacks.length, 1);

    sandbox.complete({ cbid: callbacks1.callbacks[0].cbid, result: 666 });
    await processPendingPromises(sandbox); // processing next promise

    const callbacks2 = sandbox.callbacks();
    test.equal(callbacks2.callbacks.length, 1);

    sandbox.complete({ cbid: callbacks2.callbacks[0].cbid, result: 101 });
    await processPendingPromises(sandbox);

    const result = await sandbox.end({ promiseid: promise.promiseid });
    test.equal(result.result, 775);
});

/**
 * This test simulates a sitation where an async method is called, which invokes
 * an async override in return, but the override's promise is not called synchronously
 * but rather within the "next tick". This can happen (at the discression of the runtime
 * and we should verify that the jsii-runtime (or any runtime for that matter) "processes"
 * promises after a "begin" invocation in order to make sure any callbacks are queued.
 *
 * This is also relevant immediate after a "complete" invocation, which fulfills an async
 * promise and may subsequently queue more callbacks before one can "end" the original
 * async request.
 *
 * Yes, this is hairy.
 *
 * host.ts#93 is where this is implemented in the runtime.
 */
defineTest('async overrides - process promises after "begin"', async (test, sandbox) => {

    const obj = sandbox.create({ fqn: 'jsii-calc.AsyncVirtualMethods', overrides: [
        { method: 'overrideMe', cookie: 'cookie2' },
        { method: 'overrideMeToo' }
    ] });

    const p1 = sandbox.begin({ objref: obj, method: 'callMeDoublePromise' });

    // this is needed in order to cycle through another event loop so
    // that promises that are lazily called will be processed (nothing ensures
    // that the promise callback will be invokes synchronously).
    await processPendingPromises(sandbox);

    const callbacks1 = sandbox.callbacks();

    test.equal(callbacks1.callbacks.length, 1);

    // --------------- start of "override" execution

    // we simulate the situation where the override invokes another async override

    // call a sync method (just for fun)
    const out = sandbox.invoke({ objref: obj, method: 'dontOverrideMe' });
    test.deepEqual(out, { result: 8 });

    // call another overridden async method
    const p2 = sandbox.begin({ objref: obj, method: 'callMe2' });

    // we should get a a callback to overrideMe2
    const callback2 = sandbox.callbacks();
    test.equal(callback2.callbacks.length, 1);
    test.equal(callback2.callbacks[0].invoke!.method, 'overrideMeToo');

    // complete the inner callback
    sandbox.complete({ cbid: callback2.callbacks[0].cbid, result: 9999 });

    // fetch it
    test.deepEqual(await sandbox.end({ promiseid: p2.promiseid }), { result: 9999 });

    // no more callbacks
    test.deepEqual(sandbox.callbacks(), { callbacks: [] });

    // now complete the outer callback
    await sandbox.complete({ cbid: callbacks1.callbacks[0].cbid, result: 8888 });

    // required: process pending promises so that we will get the next one in the callbacks list
    await processPendingPromises(sandbox);

    // ------ end of execution of "overrideMe"

    // now we expect 'overrideMeToo' to be called back
    const cb3 = sandbox.callbacks();
    test.equal(cb3.callbacks.length, 1);
    test.equal(cb3.callbacks[0].invoke!.method, 'overrideMeToo');

    // complete it
    sandbox.complete({ cbid: cb3.callbacks[0].cbid, result: -20 });

    // no more callbacks
    const cb4 = sandbox.callbacks();
    test.equal(cb4.callbacks.length, 0);

    const result = await sandbox.end({ promiseid: p1.promiseid });
    test.equal(result.result, 8876);
});

function processPendingPromises(sandbox: Kernel) {
    return vm.runInContext('new Promise(done => setImmediate(done));', (sandbox as any).sandbox);
}

defineTest('sync overrides', async (test, sandbox) => {
    const pre = sandbox.create({ fqn: 'jsii-calc.SyncVirtualMethods' });

    // without override
    test.equal(sandbox.invoke({ objref: pre, method: 'callerIsMethod' }).result, 20);
    test.equal(sandbox.get({ objref: pre, property: 'callerIsProperty' }).value, 20);
    const p = sandbox.begin({ objref: pre, method: 'callerIsAsync' });
    test.equal((await sandbox.end({ promiseid: p.promiseid })).result, 20);

    sandbox.callbackHandler = makeSyncCallbackHandler(callback => {
        test.equal(callback.cookie, 'myCookie');
        test.ok(callback.invoke!.objref[TOKEN_REF].includes('jsii-calc.SyncVirtualMethods'));
        test.equal(callback.invoke!.method, 'virtualMethod');
        test.equal(callback.invoke!.args![0], 10);

        // to make things a bit more interesting, let's interact with a jsii object
        // from within the callback
        const lhs = sandbox.create({ fqn: '@scope/jsii-calc-lib.Number', args: [ callback.invoke!.args![0] ] });
        const rhs = sandbox.create({ fqn: '@scope/jsii-calc-lib.Number', args: [ 12 ] });
        const add = sandbox.create({ fqn: 'jsii-calc.Add', args: [ lhs, rhs ]});
        return sandbox.get({ objref: add, property: 'value' }).value;
    });

    // now make the same set of calls, and you will notice that the results are affected by the override.
    const obj = sandbox.create({ fqn: 'jsii-calc.SyncVirtualMethods', overrides: [ { method: 'virtualMethod', cookie: 'myCookie' } ] });
    test.equal(sandbox.invoke({ objref: obj, method: 'callerIsMethod' }).result, 22);
    test.equal(sandbox.get({ objref: obj, property: 'callerIsProperty' }).value, 22);

    // verify callbacks can also be called by setters.
    let called = false;
    sandbox.callbackHandler = makeSyncCallbackHandler(callback => {
        test.equal(callback.invoke!.args![0], 999);
        called = true;
        return callback.invoke!.args![0];
    });

    sandbox.set({ objref: obj, property: 'callerIsProperty', value: 999 });
    test.ok(called);
});

defineTest('sync overrides with async caller', async (test, sandbox) => {
    sandbox.callbackHandler = makeSyncCallbackHandler(callback => {
        test.equal(callback.cookie, 'myCookie');
        test.ok(callback.invoke!.objref[TOKEN_REF].includes('jsii-calc.SyncVirtualMethods'));
        test.equal(callback.invoke!.method, 'virtualMethod');
        test.equal(callback.invoke!.args![0], 10);

        // to make things a bit more interesting, let's interact with a jsii object
        // from within the callback
        const lhs = sandbox.create({ fqn: '@scope/jsii-calc-lib.Number', args: [ callback.invoke!.args![0] ] });
        const rhs = sandbox.create({ fqn: '@scope/jsii-calc-lib.Number', args: [ 12 ] });
        const add = sandbox.create({ fqn: 'jsii-calc.Add', args: [ lhs, rhs ]});
        return sandbox.get({ objref: add, property: 'value' }).value;
    });

    const obj = sandbox.create({ fqn: 'jsii-calc.SyncVirtualMethods', overrides: [ { method: 'virtualMethod', cookie: 'myCookie' } ] });
    const p2 = sandbox.begin({ objref: obj, method: 'callerIsAsync' });
    test.equal((await sandbox.end({ promiseid: p2.promiseid })).result, 22);
});

defineTest('sync overrides: properties - readwrite', async (test, sandbox) => {
    const obj = sandbox.create({ fqn: 'jsii-calc.SyncVirtualMethods', overrides: [ { property: 'theProperty', cookie: 'myCookie1234' } ] });

    let setValue;
    sandbox.callbackHandler = makeSyncCallbackHandler(callback => {
        test.equal(callback.cookie, 'myCookie1234');
        if (callback.get) {
            test.equal(callback.get!.property, 'theProperty');
            return 'override applied';
        } else if (callback.set) {
            test.equal(callback.set!.property, 'theProperty');
            setValue = callback.set.value;
            return undefined;
        } else {
            throw new Error('Invalid callback. Expected get/set');
        }
    });

    const value = sandbox.invoke({ objref: obj, method: 'retrieveValueOfTheProperty' });
    test.deepEqual(value, { result: 'override applied' });

    // make sure we can still set the property
    sandbox.invoke({ objref: obj, method: 'modifyValueOfTheProperty', args: [ '1234' ] });
    test.deepEqual(setValue, 1234);
});

defineTest('sync overrides: properties - readwrite (backed by functions)', async (test, sandbox) => {
    const obj = sandbox.create({
        fqn: 'jsii-calc.SyncVirtualMethods',
        overrides: [ { property: 'otherProperty', cookie: 'myCookie1234' } ]
    });

    let setValue;
    sandbox.callbackHandler = makeSyncCallbackHandler(callback => {
        test.equal(callback.cookie, 'myCookie1234');
        if (callback.get) {
            test.equal(callback.get!.property, 'otherProperty');
            return 'override applied for otherProperty';
        } else if (callback.set) {
            test.equal(callback.set!.property, 'otherProperty');
            setValue = callback.set.value;
            return undefined;
        } else {
            throw new Error('Invalid callback. Expected get/set');
        }
    });

    const value = sandbox.invoke({ objref: obj, method: 'retrieveOtherProperty' });
    test.deepEqual(value, { result: 'override applied for otherProperty' });

    // make sure we can still set the property
    sandbox.invoke({ objref: obj, method: 'modifyOtherProperty', args: [ '778877' ]});
    test.deepEqual(setValue, '778877');
});

defineTest('sync overrides: duplicate overrides for the same property', async (test, sandbox) => {
    test.throws(() => sandbox.create({
        fqn: 'jsii-calc.SyncVirtualMethods',
        overrides: [
            { property: 'otherProperty', cookie: 'myCookie1234' },
            { property: 'otherProperty', cookie: 'yourCookie' }
        ]
    }));
});

defineTest('sync overrides: properties - readonly', async (test, sandbox) => {
    const obj = sandbox.create({ fqn: 'jsii-calc.SyncVirtualMethods', overrides: [ { property: 'readonlyProperty', cookie: 'myCookie1234' } ] });

    sandbox.callbackHandler = makeSyncCallbackHandler(callback => {
        test.equal(callback.cookie, 'myCookie1234');
        test.ok(callback.get);
        test.equal(callback.get!.property, 'readonlyProperty');
        return 'override for readonly property applied';
    });

    const value = sandbox.invoke({ objref: obj, method: 'retrieveReadOnlyProperty' });
    test.deepEqual(value, { result: 'override for readonly property applied' });

    // can't set the value of a readonly property, dah!
    test.throws(() => sandbox.set({ objref: obj, property: 'readonlyProperty', value: 1234 }));
});

defineTest('sync overrides: properties - get calls super', async (test, sandbox) => {
    const obj = sandbox.create({ fqn: 'jsii-calc.SyncVirtualMethods', overrides: [ { property: 'theProperty' } ] });

    sandbox.callbackHandler = makeSyncCallbackHandler(callback => {
        test.equal(callback.get!.property, 'theProperty');
        const superValue = sandbox.get({ objref: obj, property: 'theProperty' });
        return 'override, super=' + superValue.value;
    });

    const value = sandbox.invoke({ objref: obj, method: 'retrieveValueOfTheProperty' });
    test.deepEqual(value, { result: 'override, super=initial value' });
});

defineTest('sync overrides: properties - set calls super', async (test, sandbox) => {
    const obj = sandbox.create({ fqn: 'jsii-calc.SyncVirtualMethods', overrides: [ { property: 'theProperty' } ] });

    sandbox.callbackHandler = makeSyncCallbackHandler(callback => {
        if (callback.get) {
            return sandbox.get({ objref: obj, property: 'theProperty' }).value;
        }

        if (callback.set) {
            return sandbox.set({ objref: obj, property: 'theProperty', value: 'set by override: ' + callback.set.value });
        }
    });

    sandbox.invoke({ objref: obj, method: 'modifyValueOfTheProperty', args: [ 'new_value' ] });
    const value = sandbox.invoke({ objref: obj, method: 'retrieveValueOfTheProperty' });
    test.deepEqual(value, { result: 'set by override: new_value' });
});

defineTest('sync overrides: properties - verify keys are enumerable', async (test, sandbox) => {
    const obj = sandbox.create({ fqn: 'Object', overrides: [ { property: 'foo' }, { property: 'readOnlyString' } ] });
    const reader = sandbox.create({ fqn: 'jsii-calc.UsesInterfaceWithProperties', args: [ obj ] });

    sandbox.callbackHandler = makeSyncCallbackHandler(callback => {
        if (callback.get && callback.get.property === 'foo') {
            return 999;
        }

        if (callback.get && callback.get.property === 'readOnlyString') {
            return 'STR';
        }

        throw new Error('Unexpected callback');
    });

    const result = sandbox.invoke({ objref: reader, method: 'readStringAndNumber', args: [ obj ]});
    test.deepEqual(result, { result: 'base=STR child=999 keys=[foo,readOnlyString]' });
});

defineTest('sync overrides: returns an object', async (test, sandbox) => {

    const returnsNumber = sandbox.create({ fqn: 'Object', overrides: [ { method: 'obtainNumber' }, { property: 'numberProp' } ] });

    const obj = sandbox.create({ fqn: 'jsii-calc.OverrideReturnsObject' });
    const number100 = sandbox.create({ fqn: '@scope/jsii-calc-lib.Number', args: [ 100 ] });
    const number500 = sandbox.create({ fqn: '@scope/jsii-calc-lib.Number', args: [ 500 ] });

    sandbox.callbackHandler = makeSyncCallbackHandler(callback => {
        if (callback.invoke && callback.invoke.method === 'obtainNumber') {
            return number100;
        }

        if (callback.get && callback.get.property === 'numberProp') {
            return number500;
        }

        throw new Error('Unexpected callback:' + JSON.stringify(callback));
    });

    const ret = sandbox.invoke({ objref: obj, method: 'test', args: [ returnsNumber ]});
    test.deepEqual(ret, { result: 100 * 2 + 500 * 2 });
});

defineTest('fail to begin async from sync - method', async (test, sandbox) => {
    const obj = sandbox.create({ fqn: 'jsii-calc.SyncVirtualMethods', overrides: [ { method: 'virtualMethod', cookie: 'myCookie' } ] });

    let called = 0;

    sandbox.callbackHandler = makeSyncCallbackHandler(_ => {
        const innerObj = sandbox.create({ fqn: 'jsii-calc.AsyncVirtualMethods' });
        test.throws(() => sandbox.begin({ objref: innerObj, method: 'callMe' }));
        called++;

        return 42; // Need a valid return value
    });

    sandbox.invoke({ objref: obj, method: 'callerIsMethod' });
    test.equal(called, 1);

    sandbox.get({ objref: obj, property: 'callerIsProperty' });
    test.equal(called, 2);

    sandbox.set({ objref: obj, property: 'callerIsProperty', value: 33 });
    test.equal(called, 3);
});

defineTest('the "Object" FQN can be used to allow creating empty objects with overrides which comply with an interface', async (test, sandbox) => {
    const obj = sandbox.create({ fqn: 'jsii-calc.Polymorphism' });
    const friendly = sandbox.create({ fqn: 'Object', overrides: [ { method: 'hello' } ] });
    sandbox.callbackHandler = makeSyncCallbackHandler(_ => 'oh, hello');
    const ret = sandbox.invoke({ objref: obj, method: 'sayHello', args: [ friendly ] });
    test.deepEqual(ret.result, 'oh, oh, hello');
});

defineTest('literal objects can be returned when an interface is expected, and they will be adorned with jsii metadata so they can be interacted with', async (test, sandbox) => {
    const obj = sandbox.create({ fqn: 'jsii-calc.JSObjectLiteralForInterface' });
    const ret = sandbox.invoke({ objref: obj, method: 'giveMeFriendly' });

    test.deepEqual(sandbox.invoke({ objref: ret.result, method: 'hello' }), { result: 'I am literally friendly!' });

    const ret2 = sandbox.invoke({ objref: obj, method: 'giveMeFriendlyGenerator' });
    test.deepEqual(sandbox.invoke({ objref: ret2.result, method: 'hello' }), { result: 'giveMeFriendlyGenerator' });
    test.deepEqual(sandbox.invoke({ objref: ret2.result, method: 'next' }), { result: 42 });
});

defineTest('exceptions include a stack trace into the original source code', async (test, sandbox) => {
    const obj = sandbox.create({ fqn: 'jsii-calc.Thrower' });
    test.throws(() => {
        try {
            sandbox.invoke({ objref: obj, method: 'throwError' });
        } catch (error) {
            const regexp = /^\s*at Thrower\.doThrowError \(.*jsii[-_]calc.*\/lib\/compliance\.ts:\d+:\d+\)$/m;
            test.ok(regexp.test(error.stack), 'The stack trace includes the path to the original source file');
            throw error;
        }
    });
});

defineTest('variadic methods can be called', async (test, sandbox) => {
    const obj = sandbox.create({ fqn: 'jsii-calc.VariadicMethod' });
    test.deepEqual(sandbox.invoke({ objref: obj, method: 'asArray', args: [1, 2, 3, 4] }).result,
                   [1, 2, 3, 4]);
});

defineTest('variadic methods can be called without any vararg', async (test, sandbox) => {
    const obj = sandbox.create({ fqn: 'jsii-calc.VariadicMethod', args: [1, 2, 3] });
    test.deepEqual(sandbox.invoke({ objref: obj, method: 'asArray', args: [4] }).result,
                   [1, 2, 3, 4]);
});

defineTest('static properties - get', async (test, sandbox) => {
    const value = sandbox.sget({ fqn: 'jsii-calc.Statics', property: 'Foo' });
    test.deepEqual(value, { value: 'hello' });
});

defineTest('fails: static properties - set readonly', async (test, sandbox) => {
    test.throws(() => sandbox.sset({ fqn: 'jsii-calc.Statics', property: 'Foo', value: 123 }));
});

defineTest('static properties - set', async (test, sandbox) => {
    const defaultInstance = sandbox.sget({ fqn: 'jsii-calc.Statics', property: 'instance' });
    test.deepEqual(sandbox.get({ objref: defaultInstance.value, property: 'value' }), { value: 'default' });

    const obj = sandbox.create({ fqn: 'jsii-calc.Statics', args: [ 'MyInstance' ] });
    sandbox.sset({ fqn: 'jsii-calc.Statics', property: 'instance', value: obj });

    const updatedInstance = sandbox.sget({ fqn: 'jsii-calc.Statics', property: 'instance' });
    test.deepEqual(sandbox.get({ objref: updatedInstance.value, property: 'value' }), { value: 'MyInstance' });
});

defineTest('fails: static properties - get/set non-static', async (test, sandbox) => {
    test.throws(() => sandbox.sget({ fqn: 'jsii-calc.Statics', property: 'value' }), /is not static/);
    test.throws(() => sandbox.sset({ fqn: 'jsii-calc.Statics', property: 'value', value: 123 }), /is not static/);
});

defineTest('fails: static properties - get/set not found', async (test, sandbox) => {
    test.throws(() => sandbox.sget({ fqn: 'jsii-calc.Statics', property: 'zoo' }), /doesn't have a property/);
    test.throws(() => sandbox.sset({ fqn: 'jsii-calc.Statics', property: 'bar', value: 123 }), /doesn't have a property/);
});

defineTest('static methods', async (test, sandbox) => {
    const result = sandbox.sinvoke({ fqn: 'jsii-calc.Statics', method: 'staticMethod', args: [ 'Jsii' ] });
    test.deepEqual(result, { result: 'hello ,Jsii!' });
});

defineTest('fails: static methods - not found', async (test, sandbox) => {
    test.throws(() => sandbox.sinvoke({ fqn: 'jsii-calc.Statics', method: 'staticMethodNotFound', args: [ 'Jsii' ] }), /doesn't have a method/);
});

defineTest('fails: static methods - not static', async (test, sandbox) => {
    test.throws(() => sandbox.sinvoke({ fqn: 'jsii-calc.Statics', method: 'justMethod', args: [ 'Jsii' ] }), /is not a static method/);
});

defineTest('loading a module twice idepotently succeeds', async (_test, sandbox) => {
    await sandbox.load({
        tarball: await preparePackage('jsii-calc', false),
        name: 'jsii-calc',
        version: calcVersion
    });
});

defineTest('fails if trying to load two different versions of the same module', async (test, sandbox) => {
    let thrown = false;
    try {
        await sandbox.load({ tarball: await preparePackage('jsii-calc', false), name: 'jsii-calc', version: '99.999.9' });
    } catch (e) {
        test.ok(/Multiple versions .+ and .+ of the package 'jsii-calc' cannot be loaded together/.test(e.message));
        thrown = true;
    }

    test.ok(thrown);
});

defineTest('node.js standard library', async (test, sandbox) => {
    const objref = sandbox.create({ fqn: 'jsii-calc.NodeStandardLibrary' });
    const promise = sandbox.begin({ objref, method: 'fsReadFile' });
    await processPendingPromises(sandbox);

    const output = await sandbox.end({ promiseid: promise.promiseid });
    test.deepEqual(output, { result: 'Hello, resource!' });
    test.deepEqual(sandbox.invoke({ objref, method: 'fsReadFileSync' }),
        { result: 'Hello, resource! SYNC!' });

    const platform = sandbox.get({ objref, property: 'osPlatform' }).value;
    test.ok(platform && platform.length > 0);

    test.deepEqual(sandbox.invoke({ objref, method: 'cryptoSha256' }),
        { result: "6a2da20943931e9834fc12cfe5bb47bbd9ae43489a30726962b576f4e3993e50" });
});

// @see awslabs/jsii#248
defineTest('object literals are returned by reference', async (test, sandbox) => {
    const objref = sandbox.create({ fqn: 'jsii-calc.ClassWithMutableObjectLiteralProperty' });
    const property = sandbox.get({ objref, property: 'mutableObject' }).value;

    const newValue = 'Bazinga!1!';
    sandbox.set({ objref: property, property: 'value', value: newValue });

    test.equal(newValue,
               sandbox.get({
                   objref: sandbox.get({ objref, property: 'mutableObject' }).value,
                   property: 'value'
               }).value);

    sandbox.del({ objref: property });
});

defineTest('overrides: method instead of property with the same name', async (test, sandbox) => {
    test.throws(() => {
        sandbox.create({ fqn: 'jsii-calc.SyncVirtualMethods', overrides: [
            { method: 'theProperty' }
        ]});
    }, /Trying to override property/);
});

defineTest('overrides: property instead of method with the same name', async (test, sandbox) => {
    test.throws(() => {
        sandbox.create({ fqn: 'jsii-calc.SyncVirtualMethods', overrides: [
            { property: 'virtualMethod' }
        ]});
    }, /Trying to override method/);
});

defineTest('overrides: skip overrides of private methods', async (test, sandbox) => {
    const objref = sandbox.create({ fqn: 'jsii-calc.DoNotOverridePrivates', overrides: [
        { method: 'privateMethod' }
    ]});

    sandbox.callbackHandler = makeSyncCallbackHandler(_ => {
        test.ok(false, 'override callback should not be called');
        return 'privateMethodBoom!';
    });

    const result = sandbox.invoke({ objref, method: 'privateMethodValue' });
    test.deepEqual(result.result, 'privateMethod');
});

defineTest('overrides: skip overrides of private properties', async (test, sandbox) => {
    const objref = sandbox.create({ fqn: 'jsii-calc.DoNotOverridePrivates', overrides: [
        { property: 'privateProperty' }
    ]});

    sandbox.callbackHandler = makeSyncCallbackHandler(_ => {
        test.ok(false, 'override callback should not be called');
        return 'privatePropertyBoom!';
    });

    const result = sandbox.invoke({ objref, method: 'privatePropertyValue' });
    test.deepEqual(result.result, 'privateProperty');
});

defineTest('nulls are converted to undefined - ctor', async (_test, sandbox) => {
    sandbox.create({ fqn: 'jsii-calc.NullShouldBeTreatedAsUndefined', args: [ "foo", null ] });
});

defineTest('nulls are converted to undefined - method arguments', async (_test, sandbox) => {
    const objref = sandbox.create({ fqn: 'jsii-calc.NullShouldBeTreatedAsUndefined', args: [ "foo" ] });
    sandbox.invoke({ objref, method: 'giveMeUndefined', args: [ null ] });
});

defineTest('nulls are converted to undefined - inside objects', async (_test, sandbox) => {
    const objref = sandbox.create({ fqn: 'jsii-calc.NullShouldBeTreatedAsUndefined', args: [ "foo" ] });
    sandbox.invoke({ objref, method: 'giveMeUndefinedInsideAnObject', args: [ {
        thisShouldBeUndefined: null,
        arrayWithThreeElementsAndUndefinedAsSecondArgument: [ 'one', null, 'two' ]
    } ]});
});

defineTest('nulls are converted to undefined - properties', async (_test, sandbox) => {
    const objref = sandbox.create({ fqn: 'jsii-calc.NullShouldBeTreatedAsUndefined', args: [ "foo" ] });
    sandbox.set({ objref, property: 'changeMeToUndefined', value: null });
    sandbox.invoke({ objref, method: 'verifyPropertyIsUndefined' });
});

defineTest('JSII_AGENT is undefined in node.js', async (test, sandbox) => {
    test.equal(sandbox.sget({ fqn: 'jsii-calc.JsiiAgent', property: 'jsiiAgent' }).value, undefined);
});

defineTest('ObjRefs are labeled with the "most correct" type', async (test, sandbox) => {
    typeMatches('makeClass', { '$jsii.byref': /^jsii-calc.InbetweenClass@/ });
    typeMatches('makeInterface', { '$jsii.byref': /^jsii-calc.IPublicInterface@/ });
    typeMatches('makeInterface2', { '$jsii.byref': /^jsii-calc.InbetweenClass@/ });
    typeMatches('makeInterfaces', [ { '$jsii.byref': /^jsii-calc.IPublicInterface@/ } ]);
    typeMatches('hiddenInterface', { '$jsii.byref': /^jsii-calc.IPublicInterface@/ });
    typeMatches('hiddenInterfaces', [ { '$jsii.byref': /^jsii-calc.IPublicInterface@/ } ]);
    typeMatches('hiddenSubInterfaces', [ { '$jsii.byref': /^jsii-calc.IPublicInterface@/ } ]);

    function typeMatches(staticMethod: string, typeSpec: any) {
        const ret = sandbox.sinvoke({ fqn: 'jsii-calc.Constructors', method: staticMethod }).result as api.ObjRef;

        test.ok(deepEqualWithRegex(ret, typeSpec), `Constructors.${staticMethod}() => ${JSON.stringify(ret)}, does not match ${JSON.stringify(typeSpec)}`);
    }
});

/*

Test currently disabled because we don't have the infrastructure to make it pass.
https://github.com/awslabs/jsii/issues/399

defineTest('A single instance can be returned under two types', async (test, sandbox) => {
    const singleInstanceTwoTypes = create(sandbox, 'jsii-calc.SingleInstanceTwoTypes')();

    typeMatches('interface1', { '$jsii.byref': /^jsii-calc.InbetweenClass@/ });
    typeMatches('interface2', { '$jsii.byref': /^jsii-calc.IPublicInterface@/ });

    function typeMatches(method: string, typeSpec: any) {
        const ret = sandbox.invoke({ objref: singleInstanceTwoTypes, method }).result as api.ObjRef;

        test.ok(deepEqualWithRegex(ret, typeSpec), `Constructors.${method}() => ${JSON.stringify(ret)}, does not match ${JSON.stringify(typeSpec)}`);
    }
});

<<<<<<< HEAD
defineTest('Object ID does not get re-allocated when the constructor passes "this" out', async (test, sandbox) => {
    sandbox.callbackHandler = makeSyncCallbackHandler((callback) => {
        test.equal(callback.invoke && callback.invoke.method, 'consumePartiallyInitializedThis');
        test.deepEqual(callback.invoke && callback.invoke.args && callback.invoke.args, [{
            [api.TOKEN_REF]: 'jsii-calc.ConstructorPassesThisOut@10002'
        }, {
            [api.TOKEN_DATE]: '1970-01-01T00:00:00.000Z'
        }, {
            [api.TOKEN_ENUM]: ''
        }]);
        return 'OK';
    });
    const reflector = sandbox.create({
        fqn: 'jsii-calc.PartiallyInitializedThisConsumer',
        overrides: [{ method: 'consumePartiallyInitializedThis' }]
    });
    test.equal(reflector[api.TOKEN_REF], 'jsii-calc.PartiallyInitializedThisConsumer@10000');

    const classRef = sandbox.create({ fqn: 'jsii-calc.ConstructorPassesThisOut', args: [reflector] });
    test.equal(classRef[api.TOKEN_REF], 'jsii-calc.ConstructorPassesThisOut@10002');
});
=======
*/
>>>>>>> 4c0695cf

defineTest('toSandbox: "null" in hash values send to JS should be treated as non-existing key', async (test, sandbox) => {
    const input = { option1: null, option2: 'hello' };
    const option1Exists = sandbox.sinvoke({ fqn: 'jsii-calc.EraseUndefinedHashValues', method: 'doesKeyExist', args: [ input, 'option1' ] });
    test.equal(option1Exists.result, false);

    const option2Exists = sandbox.sinvoke({ fqn: 'jsii-calc.EraseUndefinedHashValues', method: 'doesKeyExist', args: [ input, 'option2' ] });
    test.equal(option2Exists.result, true);
});

defineTest('toSandbox: "undefined" in hash values sent to JS should be treated as non-existing key', async (test, sandbox) => {
    const input = { option1: undefined, option2: 'hello' };
    const option1Exists = sandbox.sinvoke({ fqn: 'jsii-calc.EraseUndefinedHashValues', method: 'doesKeyExist', args: [ input, 'option1' ] });
    test.equal(option1Exists.result, false);
    const option2Exists = sandbox.sinvoke({ fqn: 'jsii-calc.EraseUndefinedHashValues', method: 'doesKeyExist', args: [ input, 'option2' ] });
    test.equal(option2Exists.result, true);
});

defineTest('fromSandbox: "undefined" in hash values returned from JS erases the key', async (test, sandbox) => {
    const output = sandbox.sinvoke({ fqn: 'jsii-calc.EraseUndefinedHashValues', method: 'prop2IsUndefined' });
    test.deepEqual(output, { result: { prop1: 'value1' } });
});

defineTest('fromSandbox: "null" in hash values returned from JS erases the key', async (test, sandbox) => {
    const output = sandbox.sinvoke({ fqn: 'jsii-calc.EraseUndefinedHashValues', method: 'prop1IsNull' });
    test.deepEqual(output, { result: { prop2: 'value2' } });
});

defineTest('calculator can set and retrieve union properties', async (test, sandbox) => {
    const calculator = create(sandbox, 'jsii-calc.Calculator')();

    const mul = create(sandbox, 'jsii-calc.Multiply');
    const num = create(sandbox, '@scope/jsii-calc-lib.Number');

    sandbox.set({ objref: calculator, property: 'unionProperty', value: mul(num(9), num(3)) });

    const value = sandbox.invoke({ objref: calculator, method: 'readUnionValue' }).result;
    test.equal(27, value);

    const expression = sandbox.get({ objref: calculator, property: 'unionProperty' }).value;

    console.log(expression);

    test.ok(deepEqualWithRegex(expression, { '$jsii.byref': /^jsii-calc.Multiply@/ }));
});

defineTest('can set and retrieve union properties', async (test, sandbox) => {
    const types = create(sandbox, 'jsii-calc.AllTypes')();
    const typesSet = set(sandbox, types);
    const typesGet = get(sandbox, types);
    const mul = create(sandbox, 'jsii-calc.Multiply');
    const num = create(sandbox, '@scope/jsii-calc-lib.Number');

    typesSet('unionProperty', 1234);
    test.equal(typesGet('unionProperty'), 1234);

    typesSet('unionProperty', 'Hello');
    test.equal(typesGet('unionProperty'), 'Hello');

    typesSet('unionProperty', mul(num(2), num(12)));
    const mulObj = typesGet('unionProperty');
    test.equal(get(sandbox, mulObj)('value'), 24);

    // Collections

    typesSet('unionMapProperty', {
        Foo: num(99),
    });

    typesSet('unionArrayProperty', [
        123,
        num(33),
    ]);
    const unionArray = typesGet('unionArrayProperty');
    test.equal(get(sandbox, unionArray[1])('value'), 33);
});

// =================================================================================================

const testNames: { [name: string]: boolean } = { };

async function createCalculatorSandbox(name: string) {
    if (name in testNames) {
        throw new Error(`Duplicate test name: ${name}`);
    }
    testNames[name] = true;

    const initialCallbackHandler = () => {
        throw new Error('Callback invoked without a callback handler');
    };
    const sandbox = new Kernel(initialCallbackHandler);

    if (recordingOutput) {
        const inputOutputLogPath = join(recordingOutput, `${name}.log`);
        recordInteraction(sandbox, inputOutputLogPath);
    }

    sandbox.traceEnabled = `${process.env.JSII_DEBUG}` === '1';

    await sandbox.load({ tarball: await preparePackage('@scope/jsii-calc-base'), name: '@scope/jsii-calc-base', version: calcBaseVersion });
    await sandbox.load({ tarball: await preparePackage('@scope/jsii-calc-lib'), name: '@scope/jsii-calc-lib', version: calcLibVersion });
    await sandbox.load({ tarball: await preparePackage('jsii-calc'), name: 'jsii-calc', version: calcVersion });
    return sandbox;
}

const cache: { [module: string]: string } = { };

async function preparePackage(module: string, useCache = true) {
    if (module in cache && useCache) {
        return cache[module];
    }

    const staging = await fs.mkdtemp('/tmp/jsii-kernel-tests-');

    // clean up only if we are not recording, so playback can refer to these
    if (!recordingOutput) {
        process.on('exit', () => fs.removeSync(staging)); // cleanup
    }

    const packageRoot = findPackageRoot(module);
    await new Promise((ok, ko) => {
        const child = childProcess.spawn('npm', ['pack', packageRoot], { cwd: staging, shell: true, stdio: ['ignore', 'pipe', 'ignore'] });
        const stdout = new Array<Buffer>();
        child.stdout.on('data', chunk => stdout.push(Buffer.from(chunk)));
        child.once('exit', async (code, signal) => {
            if (code === 0) { return ok(); }
            if (code != null) { return ko(`Process exited with code ${code}`); }
            ko(`Process killed by signal ${signal}`);
        });
    });
    const dir = path.join(staging, (await fs.readdir(staging))[0]);
    cache[module] = dir;
    return dir;
}

function findPackageRoot(pkg: string) {
    return path.resolve(path.join(require.resolve(`${pkg}/package.json`), '..'));
}

/**
 * synchronous overrides are implemented as a simple callback function that gets
 * all the information needed to perform the callback and return the result.
 */
function makeSyncCallbackHandler(logic: (callback: Callback) => any) {
    return function(this: Kernel, callback: Callback) {
        const sandbox = this;

        // since sync callbacks must be handled at host level, we will "fake"
        // how jsii-runtime and a client will interact when a callback is requested
        const recording: fs.WriteStream = (sandbox as any).logfile;

        if (recording) {
            // jsii-runtime => client (callback request from the runtime)
            recording.write(`< ${JSON.stringify({ callback })}\n`);
        }

        const result = logic(callback);

        if (recording) {
            // client => jsii-runtime (callback completion by client)
            recording.write(`> ${JSON.stringify({ complete: { cbid: callback.cbid, result } })}\n`);
        }

        return result;
    };
}

export function deepEqualWithRegex(lvalue: any, rvalue: any): boolean {
    if (lvalue === rvalue) { return true; }
    if (typeof lvalue === 'string' && rvalue instanceof RegExp) { return rvalue.test(lvalue); }
    if (typeof lvalue !== typeof rvalue) { return false; }
    if (Array.isArray(lvalue) !== Array.isArray(rvalue)) { return false; }
    if (Array.isArray(lvalue) /* && Array.isArray(rvalue) */) {
      if (lvalue.length !== rvalue.length) { return false; }
      for (let i = 0 ; i < lvalue.length ; i++) {
        if (!deepEqualWithRegex(lvalue[i], rvalue[i])) { return false; }
      }
      return true;
    }
    if (typeof lvalue === 'object' /* && typeof rvalue === 'object' */) {
      if (lvalue === null || rvalue === null) {
        // If both were null, they'd have been ===
        return false;
      }
      const keys = Object.keys(lvalue);
      if (keys.length !== Object.keys(rvalue).length) { return false; }
      for (const key of keys) {
        if (!rvalue.hasOwnProperty(key)) { return false; }
        if (!deepEqualWithRegex(lvalue[key], rvalue[key])) { return false; }
      }
      return true;
    }
    // Neither object, nor array: I deduce this is primitive type
    // Primitive type and not ===, so I deduce not deepEqual
    return false;
}

function create(kernel: Kernel, fqn: string) {
    return (...args: any[]) => {
        return kernel.create({ fqn, args });
    };
}

function set(kernel: Kernel, objref: ObjRef) {
    return (property: string, value: any) => {
        return kernel.set({ objref, property, value });
    };
}

function get(kernel: Kernel, objref: ObjRef) {
    return (property: string) => {
        return kernel.get({ objref, property }).value;
    };
}<|MERGE_RESOLUTION|>--- conflicted
+++ resolved
@@ -1012,31 +1012,7 @@
     }
 });
 
-<<<<<<< HEAD
-defineTest('Object ID does not get re-allocated when the constructor passes "this" out', async (test, sandbox) => {
-    sandbox.callbackHandler = makeSyncCallbackHandler((callback) => {
-        test.equal(callback.invoke && callback.invoke.method, 'consumePartiallyInitializedThis');
-        test.deepEqual(callback.invoke && callback.invoke.args && callback.invoke.args, [{
-            [api.TOKEN_REF]: 'jsii-calc.ConstructorPassesThisOut@10002'
-        }, {
-            [api.TOKEN_DATE]: '1970-01-01T00:00:00.000Z'
-        }, {
-            [api.TOKEN_ENUM]: ''
-        }]);
-        return 'OK';
-    });
-    const reflector = sandbox.create({
-        fqn: 'jsii-calc.PartiallyInitializedThisConsumer',
-        overrides: [{ method: 'consumePartiallyInitializedThis' }]
-    });
-    test.equal(reflector[api.TOKEN_REF], 'jsii-calc.PartiallyInitializedThisConsumer@10000');
-
-    const classRef = sandbox.create({ fqn: 'jsii-calc.ConstructorPassesThisOut', args: [reflector] });
-    test.equal(classRef[api.TOKEN_REF], 'jsii-calc.ConstructorPassesThisOut@10002');
-});
-=======
 */
->>>>>>> 4c0695cf
 
 defineTest('toSandbox: "null" in hash values send to JS should be treated as non-existing key', async (test, sandbox) => {
     const input = { option1: null, option2: 'hello' };
@@ -1112,6 +1088,28 @@
     ]);
     const unionArray = typesGet('unionArrayProperty');
     test.equal(get(sandbox, unionArray[1])('value'), 33);
+});
+
+defineTest('Object ID does not get re-allocated when the constructor passes "this" out', async (test, sandbox) => {
+    sandbox.callbackHandler = makeSyncCallbackHandler((callback) => {
+        test.equal(callback.invoke && callback.invoke.method, 'consumePartiallyInitializedThis');
+        test.deepEqual(callback.invoke && callback.invoke.args && callback.invoke.args, [{
+            [api.TOKEN_REF]: 'jsii-calc.ConstructorPassesThisOut@10001'
+        }, {
+            [api.TOKEN_DATE]: '1970-01-01T00:00:00.000Z'
+        }, {
+            [api.TOKEN_ENUM]: 'jsii-calc.AllTypesEnum/ThisIsGreat'
+        }]);
+        return 'OK';
+    });
+    const reflector = sandbox.create({
+        fqn: 'jsii-calc.PartiallyInitializedThisConsumer',
+        overrides: [{ method: 'consumePartiallyInitializedThis' }]
+    });
+    test.equal(reflector[api.TOKEN_REF], 'jsii-calc.PartiallyInitializedThisConsumer@10000');
+
+    const classRef = sandbox.create({ fqn: 'jsii-calc.ConstructorPassesThisOut', args: [reflector] });
+    test.equal(classRef[api.TOKEN_REF], 'jsii-calc.ConstructorPassesThisOut@10001');
 });
 
 // =================================================================================================
