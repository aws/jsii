import { overriddenConfig } from '../../jest.config';

export default overriddenConfig({
<<<<<<< HEAD
  coverageThreshold: {
    global: {
      branches: 10.4,
      statements: 14.8,
    },
  },
=======
  coveragePathIgnorePatterns: ['/node_modules/', '<rootDir>/test'],
>>>>>>> 8585d692
});<|MERGE_RESOLUTION|>--- conflicted
+++ resolved
@@ -1,14 +1,5 @@
 import { overriddenConfig } from '../../jest.config';
 
 export default overriddenConfig({
-<<<<<<< HEAD
-  coverageThreshold: {
-    global: {
-      branches: 10.4,
-      statements: 14.8,
-    },
-  },
-=======
   coveragePathIgnorePatterns: ['/node_modules/', '<rootDir>/test'],
->>>>>>> 8585d692
 });