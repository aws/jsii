{
  "name": "jsii-pacmak",
  "version": "0.19.0",
  "description": "A code generation framework for jsii backend languages",
  "license": "Apache-2.0",
  "author": {
    "name": "Amazon Web Services",
    "url": "https://aws.amazon.com"
  },
  "homepage": "https://github.com/aws/jsii",
  "bugs": {
    "url": "https://github.com/aws/jsii/issues"
  },
  "repository": {
    "type": "git",
    "url": "https://github.com/aws/jsii.git",
    "directory": "packages/jsii-pacmak"
  },
  "engines": {
    "node": ">= 10.3.0"
  },
  "main": "lib/index.js",
  "types": "lib/index.d.ts",
  "bin": {
    "jsii-pacmak": "bin/jsii-pacmak"
  },
  "scripts": {
    "gen": "/bin/bash generate.sh",
    "build": "npm run gen && tsc --build && chmod +x bin/jsii-pacmak && npm run lint",
    "watch": "tsc --build -w",
    "lint": "eslint . --ext .js,.ts --ignore-path=.gitignore",
    "test": "/bin/bash test/diff-test.sh && /bin/bash test/build-test.sh && jest",
    "package": "package-js"
  },
  "dependencies": {
    "clone": "^2.1.2",
    "codemaker": "^0.19.0",
    "commonmark": "^0.29.0",
    "escape-string-regexp": "^2.0.0",
    "fs-extra": "^8.1.0",
    "jsii-reflect": "^0.19.0",
    "jsii-sampiler": "^0.19.0",
    "jsii-spec": "^0.19.0",
    "spdx-license-list": "^6.1.0",
    "xmlbuilder": "^13.0.2",
    "yargs": "^14.2.0"
  },
  "devDependencies": {
    "@scope/jsii-calc-lib": "^0.19.0",
    "@types/clone": "^0.1.30",
    "@types/commonmark": "^0.27.4",
    "@types/fs-extra": "^8.0.1",
<<<<<<< HEAD
    "@types/jest": "^24.0.20",
    "@types/node": "^10.14.22",
=======
    "@types/jest": "^24.0.19",
    "@types/node": "^10.17.0",
>>>>>>> 6ab75cff
    "@types/yargs": "^13.0.3",
    "@typescript-eslint/eslint-plugin": "^2.5.0",
    "@typescript-eslint/parser": "^2.5.0",
    "eslint": "^6.6.0",
    "jest": "^24.9.0",
    "jsii-build-tools": "^0.19.0",
    "jsii-calc": "^0.19.0",
    "jsii-dotnet-jsonmodel": "^0.19.0",
    "jsii-dotnet-runtime": "^0.19.0",
    "jsii-java-runtime": "^0.19.0",
    "typescript": "~3.6.4"
  },
  "keywords": [
    "jsii",
    "aws"
  ],
  "jest": {
    "collectCoverage": true,
    "collectCoverageFrom": [
      "**/bin/**/*.js",
      "**/lib/**/*.js"
    ],
    "coverageReporters": [
      "lcov",
      "text"
    ],
    "errorOnDeprecated": true,
    "testEnvironment": "node",
    "testMatch": [
      "**/?(*.)+(spec|test).js"
    ]
  }
}<|MERGE_RESOLUTION|>--- conflicted
+++ resolved
@@ -50,13 +50,8 @@
     "@types/clone": "^0.1.30",
     "@types/commonmark": "^0.27.4",
     "@types/fs-extra": "^8.0.1",
-<<<<<<< HEAD
     "@types/jest": "^24.0.20",
-    "@types/node": "^10.14.22",
-=======
-    "@types/jest": "^24.0.19",
     "@types/node": "^10.17.0",
->>>>>>> 6ab75cff
     "@types/yargs": "^13.0.3",
     "@typescript-eslint/eslint-plugin": "^2.5.0",
     "@typescript-eslint/parser": "^2.5.0",
