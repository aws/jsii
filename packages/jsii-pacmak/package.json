{
  "name": "jsii-pacmak",
  "version": "0.0.0",
  "description": "A code generation framework for jsii backend languages",
  "license": "Apache-2.0",
  "author": {
    "name": "Amazon Web Services",
    "url": "https://aws.amazon.com"
  },
  "homepage": "https://github.com/aws/jsii",
  "bugs": {
    "url": "https://github.com/aws/jsii/issues"
  },
  "repository": {
    "type": "git",
    "url": "https://github.com/aws/jsii.git",
    "directory": "packages/jsii-pacmak"
  },
  "engines": {
    "node": ">= 14.6.0"
  },
  "main": "lib/index.js",
  "types": "lib/index.d.ts",
  "bin": {
    "jsii-pacmak": "bin/jsii-pacmak"
  },
  "scripts": {
    "gen": "bash generate.sh",
    "build": "npm run gen && tsc --build && chmod +x bin/jsii-pacmak && npm run lint",
    "watch": "tsc --build -w",
    "lint": "eslint . --ext .js,.ts --ignore-path=.gitignore",
    "lint:fix": "yarn lint --fix",
    "test": "npm run test:unit && npm run test:build",
    "test:unit": "jest",
    "test:build": "bash test/build-test.sh",
    "test:update": "jest -u && npm run test:build",
    "package": "package-js"
  },
  "dependencies": {
    "@jsii/check-node": "0.0.0",
    "@jsii/spec": "^0.0.0",
    "clone": "^2.1.2",
    "codemaker": "^0.0.0",
    "commonmark": "^0.30.0",
    "escape-string-regexp": "^4.0.0",
    "fs-extra": "^10.1.0",
    "jsii-reflect": "^0.0.0",
    "jsii-rosetta": "^0.0.0",
    "semver": "^7.3.7",
    "spdx-license-list": "^6.6.0",
    "xmlbuilder": "^15.1.1",
    "yargs": "^16.2.0"
  },
  "devDependencies": {
    "@jsii/dotnet-runtime": "^0.0.0",
    "@jsii/java-runtime": "^0.0.0",
    "@jsii/go-runtime": "^0.0.0",
    "@scope/jsii-calc-lib": "^0.0.0",
    "@types/clone": "^2.1.1",
    "@types/diff": "^5.0.2",
    "@types/commonmark": "^0.27.5",
    "@types/fs-extra": "^9.0.13",
<<<<<<< HEAD
    "@types/semver": "^7.3.12",
=======
    "@types/semver": "^7.3.10",
    "diff": "^5.1.0",
>>>>>>> bf9c1427
    "jsii": "^0.0.0",
    "jsii-build-tools": "^0.0.0",
    "jsii-calc": "^3.20.120",
    "pyright": "^1.1.267"
  },
  "keywords": [
    "jsii",
    "aws"
  ]
}<|MERGE_RESOLUTION|>--- conflicted
+++ resolved
@@ -60,12 +60,8 @@
     "@types/diff": "^5.0.2",
     "@types/commonmark": "^0.27.5",
     "@types/fs-extra": "^9.0.13",
-<<<<<<< HEAD
     "@types/semver": "^7.3.12",
-=======
-    "@types/semver": "^7.3.10",
     "diff": "^5.1.0",
->>>>>>> bf9c1427
     "jsii": "^0.0.0",
     "jsii-build-tools": "^0.0.0",
     "jsii-calc": "^3.20.120",
