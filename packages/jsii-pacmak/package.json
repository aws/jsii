{
  "name": "jsii-pacmak",
  "version": "0.7.13",
  "description": "A code generation framework for jsii backend languages",
  "bin": {
    "jsii-pacmak": "bin/jsii-pacmak"
  },
  "main": "lib/index.js",
  "types": "lib/index.d.ts",
  "scripts": {
    "gen": "/bin/bash generate.sh",
    "build": "npm run gen && tsc && chmod +x bin/jsii-pacmak && tslint -p .",
    "watch": "tsc -w",
    "lint": "tslint -p . --force",
    "test": "/bin/bash test/diff-test.sh && /bin/bash test/build-test.sh",
    "package": "package-js"
  },
  "keywords": [
    "jsii",
    "aws"
  ],
  "dependencies": {
    "clone": "^2.1.1",
<<<<<<< HEAD
    "codemaker": "^0.7.10",
    "escape-string-regexp": "^1.0.5",
=======
    "codemaker": "^0.7.13",
>>>>>>> 0301e305
    "fs-extra": "^7.0.0",
    "jsii-spec": "^0.7.13",
    "spdx-license-list": "^4.1.0",
    "xmlbuilder": "^10.1.1",
    "yargs": "^12.0.2"
  },
  "devDependencies": {
    "@scope/jsii-calc-lib": "^0.7.13",
    "@types/clone": "^0.1.30",
    "@types/escape-string-regexp": "^1.0.0",
    "@types/fs-extra": "^5.0.4",
    "@types/node": "^8.10.37",
    "@types/nodeunit": "0.0.30",
    "@types/xmlbuilder": "^0.0.32",
    "@types/yargs": "^11.1.2",
    "jsii-build-tools": "^0.7.13",
    "jsii-calc": "^0.7.13",
    "jsii-dotnet-generator": "^0.7.13",
    "jsii-dotnet-jsonmodel": "^0.7.13",
    "jsii-dotnet-runtime": "^0.7.13",
    "jsii-java-runtime": "^0.7.13",
    "nodeunit": "^0.11.3",
    "tslint": "*",
    "typescript": "^3.1.6"
  },
  "author": {
    "name": "Amazon Web Services",
    "url": "https://aws.amazon.com"
  },
  "license": "Apache-2.0",
  "repository": {
    "type": "git",
    "url": "https://github.com/awslabs/jsii.git"
  }
}<|MERGE_RESOLUTION|>--- conflicted
+++ resolved
@@ -21,12 +21,8 @@
   ],
   "dependencies": {
     "clone": "^2.1.1",
-<<<<<<< HEAD
-    "codemaker": "^0.7.10",
+    "codemaker": "^0.7.13",
     "escape-string-regexp": "^1.0.5",
-=======
-    "codemaker": "^0.7.13",
->>>>>>> 0301e305
     "fs-extra": "^7.0.0",
     "jsii-spec": "^0.7.13",
     "spdx-license-list": "^4.1.0",
