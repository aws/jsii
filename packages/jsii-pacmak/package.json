{
  "name": "jsii-pacmak",
  "version": "0.20.8",
  "description": "A code generation framework for jsii backend languages",
  "license": "Apache-2.0",
  "author": {
    "name": "Amazon Web Services",
    "url": "https://aws.amazon.com"
  },
  "homepage": "https://github.com/aws/jsii",
  "bugs": {
    "url": "https://github.com/aws/jsii/issues"
  },
  "repository": {
    "type": "git",
    "url": "https://github.com/aws/jsii.git",
    "directory": "packages/jsii-pacmak"
  },
  "engines": {
    "node": ">= 10.3.0"
  },
  "main": "lib/index.js",
  "types": "lib/index.d.ts",
  "bin": {
    "jsii-pacmak": "bin/jsii-pacmak"
  },
  "scripts": {
    "gen": "/bin/bash generate.sh",
    "build": "npm run gen && tsc --build && chmod +x bin/jsii-pacmak && npm run lint",
    "watch": "tsc --build -w",
    "lint": "eslint . --ext .js,.ts --ignore-path=.gitignore",
    "test": "/bin/bash test/diff-test.sh && /bin/bash test/build-test.sh && jest",
    "test:update": "UPDATE_DIFF=1 /bin/bash test/diff-test.sh && /bin/bash test/build-test.sh && jest -u",
    "package": "package-js"
  },
  "dependencies": {
    "clone": "^2.1.2",
    "codemaker": "^0.20.8",
    "commonmark": "^0.29.0",
    "escape-string-regexp": "^2.0.0",
    "fs-extra": "^8.1.0",
    "jsii-reflect": "^0.20.8",
    "jsii-rosetta": "^0.20.8",
    "jsii-spec": "^0.20.8",
    "spdx-license-list": "^6.1.0",
    "xmlbuilder": "^13.0.2",
    "yargs": "^14.2.0"
  },
  "devDependencies": {
    "@scope/jsii-calc-lib": "^0.20.8",
    "@types/clone": "^0.1.30",
    "@types/commonmark": "^0.27.4",
    "@types/fs-extra": "^8.0.1",
    "@types/jest": "^24.0.23",
    "@types/mock-fs": "^4.10.0",
    "@types/node": "^10.17.5",
    "@types/yargs": "^13.0.3",
    "@typescript-eslint/eslint-plugin": "^2.6.1",
    "@typescript-eslint/parser": "^2.6.1",
    "eslint": "^6.6.0",
    "jest": "^24.9.0",
<<<<<<< HEAD
    "jsii-build-tools": "^0.20.5",
    "jsii-calc": "^0.20.5",
    "jsii-dotnet-jsonmodel": "^0.20.5",
    "jsii-dotnet-runtime": "^0.20.5",
    "jsii-java-runtime": "^0.20.5",
    "mock-fs": "^4.10.2",
    "typescript": "~3.7.2"
=======
    "jsii-build-tools": "^0.20.8",
    "jsii-calc": "^0.20.8",
    "jsii-dotnet-jsonmodel": "^0.20.8",
    "jsii-dotnet-runtime": "^0.20.8",
    "jsii-java-runtime": "^0.20.8",
    "mock-fs": "^4.10.4",
    "typescript": "~3.6.4"
>>>>>>> bc27018d
  },
  "keywords": [
    "jsii",
    "aws"
  ],
  "jest": {
    "collectCoverage": true,
    "collectCoverageFrom": [
      "**/bin/**/*.js",
      "**/lib/**/*.js"
    ],
    "coverageReporters": [
      "lcov",
      "text"
    ],
    "errorOnDeprecated": true,
    "testEnvironment": "node",
    "testMatch": [
      "**/?(*.)+(spec|test).js"
    ]
  }
}<|MERGE_RESOLUTION|>--- conflicted
+++ resolved
@@ -59,23 +59,13 @@
     "@typescript-eslint/parser": "^2.6.1",
     "eslint": "^6.6.0",
     "jest": "^24.9.0",
-<<<<<<< HEAD
-    "jsii-build-tools": "^0.20.5",
-    "jsii-calc": "^0.20.5",
-    "jsii-dotnet-jsonmodel": "^0.20.5",
-    "jsii-dotnet-runtime": "^0.20.5",
-    "jsii-java-runtime": "^0.20.5",
-    "mock-fs": "^4.10.2",
-    "typescript": "~3.7.2"
-=======
     "jsii-build-tools": "^0.20.8",
     "jsii-calc": "^0.20.8",
     "jsii-dotnet-jsonmodel": "^0.20.8",
     "jsii-dotnet-runtime": "^0.20.8",
     "jsii-java-runtime": "^0.20.8",
     "mock-fs": "^4.10.4",
-    "typescript": "~3.6.4"
->>>>>>> bc27018d
+    "typescript": "~3.7.2"
   },
   "keywords": [
     "jsii",
