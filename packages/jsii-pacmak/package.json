--- conflicted
+++ resolved
@@ -67,12 +67,8 @@
     "jsii-build-tools": "^0.0.0",
     "jsii-calc": "^0.0.0",
     "mock-fs": "^4.12.0",
-<<<<<<< HEAD
+    "prettier": "^2.0.5",
     "typescript": "~3.9.3"
-=======
-    "prettier": "^2.0.5",
-    "typescript": "~3.8.3"
->>>>>>> 367c79d6
   },
   "keywords": [
     "jsii",
