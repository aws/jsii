{
  "name": "jsii-pacmak",
  "version": "0.7.8",
  "description": "A code generation framework for jsii backend languages",
  "bin": {
    "jsii-pacmak": "bin/jsii-pacmak"
  },
  "main": "lib/index.js",
  "types": "lib/index.d.ts",
  "scripts": {
    "gen": "/bin/bash generate.sh",
    "build": "npm run gen && tsc && chmod +x bin/jsii-pacmak && tslint -p .",
    "watch": "tsc -w",
    "lint": "tslint -p . --force",
    "test": "/bin/bash test/diff-test.sh && /bin/bash test/build-test.sh",
    "package": "package-js"
  },
  "keywords": [
    "jsii",
    "aws"
  ],
  "dependencies": {
    "clone": "^2.1.1",
<<<<<<< HEAD
    "codemaker": "^0.7.7",
    "escape-string-regexp": "^1.0.5",
=======
    "codemaker": "^0.7.8",
>>>>>>> 100f5adf
    "fs-extra": "^4.0.3",
    "jsii-spec": "^0.7.8",
    "spdx-license-list": "^4.1.0",
    "xmlbuilder": "^10.0.0",
    "yargs": "^12.0.0"
  },
  "devDependencies": {
    "@scope/jsii-calc-lib": "^0.7.8",
    "@types/clone": "^0.1.30",
    "@types/escape-string-regexp": "^1.0.0",
    "@types/fs-extra": "^4.0.8",
    "@types/node": "^9.6.18",
    "@types/nodeunit": "0.0.30",
    "@types/xmlbuilder": "^0.0.32",
    "@types/yargs": "^11.1.1",
    "jsii-build-tools": "^0.7.8",
    "jsii-calc": "^0.7.8",
    "jsii-dotnet-generator": "^0.7.8",
    "jsii-dotnet-jsonmodel": "^0.7.8",
    "jsii-dotnet-runtime": "^0.7.8",
    "jsii-java-runtime": "^0.7.8",
    "nodeunit": "^0.11.3",
    "tslint": "*",
    "typescript": "^3.1.1"
  },
  "author": {
    "name": "Amazon Web Services",
    "url": "https://aws.amazon.com"
  },
  "license": "Apache-2.0",
  "repository": {
    "type": "git",
    "url": "https://github.com/awslabs/jsii.git"
  }
}<|MERGE_RESOLUTION|>--- conflicted
+++ resolved
@@ -21,12 +21,8 @@
   ],
   "dependencies": {
     "clone": "^2.1.1",
-<<<<<<< HEAD
-    "codemaker": "^0.7.7",
+    "codemaker": "^0.7.8",
     "escape-string-regexp": "^1.0.5",
-=======
-    "codemaker": "^0.7.8",
->>>>>>> 100f5adf
     "fs-extra": "^4.0.3",
     "jsii-spec": "^0.7.8",
     "spdx-license-list": "^4.1.0",
