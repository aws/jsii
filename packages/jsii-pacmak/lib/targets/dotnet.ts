--- conflicted
+++ resolved
@@ -3,7 +3,7 @@
 import * as path from 'path';
 import * as xmlbuilder from 'xmlbuilder';
 
-import { TargetBuilder, BuildOptions } from '../builder';
+import { BuildOptions } from '../builder';
 import * as logging from '../logging';
 import { JsiiModule } from '../packaging';
 import {
@@ -13,13 +13,8 @@
   findLocalBuildDirs,
 } from '../target';
 import { shell, Scratch, setExtend, filterAsync, slugify } from '../util';
+import { AggregateBuilder, TemporaryPackage } from './aggregatebuilder';
 import { DotNetGenerator } from './dotnet/dotnetgenerator';
-<<<<<<< HEAD
-import { JsiiModule } from '../packaging';
-import { BuildOptions } from '../builder';
-import { AggregateBuilder, TemporaryPackage } from './aggregatebuilder';
-=======
->>>>>>> f3448d20
 
 export const TARGET_FRAMEWORK = 'netcoreapp3.1';
 
