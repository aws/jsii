import childProcess = require('child_process');
import spec = require('jsii-spec');
import path = require('path');
import { IGenerator } from '../generator';
import { Target, TargetOptions } from '../target';

export default class Dotnet extends Target {
    protected readonly generator = new DotNetGenerator();

    constructor(options: TargetOptions) {
        super(options);
    }

    public build(sourceDir: string, outDir: string) {
        // TODO: Actually build!
        return this.copyFiles(sourceDir, outDir);
    }
}

// ##################
// # CODE GENERATOR #
// ##################

class DotNetGenerator implements IGenerator {
    private jsiiFile: string;

    public generate(): void {
        // The DotNet generator does not currently support in-memory generation.
        // Support can be added relatively easily if necessary.
    }

    public async load(packageRoot: string) {
        this.jsiiFile = path.join(packageRoot, spec.SPEC_FILE_NAME);
    }

    public upToDate(_: string): Promise<boolean> {
        return Promise.resolve(false);
    }

    public save(outdir: string, tarball: string): Promise<any> {
<<<<<<< HEAD
        const runtimeRoot = path.dirname(require.resolve('jsii-dotnet-generator/package.json'));
        const cliPath = `${runtimeRoot}/cli/publish/AWS.Jsii.Generator.CLI.dll`;
        const cli = childProcess.spawn("dotnet", [cliPath, '--jsii', this.jsiiFile, '--tarball', tarball, '--output', outdir], { stdio: 'inherit' });
=======
        const runtimeRoot = dirname(require.resolve('jsii-dotnet-generator/package.json'));
        const cliPath = `${runtimeRoot}/cli/publish/Amazon.JSII.Generator.CLI.dll`;
        const cli = spawn("dotnet", [cliPath, '--jsii', this.jsiiFile, '--tarball', tarball, '--output', outdir], { stdio: 'inherit' });
>>>>>>> 38b86f3c

        return new Promise<number>((resolve, reject) => {
            cli.once('exit', code => {
                if (code === 0) {
                    return resolve();
                } else {
                    return reject(new Error(`jsii-dotnet-generator exited with code ${code}`));
                }
            });

            cli.once('error', err => reject(err));
        });
    }
}<|MERGE_RESOLUTION|>--- conflicted
+++ resolved
@@ -38,15 +38,9 @@
     }
 
     public save(outdir: string, tarball: string): Promise<any> {
-<<<<<<< HEAD
         const runtimeRoot = path.dirname(require.resolve('jsii-dotnet-generator/package.json'));
-        const cliPath = `${runtimeRoot}/cli/publish/AWS.Jsii.Generator.CLI.dll`;
+        const cliPath = path.join(runtimeRoot, 'cli', 'publish', 'AWS.Jsii.Generator.CLI.dll');
         const cli = childProcess.spawn("dotnet", [cliPath, '--jsii', this.jsiiFile, '--tarball', tarball, '--output', outdir], { stdio: 'inherit' });
-=======
-        const runtimeRoot = dirname(require.resolve('jsii-dotnet-generator/package.json'));
-        const cliPath = `${runtimeRoot}/cli/publish/Amazon.JSII.Generator.CLI.dll`;
-        const cli = spawn("dotnet", [cliPath, '--jsii', this.jsiiFile, '--tarball', tarball, '--output', outdir], { stdio: 'inherit' });
->>>>>>> 38b86f3c
 
         return new Promise<number>((resolve, reject) => {
             cli.once('exit', code => {
