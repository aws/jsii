--- conflicted
+++ resolved
@@ -24,55 +24,10 @@
 /**
  * Build .NET packages all together, by generating an aggregate solution file
  */
-<<<<<<< HEAD
 export class DotnetBuilder extends AggregateBuilder {
-  public constructor(modules: JsiiModule[], options: BuildOptions) {
+  public constructor(modules: readonly JsiiModule[], options: BuildOptions) {
     super('dotnet', modules, options);
   }
-=======
-export class DotnetBuilder implements TargetBuilder {
-  private readonly targetName = 'dotnet';
-
-  public constructor(
-    private readonly modules: readonly JsiiModule[],
-    private readonly options: BuildOptions,
-  ) {}
-
-  public async buildModules(): Promise<void> {
-    if (this.modules.length === 0) {
-      return;
-    }
-
-    if (this.options.codeOnly) {
-      // Simple, just generate code to respective output dirs
-      await Promise.all(
-        this.modules.map((module) =>
-          this.generateModuleCode(
-            module,
-            this.outputDir(module.outputDirectory),
-          ),
-        ),
-      );
-      return;
-    }
-
-    // Otherwise make a single tempdir to hold all sources, build them together and copy them back out
-    const scratchDirs: Array<Scratch<any>> = [];
-    try {
-      const tempSourceDir = await this.generateAggregateSourceDir(this.modules);
-      scratchDirs.push(tempSourceDir);
-
-      // Build solution
-      logging.debug('Building .NET');
-      await shell(
-        'dotnet',
-        ['build', '--force', '--configuration', 'Release'],
-        {
-          cwd: tempSourceDir.directory,
-          retry: { maxAttempts: 5 },
-        },
-      );
->>>>>>> 8585d692
 
   protected async invokeBuild(
     tempSourceDir: Scratch<TemporaryPackage[]>,
@@ -86,15 +41,9 @@
     await this.copyOutArtifacts(tempSourceDir.object);
   }
 
-<<<<<<< HEAD
   protected async generateAggregateSourceDir(): Promise<
     Scratch<TemporaryPackage[]>
   > {
-=======
-  private async generateAggregateSourceDir(
-    modules: readonly JsiiModule[],
-  ): Promise<Scratch<TemporaryDotnetPackage[]>> {
->>>>>>> 8585d692
     return Scratch.make(async (tmpDir: string) => {
       logging.debug(`Generating aggregate .NET source dir at ${tmpDir}`);
 
@@ -224,10 +173,14 @@
     );
   }
 
-  private async copyOutArtifacts(packages: TemporaryPackage[]) {
+  private async copyOutArtifacts(
+    packages: readonly TemporaryPackage[],
+  ): Promise<void> {
     logging.debug('Copying out .NET artifacts');
 
-    await Promise.all(packages.map(copyOutIndividualArtifacts.bind(this)));
+    return Promise.all(
+      packages.map(copyOutIndividualArtifacts.bind(this)),
+    ).then(() => void null);
 
     async function copyOutIndividualArtifacts(
       this: DotnetBuilder,
@@ -236,7 +189,7 @@
       const targetDirectory = this.outputDir(pkg.outputTargetDirectory);
 
       await fs.mkdirp(targetDirectory);
-      await fs.copy(pkg.relativeArtifactsDir, targetDirectory, {
+      return fs.copy(pkg.relativeArtifactsDir, targetDirectory, {
         recursive: true,
         filter: (_, dst) => {
           return dst !== path.join(targetDirectory, TARGET_FRAMEWORK);
