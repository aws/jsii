--- conflicted
+++ resolved
@@ -125,11 +125,7 @@
     // If dotnet-jsonmodel is checked-out and we can find a local repository, add it to the list.
     try {
       /* eslint-disable @typescript-eslint/no-var-requires,import/no-extraneous-dependencies */
-<<<<<<< HEAD
-      const jsiiDotNetJsonModel = require('jsii-dotnet-jsonmodel');
-=======
       const jsiiDotNetJsonModel = require('@jsii/dotnet-jsonmodel');
->>>>>>> 958fbab4
       /* eslint-enable @typescript-eslint/no-var-requires,import/no-extraneous-dependencies */
       localRepos.push(jsiiDotNetJsonModel.repository);
     } catch {
@@ -139,11 +135,7 @@
     // If dotnet-runtime is checked-out and we can find a local repository, add it to the list.
     try {
       /* eslint-disable @typescript-eslint/no-var-requires,import/no-extraneous-dependencies */
-<<<<<<< HEAD
-      const jsiiDotNetRuntime = require('jsii-dotnet-runtime');
-=======
       const jsiiDotNetRuntime = require('@jsii/dotnet-runtime');
->>>>>>> 958fbab4
       /* eslint-enable @typescript-eslint/no-var-requires,import/no-extraneous-dependencies */
       localRepos.push(jsiiDotNetRuntime.repository);
     } catch {
