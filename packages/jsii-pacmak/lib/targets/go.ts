--- conflicted
+++ resolved
@@ -147,23 +147,17 @@
     });
   }
 
-<<<<<<< HEAD
-  public async save(outDir: string, tarball: string): Promise<any> {
+  public async save(
+    outDir: string,
+    tarball: string,
+    { license, notice }: Legalese,
+  ): Promise<any> {
     const output = path.join(outDir, goPackageName(this.assembly.name));
     await this.code.save(output);
     await fs.copyFile(
       tarball,
       path.join(output, JSII_INIT_PACKAGE, tarballName(this.assembly)),
-=======
-  public async save(
-    outDir: string,
-    tarball: string,
-    { license, notice }: Legalese,
-  ): Promise<any> {
-    await this.embedTarball(tarball);
-
-    const output = path.join(outDir, goPackageName(this.assembly.name));
-    await this.code.save(output);
+    );
 
     if (license) {
       await fs.writeFile(path.join(output, 'LICENSE'), license, {
@@ -176,32 +170,6 @@
         encoding: 'utf8',
       });
     }
-  }
-
-  private async embedTarball(source: string) {
-    const data = await fs.readFile(source);
-    const bytesPerLine = 16;
-
-    const file = path.join(JSII_INIT_PACKAGE, 'tarball.embedded.go');
-    this.code.openFile(file);
-    this.code.line(`package ${JSII_INIT_PACKAGE}`);
-    this.code.line();
-    this.code.open('var tarball = []byte{');
-    for (let i = 0; i < data.byteLength; i += bytesPerLine) {
-      const encoded = Array.from(data.slice(i, i + bytesPerLine))
-        .map((byte) => `0x${byte.toString(16).padStart(2, '0')}`)
-        .join(', ');
-      this.code.line(`${encoded},`);
-    }
-    this.code.close('}');
-    this.code.line();
-    // Check the byte slice has the expect size
-    this.code.open('func init() {');
-    this.code.open(`if len(tarball) != ${data.byteLength} {`);
-    this.code.line(
-      `panic("Tarball data does not have expected length (${data.byteLength} bytes)")`,
->>>>>>> ffb00324
-    );
   }
 }
 
