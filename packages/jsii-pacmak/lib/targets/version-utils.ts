--- conflicted
+++ resolved
@@ -8,16 +8,11 @@
  *
  * @see https://cwiki.apache.org/confluence/display/MAVENOLD/Dependency+Mediation+and+Conflict+Resolution
  */
-<<<<<<< HEAD
 export function toMavenVersionRange(
   semverRange: string,
   suffix?: string,
 ): string {
-  return toBracketNotation(semverRange, suffix);
-=======
-export function toMavenVersionRange(semverRange: string, suffix?: string): string {
   return toBracketNotation(semverRange, suffix, { semver: false });
->>>>>>> 52e73b51
 }
 
 /**
@@ -39,65 +34,53 @@
  */
 export function toPythonVersionRange(semverRange: string): string {
   const range = new Range(semverRange);
-<<<<<<< HEAD
   return range.set
     .map(set =>
       set
         .map(comp => {
+          const versionId = comp.semver.raw?.replace(/-0$/, '') ?? '0.0.0';
           switch (comp.operator) {
             case '':
+              // With ^0.0.0, somehow we get a left entry with an empty operator and value, we'll fix this up
+              return comp.value === '' ? '>=0.0.0' : `==${versionId}`;
             case '=':
-              return `==${comp.semver.raw}`;
+              return `==${versionId}`;
             default:
               // >, >=, <, <= are all valid expressions
-              return `${comp.operator}${comp.semver.raw}`;
+              return `${comp.operator}${versionId}`;
           }
         })
         .join(', '),
     )
     .join(', ');
-=======
-  return range.set.map(
-    set => set.map(
-      comp => {
-        const versionId = comp.semver.raw?.replace(/-0$/, '') ?? '0.0.0';
-        switch (comp.operator) {
-          case '':
-            // With ^0.0.0, somehow we get a left entry with an empty operator and value, we'll fix this up
-            return comp.value === '' ? '>=0.0.0' : `==${versionId}`;
-          case '=':
-            return `==${versionId}`;
-          default: // >, >=, <, <= are all valid expressions
-            return `${comp.operator}${versionId}`;
-        }
-      }
-    ).join(', ')
-  ).join(', ');
->>>>>>> 52e73b51
 }
 
-function toBracketNotation(semverRange: string, suffix?: string, { semver = true }: { semver?: boolean } = {}): string {
+function toBracketNotation(
+  semverRange: string,
+  suffix?: string,
+  { semver = true }: { semver?: boolean } = {},
+): string {
   const range = new Range(semverRange);
-<<<<<<< HEAD
   return range.set
     .map(set => {
       if (set.length === 1) {
+        const version = set[0].semver.raw;
         switch (set[0].operator || '=') {
           // "[version]" => means exactly version
           case '=':
-            return `[${addSuffix(set[0].semver.raw)}]`;
+            return `[${addSuffix(version)}]`;
           // "(version,]" => means greater than version
           case '>':
-            return `(${addSuffix(set[0].semver.raw)},]`;
+            return `(${addSuffix(version)},]`;
           // "[version,]" => means greater than or equal to that version
           case '>=':
-            return `[${addSuffix(set[0].semver.raw)},]`;
+            return `[${addSuffix(version)},]`;
           // "[,version)" => means less than version
           case '<':
-            return `[,${addSuffix(set[0].semver.raw)})`;
+            return `[,${addSuffix(version, !semver)})`;
           // "[,version]" => means less than or equal to version
           case '<=':
-            return `[,${addSuffix(set[0].semver.raw)}]`;
+            return `[,${addSuffix(version)}]`;
         }
       } else if (set.length === 2) {
         const nugetRange = toBracketRange(set[0], set[1]);
@@ -106,37 +89,12 @@
         }
       }
       throw new Error(
-        `Unsupported SemVer range set: ${set
+        `Unsupported SemVer range set in ${semverRange}: ${set
           .map(comp => comp.value)
           .join(', ')}`,
       );
     })
     .join(', ');
-=======
-  return range.set.map(set => {
-    if (set.length === 1) {
-      const version = set[0].semver.raw;
-      switch (set[0].operator || '=') {
-        // "[version]" => means exactly version
-        case '=': return `[${addSuffix(version)}]`;
-        // "(version,]" => means greater than version
-        case '>': return `(${addSuffix(version)},]`;
-        // "[version,]" => means greater than or equal to that version
-        case '>=': return `[${addSuffix(version)},]`;
-        // "[,version)" => means less than version
-        case '<': return `[,${addSuffix(version, !semver)})`;
-        // "[,version]" => means less than or equal to version
-        case '<=': return `[,${addSuffix(version)}]`;
-      }
-    } else if (set.length === 2) {
-      const nugetRange = toBracketRange(set[0], set[1]);
-      if (nugetRange) {
-        return nugetRange;
-      }
-    }
-    throw new Error(`Unsupported SemVer range set in ${semverRange}: ${set.map(comp => comp.value).join(', ')}`);
-  }).join(', ');
->>>>>>> 52e73b51
 
   function toBracketRange(
     left: Comparator,
@@ -159,17 +117,16 @@
 
     const leftBrace = left.operator.endsWith('=') ? '[' : '(';
     const rightBrace = right.operator.endsWith('=') ? ']' : ')';
-<<<<<<< HEAD
     return `${leftBrace}${addSuffix(left.semver.raw)},${addSuffix(
       right.semver.raw,
+      right.operator === '<' && !semver,
     )}${rightBrace}`;
-=======
-    return `${leftBrace}${addSuffix(left.semver.raw)},${addSuffix(right.semver.raw, right.operator === '<' && !semver)}${rightBrace}`;
->>>>>>> 52e73b51
   }
 
   function addSuffix(str: string | undefined, trimDashZero = false) {
-    if (!str) { return ''; }
+    if (!str) {
+      return '';
+    }
     if (trimDashZero) {
       str = str.replace(/-0$/, '');
     }
