export * from './class';
export * from './enum';
export * from './go-type';
export * from './go-type-reference';
export * from './interface';
<<<<<<< HEAD
export * from './type-field';
=======
export * from './struct';
>>>>>>> 4997976c
<|MERGE_RESOLUTION|>--- conflicted
+++ resolved
@@ -3,8 +3,5 @@
 export * from './go-type';
 export * from './go-type-reference';
 export * from './interface';
-<<<<<<< HEAD
-export * from './type-field';
-=======
 export * from './struct';
->>>>>>> 4997976c
+export * from './type-field';