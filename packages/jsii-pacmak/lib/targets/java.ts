--- conflicted
+++ resolved
@@ -4,11 +4,7 @@
 import spec = require('jsii-spec');
 import path = require('path');
 import xmlbuilder = require('xmlbuilder');
-<<<<<<< HEAD
-import {CollectionTypeReference} from "../../../jsii-spec/lib";
-=======
-import {CollectionTypeReference, TypeReference} from "../../../jsii-spec/lib";
->>>>>>> 25b773c7
+import { CollectionTypeReference, TypeReference } from '../../../jsii-spec/lib';
 import { Generator } from '../generator';
 import logging = require('../logging');
 import { md2html } from '../markdown';
@@ -779,12 +775,8 @@
      * able to interact with them, so we will create a proxy class which
      * implements this interface and has the same methods.
      *
-<<<<<<< HEAD
-     * These proxies are also used to extend abstract classes to allow the JSII engine to instantiate an abstract class in Java.
-=======
      * These proxies are also used to extend abstract classes to allow the JSII
      * engine to instantiate an abstract class in Java.
->>>>>>> 25b773c7
      */
     private emitProxy(ifc: spec.InterfaceType | spec.ClassType) {
         const name = INTERFACE_PROXY_CLASS_NAME;
@@ -883,7 +875,6 @@
     private toJavaProp(property: spec.Property, inherited: boolean): JavaProp {
         const safeName = JavaGenerator.safeJavaPropertyName(property.name);
         const propName = this.code.toPascalCase(safeName);
-<<<<<<< HEAD
 
         return {
             docs: property.docs,
@@ -963,99 +954,6 @@
                 this.code.line(` * @param ${prop.fieldName} ${prop.docs.summary}`);
             } else {
                 this.code.line(` * @param ${prop.fieldName} the value to be set`);
-=======
-
-        return {
-            docs: property.docs,
-            spec: property,
-            propName,
-            jsiiName: property.name,
-            nullable: !!property.optional,
-            fieldName: this.code.toCamelCase(safeName),
-            fieldJavaType: this.toJavaType(property.type),
-            fieldJavaClass: `${this.toJavaType(property.type, true)}.class`,
-            javaTypes: this.toJavaTypes(property.type),
-            immutable: property.immutable || false,
-            inherited,
-        };
-    }
-
-    private emitBuilderSetter(prop: JavaProp, builderName: string) {
-        for (const type of prop.javaTypes) {
-            this.code.line();
-            this.code.line('/**');
-            this.code.line(` * Sets the value of ${prop.propName}`);
-            const summary = (prop.docs && prop.docs.summary) || "the value to be set";
-            this.code.line(` * ${paramJavadoc(prop.fieldName, prop.nullable, summary)}`);
-            this.code.line(` * @return {@code this}`);
-            if (prop.docs && prop.docs.deprecated) {
-                this.code.line(` * @deprecated ${prop.docs.deprecated}`);
-            }
-            this.code.line(' */');
-            this.emitStabilityAnnotations(prop.spec);
-            this.code.openBlock(`public ${builderName} ${prop.fieldName}(${type} ${prop.fieldName})`);
-            this.code.line(`this.${prop.fieldName} = ${prop.fieldName};`);
-            this.code.line('return this;');
-            this.code.closeBlock();
-        }
-    }
-
-    private emitBuilder(classSpec: spec.InterfaceType | spec.ClassType, constructorName: string, props: JavaProp[]) {
-        const builderName = 'Builder';
-
-        // Start builder()
-        this.code.line();
-        this.code.line('/**');
-        this.code.line(` * @return a {@link Builder} of {@link ${classSpec.name}}`);
-        this.code.line(' */');
-        this.emitStabilityAnnotations(classSpec);
-        this.code.openBlock(`static ${builderName} builder()`);
-        this.code.line(`return new ${builderName}();`);
-        this.code.closeBlock();
-        // End builder()
-
-        // Start Builder
-        this.code.line('/**');
-        this.code.line(` * A builder for {@link ${classSpec.name}}`);
-        this.code.line(' */');
-        this.emitStabilityAnnotations(classSpec);
-        this.code.openBlock(`public static final class ${builderName}`);
-
-        props.forEach(prop => this.code.line(`private ${prop.fieldJavaType} ${prop.fieldName};`));
-        props.forEach(prop => this.emitBuilderSetter(prop, builderName));
-
-        // Start build()
-        this.code.line();
-        this.code.line('/**');
-        this.code.line(' * Builds the configured instance.');
-        this.code.line(` * @return a new instance of {@link ${classSpec.name}}`);
-        this.code.line(' * @throws NullPointerException if any required attribute was not provided');
-        this.code.line(' */');
-        this.emitStabilityAnnotations(classSpec);
-        this.code.openBlock(`public ${classSpec.name} build()`);
-
-        const propFields = props.map(prop => prop.fieldName).join(", ");
-
-        this.code.line(`return new ${constructorName}(${propFields});`);
-        this.code.closeBlock();
-        // End build()
-
-        this.code.closeBlock();
-        // End Builder
-    }
-
-    private emitDataType(ifc: spec.InterfaceType) {
-        // collect all properties from all base structs and dedupe by name. It is assumed that the generation of the
-        // assembly will not permit multiple overloaded inherited properties with the same name and that this will be
-        // enforced by Typescript constraints.
-        const propsByName: { [name: string]: JavaProp } = {};
-        const self = this;
-
-        function collectProps(currentIfc: spec.InterfaceType, isBaseClass = false) {
-            for (const property of currentIfc.properties || []) {
-                const javaProp = self.toJavaProp(property, isBaseClass);
-                propsByName[javaProp.propName] = javaProp;
->>>>>>> 25b773c7
             }
             this.code.line(` * @return {@code this}`);
             if (prop.docs && prop.docs.deprecated) {
@@ -1093,7 +991,6 @@
         }
     }
 
-<<<<<<< HEAD
     private emitBuilder(classSpec: spec.InterfaceType | spec.ClassType, constructorName: string, props: JavaProp[]) {
         const builderName = 'Builder';
 
@@ -1171,8 +1068,6 @@
             }
         }
 
-=======
->>>>>>> 25b773c7
         collectProps(ifc);
         const props = Object.values(propsByName);
         this.emitBuilder(ifc, INTERFACE_PROXY_CLASS_NAME, props);
