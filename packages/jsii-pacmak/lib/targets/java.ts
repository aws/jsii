--- conflicted
+++ resolved
@@ -2529,19 +2529,12 @@
       'throw new ClassNotFoundException("Unknown JSII type: " + fqn);',
     );
     this.code.closeBlock();
-<<<<<<< HEAD
     this.code.line('String className = MODULE_TYPES.get(fqn);');
     this.code.openBlock('if (!this.cache.containsKey(className))');
     this.code.line('this.cache.put(className, this.findClass(className));');
     this.code.closeBlock();
     this.code.line('return this.cache.get(className);');
-=======
-    this.code.line(
-      'return this.cache.computeIfAbsent(MODULE_TYPES.get(fqn), this::findClass);',
-    );
->>>>>>> b2aa4247
-    this.code.closeBlock();
-
+    this.code.closeBlock();
     this.code.line();
     this.code.openBlock('private Class<?> findClass(final String binaryName)');
     this.code.openBlock('try');
