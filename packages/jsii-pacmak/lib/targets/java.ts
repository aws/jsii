import * as clone from 'clone';
import { toPascalCase, toSnakeCase } from 'codemaker/lib/case-utils';
import * as fs from 'fs-extra';
import * as reflect from 'jsii-reflect';
import {
  Rosetta,
  typeScriptSnippetFromSource,
  Translation,
  markDownToJavaDoc,
} from 'jsii-rosetta';
import * as spec from '@jsii/spec';
import * as path from 'path';
import * as xmlbuilder from 'xmlbuilder';
import { Generator } from '../generator';
import {
  PackageInfo,
  Target,
  findLocalBuildDirs,
  TargetOptions,
} from '../target';
import * as logging from '../logging';
import { shell, Scratch, slugify, setExtend } from '../util';
import { TargetBuilder, BuildOptions } from '../builder';
import { JsiiModule } from '../packaging';
import { VERSION, VERSION_DESC } from '../version';
import { toMavenVersionRange } from './version-utils';
import {
  INCOMPLETE_DISCLAIMER_COMPILING,
  INCOMPLETE_DISCLAIMER_NONCOMPILING,
} from '.';

// eslint-disable-next-line @typescript-eslint/no-var-requires,@typescript-eslint/no-require-imports
const spdxLicenseList = require('spdx-license-list');

const BUILDER_CLASS_NAME = 'Builder';

const ANN_NOT_NULL = '@org.jetbrains.annotations.NotNull';
const ANN_NULLABLE = '@org.jetbrains.annotations.Nullable';

/**
 * Build Java packages all together, by generating an aggregate POM
 *
 * This will make the Java build a lot more efficient (~300%).
 *
 * Do this by copying the code into a temporary directory, generating an aggregate
 * POM there, and then copying the artifacts back into the respective output
 * directories.
 */
export class JavaBuilder implements TargetBuilder {
  private readonly targetName = 'java';

  public constructor(
    private readonly modules: JsiiModule[],
    private readonly options: BuildOptions,
  ) {}

  public async buildModules(): Promise<void> {
    if (this.modules.length === 0) {
      return;
    }

    if (this.options.codeOnly) {
      // Simple, just generate code to respective output dirs
      await Promise.all(
        this.modules.map((module) =>
          this.generateModuleCode(
            module,
            this.options,
            this.outputDir(module.outputDirectory),
          ),
        ),
      );
      return;
    }

    // Otherwise make a single tempdir to hold all sources, build them together and copy them back out
    const scratchDirs: Array<Scratch<any>> = [];
    try {
      const tempSourceDir = await this.generateAggregateSourceDir(
        this.modules,
        this.options,
      );
      scratchDirs.push(tempSourceDir);

      // Need any old module object to make a target to be able to invoke build, though none of its settings
      // will be used.
      const target = this.makeTarget(this.modules[0], this.options);
      const tempOutputDir = await Scratch.make(async (dir) => {
        logging.debug(`Building Java code to ${dir}`);
        await target.build(tempSourceDir.directory, dir);
      });
      scratchDirs.push(tempOutputDir);

      await this.copyOutArtifacts(
        tempOutputDir.directory,
        tempSourceDir.object,
      );

      if (this.options.clean) {
        await Scratch.cleanupAll(scratchDirs);
      }
    } catch (e) {
      logging.warn(
        `Exception occurred, not cleaning up ${scratchDirs.map(
          (s) => s.directory,
        )}`,
      );
      throw e;
    }
  }

  private async generateModuleCode(
    module: JsiiModule,
    options: BuildOptions,
    where: string,
  ): Promise<void> {
    const target = this.makeTarget(module, options);
    logging.debug(`Generating Java code into ${where}`);
    await target.generateCode(where, module.tarball);
  }

  private async generateAggregateSourceDir(
    modules: JsiiModule[],
    options: BuildOptions,
  ): Promise<Scratch<TemporaryJavaPackage[]>> {
    return Scratch.make(async (tmpDir: string) => {
      logging.debug(`Generating aggregate Java source dir at ${tmpDir}`);
      const ret: TemporaryJavaPackage[] = [];

      const generatedModules = modules
        .map((module) => ({ module, relativeName: slugify(module.name) }))
        .map(({ module, relativeName }) => ({
          module,
          relativeName,
          sourceDir: path.join(tmpDir, relativeName),
        }))
        .map(({ module, relativeName, sourceDir }) =>
          this.generateModuleCode(module, options, sourceDir).then(() => ({
            module,
            relativeName,
          })),
        );

      for await (const { module, relativeName } of generatedModules) {
        ret.push({
          relativeSourceDir: relativeName,
          relativeArtifactsDir: moduleArtifactsSubdir(module),
          outputTargetDirectory: module.outputDirectory,
        });
      }

      await this.generateAggregatePom(
        tmpDir,
        ret.map((m) => m.relativeSourceDir),
      );
      await this.generateMavenSettingsForLocalDeps(tmpDir);

      return ret;
    });
  }

  private async generateAggregatePom(where: string, moduleNames: string[]) {
    const aggregatePom = xmlbuilder
      .create(
        {
          project: {
            '@xmlns': 'http://maven.apache.org/POM/4.0.0',
            '@xmlns:xsi': 'http://www.w3.org/2001/XMLSchema-instance',
            '@xsi:schemaLocation':
              'http://maven.apache.org/POM/4.0.0 https://maven.apache.org/xsd/maven-4.0.0.xsd',
            '#comment': [
              `Generated by jsii-pacmak@${VERSION_DESC} on ${new Date().toISOString()}`,
            ],

            modelVersion: '4.0.0',
            packaging: 'pom',

            groupId: 'software.amazon.jsii',
            artifactId: 'aggregatepom',
            version: '1.0.0',

            modules: {
              module: moduleNames,
            },
          },
        },
        { encoding: 'UTF-8' },
      )
      .end({ pretty: true });

    logging.debug(`Generated ${where}/pom.xml`);
    await fs.writeFile(path.join(where, 'pom.xml'), aggregatePom);
  }

  private async copyOutArtifacts(
    artifactsRoot: string,
    packages: TemporaryJavaPackage[],
  ) {
    logging.debug('Copying out Java artifacts');
    // The artifacts directory looks like this:
    //  /tmp/XXX/software/amazon/awscdk/something/v1.2.3
    //                                 /else/v1.2.3
    //                                 /entirely/v1.2.3
    //
    // We get the 'software/amazon/awscdk/something' path from the package, identifying
    // the files we need to copy, including Maven metadata. But we need to recreate
    // the whole path in the target directory.

    await Promise.all(
      packages.map(async (pkg) => {
        const artifactsSource = path.join(
          artifactsRoot,
          pkg.relativeArtifactsDir,
        );
        const artifactsDest = path.join(
          this.outputDir(pkg.outputTargetDirectory),
          pkg.relativeArtifactsDir,
        );

        await fs.mkdirp(artifactsDest);
        await fs.copy(artifactsSource, artifactsDest, { recursive: true });
      }),
    );
  }

  /**
   * Decide whether or not to append 'java' to the given output directory
   */
  private outputDir(declaredDir: string) {
    return this.options.languageSubdirectory
      ? path.join(declaredDir, this.targetName)
      : declaredDir;
  }

  /**
   * Generates maven settings file for this build.
   * @param where The generated sources directory. This is where user.xml will be placed.
   * @param currentOutputDirectory The current output directory. Will be added as a local maven repo.
   */
  private async generateMavenSettingsForLocalDeps(where: string) {
    const filePath = path.join(where, 'user.xml');

    // traverse the dep graph of this module and find all modules that have
    // an <outdir>/java directory. we will add those as local maven
    // repositories which will resolve instead of Maven Central for those
    // module. this enables building against local modules (i.e. in lerna
    // repositories or linked modules).
    const allDepsOutputDirs = new Set<string>();

    const resolvedModules = this.modules.map(async (mod) => ({
      module: mod,
      localBuildDirs: await findLocalBuildDirs(
        mod.moduleDirectory,
        this.targetName,
      ),
    }));
    for await (const { module, localBuildDirs } of resolvedModules) {
      setExtend(allDepsOutputDirs, localBuildDirs);

      // Also include output directory where we're building to, in case we build multiple packages into
      // the same output directory.
      allDepsOutputDirs.add(
        path.join(
          module.outputDirectory,
          this.options.languageSubdirectory ? this.targetName : '',
        ),
      );
    }

    const localRepos = Array.from(allDepsOutputDirs);

    // if java-runtime is checked-out and we can find a local repository,
    // add it to the list.
    const localJavaRuntime = await findJavaRuntimeLocalRepository();
    if (localJavaRuntime) {
      localRepos.push(localJavaRuntime);
    }

    logging.debug('local maven repos:', localRepos);

    const profileName = 'local-jsii-modules';
    const settings = xmlbuilder
      .create(
        {
          settings: {
            '@xmlns': 'http://maven.apache.org/POM/4.0.0',
            '@xmlns:xsi': 'http://www.w3.org/2001/XMLSchema-instance',
            '@xsi:schemaLocation':
              'http://maven.apache.org/SETTINGS/1.0.0 https://maven.apache.org/xsd/settings-1.0.0.xsd',
            '#comment': [
              `Generated by jsii-pacmak@${VERSION_DESC} on ${new Date().toISOString()}`,
            ],
            profiles: {
              profile: {
                id: profileName,
                repositories: {
                  repository: localRepos.map((repo, index) => ({
                    id: `local${index}`,
                    url: `file://${repo}`,
                  })),
                },
              },
            },
            activeProfiles: {
              activeProfile: profileName,
            },
          },
        },
        { encoding: 'UTF-8' },
      )
      .end({ pretty: true });

    logging.debug(`Generated ${filePath}`);
    await fs.writeFile(filePath, settings);
    return filePath;
  }

  private makeTarget(module: JsiiModule, options: BuildOptions): Target {
    return new Java({
      targetName: this.targetName,
      packageDir: module.moduleDirectory,
      assembly: module.assembly,
      fingerprint: options.fingerprint,
      force: options.force,
      arguments: options.arguments,
      rosetta: options.rosetta,
    });
  }
}

interface TemporaryJavaPackage {
  /**
   * Where the sources are (relative to the source root)
   */
  relativeSourceDir: string;

  /**
   * Where the artifacts will be stored after build (relative to build dir)
   */
  relativeArtifactsDir: string;

  /**
   * Where the artifacts ought to go for this particular module
   */
  outputTargetDirectory: string;
}

/**
 * Return the subdirectory of the output directory where the artifacts for this particular package are produced
 */
function moduleArtifactsSubdir(module: JsiiModule) {
  const groupId = module.assembly.targets!.java!.maven.groupId;
  const artifactId = module.assembly.targets!.java!.maven.artifactId;
  return `${groupId.replace(/\./g, '/')}/${artifactId}`;
}

export default class Java extends Target {
  public static toPackageInfos(
    assm: spec.Assembly,
  ): { [language: string]: PackageInfo } {
    const groupId = assm.targets!.java!.maven.groupId;
    const artifactId = assm.targets!.java!.maven.artifactId;
    const url = `https://repo1.maven.org/maven2/${groupId.replace(
      /\./g,
      '/',
    )}/${artifactId}/${assm.version}/`;
    return {
      java: {
        repository: 'Maven Central',
        url,
        usage: {
          'Apache Maven': {
            language: 'xml',
            code: xmlbuilder
              .create({
                dependency: { groupId, artifactId, version: assm.version },
              })
              .end({ pretty: true })
              .replace(/<\?\s*xml(\s[^>]+)?>\s*/m, ''),
          },
          'Apache Buildr': `'${groupId}:${artifactId}:jar:${assm.version}'`,
          'Apache Ivy': {
            language: 'xml',
            code: xmlbuilder
              .create({
                dependency: {
                  '@groupId': groupId,
                  '@name': artifactId,
                  '@rev': assm.version,
                },
              })
              .end({ pretty: true })
              .replace(/<\?\s*xml(\s[^>]+)?>\s*/m, ''),
          },
          'Groovy Grape': `@Grapes(\n@Grab(group='${groupId}', module='${artifactId}', version='${assm.version}')\n)`,
          'Gradle / Grails': `compile '${groupId}:${artifactId}:${assm.version}'`,
        },
      },
    };
  }

  public static toNativeReference(type: spec.Type, options: any) {
    const [, ...name] = type.fqn.split('.');
    return { java: `import ${[options.package, ...name].join('.')};` };
  }

  protected readonly generator: JavaGenerator;

  public constructor(options: TargetOptions) {
    super(options);

    this.generator = new JavaGenerator(options.rosetta);
  }

  public async build(sourceDir: string, outDir: string): Promise<void> {
    const url = `file://${outDir}`;
    const mvnArguments = new Array<string>();
    for (const arg of Object.keys(this.arguments)) {
      if (!arg.startsWith('mvn-')) {
        continue;
      }
      mvnArguments.push(`--${arg.slice(4)}`);
      mvnArguments.push(this.arguments[arg].toString());
    }

    await shell(
      'mvn',
      [
        ...mvnArguments,
        'deploy',
        `-D=altDeploymentRepository=local::default::${url}`,
        '--settings=user.xml',
      ],
      {
        cwd: sourceDir,
        env: {
          // Twiddle the JVM settings a little for Maven. Delaying JIT compilation
          // brings down Maven execution time by about 1/3rd (15->10s, 30->20s)
          MAVEN_OPTS: `${
            process.env.MAVEN_OPTS ?? ''
          } -XX:+TieredCompilation -XX:TieredStopAtLevel=1`,
        },
      },
    );
  }
}

// ##################
// # CODE GENERATOR #
// ##################

const MODULE_CLASS_NAME = '$Module';
const INTERFACE_PROXY_CLASS_NAME = 'Jsii$Proxy';

// Struct that stores metadata about a property that can be used in Java code generation.
interface JavaProp {
  // Documentation for the property
  docs?: spec.Docs;

  // The original JSII property spec this struct was derived from
  spec: spec.Property;

  // Canonical name of the Java property (eg: 'MyProperty')
  propName: string;

  // The original canonical name of the JSII property
  jsiiName: string;

  // Field name of the Java property (eg: 'myProperty')
  fieldName: string;

  // The java type for the property (eg: 'List<String>')
  fieldJavaType: string;

  // The NativeType representation of the property's type
  fieldNativeType: string;

  // The raw class type of the property that can be used for marshalling (eg: 'List.class')
  fieldJavaClass: string;

  // List of types that the property is assignable from. Used to overload setters.
  javaTypes: string[];

  // True if the property is optional.
  nullable: boolean;

  // True if the property has been transitively inherited from a base class.
  inherited: boolean;

  // True if the property is read-only once initialized.
  immutable: boolean;
}

class JavaGenerator extends Generator {
  // When the code-generator needs to generate code for a property or method that has the same name as a member of this list, the name will
  // be automatically modified to avoid compile errors. Most of these are java language reserved keywords. In addition to those, any keywords that
  // are likely to conflict with auto-generated methods or properties (eg: 'build') are also considered reserved.
  private static readonly RESERVED_KEYWORDS = [
    'abstract',
    'assert',
    'boolean',
    'break',
    'build',
    'byte',
    'case',
    'catch',
    'char',
    'class',
    'const',
    'continue',
    'default',
    'double',
    'do',
    'else',
    'enum',
    'extends',
    'false',
    'final',
    'finally',
    'float',
    'for',
    'goto',
    'if',
    'implements',
    'import',
    'instanceof',
    'int',
    'interface',
    'long',
    'native',
    'new',
    'null',
    'package',
    'private',
    'protected',
    'public',
    'return',
    'short',
    'static',
    'strictfp',
    'super',
    'switch',
    'synchronized',
    'this',
    'throw',
    'throws',
    'transient',
    'true',
    'try',
    'void',
    'volatile',
    'while',
  ];

  /**
   * Turns a raw javascript property name (eg: 'default') into a safe Java property name (eg: 'defaultValue').
   * @param propertyName the raw JSII property Name
   */
  private static safeJavaPropertyName(propertyName: string) {
    if (!propertyName) {
      return propertyName;
    }

    if (JavaGenerator.RESERVED_KEYWORDS.includes(propertyName)) {
      return `${propertyName}Value`;
    }
    return propertyName;
  }

  /**
   * Turns a raw javascript method name (eg: 'import') into a safe Java method name (eg: 'doImport').
   * @param methodName
   */
  private static safeJavaMethodName(methodName: string) {
    if (!methodName) {
      return methodName;
    }

    if (JavaGenerator.RESERVED_KEYWORDS.includes(methodName)) {
      return `do${toPascalCase(methodName)}`;
    }
    return methodName;
  }

  /** If false, @Generated will not include generator version nor timestamp */
  private emitFullGeneratorInfo?: boolean;
  private moduleClass!: string;

  /**
   * A map of all the modules ever referenced during code generation. These include
   * direct dependencies but can potentially also include transitive dependencies, when,
   * for example, we need to refer to their types when flatting the class hierarchy for
   * interface proxies.
   */
  private readonly referencedModules: {
    [name: string]: spec.AssemblyConfiguration;
  } = {};

  public constructor(private readonly rosetta: Rosetta) {
    super({ generateOverloadsForMethodWithOptionals: true });
  }

  protected onBeginAssembly(assm: spec.Assembly, fingerprint: boolean) {
    this.emitFullGeneratorInfo = fingerprint;
    this.moduleClass = this.emitModuleFile(assm);

    this.emitPackageInfo(assm);
  }

  protected onEndAssembly(assm: spec.Assembly, fingerprint: boolean) {
    this.emitMavenPom(assm, fingerprint);
    delete this.emitFullGeneratorInfo;
  }

  protected getAssemblyOutputDir(mod: spec.Assembly) {
    const dir = this.toNativeFqn(mod.name).replace(/\./g, '/');
    return path.join('src', 'main', 'resources', dir);
  }

  protected onBeginClass(cls: spec.ClassType, abstract: boolean) {
    this.openFileIfNeeded(cls);
    this.addJavaDocs(cls);

    const classBase = this.getClassBase(cls);
    const extendsExpression = classBase ? ` extends ${classBase}` : '';

    let implementsExpr = '';
    if (cls.interfaces?.length ?? 0 > 0) {
      implementsExpr = ` implements ${cls.interfaces!.map((x) =>
        this.toNativeFqn(x),
      )}`;
    }

    const nested = this.isNested(cls);
    const inner = nested ? ' static' : '';
    const absPrefix = abstract ? ' abstract' : '';

    if (!nested) {
      this.emitGeneratedAnnotation();
    }
    this.emitStabilityAnnotations(cls);
    this.code.line(
      `@software.amazon.jsii.Jsii(module = ${this.moduleClass}.class, fqn = "${cls.fqn}")`,
    );
    this.code.openBlock(
      `public${inner}${absPrefix} class ${cls.name}${extendsExpression}${implementsExpr}`,
    );

    this.emitJsiiInitializers(cls);
    this.emitStaticInitializer(cls);
  }

  protected onEndClass(cls: spec.ClassType) {
    if (cls.abstract) {
      this.emitProxy(cls);
    } else {
      this.emitClassBuilder(cls);
    }

    this.code.closeBlock();
    this.closeFileIfNeeded(cls);
  }

  protected onInitializer(cls: spec.ClassType, method: spec.Initializer) {
    this.code.line();

    // If needed, patching up the documentation to point users at the builder pattern
    this.addJavaDocs(method);
    this.emitStabilityAnnotations(method);

    // Abstract classes should have protected initializers
    const initializerAccessLevel = cls.abstract
      ? 'protected'
      : this.renderAccessLevel(method);

    this.code.openBlock(
      `${initializerAccessLevel} ${cls.name}(${this.renderMethodParameters(
        method,
      )})`,
    );
    this.code.line(
      'super(software.amazon.jsii.JsiiObject.InitializationMode.JSII);',
    );
    this.code.line(
      `software.amazon.jsii.JsiiEngine.getInstance().createNewObject(this${this.renderMethodCallArguments(
        method,
      )});`,
    );
    this.code.closeBlock();
  }

  protected onInitializerOverload(
    cls: spec.ClassType,
    overload: spec.Method,
    _originalInitializer: spec.Method,
  ) {
    this.onInitializer(cls, overload);
  }

  protected onField(
    _cls: spec.ClassType,
    _prop: spec.Property,
    _union?: spec.UnionTypeReference,
  ) {
    /* noop */
  }

  protected onProperty(cls: spec.ClassType, prop: spec.Property) {
    this.emitProperty(cls, prop);
  }

  protected onStaticProperty(cls: spec.ClassType, prop: spec.Property) {
    if (prop.const) {
      this.emitConstProperty(prop);
    } else {
      this.emitProperty(cls, prop);
    }
  }

  /**
   * Since we expand the union setters, we will use this event to only emit the getter which returns an Object.
   */
  protected onUnionProperty(
    cls: spec.ClassType,
    prop: spec.Property,
    _union: spec.UnionTypeReference,
  ) {
    this.emitProperty(cls, prop);
  }

  protected onMethod(cls: spec.ClassType, method: spec.Method) {
    this.emitMethod(cls, method);
  }

  protected onMethodOverload(
    cls: spec.ClassType,
    overload: spec.Method,
    _originalMethod: spec.Method,
  ) {
    this.onMethod(cls, overload);
  }

  protected onStaticMethod(cls: spec.ClassType, method: spec.Method) {
    this.emitMethod(cls, method);
  }

  protected onStaticMethodOverload(
    cls: spec.ClassType,
    overload: spec.Method,
    _originalMethod: spec.Method,
  ) {
    this.emitMethod(cls, overload);
  }

  protected onBeginEnum(enm: spec.EnumType) {
    this.openFileIfNeeded(enm);
    this.addJavaDocs(enm);
    if (!this.isNested(enm)) {
      this.emitGeneratedAnnotation();
    }
    this.emitStabilityAnnotations(enm);
    this.code.line(
      `@software.amazon.jsii.Jsii(module = ${this.moduleClass}.class, fqn = "${enm.fqn}")`,
    );
    this.code.openBlock(`public enum ${enm.name}`);
  }
  protected onEndEnum(enm: spec.EnumType) {
    this.code.closeBlock();
    this.closeFileIfNeeded(enm);
  }
  protected onEnumMember(_: spec.EnumType, member: spec.EnumMember) {
    this.addJavaDocs(member);
    this.emitStabilityAnnotations(member);
    this.code.line(`${member.name},`);
  }

  // namespaces are handled implicitly by onBeginClass().
  protected onBeginNamespace(_ns: string) {
    /* noop */
  }

  protected onEndNamespace(_ns: string) {
    /* noop */
  }

  protected onBeginInterface(ifc: spec.InterfaceType) {
    this.openFileIfNeeded(ifc);
    this.addJavaDocs(ifc);

    // all interfaces always extend JsiiInterface so we can identify that it is a jsii interface.
    const interfaces = ifc.interfaces ?? [];
    const bases = [
      'software.amazon.jsii.JsiiSerializable',
      ...interfaces.map((x) => this.toNativeFqn(x)),
    ].join(', ');

    const nested = this.isNested(ifc);
    const inner = nested ? ' static' : '';
    if (!nested) {
      this.emitGeneratedAnnotation();
    }
    this.code.line(
      `@software.amazon.jsii.Jsii(module = ${this.moduleClass}.class, fqn = "${ifc.fqn}")`,
    );
    this.code.line(
      `@software.amazon.jsii.Jsii.Proxy(${ifc.name}.${INTERFACE_PROXY_CLASS_NAME}.class)`,
    );
    this.emitStabilityAnnotations(ifc);
    this.code.openBlock(
      `public${inner} interface ${ifc.name} extends ${bases}`,
    );
  }

  protected onEndInterface(ifc: spec.InterfaceType) {
    if (ifc.datatype) {
      this.emitDataType(ifc);
    } else {
      this.emitProxy(ifc);
    }

    this.code.closeBlock();
    this.closeFileIfNeeded(ifc);
  }

  protected onInterfaceMethod(_ifc: spec.InterfaceType, method: spec.Method) {
    this.code.line();
    const returnType = method.returns
      ? this.toDecoratedJavaType(method.returns)
      : 'void';
    this.addJavaDocs(method);
    this.emitStabilityAnnotations(method);
    this.code.line(
      `${returnType} ${method.name}(${this.renderMethodParameters(method)});`,
    );
  }

  protected onInterfaceMethodOverload(
    ifc: spec.InterfaceType,
    overload: spec.Method,
    _originalMethod: spec.Method,
  ) {
    this.onInterfaceMethod(ifc, overload);
  }

  protected onInterfaceProperty(_ifc: spec.InterfaceType, prop: spec.Property) {
    const getterType = this.toDecoratedJavaType(prop);
<<<<<<< HEAD
    const propName = this.code.toPascalCase(
      JavaGenerator.safeJavaPropertyName(prop.name),
    );
=======
    const setterTypes = this.toDecoratedJavaTypes(prop);
    const propName = this.code.toPascalCase(JavaGenerator.safeJavaPropertyName(prop.name));
>>>>>>> 46356549

    // for unions we only generate overloads for setters, not getters.
    this.code.line();
    this.addJavaDocs(prop);
    this.emitStabilityAnnotations(prop);
    if (prop.optional) {
      this.code.openBlock(`default ${getterType} get${propName}()`);
      this.code.line('return null;');
      this.code.closeBlock();
    } else {
      this.code.line(`${getterType} get${propName}();`);
    }

    if (!prop.immutable) {
      for (const type of setterTypes) {
        this.code.line();
        this.addJavaDocs(prop);
        if (prop.optional) {
          this.code.line('@software.amazon.jsii.Optional');
          this.code.openBlock(
            `default void set${propName}(final ${type} value)`,
          );
          this.code.line(
            `throw new UnsupportedOperationException("'void " + getClass().getCanonicalName() + "#set${propName}(${type})' is not implemented!");`,
          );
          this.code.closeBlock();
        } else {
          this.code.line(`void set${propName}(final ${type} value);`);
        }
      }
    }
  }

  private emitPackageInfo(mod: spec.Assembly) {
    if (!mod.docs) {
      return;
    }

    const { packageName } = this.toNativeName(mod);
    const packageInfoFile = this.toJavaFilePath(mod, {
      assembly: mod.name,
      fqn: `${mod.name}.package-info`,
      kind: spec.TypeKind.Class,
      name: 'package-info',
    });
    this.code.openFile(packageInfoFile);
    this.code.line('/**');
    if (mod.readme) {
      for (const line of markDownToJavaDoc(
        this.convertSamplesInMarkdown(mod.readme.markdown),
      ).split('\n')) {
        this.code.line(` * ${line.replace(/\*\//g, '*{@literal /}')}`);
      }
    }
    if (mod.docs.deprecated) {
      this.code.line(' *');
      // Javac won't allow @deprecated on packages, while @Deprecated is aaaabsolutely fine. Duh.
      this.code.line(` * Deprecated: ${mod.docs.deprecated}`);
    }
    this.code.line(' */');
    this.emitStabilityAnnotations(mod);
    this.code.line(`package ${packageName};`);
    this.code.closeFile(packageInfoFile);
  }

  private emitMavenPom(assm: spec.Assembly, fingerprint: boolean) {
    if (!assm.targets?.java) {
      throw new Error(`Assembly ${assm.name} does not declare a java target`);
    }

    const comment = fingerprint
      ? {
          '#comment': [
            `Generated by jsii-pacmak@${VERSION_DESC} on ${new Date().toISOString()}`,
            `@jsii-pacmak:meta@ ${JSON.stringify(this.metadata)}`,
          ],
        }
      : {};

    this.code.openFile('pom.xml');
    this.code.line(
      xmlbuilder
        .create(
          {
            project: {
              '@xmlns': 'http://maven.apache.org/POM/4.0.0',
              '@xmlns:xsi': 'http://www.w3.org/2001/XMLSchema-instance',
              '@xsi:schemaLocation':
                'http://maven.apache.org/POM/4.0.0 http://maven.apache.org/xsd/maven-4.0.0.xsd',

              ...comment,

              modelVersion: '4.0.0',
              name: '${project.groupId}:${project.artifactId}',
              description: assm.description,
              url: assm.homepage,

              licenses: {
                license: getLicense(),
              },

              developers: {
                developer: mavenDevelopers(),
              },

              scm: {
                connection: `scm:${assm.repository.type}:${assm.repository.url}`,
                url: assm.repository.url,
              },

              groupId: assm.targets.java.maven.groupId,
              artifactId: assm.targets.java.maven.artifactId,
              version: makeVersion(
                assm.version,
                assm.targets.java.maven.versionSuffix,
              ),
              packaging: 'jar',

              properties: { 'project.build.sourceEncoding': 'UTF-8' },

              dependencies: { dependency: mavenDependencies.call(this) },

              build: {
                plugins: {
                  plugin: [
                    {
                      groupId: 'org.apache.maven.plugins',
                      artifactId: 'maven-compiler-plugin',
                      version: '3.8.1',
                      configuration: { source: '1.8', target: '1.8' },
                    },
                    {
                      groupId: 'org.apache.maven.plugins',
                      artifactId: 'maven-jar-plugin',
                      version: '3.2.0',
                      configuration: {
                        archive: {
                          index: true,
                          manifest: {
                            addDefaultImplementationEntries: true,
                            addDefaultSpecificationEntries: true,
                          },
                        },
                      },
                    },
                    {
                      groupId: 'org.apache.maven.plugins',
                      artifactId: 'maven-source-plugin',
                      version: '3.2.1',
                      executions: {
                        execution: {
                          id: 'attach-sources',
                          goals: { goal: 'jar' },
                        },
                      },
                    },
                    {
                      groupId: 'org.apache.maven.plugins',
                      artifactId: 'maven-javadoc-plugin',
                      version: '3.1.1',
                      executions: {
                        execution: {
                          id: 'attach-javadocs',
                          goals: { goal: 'jar' },
                        },
                      },
                      configuration: {
                        failOnError: false,
                        show: 'protected',
                        sourceFileExcludes: {
                          // Excluding the $Module classes so they won't pollute the docsite. They otherwise
                          // are all collected at the top of the classlist, burrying useful information under
                          // a lot of dry scrolling.
                          exclude: ['**/$Module.java'],
                        },
                        // Adding these makes JavaDoc generation about a 3rd faster (which is far and away the most
                        // expensive part of the build)
                        additionalJOption: [
                          '-J-XX:+TieredCompilation',
                          '-J-XX:TieredStopAtLevel=1',
                        ],
                      },
                    },
                    {
                      groupId: 'org.apache.maven.plugins',
                      artifactId: 'maven-enforcer-plugin',
                      version: '3.0.0-M3',
                      executions: {
                        execution: {
                          id: 'enforce-maven',
                          goals: { goal: 'enforce' },
                          configuration: {
                            rules: {
                              requireMavenVersion: { version: '3.6' },
                            },
                          },
                        },
                      },
                    },
                    {
                      groupId: 'org.codehaus.mojo',
                      artifactId: 'versions-maven-plugin',
                      version: '2.7',
                      configuration: {
                        generateBackupPoms: false,
                      },
                    },
                  ],
                },
              },
            },
          },
          { encoding: 'UTF-8' },
        )
        .end({ pretty: true }),
    );
    this.code.closeFile('pom.xml');

    /**
     * Combines a version number with an optional suffix. The suffix, when present, must begin with
     * '-' or '.', and will be concatenated as-is to the version number..
     *
     * @param version the semantic version number
     * @param suffix  the suffix, if any.
     */
    function makeVersion(version: string, suffix?: string): string {
      if (!suffix) {
        return version;
      }
      if (!suffix.startsWith('-') && !suffix.startsWith('.')) {
        throw new Error(
          `versionSuffix must start with '-' or '.', but received ${suffix}`,
        );
      }
      return `${version}${suffix}`;
    }

    function mavenDependencies(this: JavaGenerator) {
      const dependencies = new Array<MavenDependency>();
      for (const [depName, version] of Object.entries(
        this.assembly.dependencies ?? {},
      )) {
        const dep = this.assembly.dependencyClosure?.[depName];
        if (!dep?.targets?.java) {
          throw new Error(
            `Assembly ${assm.name} depends on ${depName}, which does not declare a java target`,
          );
        }
        dependencies.push({
          groupId: dep.targets.java.maven.groupId,
          artifactId: dep.targets.java.maven.artifactId,
          version: toMavenVersionRange(
            version,
            dep.targets.java.maven.versionSuffix,
          ),
        });
      }
      // The JSII java runtime base classes
      dependencies.push({
        groupId: 'software.amazon.jsii',
        artifactId: 'jsii-runtime',
        version: toMavenVersionRange(`^${VERSION}`),
      });

      // Provides @org.jetbrains.*
      dependencies.push({
        groupId: 'org.jetbrains',
        artifactId: 'annotations',
        version: '[16.0.3,20.0.0)',
      });

      // Provides @javax.annotation.Generated for JDKs >= 9
      dependencies.push({
        '#comment': 'Provides @javax.annotation.Generated for JDKs >= 9',
        groupId: 'javax.annotation',
        artifactId: 'javax.annotation-api',
        version: '[1.3.2,1.4.0)',
        scope: 'compile',
      });

      return dependencies;
    }

    function mavenDevelopers() {
      return [assm.author, ...(assm.contributors ?? [])].map(toDeveloper);

      function toDeveloper(person: spec.Person) {
        const developer: any = {
          [person.organization ? 'organization' : 'name']: person.name,
          roles: { role: person.roles },
        };
        // We cannot set "undefined" or "null" to a field - this causes invalid XML to be emitted (per POM schema).
        if (person.email) {
          developer.email = person.email;
        }
        if (person.url) {
          developer[person.organization ? 'organizationUrl' : 'url'] =
            person.url;
        }
        return developer;
      }
    }

    /**
     * Get the maven-style license block for a the assembly.
     * @see https://maven.apache.org/pom.html#Licenses
     */
    function getLicense() {
      const spdx = spdxLicenseList[assm.license];
      return (
        spdx && {
          name: spdx.name,
          url: spdx.url,
          distribution: 'repo',
          comments: spdx.osiApproved ? 'An OSI-approved license' : undefined,
        }
      );
    }
  }

  private emitStaticInitializer(cls: spec.ClassType) {
    const consts = (cls.properties ?? []).filter((x) => x.const);
    if (consts.length === 0) {
      return;
    }

    const javaClass = this.toJavaType(cls);

    this.code.line();
    this.code.openBlock('static');

    for (const prop of consts) {
      const constName = this.renderConstName(prop);
      const propType = this.toNativeType(prop.type, true);
      const statement = `software.amazon.jsii.JsiiObject.jsiiStaticGet(${javaClass}.class, "${prop.name}", ${propType})`;
      this.code.line(
        `${constName} = ${this.wrapCollection(
          statement,
          prop.type,
          prop.optional,
        )};`,
      );
    }

    this.code.closeBlock();
  }

  private renderConstName(prop: spec.Property) {
    return this.code.toSnakeCase(prop.name).toLocaleUpperCase(); // java consts are SNAKE_UPPER_CASE
  }

  private emitConstProperty(prop: spec.Property) {
    const propType = this.toJavaType(prop.type);
    const propName = this.renderConstName(prop);
    const access = this.renderAccessLevel(prop);

    this.code.line();
    this.addJavaDocs(prop);
    this.emitStabilityAnnotations(prop);
    this.code.line(`${access} final static ${propType} ${propName};`);
  }

  private emitProperty(
    cls: spec.Type,
    prop: spec.Property,
    includeGetter = true,
    overrides = !!prop.overrides,
  ) {
    const getterType = this.toDecoratedJavaType(prop);
<<<<<<< HEAD
    const setterTypes = this.toDecoratedJavaTypes(prop, {
      covariant: prop.static,
    });
    const propName = this.code.toPascalCase(
      JavaGenerator.safeJavaPropertyName(prop.name),
    );
=======
    const setterTypes = this.toDecoratedJavaTypes(prop);
    const propName = this.code.toPascalCase(JavaGenerator.safeJavaPropertyName(prop.name));
>>>>>>> 46356549
    const access = this.renderAccessLevel(prop);
    const statc = prop.static ? 'static ' : '';
    const abstract = prop.abstract ? 'abstract ' : '';
    const javaClass = this.toJavaType(cls);

    // for unions we only generate overloads for setters, not getters.
    if (includeGetter) {
      this.code.line();
      this.addJavaDocs(prop);
      if (overrides) {
        this.code.line('@Override');
      }
      this.emitStabilityAnnotations(prop);
      const signature = `${access} ${abstract}${statc}${getterType} get${propName}()`;
      if (prop.abstract) {
        this.code.line(`${signature};`);
      } else {
        this.code.openBlock(signature);
        let statement;
        if (prop.static) {
          statement = `software.amazon.jsii.JsiiObject.jsiiStaticGet(${javaClass}.class, `;
        } else {
          statement = 'this.jsiiGet(';
        }

<<<<<<< HEAD
        statement += `"${prop.name}", ${this.toNativeType(prop.type, {
          forMarshalling: true,
        })})`;
=======
        statement += `"${prop.name}", ${this.toNativeType(prop.type, true)})`;
>>>>>>> 46356549

        this.code.line(
          `return ${this.wrapCollection(statement, prop.type, prop.optional)};`,
        );
        this.code.closeBlock();
      }
    }

    if (!prop.immutable) {
      for (const type of setterTypes) {
        this.code.line();
        this.addJavaDocs(prop);
        if (overrides) {
          this.code.line('@Override');
        }
        this.emitStabilityAnnotations(prop);
        const signature = `${access} ${abstract}${statc}void set${propName}(final ${type} value)`;
        if (prop.abstract) {
          this.code.line(`${signature};`);
        } else {
          this.code.openBlock(signature);
          let statement = '';

          if (prop.static) {
            statement += `software.amazon.jsii.JsiiObject.jsiiStaticSet(${javaClass}.class, `;
          } else {
            statement += 'this.jsiiSet(';
          }
          const value = prop.optional
            ? 'value'
            : `java.util.Objects.requireNonNull(value, "${prop.name} is required")`;
          statement += `"${prop.name}", ${value});`;
          this.code.line(statement);
          this.code.closeBlock();
        }
      }
    }
  }

  private emitMethod(
    cls: spec.Type,
    method: spec.Method,
    overrides = !!method.overrides,
  ) {
    const returnType = method.returns
      ? this.toDecoratedJavaType(method.returns)
      : 'void';
    const statc = method.static ? 'static ' : '';
    const access = this.renderAccessLevel(method);
    const async = !!method.async;
    const methodName = JavaGenerator.safeJavaMethodName(method.name);
    const signature = `${returnType} ${methodName}(${this.renderMethodParameters(
      method,
    )})`;
    this.code.line();
    this.addJavaDocs(method);
    this.emitStabilityAnnotations(method);
    if (overrides) {
      this.code.line('@Override');
    }
    if (method.abstract) {
      this.code.line(`${access} abstract ${signature};`);
    } else {
      this.code.openBlock(`${access} ${statc}${signature}`);
      this.code.line(this.renderMethodCall(cls, method, async));
      this.code.closeBlock();
    }
  }

  /**
   * We are now going to build a class that can be used as a proxy for untyped
   * javascript objects that implement this interface. we want java code to be
   * able to interact with them, so we will create a proxy class which
   * implements this interface and has the same methods.
   *
   * These proxies are also used to extend abstract classes to allow the JSII
   * engine to instantiate an abstract class in Java.
   */
  private emitProxy(ifc: spec.InterfaceType | spec.ClassType) {
    const name = INTERFACE_PROXY_CLASS_NAME;

    this.code.line();
    this.code.line('/**');
    this.code.line(
      ' * A proxy class which represents a concrete javascript instance of this type.',
    );
    this.code.line(' */');

    const suffix =
      ifc.kind === spec.TypeKind.Interface
        ? `extends software.amazon.jsii.JsiiObject implements ${this.toNativeFqn(
            ifc.fqn,
          )}`
        : `extends ${this.toNativeFqn(ifc.fqn)}`;

    this.code.openBlock(`final static class ${name} ${suffix}`);
    this.code.openBlock(
      `protected ${name}(final software.amazon.jsii.JsiiObjectRef objRef)`,
    );
    this.code.line('super(objRef);');
    this.code.closeBlock();

    // compile a list of all unique methods from the current interface and all
    // base interfaces (and their bases).
    const methods: { [name: string]: spec.Method } = {};
    const properties: { [name: string]: spec.Property } = {};
    const collectAbstractMembers = (
      currentType: spec.InterfaceType | spec.ClassType,
    ) => {
      for (const prop of currentType.properties ?? []) {
        if (prop.abstract) {
          properties[prop.name] = prop;
        }
      }
      for (const method of currentType.methods ?? []) {
        if (method.abstract) {
          methods[method.name] = method;
        }
      }

      const bases = new Array<spec.NamedTypeReference>();
      bases.push(
        ...(currentType.interfaces ?? []).map((iface) => this.findType(iface)),
      );
      if (currentType.kind === spec.TypeKind.Class && currentType.base) {
        bases.push(this.findType(currentType.base));
      }
      for (const base of bases) {
        const type = this.findType(base.fqn);
        if (
          type.kind !== spec.TypeKind.Interface &&
          type.kind !== spec.TypeKind.Class
        ) {
          throw new Error(
            `Base interfaces of an interface must be an interface or a class (${base.fqn} is of type ${type.kind})`,
          );
        }
        collectAbstractMembers(type);
      }
    };
    collectAbstractMembers(ifc);

    // emit all properties
    for (const propName of Object.keys(properties)) {
      const prop = clone(properties[propName]);
      prop.abstract = false;
      this.emitProperty(
        ifc,
        prop,
        /* includeGetter: */ undefined,
        /* overrides: */ true,
      );
    }

    // emit all the methods
    for (const methodName of Object.keys(methods)) {
      const method = clone(methods[methodName]);
      method.abstract = false;
      this.emitMethod(ifc, method, /* overrides: */ true);

      for (const overloadedMethod of this.createOverloadsForOptionals(method)) {
        overloadedMethod.abstract = false;
        this.emitMethod(ifc, overloadedMethod, /* overrides: */ true);
      }
    }

    this.code.closeBlock();
  }

  private emitStabilityAnnotations(entity: spec.Documentable) {
    if (!entity.docs) {
      return;
    }
    if (entity.docs.stability) {
      this.code.line(
        `@software.amazon.jsii.Stability(software.amazon.jsii.Stability.Level.${_level(
          entity.docs.stability,
        )})`,
      );
    }
    if (
      entity.docs.stability === spec.Stability.Deprecated ||
      entity.docs.deprecated
    ) {
      this.code.line('@Deprecated');
    }

    function _level(stability: spec.Stability): string {
      switch (stability) {
        case spec.Stability.Deprecated:
          return 'Deprecated';
        case spec.Stability.Experimental:
          return 'Experimental';
        case spec.Stability.External:
          // Rendering 'External' out as publicly visible state is confusing. As far
          // as users are concerned we just advertise this as stable.
          return 'Stable';
        case spec.Stability.Stable:
          return 'Stable';
        default:
          throw new Error(`Unexpected stability: ${stability}`);
      }
    }
  }

  private toJavaProp(property: spec.Property, inherited: boolean): JavaProp {
    const safeName = JavaGenerator.safeJavaPropertyName(property.name);
    const propName = this.code.toPascalCase(safeName);

    return {
      docs: property.docs,
      spec: property,
      propName,
      jsiiName: property.name,
      nullable: !!property.optional,
      fieldName: this.code.toCamelCase(safeName),
      fieldJavaType: this.toJavaType(property.type),
      fieldNativeType: this.toNativeType(property.type),
<<<<<<< HEAD
      fieldJavaClass: `${this.toJavaType(property.type, {
        forMarshalling: true,
      })}.class`,
      javaTypes: this.toJavaTypes(property.type, { covariant: true }),
=======
      fieldJavaClass: `${this.toJavaType(property.type, true)}.class`,
      javaTypes: this.toJavaTypes(property.type),
>>>>>>> 46356549
      immutable: property.immutable || false,
      inherited,
    };
  }

  private emitClassBuilder(cls: spec.ClassType) {
    // Not rendering if there is no initializer, or if the initializer is protected or variadic
    if (cls.initializer == null || cls.initializer.protected) {
      return;
    }
    // Not rendering if the initializer has no parameters
    if (cls.initializer.parameters == null) {
      return;
    }
    // Not rendering if there is a nested "Builder" class
    if (
      this.reflectAssembly.tryFindType(`${cls.fqn}.${BUILDER_CLASS_NAME}`) !=
      null
    ) {
      return;
    }

    // Find the first struct parameter of the constructor (if any)
    const firstStruct = cls.initializer.parameters.find((param) => {
      if (!spec.isNamedTypeReference(param.type)) {
        return false;
      }
      const paramType = this.reflectAssembly.tryFindType(param.type.fqn);
      return paramType?.isDataType();
    });

    // Not rendering if there is no struct parameter
    if (firstStruct == null) {
      return;
    }

    const structType = this.reflectAssembly.findType(
      (firstStruct.type as spec.NamedTypeReference).fqn,
    ) as reflect.InterfaceType;
    const structParamName = this.code.toCamelCase(
      JavaGenerator.safeJavaPropertyName(firstStruct.name),
    );
    const structBuilder = `${this.toJavaType(
      firstStruct.type,
    )}.${BUILDER_CLASS_NAME}`;

    const positionalParams = cls.initializer.parameters
      .filter((p) => p !== firstStruct)
      .map((param) => ({
        param,
<<<<<<< HEAD
        fieldName: this.code.toCamelCase(
          JavaGenerator.safeJavaPropertyName(param.name),
        ),
        javaType: this.toJavaType(param.type, { covariant: true }),
=======
        fieldName: this.code.toCamelCase(JavaGenerator.safeJavaPropertyName(param.name)),
        javaType: this.toJavaType(param.type),
>>>>>>> 46356549
      }));

    const builtType = this.toJavaType(cls);

    this.code.line();
    this.code.line('/**');
    this.code.line(` * A fluent builder for {@link ${builtType}}.`);
    this.code.line(' */');
    this.emitStabilityAnnotations(cls.initializer);
    this.code.openBlock(
      `public static final class ${BUILDER_CLASS_NAME} implements software.amazon.jsii.Builder<${builtType}>`,
    );

    // Static factory method(s)
    for (const params of computeOverrides(positionalParams)) {
      const dummyMethod: spec.Method = {
        docs: {
          stability: cls.initializer.docs?.stability ?? cls.docs?.stability,
          returns: `a new instance of {@link ${BUILDER_CLASS_NAME}}.`,
        },
        name: 'create',
        parameters: params.map((param) => param.param),
      };
      this.addJavaDocs(dummyMethod);
      this.emitStabilityAnnotations(cls.initializer);
      this.code.openBlock(
        `public static ${BUILDER_CLASS_NAME} create(${params
          .map(
            (param) =>
              `final ${param.javaType}${param.param.variadic ? '...' : ''} ${
                param.fieldName
              }`,
          )
          .join(', ')})`,
      );
      this.code.line(
        `return new ${BUILDER_CLASS_NAME}(${positionalParams
          .map((param, idx) => (idx < params.length ? param.fieldName : 'null'))
          .join(', ')});`,
      );
      this.code.closeBlock();
    }

    // Private properties
    this.code.line();
    for (const param of positionalParams) {
      this.code.line(
        `private final ${param.javaType}${param.param.variadic ? '[]' : ''} ${
          param.fieldName
        };`,
      );
    }
    this.code.line(
      `private ${
        firstStruct.optional ? '' : 'final '
      }${structBuilder} ${structParamName};`,
    );

    // Private constructor
    this.code.line();
    this.code.openBlock(
      `private ${BUILDER_CLASS_NAME}(${positionalParams
        .map(
          (param) =>
            `final ${param.javaType}${param.param.variadic ? '...' : ''} ${
              param.fieldName
            }`,
        )
        .join(', ')})`,
    );
    for (const param of positionalParams) {
      this.code.line(`this.${param.fieldName} = ${param.fieldName};`);
    }
    if (!firstStruct.optional) {
      this.code.line(`this.${structParamName} = new ${structBuilder}();`);
    }
    this.code.closeBlock();

    // Fields
    for (const prop of structType.allProperties) {
      const fieldName = this.code.toCamelCase(
        JavaGenerator.safeJavaPropertyName(prop.name),
      );
      this.code.line();
      const setter: spec.Method = {
        name: fieldName,
        docs: {
          ...prop.spec.docs,
          stability: prop.spec.docs?.stability,
          returns: '{@code this}',
        },
        parameters: [
          {
            name: fieldName,
            type: spec.CANONICAL_ANY, // We don't quite care in this context!
            docs: prop.spec.docs,
          },
        ],
      };
<<<<<<< HEAD
      for (const javaType of this.toJavaTypes(prop.type.spec!, {
        covariant: true,
      })) {
=======
      for (const javaType of this.toJavaTypes(prop.type.spec!)) {
>>>>>>> 46356549
        this.addJavaDocs(setter);
        this.emitStabilityAnnotations(prop.spec);
        this.code.openBlock(
          `public ${BUILDER_CLASS_NAME} ${fieldName}(final ${javaType} ${fieldName})`,
        );
        this.code.line(
          `this.${structParamName}${
            firstStruct.optional ? '()' : ''
          }.${fieldName}(${fieldName});`,
        );
        this.code.line('return this;');
        this.code.closeBlock();
      }
    }

    // Final build method
    this.code.line();
    this.code.line('/**');
    this.code.line(
      ` * @returns a newly built instance of {@link ${builtType}}.`,
    );
    this.code.line(' */');
    this.emitStabilityAnnotations(cls.initializer);
    this.code.line('@Override');
    this.code.openBlock(`public ${builtType} build()`);
    const params = cls.initializer.parameters.map((param) => {
      if (param === firstStruct) {
        return firstStruct.optional
          ? `this.${structParamName} != null ? this.${structParamName}.build() : null`
          : `this.${structParamName}.build()`;
      }
      return `this.${
        positionalParams.find((p) => param === p.param)!.fieldName
      }`;
    });
    this.code.indent(`return new ${builtType}(`);
    params.forEach((param, idx) =>
      this.code.line(`${param}${idx < params.length - 1 ? ',' : ''}`),
    );
    this.code.unindent(');');
    this.code.closeBlock();

    // Optional builder initialization
    if (firstStruct.optional) {
      this.code.line();
      this.code.openBlock(`private ${structBuilder} ${structParamName}()`);
      this.code.openBlock(`if (this.${structParamName} == null)`);
      this.code.line(`this.${structParamName} = new ${structBuilder}();`);
      this.code.closeBlock();
      this.code.line(`return this.${structParamName};`);
      this.code.closeBlock();
    }
    this.code.closeBlock();
  }

  private emitBuilderSetter(
    prop: JavaProp,
    builderName: string,
    builtType: string,
  ) {
    for (const type of prop.javaTypes) {
      this.code.line();
      this.code.line('/**');
      this.code.line(
        ` * Sets the value of {@link ${builtType}#${getterFor(
          prop.fieldName,
        )}}`,
      );
      const summary = prop.docs?.summary ?? 'the value to be set';
      this.code.line(
        ` * ${paramJavadoc(prop.fieldName, prop.nullable, summary)}`,
      );
      if (prop.docs?.remarks != null) {
        const indent = ' '.repeat(7 + prop.fieldName.length);
        const remarks = markDownToJavaDoc(
          this.convertSamplesInMarkdown(prop.docs.remarks),
        ).trimRight();
        for (const line of remarks.split('\n')) {
          this.code.line(` * ${indent} ${line}`);
        }
      }
      this.code.line(' * @return {@code this}');
      if (prop.docs?.deprecated) {
        this.code.line(` * @deprecated ${prop.docs.deprecated}`);
      }
      this.code.line(' */');
      this.emitStabilityAnnotations(prop.spec);
<<<<<<< HEAD
      // We add an explicit cast if both types are generic but they are not identical (one is covariant, the other isn't)
      const explicitCast =
        type.includes('<') &&
        prop.fieldJavaType.includes('<') &&
        type !== prop.fieldJavaType
          ? `(${prop.fieldJavaType})`
          : '';
      if (explicitCast !== '') {
        // We'll be doing a safe, but unchecked cast, so suppress that warning
        this.code.line('@SuppressWarnings("unchecked")');
      }
      this.code.openBlock(
        `public ${builderName} ${prop.fieldName}(${type} ${prop.fieldName})`,
      );
      this.code.line(
        `this.${prop.fieldName} = ${explicitCast}${prop.fieldName};`,
      );
=======
      this.code.openBlock(`public ${builderName} ${prop.fieldName}(${type} ${prop.fieldName})`);
      this.code.line(`this.${prop.fieldName} = ${prop.fieldName};`);
>>>>>>> 46356549
      this.code.line('return this;');
      this.code.closeBlock();
    }

    function getterFor(fieldName: string): string {
      const [first, ...rest] = fieldName;
      return `get${first.toUpperCase()}${rest.join('')}`;
    }
  }

  private emitInterfaceBuilder(
    classSpec: spec.InterfaceType,
    constructorName: string,
    props: JavaProp[],
  ) {
    // Start builder()
    this.code.line();
    this.code.line('/**');
    this.code.line(
      ` * @return a {@link ${BUILDER_CLASS_NAME}} of {@link ${classSpec.name}}`,
    );
    this.code.line(' */');
    this.emitStabilityAnnotations(classSpec);
    this.code.openBlock(`static ${BUILDER_CLASS_NAME} builder()`);
    this.code.line(`return new ${BUILDER_CLASS_NAME}();`);
    this.code.closeBlock();
    // End builder()

    // Start Builder
    this.code.line('/**');
    this.code.line(` * A builder for {@link ${classSpec.name}}`);
    this.code.line(' */');
    this.emitStabilityAnnotations(classSpec);
    this.code.openBlock(
      `public static final class ${BUILDER_CLASS_NAME} implements software.amazon.jsii.Builder<${classSpec.name}>`,
    );

    props.forEach((prop) =>
      this.code.line(`private ${prop.fieldJavaType} ${prop.fieldName};`),
    );
    props.forEach((prop) =>
      this.emitBuilderSetter(prop, BUILDER_CLASS_NAME, classSpec.name),
    );

    // Start build()
    this.code.line();
    this.code.line('/**');
    this.code.line(' * Builds the configured instance.');
    this.code.line(` * @return a new instance of {@link ${classSpec.name}}`);
    this.code.line(
      ' * @throws NullPointerException if any required attribute was not provided',
    );
    this.code.line(' */');
    this.emitStabilityAnnotations(classSpec);
    this.code.line('@Override');
    this.code.openBlock(`public ${classSpec.name} build()`);

    const propFields = props.map((prop) => prop.fieldName).join(', ');

    this.code.line(`return new ${constructorName}(${propFields});`);
    this.code.closeBlock();
    // End build()

    this.code.closeBlock();
    // End Builder
  }

  private emitDataType(ifc: spec.InterfaceType) {
    // collect all properties from all base structs and dedupe by name. It is assumed that the generation of the
    // assembly will not permit multiple overloaded inherited properties with the same name and that this will be
    // enforced by Typescript constraints.
    const propsByName: { [name: string]: JavaProp } = {};

    function collectProps(
      this: JavaGenerator,
      currentIfc: spec.InterfaceType,
      isBaseClass = false,
    ) {
      for (const property of currentIfc.properties ?? []) {
        const javaProp = this.toJavaProp(property, isBaseClass);
        propsByName[javaProp.propName] = javaProp;
      }

      // add props of base struct
      for (const base of currentIfc.interfaces ?? []) {
        collectProps.call(
          this,
          this.findType(base) as spec.InterfaceType,
          true,
        );
      }
    }

    collectProps.call(this, ifc);
    const props = Object.values(propsByName);
    this.emitInterfaceBuilder(ifc, INTERFACE_PROXY_CLASS_NAME, props);

    // Start implementation class
    this.code.line();
    this.code.line('/**');
    this.code.line(` * An implementation for {@link ${ifc.name}}`);
    this.code.line(' */');
    this.emitStabilityAnnotations(ifc);
    this.code.openBlock(
      `final class ${INTERFACE_PROXY_CLASS_NAME} extends software.amazon.jsii.JsiiObject implements ${ifc.name}`,
    );

    // Immutable properties
    props.forEach((prop) =>
      this.code.line(`private final ${prop.fieldJavaType} ${prop.fieldName};`),
    );

    // Start JSII reference constructor
    this.code.line();
    this.code.line('/**');
    this.code.line(
      ' * Constructor that initializes the object based on values retrieved from the JsiiObject.',
    );
    this.code.line(' * @param objRef Reference to the JSII managed object.');
    this.code.line(' */');
    this.code.openBlock(
      `protected ${INTERFACE_PROXY_CLASS_NAME}(final software.amazon.jsii.JsiiObjectRef objRef)`,
    );
    this.code.line('super(objRef);');
    props.forEach((prop) =>
      this.code.line(
        `this.${prop.fieldName} = this.jsiiGet("${prop.jsiiName}", ${prop.fieldNativeType});`,
      ),
    );
    this.code.closeBlock();
    // End JSII reference constructor

    // Start literal constructor
    this.code.line();
    this.code.line('/**');
    this.code.line(
      ' * Constructor that initializes the object based on literal property values passed by the {@link Builder}.',
    );
    this.code.line(' */');
<<<<<<< HEAD
    if (props.some((prop) => prop.fieldJavaType !== prop.paramJavaType)) {
      this.code.line('@SuppressWarnings("unchecked")');
    }
    const constructorArgs = props
      .map((prop) => `final ${prop.paramJavaType} ${prop.fieldName}`)
      .join(', ');
    this.code.openBlock(
      `private ${INTERFACE_PROXY_CLASS_NAME}(${constructorArgs})`,
    );
    this.code.line(
      'super(software.amazon.jsii.JsiiObject.InitializationMode.JSII);',
    );
    props.forEach((prop) => {
      const explicitCast =
        prop.fieldJavaType !== prop.paramJavaType
          ? `(${prop.fieldJavaType})`
          : '';
      this.code.line(
        `this.${prop.fieldName} = ${explicitCast}${_validateIfNonOptional(
          prop.fieldName,
          prop,
        )};`,
      );
=======
    const constructorArgs = props.map(prop => `final ${prop.fieldJavaType} ${prop.fieldName}`).join(', ');
    this.code.openBlock(`private ${INTERFACE_PROXY_CLASS_NAME}(${constructorArgs})`);
    this.code.line('super(software.amazon.jsii.JsiiObject.InitializationMode.JSII);');
    props.forEach(prop => {
      this.code.line(`this.${prop.fieldName} = ${_validateIfNonOptional(prop.fieldName, prop)};`);
>>>>>>> 46356549
    });
    this.code.closeBlock();
    // End literal constructor

    // Getters
    props.forEach((prop) => {
      this.code.line();
      this.code.line('@Override');
      this.code.openBlock(`public ${prop.fieldJavaType} get${prop.propName}()`);
      this.code.line(`return this.${prop.fieldName};`);
      this.code.closeBlock();
    });

    // emit $jsii$toJson which will be called to serialize this object when sent to JS
    this.code.line();
    this.code.line('@Override');
    this.code.openBlock(
      'public com.fasterxml.jackson.databind.JsonNode $jsii$toJson()',
    );
    this.code.line(
      'final com.fasterxml.jackson.databind.ObjectMapper om = software.amazon.jsii.JsiiObjectMapper.INSTANCE;',
    );
    this.code.line(
      'final com.fasterxml.jackson.databind.node.ObjectNode data = com.fasterxml.jackson.databind.node.JsonNodeFactory.instance.objectNode();',
    );

    this.code.line();
    for (const prop of props) {
      if (prop.nullable) {
        this.code.openBlock(`if (this.get${prop.propName}() != null)`);
      }
      this.code.line(
        `data.set("${prop.spec.name}", om.valueToTree(this.get${prop.propName}()));`,
      );
      if (prop.nullable) {
        this.code.closeBlock();
      }
    }

    this.code.line();
    this.code.line(
      'final com.fasterxml.jackson.databind.node.ObjectNode struct = com.fasterxml.jackson.databind.node.JsonNodeFactory.instance.objectNode();',
    );
    this.code.line(`struct.set("fqn", om.valueToTree("${ifc.fqn}"));`);
    this.code.line('struct.set("data", data);');

    this.code.line();
    this.code.line(
      'final com.fasterxml.jackson.databind.node.ObjectNode obj = com.fasterxml.jackson.databind.node.JsonNodeFactory.instance.objectNode();',
    );
    this.code.line('obj.set("$jsii.struct", struct);');

    this.code.line();
    this.code.line('return obj;');
    this.code.closeBlock();
    // End $jsii$toJson

    // Generate equals() override
    this.emitEqualsOverride(ifc.name, props);

    // Generate hashCode() override
    this.emitHashCodeOverride(props);

    this.code.closeBlock();
    // End implementation class

    function _validateIfNonOptional(variable: string, prop: JavaProp): string {
      if (prop.nullable) {
        return variable;
      }
      return `java.util.Objects.requireNonNull(${variable}, "${prop.fieldName} is required")`;
    }
  }

  private emitEqualsOverride(className: string, props: JavaProp[]) {
    // A class without properties does not need to override equals()
    if (props.length === 0) {
      return;
    }

    this.code.line();
    this.code.line('@Override');
    this.code.openBlock('public boolean equals(Object o)');
    this.code.line('if (this == o) return true;');

    this.code.line(
      'if (o == null || getClass() != o.getClass()) return false;',
    );
    this.code.line();
    this.code.line(
      `${className}.${INTERFACE_PROXY_CLASS_NAME} that = (${className}.${INTERFACE_PROXY_CLASS_NAME}) o;`,
    );
    this.code.line();

    const initialProps = props.slice(0, props.length - 1);
    const finalProp = props[props.length - 1];

    initialProps.forEach((prop) => {
      const predicate = prop.nullable
        ? `this.${prop.fieldName} != null ? !this.${prop.fieldName}.equals(that.${prop.fieldName}) : that.${prop.fieldName} != null`
        : `!${prop.fieldName}.equals(that.${prop.fieldName})`;

      this.code.line(`if (${predicate}) return false;`);
    });

    // The final (returned predicate) is the inverse of the other ones
    const finalPredicate = finalProp.nullable
      ? `this.${finalProp.fieldName} != null ? this.${finalProp.fieldName}.equals(that.${finalProp.fieldName}) : ` +
        `that.${finalProp.fieldName} == null`
      : `this.${finalProp.fieldName}.equals(that.${finalProp.fieldName})`;
    this.code.line(`return ${finalPredicate};`);

    this.code.closeBlock();
  }

  private emitHashCodeOverride(props: JavaProp[]) {
    // A class without properties does not need to override hashCode()
    if (props.length === 0) {
      return;
    }

    this.code.line();
    this.code.line('@Override');
    this.code.openBlock('public int hashCode()');

    const firstProp = props[0];
    const remainingProps = props.slice(1);

    this.code.line(`int result = ${_hashCodeForProp(firstProp)};`);
    remainingProps.forEach((prop) =>
      this.code.line(`result = 31 * result + (${_hashCodeForProp(prop)});`),
    );
    this.code.line('return result;');
    this.code.closeBlock();

    function _hashCodeForProp(prop: JavaProp) {
      return prop.nullable
        ? `this.${prop.fieldName} != null ? this.${prop.fieldName}.hashCode() : 0`
        : `this.${prop.fieldName}.hashCode()`;
    }
  }

  private openFileIfNeeded(type: spec.Type) {
    if (this.isNested(type)) {
      return;
    }

    this.code.openFile(this.toJavaFilePath(this.assembly, type));
    this.code.line(
      `package ${this.toNativeName(this.assembly, type).packageName};`,
    );
    this.code.line();
  }

  private closeFileIfNeeded(type: spec.Type) {
    if (this.isNested(type)) {
      return;
    }
    this.code.closeFile(this.toJavaFilePath(this.assembly, type));
  }

  private isNested(type: spec.Type) {
    if (!this.assembly.types || !type.namespace) {
      return false;
    }
    const parent = `${type.assembly}.${type.namespace}`;
    return parent in this.assembly.types;
  }

  private toJavaFilePath(assm: spec.Assembly, type: spec.Type) {
    const { packageName, typeName } = this.toNativeName(assm, type);
    return `${path.join(
      'src',
      'main',
      'java',
      ...packageName.split('.'),
      typeName.split('.')[0],
    )}.java`;
  }

  private toJavaResourcePath(assm: spec.Assembly, fqn: string, ext = '.txt') {
    const { packageName, typeName } = this.toNativeName(assm, {
      fqn,
      kind: spec.TypeKind.Class,
      assembly: assm.name,
      name: fqn.replace(/.*\.([^.]+)$/, '$1'),
    });

    const name = `${path.join(
      ...packageName.split('.'),
      typeName.split('.')[0],
    )}${ext}`;
    const filePath = path.join('src', 'main', 'resources', name);

    return { filePath, name };
  }

  // eslint-disable-next-line complexity
  private addJavaDocs(doc: spec.Documentable, defaultText?: string) {
    if (
      !defaultText &&
      Object.keys(doc.docs ?? {}).length === 0 &&
      !((doc as spec.Method).parameters ?? []).some(
        (p) => Object.keys(p.docs ?? {}).length !== 0,
      )
    ) {
      return;
    }

    const docs = (doc.docs = doc.docs ?? {});

    const paras = [];

    if (docs.summary) {
      paras.push(docs.summary);
    } else if (defaultText) {
      paras.push(defaultText);
    }

    if (docs.remarks) {
      paras.push(
        markDownToJavaDoc(
          this.convertSamplesInMarkdown(docs.remarks),
        ).trimRight(),
      );
    }

    if (docs.default) {
      paras.push(`Default: ${docs.default}`); // NOTE: there is no annotation in JavaDoc for this
    }

    if (docs.example) {
      paras.push('Example:');
      paras.push(
        `<blockquote><pre>{@code\n${this.convertExample(
          docs.example,
        )}}</pre></blockquote>`,
      );
    }

    if (docs.stability === spec.Stability.Experimental) {
      paras.push('EXPERIMENTAL');
    }

    const tagLines = [];

    if (docs.returns) {
      tagLines.push(`@return ${docs.returns}`);
    }
    if (docs.see) {
      tagLines.push(`@see ${docs.see}`);
    }
    if (docs.deprecated) {
      tagLines.push(`@deprecated ${docs.deprecated}`);
    }

    // Params
    if ((doc as spec.Method).parameters) {
      const method = doc as spec.Method;
      if (method.parameters) {
        for (const param of method.parameters) {
          const summary = param.docs?.summary || undefined;
          tagLines.push(paramJavadoc(param.name, param.optional, summary));
        }
      }
    }

    if (tagLines.length > 0) {
      paras.push(tagLines.join('\n'));
    }

    const lines = new Array<string>();
    for (const para of paras) {
      if (lines.length > 0) {
        lines.push('<p>');
      }
      lines.push(...para.split('\n').filter((l) => l !== ''));
    }

    this.code.line('/**');
    for (const line of lines) {
      this.code.line(` * ${line}`);
    }
    this.code.line(' */');
  }

  private getClassBase(cls: spec.ClassType) {
    if (!cls.base) {
      return 'software.amazon.jsii.JsiiObject';
    }

    return this.toJavaType({ fqn: cls.base });
  }

<<<<<<< HEAD
  private toDecoratedJavaType(
    optionalValue: spec.OptionalValue,
    { covariant = false } = {},
  ): string {
    const result = this.toDecoratedJavaTypes(optionalValue, { covariant });
=======
  private toDecoratedJavaType(optionalValue: spec.OptionalValue): string {
    const result = this.toDecoratedJavaTypes(optionalValue);
>>>>>>> 46356549
    if (result.length > 1) {
      return `${
        optionalValue.optional ? ANN_NULLABLE : ANN_NOT_NULL
      } java.lang.Object`;
    }
    return result[0];
  }

<<<<<<< HEAD
  private toDecoratedJavaTypes(
    optionalValue: spec.OptionalValue,
    { covariant = false } = {},
  ): string[] {
    return this.toJavaTypes(optionalValue.type, { covariant }).map(
      (nakedType) =>
        `${optionalValue.optional ? ANN_NULLABLE : ANN_NOT_NULL} ${nakedType}`,
    );
  }

  private toJavaType(
    type: spec.TypeReference,
    opts?: { forMarshalling?: boolean; covariant?: boolean },
  ): string {
    const types = this.toJavaTypes(type, opts);
=======
  private toDecoratedJavaTypes(optionalValue: spec.OptionalValue): string[] {
    return this.toJavaTypes(optionalValue.type).map(nakedType =>
      `${optionalValue.optional ? ANN_NULLABLE : ANN_NOT_NULL} ${nakedType}`);
  }

  private toJavaType(type: spec.TypeReference, forMarshalling = false): string {
    const types = this.toJavaTypes(type, forMarshalling);
>>>>>>> 46356549
    if (types.length > 1) {
      return 'java.lang.Object';
    }
    return types[0];
  }

<<<<<<< HEAD
  private toNativeType(
    type: spec.TypeReference,
    { forMarshalling = false, covariant = false, recursing = false } = {},
  ): string {
    if (spec.isCollectionTypeReference(type)) {
      const nativeElementType = this.toNativeType(type.collection.elementtype, {
        forMarshalling,
        covariant,
        recursing: true,
      });
=======
  private toNativeType(type: spec.TypeReference, forMarshalling = false, recursing = false): string {
    if (spec.isCollectionTypeReference(type)) {
      const nativeElementType = this.toNativeType(type.collection.elementtype, forMarshalling, true);
>>>>>>> 46356549
      switch (type.collection.kind) {
        case spec.CollectionKind.Array:
          return `software.amazon.jsii.NativeType.listOf(${nativeElementType})`;
        case spec.CollectionKind.Map:
          return `software.amazon.jsii.NativeType.mapOf(${nativeElementType})`;
        default:
          throw new Error(
            `Unsupported collection kind: ${type.collection.kind}`,
          );
      }
    }
    return recursing
<<<<<<< HEAD
      ? `software.amazon.jsii.NativeType.forClass(${this.toJavaType(type, {
          forMarshalling,
          covariant,
        })}.class)`
      : `${this.toJavaType(type, { forMarshalling, covariant })}.class`;
  }

  private toJavaTypes(
    typeref: spec.TypeReference,
    { forMarshalling = false, covariant = false } = {},
  ): string[] {
=======
      ? `software.amazon.jsii.NativeType.forClass(${this.toJavaType(type, forMarshalling)}.class)`
      : `${this.toJavaType(type, forMarshalling)}.class`;
  }

  private toJavaTypes(typeref: spec.TypeReference, forMarshalling = false): string[] {
>>>>>>> 46356549
    if (spec.isPrimitiveTypeReference(typeref)) {
      return [this.toJavaPrimitive(typeref.primitive)];
    } else if (spec.isCollectionTypeReference(typeref)) {
      return [this.toJavaCollection(typeref, forMarshalling)];
    } else if (spec.isNamedTypeReference(typeref)) {
      return [this.toNativeFqn(typeref.fqn)];
    } else if (typeref.union) {
      const types = new Array<string>();
      for (const subtype of typeref.union.types) {
<<<<<<< HEAD
        for (const t of this.toJavaTypes(subtype, {
          forMarshalling,
          covariant,
        })) {
=======
        for (const t of this.toJavaTypes(subtype, forMarshalling)) {
>>>>>>> 46356549
          types.push(t);
        }
      }
      return types;
    }
    throw new Error(`Invalid type reference: ${JSON.stringify(typeref)}`);
  }

<<<<<<< HEAD
  private toJavaCollection(
    ref: spec.CollectionTypeReference,
    {
      forMarshalling,
      covariant,
    }: { forMarshalling: boolean; covariant: boolean },
  ) {
    const elementJavaType = this.toJavaType(ref.collection.elementtype, {
      covariant,
    });
    const typeConstraint = covariant
      ? makeCovariant(elementJavaType)
      : elementJavaType;
    switch (ref.collection.kind) {
      case spec.CollectionKind.Array:
        return forMarshalling
          ? 'java.util.List'
          : `java.util.List<${typeConstraint}>`;
      case spec.CollectionKind.Map:
        return forMarshalling
          ? 'java.util.Map'
          : `java.util.Map<java.lang.String, ${typeConstraint}>`;
=======
  private toJavaCollection(ref: spec.CollectionTypeReference, forMarshalling: boolean) {
    const elementJavaType = this.toJavaType(ref.collection.elementtype);
    switch (ref.collection.kind) {
      case spec.CollectionKind.Array: return forMarshalling ? 'java.util.List' : `java.util.List<${elementJavaType}>`;
      case spec.CollectionKind.Map: return forMarshalling ? 'java.util.Map' : `java.util.Map<java.lang.String, ${elementJavaType}>`;
>>>>>>> 46356549
      default:
        throw new Error(`Unsupported collection kind: ${ref.collection.kind}`);
    }
  }

  private toJavaPrimitive(primitive: spec.PrimitiveType) {
    switch (primitive) {
      case spec.PrimitiveType.Boolean:
        return 'java.lang.Boolean';
      case spec.PrimitiveType.Date:
        return 'java.time.Instant';
      case spec.PrimitiveType.Json:
        return 'com.fasterxml.jackson.databind.node.ObjectNode';
      case spec.PrimitiveType.Number:
        return 'java.lang.Number';
      case spec.PrimitiveType.String:
        return 'java.lang.String';
      case spec.PrimitiveType.Any:
        return 'java.lang.Object';
      default:
        throw new Error(`Unknown primitive type: ${primitive}`);
    }
  }

  private renderMethodCallArguments(method: spec.Callable) {
    if (!method.parameters || method.parameters.length === 0) {
      return '';
    }
    const regularParams = method.parameters.filter((p) => !p.variadic);
    const values = regularParams.map(_renderParameter);
    const valueStr = `new Object[] { ${values.join(', ')} }`;
    if (method.variadic) {
      const valuesStream = `java.util.Arrays.<Object>stream(${valueStr})`;

      const lastParam = method.parameters[method.parameters.length - 1];
      const restStream = `java.util.Arrays.<Object>stream(${lastParam.name})`;

      const fullStream =
        regularParams.length > 0
          ? `java.util.stream.Stream.concat(${valuesStream}, ${restStream})`
          : restStream;
      return `, ${fullStream}.toArray(Object[]::new)`;
    }
    return `, ${valueStr}`;

    function _renderParameter(param: spec.Parameter) {
      const safeName = JavaGenerator.safeJavaPropertyName(param.name);
      return isNullable(param)
        ? safeName
        : `java.util.Objects.requireNonNull(${safeName}, "${safeName} is required")`;
    }
  }

  private renderMethodCall(
    cls: spec.TypeReference,
    method: spec.Method,
    async: boolean,
  ) {
    let statement = '';

    if (method.static) {
      const javaClass = this.toJavaType(cls);
      statement += `software.amazon.jsii.JsiiObject.jsiiStaticCall(${javaClass}.class, `;
    } else {
      if (async) {
        statement += 'this.jsiiAsyncCall(';
      } else {
        statement += 'this.jsiiCall(';
      }
    }

    statement += `"${method.name}"`;

    if (method.returns) {
<<<<<<< HEAD
      statement += `, ${this.toNativeType(method.returns.type, {
        forMarshalling: true,
      })}`;
=======
      statement += `, ${this.toNativeType(method.returns.type, true)}`;
>>>>>>> 46356549
    } else {
      statement += ', software.amazon.jsii.NativeType.VOID';
    }
    statement += `${this.renderMethodCallArguments(method)})`;

    if (method.returns) {
      statement = this.wrapCollection(
        statement,
        method.returns.type,
        method.returns.optional,
      );
    }

    if (method.returns) {
      return `return ${statement};`;
    }
    return `${statement};`;
  }

  /**
   * Wraps a collection into an unmodifiable collection else returns the existing statement.
   * @param statement The statement to wrap if necessary.
   * @param type The type of the object to wrap.
   * @param optional Whether the value is optional (can be null/undefined) or not.
   * @returns The modified or original statement.
   */
  private wrapCollection(
    statement: string,
    type: spec.TypeReference,
    optional?: boolean,
  ): string {
    if (spec.isCollectionTypeReference(type)) {
      let wrapper: string;
      switch (type.collection.kind) {
        case spec.CollectionKind.Array:
          wrapper = 'unmodifiableList';
          break;
        case spec.CollectionKind.Map:
          wrapper = 'unmodifiableMap';
          break;
        default:
          throw new Error(
            `Unsupported collection kind: ${type.collection.kind}`,
          );
      }
      // In the case of "optional", the value needs ot be explicitly cast to allow for cases where the raw type was returned.
      return optional
        ? `java.util.Optional.ofNullable((${this.toJavaType(
            type,
          )})(${statement})).map(java.util.Collections::${wrapper}).orElse(null)`
        : `java.util.Collections.${wrapper}(${statement})`;
    }

    return statement;
  }

  private renderMethodParameters(method: spec.Callable) {
    const params = [];
    if (method.parameters) {
      for (const p of method.parameters) {
<<<<<<< HEAD
        // We can render covariant parameters only for methods that aren't overridable... so only for static methods currently.
        params.push(
          `final ${this.toDecoratedJavaType(p, {
            covariant: (method as spec.Method).static,
          })}${p.variadic ? '...' : ''} ${JavaGenerator.safeJavaPropertyName(
            p.name,
          )}`,
        );
=======
        params.push(`final ${this.toDecoratedJavaType(p)}${p.variadic ? '...' : ''} ${JavaGenerator.safeJavaPropertyName(p.name)}`);
>>>>>>> 46356549
      }
    }
    return params.join(', ');
  }

  private renderAccessLevel(method: spec.Callable | spec.Property) {
    return method.protected ? 'protected' : 'public';
  }

  private makeModuleClass(moduleName: string) {
    return `${this.toNativeFqn(moduleName)}.${MODULE_CLASS_NAME}`;
  }

  private emitModuleFile(mod: spec.Assembly) {
    const moduleName = mod.name;
    const moduleClass = this.makeModuleClass(moduleName);

    const {
      filePath: moduleResFile,
      name: moduleResName,
    } = this.toJavaResourcePath(mod, `${mod.name}.${MODULE_CLASS_NAME}`);
    this.code.openFile(moduleResFile);
    for (const fqn of Object.keys(this.assembly.types ?? {})) {
      this.code.line(`${fqn}=${this.toNativeFqn(fqn, { binaryName: true })}`);
    }
    this.code.closeFile(moduleResFile);

    const moduleFile = this.toJavaFilePath(mod, {
      assembly: mod.name,
      fqn: `${mod.name}.${MODULE_CLASS_NAME}`,
      kind: spec.TypeKind.Class,
      name: MODULE_CLASS_NAME,
    });

    this.code.openFile(moduleFile);
    this.code.line(`package ${this.toNativeName(mod).packageName};`);
    this.code.line();
    if (Object.keys(mod.dependencies ?? {}).length > 0) {
      this.code.line('import static java.util.Arrays.asList;');
      this.code.line();
    }
    this.code.line('import java.io.BufferedReader;');
    this.code.line('import java.io.InputStream;');
    this.code.line('import java.io.InputStreamReader;');
    this.code.line('import java.io.IOException;');
    this.code.line('import java.io.Reader;');
    this.code.line('import java.io.UncheckedIOException;');
    this.code.line();
    this.code.line('import java.nio.charset.StandardCharsets;');
    this.code.line();
    this.code.line('import java.util.HashMap;');
    if (Object.keys(mod.dependencies ?? {}).length > 0) {
      this.code.line('import java.util.List;');
    }
    this.code.line('import java.util.Map;');
    this.code.line();
    this.code.line('import software.amazon.jsii.JsiiModule;');
    this.code.line();

    this.code.openBlock(
      `public final class ${MODULE_CLASS_NAME} extends JsiiModule`,
    );
    this.code.line(
      'private static final Map<String, String> MODULE_TYPES = load();',
    );
    this.code.line();

    this.code.openBlock('private static Map<String, String> load()');
    this.code.line('final Map<String, String> result = new HashMap<>();');
    this.code.line(
      `final ClassLoader cl = ${MODULE_CLASS_NAME}.class.getClassLoader();`,
    );
    this.code.line(
      `try (final InputStream is = cl.getResourceAsStream("${moduleResName}");`,
    );
    this.code.line(
      '     final Reader rd = new InputStreamReader(is, StandardCharsets.UTF_8);',
    );
    this.code.openBlock(
      '     final BufferedReader br = new BufferedReader(rd))',
    );
    this.code.line('br.lines()');
    this.code.line('  .filter(line -> !line.trim().isEmpty())');
    this.code.openBlock('  .forEach(line -> ');
    this.code.line('final String[] parts = line.split("=", 2);');
    this.code.line('final String fqn = parts[0];');
    this.code.line('final String className = parts[1];');
    this.code.line('result.put(fqn, className);');
    this.code.unindent('});'); // Proxy for closeBlock
    this.code.closeBlock();
    this.code.openBlock('catch (final IOException exception)');
    this.code.line('throw new UncheckedIOException(exception);');
    this.code.closeBlock();
    this.code.line('return result;');
    this.code.closeBlock();
    this.code.line();

    this.code.line(
      'private final Map<String, Class<?>> cache = new HashMap<>();',
    );
    this.code.line();

    // ctor
    this.code.openBlock(`public ${MODULE_CLASS_NAME}()`);
    this.code.line(
      `super("${moduleName}", "${
        mod.version
      }", ${MODULE_CLASS_NAME}.class, "${this.getAssemblyFileName()}");`,
    );
    this.code.closeBlock(); // ctor

    // dependencies
    if (mod.dependencies && Object.keys(mod.dependencies).length > 0) {
      const deps = [];
      for (const dep of Object.keys(mod.dependencies)) {
        deps.push(`${this.makeModuleClass(dep)}.class`);
      }

      this.code.line();
      this.code.line('@Override');
      this.code.openBlock(
        'public List<Class<? extends JsiiModule>> getDependencies()',
      );
      this.code.line(`return asList(${deps.join(', ')});`);
      this.code.closeBlock();
    }

    this.code.line();
    this.code.line('@Override');
    this.code.openBlock(
      'protected Class<?> resolveClass(final String fqn) throws ClassNotFoundException',
    );
    this.code.openBlock('if (!MODULE_TYPES.containsKey(fqn))');
    this.code.line(
      'throw new ClassNotFoundException("Unknown JSII type: " + fqn);',
    );
    this.code.closeBlock();
    this.code.line(
      'return this.cache.computeIfAbsent(MODULE_TYPES.get(fqn), this::findClass);',
    );
    this.code.closeBlock();

    this.code.line();
    this.code.openBlock('private Class<?> findClass(final String binaryName)');
    this.code.openBlock('try');
    this.code.line('return Class.forName(binaryName);');
    this.code.closeBlock();
    this.code.openBlock('catch (final ClassNotFoundException exception)');
    this.code.line('throw new RuntimeException(exception);');
    this.code.closeBlock();
    this.code.closeBlock();

    this.code.closeBlock();

    this.code.closeFile(moduleFile);

    return moduleClass;
  }

  private emitJsiiInitializers(cls: spec.ClassType) {
    this.code.line();
    this.code.openBlock(
      `protected ${cls.name}(final software.amazon.jsii.JsiiObjectRef objRef)`,
    );
    this.code.line('super(objRef);');
    this.code.closeBlock();

    this.code.line();
    this.code.openBlock(
      `protected ${cls.name}(final software.amazon.jsii.JsiiObject.InitializationMode initializationMode)`,
    );
    this.code.line('super(initializationMode);');
    this.code.closeBlock();
  }

  /**
   * Computes the java FQN for a JSII FQN:
   * 1. Determine which assembly the FQN belongs to (first component of the FQN)
   * 2. Locate the `targets.java.package` value for that assembly (this assembly, or one of the dependencies)
   * 3. Return the java FQN: ``<module.targets.java.package>.<FQN stipped of first component>``
   *
   * @param fqn the JSII FQN to be used.
   *
   * @returns the corresponding Java FQN.
   *
   * @throws if the assembly the FQN belongs to does not have a `targets.java.package` set.
   */
  private toNativeFqn(
    fqn: string,
    { binaryName }: { binaryName: boolean } = { binaryName: false },
  ): string {
    const [mod, ...name] = fqn.split('.');
    const depMod = this.findModule(mod);
    // Make sure any dependency (direct or transitive) of which any type is explicitly referenced by the generated
    // code is included in the generated POM's dependencies section (protecting the artifact from changes in the
    // dependencies' dependency structure).
    if (mod !== this.assembly.name) {
      this.referencedModules[mod] = depMod;
      return this.getNativeName(depMod, name.join('.'), mod);
    }

    const { packageName, typeName } = this.toNativeName(
      this.assembly,
      this.assembly.types![fqn],
    );
    const className =
      typeName && binaryName ? typeName.replace('.', '$') : typeName;
    return `${packageName}${className ? `.${className}` : ''}`;
  }

  private getNativeName(assm: spec.Assembly, name: string | undefined): string;
  private getNativeName(
    assm: spec.AssemblyConfiguration,
    name: string | undefined,
    assmName: string,
  ): string;
  private getNativeName(
    assm: spec.AssemblyConfiguration,
    name: string | undefined,
    assmName: string = (assm as spec.Assembly).name,
  ): string {
    const javaPackage = assm.targets?.java?.package;
    if (!javaPackage) {
      throw new Error(
        `The module ${assmName} does not have a java.package setting`,
      );
    }
    return `${javaPackage}${name ? `.${name}` : ''}`;
  }

  private toNativeName(assm: spec.Assembly): { packageName: string };
  private toNativeName(
    assm: spec.Assembly,
    type: spec.Type,
  ): { packageName: string; typeName: string };
  private toNativeName(
    assm: spec.Assembly,
    type?: spec.Type,
  ): { packageName: string; typeName?: string } {
    const javaPackage = assm.targets?.java?.package;
    if (!javaPackage) {
      throw new Error(
        `The module ${assm.name} does not have a java.package setting`,
      );
    }

    if (type == null) {
      return { packageName: javaPackage };
    }

    let ns = type.namespace;
    let typeName = type.name;
    while (ns != null && assm.types?.[`${assm.name}.${ns}`] != null) {
      const nestingType = assm.types[`${assm.name}.${ns}`];
      ns = nestingType.namespace;
      typeName = `${nestingType.name}.${typeName}`;
    }

    const packageName =
      ns != null
        ? `${javaPackage}.${ns
            .split('.')
            .map((s) => toSnakeCase(s))
            .join('.')}`
        : javaPackage;
    return { packageName, typeName };
  }

  /**
   * Emits an ``@Generated`` annotation honoring the ``this.emitFullGeneratorInfo`` setting.
   */
  private emitGeneratedAnnotation() {
    const date = this.emitFullGeneratorInfo
      ? `, date = "${new Date().toISOString()}"`
      : '';
    const generator = this.emitFullGeneratorInfo
      ? `jsii-pacmak/${VERSION_DESC}`
      : 'jsii-pacmak';
    this.code.line(
      `@javax.annotation.Generated(value = "${generator}"${date})`,
    );
  }

  private convertExample(example: string): string {
    const snippet = typeScriptSnippetFromSource(example, 'example');
    const translated = this.rosetta.translateSnippet(snippet, 'java');
    if (!translated) {
      return example;
    }
    return this.prefixDisclaimer(translated);
  }

  private convertSamplesInMarkdown(markdown: string): string {
    return this.rosetta.translateSnippetsInMarkdown(
      markdown,
      'java',
      (trans) => ({
        language: trans.language,
        source: this.prefixDisclaimer(trans),
      }),
    );
  }

  private prefixDisclaimer(translated: Translation) {
    if (translated.didCompile && INCOMPLETE_DISCLAIMER_COMPILING) {
      return `// ${INCOMPLETE_DISCLAIMER_COMPILING}\n${translated.source}`;
    }
    if (!translated.didCompile && INCOMPLETE_DISCLAIMER_NONCOMPILING) {
      return `// ${INCOMPLETE_DISCLAIMER_NONCOMPILING}\n${translated.source}`;
    }
    return translated.source;
  }
}

/**
 * This models the POM schema for a <dependency> entity
 * @see https://maven.apache.org/pom.html#Dependencies
 */
interface MavenDependency {
  groupId: string;
  artifactId: string;
  version: string;

  type?: string;
  scope?: 'compile' | 'provided' | 'runtime' | 'test' | 'system';
  systemPath?: string;
  optional?: boolean;

  '#comment'?: string;
}

/**
 * Looks up the `jsii-java-runtime` package from the local repository.
 * If it contains a "maven-repo" directory, it will be added as a local maven repo
 * so when we build locally, we build against it and not against the one published
 * to Maven Central.
 */
function findJavaRuntimeLocalRepository() {
  try {
    // eslint-disable-next-line @typescript-eslint/no-var-requires,@typescript-eslint/no-require-imports,import/no-extraneous-dependencies
    const javaRuntime = require('jsii-java-runtime');
    return javaRuntime.repository;
  } catch {
    return undefined;
  }
}

function isNullable(optionalValue: spec.OptionalValue | undefined): boolean {
  if (!optionalValue) {
    return false;
  }
  return (
    optionalValue.optional ||
    (spec.isPrimitiveTypeReference(optionalValue.type) &&
      optionalValue.type.primitive === spec.PrimitiveType.Any)
  );
}

function paramJavadoc(
  name: string,
  optional?: boolean,
  summary?: string,
): string {
  const parts = ['@param', name];
  if (summary) {
    parts.push(endWithPeriod(summary));
  }
  if (!optional) {
    parts.push('This parameter is required.');
  }

  return parts.join(' ');
}

function endWithPeriod(s: string): string {
  s = s.trimRight();
  if (!s.endsWith('.')) {
    return `${s}.`;
  }
  return s;
}

function computeOverrides<T extends { param: spec.Parameter }>(
  allParams: T[],
): Iterable<T[]> {
  return {
    [Symbol.iterator]: function* () {
      yield allParams;
      while (allParams.length > 0) {
        const lastParam = allParams[allParams.length - 1];
        if (!lastParam.param.variadic && !lastParam.param.optional) {
          // Neither variadic nor optional -- we're done here!
          return;
        }
        allParams = allParams.slice(0, allParams.length - 1);
        // If the lastParam was variadic, we shouldn't generate an override without it only.
        if (lastParam.param.optional) {
          yield allParams;
        }
      }
    },
  };
}<|MERGE_RESOLUTION|>--- conflicted
+++ resolved
@@ -844,14 +844,10 @@
 
   protected onInterfaceProperty(_ifc: spec.InterfaceType, prop: spec.Property) {
     const getterType = this.toDecoratedJavaType(prop);
-<<<<<<< HEAD
+    const setterTypes = this.toDecoratedJavaTypes(prop);
     const propName = this.code.toPascalCase(
       JavaGenerator.safeJavaPropertyName(prop.name),
     );
-=======
-    const setterTypes = this.toDecoratedJavaTypes(prop);
-    const propName = this.code.toPascalCase(JavaGenerator.safeJavaPropertyName(prop.name));
->>>>>>> 46356549
 
     // for unions we only generate overloads for setters, not getters.
     this.code.line();
@@ -1221,17 +1217,10 @@
     overrides = !!prop.overrides,
   ) {
     const getterType = this.toDecoratedJavaType(prop);
-<<<<<<< HEAD
-    const setterTypes = this.toDecoratedJavaTypes(prop, {
-      covariant: prop.static,
-    });
+    const setterTypes = this.toDecoratedJavaTypes(prop);
     const propName = this.code.toPascalCase(
       JavaGenerator.safeJavaPropertyName(prop.name),
     );
-=======
-    const setterTypes = this.toDecoratedJavaTypes(prop);
-    const propName = this.code.toPascalCase(JavaGenerator.safeJavaPropertyName(prop.name));
->>>>>>> 46356549
     const access = this.renderAccessLevel(prop);
     const statc = prop.static ? 'static ' : '';
     const abstract = prop.abstract ? 'abstract ' : '';
@@ -1257,13 +1246,7 @@
           statement = 'this.jsiiGet(';
         }
 
-<<<<<<< HEAD
-        statement += `"${prop.name}", ${this.toNativeType(prop.type, {
-          forMarshalling: true,
-        })})`;
-=======
         statement += `"${prop.name}", ${this.toNativeType(prop.type, true)})`;
->>>>>>> 46356549
 
         this.code.line(
           `return ${this.wrapCollection(statement, prop.type, prop.optional)};`,
@@ -1482,15 +1465,8 @@
       fieldName: this.code.toCamelCase(safeName),
       fieldJavaType: this.toJavaType(property.type),
       fieldNativeType: this.toNativeType(property.type),
-<<<<<<< HEAD
-      fieldJavaClass: `${this.toJavaType(property.type, {
-        forMarshalling: true,
-      })}.class`,
-      javaTypes: this.toJavaTypes(property.type, { covariant: true }),
-=======
       fieldJavaClass: `${this.toJavaType(property.type, true)}.class`,
       javaTypes: this.toJavaTypes(property.type),
->>>>>>> 46356549
       immutable: property.immutable || false,
       inherited,
     };
@@ -1541,15 +1517,10 @@
       .filter((p) => p !== firstStruct)
       .map((param) => ({
         param,
-<<<<<<< HEAD
         fieldName: this.code.toCamelCase(
           JavaGenerator.safeJavaPropertyName(param.name),
         ),
-        javaType: this.toJavaType(param.type, { covariant: true }),
-=======
-        fieldName: this.code.toCamelCase(JavaGenerator.safeJavaPropertyName(param.name)),
         javaType: this.toJavaType(param.type),
->>>>>>> 46356549
       }));
 
     const builtType = this.toJavaType(cls);
@@ -1649,13 +1620,7 @@
           },
         ],
       };
-<<<<<<< HEAD
-      for (const javaType of this.toJavaTypes(prop.type.spec!, {
-        covariant: true,
-      })) {
-=======
       for (const javaType of this.toJavaTypes(prop.type.spec!)) {
->>>>>>> 46356549
         this.addJavaDocs(setter);
         this.emitStabilityAnnotations(prop.spec);
         this.code.openBlock(
@@ -1743,28 +1708,10 @@
       }
       this.code.line(' */');
       this.emitStabilityAnnotations(prop.spec);
-<<<<<<< HEAD
-      // We add an explicit cast if both types are generic but they are not identical (one is covariant, the other isn't)
-      const explicitCast =
-        type.includes('<') &&
-        prop.fieldJavaType.includes('<') &&
-        type !== prop.fieldJavaType
-          ? `(${prop.fieldJavaType})`
-          : '';
-      if (explicitCast !== '') {
-        // We'll be doing a safe, but unchecked cast, so suppress that warning
-        this.code.line('@SuppressWarnings("unchecked")');
-      }
       this.code.openBlock(
         `public ${builderName} ${prop.fieldName}(${type} ${prop.fieldName})`,
       );
-      this.code.line(
-        `this.${prop.fieldName} = ${explicitCast}${prop.fieldName};`,
-      );
-=======
-      this.code.openBlock(`public ${builderName} ${prop.fieldName}(${type} ${prop.fieldName})`);
       this.code.line(`this.${prop.fieldName} = ${prop.fieldName};`);
->>>>>>> 46356549
       this.code.line('return this;');
       this.code.closeBlock();
     }
@@ -1904,12 +1851,8 @@
       ' * Constructor that initializes the object based on literal property values passed by the {@link Builder}.',
     );
     this.code.line(' */');
-<<<<<<< HEAD
-    if (props.some((prop) => prop.fieldJavaType !== prop.paramJavaType)) {
-      this.code.line('@SuppressWarnings("unchecked")');
-    }
     const constructorArgs = props
-      .map((prop) => `final ${prop.paramJavaType} ${prop.fieldName}`)
+      .map((prop) => `final ${prop.fieldJavaType} ${prop.fieldName}`)
       .join(', ');
     this.code.openBlock(
       `private ${INTERFACE_PROXY_CLASS_NAME}(${constructorArgs})`,
@@ -1918,23 +1861,12 @@
       'super(software.amazon.jsii.JsiiObject.InitializationMode.JSII);',
     );
     props.forEach((prop) => {
-      const explicitCast =
-        prop.fieldJavaType !== prop.paramJavaType
-          ? `(${prop.fieldJavaType})`
-          : '';
       this.code.line(
-        `this.${prop.fieldName} = ${explicitCast}${_validateIfNonOptional(
+        `this.${prop.fieldName} = ${_validateIfNonOptional(
           prop.fieldName,
           prop,
         )};`,
       );
-=======
-    const constructorArgs = props.map(prop => `final ${prop.fieldJavaType} ${prop.fieldName}`).join(', ');
-    this.code.openBlock(`private ${INTERFACE_PROXY_CLASS_NAME}(${constructorArgs})`);
-    this.code.line('super(software.amazon.jsii.JsiiObject.InitializationMode.JSII);');
-    props.forEach(prop => {
-      this.code.line(`this.${prop.fieldName} = ${_validateIfNonOptional(prop.fieldName, prop)};`);
->>>>>>> 46356549
     });
     this.code.closeBlock();
     // End literal constructor
@@ -2229,16 +2161,8 @@
     return this.toJavaType({ fqn: cls.base });
   }
 
-<<<<<<< HEAD
-  private toDecoratedJavaType(
-    optionalValue: spec.OptionalValue,
-    { covariant = false } = {},
-  ): string {
-    const result = this.toDecoratedJavaTypes(optionalValue, { covariant });
-=======
   private toDecoratedJavaType(optionalValue: spec.OptionalValue): string {
     const result = this.toDecoratedJavaTypes(optionalValue);
->>>>>>> 46356549
     if (result.length > 1) {
       return `${
         optionalValue.optional ? ANN_NULLABLE : ANN_NOT_NULL
@@ -2247,53 +2171,32 @@
     return result[0];
   }
 
-<<<<<<< HEAD
-  private toDecoratedJavaTypes(
-    optionalValue: spec.OptionalValue,
-    { covariant = false } = {},
-  ): string[] {
-    return this.toJavaTypes(optionalValue.type, { covariant }).map(
+  private toDecoratedJavaTypes(optionalValue: spec.OptionalValue): string[] {
+    return this.toJavaTypes(optionalValue.type).map(
       (nakedType) =>
         `${optionalValue.optional ? ANN_NULLABLE : ANN_NOT_NULL} ${nakedType}`,
     );
   }
 
-  private toJavaType(
-    type: spec.TypeReference,
-    opts?: { forMarshalling?: boolean; covariant?: boolean },
-  ): string {
-    const types = this.toJavaTypes(type, opts);
-=======
-  private toDecoratedJavaTypes(optionalValue: spec.OptionalValue): string[] {
-    return this.toJavaTypes(optionalValue.type).map(nakedType =>
-      `${optionalValue.optional ? ANN_NULLABLE : ANN_NOT_NULL} ${nakedType}`);
-  }
-
   private toJavaType(type: spec.TypeReference, forMarshalling = false): string {
     const types = this.toJavaTypes(type, forMarshalling);
->>>>>>> 46356549
     if (types.length > 1) {
       return 'java.lang.Object';
     }
     return types[0];
   }
 
-<<<<<<< HEAD
   private toNativeType(
     type: spec.TypeReference,
-    { forMarshalling = false, covariant = false, recursing = false } = {},
+    forMarshalling = false,
+    recursing = false,
   ): string {
     if (spec.isCollectionTypeReference(type)) {
-      const nativeElementType = this.toNativeType(type.collection.elementtype, {
+      const nativeElementType = this.toNativeType(
+        type.collection.elementtype,
         forMarshalling,
-        covariant,
-        recursing: true,
-      });
-=======
-  private toNativeType(type: spec.TypeReference, forMarshalling = false, recursing = false): string {
-    if (spec.isCollectionTypeReference(type)) {
-      const nativeElementType = this.toNativeType(type.collection.elementtype, forMarshalling, true);
->>>>>>> 46356549
+        true,
+      );
       switch (type.collection.kind) {
         case spec.CollectionKind.Array:
           return `software.amazon.jsii.NativeType.listOf(${nativeElementType})`;
@@ -2306,25 +2209,17 @@
       }
     }
     return recursing
-<<<<<<< HEAD
-      ? `software.amazon.jsii.NativeType.forClass(${this.toJavaType(type, {
+      ? `software.amazon.jsii.NativeType.forClass(${this.toJavaType(
+          type,
           forMarshalling,
-          covariant,
-        })}.class)`
-      : `${this.toJavaType(type, { forMarshalling, covariant })}.class`;
+        )}.class)`
+      : `${this.toJavaType(type, forMarshalling)}.class`;
   }
 
   private toJavaTypes(
     typeref: spec.TypeReference,
-    { forMarshalling = false, covariant = false } = {},
+    forMarshalling = false,
   ): string[] {
-=======
-      ? `software.amazon.jsii.NativeType.forClass(${this.toJavaType(type, forMarshalling)}.class)`
-      : `${this.toJavaType(type, forMarshalling)}.class`;
-  }
-
-  private toJavaTypes(typeref: spec.TypeReference, forMarshalling = false): string[] {
->>>>>>> 46356549
     if (spec.isPrimitiveTypeReference(typeref)) {
       return [this.toJavaPrimitive(typeref.primitive)];
     } else if (spec.isCollectionTypeReference(typeref)) {
@@ -2334,14 +2229,7 @@
     } else if (typeref.union) {
       const types = new Array<string>();
       for (const subtype of typeref.union.types) {
-<<<<<<< HEAD
-        for (const t of this.toJavaTypes(subtype, {
-          forMarshalling,
-          covariant,
-        })) {
-=======
         for (const t of this.toJavaTypes(subtype, forMarshalling)) {
->>>>>>> 46356549
           types.push(t);
         }
       }
@@ -2350,36 +2238,20 @@
     throw new Error(`Invalid type reference: ${JSON.stringify(typeref)}`);
   }
 
-<<<<<<< HEAD
   private toJavaCollection(
     ref: spec.CollectionTypeReference,
-    {
-      forMarshalling,
-      covariant,
-    }: { forMarshalling: boolean; covariant: boolean },
+    forMarshalling: boolean,
   ) {
-    const elementJavaType = this.toJavaType(ref.collection.elementtype, {
-      covariant,
-    });
-    const typeConstraint = covariant
-      ? makeCovariant(elementJavaType)
-      : elementJavaType;
+    const elementJavaType = this.toJavaType(ref.collection.elementtype);
     switch (ref.collection.kind) {
       case spec.CollectionKind.Array:
         return forMarshalling
           ? 'java.util.List'
-          : `java.util.List<${typeConstraint}>`;
+          : `java.util.List<${elementJavaType}>`;
       case spec.CollectionKind.Map:
         return forMarshalling
           ? 'java.util.Map'
-          : `java.util.Map<java.lang.String, ${typeConstraint}>`;
-=======
-  private toJavaCollection(ref: spec.CollectionTypeReference, forMarshalling: boolean) {
-    const elementJavaType = this.toJavaType(ref.collection.elementtype);
-    switch (ref.collection.kind) {
-      case spec.CollectionKind.Array: return forMarshalling ? 'java.util.List' : `java.util.List<${elementJavaType}>`;
-      case spec.CollectionKind.Map: return forMarshalling ? 'java.util.Map' : `java.util.Map<java.lang.String, ${elementJavaType}>`;
->>>>>>> 46356549
+          : `java.util.Map<java.lang.String, ${elementJavaType}>`;
       default:
         throw new Error(`Unsupported collection kind: ${ref.collection.kind}`);
     }
@@ -2454,13 +2326,7 @@
     statement += `"${method.name}"`;
 
     if (method.returns) {
-<<<<<<< HEAD
-      statement += `, ${this.toNativeType(method.returns.type, {
-        forMarshalling: true,
-      })}`;
-=======
       statement += `, ${this.toNativeType(method.returns.type, true)}`;
->>>>>>> 46356549
     } else {
       statement += ', software.amazon.jsii.NativeType.VOID';
     }
@@ -2521,18 +2387,11 @@
     const params = [];
     if (method.parameters) {
       for (const p of method.parameters) {
-<<<<<<< HEAD
-        // We can render covariant parameters only for methods that aren't overridable... so only for static methods currently.
         params.push(
-          `final ${this.toDecoratedJavaType(p, {
-            covariant: (method as spec.Method).static,
-          })}${p.variadic ? '...' : ''} ${JavaGenerator.safeJavaPropertyName(
-            p.name,
-          )}`,
+          `final ${this.toDecoratedJavaType(p)}${
+            p.variadic ? '...' : ''
+          } ${JavaGenerator.safeJavaPropertyName(p.name)}`,
         );
-=======
-        params.push(`final ${this.toDecoratedJavaType(p)}${p.variadic ? '...' : ''} ${JavaGenerator.safeJavaPropertyName(p.name)}`);
->>>>>>> 46356549
       }
     }
     return params.join(', ');
