--- conflicted
+++ resolved
@@ -205,12 +205,7 @@
   }
 
   public toString(): string {
-<<<<<<< HEAD
-    const paramType = this.reference.scopedInterfaceName(this.parent.pkg);
+    const paramType = this.reference.scopedReference(this.parent.pkg);
     return `${this.name} ${this.parameter.variadic ? '...' : ''}${paramType}`;
-=======
-    const paramType = this.reference.scopedReference(this.parent.pkg);
-    return `${this.name} ${paramType}`;
->>>>>>> 3cd9d193
   }
 }