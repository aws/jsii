import { CodeMaker } from 'codemaker';
import { Method, ClassType, Initializer } from 'jsii-reflect';

import { jsiiToPascalCase } from '../../../naming-util';
import * as comparators from '../comparators';
import { EmitContext } from '../emit-context';
import { Package } from '../package';
import {
  ClassConstructor,
  JSII_RT_ALIAS,
  MethodCall,
  StaticGetProperty,
  StaticSetProperty,
} from '../runtime';
import { getMemberDependencies, getParamDependencies } from '../util';
import { GoType } from './go-type';
import { GoTypeRef } from './go-type-reference';
import { GoInterface } from './interface';
import { GoMethod, GoProperty, GoTypeMember } from './type-member';

/*
 * GoClass wraps a Typescript class as a Go custom struct type
 */
export class GoClass extends GoType {
  public readonly methods: ClassMethod[];
  public readonly staticMethods: StaticMethod[];
  public readonly properties: GoProperty[];
  public readonly staticProperties: GoProperty[];

  private _extends?: GoClass | null;
  private _implements?: readonly GoInterface[];

  private readonly initializer?: GoClassConstructor;

  public constructor(pkg: Package, public type: ClassType) {
    super(pkg, type);

    const methods = new Array<ClassMethod>();
    const staticMethods = new Array<StaticMethod>();
    for (const method of type.allMethods) {
      if (method.static) {
        staticMethods.push(new StaticMethod(this, method));
      } else {
        methods.push(new ClassMethod(this, method));
      }
    }
    // Ensure consistent order, mostly cosmetic.
    this.methods = methods.sort(comparators.byName);
    this.staticMethods = staticMethods.sort(comparators.byName);

    const properties = new Array<GoProperty>();
    const staticProperties = new Array<GoProperty>();
    for (const prop of type.allProperties) {
      if (prop.static) {
        staticProperties.push(new GoProperty(this, prop));
      } else {
        properties.push(new GoProperty(this, prop));
      }
    }
    // Ensure consistent order, mostly cosmetic.
    this.properties = properties.sort(comparators.byName);
    this.staticProperties = staticProperties.sort(comparators.byName);

    if (type.initializer) {
      this.initializer = new GoClassConstructor(this, type.initializer);
    }
  }

  public get extends(): GoClass | undefined {
    // Cannot compute in constructor, as dependencies may not have finished
    // resolving just yet.
    if (this._extends === undefined) {
      this._extends = this.type.base
        ? (this.pkg.root.findType(this.type.base.fqn) as GoClass)
        : null;
    }
    return this._extends == null ? undefined : this._extends;
  }

  public get implements(): readonly GoInterface[] {
    // Cannot compute in constructor, as dependencies may not have finished
    // resolving just yet.
    if (this._implements === undefined) {
      this._implements = this.type.interfaces
        .map((iface) => this.pkg.root.findType(iface.fqn) as GoInterface)
        // Ensure consistent order, mostly cosmetic.
        .sort((l, r) => l.fqn.localeCompare(r.fqn));
    }
    return this._implements;
  }

  public get baseTypes(): ReadonlyArray<GoClass | GoInterface> {
    return [...(this.extends ? [this.extends] : []), ...this.implements];
  }

  public emit(context: EmitContext): void {
    this.emitInterface(context);
    this.emitStruct(context);
    this.emitGetters(context);

    if (this.initializer) {
      this.initializer.emit(context);
    }

    this.emitSetters(context);

    for (const method of this.staticMethods) {
      method.emit(context);
    }

    for (const prop of this.staticProperties) {
      this.emitStaticProperty(context, prop);
    }

    for (const method of this.methods) {
      method.emit(context);
    }
  }

  public emitRegistration(code: CodeMaker): void {
    code.open(`${JSII_RT_ALIAS}.RegisterClass(`);
    code.line(`"${this.fqn}",`);
    code.line(`reflect.TypeOf((*${this.name})(nil)).Elem(),`);

    const allMembers = [
      ...this.type.allMethods
        .filter((method) => !method.static)
        .map((method) => new ClassMethod(this, method)),
      ...this.type.allProperties
        .filter((property) => !property.static)
        .map((property) => new GoProperty(this, property)),
    ].sort(comparators.byName);
    if (allMembers.length === 0) {
      code.line('nil, // no members');
    } else {
      code.open(`[]${JSII_RT_ALIAS}.Member{`);
      for (const member of allMembers) {
        code.line(`${member.override},`);
      }
      code.close('},');
    }

    this.emitProxyMakerFunction(code, this.baseTypes);
    code.close(')');
  }

  public get members(): GoTypeMember[] {
    return [
      ...(this.initializer ? [this.initializer] : []),
      ...this.methods,
      ...this.properties,
      ...this.staticMethods,
      ...this.staticProperties,
    ];
  }

  public get usesInitPackage() {
    return (
      this.initializer != null || this.members.some((m) => m.usesInitPackage)
    );
  }

  public get usesRuntimePackage() {
    return this.initializer != null || this.members.length > 0;
  }

  public get usesInternalPackage() {
    return this.baseTypes.some((base) => this.pkg.isExternalType(base));
  }

  protected emitInterface(context: EmitContext): void {
    const { code, documenter } = context;
    documenter.emit(this.type.docs);
    code.openBlock(`type ${this.name} interface`);

    // embed extended interfaces
    if (this.extends) {
      code.line(
        new GoTypeRef(this.pkg.root, this.extends.type.reference).scopedName(
          this.pkg,
        ),
      );
    }
    for (const iface of this.implements) {
      code.line(
        new GoTypeRef(this.pkg.root, iface.type.reference).scopedName(this.pkg),
      );
    }

    for (const property of this.properties) {
      property.emitGetterDecl(context);
      property.emitSetterDecl(context);
    }

    for (const method of this.methods) {
      method.emitDecl(context);
    }

    code.closeBlock();
    code.line();
  }

  private emitGetters(context: EmitContext) {
    if (this.properties.length === 0) {
      return;
    }
    for (const property of this.properties) {
      property.emitGetterProxy(context);
    }
    context.code.line();
  }

  private emitStruct({ code }: EmitContext): void {
    code.line(`// The jsii proxy struct for ${this.name}`);
    code.openBlock(`type ${this.proxyName} struct`);

    // Make sure this is not 0-width
    if (this.baseTypes.length === 0) {
      code.line('_ byte // padding');
    } else {
<<<<<<< HEAD
      if (this.extends) {
        const embed =
          this.extends.pkg === this.pkg
            ? this.extends.proxyName
            : new GoTypeRef(
                this.pkg.root,
                this.extends.type.reference,
              ).scopedName(this.pkg);
        code.line(`${embed} // extends ${this.extends.fqn}`);
      }
      for (const iface of this.implements) {
        const embed =
          iface.pkg === this.pkg
            ? iface.proxyName
            : new GoTypeRef(this.pkg.root, iface.type.reference).scopedName(
                this.pkg,
              );
        code.line(`${embed} // implements ${iface.fqn}`);
=======
      for (const base of this.baseTypes) {
        code.line(this.pkg.resolveEmbeddedType(base).embed);
>>>>>>> c38f5e3d
      }
    }

    code.closeBlock();
    code.line();
  }

  private emitStaticProperty({ code }: EmitContext, prop: GoProperty): void {
    const getCaller = new StaticGetProperty(prop);

    const propertyName = jsiiToPascalCase(prop.name);
    const name = `${this.name}_${propertyName}`;

    code.openBlock(`func ${name}() ${prop.returnType}`);
    getCaller.emit(code);

    code.closeBlock();
    code.line();

    if (!prop.immutable) {
      const setCaller = new StaticSetProperty(prop);
      const name = `${this.name}_Set${propertyName}`;
      code.openBlock(`func ${name}(val ${prop.returnType})`);
      setCaller.emit(code);

      code.closeBlock();
      code.line();
    }
  }

  // emits the implementation of the setters for the struct
  private emitSetters(context: EmitContext): void {
    for (const property of this.properties) {
      property.emitSetterProxy(context);
    }
  }

  public get dependencies(): Package[] {
    // need to add dependencies of method arguments and constructor arguments
    return [
      ...this.baseTypes.map((ref) => ref.pkg),
      ...getMemberDependencies(this.members),
      ...getParamDependencies(this.members.filter(isGoMethod)),
    ];
  }

  /*
   * Get fqns of interfaces the class implements
   */
  public get interfaces(): string[] {
    return this.type.interfaces.map((iFace) => iFace.fqn);
  }
}

export class GoClassConstructor extends GoMethod {
  public readonly usesInitPackage = true;
  public readonly usesRuntimePackage = true;

  private readonly constructorRuntimeCall: ClassConstructor;

  public constructor(
    public readonly parent: GoClass,
    private readonly type: Initializer,
  ) {
    super(parent, type);
    this.constructorRuntimeCall = new ClassConstructor(this);
  }

  public emit(context: EmitContext) {
    const { code } = context;
    const constr = `New${this.parent.name}`;
    const paramString =
      this.parameters.length === 0
        ? ''
        : this.parameters.map((p) => p.toString()).join(', ');

    context.documenter.emit(this.type.docs);
    code.openBlock(`func ${constr}(${paramString}) ${this.parent.name}`);

    this.constructorRuntimeCall.emit(code);
    code.closeBlock();
    code.line();
  }
}

export class ClassMethod extends GoMethod {
  public readonly runtimeCall: MethodCall;
  public readonly usesInitPackage: boolean = false;
  public readonly usesRuntimePackage = true;

  public constructor(
    public readonly parent: GoClass,
    public readonly method: Method,
  ) {
    super(parent, method);
    this.runtimeCall = new MethodCall(this);
  }

  /* emit generates method implementation on the class */
  public emit({ code, documenter }: EmitContext) {
    const name = this.name;
    const returnTypeString = this.reference?.void ? '' : ` ${this.returnType}`;

    documenter.emit(this.method.docs);
    code.openBlock(
      `func (${this.instanceArg} *${
        this.parent.proxyName
      }) ${name}(${this.paramString()})${returnTypeString}`,
    );

    this.runtimeCall.emit(code);

    code.closeBlock();
    code.line();
  }

  /* emitDecl generates method declaration in the class interface */
  public emitDecl(context: EmitContext) {
    const { code } = context;
    const returnTypeString = this.reference?.void ? '' : ` ${this.returnType}`;
    code.line(`${this.name}(${this.paramString()})${returnTypeString}`);
  }

  public get instanceArg(): string {
    return this.parent.name.substring(0, 1).toLowerCase();
  }
}

export class StaticMethod extends ClassMethod {
  public readonly usesInitPackage = true;

  public constructor(
    public readonly parent: GoClass,
    public readonly method: Method,
  ) {
    super(parent, method);
  }

  public emit({ code, documenter }: EmitContext) {
    const name = `${this.parent.name}_${this.name}`;
    const returnTypeString = this.reference?.void ? '' : ` ${this.returnType}`;

    documenter.emit(this.method.docs);
    code.openBlock(`func ${name}(${this.paramString()})${returnTypeString}`);

    this.runtimeCall.emit(code);

    code.closeBlock();
    code.line();
  }
}

function isGoMethod(m: GoTypeMember): m is GoMethod {
  return m instanceof GoMethod;
}<|MERGE_RESOLUTION|>--- conflicted
+++ resolved
@@ -218,29 +218,8 @@
     if (this.baseTypes.length === 0) {
       code.line('_ byte // padding');
     } else {
-<<<<<<< HEAD
-      if (this.extends) {
-        const embed =
-          this.extends.pkg === this.pkg
-            ? this.extends.proxyName
-            : new GoTypeRef(
-                this.pkg.root,
-                this.extends.type.reference,
-              ).scopedName(this.pkg);
-        code.line(`${embed} // extends ${this.extends.fqn}`);
-      }
-      for (const iface of this.implements) {
-        const embed =
-          iface.pkg === this.pkg
-            ? iface.proxyName
-            : new GoTypeRef(this.pkg.root, iface.type.reference).scopedName(
-                this.pkg,
-              );
-        code.line(`${embed} // implements ${iface.fqn}`);
-=======
       for (const base of this.baseTypes) {
         code.line(this.pkg.resolveEmbeddedType(base).embed);
->>>>>>> c38f5e3d
       }
     }
 
