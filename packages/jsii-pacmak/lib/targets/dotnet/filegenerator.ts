--- conflicted
+++ resolved
@@ -50,8 +50,9 @@
     const rootNode = xmlbuilder.create('Project', { encoding: 'UTF-8', headless: true });
     rootNode.att('Sdk', 'Microsoft.NET.Sdk');
     const propertyGroup = rootNode.ele('PropertyGroup');
-    propertyGroup.ele('TargetFramework', 'netstandard2.0');
+    propertyGroup.ele('TargetFramework', 'netcoreapp2.1');
     propertyGroup.ele('GeneratePackageOnBuild', 'true');
+    propertyGroup.ele('GenerateDocumentationFile', 'true');
     propertyGroup.ele('IncludeSymbols', 'true');
     propertyGroup.ele('IncludeSource', 'true');
     propertyGroup.ele('PackageVersion', this.getDecoratedVersion(assembly));
@@ -67,84 +68,9 @@
       propertyGroup.ele('Title', dotnetInfo!.title);
     }
 
-<<<<<<< HEAD
     if (dotnetInfo!.signAssembly != null) {
       const signAssembly = propertyGroup.ele('SignAssembly');
       signAssembly.att('Condition', `Exists('${dotnetInfo!.assemblyOriginatorKeyFile}')`);
-=======
-    // Generates the .csproj file
-    public generateProjectFile(dependencies: Map<string, DotNetDependency>) {
-        const assembly = this.assm;
-        const packageId: string = assembly.targets!.dotnet!.packageId;
-
-        const projectFilePath: string = path.join(packageId, `${packageId}.csproj`);
-
-        // Construct XML csproj content.
-        // headless removes the <xml?> head node so that the first node is the <Project> node
-        const rootNode = xmlbuilder.create('Project', {encoding: 'UTF-8', headless: true});
-        rootNode.att("Sdk", "Microsoft.NET.Sdk");
-        const propertyGroup = rootNode.ele("PropertyGroup");
-        propertyGroup.ele("TargetFramework", "netcoreapp2.1");
-        propertyGroup.ele("GeneratePackageOnBuild", "true");
-        propertyGroup.ele("GenerateDocumentationFile", "true");
-        propertyGroup.ele("IncludeSymbols", "true");
-        propertyGroup.ele("IncludeSource", "true");
-        propertyGroup.ele("PackageVersion", this.getDecoratedVersion(assembly));
-        propertyGroup.ele("PackageId", packageId);
-        propertyGroup.ele("Description", this.getDescription());
-        propertyGroup.ele("ProjectUrl", assembly.homepage);
-        propertyGroup.ele("LicenseUrl", `https://spdx.org/licenses/${assembly.license}.html`);
-        propertyGroup.ele("Authors", assembly.author.name);
-        propertyGroup.ele("Language", "en-US");
-
-        const dotnetInfo = assembly.targets!.dotnet;
-        if (dotnetInfo!.title != null) {
-            propertyGroup.ele("Title", dotnetInfo!.title);
-        }
-
-        if (dotnetInfo!.signAssembly != null) {
-            const signAssembly = propertyGroup.ele("SignAssembly");
-            signAssembly.att("Condition", `Exists('${dotnetInfo!.assemblyOriginatorKeyFile}')`);
-        }
-
-        if (dotnetInfo!.assemblyOriginatorKeyFile != null) {
-            propertyGroup.ele("AssemblyOriginatorKeyFile", dotnetInfo!.assemblyOriginatorKeyFile);
-        }
-
-        if (dotnetInfo!.iconUrl != null) {
-            propertyGroup.ele("PackageIconUrl", dotnetInfo!.iconUrl);
-        }
-
-        const itemGroup1 = rootNode.ele("ItemGroup");
-        const embeddedResource = itemGroup1.ele("EmbeddedResource");
-        embeddedResource.att("Include", this.tarballFileName);
-
-        const itemGroup2 = rootNode.ele("ItemGroup");
-        const packageReference = itemGroup2.ele("PackageReference");
-        packageReference.att("Include", "Amazon.JSII.Runtime");
-
-        // Strip " (build abcdef)" from the jsii version
-        const jsiiVersionSimple = assembly.jsiiVersion.replace(/ .*$/, '');
-        packageReference.att("Version", jsiiVersionSimple);
-
-        dependencies.forEach((value: DotNetDependency) => {
-            const dependencyReference = itemGroup2.ele("PackageReference");
-            dependencyReference.att("Include", value.packageId);
-            dependencyReference.att("Version", value.version);
-        });
-
-        const xml = rootNode.end({pretty: true});
-
-        // Sending the xml content to the codemaker to ensure the file is written
-        // and added to the file list for tracking
-        this.code.openFile(projectFilePath);
-        this.code.open(xml);
-        // Unindent for the next file
-        this.code.close();
-        this.code.closeFile(projectFilePath);
-
-        logging.debug(`Written to ${projectFilePath}`);
->>>>>>> 62b41201
     }
 
     if (dotnetInfo!.assemblyOriginatorKeyFile != null) {
@@ -152,7 +78,7 @@
     }
 
     if (dotnetInfo!.iconUrl != null) {
-      propertyGroup.ele('IconUrl', dotnetInfo!.iconUrl);
+      propertyGroup.ele('PackageIconUrl', dotnetInfo!.iconUrl);
     }
 
     const itemGroup1 = rootNode.ele('ItemGroup');
