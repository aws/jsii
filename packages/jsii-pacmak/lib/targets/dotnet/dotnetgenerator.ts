--- conflicted
+++ resolved
@@ -40,17 +40,8 @@
     };
   }
 
-<<<<<<< HEAD
   public load(packageRoot: string, assembly: reflect.Assembly): void {
     super.load(packageRoot, assembly);
-    this.jsiiFilePath = path.join(packageRoot, spec.SPEC_FILE_NAME);
-=======
-  public async load(
-    packageRoot: string,
-    assembly: reflect.Assembly,
-  ): Promise<void> {
-    await super.load(packageRoot, assembly);
->>>>>>> f3448d20
   }
 
   /**
