import * as clone from 'clone';
import { toPascalCase } from 'codemaker';
import * as fs from 'fs-extra';
import * as reflect from 'jsii-reflect';
import * as spec from '@jsii/spec';
import { Rosetta } from 'jsii-rosetta';
import * as path from 'path';
import { Generator } from '../../generator';
import { DotNetDocGenerator } from './dotnetdocgenerator';
import { DotNetRuntimeGenerator } from './dotnetruntimegenerator';
import { DotNetTypeResolver } from './dotnettyperesolver';
import { FileGenerator } from './filegenerator';
import { DotNetNameUtils } from './nameutils';

/**
 * CODE GENERATOR V2
 */
export class DotNetGenerator extends Generator {
  // The path of the original jsii input model.
  private jsiiFilePath!: string;

  // Flags that tracks if we have already wrote the first member of the class
  private firstMemberWritten = false;

  private typeresolver!: DotNetTypeResolver;

  private readonly nameutils: DotNetNameUtils = new DotNetNameUtils();

  private dotnetRuntimeGenerator!: DotNetRuntimeGenerator;

  private dotnetDocGenerator!: DotNetDocGenerator;

  public constructor(
    private readonly assembliesCurrentlyBeingCompiled: string[],
    private readonly rosetta: Rosetta,
  ) {
    super();

    // Override the openBlock to get a correct C# looking code block with the curly brace after the line
    this.code.openBlock = function(text) {
      this.line(text);
      this.open('{');
    };
  }

  public async load(
    packageRoot: string,
    assembly: reflect.Assembly,
  ): Promise<void> {
    await super.load(packageRoot, assembly);
    this.jsiiFilePath = path.join(packageRoot, spec.SPEC_FILE_NAME);
  }

  /**
   * Runs the generator (in-memory).
   */
  public generate(fingerprint: boolean) {
    this.typeresolver = new DotNetTypeResolver(
      this.assembly,
      (fqn: string) => this.findModule(fqn),
      (fqn: string) => this.findType(fqn),
      this.assembliesCurrentlyBeingCompiled,
    );

    this.dotnetRuntimeGenerator = new DotNetRuntimeGenerator(
      this.code,
      this.typeresolver,
    );
    this.dotnetDocGenerator = new DotNetDocGenerator(this.code, this.rosetta);

    this.emitNamespaceDocs();

    // We need to resolve the dependency tree
    this.typeresolver.resolveNamespacesDependencies();
    super.generate(fingerprint);
  }

  public async save(outdir: string, tarball: string) {
    // Generating the csproj and AssemblyInfo.cs files
    const tarballFileName = tarball.substr(tarball.lastIndexOf('/') + 1);
    const filegen = new FileGenerator(
      this.assembly,
      tarballFileName,
      this.code,
    );
    filegen.generateAssemblyInfoFile();
    filegen.generateProjectFile(this.typeresolver.namespaceDependencies);
    // Calling super.save() dumps the tarball in the format name@version.jsii.tgz.
    // This is not in sync with the Old .NET generator where the name is scope-name-version.tgz.
    // Hence we are saving the files ourselves here:
    const assm = this.assembly;
    const packageId: string = assm.targets!.dotnet!.packageId;
    if (!packageId) {
      throw new Error(
        `The module ${assm.name} does not have a dotnet.packageId setting`,
      );
    }
    await fs.mkdirp(path.join(outdir, packageId));
    await fs.copyFile(tarball, path.join(outdir, packageId, tarballFileName));

    // Create an anchor file for the current model
    this.generateDependencyAnchorFile();

    // Copying the .jsii file
    await fs.copyFile(
      this.jsiiFilePath,
      path.join(outdir, packageId, spec.SPEC_FILE_NAME),
    );

    // Saving the generated code.
    return this.code.save(outdir);
  }

  /**
   * Generates the anchor file
   */
  protected generateDependencyAnchorFile() {
    const namespace = `${
      this.assembly.targets!.dotnet!.namespace
    }.Internal.DependencyResolution`;
    this.openFileIfNeeded('Anchor', namespace, false, false);
    this.code.openBlock('public sealed class Anchor');
    this.code.openBlock('public Anchor()');
    this.typeresolver.namespaceDependencies.forEach(value =>
      this.code.line(
        `new ${value.namespace}.Internal.DependencyResolution.Anchor();`,
      ),
    );
    this.code.closeBlock();
    this.code.closeBlock();
    this.closeFileIfNeeded('Anchor', namespace, false);
  }

  /**
   * Not used as we override the save() method
   */
  protected getAssemblyOutputDir(mod: spec.Assembly): string {
    return this.nameutils.convertPackageName(mod.name);
  }

  /**
   * Namespaces are handled implicitly by openFileIfNeeded().
   */
  protected onBeginNamespace(_ns: string) {
    /* noop */
  }

  protected onEndNamespace(_ns: string) {
    /* noop */
  }

  protected onBeginInterface(ifc: spec.InterfaceType) {
    const implementations = this.typeresolver.resolveImplementedInterfaces(ifc);
    const interfaceName = this.nameutils.convertInterfaceName(ifc);
<<<<<<< HEAD
    const namespace = ifc.namespace
      ? `${this.assembly.targets!.dotnet!.namespace}.${ifc.namespace}`
      : this.assembly.targets!.dotnet!.namespace;
=======
    const namespace = this.namespaceFor(this.assembly, ifc);
>>>>>>> 52e73b51
    this.openFileIfNeeded(interfaceName, namespace, this.isNested(ifc));

    this.dotnetDocGenerator.emitDocs(ifc);
    this.dotnetRuntimeGenerator.emitAttributesForInterface(ifc);

    if (implementations.length > 0) {
      this.code.openBlock(
        `public interface ${interfaceName} : ${implementations.join(', ')}`,
      );
    } else {
      this.code.openBlock(`public interface ${interfaceName}`);
    }
    this.flagFirstMemberWritten(false);
  }

  protected onEndInterface(ifc: spec.InterfaceType) {
    const interfaceName = this.nameutils.convertInterfaceName(ifc);
    this.code.closeBlock();
<<<<<<< HEAD
    const namespace = ifc.namespace
      ? `${this.assembly.targets!.dotnet!.namespace}.${ifc.namespace}`
      : this.assembly.targets!.dotnet!.namespace;
=======
    const namespace = this.namespaceFor(this.assembly, ifc);
>>>>>>> 52e73b51
    this.closeFileIfNeeded(interfaceName, namespace, this.isNested(ifc));

    // emit interface proxy class
    this.emitInterfaceProxy(ifc);

    // emit implementation class
    // TODO: If datatype then we may not need the interface proxy to be created, We could do with just the interface impl?
    if (ifc.datatype) {
      this.emitInterfaceDataType(ifc);
    }
  }

  protected onInterfaceMethod(ifc: spec.InterfaceType, method: spec.Method) {
    this.dotnetDocGenerator.emitDocs(method);
    this.dotnetRuntimeGenerator.emitAttributesForMethod(ifc, method);
<<<<<<< HEAD
    const returnType = method.returns
      ? this.typeresolver.toDotNetType(method.returns.type)
      : 'void';
    this.code.line(
      `${returnType} ${this.nameutils.convertMethodName(
        method.name,
      )}(${this.renderMethodParameters(method)});`,
    );
=======
    const returnType = method.returns ? this.typeresolver.toDotNetType(method.returns.type) : 'void';
    const nullable = method.returns?.optional ? '?' : '';
    this.code.line(`${returnType}${nullable} ${this.nameutils.convertMethodName(method.name)}(${this.renderMethodParameters(method)});`);
>>>>>>> 52e73b51
  }

  protected onInterfaceMethodOverload(
    ifc: spec.InterfaceType,
    overload: spec.Method,
    _originalMethod: spec.Method,
  ) {
    this.onInterfaceMethod(ifc, overload);
  }

  protected onInterfaceProperty(ifc: spec.InterfaceType, prop: spec.Property) {
    if (!prop.abstract) {
      throw new Error(`Interface properties must be abstract: ${prop.name}`);
    }

    if (prop.protected) {
      throw new Error(
        `Protected properties are not allowed on interfaces: ${prop.name}`,
      );
    }

    if (prop.static) {
      throw new Error(
        `Property ${ifc.name}.${prop.name} is marked as static, but interfaces must not contain static members.`,
      );
    }

    this.emitNewLineIfNecessary();
    this.dotnetDocGenerator.emitDocs(prop);
    this.dotnetRuntimeGenerator.emitAttributesForProperty(prop);

    const propType = this.typeresolver.toDotNetType(prop.type);
    const propName = this.nameutils.convertPropertyName(prop.name);

    if (prop.optional) {
      this.code.line('[Amazon.JSII.Runtime.Deputy.JsiiOptional]');
    }

    // Specifying that a type is nullable is only required for primitive value types
    const isOptional = prop.optional ? '?' : '';
    this.code.openBlock(`${propType}${isOptional} ${propName}`);

    if (prop.optional) {
      this.code.openBlock('get');
      this.code.line('return null;');
      this.code.closeBlock();
      if (!prop.immutable) {
        this.code.openBlock('set');
        this.code.line(
          `throw new System.NotSupportedException("'set' for '${propName}' is not implemented");`,
        );
        this.code.closeBlock();
      }
    } else {
      this.code.line('get;');
      if (!prop.immutable) {
        this.code.line('set;');
      }
    }

    this.code.closeBlock();
    this.flagFirstMemberWritten(true);
  }

  protected onBeginClass(cls: spec.ClassType, abstract: boolean) {
    let baseTypeNames: string[] = [];
<<<<<<< HEAD
    const namespace = cls.namespace
      ? `${this.assembly.targets!.dotnet!.namespace}.${cls.namespace}`
      : this.assembly.targets!.dotnet!.namespace;
=======
    const namespace = this.namespaceFor(this.assembly, cls);
>>>>>>> 52e73b51

    // A class can derive from only one base class
    // But can implement multiple interfaces
    if (!cls.base) {
      baseTypeNames.push('DeputyBase');
    } else {
      const classBase = this.typeresolver.toDotNetType({ fqn: cls.base });
      baseTypeNames.push(classBase);
    }

    if (cls.interfaces && cls.interfaces.length > 0) {
      const implementations = this.typeresolver.resolveImplementedInterfaces(
        cls,
      );
      baseTypeNames = baseTypeNames.concat(implementations);
    }

    const className = this.nameutils.convertClassName(cls);

    // Nested classes will be dealt with during calc code generation
    const nested = this.isNested(cls);
    const inner = nested ? ' static' : '';
    const absPrefix = abstract ? ' abstract' : '';

    this.openFileIfNeeded(className, namespace, nested);

    const implementsExpr = ` : ${baseTypeNames.join(', ')}`;

    this.dotnetDocGenerator.emitDocs(cls);
    this.dotnetRuntimeGenerator.emitAttributesForClass(cls);

    this.code.openBlock(
      `public${inner}${absPrefix} class ${className}${implementsExpr}`,
    );

    // Compute the class parameters
    let parametersDefinition = '';
    let parametersBase = '';
    const initializer = cls.initializer;
    if (initializer) {
      this.dotnetDocGenerator.emitDocs(initializer);
      this.dotnetRuntimeGenerator.emitDeprecatedAttributeIfNecessary(
        initializer,
      );
      if (initializer.parameters) {
        parametersDefinition = this.renderParametersString(
          initializer.parameters,
        );
        for (const p of initializer.parameters) {
          parametersBase += `${this.nameutils.convertParameterName(p.name)}`;
          // If this is not the last parameter, append ,
          if (
            initializer.parameters.indexOf(p) !==
            initializer.parameters.length - 1
          ) {
            parametersBase += ', ';
          }
        }
      }

      // Create the constructors:
      // Abstract classes have protected constructors.
      const visibility = cls.abstract ? 'protected' : 'public';

      const hasOptional =
        initializer.parameters?.find(param => param.optional) != null
          ? '?'
          : '';
      this.code.openBlock(
        `${visibility} ${className}(${parametersDefinition}): base(new DeputyProps(new object${hasOptional}[]{${parametersBase}}))`,
      );
      this.code.closeBlock();
      this.code.line();
    }

    this.code.line(
      '/// <summary>Used by jsii to construct an instance of this class from a Javascript-owned object reference</summary>',
    );
    this.code.line(
      '/// <param name="reference">The Javascript-owned object reference</param>',
    );
    this.dotnetRuntimeGenerator.emitDeprecatedAttributeIfNecessary(initializer);
    this.emitHideAttribute();
    this.code.openBlock(
      `protected ${className}(ByRefValue reference): base(reference)`,
    );
    this.code.closeBlock();
    this.code.line();

    this.code.line(
      '/// <summary>Used by jsii to construct an instance of this class from DeputyProps</summary>',
    );
    this.code.line('/// <param name="props">The deputy props</param>');
    this.dotnetRuntimeGenerator.emitDeprecatedAttributeIfNecessary(initializer);
    this.emitHideAttribute();
    this.code.openBlock(
      `protected ${className}(DeputyProps props): base(props)`,
    );
    this.code.closeBlock();

    // We have already outputted members (constructors), setting the flag to true
    this.flagFirstMemberWritten(true);
  }

  protected onEndClass(cls: spec.ClassType) {
    this.code.closeBlock();
    const className = this.nameutils.convertClassName(cls);
<<<<<<< HEAD
    const namespace = cls.namespace
      ? `${this.assembly.targets!.dotnet!.namespace}.${cls.namespace}`
      : this.assembly.targets!.dotnet!.namespace;
=======
    const namespace = this.namespaceFor(this.assembly, cls);
>>>>>>> 52e73b51
    this.closeFileIfNeeded(className, namespace, this.isNested(cls));

    if (cls.abstract) {
      this.emitInterfaceProxy(cls);
    }
  }

  protected onField(
    _cls: spec.ClassType,
    _prop: spec.Property,
    _union?: spec.UnionTypeReference,
  ) {
    /* noop */
  }

  protected onMethod(cls: spec.ClassType, method: spec.Method) {
    this.emitMethod(cls, method);
  }

  protected onMethodOverload(
    cls: spec.ClassType,
    overload: spec.Method,
    _originalMethod: spec.Method,
  ) {
    this.onMethod(cls, overload);
  }

  protected onProperty(cls: spec.ClassType, prop: spec.Property) {
    this.emitProperty(cls, prop);
  }

  protected onStaticMethod(cls: spec.ClassType, method: spec.Method) {
    this.emitMethod(cls, method);
  }

  protected onStaticMethodOverload(
    cls: spec.ClassType,
    overload: spec.Method,
    _originalMethod: spec.Method,
  ) {
    this.emitMethod(cls, overload);
  }

  protected onStaticProperty(cls: spec.ClassType, prop: spec.Property) {
    if (prop.const) {
      this.emitConstProperty(cls, prop);
    } else {
      this.emitProperty(cls, prop);
    }
  }

  protected onUnionProperty(
    cls: spec.ClassType,
    prop: spec.Property,
    _union: spec.UnionTypeReference,
  ) {
    this.emitProperty(cls, prop);
  }

  protected onBeginEnum(enm: spec.EnumType) {
    const enumName = this.nameutils.convertTypeName(enm.name);
<<<<<<< HEAD
    const namespace = enm.namespace
      ? `${this.assembly.targets!.dotnet!.namespace}.${enm.namespace}`
      : this.assembly.targets!.dotnet!.namespace;
=======
    const namespace = this.namespaceFor(this.assembly, enm);
>>>>>>> 52e73b51
    this.openFileIfNeeded(enumName, namespace, this.isNested(enm));
    this.emitNewLineIfNecessary();
    this.dotnetDocGenerator.emitDocs(enm);
    this.dotnetRuntimeGenerator.emitAttributesForEnum(enm, enumName);
    this.code.openBlock(`public enum ${enm.name}`);
  }

  protected onEndEnum(enm: spec.EnumType) {
    this.code.closeBlock();
    const enumName = this.nameutils.convertTypeName(enm.name);
<<<<<<< HEAD
    const namespace = enm.namespace
      ? `${this.assembly.targets!.dotnet!.namespace}.${enm.namespace}`
      : this.assembly.targets!.dotnet!.namespace;
=======
    const namespace = this.namespaceFor(this.assembly, enm);
>>>>>>> 52e73b51
    this.closeFileIfNeeded(enumName, namespace, this.isNested(enm));
  }

  protected onEnumMember(enm: spec.EnumType, member: spec.EnumMember) {
    this.dotnetDocGenerator.emitDocs(member);
    const enumMemberName = this.nameutils.convertEnumMemberName(member.name);
    this.dotnetRuntimeGenerator.emitAttributesForEnumMember(
      enumMemberName,
      member,
    );
    // If we are on the last enum member, we don't need a comma
    if (enm.members.indexOf(member) !== enm.members.length - 1) {
      this.code.line(`${enumMemberName},`);
    } else {
      this.code.line(`${enumMemberName}`);
    }
  }

<<<<<<< HEAD
  private emitMethod(
    cls: spec.ClassType | spec.InterfaceType,
    method: spec.Method,
    emitForProxyOrDatatype = false,
  ): void {
=======
  private namespaceFor(assm: spec.Assembly, type: spec.Type): string {
    const parts = [assm.targets!.dotnet!.namespace];
    let ns = type.namespace;
    while (ns != null && assm.types?.[`${assm.name}.${ns}`] != null) {
      const nesting = assm.types[`${assm.name}.${ns}`];
      ns = nesting.namespace;
    }
    if (ns != null) {
      parts.push(...ns.split('.').map(n => toPascalCase(n)));
    }
    return parts.join('.');
  }

  private emitMethod(cls: spec.ClassType | spec.InterfaceType, method: spec.Method, emitForProxyOrDatatype = false): void {
>>>>>>> 52e73b51
    this.emitNewLineIfNecessary();
    const returnType = method.returns
      ? this.typeresolver.toDotNetType(method.returns.type)
      : 'void';
    let staticKeyWord = '';
    let overrideKeyWord = '';
    let virtualKeyWord = '';

    let definedOnAncestor = false;
    // In the case of the source being a class, we check if it is already defined on an ancestor
    if (cls.kind === spec.TypeKind.Class) {
      definedOnAncestor = this.isMemberDefinedOnAncestor(cls, method);
    }
    // The method is an override if it's defined on the ancestor, or if the parent is a class and we are generating a proxy or datatype class
    let overrides =
      definedOnAncestor ||
      (cls.kind === spec.TypeKind.Class && emitForProxyOrDatatype);
    // We also inspect the jsii model to see if it overrides a class member.
    if (method.overrides) {
      const overrideType = this.findType(method.overrides);
      if (overrideType.kind === spec.TypeKind.Class) {
        // Overrides a class, needs overrides keyword
        overrides = true;
      }
    }
    if (method.static) {
      staticKeyWord = 'static ';
    } else if (overrides) {
      // Add the override key word if the method is emitted for a proxy or data type or is defined on an ancestor
      overrideKeyWord = 'override ';
    } else if (
      (method.abstract || !definedOnAncestor) &&
      !emitForProxyOrDatatype
    ) {
      // Add the virtual key word if the method is abstract or not defined on an ancestor and we are NOT generating a proxy or datatype class
      // Methods should always be virtual when possible
      virtualKeyWord = 'virtual ';
    }
    const access = this.renderAccessLevel(method);
    const methodName = this.nameutils.convertMethodName(method.name);
    const isOptional = method.returns && method.returns.optional ? '?' : '';
    const signature = `${returnType}${isOptional} ${methodName}(${this.renderMethodParameters(
      method,
    )})`;

    this.dotnetDocGenerator.emitDocs(method);
    this.dotnetRuntimeGenerator.emitAttributesForMethod(
      cls,
      method /*, emitForProxyOrDatatype*/,
    );

    if (method.abstract) {
      this.code.line(`${access} ${overrideKeyWord}abstract ${signature};`);
      this.code.line();
    } else {
      this.code.openBlock(
        `${access} ${staticKeyWord}${overrideKeyWord}${virtualKeyWord}${signature}`,
      );
      this.code.line(
        this.dotnetRuntimeGenerator.createInvokeMethodIdentifier(
          method,
          cls as spec.ClassType,
        ),
      );
      this.code.closeBlock();
    }
  }

  /**
   * Founds out if a member (property or method) is already defined in one of the base classes
   *
   * Used to figure out if the override or virtual keywords are necessary.
   */
  private isMemberDefinedOnAncestor(
    cls: spec.ClassType,
    member: spec.Property | spec.Method,
  ): boolean {
    if (member as spec.Method) {
      const objectMethods = ['ToString', 'GetHashCode', 'Equals'];
      // Methods defined on the Object class should be overridden, return true;
      if (
        objectMethods.includes(this.nameutils.convertMethodName(member.name))
      ) {
        return true;
      }
    }

    const base = cls.base;
    if (base) {
      const baseType = this.findType(base) as spec.ClassType;

      if (member as spec.Property) {
        if (baseType.properties) {
          if (
            baseType.properties.filter(
              property => property.name === member.name,
            ).length > 0
          ) {
            // property found in base parent
            return true;
          }
        }
        return this.isMemberDefinedOnAncestor(baseType, member);
      } else if (member as spec.Method) {
        if (baseType.methods) {
          const myMethod = member as spec.Method;
          // If the name, parameters and returns are similar then it is the same method in .NET
          for (const m of baseType.methods) {
            if (
              m.name === myMethod.name &&
              m.parameters === myMethod.parameters &&
              m.returns === myMethod.returns
            ) {
              return true;
            }
          }
        }
        return this.isMemberDefinedOnAncestor(baseType, member);
      }
      return false;
    }
    return false;
  }

  /**
   * Renders method parameters string
   */
  private renderMethodParameters(method: spec.Method): string {
    return this.renderParametersString(method.parameters);
  }

  /**
   * Renders parameters string for methods or constructors
   */
  private renderParametersString(
    parameters: spec.Parameter[] | undefined,
  ): string {
    const params = [];
    if (parameters) {
      for (const p of parameters) {
        let optionalPrimitive = '';
        let optionalKeyword = '';
        let type = this.typeresolver.toDotNetType(p.type);
        if (p.optional) {
          optionalKeyword = ' = null';
          if (p.optional) {
            optionalPrimitive = '?';
          }
        } else if (p.variadic) {
          type = `params ${type}[]`;
        }
        const st = `${type}${optionalPrimitive} ${this.nameutils.convertParameterName(
          p.name,
        )}${optionalKeyword}`;
        params.push(st);
      }
    }
    return params.join(', ');
  }

  /**
   * Emits an interface proxy for an interface or an abstract class.
   */
  private emitInterfaceProxy(ifc: spec.InterfaceType | spec.ClassType): void {
    // No need to slugify for a proxy
    const name = `${this.nameutils.convertTypeName(ifc.name)}Proxy`;
<<<<<<< HEAD
    const namespace = ifc.namespace
      ? `${this.assembly.targets!.dotnet!.namespace}.${ifc.namespace}`
      : this.assembly.targets!.dotnet!.namespace;
=======
    const namespace = this.namespaceFor(this.assembly, ifc);
>>>>>>> 52e73b51
    const isNested = this.isNested(ifc);
    this.openFileIfNeeded(name, namespace, isNested);

    this.dotnetDocGenerator.emitDocs(ifc);
    this.dotnetRuntimeGenerator.emitAttributesForInterfaceProxy(ifc);
    const interfaceFqn = this.typeresolver.toNativeFqn(ifc.fqn);
    const suffix =
      ifc.kind === spec.TypeKind.Interface
        ? `: DeputyBase, ${interfaceFqn}`
        : `: ${interfaceFqn}`;
    this.code.openBlock(`internal sealed class ${name} ${suffix}`);

    // Create the private constructor
    this.code.openBlock(
      `private ${name}(ByRefValue reference): base(reference)`,
    );
    this.code.closeBlock();

    // We have already output a member (constructor), setting the first member flag to true
    this.flagFirstMemberWritten(true);

    const datatype = false;
    const proxy = true;
    this.emitInterfaceMembersForProxyOrDatatype(ifc, datatype, proxy);

    this.code.closeBlock();
    this.closeFileIfNeeded(name, namespace, isNested);
  }

  /**
   * Emits an Interface Datatype class
   *
   * This is used to emit a class implementing an interface when the datatype property is true in the jsii model
   * The generation of the interface proxy may not be needed if the interface is also set as a datatype
   */
  private emitInterfaceDataType(ifc: spec.InterfaceType): void {
    // Interface datatypes do not need to be prefixed by I, we can call convertClassName
    const name = this.nameutils.convertClassName(ifc);
<<<<<<< HEAD
    const namespace = ifc.namespace
      ? `${this.assembly.targets!.dotnet!.namespace}.${ifc.namespace}`
      : this.assembly.targets!.dotnet!.namespace;
=======
    const namespace = this.namespaceFor(this.assembly, ifc);
>>>>>>> 52e73b51
    const isNested = this.isNested(ifc);
    this.openFileIfNeeded(name, namespace, isNested);

    if (ifc.properties?.find(prop => !prop.optional) != null) {
      // We don't want to be annoyed by the lack of initialization of non-nullable fields in this case.
      this.code.line('#pragma warning disable CS8618');
      this.code.line();
    }

    this.dotnetDocGenerator.emitDocs(ifc);
    const suffix = `: ${this.typeresolver.toNativeFqn(ifc.fqn)}`;
    this.dotnetRuntimeGenerator.emitAttributesForInterfaceDatatype(ifc);
    this.code.openBlock(`public class ${name} ${suffix}`);
    this.flagFirstMemberWritten(false);
    const datatype = true;
    const proxy = false;
    this.emitInterfaceMembersForProxyOrDatatype(ifc, datatype, proxy);
    this.code.closeBlock();
    this.closeFileIfNeeded(name, namespace, isNested);
  }

  /**
   * Generates the body of the interface proxy or data type class
   *
   * This loops through all the member and generates them
   */
  private emitInterfaceMembersForProxyOrDatatype(
    ifc: spec.InterfaceType | spec.ClassType,
    datatype: boolean,
    proxy: boolean,
  ): void {
    // The key is in the form 'method.name;parameter1;parameter2;' etc
    const methods: Map<string, spec.Method> = new Map<string, spec.Method>();
    /*
          Only get the first declaration encountered, and keep it if it is abstract. The list contains ALL
          methods and properties encountered, in the order encountered. An abstract class can have concrete
          implementations. Therefore, we only generate methods/properties if the first member encountered
          is unimplemented.
        */
    const excludedMethod: string[] = []; // Keeps track of the methods we already ran into and don't want to emit
    const excludedProperties: string[] = []; // Keeps track of the properties we already ran into and don't want to emit
    const properties: { [name: string]: spec.Property } = {};
    const collectAbstractMembers = (
      currentType: spec.InterfaceType | spec.ClassType,
    ) => {
      for (const prop of currentType.properties ?? []) {
        if (!excludedProperties.includes(prop.name)) {
          // If we have never run into this property before and it is abstract, we keep it
          if (prop.abstract) {
            properties[prop.name] = prop;
          }
          excludedProperties.push(prop.name);
        }
      }

      for (const method of currentType.methods ?? []) {
        let methodParameters = '';
        if (method.parameters) {
          method.parameters.forEach(param => {
            methodParameters += `;${this.typeresolver.toDotNetType(
              param.type,
            )}`;
          });
        }
        if (!excludedMethod.includes(`${method.name}${methodParameters}`)) {
          // If we have never run into this method before and it is abstract, we keep it
          if (method.abstract) {
            methods.set(`${method.name}${methodParameters}`, method);
          }
          excludedMethod.push(`${method.name}${methodParameters}`);
        }
      }

      const bases = new Array<spec.NamedTypeReference>();
      bases.push(
        ...(currentType.interfaces ?? []).map(iface => this.findType(iface)),
      );
      if (currentType.kind === spec.TypeKind.Class && currentType.base) {
        bases.push(this.findType(currentType.base));
      }
      for (const base of bases) {
        const type = this.findType(base.fqn);
        if (
          type.kind !== spec.TypeKind.Interface &&
          type.kind !== spec.TypeKind.Class
        ) {
          throw new Error(
            `Base interfaces of an interface must be an interface or a class (${base.fqn} is of type ${type.kind})`,
          );
        }
        collectAbstractMembers(type);
      }
    };
    collectAbstractMembers(ifc);

    // emit all properties
    for (const propName of Object.keys(properties)) {
      const prop = clone(properties[propName]);
      prop.abstract = false;
      this.emitProperty(ifc, prop, datatype, proxy);
    }
    // emit all the methods
    for (const methodNameAndParameters of methods.keys()) {
      const originalMethod = methods.get(methodNameAndParameters);
      if (originalMethod) {
        const method = clone(originalMethod);
        method.abstract = false;
        this.emitMethod(ifc, method, /* emitForProxyOrDatatype */ true);

        for (const overloadedMethod of this.createOverloadsForOptionals(
          method,
        )) {
          overloadedMethod.abstract = false;
          this.emitMethod(
            ifc,
            overloadedMethod,
            /* emitForProxyOrDatatype */ true,
          );
        }
      }
    }
  }

  /**
   * Emits a property
   */
  private emitProperty(
    cls: spec.Type,
    prop: spec.Property,
    datatype = false,
    proxy = false,
  ): void {
    this.emitNewLineIfNecessary();

    const className = this.typeresolver.toNativeFqn(cls.fqn);
    const access = this.renderAccessLevel(prop);
    const staticKeyWord = prop.static ? 'static ' : '';
    const propName = this.nameutils.convertPropertyName(prop.name);

    this.dotnetDocGenerator.emitDocs(prop);
    if (prop.optional) {
      this.code.line('[JsiiOptional]');
    }
    this.dotnetRuntimeGenerator.emitAttributesForProperty(prop, datatype);

    let isOverrideKeyWord = '';
    let isVirtualKeyWord = '';
    let isAbstractKeyword = '';

    // If the prop parent is a class
    if (cls.kind === spec.TypeKind.Class) {
      const implementedInBase = this.isMemberDefinedOnAncestor(
        cls as spec.ClassType,
        prop,
      );
      if (implementedInBase || datatype || proxy) {
        // Override if the property is in a datatype or proxy class or declared in a parent class
        isOverrideKeyWord = 'override ';
      } else if (prop.abstract) {
        // Abstract members get decorated as such
        isAbstractKeyword = 'abstract ';
      } else if (!prop.static && !implementedInBase) {
        // Virtual if the prop is not static, and is not implemented in base member, this way we can later override it.
        isVirtualKeyWord = 'virtual ';
      }
    }

    const propTypeFQN = this.typeresolver.toDotNetType(prop.type);
    const isOptional = prop.optional ? '?' : '';
    const statement = `${access} ${isAbstractKeyword}${isVirtualKeyWord}${isOverrideKeyWord}${staticKeyWord}${propTypeFQN}${isOptional} ${propName}`;
    this.code.openBlock(statement);

    // Emit getters
    if (datatype || prop.const || prop.abstract) {
      this.code.line('get;');
    } else {
      if (prop.static) {
        this.code.line(
          `get => GetStaticProperty<${propTypeFQN}${isOptional}>(typeof(${className}));`,
        );
      } else {
        this.code.line(
          `get => GetInstanceProperty<${propTypeFQN}${isOptional}>();`,
        );
      }
    }

    // Emit setters
    if (datatype || (!prop.immutable && prop.abstract)) {
      this.code.line('set;');
    } else {
      if (!prop.immutable) {
        if (prop.static) {
          this.code.line(
            `set => SetStaticProperty(typeof(${className}), value);`,
          );
        } else {
          this.code.line('set => SetInstanceProperty(value);');
        }
      }
    }

    this.code.closeBlock();

    this.flagFirstMemberWritten(true);
  }

  /**
   * Emits a constant property
   */
  private emitConstProperty(cls: spec.ClassType, prop: spec.Property): void {
    this.emitNewLineIfNecessary();
    this.flagFirstMemberWritten(true);
    const propType = this.typeresolver.toDotNetType(prop.type);
    this.dotnetDocGenerator.emitDocs(prop);
    this.dotnetRuntimeGenerator.emitAttributesForProperty(prop);
    const access = this.renderAccessLevel(prop);
    const propName = this.nameutils.convertPropertyName(prop.name);
    const staticKeyword = prop.static ? 'static ' : '';

    this.code.openBlock(`${access} ${staticKeyword}${propType} ${propName}`);
    this.code.line('get;');
    this.code.closeBlock();
    const className = this.typeresolver.toNativeFqn(cls.fqn);
    const initializer = prop.static
      ? `= GetStaticProperty<${propType}>(typeof(${className}));`
      : `= GetInstanceProperty<${propType}>(typeof(${className}));`;
    this.code.line(initializer);
  }

  private renderAccessLevel(method: spec.Method | spec.Property): string {
    return method.protected ? 'protected' : 'public';
  }

  private isNested(type: spec.Type): boolean {
    if (!this.assembly.types || !type.namespace) {
      return false;
    }
    const parent = `${type.assembly}.${type.namespace}`;
    return parent in this.assembly.types;
  }

  private toCSharpFilePath(type: string): string {
    return `${type}.cs`;
  }

  private openFileIfNeeded(
    typeName: string,
    namespace: string,
    isNested: boolean,
    usingDeputy = true,
  ): void {
    // If Nested type, we shouldn't open/close a file
    if (isNested) {
      return;
    }

    const dotnetPackageId = this.assembly.targets?.dotnet?.packageId;
    if (!dotnetPackageId) {
      throw new Error(
        `The module ${this.assembly.name} does not have a dotnet.packageId setting`,
      );
    }
    const filePath = namespace.replace(/[.]/g, '/');
    this.code.openFile(
      path.join(dotnetPackageId, filePath, this.toCSharpFilePath(typeName)),
    );
    if (usingDeputy) {
      this.code.line('using Amazon.JSII.Runtime.Deputy;');
      this.code.line();
    }

    // Suppress warnings about missing XMLDoc, Obsolete inconsistencies
    this.code.line('#pragma warning disable CS0672,CS0809,CS1591');
    this.code.line();

    this.code.openBlock(`namespace ${namespace}`);
  }

  private closeFileIfNeeded(
    typeName: string,
    namespace: string,
    isNested: boolean,
  ): void {
    if (isNested) {
      return;
    }
    this.code.closeBlock();

    const dotnetPackageId = this.assembly.targets?.dotnet?.packageId;
    if (!dotnetPackageId) {
      throw new Error(
        `The module ${this.assembly.name} does not have a dotnet.packageId setting`,
      );
    }
    const filePath = namespace.replace(/[.]/g, '/');
    this.code.closeFile(
      path.join(dotnetPackageId, filePath, this.toCSharpFilePath(typeName)),
    );
  }

  /**
   * Resets the firstMember boolean flag to keep track of the first member of a new file
   *
   * This avoids unnecessary white lines
   */
  private flagFirstMemberWritten(first: boolean): void {
    this.firstMemberWritten = first;
  }

  /**
   * Emits a new line prior to writing a new property, method, if the property is not the first one in the class
   *
   * This avoids unnecessary white lines.
   */
  private emitNewLineIfNecessary(): void {
    // If the first member has already been written, it is safe to write a new line
    if (this.firstMemberWritten) {
      this.code.line();
    } else {
      this.firstMemberWritten = false;
    }
  }

  /**
   * Emit an unused, empty class called `NamespaceDoc` to attach the module README to
   *
   * There is no way to attach doc comments to a namespace in C#, and this trick has been
   * semi-standardized by NDoc and Sandcastle Help File Builder.
   *
   * DocFX doesn't support it out of the box, but we should be able to get there with a
   * bit of hackery.
   *
   * In any case, we need a place to attach the docs where they can be transported around,
   * might as well be this method.
   */
  private emitNamespaceDocs() {
    if (!this.assembly.readme) {
      return;
    }

    const namespace = this.assembly.targets!.dotnet!.namespace;
    const className = 'NamespaceDoc';
    this.openFileIfNeeded(className, namespace, false, false);

    this.dotnetDocGenerator.emitMarkdownAsRemarks(
      this.assembly.readme.markdown,
    );
    this.emitHideAttribute();
    // Traditionally this class is made 'internal', but that interacts poorly with DocFX's default filters
    // which aren't overridable. So we make it public, but use attributes to hide it from users' IntelliSense,
    // so that we can access the class in DocFX.
    this.code.openBlock(`public class ${className}`);
    this.code.closeBlock();
    this.closeFileIfNeeded(className, namespace, false);
  }

  /**
   * Emit an attribute that will hide the subsequent API element from users
   */
  private emitHideAttribute() {
    this.code.line(
      '[System.ComponentModel.EditorBrowsable(System.ComponentModel.EditorBrowsableState.Never)]',
    );
  }
}<|MERGE_RESOLUTION|>--- conflicted
+++ resolved
@@ -152,13 +152,7 @@
   protected onBeginInterface(ifc: spec.InterfaceType) {
     const implementations = this.typeresolver.resolveImplementedInterfaces(ifc);
     const interfaceName = this.nameutils.convertInterfaceName(ifc);
-<<<<<<< HEAD
-    const namespace = ifc.namespace
-      ? `${this.assembly.targets!.dotnet!.namespace}.${ifc.namespace}`
-      : this.assembly.targets!.dotnet!.namespace;
-=======
     const namespace = this.namespaceFor(this.assembly, ifc);
->>>>>>> 52e73b51
     this.openFileIfNeeded(interfaceName, namespace, this.isNested(ifc));
 
     this.dotnetDocGenerator.emitDocs(ifc);
@@ -177,13 +171,7 @@
   protected onEndInterface(ifc: spec.InterfaceType) {
     const interfaceName = this.nameutils.convertInterfaceName(ifc);
     this.code.closeBlock();
-<<<<<<< HEAD
-    const namespace = ifc.namespace
-      ? `${this.assembly.targets!.dotnet!.namespace}.${ifc.namespace}`
-      : this.assembly.targets!.dotnet!.namespace;
-=======
     const namespace = this.namespaceFor(this.assembly, ifc);
->>>>>>> 52e73b51
     this.closeFileIfNeeded(interfaceName, namespace, this.isNested(ifc));
 
     // emit interface proxy class
@@ -199,20 +187,15 @@
   protected onInterfaceMethod(ifc: spec.InterfaceType, method: spec.Method) {
     this.dotnetDocGenerator.emitDocs(method);
     this.dotnetRuntimeGenerator.emitAttributesForMethod(ifc, method);
-<<<<<<< HEAD
     const returnType = method.returns
       ? this.typeresolver.toDotNetType(method.returns.type)
       : 'void';
+    const nullable = method.returns?.optional ? '?' : '';
     this.code.line(
-      `${returnType} ${this.nameutils.convertMethodName(
+      `${returnType}${nullable} ${this.nameutils.convertMethodName(
         method.name,
       )}(${this.renderMethodParameters(method)});`,
     );
-=======
-    const returnType = method.returns ? this.typeresolver.toDotNetType(method.returns.type) : 'void';
-    const nullable = method.returns?.optional ? '?' : '';
-    this.code.line(`${returnType}${nullable} ${this.nameutils.convertMethodName(method.name)}(${this.renderMethodParameters(method)});`);
->>>>>>> 52e73b51
   }
 
   protected onInterfaceMethodOverload(
@@ -279,13 +262,7 @@
 
   protected onBeginClass(cls: spec.ClassType, abstract: boolean) {
     let baseTypeNames: string[] = [];
-<<<<<<< HEAD
-    const namespace = cls.namespace
-      ? `${this.assembly.targets!.dotnet!.namespace}.${cls.namespace}`
-      : this.assembly.targets!.dotnet!.namespace;
-=======
     const namespace = this.namespaceFor(this.assembly, cls);
->>>>>>> 52e73b51
 
     // A class can derive from only one base class
     // But can implement multiple interfaces
@@ -393,13 +370,7 @@
   protected onEndClass(cls: spec.ClassType) {
     this.code.closeBlock();
     const className = this.nameutils.convertClassName(cls);
-<<<<<<< HEAD
-    const namespace = cls.namespace
-      ? `${this.assembly.targets!.dotnet!.namespace}.${cls.namespace}`
-      : this.assembly.targets!.dotnet!.namespace;
-=======
     const namespace = this.namespaceFor(this.assembly, cls);
->>>>>>> 52e73b51
     this.closeFileIfNeeded(className, namespace, this.isNested(cls));
 
     if (cls.abstract) {
@@ -461,13 +432,7 @@
 
   protected onBeginEnum(enm: spec.EnumType) {
     const enumName = this.nameutils.convertTypeName(enm.name);
-<<<<<<< HEAD
-    const namespace = enm.namespace
-      ? `${this.assembly.targets!.dotnet!.namespace}.${enm.namespace}`
-      : this.assembly.targets!.dotnet!.namespace;
-=======
     const namespace = this.namespaceFor(this.assembly, enm);
->>>>>>> 52e73b51
     this.openFileIfNeeded(enumName, namespace, this.isNested(enm));
     this.emitNewLineIfNecessary();
     this.dotnetDocGenerator.emitDocs(enm);
@@ -478,13 +443,7 @@
   protected onEndEnum(enm: spec.EnumType) {
     this.code.closeBlock();
     const enumName = this.nameutils.convertTypeName(enm.name);
-<<<<<<< HEAD
-    const namespace = enm.namespace
-      ? `${this.assembly.targets!.dotnet!.namespace}.${enm.namespace}`
-      : this.assembly.targets!.dotnet!.namespace;
-=======
     const namespace = this.namespaceFor(this.assembly, enm);
->>>>>>> 52e73b51
     this.closeFileIfNeeded(enumName, namespace, this.isNested(enm));
   }
 
@@ -503,13 +462,6 @@
     }
   }
 
-<<<<<<< HEAD
-  private emitMethod(
-    cls: spec.ClassType | spec.InterfaceType,
-    method: spec.Method,
-    emitForProxyOrDatatype = false,
-  ): void {
-=======
   private namespaceFor(assm: spec.Assembly, type: spec.Type): string {
     const parts = [assm.targets!.dotnet!.namespace];
     let ns = type.namespace;
@@ -523,8 +475,11 @@
     return parts.join('.');
   }
 
-  private emitMethod(cls: spec.ClassType | spec.InterfaceType, method: spec.Method, emitForProxyOrDatatype = false): void {
->>>>>>> 52e73b51
+  private emitMethod(
+    cls: spec.ClassType | spec.InterfaceType,
+    method: spec.Method,
+    emitForProxyOrDatatype = false,
+  ): void {
     this.emitNewLineIfNecessary();
     const returnType = method.returns
       ? this.typeresolver.toDotNetType(method.returns.type)
@@ -691,13 +646,7 @@
   private emitInterfaceProxy(ifc: spec.InterfaceType | spec.ClassType): void {
     // No need to slugify for a proxy
     const name = `${this.nameutils.convertTypeName(ifc.name)}Proxy`;
-<<<<<<< HEAD
-    const namespace = ifc.namespace
-      ? `${this.assembly.targets!.dotnet!.namespace}.${ifc.namespace}`
-      : this.assembly.targets!.dotnet!.namespace;
-=======
     const namespace = this.namespaceFor(this.assembly, ifc);
->>>>>>> 52e73b51
     const isNested = this.isNested(ifc);
     this.openFileIfNeeded(name, namespace, isNested);
 
@@ -736,13 +685,7 @@
   private emitInterfaceDataType(ifc: spec.InterfaceType): void {
     // Interface datatypes do not need to be prefixed by I, we can call convertClassName
     const name = this.nameutils.convertClassName(ifc);
-<<<<<<< HEAD
-    const namespace = ifc.namespace
-      ? `${this.assembly.targets!.dotnet!.namespace}.${ifc.namespace}`
-      : this.assembly.targets!.dotnet!.namespace;
-=======
     const namespace = this.namespaceFor(this.assembly, ifc);
->>>>>>> 52e73b51
     const isNested = this.isNested(ifc);
     this.openFileIfNeeded(name, namespace, isNested);
 
