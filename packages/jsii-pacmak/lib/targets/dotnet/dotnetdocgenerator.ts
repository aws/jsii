import { CodeMaker } from 'codemaker';
import * as spec from '@jsii/spec';
import * as xmlbuilder from 'xmlbuilder';
import { DotNetNameUtils } from './nameutils';
import {
  Rosetta,
  Translation,
  typeScriptSnippetFromSource,
  markDownToXmlDoc,
} from 'jsii-rosetta';
import {
  INCOMPLETE_DISCLAIMER_COMPILING,
  INCOMPLETE_DISCLAIMER_NONCOMPILING,
} from '..';

/**
 * Generates the Jsii attributes and calls for the .NET runtime
 *
 * Uses the same instance of CodeMaker as the rest of the code
 */
export class DotNetDocGenerator {
  private readonly code: CodeMaker;
  private readonly nameutils: DotNetNameUtils = new DotNetNameUtils();

  public constructor(code: CodeMaker, private readonly rosetta: Rosetta) {
    this.code = code;
  }

  /**
   * Emits all documentation depending on what is available in the jsii model
   *
   * Used by all kind of members + classes, interfaces, enums
   * Order should be
   * Summary
   * Param
   * Returns
   * Remarks (includes examples, links, deprecated)
   */
  public emitDocs(obj: spec.Documentable): void {
    const docs = obj.docs;

    // The docs may be undefined at the method level but not the parameters level
    this.emitXmlDoc('summary', docs?.summary || '');

    // Handling parameters only if the obj is a method
    const objMethod = obj as spec.Method;
    if (objMethod.parameters) {
      objMethod.parameters.forEach(param => {
        // Remove any slug `@` from the parameter name - it's not supposed to show up here.
        const paramName = this.nameutils
          .convertParameterName(param.name)
          .replace(/^@/, '');
        this.emitXmlDoc('param', param.docs?.summary || '', {
          attributes: { name: paramName },
        });
      });
    }

    // At this pdocfx namespacedocd a valid instance of docs
    if (!docs) {
      return;
    }

    if (docs.returns) {
      this.emitXmlDoc('returns', docs.returns);
    }

    // Remarks does not use emitXmlDoc() because the remarks can contain code blocks
    // which are fenced with <code> tags, which would be escaped to
    // &lt;code&gt; if we used the xml builder.
    const remarks = this.renderRemarks(docs);
    if (remarks.length > 0) {
      this.code.line('/// <remarks>');
      remarks.forEach(r => this.code.line(`/// ${r}`));
      this.code.line('/// </remarks>');
    }

    if (docs.example) {
      this.code.line('/// <example>');
      this.emitXmlDoc('code', this.convertExample(docs.example));
      this.code.line('/// </example>');
    }
  }

  public emitMarkdownAsRemarks(markdown: string | undefined) {
    if (!markdown) {
      return;
    }

    const translated = markDownToXmlDoc(
      this.convertSamplesInMarkdown(markdown),
    );
    const lines = translated.split('\n');

    this.code.line('/// <remarks>');
    for (const line of lines) {
      this.code.line(`/// ${line}`);
    }
    this.code.line('/// </remarks>');
  }

  /**
   * Returns the lines that should go into the <remarks> section
   */
  private renderRemarks(docs: spec.Docs): string[] {
    const ret: string[] = [];

    if (docs.remarks) {
      const translated = markDownToXmlDoc(
        this.convertSamplesInMarkdown(docs.remarks),
      );
      ret.push(...translated.split('\n'));
      ret.push('');
    }

    // All the "tags" need to be rendered with empyt lines between them or they'll be word wrapped.

<<<<<<< HEAD
    if (docs.default) {
      emitDocAttribute('default', docs.default);
    }
    if (docs.stability) {
      emitDocAttribute(
        'stability',
        this.nameutils.capitalizeWord(docs.stability),
      );
    }
    if (docs.see) {
      emitDocAttribute('see', docs.see);
    }
    if (docs.subclassable) {
      emitDocAttribute('subclassable', '');
    }
=======
    if (docs.default) { emitDocAttribute('default', docs.default); }
    if (docs.stability && shouldMentionStability(docs.stability)) {
      emitDocAttribute('stability', this.nameutils.capitalizeWord(docs.stability));
    }
    if (docs.see) { emitDocAttribute('see', docs.see); }
    if (docs.subclassable) { emitDocAttribute('subclassable', ''); }
>>>>>>> 52e73b51
    for (const [k, v] of Object.entries(docs.custom || {})) {
      const extraSpace = k === 'link' ? ' ' : ''; // Extra space for '@link' to keep unit tests happy
      emitDocAttribute(k, v + extraSpace);
    }

    // Remove leading and trailing empty lines
    while (ret.length > 0 && ret[0] === '') {
      ret.shift();
    }
    while (ret.length > 0 && ret[ret.length - 1] === '') {
      ret.pop();
    }

    return ret;

    function emitDocAttribute(name: string, contents: string) {
      const ls = contents.split('\n');
      ret.push(`<strong>${ucFirst(name)}</strong>: ${ls[0]}`);
      ret.push(...ls.slice(1));
      ret.push('');
    }
  }

  private convertExample(example: string): string {
    const snippet = typeScriptSnippetFromSource(example, 'example');
    const translated = this.rosetta.translateSnippet(snippet, 'csharp');
    if (!translated) {
      return example;
    }
    return this.prefixDisclaimer(translated);
  }

  private convertSamplesInMarkdown(markdown: string): string {
    return this.rosetta.translateSnippetsInMarkdown(
      markdown,
      'csharp',
      trans => ({
        language: trans.language,
        source: this.prefixDisclaimer(trans),
      }),
    );
  }

  private prefixDisclaimer(translated: Translation) {
    if (translated.didCompile && INCOMPLETE_DISCLAIMER_COMPILING) {
      return `// ${INCOMPLETE_DISCLAIMER_COMPILING}\n${translated.source}`;
    }
    if (!translated.didCompile && INCOMPLETE_DISCLAIMER_NONCOMPILING) {
      return `// ${INCOMPLETE_DISCLAIMER_NONCOMPILING}\n${translated.source}`;
    }
    return translated.source;
  }

  private emitXmlDoc(
    tag: string,
    content: string,
    { attributes = {} }: { attributes?: { [name: string]: string } } = {},
  ): void {
    if (!content) {
      return;
    }

    const xml = xmlbuilder.create(tag, { headless: true }).text(content);
    for (const [name, value] of Object.entries(attributes)) {
      xml.att(name, value);
    }
    const xmlstring = xml.end({ allowEmpty: true, pretty: false });

    for (const line of xmlstring.split('\n').map(x => x.trim())) {
      this.code.line(`/// ${line}`);
    }
  }
}

/**
 * Uppercase the first letter
 */
function ucFirst(x: string) {
  return x.substr(0, 1).toUpperCase() + x.substr(1);
}

function shouldMentionStability(s: spec.Stability) {
  // Don't render "stable" or "external", those are both stable by implication
  return s === spec.Stability.Deprecated || s === spec.Stability.Experimental;
}<|MERGE_RESOLUTION|>--- conflicted
+++ resolved
@@ -115,11 +115,10 @@
 
     // All the "tags" need to be rendered with empyt lines between them or they'll be word wrapped.
 
-<<<<<<< HEAD
     if (docs.default) {
       emitDocAttribute('default', docs.default);
     }
-    if (docs.stability) {
+    if (docs.stability && shouldMentionStability(docs.stability)) {
       emitDocAttribute(
         'stability',
         this.nameutils.capitalizeWord(docs.stability),
@@ -131,14 +130,6 @@
     if (docs.subclassable) {
       emitDocAttribute('subclassable', '');
     }
-=======
-    if (docs.default) { emitDocAttribute('default', docs.default); }
-    if (docs.stability && shouldMentionStability(docs.stability)) {
-      emitDocAttribute('stability', this.nameutils.capitalizeWord(docs.stability));
-    }
-    if (docs.see) { emitDocAttribute('see', docs.see); }
-    if (docs.subclassable) { emitDocAttribute('subclassable', ''); }
->>>>>>> 52e73b51
     for (const [k, v] of Object.entries(docs.custom || {})) {
       const extraSpace = k === 'link' ? ' ' : ''; // Extra space for '@link' to keep unit tests happy
       emitDocAttribute(k, v + extraSpace);
