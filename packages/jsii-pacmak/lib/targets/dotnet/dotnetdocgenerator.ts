import * as spec from '@jsii/spec';
import { CodeMaker } from 'codemaker';
import {
  RosettaTabletReader,
  TargetLanguage,
  enforcesStrictMode,
  markDownToXmlDoc,
  ApiLocation,
} from 'jsii-rosetta';
import * as xmlbuilder from 'xmlbuilder';

import { renderSummary } from '../_utils';
import { DotNetTypeResolver } from './dotnettyperesolver';
import { DotNetNameUtils } from './nameutils';
import { assertSpecIsRosettaCompatible } from '../../rosetta-assembly';
import { containsUnionType } from '../../type-utils';
import { visitTypeReference } from '../../type-visitor';
<<<<<<< HEAD
=======

// Define some tokens that will be turned into literal < and > in XML comments.
// This will be used by a function later on that needs to output literal tokens,
// in a string where they would usually be escaped into &lt; and &gt;
//
// We use a random string in here so the actual token values cannot be predicted
// in advance, so that an attacker can not use this knowledge to inject the tokens
// literally into  doc comments, and perform an XSS attack that way.
const L_ANGLE = `@l${Math.random()}@`;
const R_ANGLE = `@r${Math.random()}@`;
>>>>>>> c54d27c1

/**
 * Generates the Jsii attributes and calls for the .NET runtime
 *
 * Uses the same instance of CodeMaker as the rest of the code
 */
export class DotNetDocGenerator {
  private readonly code: CodeMaker;
  private readonly nameutils: DotNetNameUtils = new DotNetNameUtils();

  public constructor(
    code: CodeMaker,
    private readonly rosetta: RosettaTabletReader,
    private readonly assembly: spec.Assembly,
    private readonly resolver: DotNetTypeResolver,
  ) {
    this.code = code;
  }

  /**
   * Emits all documentation depending on what is available in the jsii model
   *
   * Used by all kind of members + classes, interfaces, enums
   * Order should be
   * Summary
   * Param
   * Returns
   * Remarks (includes examples, links, deprecated)
   */
  public emitDocs(obj: spec.Documentable, apiLocation: ApiLocation): void {
    const docs = obj.docs;

    // The docs may be undefined at the method level but not the parameters level
    this.emitXmlDoc('summary', renderSummary(obj.docs));

    // Handling parameters only if the obj is a method
    const objMethod = obj as spec.Method;
    if (objMethod && objMethod.parameters) {
      objMethod.parameters.forEach((param) => {
        // Remove any slug `@` from the parameter name - it's not supposed to show up here.
        const paramName = this.nameutils
          .convertParameterName(param.name)
          .replace(/^@/, '');

        const unionHint = containsUnionType(param.type)
          ? `Type union: ${this.renderTypeForDocs(param.type)}`
          : '';

        this.emitXmlDoc(
          'param',
          combineSentences(param.docs?.summary, unionHint),
          {
            attributes: { name: paramName },
          },
        );
      });
    }

    const returnUnionHint =
      objMethod.returns && containsUnionType(objMethod.returns.type)
        ? `Type union: ${this.renderTypeForDocs(objMethod.returns.type)}`
        : '';

    if (docs?.returns || returnUnionHint) {
      this.emitXmlDoc(
        'returns',
        combineSentences(docs?.returns, returnUnionHint),
      );
    }

    const propUnionHint =
      spec.isProperty(obj) && containsUnionType(obj.type)
        ? `Type union: ${this.renderTypeForDocs(obj.type)}`
        : '';

    // Remarks does not use emitXmlDoc() because the remarks can contain code blocks
    // which are fenced with <code> tags, which would be escaped to
    // &lt;code&gt; if we used the xml builder.
    const remarks = this.renderRemarks(docs ?? {}, apiLocation);
<<<<<<< HEAD
    if (remarks.length > 0) {
=======
    if (remarks.length > 0 || propUnionHint) {
>>>>>>> c54d27c1
      this.code.line('/// <remarks>');
      remarks.forEach((r) => this.code.line(`/// ${r}`.trimRight()));

      if (propUnionHint) {
        // Very likely to contain < and > from `Dictionary<...>`, but we also want the literal angle brackets
        // from `<see cref="...">`.
        this.code.line(
          `/// <para>${unescapeAngleMarkers(escapeAngleBrackets(propUnionHint))}</para>`,
        );
      }
      this.code.line('/// </remarks>');
    }

    if (docs?.example) {
      this.code.line('/// <example>');
      this.emitXmlDoc('code', this.convertExample(docs.example, apiLocation));
      this.code.line('/// </example>');
    }
  }

  public emitMarkdownAsRemarks(
    markdown: string | undefined,
    apiLocation: ApiLocation,
  ) {
    if (!markdown) {
      return;
    }

    const translated = markDownToXmlDoc(
      this.convertSamplesInMarkdown(markdown, apiLocation),
    );
    const lines = translated.split('\n');

    this.code.line('/// <remarks>');
    for (const line of lines) {
      this.code.line(`/// ${line}`.trimRight());
    }
    this.code.line('/// </remarks>');
  }

  /**
   * Returns the lines that should go into the <remarks> section {@link http://www.google.com|Google}
   */
  private renderRemarks(docs: spec.Docs, apiLocation: ApiLocation): string[] {
    const ret: string[] = [];

    if (docs.remarks) {
      const translated = markDownToXmlDoc(
        this.convertSamplesInMarkdown(docs.remarks, apiLocation),
      );
      ret.push(...translated.split('\n'));
      ret.push('');
    }

    // All the "tags" need to be rendered with empyt lines between them or they'll be word wrapped.

    if (docs.default) {
      emitDocAttribute('default', docs.default);
    }
    if (docs.stability && shouldMentionStability(docs.stability)) {
      emitDocAttribute(
        'stability',
        this.nameutils.capitalizeWord(docs.stability),
      );
    }
    if (docs.see) {
      emitDocAttribute('see', docs.see);
    }
    if (docs.subclassable) {
      emitDocAttribute('subclassable', '');
    }
    for (const [k, v] of Object.entries(docs.custom ?? {})) {
      const extraSpace = k === 'link' ? ' ' : ''; // Extra space for '@link' to keep unit tests happy
      emitDocAttribute(k, v + extraSpace);
    }

    // Remove leading and trailing empty lines
    while (ret.length > 0 && ret[0] === '') {
      ret.shift();
    }
    while (ret.length > 0 && ret[ret.length - 1] === '') {
      ret.pop();
    }

    return ret;

    function emitDocAttribute(name: string, contents: string) {
      const ls = contents.split('\n');
      ret.push(`<strong>${ucFirst(name)}</strong>: ${ls[0]}`);
      ret.push(...ls.slice(1));
      ret.push('');
    }
  }

  private convertExample(example: string, apiLocation: ApiLocation): string {
    assertSpecIsRosettaCompatible(this.assembly);
    const translated = this.rosetta.translateExample(
      apiLocation,
      example,
      TargetLanguage.CSHARP,
      enforcesStrictMode(this.assembly),
    );
    return translated.source;
  }

  private convertSamplesInMarkdown(markdown: string, api: ApiLocation): string {
    assertSpecIsRosettaCompatible(this.assembly);
    return this.rosetta.translateSnippetsInMarkdown(
      api,
      markdown,
      TargetLanguage.CSHARP,
      enforcesStrictMode(this.assembly),
    );
  }
  private emitXmlDoc(
    tag: string,
    content: string,
    { attributes = {} }: { attributes?: { [name: string]: string } } = {},
  ): void {
    if (!content) {
      return;
    }

    const xml = xmlbuilder.create(tag, { headless: true }).text(content);
    for (const [name, value] of Object.entries(attributes)) {
      xml.att(name, value);
    }
<<<<<<< HEAD
    const xmlstring = xml
      .end({ allowEmpty: true, pretty: false })
      // Give some ways to add literal < > tags back in, because `renderTypeForDocs` needs to be able to emit XML tags
      .replace(/@l@/g, '<')
      .replace(/@r@/g, '>');
=======

    // Unescape angle brackets that may have been injected by `renderTypeForDocs`
    const xmlstring = unescapeAngleMarkers(
      xml.end({ allowEmpty: true, pretty: false }),
    );
>>>>>>> c54d27c1

    const trimLeft = tag !== 'code';
    for (const line of xmlstring
      .split('\n')
      .map((x) => (trimLeft ? x.trim() : x.trimRight()))) {
      this.code.line(`/// ${line}`);
    }
  }

  private renderTypeForDocs(x: spec.TypeReference): string {
    return visitTypeReference<string>(x, {
      named: (ref) =>
<<<<<<< HEAD
        `@l@see cref="${this.resolver.toNativeFqn(ref.fqn)}" /@r@`,
=======
        `${L_ANGLE}see cref="${this.resolver.toNativeFqn(ref.fqn)}" /${R_ANGLE}`,
>>>>>>> c54d27c1
      primitive: (ref) => this.resolver.toDotNetType(ref),
      collection: (ref) => {
        switch (ref.collection.kind) {
          case spec.CollectionKind.Array:
            return `(${this.renderTypeForDocs(ref.collection.elementtype)})[]`;
          case spec.CollectionKind.Map:
            return `Dictionary<string, ${this.renderTypeForDocs(ref.collection.elementtype)}>`;
        }
      },
      union: (ref) =>
        `either ${ref.union.types.map((x) => this.renderTypeForDocs(x)).join(' or ')}`,
      intersection: (ref) =>
        `${ref.intersection.types.map((x) => this.renderTypeForDocs(x)).join(' + ')}`,
    });
  }
}

/**
 * Uppercase the first letter
 */
function ucFirst(x: string) {
  return x.slice(0, 1).toUpperCase() + x.slice(1);
}

function shouldMentionStability(s: spec.Stability) {
  // Don't render "stable" or "external", those are both stable by implication
  return s === spec.Stability.Deprecated || s === spec.Stability.Experimental;
}

function combineSentences(...xs: Array<string | undefined>): string {
  return xs.filter((x) => x).join('. ');
<<<<<<< HEAD
=======
}

function escapeAngleBrackets(x: string) {
  return x.replace(/</g, '&lt;').replace(/>/g, '&gt;');
}

/**
 * Replace the special angle markers produced by renderTypeForDocs with literal angle brackets
 */
function unescapeAngleMarkers(x: string) {
  return x
    .replace(new RegExp(L_ANGLE, 'g'), '<')
    .replace(new RegExp(R_ANGLE, 'g'), '>');
>>>>>>> c54d27c1
}<|MERGE_RESOLUTION|>--- conflicted
+++ resolved
@@ -15,8 +15,6 @@
 import { assertSpecIsRosettaCompatible } from '../../rosetta-assembly';
 import { containsUnionType } from '../../type-utils';
 import { visitTypeReference } from '../../type-visitor';
-<<<<<<< HEAD
-=======
 
 // Define some tokens that will be turned into literal < and > in XML comments.
 // This will be used by a function later on that needs to output literal tokens,
@@ -27,7 +25,6 @@
 // literally into  doc comments, and perform an XSS attack that way.
 const L_ANGLE = `@l${Math.random()}@`;
 const R_ANGLE = `@r${Math.random()}@`;
->>>>>>> c54d27c1
 
 /**
  * Generates the Jsii attributes and calls for the .NET runtime
@@ -107,11 +104,7 @@
     // which are fenced with <code> tags, which would be escaped to
     // &lt;code&gt; if we used the xml builder.
     const remarks = this.renderRemarks(docs ?? {}, apiLocation);
-<<<<<<< HEAD
-    if (remarks.length > 0) {
-=======
     if (remarks.length > 0 || propUnionHint) {
->>>>>>> c54d27c1
       this.code.line('/// <remarks>');
       remarks.forEach((r) => this.code.line(`/// ${r}`.trimRight()));
 
@@ -239,19 +232,11 @@
     for (const [name, value] of Object.entries(attributes)) {
       xml.att(name, value);
     }
-<<<<<<< HEAD
-    const xmlstring = xml
-      .end({ allowEmpty: true, pretty: false })
-      // Give some ways to add literal < > tags back in, because `renderTypeForDocs` needs to be able to emit XML tags
-      .replace(/@l@/g, '<')
-      .replace(/@r@/g, '>');
-=======
 
     // Unescape angle brackets that may have been injected by `renderTypeForDocs`
     const xmlstring = unescapeAngleMarkers(
       xml.end({ allowEmpty: true, pretty: false }),
     );
->>>>>>> c54d27c1
 
     const trimLeft = tag !== 'code';
     for (const line of xmlstring
@@ -264,11 +249,7 @@
   private renderTypeForDocs(x: spec.TypeReference): string {
     return visitTypeReference<string>(x, {
       named: (ref) =>
-<<<<<<< HEAD
-        `@l@see cref="${this.resolver.toNativeFqn(ref.fqn)}" /@r@`,
-=======
         `${L_ANGLE}see cref="${this.resolver.toNativeFqn(ref.fqn)}" /${R_ANGLE}`,
->>>>>>> c54d27c1
       primitive: (ref) => this.resolver.toDotNetType(ref),
       collection: (ref) => {
         switch (ref.collection.kind) {
@@ -300,8 +281,6 @@
 
 function combineSentences(...xs: Array<string | undefined>): string {
   return xs.filter((x) => x).join('. ');
-<<<<<<< HEAD
-=======
 }
 
 function escapeAngleBrackets(x: string) {
@@ -315,5 +294,4 @@
   return x
     .replace(new RegExp(L_ANGLE, 'g'), '<')
     .replace(new RegExp(R_ANGLE, 'g'), '>');
->>>>>>> c54d27c1
 }