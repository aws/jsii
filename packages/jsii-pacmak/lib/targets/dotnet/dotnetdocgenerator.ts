import { CodeMaker } from 'codemaker';
import * as spec from '@jsii/spec';
import { DotNetNameUtils } from './nameutils';
<<<<<<< HEAD
import { Rosetta, Translation, transformMarkdown, typeScriptSnippetFromSource, CSharpXmlCommentRenderer } from 'jsii-rosetta';
import { INCOMPLETE_DISCLAIMER_COMPILING, INCOMPLETE_DISCLAIMER_NONCOMPILING } from '..';

=======
import { prefixMarkdownTsCodeBlocks } from '../../util';


const SAMPLES_DISCLAIMER = '// This example is in TypeScript, examples in C# are coming soon.';
>>>>>>> 958fbab4

/**
 * Generates the Jsii attributes and calls for the .NET runtime
 *
 * Uses the same instance of CodeMaker as the rest of the code
 */
export class DotNetDocGenerator {
  private readonly code: CodeMaker;
  private readonly nameutils: DotNetNameUtils = new DotNetNameUtils();

  public constructor(code: CodeMaker, private readonly rosetta: Rosetta) {
    this.code = code;
  }

  /**
     * Emits all documentation depending on what is available in the jsii model
     *
     * Used by all kind of members + classes, interfaces, enums
     * Order should be
     * Summary
     * Param
     * Returns
     * Remarks (includes examples, links, deprecated)
     */
  public emitDocs(obj: spec.Documentable): void {
    const docs = obj.docs;

    // The docs may be undefined at the method level but not the parameters level
    if (docs) {
      if (docs.summary) {
        this.code.line(`/// <summary>${docs.summary}</summary>`);
      }
    }

    // Handling parameters only if the obj is a method
    const objMethod = obj as spec.Method;
    if (objMethod.parameters) {
      objMethod.parameters.forEach(param => {
        if (param.docs) {
          const paramSummary = param.docs.summary;
          if (paramSummary) {
            this.code.line(`/// <param name = "${this.nameutils.convertParameterName(param.name)}">${paramSummary}</param>`);
          }
        }
      });
    }

    // At this pdocfx namespacedocd a valid instance of docs
    if (!docs) {
      return;
    }

    if (docs.returns) {
      this.code.line('/// <returns>');
      const returnsLines = docs.returns.split('\n');
      returnsLines.forEach( line => this.code.line(`/// ${line}`));
      this.code.line('/// </returns>');
    }

    const remarks = this.renderRemarks(docs);
    if (remarks.length > 0) {
      this.code.line('/// <remarks>');
<<<<<<< HEAD
      remarks.forEach(r => this.code.line(`/// ${r}`));
      this.code.line('/// </remarks>');
=======
      remarksOpen = true;
      const remarkLines = prefixMarkdownTsCodeBlocks(docs.remarks, SAMPLES_DISCLAIMER).split('\n');
      remarkLines.forEach( line => this.code.line(`/// ${line}`));
>>>>>>> 958fbab4
    }

    if (docs.example) {
      const exampleLines = this.convertExample(docs.example).split('\n');
      this.code.line('/// <example>');
      this.code.line('/// <code>');
      exampleLines.forEach( line => this.code.line(`/// ${line}`));
      this.code.line('/// </code>');
      this.code.line('/// </example>');
    }
  }

  public emitMarkdownAsRemarks(markdown: string | undefined) {
    if (!markdown) { return; }

<<<<<<< HEAD
    const translated = this.markDownToXml(this.convertSamplesInMarkdown(markdown));
    const lines = translated.split('\n');
=======
    if (docs.example) {
      const remarkLines = docs.example.split('\n');
      remarks.push('example:');
      remarks.push('<code>');
      remarks.push('// Examples in C# are coming soon.');
      remarkLines.forEach( line => remarks.push(`${line}`));
      remarks.push('</code>');
    }
>>>>>>> 958fbab4

    this.code.line('/// <remarks>');
    for (const line of lines) {
      this.code.line(`/// ${line}`);
    }
    this.code.line('/// </remarks>');
  }

  /**
   * Returns the lines that should go into the <remarks> section
   */
  private renderRemarks(docs: spec.Docs): string[] {
    const ret: string[] = [];

    if (docs.remarks) {
      const translated = this.markDownToXml(this.convertSamplesInMarkdown(docs.remarks));
      ret.push(...translated.split('\n'));
      ret.push('');
    }

<<<<<<< HEAD
    // All the "tags" need to be rendered with empyt lines between them or they'll be word wrapped.

    if (docs.default) { emitDocAttribute('default', docs.default); }
    if (docs.stability) { emitDocAttribute('stability', this.nameutils.capitalizeWord(docs.stability)); }
    if (docs.see) { emitDocAttribute('see', docs.see); }
    if (docs.subclassable) { emitDocAttribute('subclassable', ''); }
    for (const [k, v] of Object.entries(docs.custom || {})) {
      const extraSpace = k === 'link' ? ' ' : ''; // Extra space for '@link' to keep unit tests happy
      emitDocAttribute(k, v + extraSpace);
=======
    if (docs.custom) {
      for (const [k, v] of Object.entries(docs.custom ?? {})) {
        const custom = k === 'link' ? `${k}: ${v} ` : `${k}: ${v}`; // Extra space for '@link' to keep unit tests happy
        const customLines = custom.split('\n');
        customLines.forEach( line => remarks.push(`${line}`));
      }
>>>>>>> 958fbab4
    }

    // Remove leading and trailing empty lines
    while (ret.length > 0 && ret[0] === '') { ret.shift(); }
    while (ret.length > 0 && ret[ret.length - 1] === '') { ret.pop(); }

    return ret;

    function emitDocAttribute(name: string, contents: string) {
      const ls = contents.split('\n');
      ret.push(`<strong>${ucFirst(name)}</strong>: ${ls[0]}`);
      ret.push(...ls.slice(1));
      ret.push('');
    }
  }

  private convertExample(example: string): string {
    const snippet = typeScriptSnippetFromSource(example, 'example');
    const translated = this.rosetta.translateSnippet(snippet, 'csharp');
    if (!translated) { return example; }
    return this.prefixDisclaimer(translated);
  }

  private convertSamplesInMarkdown(markdown: string): string {
    return this.rosetta.translateSnippetsInMarkdown(markdown, 'csharp', trans => ({
      language: trans.language,
      source: this.prefixDisclaimer(trans)
    }));
  }

  /**
   * Convert MarkDown to XML using routines that we have available in Rosetta anyway
   */
  private markDownToXml(md: string) {
    return transformMarkdown(md, new CSharpXmlCommentRenderer());
  }

  private prefixDisclaimer(translated: Translation) {
    if (translated.didCompile && INCOMPLETE_DISCLAIMER_COMPILING) {
      return `// ${INCOMPLETE_DISCLAIMER_COMPILING}\n${translated.source}`;
    }
    if (!translated.didCompile && INCOMPLETE_DISCLAIMER_NONCOMPILING) {
      return `// ${INCOMPLETE_DISCLAIMER_NONCOMPILING}\n${translated.source}`;
    }
    return translated.source;
  }
}

/**
 * Uppercase the first letter
 */
function ucFirst(x: string) {
  return x.substr(0, 1).toUpperCase() + x.substr(1);
}<|MERGE_RESOLUTION|>--- conflicted
+++ resolved
@@ -1,16 +1,9 @@
 import { CodeMaker } from 'codemaker';
 import * as spec from '@jsii/spec';
 import { DotNetNameUtils } from './nameutils';
-<<<<<<< HEAD
 import { Rosetta, Translation, transformMarkdown, typeScriptSnippetFromSource, CSharpXmlCommentRenderer } from 'jsii-rosetta';
 import { INCOMPLETE_DISCLAIMER_COMPILING, INCOMPLETE_DISCLAIMER_NONCOMPILING } from '..';
 
-=======
-import { prefixMarkdownTsCodeBlocks } from '../../util';
-
-
-const SAMPLES_DISCLAIMER = '// This example is in TypeScript, examples in C# are coming soon.';
->>>>>>> 958fbab4
 
 /**
  * Generates the Jsii attributes and calls for the .NET runtime
@@ -73,14 +66,8 @@
     const remarks = this.renderRemarks(docs);
     if (remarks.length > 0) {
       this.code.line('/// <remarks>');
-<<<<<<< HEAD
       remarks.forEach(r => this.code.line(`/// ${r}`));
       this.code.line('/// </remarks>');
-=======
-      remarksOpen = true;
-      const remarkLines = prefixMarkdownTsCodeBlocks(docs.remarks, SAMPLES_DISCLAIMER).split('\n');
-      remarkLines.forEach( line => this.code.line(`/// ${line}`));
->>>>>>> 958fbab4
     }
 
     if (docs.example) {
@@ -96,19 +83,8 @@
   public emitMarkdownAsRemarks(markdown: string | undefined) {
     if (!markdown) { return; }
 
-<<<<<<< HEAD
     const translated = this.markDownToXml(this.convertSamplesInMarkdown(markdown));
     const lines = translated.split('\n');
-=======
-    if (docs.example) {
-      const remarkLines = docs.example.split('\n');
-      remarks.push('example:');
-      remarks.push('<code>');
-      remarks.push('// Examples in C# are coming soon.');
-      remarkLines.forEach( line => remarks.push(`${line}`));
-      remarks.push('</code>');
-    }
->>>>>>> 958fbab4
 
     this.code.line('/// <remarks>');
     for (const line of lines) {
@@ -129,7 +105,6 @@
       ret.push('');
     }
 
-<<<<<<< HEAD
     // All the "tags" need to be rendered with empyt lines between them or they'll be word wrapped.
 
     if (docs.default) { emitDocAttribute('default', docs.default); }
@@ -139,14 +114,6 @@
     for (const [k, v] of Object.entries(docs.custom || {})) {
       const extraSpace = k === 'link' ? ' ' : ''; // Extra space for '@link' to keep unit tests happy
       emitDocAttribute(k, v + extraSpace);
-=======
-    if (docs.custom) {
-      for (const [k, v] of Object.entries(docs.custom ?? {})) {
-        const custom = k === 'link' ? `${k}: ${v} ` : `${k}: ${v}`; // Extra space for '@link' to keep unit tests happy
-        const customLines = custom.split('\n');
-        customLines.forEach( line => remarks.push(`${line}`));
-      }
->>>>>>> 958fbab4
     }
 
     // Remove leading and trailing empty lines
