import { OneByOneBuilder, TargetBuilder, BuildOptions } from '../builder';
import { JsiiModule } from '../packaging';
import { DotnetBuilder } from './dotnet';
import { Golang } from './go';
import { JavaBuilder } from './java';
import JavaScript from './js';
import Python from './python';

export enum TargetName {
  DOTNET = 'dotnet',
  GO = 'go',
  JAVA = 'java',
  JAVASCRIPT = 'js',
  PYTHON = 'python',
}
<<<<<<< HEAD

=======
>>>>>>> d388fd23
export type BuilderFactory = (
  modules: readonly JsiiModule[],
  options: BuildOptions,
) => TargetBuilder;

export const ALL_BUILDERS: { [key in TargetName]: BuilderFactory } = {
  dotnet: (ms, o) => new DotnetBuilder(ms, o),
  go: (ms, o) => new OneByOneBuilder(TargetName.GO, Golang, ms, o),
  java: (ms, o) => new JavaBuilder(ms, o),
  js: (ms, o) => new OneByOneBuilder(TargetName.JAVASCRIPT, JavaScript, ms, o),
  python: (ms, o) => new OneByOneBuilder(TargetName.PYTHON, Python, ms, o),
};

export const INCOMPLETE_DISCLAIMER_COMPILING =
  'Example automatically generated. See https://github.com/aws/jsii/issues/826';
export const INCOMPLETE_DISCLAIMER_NONCOMPILING =
  'Example automatically generated without compilation. See https://github.com/aws/jsii/issues/826';<|MERGE_RESOLUTION|>--- conflicted
+++ resolved
@@ -13,10 +13,7 @@
   JAVASCRIPT = 'js',
   PYTHON = 'python',
 }
-<<<<<<< HEAD
 
-=======
->>>>>>> d388fd23
 export type BuilderFactory = (
   modules: readonly JsiiModule[],
   options: BuildOptions,
