import { OneByOneBuilder, TargetBuilder, BuildOptions } from '../builder';
import { JsiiModule } from '../packaging';
import { DotnetBuilder } from './dotnet';
import { Golang } from './go';
import { JavaBuilder } from './java';
import JavaScript from './js';
import { KotlinBuilder } from './kotlin';
import Python from './python';

<<<<<<< HEAD
export type TargetName = 'dotnet' | 'go' | 'java' | 'js' | 'kotlin' | 'python';
=======
export enum TargetName {
  DOTNET = 'dotnet',
  GO = 'go',
  JAVA = 'java',
  JAVASCRIPT = 'js',
  PYTHON = 'python',
}

>>>>>>> 8585d692
export type BuilderFactory = (
  modules: readonly JsiiModule[],
  options: BuildOptions,
) => TargetBuilder;

export const ALL_BUILDERS: { [key in TargetName]: BuilderFactory } = {
  dotnet: (ms, o) => new DotnetBuilder(ms, o),
  go: (ms, o) => new OneByOneBuilder(TargetName.GO, Golang, ms, o),
  java: (ms, o) => new JavaBuilder(ms, o),
<<<<<<< HEAD
  js: (ms, o) => new OneByOneBuilder('js', JavaScript, ms, o),
  python: (ms, o) => new OneByOneBuilder('python', Python, ms, o),
  kotlin: (ms, o) => new KotlinBuilder(ms, o),
=======
  js: (ms, o) => new OneByOneBuilder(TargetName.JAVASCRIPT, JavaScript, ms, o),
  python: (ms, o) => new OneByOneBuilder(TargetName.PYTHON, Python, ms, o),
>>>>>>> 8585d692
};

export const INCOMPLETE_DISCLAIMER_COMPILING =
  'Example automatically generated. See https://github.com/aws/jsii/issues/826';
export const INCOMPLETE_DISCLAIMER_NONCOMPILING =
  'Example automatically generated without compilation. See https://github.com/aws/jsii/issues/826';<|MERGE_RESOLUTION|>--- conflicted
+++ resolved
@@ -7,18 +7,15 @@
 import { KotlinBuilder } from './kotlin';
 import Python from './python';
 
-<<<<<<< HEAD
-export type TargetName = 'dotnet' | 'go' | 'java' | 'js' | 'kotlin' | 'python';
-=======
 export enum TargetName {
   DOTNET = 'dotnet',
   GO = 'go',
   JAVA = 'java',
   JAVASCRIPT = 'js',
+  KOTLIN = 'kotlin',
   PYTHON = 'python',
 }
 
->>>>>>> 8585d692
 export type BuilderFactory = (
   modules: readonly JsiiModule[],
   options: BuildOptions,
@@ -28,14 +25,9 @@
   dotnet: (ms, o) => new DotnetBuilder(ms, o),
   go: (ms, o) => new OneByOneBuilder(TargetName.GO, Golang, ms, o),
   java: (ms, o) => new JavaBuilder(ms, o),
-<<<<<<< HEAD
-  js: (ms, o) => new OneByOneBuilder('js', JavaScript, ms, o),
-  python: (ms, o) => new OneByOneBuilder('python', Python, ms, o),
+  js: (ms, o) => new OneByOneBuilder(TargetName.JAVASCRIPT, JavaScript, ms, o),
   kotlin: (ms, o) => new KotlinBuilder(ms, o),
-=======
-  js: (ms, o) => new OneByOneBuilder(TargetName.JAVASCRIPT, JavaScript, ms, o),
   python: (ms, o) => new OneByOneBuilder(TargetName.PYTHON, Python, ms, o),
->>>>>>> 8585d692
 };
 
 export const INCOMPLETE_DISCLAIMER_COMPILING =
