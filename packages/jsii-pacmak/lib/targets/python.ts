--- conflicted
+++ resolved
@@ -1143,7 +1143,6 @@
     }
   }
 
-<<<<<<< HEAD
   private emitDependencyImports(code: CodeMaker) {
     // Collect all the (direct) dependencies' ._jsii packages.
     const deps = Object.keys(this.assembly.dependencies ?? {})
@@ -1151,23 +1150,6 @@
         ?? die(`No Python target was configrued for the dependency "${dep}".`))
       .map(mod => `${mod}._jsii`)
       .sort();
-=======
-  private emitDependencyImports(code: CodeMaker, resolver: TypeResolver) {
-    const deps = this.dependsOnModules(resolver);
-
-    // We need to make sure direct dependencies are always loaded...
-    for (const dep of Object.keys(this.assembly.dependencies ?? {})) {
-      const depConfig = this.assembly.dependencyClosure![dep];
-
-      const packageName = depConfig.targets!.python!.module;
-      deps.add(packageName);
-
-      for (const [submoduleName] of Object.entries(depConfig.submodules ?? {})) {
-        const [, ...parts] = submoduleName.split('.');
-        deps.add([packageName, ...parts.map(part => toSnakeCase(part))].join('.'));
-      }
-    }
->>>>>>> 55489ac3
 
     // Now actually write the import statements...
     if (deps.length > 0) {
