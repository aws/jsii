import path = require('path');

import { CodeMaker, toSnakeCase } from 'codemaker';
import * as escapeStringRegexp from 'escape-string-regexp';
import * as reflect from 'jsii-reflect';
import * as sampiler from 'jsii-sampiler';
import * as spec from 'jsii-spec';
import { Stability } from 'jsii-spec';
import { Generator, GeneratorOptions } from '../generator';
import { warn } from '../logging';
import { md2rst } from '../markdown';
import { propertySpec } from '../reflect-hacks';
import { Target } from '../target';
import { shell } from '../util';

export default class Python extends Target {
  protected readonly generator = new PythonGenerator();

  public async build(sourceDir: string, outDir: string): Promise<void> {
    // Format our code to make it easier to read, we do this here instead of trying
    // to do it in the code generation phase, because attempting to mix style and
    // function makes the code generation harder to maintain and read, while doing
    // this here is easy.
    // await shell("black", ["--py36", sourceDir], {});

    // Actually package up our code, both as a sdist and a wheel for publishing.
    await shell('python3', ['setup.py', 'sdist', '--dist-dir', outDir], { cwd: sourceDir });
    await shell('python3', ['setup.py', 'bdist_wheel', '--dist-dir', outDir], { cwd: sourceDir });
    if (await twineIsPresent()) {
      await shell('twine', ['check', path.join(outDir, '*')], { cwd: sourceDir });
    } else {
      warn('Unable to validate distribution packages because `twine` is not present. '
                + 'Run `pip3 install twine` to enable distribution package validation.');
    }

    // Approximating existence check using `pip3 show`. If that fails, assume twine is not there.
    async function twineIsPresent(): Promise<boolean> {
      try {
        const output = await shell('pip3', ['show', 'twine'], { cwd: sourceDir });
        return output.trim() !== '';
      } catch {
        return false;
      }
    }
  }
}

// ##################
// # CODE GENERATOR #
// ##################

const PYTHON_BUILTIN_TYPES = ['bool', 'str', 'None'];

const PYTHON_KEYWORDS = [
  'False', 'None', 'True', 'and', 'as', 'assert', 'async', 'await', 'break', 'class',
  'continue', 'def', 'del', 'elif', 'else', 'except', 'finally', 'for', 'from',
  'global', 'if', 'import', 'in', 'is', 'lambda', 'nonlocal', 'not', 'or', 'pass',
  'raise', 'return', 'try', 'while', 'with', 'yield'
];

const pythonModuleNameToFilename = (name: string): string => {
  return name.replace(/\./g, '/');
};

const toPythonIdentifier = (name: string): string => {
  if (PYTHON_KEYWORDS.includes(name)) {
    return `${name}_`;
  }

  return name;
};

const toPythonMethodName = (name: string, protectedItem = false): string => {
  let value = toPythonIdentifier(toSnakeCase(name));
  if (protectedItem) {
    value = `_${value}`;
  }
  return value;
};

const toPythonPropertyName = (name: string, constant = false, protectedItem = false): string => {
  let value = toPythonIdentifier(toSnakeCase(name));

  if (constant) {
    value = value.toUpperCase();
  }

  if (protectedItem) {
    value = `_${value}`;
  }

  return value;
};

const toPythonParameterName = (name: string): string => {
  return toPythonIdentifier(toSnakeCase(name));
};

const setDifference = (setA: Set<any>, setB: Set<any>): Set<any> => {
  const difference = new Set(setA);
  for (const elem of setB) {
    difference.delete(elem);
  }
  return difference;
};

const sortMembers = (sortable: PythonBase[], resolver: TypeResolver): PythonBase[] => {
  const sorted: PythonBase[] = [];
  const seen: Set<PythonBase> = new Set();

  // We're going to take a copy of our sortable item, because it'll make it easier if
  // this method doesn't have side effects.
  sortable = sortable.slice();

  // The first thing we want to do, is push any item which is not sortable to the very
  // front of the list. This will be things like methods, properties, etc.
  for (const item of sortable) {
    if (!isSortableType(item)) {
      sorted.push(item);
      seen.add(item);
    }
  }
  sortable = sortable.filter(i => !seen.has(i));

  // Now that we've pulled out everything that couldn't possibly have dependencies,
  // we will go through the remaining items, and pull off any items which have no
  // dependencies that we haven't already sorted.
  while (sortable.length > 0) {
    for (const item of (sortable as Array<PythonBase & ISortableType>)) {
      const itemDeps: Set<PythonBase> = new Set(item.dependsOn(resolver));
      if (setDifference(itemDeps, seen).size === 0) {
        sorted.push(item);
        seen.add(item);

        break;
      }
    }

    const leftover = sortable.filter(i => !seen.has(i));
    if (leftover.length === sortable.length) {
      throw new Error('Could not sort members (circular dependency?).');
    } else {
      sortable = leftover;
    }
  }

  return sorted;
};

interface PythonBase {
  readonly pythonName: string;

  emit(code: CodeMaker, resolver: TypeResolver, opts?: any): void;
}

interface PythonType extends PythonBase {
  // The JSII FQN for this item, if this item doesn't exist as a JSII type, then it
  // doesn't have a FQN and it should be null;
  readonly fqn: string | null;

  addMember(member: PythonBase): void;
}

interface ISortableType {
  dependsOn(resolver: TypeResolver): PythonType[];
}

function isSortableType(arg: any): arg is ISortableType {
  return arg.dependsOn !== undefined;
}

interface PythonTypeOpts {
  bases?: spec.TypeReference[];
}

abstract class BasePythonClassType implements PythonType, ISortableType {
  protected bases: spec.TypeReference[];
  protected members: PythonBase[];

  public constructor(
    protected readonly generator: PythonGenerator,
    public readonly pythonName: string,
    public readonly fqn: string | null,
    opts: PythonTypeOpts,
    protected readonly docs: spec.Docs | undefined) {
    const {
      bases = [],
    } = opts;

    this.bases = bases;
    this.members = [];
  }

  public dependsOn(resolver: TypeResolver): PythonType[] {
    const dependencies: PythonType[] = [];
    const parent = resolver.getParent(this.fqn!);

    // We need to return any bases that are in the same module at the same level of
    // nesting.
    const seen: Set<string> = new Set();
    for (const base of this.bases) {
      if (spec.isNamedTypeReference(base)) {
        if (resolver.isInModule(base)) {
          // Given a base, we need to locate the base's parent that is the same as
          // our parent, because we only care about dependencies that are at the
          // same level of our own.
          // TODO: We might need to recurse into our members to also find their
          //       dependencies.
          let baseItem = resolver.getType(base);
          let baseParent = resolver.getParent(base);
          while (baseParent !== parent) {
            baseItem = baseParent;
            baseParent = resolver.getParent(baseItem.fqn!);
          }

          if (!seen.has(baseItem.fqn!)) {
            dependencies.push(baseItem);
            seen.add(baseItem.fqn!);
          }
        }
      }
    }

    return dependencies;
  }

  public addMember(member: PythonBase) {
    this.members.push(member);
  }

  public emit(code: CodeMaker, resolver: TypeResolver) {
    const classParams = this.getClassParams(resolver);
    const bases = classParams.length > 0 ? `(${classParams.join(', ')})` : '';

    code.openBlock(`class ${this.pythonName}${bases}`);
    emitDocString(code, this.docs);

    this.emitPreamble(code, resolver);

    if (this.members.length > 0) {
      resolver = this.fqn ? resolver.bind(this.fqn) : resolver;
      for (const member of sortMembers(this.members, resolver)) {
        member.emit(code, resolver);
      }
    } else {
      code.line('pass');
    }

<<<<<<< HEAD
    public emit(code: CodeMaker, resolver: TypeResolver) {
        const classParams = this.getClassParams(resolver);
        const bases = classParams.length > 0 ? `(${classParams.join(", ")})` : "";

        code.openBlock(`class ${this.pythonName}${bases}`);
        emitDocString(code, this.docs, { documentableItem: `class-${this.pythonName}` });
=======
    code.closeBlock();
  }
>>>>>>> f1c2bd4b

  protected abstract getClassParams(resolver: TypeResolver): string[];

  protected emitPreamble(_code: CodeMaker, _resolver: TypeResolver) { return; }
}

interface BaseMethodOpts {
  abstract?: boolean;
  liftedProp?: spec.InterfaceType;
  parent?: spec.NamedTypeReference;
}

interface BaseMethodEmitOpts {
  renderAbstract?: boolean;
  forceEmitBody?: boolean;
}

abstract class BaseMethod implements PythonBase {
  public readonly abstract: boolean;

  protected readonly abstract implicitParameter: string;
  protected readonly jsiiMethod: string;
  protected readonly decorator?: string;
  protected readonly classAsFirstParameter: boolean = false;
  protected readonly returnFromJSIIMethod: boolean = true;
  protected readonly shouldEmitBody: boolean = true;

  private readonly liftedProp?: spec.InterfaceType;
  private readonly parent?: spec.NamedTypeReference;

  public constructor(protected readonly generator: PythonGenerator,
    public readonly pythonName: string,
    private readonly jsName: string | undefined,
    private readonly parameters: spec.Parameter[],
    private readonly returns?: spec.OptionalValue,
    private readonly docs?: spec.Docs,
    opts: BaseMethodOpts = {}) {
    this.abstract = !!opts.abstract;
    this.liftedProp = opts.liftedProp;
    this.parent = opts.parent;
  }

  public emit(code: CodeMaker, resolver: TypeResolver, opts?: BaseMethodEmitOpts) {
    const { renderAbstract = true, forceEmitBody = false } = opts || {};

    let returnType: string;
    if (this.returns !== undefined) {
      returnType = resolver.resolve(this.returns, { forwardReferences: false });
    } else {
      returnType = 'None';
    }

    // We cannot (currently?) blindly use the names given to us by the JSII for
    // initializers, because our keyword lifting will allow two names to clash.
    // This can hopefully be removed once we get https://github.com/aws/jsii/issues/288
    // resolved, so build up a list of all of the prop names so we can check against
    // them later.
    const liftedPropNames: Set<string> = new Set();
    if (this.liftedProp !== undefined
                && this.liftedProp.properties !== undefined
                && this.liftedProp.properties.length >= 1) {
      for (const prop of this.liftedProp.properties) {
        liftedPropNames.add(toPythonParameterName(prop.name));
      }
    }

    // We need to turn a list of JSII parameters, into Python style arguments with
    // gradual typing, so we'll have to iterate over the list of parameters, and
    // build the list, converting as we go.
    const pythonParams: string[] = [this.implicitParameter];
    for (const param of this.parameters) {
      // We cannot (currently?) blindly use the names given to us by the JSII for
      // initializers, because our keyword lifting will allow two names to clash.
      // This can hopefully be removed once we get https://github.com/aws/jsii/issues/288
      // resolved.
      let paramName: string = toPythonParameterName(param.name);
      while (liftedPropNames.has(paramName)) {
        paramName = `${paramName}_`;
      }

      const paramType = resolver.resolve(param, { forwardReferences: false });
      const paramDefault = param.optional ? '=None' : '';

      pythonParams.push(`${paramName}: ${paramType}${paramDefault}`);
    }

    const documentableArgs = [...this.parameters];

    // If we have a lifted parameter, then we'll drop the last argument to our params
    // and then we'll lift all of the params of the lifted type as keyword arguments
    // to the function.
    if (this.liftedProp !== undefined) {
      // Remove our last item.
      pythonParams.pop();
      const liftedProperties = this.getLiftedProperties(resolver);

      if (liftedProperties.length >= 1) {
        // All of these parameters are keyword only arguments, so we'll mark them
        // as such.
        pythonParams.push('*');

        // Iterate over all of our props, and reflect them into our params.
        for (const prop of liftedProperties) {
          const paramName = toPythonParameterName(prop.name);
          const paramType = resolver.resolve(prop, { forwardReferences: false });
          const paramDefault = prop.optional ? '=None' : '';

          pythonParams.push(`${paramName}: ${paramType}${paramDefault}`);
        }
      }

      // Document them as keyword arguments
      documentableArgs.push(...liftedProperties);
    } else if (this.parameters.length >= 1 && this.parameters[this.parameters.length - 1].variadic) {
      // Another situation we could be in, is that instead of having a plain parameter
      // we have a variadic parameter where we need to expand the last parameter as a
      // *args.
      pythonParams.pop();

      const lastParameter = this.parameters.slice(-1)[0];
      const paramName = toPythonParameterName(lastParameter.name);
      const paramType = resolver.resolve(
        lastParameter,
        { forwardReferences: false, ignoreOptional: true },
      );

<<<<<<< HEAD
        code.openBlock(`def ${this.pythonName}(${pythonParams.join(", ")}) -> ${returnType}`);
        emitDocString(code, this.docs, { arguments: documentableArgs, documentableItem: `method-${this.pythonName}`});
        this.emitBody(code, resolver, renderAbstract, forceEmitBody);
        code.closeBlock();
=======
      pythonParams.push(`*${paramName}: ${paramType}`);
>>>>>>> f1c2bd4b
    }

    if (this.jsName !== undefined) {
      code.line(`@jsii.member(jsii_name="${this.jsName}")`);
    }

    if (this.decorator !== undefined) {
      code.line(`@${this.decorator}`);
    }

    if (renderAbstract && this.abstract) {
      code.line('@abc.abstractmethod');
    }

    code.openBlock(`def ${this.pythonName}(${pythonParams.join(', ')}) -> ${returnType}`);
    emitDocString(code, this.docs, { arguments: documentableArgs });
    this.emitBody(code, resolver, renderAbstract, forceEmitBody);
    code.closeBlock();
  }

  private emitBody(code: CodeMaker, resolver: TypeResolver, renderAbstract: boolean, forceEmitBody: boolean) {
    if ((!this.shouldEmitBody && !forceEmitBody) || (renderAbstract && this.abstract)) {
      code.line('...');
    } else {
      if (this.liftedProp !== undefined) {
        this.emitAutoProps(code, resolver);
      }

      this.emitJsiiMethodCall(code, resolver);
    }
  }

  private emitAutoProps(code: CodeMaker, resolver: TypeResolver) {
    const lastParameter = this.parameters.slice(-1)[0];
    const argName = toPythonParameterName(lastParameter.name);
    const typeName = resolver.resolve(lastParameter, { ignoreOptional: true });

    // We need to build up a list of properties, which are mandatory, these are the
    // ones we will specifiy to start with in our dictionary literal.
    const liftedProps = this.getLiftedProperties(resolver).map(p => new StructField(p));
    const assignments = liftedProps
      .map(p => p.pythonName)
      .map(v => `${v}=${v}`);

    code.line(`${argName} = ${typeName}(${assignments.join(', ')})`);
    code.line();
  }

  private emitJsiiMethodCall(code: CodeMaker, resolver: TypeResolver) {
    const methodPrefix: string = this.returnFromJSIIMethod ? 'return ' : '';

    const jsiiMethodParams: string[] = [];
    if (this.classAsFirstParameter) {
      if (this.parent === undefined) {
        throw new Error('Parent not known.');
      }
      jsiiMethodParams.push(resolver.resolve({ type: this.parent }));
    }
    jsiiMethodParams.push(this.implicitParameter);
    if (this.jsName !== undefined) {
      jsiiMethodParams.push(`"${this.jsName}"`);
    }

    // If the last arg is variadic, expand the tuple
    const params: string[] = [];
    for (const param of this.parameters) {
      let expr = toPythonParameterName(param.name);
      if (param.variadic) { expr = `*${expr}`; }
      params.push(expr);
    }

    code.line(`${methodPrefix}jsii.${this.jsiiMethod}(${jsiiMethodParams.join(', ')}, [${params.join(', ')}])`);
  }

  private getLiftedProperties(resolver: TypeResolver): spec.Property[] {
    const liftedProperties: spec.Property[] = [];

    const stack = [this.liftedProp];
    let current = stack.shift();
    while (current !== undefined) {
      // Add any interfaces that this interface depends on, to the list.
      if (current.interfaces !== undefined) {
        stack.push(...current.interfaces.map(ifc => resolver.dereference(ifc) as spec.InterfaceType));
      }

      // Add all of the properties of this interface to our list of properties.
      if (current.properties !== undefined) {
        liftedProperties.push(...current.properties);
      }

      // Finally, grab our next item.
      current = stack.shift();
    }

    return liftedProperties;
  }
}

interface BasePropertyOpts {
  abstract?: boolean;
  immutable?: boolean;
}

interface BasePropertyEmitOpts {
  renderAbstract?: boolean;
  forceEmitBody?: boolean;
}

abstract class BaseProperty implements PythonBase {
<<<<<<< HEAD
    public readonly abstract: boolean;

    protected readonly abstract decorator: string;
    protected readonly abstract implicitParameter: string;
    protected readonly jsiiGetMethod: string;
    protected readonly jsiiSetMethod: string;
    protected readonly shouldEmitBody: boolean = true;

    private readonly immutable: boolean;

    constructor(public readonly pythonName: string,
                private readonly jsName: string,
                private readonly type: spec.OptionalValue,
                private readonly docs: spec.Docs | undefined,
                opts: BasePropertyOpts = {}) {
        const {
            abstract = false,
            immutable = false,
        } = opts;

        this.abstract = abstract;
        this.immutable = immutable;
    }

    public emit(code: CodeMaker, resolver: TypeResolver, opts?: BasePropertyEmitOpts) {
        const { renderAbstract = true, forceEmitBody = false } = opts || {};
        const pythonType = resolver.resolve(this.type, { forwardReferences: false });

        code.line(`@${this.decorator}`);
        code.line(`@jsii.member(jsii_name="${this.jsName}")`);
        if (renderAbstract && this.abstract) {
            code.line("@abc.abstractmethod");
        }
        code.openBlock(`def ${this.pythonName}(${this.implicitParameter}) -> ${pythonType}`);
        emitDocString(code, this.docs, { documentableItem: `prop-${this.pythonName}` });
        if ((this.shouldEmitBody || forceEmitBody) && (!renderAbstract || !this.abstract)) {
            code.line(`return jsii.${this.jsiiGetMethod}(${this.implicitParameter}, "${this.jsName}")`);
        } else {
            code.line("...");
        }
        code.closeBlock();

        if (!this.immutable) {
            code.line(`@${this.pythonName}.setter`);
            if (renderAbstract && this.abstract) {
                code.line("@abc.abstractmethod");
            }
            code.openBlock(`def ${this.pythonName}(${this.implicitParameter}, value: ${pythonType})`);
            if ((this.shouldEmitBody || forceEmitBody) && (!renderAbstract || !this.abstract)) {
                code.line(`return jsii.${this.jsiiSetMethod}(${this.implicitParameter}, "${this.jsName}", value)`);
            } else {
                code.line("...");
            }
            code.closeBlock();
        }
    }
=======
  public readonly abstract: boolean;

  protected readonly abstract decorator: string;
  protected readonly abstract implicitParameter: string;
  protected readonly jsiiGetMethod: string;
  protected readonly jsiiSetMethod: string;
  protected readonly shouldEmitBody: boolean = true;

  private readonly immutable: boolean;

  public constructor(public readonly pythonName: string,
    private readonly jsName: string,
    private readonly type: spec.OptionalValue,
    private readonly docs: spec.Docs | undefined,
    opts: BasePropertyOpts = {}) {
    const {
      abstract = false,
      immutable = false,
    } = opts;

    this.abstract = abstract;
    this.immutable = immutable;
  }

  public emit(code: CodeMaker, resolver: TypeResolver, opts?: BasePropertyEmitOpts) {
    const { renderAbstract = true, forceEmitBody = false } = opts || {};
    const pythonType = resolver.resolve(this.type, { forwardReferences: false });

    code.line(`@${this.decorator}`);
    code.line(`@jsii.member(jsii_name="${this.jsName}")`);
    if (renderAbstract && this.abstract) {
      code.line('@abc.abstractmethod');
    }
    code.openBlock(`def ${this.pythonName}(${this.implicitParameter}) -> ${pythonType}`);
    emitDocString(code, this.docs);
    if ((this.shouldEmitBody || forceEmitBody) && (!renderAbstract || !this.abstract)) {
      code.line(`return jsii.${this.jsiiGetMethod}(${this.implicitParameter}, "${this.jsName}")`);
    } else {
      code.line('...');
    }
    code.closeBlock();

    if (!this.immutable) {
      code.line(`@${this.pythonName}.setter`);
      if (renderAbstract && this.abstract) {
        code.line('@abc.abstractmethod');
      }
      code.openBlock(`def ${this.pythonName}(${this.implicitParameter}, value: ${pythonType})`);
      if ((this.shouldEmitBody || forceEmitBody) && (!renderAbstract || !this.abstract)) {
        code.line(`return jsii.${this.jsiiSetMethod}(${this.implicitParameter}, "${this.jsName}", value)`);
      } else {
        code.line('...');
      }
      code.closeBlock();
    }
  }
>>>>>>> f1c2bd4b
}

class Interface extends BasePythonClassType {

  public emit(code: CodeMaker, resolver: TypeResolver) {
    code.line(`@jsii.interface(jsii_type="${this.fqn}")`);

    // First we do our normal class logic for emitting our members.
    super.emit(code, resolver);

<<<<<<< HEAD
        // Then, we have to emit a Proxy class which implements our proxy interface.
        resolver = this.fqn ? resolver.bind(this.fqn) : resolver;
        const proxyBases: string[] = this.bases.map(b => `jsii.proxy_for(${resolver.resolve({ type: b })})`);
        code.openBlock(`class ${this.getProxyClassName()}(${proxyBases.join(", ")})`);
        emitDocString(code, this.docs, { documentableItem: `class-${this.pythonName}` });
        code.line(`__jsii_type__ = "${this.fqn}"`);
=======
    // Then, we have to emit a Proxy class which implements our proxy interface.
    resolver = this.fqn ? resolver.bind(this.fqn) : resolver;
    const proxyBases: string[] = this.bases.map(b => `jsii.proxy_for(${resolver.resolve({ type: b })})`);
    code.openBlock(`class ${this.getProxyClassName()}(${proxyBases.join(', ')})`);
    emitDocString(code, this.docs);
    code.line(`__jsii_type__ = "${this.fqn}"`);
>>>>>>> f1c2bd4b

    if (this.members.length > 0) {
      for (const member of this.members) {
        member.emit(code, resolver, { forceEmitBody: true });
      }
    } else {
      code.line('pass');
    }

    code.closeBlock();
  }

  protected getClassParams(resolver: TypeResolver): string[] {
    const params: string[] = this.bases.map(b => resolver.resolve({ type: b }));

    params.push('jsii.compat.Protocol');

    return params;
  }

  protected emitPreamble(code: CodeMaker, _resolver: TypeResolver) {
    code.line('@staticmethod');
    code.openBlock('def __jsii_proxy_class__()');
    code.line(`return ${this.getProxyClassName()}`);
    code.closeBlock();
  }

  private getProxyClassName(): string {
    return `_${this.pythonName}Proxy`;
  }

}

class InterfaceMethod extends BaseMethod {
  protected readonly implicitParameter: string = 'self';
  protected readonly jsiiMethod: string = 'invoke';
  protected readonly shouldEmitBody: boolean = false;
}

class InterfaceProperty extends BaseProperty {
  protected readonly decorator: string = 'property';
  protected readonly implicitParameter: string = 'self';
  protected readonly jsiiGetMethod: string = 'get';
  protected readonly jsiiSetMethod: string = 'set';
  protected readonly shouldEmitBody: boolean = false;
}

class Struct extends BasePythonClassType {
  protected directMembers = new Array<StructField>();

  public addMember(member: PythonBase): void {
    if (!(member instanceof StructField)) {
      throw new Error('Must add StructField to Struct');
    }
    this.directMembers.push(member);
  }

  public emit(code: CodeMaker, resolver: TypeResolver) {
    resolver = this.fqn ? resolver.bind(this.fqn) : resolver;

    const baseInterfaces = this.getClassParams(resolver);

    code.line(`@jsii.data_type(jsii_type="${this.fqn}", jsii_struct_bases=[${baseInterfaces.join(', ')}], name_mapping=${this.propertyMap()})`);
    code.openBlock(`class ${this.pythonName}(${baseInterfaces.join(', ')})`);
    this.emitConstructor(code, resolver);

    for (const member of this.allMembers) {
      this.emitGetter(member, code, resolver);
    }

    this.emitMagicMethods(code);

    code.closeBlock();
  }

  protected getClassParams(resolver: TypeResolver): string[] {
    return this.bases.map(b => resolver.resolve({ type: b }));
  }

  /**
     * Find all fields (inherited as well)
     */
  private get allMembers(): StructField[] {
    return this.thisInterface.allProperties.map(x => new StructField(propertySpec(x)));
  }

  private get thisInterface() {
    if (this.fqn === null) { throw new Error('FQN not set'); }
    return this.generator.reflectAssembly.system.findInterface(this.fqn);
  }

  private emitConstructor(code: CodeMaker, resolver: TypeResolver) {
    const members = this.allMembers;

    const kwargs = members.map(m => m.constructorDecl(resolver));

    const constructorArguments = kwargs.length > 0 ? ['self', '*', ...kwargs] : ['self'];

    code.openBlock(`def __init__(${constructorArguments.join(', ')})`);
    this.emitConstructorDocstring(code);

    // Required properties, those will always be put into the dict
    code.line('self._values = {');
    for (const member of members.filter(m => !m.optional)) {
      code.line(`    '${member.pythonName}': ${member.pythonName},`);
    }
    code.line('}');

<<<<<<< HEAD
    private emitConstructorDocstring(code: CodeMaker) {
        const args: DocumentableArgument[] = this.allMembers.map(m => ({
            name: m.pythonName,
            docs: m.docs,
        }));
        emitDocString(code, this.docs, { arguments: args, documentableItem: `class-${this.pythonName}` });
=======
    // Optional properties, will only be put into the dict if they're not None
    for (const member of members.filter(m => m.optional)) {
      code.line(`if ${member.pythonName} is not None: self._values["${member.pythonName}"] = ${member.pythonName}`);
>>>>>>> f1c2bd4b
    }

    code.closeBlock();
  }

  private emitConstructorDocstring(code: CodeMaker) {
    const args: DocumentableArgument[] = this.allMembers.map(m => ({
      name: m.pythonName,
      docs: m.docs,
    }));
    emitDocString(code, this.docs, { arguments: args });
  }

  private emitGetter(member: StructField, code: CodeMaker, resolver: TypeResolver) {
    code.line('@property');
    code.openBlock(`def ${member.pythonName}(self) -> ${member.typeAnnotation(resolver)}`);
    member.emitDocString(code);
    code.line(`return self._values.get('${member.pythonName}')`);
    code.closeBlock();
  }

  private emitMagicMethods(code: CodeMaker) {
    code.openBlock('def __eq__(self, rhs) -> bool');
    code.line('return isinstance(rhs, self.__class__) and rhs._values == self._values');
    code.closeBlock();

    code.openBlock('def __ne__(self, rhs) -> bool');
    code.line('return not (rhs == self)');
    code.closeBlock();

    code.openBlock('def __repr__(self) -> str');
    code.line(`return '${this.pythonName}(%s)' % ', '.join(k + '=' + repr(v) for k, v in self._values.items())`);
    code.closeBlock();
  }

  private propertyMap() {
    const ret = new Array<string>();
    for (const member of this.allMembers) {
      ret.push(`'${member.pythonName}': '${member.jsiiName}'`);
    }
    return `{${ret.join(', ')}}`;
  }
}

class StructField implements PythonBase {
  public readonly pythonName: string;
  public readonly jsiiName: string;
  public readonly docs?: spec.Docs;
  private readonly type: spec.OptionalValue;

  public constructor(public readonly prop: spec.Property) {
    this.pythonName = toPythonPropertyName(prop.name);
    this.jsiiName = prop.name;
    this.type = prop;
    this.docs = prop.docs;
  }

  public get optional(): boolean {
    return !!this.type.optional;
  }

  public isStruct(generator: PythonGenerator): boolean {
    return isStruct(generator.reflectAssembly.system, this.type.type);
  }

  public constructorDecl(resolver: TypeResolver) {
    const opt = this.optional ? '=None' : '';
    return `${this.pythonName}: ${this.typeAnnotation(resolver)}${opt}`;
  }

  /**
     * Return the Python type annotation for this type
     */
<<<<<<< HEAD
    public typeAnnotation(resolver: TypeResolver) {
        return resolver.resolve(
            this.type,
            { forwardReferences: false }
        );
    }

    public emitDocString(code: CodeMaker) {
        emitDocString(code, this.docs, { documentableItem: `prop-${this.pythonName}` });
    }

    public emit(code: CodeMaker, resolver: TypeResolver) {
        const resolvedType = this.typeAnnotation(resolver);
        code.line(`${this.pythonName}: ${resolvedType}`);
        this.emitDocString(code);
    }
=======
  public typeAnnotation(resolver: TypeResolver) {
    return resolver.resolve(
      this.type,
      { forwardReferences: false }
    );
  }

  public emitDocString(code: CodeMaker) {
    emitDocString(code, this.docs);
  }

  public emit(code: CodeMaker, resolver: TypeResolver) {
    const resolvedType = this.typeAnnotation(resolver);
    code.line(`${this.pythonName}: ${resolvedType}`);
    emitDocString(code, this.docs);
  }
>>>>>>> f1c2bd4b
}

interface ClassOpts extends PythonTypeOpts {
  abstract?: boolean;
  interfaces?: spec.NamedTypeReference[];
  abstractBases?: spec.ClassType[];
}

class Class extends BasePythonClassType {

  private readonly abstract: boolean;
  private readonly abstractBases: spec.ClassType[];
  private readonly interfaces: spec.NamedTypeReference[];

  public constructor(generator: PythonGenerator, name: string, fqn: string, opts: ClassOpts, docs: spec.Docs | undefined) {
    super(generator, name, fqn, opts, docs);

    const { abstract = false, interfaces = [], abstractBases = [] } = opts;

    this.abstract = abstract;
    this.interfaces = interfaces;
    this.abstractBases = abstractBases;
  }

  public dependsOn(resolver: TypeResolver): PythonType[] {
    const dependencies: PythonType[] = super.dependsOn(resolver);
    const parent = resolver.getParent(this.fqn!);

    // We need to return any ifaces that are in the same module at the same level of
    // nesting.
    const seen: Set<string> = new Set();
    for (const iface of this.interfaces) {
      if (resolver.isInModule(iface)) {
        // Given a iface, we need to locate the ifaces's parent that is the same
        // as our parent, because we only care about dependencies that are at the
        // same level of our own.
        // TODO: We might need to recurse into our members to also find their
        //       dependencies.
        let ifaceItem = resolver.getType(iface);
        let ifaceParent = resolver.getParent(iface);
        while (ifaceParent !== parent) {
          ifaceItem = ifaceParent;
          ifaceParent = resolver.getParent(ifaceItem.fqn!);
        }

        if (!seen.has(ifaceItem.fqn!)) {
          dependencies.push(ifaceItem);
          seen.add(ifaceItem.fqn!);
        }
      }
    }

    return dependencies;
  }

  public emit(code: CodeMaker, resolver: TypeResolver) {
    // First we emit our implments decorator
    if (this.interfaces.length > 0) {
      const interfaces: string[] = this.interfaces.map(b => resolver.resolve({ type: b }));
      code.line(`@jsii.implements(${interfaces.join(', ')})`);
    }

    // Then we do our normal class logic for emitting our members.
    super.emit(code, resolver);

    // Then, if our class is Abstract, we have to go through and redo all of
    // this logic, except only emiting abstract methods and properties as non
    // abstract, and subclassing our initial class.
    if (this.abstract) {
      resolver = this.fqn ? resolver.bind(this.fqn) : resolver;

      const proxyBases: string[] = [this.pythonName];
      for (const base of this.abstractBases) {
        proxyBases.push(`jsii.proxy_for(${resolver.resolve({ type: base })})`);
      }

      code.openBlock(`class ${this.getProxyClassName()}(${proxyBases.join(', ')})`);

      // Filter our list of members to *only* be abstract members, and not any
      // other types.
      const abstractMembers = this.members.filter(
        m => (m instanceof BaseMethod || m instanceof BaseProperty) && m.abstract
      );
      if (abstractMembers.length > 0) {
        for (const member of abstractMembers) {
          member.emit(code, resolver, { renderAbstract: false });
        }
      } else {
        code.line('pass');
      }

      code.closeBlock();
    }
  }

  protected emitPreamble(code: CodeMaker, _resolver: TypeResolver) {
    if (this.abstract) {
      code.line('@staticmethod');
      code.openBlock('def __jsii_proxy_class__()');
      code.line(`return ${this.getProxyClassName()}`);
      code.closeBlock();
    }
  }

  protected getClassParams(resolver: TypeResolver): string[] {
    const params: string[] = this.bases.map(b => resolver.resolve({ type: b }));
    const metaclass: string = this.abstract ? 'JSIIAbstractClass' : 'JSIIMeta';

    params.push(`metaclass=jsii.${metaclass}`);
    params.push(`jsii_type="${this.fqn}"`);

    return params;
  }

  private getProxyClassName(): string {
    return `_${this.pythonName}Proxy`;
  }
}

class StaticMethod extends BaseMethod {
  protected readonly decorator?: string = 'classmethod';
  protected readonly implicitParameter: string = 'cls';
  protected readonly jsiiMethod: string = 'sinvoke';
}

class Initializer extends BaseMethod {
  protected readonly implicitParameter: string = 'self';
  protected readonly jsiiMethod: string = 'create';
  protected readonly classAsFirstParameter: boolean = true;
  protected readonly returnFromJSIIMethod: boolean = false;
}

class Method extends BaseMethod {
  protected readonly implicitParameter: string = 'self';
  protected readonly jsiiMethod: string = 'invoke';
}

class AsyncMethod extends BaseMethod {
  protected readonly implicitParameter: string = 'self';
  protected readonly jsiiMethod: string = 'ainvoke';
}

class StaticProperty extends BaseProperty {
  protected readonly decorator: string = 'classproperty';
  protected readonly implicitParameter: string = 'cls';
  protected readonly jsiiGetMethod: string = 'sget';
  protected readonly jsiiSetMethod: string = 'sset';
}

class Property extends BaseProperty {
  protected readonly decorator: string = 'property';
  protected readonly implicitParameter: string = 'self';
  protected readonly jsiiGetMethod: string = 'get';
  protected readonly jsiiSetMethod: string = 'set';
}

class Enum extends BasePythonClassType {

  public emit(code: CodeMaker, resolver: TypeResolver) {
    code.line(`@jsii.enum(jsii_type="${this.fqn}")`);
    return super.emit(code, resolver);
  }

  protected getClassParams(_resolver: TypeResolver): string[] {
    return ['enum.Enum'];
  }

}

class EnumMember implements PythonBase {
<<<<<<< HEAD
    constructor(public readonly pythonName: string, private readonly value: string, private readonly docs: spec.Docs | undefined) {
        this.pythonName = pythonName;
        this.value = value;
    }

    public emit(code: CodeMaker, _resolver: TypeResolver) {
        code.line(`${this.pythonName} = "${this.value}"`);
        emitDocString(code, this.docs, { documentableItem: `enum-${this.pythonName}` });
    }
=======
  public constructor(public readonly pythonName: string, private readonly value: string, private readonly docs: spec.Docs | undefined) {
    this.pythonName = pythonName;
    this.value = value;
  }

  public emit(code: CodeMaker, _resolver: TypeResolver) {
    code.line(`${this.pythonName} = "${this.value}"`);
    emitDocString(code, this.docs);
  }
>>>>>>> f1c2bd4b
}

class Namespace extends BasePythonClassType {
  protected getClassParams(_resolver: TypeResolver): string[] {
    return [];
  }
}

interface ModuleOpts {
  assembly: spec.Assembly;
  assemblyFilename: string;
  loadAssembly: boolean;
}

class Module implements PythonType {

  public readonly pythonName: string;
  public readonly fqn: string | null;

  private readonly assembly: spec.Assembly;
  private readonly assemblyFilename: string;
  private readonly loadAssembly: boolean;
  private readonly members: PythonBase[];

  public constructor(name: string, fqn: string | null, opts: ModuleOpts) {
    this.pythonName = name;
    this.fqn = fqn;

    this.assembly = opts.assembly;
    this.assemblyFilename = opts.assemblyFilename;
    this.loadAssembly = opts.loadAssembly;
    this.members = [];
  }

  public addMember(member: PythonBase) {
    this.members.push(member);
  }

  public emit(code: CodeMaker, resolver: TypeResolver) {
    resolver = this.fqn ? resolver.bind(this.fqn, this.pythonName) : resolver;

    // Before we write anything else, we need to write out our module headers, this
    // is where we handle stuff like imports, any required initialization, etc.
    code.line('import abc');
    code.line('import datetime');
    code.line('import enum');
    code.line('import typing');
    code.line();
    code.line('import jsii');
    code.line('import jsii.compat');
    code.line('import publication');
    code.line();
    code.line('from jsii.python import classproperty');

    // Go over all of the modules that we need to import, and import them.
    this.emitDependencyImports(code, resolver);

    // Determine if we need to write out the kernel load line.
    if (this.loadAssembly) {
      code.line(
        '__jsii_assembly__ = jsii.JSIIAssembly.load(' +
                `"${this.assembly.name}", ` +
                `"${this.assembly.version}", ` +
                '__name__, ' +
                `"${this.assemblyFilename}")`
      );
    }

    // Emit all of our members.
    for (const member of sortMembers(this.members, resolver)) {
      member.emit(code, resolver);
    }

    // Whatever names we've exported, we'll write out our __all__ that lists them.
    const exportedMembers = this.members.map(m => `"${m.pythonName}"`);
    if (this.loadAssembly) {
      exportedMembers.push('"__jsii_assembly__"');
    }
    code.line(`__all__ = [${exportedMembers.sort().join(', ')}]`);

    // Finally, we'll use publication to ensure that all of the non-public names
    // get hidden from dir(), tab-complete, etc.
    code.line();
    code.line('publication.publish()');
  }

  private emitDependencyImports(code: CodeMaker, _resolver: TypeResolver) {
    const deps = Array.from(
      new Set([
        ...Object.values(this.assembly.dependencies || {}).map(d => {
          return d.targets!.python!.module;
        }),
      ])
    );

    for (const [idx, moduleName] of deps.sort().entries()) {
      // If this our first dependency, add a blank line to format our imports
      // slightly nicer.
      if (idx === 0) {
        code.line();
      }

      code.line(`import ${moduleName}`);
    }
  }
}

interface PackageData {
  filename: string;
  data: string | null;
}

class Package {

<<<<<<< HEAD
    public readonly name: string;
    public readonly version: string;
    public readonly metadata: spec.Assembly;

    private modules: Map<string, Module>;
    private data: Map<string, PackageData[]>;

    constructor(name: string, version: string, metadata: spec.Assembly) {
        this.name = name;
        this.version = version;
        this.metadata = metadata;

        this.modules = new Map();
        this.data = new Map();
    }

    public addModule(module: Module) {
        this.modules.set(module.pythonName, module);
    }

    public addData(module: Module, filename: string, data: string | null) {
        if (!this.data.has(module.pythonName)) {
            this.data.set(module.pythonName, new Array());
        }

        this.data.get(module.pythonName)!.push({filename, data});
    }

    public write(code: CodeMaker, resolver: TypeResolver) {
        const modules = [...this.modules.values()].sort((a, b) => a.pythonName.localeCompare(b.pythonName));

        // Iterate over all of our modules, and write them out to disk.
        for (const mod of modules) {
            const filename = path.join("src", pythonModuleNameToFilename(mod.pythonName), "__init__.py");

            code.openFile(filename);
            mod.emit(code, resolver);
            code.closeFile(filename);
        }

        // Handle our package data.
        const packageData: {[key: string]: string[]} = {};
        for (const [mod, pdata] of this.data) {
            for (const data of pdata) {
                if (data.data != null) {
                    const filepath = path.join("src", pythonModuleNameToFilename(mod), data.filename);

                    code.openFile(filepath);
                    code.line(data.data);
                    code.closeFile(filepath);
                }
            }

            packageData[mod] = pdata.map(pd => pd.filename);
        }

        // Compute our list of dependencies
        const dependencies: string[] = [];
        const expectedDeps = this.metadata.dependencies || {};
        for (const depName of Object.keys(expectedDeps)) {
            const depInfo = expectedDeps[depName];
            // We need to figure out what our version range is.
            // Basically, if it starts with Zero we want to restrict things to
            // ~=X.Y.Z. If it does not start with zero, then we want to do ~=X.Y,>=X.Y.Z.
            const versionParts = depInfo.version.split(".");
            let versionSpecifier: string;
            if (versionParts[0] === "0") {
                versionSpecifier = `~=${versionParts.slice(0, 3).join(".")}`;
            } else {
                versionSpecifier = `~=${versionParts.slice(0, 2).join(".")},>=${versionParts.slice(0, 3).join(".")}`;
            }

            dependencies.push(`${depInfo.targets!.python!.distName}${versionSpecifier}`);
        }

        code.openFile("README.md");
        if (this.metadata.readme) {
            code.line(convertSnippetsInMarkdown(this.metadata.readme.markdown, 'README.md'));
        }
        code.closeFile("README.md");

        // Strip " (build abcdef)" from the jsii version
        const jsiiVersionSimple = this.metadata.jsiiVersion.replace(/ .*$/, '');

        const setupKwargs = {
            name: this.name,
            version: this.version,
            description: this.metadata.description,
            url: this.metadata.homepage,
            long_description_content_type: "text/markdown",
            author: this.metadata.author.name + (
                this.metadata.author.email !== undefined ? "<" + this.metadata.author.email + ">" : ""
            ),
            project_urls: {
                Source: this.metadata.repository.url,
            },
            package_dir: {"": "src"},
            packages: modules.map(m => m.pythonName),
            package_data: packageData,
            python_requires: ">=3.6",
            install_requires: [`jsii~=${jsiiVersionSimple}`, "publication>=0.0.3"].concat(dependencies),
        };

        // We Need a setup.py to make this Package, actually a Package.
        // TODO:
        //      - License
        //      - Classifiers
        code.openFile("setup.py");
        code.line("import json");
        code.line("import setuptools");
        code.line();
        code.line('kwargs = json.loads("""');
        code.line(JSON.stringify(setupKwargs, null, 4));
        code.line('""")');
        code.line();
        code.openBlock("with open('README.md') as fp");
        code.line("kwargs['long_description'] = fp.read()");
        code.closeBlock();
        code.line();
        code.line("setuptools.setup(**kwargs)");
        code.closeFile("setup.py");

        // Because we're good citizens, we're going to go ahead and support pyproject.toml
        // as well.
        // TODO: Might be easier to just use a TOML library to write this out.
        code.openFile("pyproject.toml");
        code.line("[build-system]");
        code.line('requires = ["setuptools >= 38.6.0", "wheel >= 0.31.0"]');
        code.line('build-backend = "setuptools.build_meta"');
        code.closeFile("pyproject.toml");

        // We also need to write out a MANIFEST.in to ensure that all of our required
        // files are included.
        code.openFile("MANIFEST.in");
        code.line("include pyproject.toml");
        code.closeFile("MANIFEST.in");
    }
=======
  public readonly name: string;
  public readonly version: string;
  public readonly metadata: spec.Assembly;

  private readonly modules: Map<string, Module>;
  private readonly data: Map<string, PackageData[]>;

  public constructor(name: string, version: string, metadata: spec.Assembly) {
    this.name = name;
    this.version = version;
    this.metadata = metadata;

    this.modules = new Map();
    this.data = new Map();
  }

  public addModule(module: Module) {
    this.modules.set(module.pythonName, module);
  }

  public addData(module: Module, filename: string, data: string | null) {
    if (!this.data.has(module.pythonName)) {
      this.data.set(module.pythonName, []);
    }

    this.data.get(module.pythonName)!.push({ filename, data });
  }

  public write(code: CodeMaker, resolver: TypeResolver) {
    const modules = [...this.modules.values()].sort((a, b) => a.pythonName.localeCompare(b.pythonName));

    // Iterate over all of our modules, and write them out to disk.
    for (const mod of modules) {
      const filename = path.join('src', pythonModuleNameToFilename(mod.pythonName), '__init__.py');

      code.openFile(filename);
      mod.emit(code, resolver);
      code.closeFile(filename);
    }

    // Handle our package data.
    const packageData: {[key: string]: string[]} = {};
    for (const [mod, pdata] of this.data) {
      for (const data of pdata) {
        if (data.data != null) {
          const filepath = path.join('src', pythonModuleNameToFilename(mod), data.filename);

          code.openFile(filepath);
          code.line(data.data);
          code.closeFile(filepath);
        }
      }

      packageData[mod] = pdata.map(pd => pd.filename);
    }

    // Compute our list of dependencies
    const dependencies: string[] = [];
    const expectedDeps = this.metadata.dependencies || {};
    for (const depName of Object.keys(expectedDeps)) {
      const depInfo = expectedDeps[depName];
      // We need to figure out what our version range is.
      // Basically, if it starts with Zero we want to restrict things to
      // ~=X.Y.Z. If it does not start with zero, then we want to do ~=X.Y,>=X.Y.Z.
      const versionParts = depInfo.version.split('.');
      let versionSpecifier: string;
      if (versionParts[0] === '0') {
        versionSpecifier = `~=${versionParts.slice(0, 3).join('.')}`;
      } else {
        versionSpecifier = `~=${versionParts.slice(0, 2).join('.')},>=${versionParts.slice(0, 3).join('.')}`;
      }

      dependencies.push(`${depInfo.targets!.python!.distName}${versionSpecifier}`);
    }

    code.openFile('README.md');
    code.line(this.metadata.readme && this.metadata.readme.markdown);
    code.closeFile('README.md');

    // Strip " (build abcdef)" from the jsii version
    const jsiiVersionSimple = this.metadata.jsiiVersion.replace(/ .*$/, '');

    /* eslint-disable @typescript-eslint/camelcase */
    const setupKwargs = {
      name: this.name,
      version: this.version,
      description: this.metadata.description,
      url: this.metadata.homepage,
      long_description_content_type: 'text/markdown',
      author: this.metadata.author.name + (
        this.metadata.author.email !== undefined ? `<${this.metadata.author.email}>` : ''
      ),
      project_urls: {
        Source: this.metadata.repository.url,
      },
      package_dir: { '': 'src' },
      packages: modules.map(m => m.pythonName),
      package_data: packageData,
      python_requires: '>=3.6',
      install_requires: [`jsii~=${jsiiVersionSimple}`, 'publication>=0.0.3'].concat(dependencies),
    };
    /* eslint-enable @typescript-eslint/camelcase */

    // We Need a setup.py to make this Package, actually a Package.
    // TODO:
    //      - License
    //      - Classifiers
    code.openFile('setup.py');
    code.line('import json');
    code.line('import setuptools');
    code.line();
    code.line('kwargs = json.loads("""');
    code.line(JSON.stringify(setupKwargs, null, 4));
    code.line('""")');
    code.line();
    code.openBlock("with open('README.md') as fp");
    code.line("kwargs['long_description'] = fp.read()");
    code.closeBlock();
    code.line();
    code.line('setuptools.setup(**kwargs)');
    code.closeFile('setup.py');

    // Because we're good citizens, we're going to go ahead and support pyproject.toml
    // as well.
    // TODO: Might be easier to just use a TOML library to write this out.
    code.openFile('pyproject.toml');
    code.line('[build-system]');
    code.line('requires = ["setuptools >= 38.6.0", "wheel >= 0.31.0"]');
    code.line('build-backend = "setuptools.build_meta"');
    code.closeFile('pyproject.toml');

    // We also need to write out a MANIFEST.in to ensure that all of our required
    // files are included.
    code.openFile('MANIFEST.in');
    code.line('include pyproject.toml');
    code.closeFile('MANIFEST.in');
  }
>>>>>>> f1c2bd4b
}

type FindModuleCallback = (fqn: string) => spec.Assembly | spec.PackageVersion;
type FindTypeCallback = (fqn: string) => spec.Type;

interface TypeResolverOpts {
  forwardReferences?: boolean;
  ignoreOptional?: boolean;
}

class TypeResolver {

  private readonly types: Map<string, PythonType>;
  private readonly boundTo?: string;
  private readonly stdTypesRe = new RegExp('^(datetime\\.datetime|typing\\.[A-Z][a-z]+|jsii\\.Number)$');
  private readonly boundRe: RegExp;
  private readonly moduleName?: string;
  private readonly moduleRe: RegExp;
  private readonly findModule: FindModuleCallback;
  private readonly findType: FindTypeCallback;

  public constructor(types: Map<string, PythonType>,
    findModule: FindModuleCallback,
    findType: FindTypeCallback,
    boundTo?: string,
    moduleName?: string) {
    this.types = types;
    this.findModule = findModule;
    this.findType = findType;
    this.moduleName = moduleName;
    this.boundTo = boundTo !== undefined ? this.toPythonFQN(boundTo) : boundTo;

    if (this.moduleName !== undefined) {
      this.moduleRe = new RegExp(`^(${escapeStringRegexp(this.moduleName)})\\.(.+)$`);
    }

    if (this.boundTo !== undefined) {
      this.boundRe = new RegExp(`^(${escapeStringRegexp(this.boundTo)})\\.(.+)$`);
    }
  }

  public bind(fqn: string, moduleName?: string): TypeResolver {
    return new TypeResolver(
      this.types,
      this.findModule,
      this.findType,
      fqn,
      moduleName !== undefined ? moduleName : this.moduleName,
    );
  }

  public isInModule(typeRef: spec.NamedTypeReference | string): boolean {
    const pythonType = typeof typeRef !== 'string' ? this.toPythonFQN(typeRef.fqn) : typeRef;
    return this.moduleRe.test(pythonType);
  }

  public isInNamespace(typeRef: spec.NamedTypeReference | string): boolean {
    const pythonType = typeof typeRef !== 'string' ? this.toPythonFQN(typeRef.fqn) : typeRef;
    return this.boundRe.test(pythonType);
  }

  public getParent(typeRef: spec.NamedTypeReference | string): PythonType {
    const fqn = typeof typeRef !== 'string' ? typeRef.fqn : typeRef;
    const [, parentFQN] = /^(.+)\.[^.]+$/.exec(fqn) as string[];
    const parent = this.types.get(parentFQN);

    if (parent === undefined) {
      throw new Error(`Could not find parent:  ${parentFQN}`);
    }

    return parent;
  }

  public getType(typeRef: spec.NamedTypeReference): PythonType {
    const type = this.types.get(typeRef.fqn);

    if (type === undefined) {
      throw new Error(`Could not locate type: "${typeRef.fqn}"`);
    }

    return type;
  }

  public dereference(typeRef: string | spec.NamedTypeReference): spec.Type {
    if (typeof typeRef !== 'string') {
      typeRef = typeRef.fqn;
    }
    return this.findType(typeRef);
  }

  public resolve(
    typeInstance: spec.OptionalValue,
    opts: TypeResolverOpts = { forwardReferences: true, ignoreOptional: false }): string {
    const {
      forwardReferences = true,
    } = opts;

    const optional = opts.ignoreOptional ? false : !!typeInstance.optional;
    // First, we need to resolve our given type reference into the Python type.
    let pythonType = this.toPythonType(typeInstance.type, { optional });

    // If we split our types by any of the "special" characters that can't appear in
    // identifiers (like "[],") then we will get a list of all of the identifiers,
    // no matter how nested they are. The downside is we might get trailing/leading
    // spaces or empty items so we'll need to trim and filter this list.
    const types = pythonType.split(/[[\],]/).map((s: string) => s.trim()).filter(s => s !== '');

    for (const innerType of types) {
      // Built in types do not need formatted in any particular way.
      if (PYTHON_BUILTIN_TYPES.includes(innerType)) {
        continue;
      }

      // These are not exactly built in types, but they're also not types that
      // this resolver has to worry about.
      if (this.stdTypesRe.test(innerType)) {
        continue;
      }

      // If our resolver is bound to the same module as the type we're trying to
      // resolve, then we'll implement the needed logic to use module relative naming
      // and to handle forward references (if needed).
      if (this.isInModule(innerType)) {
        // If our type is part of the same namespace, then we'll return a namespace
        // relative name, otherwise a module relative name.
        let typeName: string;
        if (this.isInNamespace(innerType)) {
          [, , typeName] = this.boundRe.exec(innerType) as string[];
        } else {
          [, , typeName] = this.moduleRe.exec(innerType) as string[];
        }

        // This re will look for the entire type, boxed by either the start/end of
        // a string, a comma, a space, a quote, or open/closing brackets. This will
        // ensure that we only match whole type names, and not partial ones.
        const re = new RegExp(`((?:^|[[,\\s])"?)${innerType}("?(?:$|[\\],\\s]))`);

        // We need to handle forward references, our caller knows if we're able to
        // use them in the current context or not, so if not, we'll wrap our forward
        // reference in quotes.
        // We have special logic here for checking if our thing is actually *in*
        // our module, behond what we've already done, because our other logic will
        // work for submodules, but this can't.
        if (!forwardReferences && this.isInModule(innerType)) {
          pythonType = pythonType.replace(re, `$1"${innerType}"$2`);
        }

        // Now that we've gotten forward references out of the way, we will want
        // to replace the entire type string, with just the type portion.
        pythonType = pythonType.replace(re, `$1${typeName}$2`);
      }
    }

    return pythonType;
  }

  private toPythonType(typeRef: spec.TypeReference, opts: { optional: boolean }): string {
    let pythonType: string;

    // Get the underlying python type.
    if (spec.isPrimitiveTypeReference(typeRef)) {
      pythonType = this.toPythonPrimitive(typeRef.primitive);
    } else if (spec.isCollectionTypeReference(typeRef)) {
      pythonType = this.toPythonCollection(typeRef);
    } else if (spec.isNamedTypeReference(typeRef)) {
      pythonType = this.toPythonFQN(typeRef.fqn);
    } else if (typeRef.union) {
      const types = new Array<string>();
      for (const subtype of typeRef.union.types) {
        types.push(this.toPythonType(subtype, opts));
      }
      pythonType = `typing.Union[${types.join(', ')}]`;
    } else {
      throw new Error(`Invalid type reference: ${JSON.stringify(typeRef)}`);
    }

    // If our type is Optional, then we'll wrap our underlying type with typing.Optional
    // However, if we're not respecting optionals, then we'll just skip over this.
    // We explicitly don't emit this when our type is typing.Any, because typing.Any
    // already implied that None is an accepted type.
    // See: https://github.com/aws/jsii/issues/284
    if (opts.optional && pythonType !== 'typing.Any') {
      pythonType = `typing.Optional[${pythonType}]`;
    }

    return pythonType;
  }

  private toPythonPrimitive(primitive: spec.PrimitiveType): string {
    switch (primitive) {
      case spec.PrimitiveType.Boolean: return 'bool';
      case spec.PrimitiveType.Date: return 'datetime.datetime';
      case spec.PrimitiveType.Json: return 'typing.Mapping[typing.Any, typing.Any]';
      case spec.PrimitiveType.Number: return 'jsii.Number';
      case spec.PrimitiveType.String: return 'str';
      case spec.PrimitiveType.Any: return 'typing.Any';
      default:
        throw new Error(`Unknown primitive type: ${primitive}`);
    }
  }

  private toPythonCollection(ref: spec.CollectionTypeReference): string {
    const elementPythonType = this.toPythonType(ref.collection.elementtype, { optional: false });
    switch (ref.collection.kind) {
      case spec.CollectionKind.Array: return `typing.List[${elementPythonType}]`;
      case spec.CollectionKind.Map: return `typing.Mapping[str,${elementPythonType}]`;
      default:
        throw new Error(`Unsupported collection kind: ${ref.collection.kind}`);
    }
  }

  private toPythonFQN(fqn: string): string {
    const [assemblyName, ...qualifiedIdentifiers] = fqn.split('.');
    const fqnParts: string[] = [this.findModule(assemblyName).targets!.python!.module];

    for (const part of qualifiedIdentifiers) {
      fqnParts.push(toPythonIdentifier(part));
    }

    return fqnParts.join('.');
  }
}

class PythonGenerator extends Generator {
  private package: Package;
  private readonly types: Map<string, PythonType>;

  public constructor(options: GeneratorOptions = {}) {
    super(options);

    this.code.openBlockFormatter = s => `${s}:`;
    this.code.closeBlockFormatter = _s => '';

    this.types = new Map();
  }

  public getPythonType(fqn: string): PythonType {
    const type = this.types.get(fqn);

    if (type === undefined) {
      throw new Error(`Could not locate type: "${fqn}"`);
    }

    return type;
  }

  protected getAssemblyOutputDir(assm: spec.Assembly) {
    return path.join('src', pythonModuleNameToFilename(this.getAssemblyModuleName(assm)));
  }

  protected onBeginAssembly(assm: spec.Assembly, _fingerprint: boolean) {
    this.package = new Package(
      assm.targets!.python!.distName,
      assm.version,
      assm,
    );

    const assemblyModule = new Module(
      this.getAssemblyModuleName(assm),
      null,
      { assembly: assm,
        assemblyFilename: this.getAssemblyFileName(),
        loadAssembly: false },
    );

    this.package.addModule(assemblyModule);
    this.package.addData(assemblyModule, this.getAssemblyFileName(), null);
  }

  protected onEndAssembly(_assm: spec.Assembly, _fingerprint: boolean) {
    const resolver = new TypeResolver(
      this.types,
      (fqn: string) => this.findModule(fqn),
      (fqn: string) => this.findType(fqn),
    );
    this.package.write(this.code, resolver);
  }

  protected onBeginNamespace(ns: string) {
    // If we're generating the Namespace that matches our assembly, then we'll
    // actually be generating a module, otherwise we'll generate a class within
    // that module.
    if (ns === this.assembly.name) {
      const module = new Module(
        this.assembly.targets!.python!.module,
        ns,
        { assembly: this.assembly,
          assemblyFilename: this.getAssemblyFileName(),
          loadAssembly: ns === this.assembly.name },
      );

      this.package.addModule(module);
      // Add our py.typed marker to ensure that gradual typing works for this
      // package.
      this.package.addData(module, 'py.typed', '');

      this.types.set(ns, module);
    } else {
      // This should be temporary code, which can be removed and turned into an
      // error case once https://github.com/aws/jsii/issues/270 and
      // https://github.com/aws/jsii/issues/283 are solved.
      this.addPythonType(
        new Namespace(
          this,
          toPythonIdentifier(ns.replace(/^.+\.([^.]+)$/, '$1')),
          ns,
          {},
          undefined,
        ),
      );
    }
  }

  protected onBeginClass(cls: spec.ClassType, abstract: boolean | undefined) {
    const klass = new Class(
      this,
      toPythonIdentifier(cls.name),
      cls.fqn,
      {
        abstract,
        bases: (cls.base && [this.findType(cls.base)]) || [],
        interfaces: cls.interfaces && cls.interfaces.map(base => this.findType(base)),
        abstractBases: abstract ? this.getAbstractBases(cls) : [],
      },
      cls.docs,
    );

    if (cls.initializer !== undefined) {
      const { parameters = [] } = cls.initializer;

      klass.addMember(
        new Initializer(
          this,
          '__init__',
          undefined,
          parameters,
          undefined,
          cls.initializer.docs,
          { liftedProp: this.getliftedProp(cls.initializer), parent: cls },
        )
      );
    }

    this.addPythonType(klass);
  }

  protected onStaticMethod(cls: spec.ClassType, method: spec.Method) {
    const { parameters = [] } = method;

    this.getPythonType(cls.fqn).addMember(
      new StaticMethod(
        this,
        toPythonMethodName(method.name),
        method.name,
        parameters,
        method.returns,
        method.docs,
        { abstract: method.abstract, liftedProp: this.getliftedProp(method) },
      )
    );
  }

  protected onStaticProperty(cls: spec.ClassType, prop: spec.Property) {
    this.getPythonType(cls.fqn).addMember(
      new StaticProperty(
        toPythonPropertyName(prop.name, prop.const),
        prop.name,
        prop,
        prop.docs,
        { abstract: prop.abstract, immutable: prop.immutable },
      )
    );
  }

  protected onMethod(cls: spec.ClassType, method: spec.Method) {
    const { parameters = [] } = method;

    if (method.async) {
      this.getPythonType(cls.fqn).addMember(
        new AsyncMethod(
          this,
          toPythonMethodName(method.name, method.protected),
          method.name,
          parameters,
          method.returns,
          method.docs,
          { abstract: method.abstract, liftedProp: this.getliftedProp(method) },
        )
      );
    } else {
      this.getPythonType(cls.fqn).addMember(
        new Method(
          this,
          toPythonMethodName(method.name, method.protected),
          method.name,
          parameters,
          method.returns,
          method.docs,
          { abstract: method.abstract, liftedProp: this.getliftedProp(method) },
        )
      );
    }
  }

  protected onProperty(cls: spec.ClassType, prop: spec.Property) {
    this.getPythonType(cls.fqn).addMember(
      new Property(
        toPythonPropertyName(prop.name, prop.const, prop.protected),
        prop.name,
        prop,
        prop.docs,
        { abstract: prop.abstract, immutable: prop.immutable },
      )
    );
  }

  protected onUnionProperty(cls: spec.ClassType, prop: spec.Property, _union: spec.UnionTypeReference) {
    this.onProperty(cls, prop);
  }

  protected onBeginInterface(ifc: spec.InterfaceType) {
    let iface: Interface | Struct;

    if (ifc.datatype) {
      iface = new Struct(
        this,
        toPythonIdentifier(ifc.name),
        ifc.fqn,
        { bases: ifc.interfaces && ifc.interfaces.map(base => this.findType(base)) },
        ifc.docs,
      );
    } else {
      iface = new Interface(
        this,
        toPythonIdentifier(ifc.name),
        ifc.fqn,
        { bases: ifc.interfaces && ifc.interfaces.map(base => this.findType(base)) },
        ifc.docs,
      );
    }

    this.addPythonType(iface);
  }

  protected onEndInterface(_ifc: spec.InterfaceType) { return; }

  protected onInterfaceMethod(ifc: spec.InterfaceType, method: spec.Method) {
    const { parameters = [] } = method;

    this.getPythonType(ifc.fqn).addMember(
      new InterfaceMethod(
        this,
        toPythonMethodName(method.name, method.protected),
        method.name,
        parameters,
        method.returns,
        method.docs,
        { liftedProp: this.getliftedProp(method) },
      )
    );
  }

  protected onInterfaceProperty(ifc: spec.InterfaceType, prop: spec.Property) {
    let ifaceProperty: InterfaceProperty | StructField;

    if (ifc.datatype) {
      ifaceProperty = new StructField(prop);
    } else {
      ifaceProperty = new InterfaceProperty(
        toPythonPropertyName(prop.name, prop.const, prop.protected),
        prop.name,
        prop,
        prop.docs,
        { immutable: prop.immutable },
      );
    }

    this.getPythonType(ifc.fqn).addMember(ifaceProperty);
  }

  protected onBeginEnum(enm: spec.EnumType) {
    this.addPythonType(new Enum(this, toPythonIdentifier(enm.name), enm.fqn, {}, enm.docs));
  }

  protected onEnumMember(enm: spec.EnumType, member: spec.EnumMember) {
    this.getPythonType(enm.fqn).addMember(
      new EnumMember(
        toPythonIdentifier(member.name),
        member.name,
        member.docs,
      )
    );
  }

  protected onInterfaceMethodOverload(_ifc: spec.InterfaceType, _overload: spec.Method, _originalMethod: spec.Method) {
    throw new Error('Unhandled Type: InterfaceMethodOverload');
  }

  protected onMethodOverload(_cls: spec.ClassType, _overload: spec.Method, _originalMethod: spec.Method) {
    throw new Error('Unhandled Type: MethodOverload');
  }

  protected onStaticMethodOverload(_cls: spec.ClassType, _overload: spec.Method, _originalMethod: spec.Method) {
    throw new Error('Unhandled Type: StaticMethodOverload');
  }

  private getAssemblyModuleName(assm: spec.Assembly): string {
    return `${assm.targets!.python!.module}._jsii`;
  }

  private getParentFQN(fqn: string): string {
    const m = /^(.+)\.[^.]+$/.exec(fqn);

    if (m === null) {
      throw new Error(`Could not determine parent FQN of: ${fqn}`);
    }

    return m[1];
  }

  private getParent(fqn: string): PythonType {
    return this.getPythonType(this.getParentFQN(fqn));
  }

  private addPythonType(type: PythonType) {
    if (type.fqn === null) {
      throw new Error('Cannot add a Python type without a FQN.');
    }

    this.getParent(type.fqn).addMember(type);
    this.types.set(type.fqn, type);
  }

  private getliftedProp(method: spec.Method | spec.Initializer): spec.InterfaceType | undefined {
    // If there are parameters to this method, and if the last parameter's type is
    // a datatype interface, then we want to lift the members of that last paramter
    // as keyword arguments to this function.
    if (method.parameters !== undefined && method.parameters.length >= 1) {
      const lastParameter = method.parameters.slice(-1)[0];
      if (!lastParameter.variadic && spec.isNamedTypeReference(lastParameter.type)) {
        const lastParameterType = this.findType(lastParameter.type.fqn);
        if (spec.isInterfaceType(lastParameterType) && lastParameterType.datatype) {
          return lastParameterType;
        }
      }
    }

    return undefined;
  }

  private getAbstractBases(cls: spec.ClassType): spec.ClassType[] {
    const abstractBases: spec.ClassType[] = [];

    if (cls.base !== undefined) {
      const base = this.findType(cls.base);

      if (!spec.isClassType(base)) {
        throw new Error("Class inheritence that isn't a class?");
      }

      if (base.abstract) {
        abstractBases.push(base);
      }
    }

    return abstractBases;
  }
}

/**
 * Positional argument or keyword parameter
 */
interface DocumentableArgument {
  name: string;
  docs?: spec.Docs;
}

function emitDocString(code: CodeMaker, docs: spec.Docs | undefined, options: {
<<<<<<< HEAD
        arguments?: DocumentableArgument[],
        documentableItem?: string
        } = {}) {
    if ((!docs || Object.keys(docs).length === 0) && !options.arguments) { return; }
    if (!docs) { docs = {}; }

    const lines = new Array<string>();

    if (docs.summary) {
        lines.push(md2rst(docs.summary));
        brk();
    } else {
        lines.push('');
    }

    function brk() {
        if (lines.length > 0 && lines[lines.length - 1].trim() !== '') { lines.push(''); }
    }

    function block(heading: string, content: string, doBrk = true) {
        if (doBrk) { brk(); }
        lines.push(heading);
        const contentLines = md2rst(content).split('\n');
        if (contentLines.length <= 1) {
            lines.push(`:${heading}: ${contentLines.join('')}`);
        } else {
            lines.push(`:${heading}:`);
            brk();
            for (const line of contentLines) {
                lines.push(`${line}`);
            }
        }
        if (doBrk) { brk(); }
    }

    if (docs.remarks) {
        brk();
        lines.push(...md2rst(convertSnippetsInMarkdown(docs.remarks || '', options.documentableItem || 'docstring')).split('\n'));
        brk();
    }

    if (options.arguments && options.arguments.length > 0) {
        brk();
        for (const param of options.arguments) {
            // Add a line for every argument. Even if there is no description, we need
            // the docstring so that the Sphinx extension can add the type annotations.
            lines.push(`:param ${toPythonParameterName(param.name)}: ${onelineDescription(param.docs)}`);
        }
        brk();
    }

    if (docs.default) { block('default', docs.default); }
    if (docs.returns) { block('return', docs.returns); }
    if (docs.deprecated) { block('deprecated', docs.deprecated); }
    if (docs.see) { block('see', docs.see, false); }
    if (docs.stability && shouldMentionStability(docs.stability)) { block('stability', docs.stability, false); }
    if (docs.subclassable) { block('subclassable', 'Yes'); }

    for (const [k, v] of Object.entries(docs.custom || {})) {
        block(k + ':', v, false);
    }

    if (docs.example) {
        brk();
        lines.push('Example::');

        const exampleText = convertExample(docs.example, options.documentableItem || 'example');

        for (const line of exampleText.split('\n')) {
            lines.push(`    ${line}`);
        }
        brk();
    }

    while (lines.length > 0 && lines[lines.length - 1] === '') { lines.pop(); }

    if (lines.length === 0) { return; }

    if (lines.length === 1) {
        code.line(`"""${lines[0]}"""`);
        return;
    }

    code.line(`"""${lines[0]}`);
    lines.splice(0, 1);

    for (const line of lines) {
        code.line(line);
    }

    code.line(`"""`);
=======
  arguments?: DocumentableArgument[];
} = {}) {
  if ((!docs || Object.keys(docs).length === 0) && !options.arguments) { return; }
  if (!docs) { docs = {}; }

  const lines = new Array<string>();

  if (docs.summary) {
    lines.push(md2rst(docs.summary));
    brk();
  } else {
    lines.push('');
  }

  function brk() {
    if (lines.length > 0 && lines[lines.length - 1].trim() !== '') { lines.push(''); }
  }

  function block(heading: string, content: string, doBrk = true) {
    if (doBrk) { brk(); }
    lines.push(heading);
    const contentLines = md2rst(content).split('\n');
    if (contentLines.length <= 1) {
      lines.push(`:${heading}: ${contentLines.join('')}`);
    } else {
      lines.push(`:${heading}:`);
      brk();
      for (const line of contentLines) {
        lines.push(`${line}`);
      }
    }
    if (doBrk) { brk(); }
  }

  if (docs.remarks) {
    brk();
    lines.push(...md2rst(docs.remarks || '').split('\n'));
    brk();
  }

  if (options.arguments && options.arguments.length > 0) {
    brk();
    for (const param of options.arguments) {
      // Add a line for every argument. Even if there is no description, we need
      // the docstring so that the Sphinx extension can add the type annotations.
      lines.push(`:param ${toPythonParameterName(param.name)}: ${onelineDescription(param.docs)}`);
    }
    brk();
  }

  if (docs.default) { block('default', docs.default); }
  if (docs.returns) { block('return', docs.returns); }
  if (docs.deprecated) { block('deprecated', docs.deprecated); }
  if (docs.see) { block('see', docs.see, false); }
  if (docs.stability && shouldMentionStability(docs.stability)) { block('stability', docs.stability, false); }
  if (docs.subclassable) { block('subclassable', 'Yes'); }

  for (const [k, v] of Object.entries(docs.custom || {})) {
    block(`${k}:`, v, false);
  }

  if (docs.example) {
    brk();
    lines.push('Example::');
    for (const line of docs.example.split('\n')) {
      lines.push(`    ${line}`);
    }
    brk();
  }

  while (lines.length > 0 && lines[lines.length - 1] === '') { lines.pop(); }

  if (lines.length === 0) { return; }

  if (lines.length === 1) {
    code.line(`"""${lines[0]}"""`);
    return;
  }

  code.line(`"""${lines[0]}`);
  lines.splice(0, 1);

  for (const line of lines) {
    code.line(line);
  }

  code.line('"""');
>>>>>>> f1c2bd4b
}

/**
 * Render a one-line description of the given docs, used for method arguments and inlined properties
 */
function onelineDescription(docs: spec.Docs | undefined) {
  // Only consider a subset of fields here, we don't have a lot of formatting space
  if (!docs) { return '-'; }

  const parts = [];
  if (docs.summary) { parts.push(md2rst(docs.summary)); }
  if (docs.remarks) { parts.push(md2rst(docs.remarks)); }
  if (docs.default) { parts.push(`Default: ${md2rst(docs.default)}`); }
  return parts.join(' ').replace(/\s+/g, ' ');
}

function shouldMentionStability(s: Stability) {
  return s === Stability.Deprecated || s === Stability.Experimental;
}

function isStruct(typeSystem: reflect.TypeSystem, ref: spec.TypeReference): boolean {
<<<<<<< HEAD
    if (!spec.isNamedTypeReference(ref)) { return false; }
    const type = typeSystem.tryFindFqn(ref.fqn);
    return type !== undefined && type.isInterfaceType() && type.isDataType();
}

const pythonTranslator = new sampiler.PythonVisitor({
    disclaimer: 'Example may have issues. See https://github.com/aws/jsii/issues/826'
});

function convertExample(example: string, filename: string): string {
    const source = new sampiler.LiteralSource(example, filename);
    const result = sampiler.translateTypeScript(source, pythonTranslator);
    sampiler.printDiagnostics(result.diagnostics, process.stderr);
    return sampiler.renderTree(result.tree);
}

function convertSnippetsInMarkdown(markdown: string, filename: string): string {
    const source = new sampiler.LiteralSource(markdown, filename);
    const result =  sampiler.translateMarkdown(source, pythonTranslator, {
        languageIdentifier: 'python'
    });
    // FIXME: This should translate into an exit code somehow
    sampiler.printDiagnostics(result.diagnostics, process.stderr);
    return sampiler.renderTree(result.tree);
=======
  if (!spec.isNamedTypeReference(ref)) { return false; }
  const type = typeSystem.tryFindFqn(ref.fqn);
  return type !== undefined && type.isInterfaceType() && type.isDataType();
>>>>>>> f1c2bd4b
}<|MERGE_RESOLUTION|>--- conflicted
+++ resolved
@@ -10,497 +10,502 @@
 import { warn } from '../logging';
 import { md2rst } from '../markdown';
 import { propertySpec } from '../reflect-hacks';
-import { Target } from '../target';
+import { Target, TargetOptions } from '../target';
 import { shell } from '../util';
 
 export default class Python extends Target {
-  protected readonly generator = new PythonGenerator();
-
-  public async build(sourceDir: string, outDir: string): Promise<void> {
-    // Format our code to make it easier to read, we do this here instead of trying
-    // to do it in the code generation phase, because attempting to mix style and
-    // function makes the code generation harder to maintain and read, while doing
-    // this here is easy.
-    // await shell("black", ["--py36", sourceDir], {});
-
-    // Actually package up our code, both as a sdist and a wheel for publishing.
-    await shell('python3', ['setup.py', 'sdist', '--dist-dir', outDir], { cwd: sourceDir });
-    await shell('python3', ['setup.py', 'bdist_wheel', '--dist-dir', outDir], { cwd: sourceDir });
-    if (await twineIsPresent()) {
-      await shell('twine', ['check', path.join(outDir, '*')], { cwd: sourceDir });
-    } else {
-      warn('Unable to validate distribution packages because `twine` is not present. '
+    protected readonly generator = new PythonGenerator();
+
+    constructor(options: TargetOptions) {
+        super(options);
+    }
+
+    public async build(sourceDir: string, outDir: string): Promise<void> {
+        // Format our code to make it easier to read, we do this here instead of trying
+        // to do it in the code generation phase, because attempting to mix style and
+        // function makes the code generation harder to maintain and read, while doing
+        // this here is easy.
+        // await shell("black", ["--py36", sourceDir], {});
+
+        // Actually package up our code, both as a sdist and a wheel for publishing.
+        await shell("python3", ["setup.py", "sdist", "--dist-dir", outDir], { cwd: sourceDir });
+        await shell("python3", ["setup.py", "bdist_wheel", "--dist-dir", outDir], { cwd: sourceDir });
+        if (await twineIsPresent()) {
+            await shell("twine", ["check", path.join(outDir, '*')], { cwd: sourceDir });
+        } else {
+            warn('Unable to validate distribution packages because `twine` is not present. '
                 + 'Run `pip3 install twine` to enable distribution package validation.');
-    }
-
-    // Approximating existence check using `pip3 show`. If that fails, assume twine is not there.
-    async function twineIsPresent(): Promise<boolean> {
-      try {
-        const output = await shell('pip3', ['show', 'twine'], { cwd: sourceDir });
-        return output.trim() !== '';
-      } catch {
-        return false;
-      }
-    }
-  }
+        }
+
+        // Approximating existence check using `pip3 show`. If that fails, assume twine is not there.
+        async function twineIsPresent(): Promise<boolean> {
+            try {
+                const output = await shell("pip3", ["show", "twine"], { cwd: sourceDir });
+                return output.trim() !== '';
+            } catch {
+                return false;
+            }
+        }
+    }
 }
 
 // ##################
 // # CODE GENERATOR #
 // ##################
 
-const PYTHON_BUILTIN_TYPES = ['bool', 'str', 'None'];
+const PYTHON_BUILTIN_TYPES = ["bool", "str", "None"];
 
 const PYTHON_KEYWORDS = [
-  'False', 'None', 'True', 'and', 'as', 'assert', 'async', 'await', 'break', 'class',
-  'continue', 'def', 'del', 'elif', 'else', 'except', 'finally', 'for', 'from',
-  'global', 'if', 'import', 'in', 'is', 'lambda', 'nonlocal', 'not', 'or', 'pass',
-  'raise', 'return', 'try', 'while', 'with', 'yield'
+    "False", "None", "True", "and", "as", "assert", "async", "await", "break", "class",
+    "continue", "def", "del", "elif", "else", "except", "finally", "for", "from",
+    "global", "if", "import", "in", "is", "lambda", "nonlocal", "not", "or", "pass",
+    "raise", "return", "try", "while", "with", "yield"
 ];
 
 const pythonModuleNameToFilename = (name: string): string => {
-  return name.replace(/\./g, '/');
+    return name.replace(/\./g, "/");
 };
 
 const toPythonIdentifier = (name: string): string => {
-  if (PYTHON_KEYWORDS.includes(name)) {
-    return `${name}_`;
-  }
-
-  return name;
+    if (PYTHON_KEYWORDS.indexOf(name) > -1) {
+        return name + "_";
+    }
+
+    return name;
 };
 
-const toPythonMethodName = (name: string, protectedItem = false): string => {
-  let value = toPythonIdentifier(toSnakeCase(name));
-  if (protectedItem) {
-    value = `_${value}`;
-  }
-  return value;
+const toPythonMethodName = (name: string, protectedItem: boolean = false): string => {
+    let value = toPythonIdentifier(toSnakeCase(name));
+    if (protectedItem) {
+        value = "_" + value;
+    }
+    return value;
 };
 
-const toPythonPropertyName = (name: string, constant = false, protectedItem = false): string => {
-  let value = toPythonIdentifier(toSnakeCase(name));
-
-  if (constant) {
-    value = value.toUpperCase();
-  }
-
-  if (protectedItem) {
-    value = `_${value}`;
-  }
-
-  return value;
+const toPythonPropertyName = (name: string, constant: boolean = false, protectedItem: boolean = false): string => {
+    let value = toPythonIdentifier(toSnakeCase(name));
+
+    if (constant) {
+        value = value.toUpperCase();
+    }
+
+    if (protectedItem) {
+        value = "_" + value;
+    }
+
+    return value;
 };
 
 const toPythonParameterName = (name: string): string => {
-  return toPythonIdentifier(toSnakeCase(name));
+    return toPythonIdentifier(toSnakeCase(name));
 };
 
 const setDifference = (setA: Set<any>, setB: Set<any>): Set<any> => {
-  const difference = new Set(setA);
-  for (const elem of setB) {
-    difference.delete(elem);
-  }
-  return difference;
+    const difference = new Set(setA);
+    for (const elem of setB) {
+        difference.delete(elem);
+    }
+    return difference;
 };
 
 const sortMembers = (sortable: PythonBase[], resolver: TypeResolver): PythonBase[] => {
-  const sorted: PythonBase[] = [];
-  const seen: Set<PythonBase> = new Set();
-
-  // We're going to take a copy of our sortable item, because it'll make it easier if
-  // this method doesn't have side effects.
-  sortable = sortable.slice();
-
-  // The first thing we want to do, is push any item which is not sortable to the very
-  // front of the list. This will be things like methods, properties, etc.
-  for (const item of sortable) {
-    if (!isSortableType(item)) {
-      sorted.push(item);
-      seen.add(item);
-    }
-  }
-  sortable = sortable.filter(i => !seen.has(i));
-
-  // Now that we've pulled out everything that couldn't possibly have dependencies,
-  // we will go through the remaining items, and pull off any items which have no
-  // dependencies that we haven't already sorted.
-  while (sortable.length > 0) {
-    for (const item of (sortable as Array<PythonBase & ISortableType>)) {
-      const itemDeps: Set<PythonBase> = new Set(item.dependsOn(resolver));
-      if (setDifference(itemDeps, seen).size === 0) {
-        sorted.push(item);
-        seen.add(item);
-
-        break;
-      }
-    }
-
-    const leftover = sortable.filter(i => !seen.has(i));
-    if (leftover.length === sortable.length) {
-      throw new Error('Could not sort members (circular dependency?).');
+    const sorted: PythonBase[] = [];
+    const seen: Set<PythonBase> = new Set();
+
+    // We're going to take a copy of our sortable item, because it'll make it easier if
+    // this method doesn't have side effects.
+    sortable = sortable.slice();
+
+    // The first thing we want to do, is push any item which is not sortable to the very
+    // front of the list. This will be things like methods, properties, etc.
+    for (const item of sortable) {
+        if (!isSortableType(item)) {
+            sorted.push(item);
+            seen.add(item);
+        }
+    }
+    sortable = sortable.filter(i => !seen.has(i));
+
+    // Now that we've pulled out everything that couldn't possibly have dependencies,
+    // we will go through the remaining items, and pull off any items which have no
+    // dependencies that we haven't already sorted.
+    while (sortable.length > 0) {
+        for (const item of (sortable as Array<PythonBase & ISortableType>)) {
+            const itemDeps: Set<PythonBase> = new Set(item.dependsOn(resolver));
+            if (setDifference(itemDeps, seen).size === 0) {
+                sorted.push(item);
+                seen.add(item);
+
+                break;
+            }
+        }
+
+        const leftover = sortable.filter(i => !seen.has(i));
+        if (leftover.length === sortable.length) {
+            throw new Error("Could not sort members (circular dependency?).");
+        } else {
+            sortable = leftover;
+        }
+    }
+
+    return sorted;
+};
+
+const recurseForNamedTypeReferences = (typeRef: spec.TypeReference): spec.NamedTypeReference[] => {
+    if (spec.isPrimitiveTypeReference(typeRef)) {
+        return [];
+    } else if (spec.isCollectionTypeReference(typeRef)) {
+        return recurseForNamedTypeReferences(typeRef.collection.elementtype);
+    } else if (spec.isNamedTypeReference(typeRef)) {
+        return [typeRef];
+    } else if (typeRef.union) {
+        const types: spec.NamedTypeReference[] = [];
+        for (const type of typeRef.union.types) {
+            types.push(...recurseForNamedTypeReferences(type));
+        }
+        return types;
     } else {
-      sortable = leftover;
-    }
-  }
-
-  return sorted;
+        throw new Error("Invalid type reference: " + JSON.stringify(typeRef));
+    }
 };
 
 interface PythonBase {
-  readonly pythonName: string;
-
-  emit(code: CodeMaker, resolver: TypeResolver, opts?: any): void;
+    readonly pythonName: string;
+
+    emit(code: CodeMaker, resolver: TypeResolver, opts?: any): void;
 }
 
 interface PythonType extends PythonBase {
-  // The JSII FQN for this item, if this item doesn't exist as a JSII type, then it
-  // doesn't have a FQN and it should be null;
-  readonly fqn: string | null;
-
-  addMember(member: PythonBase): void;
+    // The JSII FQN for this item, if this item doesn't exist as a JSII type, then it
+    // doesn't have a FQN and it should be null;
+    readonly fqn: string | null;
+
+    addMember(member: PythonBase): void;
 }
 
 interface ISortableType {
-  dependsOn(resolver: TypeResolver): PythonType[];
+    dependsOn(resolver: TypeResolver): PythonType[];
 }
 
 function isSortableType(arg: any): arg is ISortableType {
-  return arg.dependsOn !== undefined;
+    return arg.dependsOn !== undefined;
 }
 
 interface PythonTypeOpts {
-  bases?: spec.TypeReference[];
+    bases?: spec.TypeReference[];
 }
 
 abstract class BasePythonClassType implements PythonType, ISortableType {
-  protected bases: spec.TypeReference[];
-  protected members: PythonBase[];
-
-  public constructor(
-    protected readonly generator: PythonGenerator,
-    public readonly pythonName: string,
-    public readonly fqn: string | null,
-    opts: PythonTypeOpts,
-    protected readonly docs: spec.Docs | undefined) {
-    const {
-      bases = [],
-    } = opts;
-
-    this.bases = bases;
-    this.members = [];
-  }
-
-  public dependsOn(resolver: TypeResolver): PythonType[] {
-    const dependencies: PythonType[] = [];
-    const parent = resolver.getParent(this.fqn!);
-
-    // We need to return any bases that are in the same module at the same level of
-    // nesting.
-    const seen: Set<string> = new Set();
-    for (const base of this.bases) {
-      if (spec.isNamedTypeReference(base)) {
-        if (resolver.isInModule(base)) {
-          // Given a base, we need to locate the base's parent that is the same as
-          // our parent, because we only care about dependencies that are at the
-          // same level of our own.
-          // TODO: We might need to recurse into our members to also find their
-          //       dependencies.
-          let baseItem = resolver.getType(base);
-          let baseParent = resolver.getParent(base);
-          while (baseParent !== parent) {
-            baseItem = baseParent;
-            baseParent = resolver.getParent(baseItem.fqn!);
-          }
-
-          if (!seen.has(baseItem.fqn!)) {
-            dependencies.push(baseItem);
-            seen.add(baseItem.fqn!);
-          }
-        }
-      }
-    }
-
-    return dependencies;
-  }
-
-  public addMember(member: PythonBase) {
-    this.members.push(member);
-  }
-
-  public emit(code: CodeMaker, resolver: TypeResolver) {
-    const classParams = this.getClassParams(resolver);
-    const bases = classParams.length > 0 ? `(${classParams.join(', ')})` : '';
-
-    code.openBlock(`class ${this.pythonName}${bases}`);
-    emitDocString(code, this.docs);
-
-    this.emitPreamble(code, resolver);
-
-    if (this.members.length > 0) {
-      resolver = this.fqn ? resolver.bind(this.fqn) : resolver;
-      for (const member of sortMembers(this.members, resolver)) {
-        member.emit(code, resolver);
-      }
-    } else {
-      code.line('pass');
-    }
-
-<<<<<<< HEAD
+    protected bases: spec.TypeReference[];
+    protected members: PythonBase[];
+
+    constructor(
+        protected readonly generator: PythonGenerator,
+        public readonly pythonName: string,
+        public readonly fqn: string | null,
+        opts: PythonTypeOpts,
+        protected readonly docs: spec.Docs | undefined) {
+        const {
+            bases = [],
+        } = opts;
+
+        this.bases = bases;
+        this.members = [];
+    }
+
+    public dependsOn(resolver: TypeResolver): PythonType[] {
+        const dependencies: PythonType[] = [];
+        const parent = resolver.getParent(this.fqn!);
+
+        // We need to return any bases that are in the same module at the same level of
+        // nesting.
+        const seen: Set<string> = new Set();
+        for (const base of this.bases) {
+            if (spec.isNamedTypeReference(base)) {
+                if (resolver.isInModule(base)) {
+                    // Given a base, we need to locate the base's parent that is the same as
+                    // our parent, because we only care about dependencies that are at the
+                    // same level of our own.
+                    // TODO: We might need to recurse into our members to also find their
+                    //       dependencies.
+                    let baseItem = resolver.getType(base);
+                    let baseParent = resolver.getParent(base);
+                    while (baseParent !== parent) {
+                        baseItem = baseParent;
+                        baseParent = resolver.getParent(baseItem.fqn!);
+                    }
+
+                    if (!seen.has(baseItem.fqn!)) {
+                        dependencies.push(baseItem);
+                        seen.add(baseItem.fqn!);
+                    }
+                }
+            }
+        }
+
+        return dependencies;
+    }
+
+    public addMember(member: PythonBase) {
+        this.members.push(member);
+    }
+
     public emit(code: CodeMaker, resolver: TypeResolver) {
         const classParams = this.getClassParams(resolver);
         const bases = classParams.length > 0 ? `(${classParams.join(", ")})` : "";
 
         code.openBlock(`class ${this.pythonName}${bases}`);
         emitDocString(code, this.docs, { documentableItem: `class-${this.pythonName}` });
-=======
-    code.closeBlock();
-  }
->>>>>>> f1c2bd4b
-
-  protected abstract getClassParams(resolver: TypeResolver): string[];
-
-  protected emitPreamble(_code: CodeMaker, _resolver: TypeResolver) { return; }
+
+        this.emitPreamble(code, resolver);
+
+        if (this.members.length > 0) {
+            resolver = this.fqn ? resolver.bind(this.fqn) : resolver;
+            for (const member of sortMembers(this.members, resolver)) {
+                member.emit(code, resolver);
+            }
+        } else {
+            code.line("pass");
+        }
+
+        code.closeBlock();
+    }
+
+    protected abstract getClassParams(resolver: TypeResolver): string[];
+
+    protected emitPreamble(_code: CodeMaker, _resolver: TypeResolver) { return; }
 }
 
 interface BaseMethodOpts {
-  abstract?: boolean;
-  liftedProp?: spec.InterfaceType;
-  parent?: spec.NamedTypeReference;
+    abstract?: boolean;
+    liftedProp?: spec.InterfaceType,
+    parent?: spec.NamedTypeReference,
 }
 
 interface BaseMethodEmitOpts {
-  renderAbstract?: boolean;
-  forceEmitBody?: boolean;
+    renderAbstract?: boolean;
+    forceEmitBody?: boolean;
 }
 
 abstract class BaseMethod implements PythonBase {
-  public readonly abstract: boolean;
-
-  protected readonly abstract implicitParameter: string;
-  protected readonly jsiiMethod: string;
-  protected readonly decorator?: string;
-  protected readonly classAsFirstParameter: boolean = false;
-  protected readonly returnFromJSIIMethod: boolean = true;
-  protected readonly shouldEmitBody: boolean = true;
-
-  private readonly liftedProp?: spec.InterfaceType;
-  private readonly parent?: spec.NamedTypeReference;
-
-  public constructor(protected readonly generator: PythonGenerator,
-    public readonly pythonName: string,
-    private readonly jsName: string | undefined,
-    private readonly parameters: spec.Parameter[],
-    private readonly returns?: spec.OptionalValue,
-    private readonly docs?: spec.Docs,
-    opts: BaseMethodOpts = {}) {
-    this.abstract = !!opts.abstract;
-    this.liftedProp = opts.liftedProp;
-    this.parent = opts.parent;
-  }
-
-  public emit(code: CodeMaker, resolver: TypeResolver, opts?: BaseMethodEmitOpts) {
-    const { renderAbstract = true, forceEmitBody = false } = opts || {};
-
-    let returnType: string;
-    if (this.returns !== undefined) {
-      returnType = resolver.resolve(this.returns, { forwardReferences: false });
-    } else {
-      returnType = 'None';
-    }
-
-    // We cannot (currently?) blindly use the names given to us by the JSII for
-    // initializers, because our keyword lifting will allow two names to clash.
-    // This can hopefully be removed once we get https://github.com/aws/jsii/issues/288
-    // resolved, so build up a list of all of the prop names so we can check against
-    // them later.
-    const liftedPropNames: Set<string> = new Set();
-    if (this.liftedProp !== undefined
+    public readonly abstract: boolean;
+
+    protected readonly abstract implicitParameter: string;
+    protected readonly jsiiMethod: string;
+    protected readonly decorator?: string;
+    protected readonly classAsFirstParameter: boolean = false;
+    protected readonly returnFromJSIIMethod: boolean = true;
+    protected readonly shouldEmitBody: boolean = true;
+
+    private readonly liftedProp?: spec.InterfaceType;
+    private readonly parent?: spec.NamedTypeReference;
+
+    constructor(protected readonly generator: PythonGenerator,
+                public readonly pythonName: string,
+                private readonly jsName: string | undefined,
+                private readonly parameters: spec.Parameter[],
+                private readonly returns?: spec.OptionalValue,
+                private readonly docs?: spec.Docs,
+                opts: BaseMethodOpts = {}) {
+        this.abstract = !!opts.abstract;
+        this.liftedProp = opts.liftedProp;
+        this.parent = opts.parent;
+    }
+
+    public emit(code: CodeMaker, resolver: TypeResolver, opts?: BaseMethodEmitOpts) {
+        const { renderAbstract = true, forceEmitBody = false } = opts || {};
+
+        let returnType: string;
+        if (this.returns !== undefined) {
+            returnType = resolver.resolve(this.returns, { forwardReferences: false });
+        } else {
+            returnType = "None";
+        }
+
+        // We cannot (currently?) blindly use the names given to us by the JSII for
+        // initializers, because our keyword lifting will allow two names to clash.
+        // This can hopefully be removed once we get https://github.com/aws/jsii/issues/288
+        // resolved, so build up a list of all of the prop names so we can check against
+        // them later.
+        const liftedPropNames: Set<string> = new Set();
+        if (this.liftedProp !== undefined
                 && this.liftedProp.properties !== undefined
                 && this.liftedProp.properties.length >= 1) {
-      for (const prop of this.liftedProp.properties) {
-        liftedPropNames.add(toPythonParameterName(prop.name));
-      }
-    }
-
-    // We need to turn a list of JSII parameters, into Python style arguments with
-    // gradual typing, so we'll have to iterate over the list of parameters, and
-    // build the list, converting as we go.
-    const pythonParams: string[] = [this.implicitParameter];
-    for (const param of this.parameters) {
-      // We cannot (currently?) blindly use the names given to us by the JSII for
-      // initializers, because our keyword lifting will allow two names to clash.
-      // This can hopefully be removed once we get https://github.com/aws/jsii/issues/288
-      // resolved.
-      let paramName: string = toPythonParameterName(param.name);
-      while (liftedPropNames.has(paramName)) {
-        paramName = `${paramName}_`;
-      }
-
-      const paramType = resolver.resolve(param, { forwardReferences: false });
-      const paramDefault = param.optional ? '=None' : '';
-
-      pythonParams.push(`${paramName}: ${paramType}${paramDefault}`);
-    }
-
-    const documentableArgs = [...this.parameters];
-
-    // If we have a lifted parameter, then we'll drop the last argument to our params
-    // and then we'll lift all of the params of the lifted type as keyword arguments
-    // to the function.
-    if (this.liftedProp !== undefined) {
-      // Remove our last item.
-      pythonParams.pop();
-      const liftedProperties = this.getLiftedProperties(resolver);
-
-      if (liftedProperties.length >= 1) {
-        // All of these parameters are keyword only arguments, so we'll mark them
-        // as such.
-        pythonParams.push('*');
-
-        // Iterate over all of our props, and reflect them into our params.
-        for (const prop of liftedProperties) {
-          const paramName = toPythonParameterName(prop.name);
-          const paramType = resolver.resolve(prop, { forwardReferences: false });
-          const paramDefault = prop.optional ? '=None' : '';
-
-          pythonParams.push(`${paramName}: ${paramType}${paramDefault}`);
-        }
-      }
-
-      // Document them as keyword arguments
-      documentableArgs.push(...liftedProperties);
-    } else if (this.parameters.length >= 1 && this.parameters[this.parameters.length - 1].variadic) {
-      // Another situation we could be in, is that instead of having a plain parameter
-      // we have a variadic parameter where we need to expand the last parameter as a
-      // *args.
-      pythonParams.pop();
-
-      const lastParameter = this.parameters.slice(-1)[0];
-      const paramName = toPythonParameterName(lastParameter.name);
-      const paramType = resolver.resolve(
-        lastParameter,
-        { forwardReferences: false, ignoreOptional: true },
-      );
-
-<<<<<<< HEAD
+            for (const prop of this.liftedProp.properties) {
+                liftedPropNames.add(toPythonParameterName(prop.name));
+            }
+        }
+
+        // We need to turn a list of JSII parameters, into Python style arguments with
+        // gradual typing, so we'll have to iterate over the list of parameters, and
+        // build the list, converting as we go.
+        const pythonParams: string[] = [this.implicitParameter];
+        for (const param of this.parameters) {
+            // We cannot (currently?) blindly use the names given to us by the JSII for
+            // initializers, because our keyword lifting will allow two names to clash.
+            // This can hopefully be removed once we get https://github.com/aws/jsii/issues/288
+            // resolved.
+            let paramName: string = toPythonParameterName(param.name);
+            while (liftedPropNames.has(paramName)) {
+                paramName = `${paramName}_`;
+            }
+
+            const paramType = resolver.resolve(param, { forwardReferences: false});
+            const paramDefault = param.optional ? "=None" : "";
+
+            pythonParams.push(`${paramName}: ${paramType}${paramDefault}`);
+        }
+
+        const documentableArgs = [...this.parameters];
+
+        // If we have a lifted parameter, then we'll drop the last argument to our params
+        // and then we'll lift all of the params of the lifted type as keyword arguments
+        // to the function.
+        if (this.liftedProp !== undefined) {
+            // Remove our last item.
+            pythonParams.pop();
+            const liftedProperties = this.getLiftedProperties(resolver);
+
+            if (liftedProperties.length >= 1) {
+                // All of these parameters are keyword only arguments, so we'll mark them
+                // as such.
+                pythonParams.push("*");
+
+                // Iterate over all of our props, and reflect them into our params.
+                for (const prop of liftedProperties) {
+                    const paramName = toPythonParameterName(prop.name);
+                    const paramType = resolver.resolve(prop, { forwardReferences: false });
+                    const paramDefault = prop.optional ? "=None" : "";
+
+                    pythonParams.push(`${paramName}: ${paramType}${paramDefault}`);
+                }
+            }
+
+            // Document them as keyword arguments
+            documentableArgs.push(...liftedProperties);
+        } else if (this.parameters.length >= 1 && this.parameters[this.parameters.length - 1].variadic) {
+            // Another situation we could be in, is that instead of having a plain parameter
+            // we have a variadic parameter where we need to expand the last parameter as a
+            // *args.
+            pythonParams.pop();
+
+            const lastParameter = this.parameters.slice(-1)[0];
+            const paramName = toPythonParameterName(lastParameter.name);
+            const paramType = resolver.resolve(
+                lastParameter,
+                { forwardReferences: false, ignoreOptional: true },
+            );
+
+            pythonParams.push(`*${paramName}: ${paramType}`);
+        }
+
+        if (this.jsName !== undefined) {
+            code.line(`@jsii.member(jsii_name="${this.jsName}")`);
+        }
+
+        if (this.decorator !== undefined) {
+            code.line(`@${this.decorator}`);
+        }
+
+        if (renderAbstract && this.abstract) {
+            code.line("@abc.abstractmethod");
+        }
+
         code.openBlock(`def ${this.pythonName}(${pythonParams.join(", ")}) -> ${returnType}`);
         emitDocString(code, this.docs, { arguments: documentableArgs, documentableItem: `method-${this.pythonName}`});
         this.emitBody(code, resolver, renderAbstract, forceEmitBody);
         code.closeBlock();
-=======
-      pythonParams.push(`*${paramName}: ${paramType}`);
->>>>>>> f1c2bd4b
-    }
-
-    if (this.jsName !== undefined) {
-      code.line(`@jsii.member(jsii_name="${this.jsName}")`);
-    }
-
-    if (this.decorator !== undefined) {
-      code.line(`@${this.decorator}`);
-    }
-
-    if (renderAbstract && this.abstract) {
-      code.line('@abc.abstractmethod');
-    }
-
-    code.openBlock(`def ${this.pythonName}(${pythonParams.join(', ')}) -> ${returnType}`);
-    emitDocString(code, this.docs, { arguments: documentableArgs });
-    this.emitBody(code, resolver, renderAbstract, forceEmitBody);
-    code.closeBlock();
-  }
-
-  private emitBody(code: CodeMaker, resolver: TypeResolver, renderAbstract: boolean, forceEmitBody: boolean) {
-    if ((!this.shouldEmitBody && !forceEmitBody) || (renderAbstract && this.abstract)) {
-      code.line('...');
-    } else {
-      if (this.liftedProp !== undefined) {
-        this.emitAutoProps(code, resolver);
-      }
-
-      this.emitJsiiMethodCall(code, resolver);
-    }
-  }
-
-  private emitAutoProps(code: CodeMaker, resolver: TypeResolver) {
-    const lastParameter = this.parameters.slice(-1)[0];
-    const argName = toPythonParameterName(lastParameter.name);
-    const typeName = resolver.resolve(lastParameter, { ignoreOptional: true });
-
-    // We need to build up a list of properties, which are mandatory, these are the
-    // ones we will specifiy to start with in our dictionary literal.
-    const liftedProps = this.getLiftedProperties(resolver).map(p => new StructField(p));
-    const assignments = liftedProps
-      .map(p => p.pythonName)
-      .map(v => `${v}=${v}`);
-
-    code.line(`${argName} = ${typeName}(${assignments.join(', ')})`);
-    code.line();
-  }
-
-  private emitJsiiMethodCall(code: CodeMaker, resolver: TypeResolver) {
-    const methodPrefix: string = this.returnFromJSIIMethod ? 'return ' : '';
-
-    const jsiiMethodParams: string[] = [];
-    if (this.classAsFirstParameter) {
-      if (this.parent === undefined) {
-        throw new Error('Parent not known.');
-      }
-      jsiiMethodParams.push(resolver.resolve({ type: this.parent }));
-    }
-    jsiiMethodParams.push(this.implicitParameter);
-    if (this.jsName !== undefined) {
-      jsiiMethodParams.push(`"${this.jsName}"`);
-    }
-
-    // If the last arg is variadic, expand the tuple
-    const params: string[] = [];
-    for (const param of this.parameters) {
-      let expr = toPythonParameterName(param.name);
-      if (param.variadic) { expr = `*${expr}`; }
-      params.push(expr);
-    }
-
-    code.line(`${methodPrefix}jsii.${this.jsiiMethod}(${jsiiMethodParams.join(', ')}, [${params.join(', ')}])`);
-  }
-
-  private getLiftedProperties(resolver: TypeResolver): spec.Property[] {
-    const liftedProperties: spec.Property[] = [];
-
-    const stack = [this.liftedProp];
-    let current = stack.shift();
-    while (current !== undefined) {
-      // Add any interfaces that this interface depends on, to the list.
-      if (current.interfaces !== undefined) {
-        stack.push(...current.interfaces.map(ifc => resolver.dereference(ifc) as spec.InterfaceType));
-      }
-
-      // Add all of the properties of this interface to our list of properties.
-      if (current.properties !== undefined) {
-        liftedProperties.push(...current.properties);
-      }
-
-      // Finally, grab our next item.
-      current = stack.shift();
-    }
-
-    return liftedProperties;
-  }
+    }
+
+    private emitBody(code: CodeMaker, resolver: TypeResolver, renderAbstract: boolean, forceEmitBody: boolean) {
+        if ((!this.shouldEmitBody && !forceEmitBody) || (renderAbstract && this.abstract)) {
+            code.line("...");
+        } else {
+            if (this.liftedProp !== undefined) {
+                this.emitAutoProps(code, resolver);
+            }
+
+            this.emitJsiiMethodCall(code, resolver);
+        }
+    }
+
+    private emitAutoProps(code: CodeMaker, resolver: TypeResolver) {
+        const lastParameter = this.parameters.slice(-1)[0];
+        const argName = toPythonParameterName(lastParameter.name);
+        const typeName = resolver.resolve(lastParameter, {ignoreOptional: true });
+
+        // We need to build up a list of properties, which are mandatory, these are the
+        // ones we will specifiy to start with in our dictionary literal.
+        const liftedProps = this.getLiftedProperties(resolver).map(p => new StructField(p));
+        const assignments = liftedProps
+            .map(p => p.pythonName)
+            .map(v => `${v}=${v}`);
+
+        code.line(`${argName} = ${typeName}(${assignments.join(', ')})`);
+        code.line();
+    }
+
+    private emitJsiiMethodCall(code: CodeMaker, resolver: TypeResolver) {
+        const methodPrefix: string = this.returnFromJSIIMethod ? "return " : "";
+
+        const jsiiMethodParams: string[] = [];
+        if (this.classAsFirstParameter) {
+            if (this.parent === undefined) {
+                throw new Error("Parent not known.");
+            }
+            jsiiMethodParams.push(resolver.resolve({ type: this.parent }));
+        }
+        jsiiMethodParams.push(this.implicitParameter);
+        if (this.jsName !== undefined) {
+            jsiiMethodParams.push(`"${this.jsName}"`);
+        }
+
+        // If the last arg is variadic, expand the tuple
+        const params: string[] = [];
+        for (const param of this.parameters) {
+            let expr = toPythonParameterName(param.name);
+            if (param.variadic) { expr = `*${expr}`; }
+            params.push(expr);
+        }
+
+        code.line(`${methodPrefix}jsii.${this.jsiiMethod}(${jsiiMethodParams.join(", ")}, [${params.join(", ")}])`);
+    }
+
+    private getLiftedProperties(resolver: TypeResolver): spec.Property[] {
+        const liftedProperties: spec.Property[] = [];
+
+        const stack = [this.liftedProp];
+        let current = stack.shift();
+        while (current !== undefined) {
+            // Add any interfaces that this interface depends on, to the list.
+            if (current.interfaces !== undefined) {
+                stack.push(...current.interfaces.map(ifc => resolver.dereference(ifc) as spec.InterfaceType));
+            }
+
+            // Add all of the properties of this interface to our list of properties.
+            if (current.properties !== undefined) {
+                liftedProperties.push(...current.properties);
+            }
+
+            // Finally, grab our next item.
+            current = stack.shift();
+        }
+
+        return liftedProperties;
+    }
 }
 
 interface BasePropertyOpts {
-  abstract?: boolean;
-  immutable?: boolean;
+    abstract?: boolean;
+    immutable?: boolean;
 }
 
 interface BasePropertyEmitOpts {
-  renderAbstract?: boolean;
-  forceEmitBody?: boolean;
+    renderAbstract?: boolean;
+    forceEmitBody?: boolean;
 }
 
 abstract class BaseProperty implements PythonBase {
-<<<<<<< HEAD
     public readonly abstract: boolean;
 
     protected readonly abstract decorator: string;
@@ -557,283 +562,206 @@
             code.closeBlock();
         }
     }
-=======
-  public readonly abstract: boolean;
-
-  protected readonly abstract decorator: string;
-  protected readonly abstract implicitParameter: string;
-  protected readonly jsiiGetMethod: string;
-  protected readonly jsiiSetMethod: string;
-  protected readonly shouldEmitBody: boolean = true;
-
-  private readonly immutable: boolean;
-
-  public constructor(public readonly pythonName: string,
-    private readonly jsName: string,
-    private readonly type: spec.OptionalValue,
-    private readonly docs: spec.Docs | undefined,
-    opts: BasePropertyOpts = {}) {
-    const {
-      abstract = false,
-      immutable = false,
-    } = opts;
-
-    this.abstract = abstract;
-    this.immutable = immutable;
-  }
-
-  public emit(code: CodeMaker, resolver: TypeResolver, opts?: BasePropertyEmitOpts) {
-    const { renderAbstract = true, forceEmitBody = false } = opts || {};
-    const pythonType = resolver.resolve(this.type, { forwardReferences: false });
-
-    code.line(`@${this.decorator}`);
-    code.line(`@jsii.member(jsii_name="${this.jsName}")`);
-    if (renderAbstract && this.abstract) {
-      code.line('@abc.abstractmethod');
-    }
-    code.openBlock(`def ${this.pythonName}(${this.implicitParameter}) -> ${pythonType}`);
-    emitDocString(code, this.docs);
-    if ((this.shouldEmitBody || forceEmitBody) && (!renderAbstract || !this.abstract)) {
-      code.line(`return jsii.${this.jsiiGetMethod}(${this.implicitParameter}, "${this.jsName}")`);
-    } else {
-      code.line('...');
-    }
-    code.closeBlock();
-
-    if (!this.immutable) {
-      code.line(`@${this.pythonName}.setter`);
-      if (renderAbstract && this.abstract) {
-        code.line('@abc.abstractmethod');
-      }
-      code.openBlock(`def ${this.pythonName}(${this.implicitParameter}, value: ${pythonType})`);
-      if ((this.shouldEmitBody || forceEmitBody) && (!renderAbstract || !this.abstract)) {
-        code.line(`return jsii.${this.jsiiSetMethod}(${this.implicitParameter}, "${this.jsName}", value)`);
-      } else {
-        code.line('...');
-      }
-      code.closeBlock();
-    }
-  }
->>>>>>> f1c2bd4b
 }
 
 class Interface extends BasePythonClassType {
 
-  public emit(code: CodeMaker, resolver: TypeResolver) {
-    code.line(`@jsii.interface(jsii_type="${this.fqn}")`);
-
-    // First we do our normal class logic for emitting our members.
-    super.emit(code, resolver);
-
-<<<<<<< HEAD
+    public emit(code: CodeMaker, resolver: TypeResolver) {
+        code.line(`@jsii.interface(jsii_type="${this.fqn}")`);
+
+        // First we do our normal class logic for emitting our members.
+        super.emit(code, resolver);
+
         // Then, we have to emit a Proxy class which implements our proxy interface.
         resolver = this.fqn ? resolver.bind(this.fqn) : resolver;
         const proxyBases: string[] = this.bases.map(b => `jsii.proxy_for(${resolver.resolve({ type: b })})`);
         code.openBlock(`class ${this.getProxyClassName()}(${proxyBases.join(", ")})`);
         emitDocString(code, this.docs, { documentableItem: `class-${this.pythonName}` });
         code.line(`__jsii_type__ = "${this.fqn}"`);
-=======
-    // Then, we have to emit a Proxy class which implements our proxy interface.
-    resolver = this.fqn ? resolver.bind(this.fqn) : resolver;
-    const proxyBases: string[] = this.bases.map(b => `jsii.proxy_for(${resolver.resolve({ type: b })})`);
-    code.openBlock(`class ${this.getProxyClassName()}(${proxyBases.join(', ')})`);
-    emitDocString(code, this.docs);
-    code.line(`__jsii_type__ = "${this.fqn}"`);
->>>>>>> f1c2bd4b
-
-    if (this.members.length > 0) {
-      for (const member of this.members) {
-        member.emit(code, resolver, { forceEmitBody: true });
-      }
-    } else {
-      code.line('pass');
-    }
-
-    code.closeBlock();
-  }
-
-  protected getClassParams(resolver: TypeResolver): string[] {
-    const params: string[] = this.bases.map(b => resolver.resolve({ type: b }));
-
-    params.push('jsii.compat.Protocol');
-
-    return params;
-  }
-
-  protected emitPreamble(code: CodeMaker, _resolver: TypeResolver) {
-    code.line('@staticmethod');
-    code.openBlock('def __jsii_proxy_class__()');
-    code.line(`return ${this.getProxyClassName()}`);
-    code.closeBlock();
-  }
-
-  private getProxyClassName(): string {
-    return `_${this.pythonName}Proxy`;
-  }
+
+        if (this.members.length > 0) {
+            for (const member of this.members) {
+                member.emit(code, resolver, { forceEmitBody: true });
+            }
+        } else {
+            code.line("pass");
+        }
+
+        code.closeBlock();
+    }
+
+    protected getClassParams(resolver: TypeResolver): string[] {
+        const params: string[] = this.bases.map(b => resolver.resolve({ type: b }));
+
+        params.push("jsii.compat.Protocol");
+
+        return params;
+    }
+
+    protected emitPreamble(code: CodeMaker, _resolver: TypeResolver) {
+        code.line("@staticmethod");
+        code.openBlock("def __jsii_proxy_class__()");
+        code.line(`return ${this.getProxyClassName()}`);
+        code.closeBlock();
+    }
+
+    private getProxyClassName(): string {
+        return `_${this.pythonName}Proxy`;
+    }
 
 }
 
 class InterfaceMethod extends BaseMethod {
-  protected readonly implicitParameter: string = 'self';
-  protected readonly jsiiMethod: string = 'invoke';
-  protected readonly shouldEmitBody: boolean = false;
+    protected readonly implicitParameter: string = "self";
+    protected readonly jsiiMethod: string = "invoke";
+    protected readonly shouldEmitBody: boolean = false;
 }
 
 class InterfaceProperty extends BaseProperty {
-  protected readonly decorator: string = 'property';
-  protected readonly implicitParameter: string = 'self';
-  protected readonly jsiiGetMethod: string = 'get';
-  protected readonly jsiiSetMethod: string = 'set';
-  protected readonly shouldEmitBody: boolean = false;
+    protected readonly decorator: string = "property";
+    protected readonly implicitParameter: string = "self";
+    protected readonly jsiiGetMethod: string = "get";
+    protected readonly jsiiSetMethod: string = "set";
+    protected readonly shouldEmitBody: boolean = false;
 }
 
 class Struct extends BasePythonClassType {
-  protected directMembers = new Array<StructField>();
-
-  public addMember(member: PythonBase): void {
-    if (!(member instanceof StructField)) {
-      throw new Error('Must add StructField to Struct');
-    }
-    this.directMembers.push(member);
-  }
-
-  public emit(code: CodeMaker, resolver: TypeResolver) {
-    resolver = this.fqn ? resolver.bind(this.fqn) : resolver;
-
-    const baseInterfaces = this.getClassParams(resolver);
-
-    code.line(`@jsii.data_type(jsii_type="${this.fqn}", jsii_struct_bases=[${baseInterfaces.join(', ')}], name_mapping=${this.propertyMap()})`);
-    code.openBlock(`class ${this.pythonName}(${baseInterfaces.join(', ')})`);
-    this.emitConstructor(code, resolver);
-
-    for (const member of this.allMembers) {
-      this.emitGetter(member, code, resolver);
-    }
-
-    this.emitMagicMethods(code);
-
-    code.closeBlock();
-  }
-
-  protected getClassParams(resolver: TypeResolver): string[] {
-    return this.bases.map(b => resolver.resolve({ type: b }));
-  }
-
-  /**
+    protected directMembers = new Array<StructField>();
+
+    public addMember(member: PythonBase): void {
+        if (!(member instanceof StructField)) {
+            throw new Error('Must add StructField to Struct');
+        }
+        this.directMembers.push(member);
+    }
+
+    public emit(code: CodeMaker, resolver: TypeResolver) {
+        resolver = this.fqn ? resolver.bind(this.fqn) : resolver;
+
+        const baseInterfaces = this.getClassParams(resolver);
+
+        code.line(`@jsii.data_type(jsii_type="${this.fqn}", jsii_struct_bases=[${baseInterfaces.join(', ')}], name_mapping=${this.propertyMap()})`);
+        code.openBlock(`class ${this.pythonName}(${baseInterfaces.join(', ')})`);
+        this.emitConstructor(code, resolver);
+
+        for (const member of this.allMembers) {
+            this.emitGetter(member, code, resolver);
+        }
+
+        this.emitMagicMethods(code);
+
+        code.closeBlock();
+    }
+
+    protected getClassParams(resolver: TypeResolver): string[] {
+        return this.bases.map(b => resolver.resolve({ type: b }));
+    }
+
+    /**
      * Find all fields (inherited as well)
      */
-  private get allMembers(): StructField[] {
-    return this.thisInterface.allProperties.map(x => new StructField(propertySpec(x)));
-  }
-
-  private get thisInterface() {
-    if (this.fqn === null) { throw new Error('FQN not set'); }
-    return this.generator.reflectAssembly.system.findInterface(this.fqn);
-  }
-
-  private emitConstructor(code: CodeMaker, resolver: TypeResolver) {
-    const members = this.allMembers;
-
-    const kwargs = members.map(m => m.constructorDecl(resolver));
-
-    const constructorArguments = kwargs.length > 0 ? ['self', '*', ...kwargs] : ['self'];
-
-    code.openBlock(`def __init__(${constructorArguments.join(', ')})`);
-    this.emitConstructorDocstring(code);
-
-    // Required properties, those will always be put into the dict
-    code.line('self._values = {');
-    for (const member of members.filter(m => !m.optional)) {
-      code.line(`    '${member.pythonName}': ${member.pythonName},`);
-    }
-    code.line('}');
-
-<<<<<<< HEAD
+    private get allMembers(): StructField[] {
+        return this.thisInterface.allProperties.map(x => new StructField(propertySpec(x)));
+    }
+
+    private get thisInterface() {
+        if (this.fqn === null) { throw new Error('FQN not set'); }
+        return this.generator.reflectAssembly.system.findInterface(this.fqn);
+    }
+
+    private emitConstructor(code: CodeMaker, resolver: TypeResolver) {
+        const members = this.allMembers;
+
+        const kwargs = members.map(m => m.constructorDecl(resolver));
+
+        const constructorArguments = kwargs.length > 0  ? ['self', '*', ...kwargs] : ['self'];
+
+        code.openBlock(`def __init__(${constructorArguments.join(', ')})`);
+        this.emitConstructorDocstring(code);
+
+        // Required properties, those will always be put into the dict
+        code.line('self._values = {');
+        for (const member of members.filter(m => !m.optional)) {
+            code.line(`    '${member.pythonName}': ${member.pythonName},`);
+        }
+        code.line('}');
+
+        // Optional properties, will only be put into the dict if they're not None
+        for (const member of members.filter(m => m.optional)) {
+            code.line(`if ${member.pythonName} is not None: self._values["${member.pythonName}"] = ${member.pythonName}`);
+        }
+
+        code.closeBlock();
+    }
+
     private emitConstructorDocstring(code: CodeMaker) {
         const args: DocumentableArgument[] = this.allMembers.map(m => ({
             name: m.pythonName,
             docs: m.docs,
         }));
         emitDocString(code, this.docs, { arguments: args, documentableItem: `class-${this.pythonName}` });
-=======
-    // Optional properties, will only be put into the dict if they're not None
-    for (const member of members.filter(m => m.optional)) {
-      code.line(`if ${member.pythonName} is not None: self._values["${member.pythonName}"] = ${member.pythonName}`);
->>>>>>> f1c2bd4b
-    }
-
-    code.closeBlock();
-  }
-
-  private emitConstructorDocstring(code: CodeMaker) {
-    const args: DocumentableArgument[] = this.allMembers.map(m => ({
-      name: m.pythonName,
-      docs: m.docs,
-    }));
-    emitDocString(code, this.docs, { arguments: args });
-  }
-
-  private emitGetter(member: StructField, code: CodeMaker, resolver: TypeResolver) {
-    code.line('@property');
-    code.openBlock(`def ${member.pythonName}(self) -> ${member.typeAnnotation(resolver)}`);
-    member.emitDocString(code);
-    code.line(`return self._values.get('${member.pythonName}')`);
-    code.closeBlock();
-  }
-
-  private emitMagicMethods(code: CodeMaker) {
-    code.openBlock('def __eq__(self, rhs) -> bool');
-    code.line('return isinstance(rhs, self.__class__) and rhs._values == self._values');
-    code.closeBlock();
-
-    code.openBlock('def __ne__(self, rhs) -> bool');
-    code.line('return not (rhs == self)');
-    code.closeBlock();
-
-    code.openBlock('def __repr__(self) -> str');
-    code.line(`return '${this.pythonName}(%s)' % ', '.join(k + '=' + repr(v) for k, v in self._values.items())`);
-    code.closeBlock();
-  }
-
-  private propertyMap() {
-    const ret = new Array<string>();
-    for (const member of this.allMembers) {
-      ret.push(`'${member.pythonName}': '${member.jsiiName}'`);
-    }
-    return `{${ret.join(', ')}}`;
-  }
+    }
+
+    private emitGetter(member: StructField, code: CodeMaker, resolver: TypeResolver) {
+        code.line('@property');
+        code.openBlock(`def ${member.pythonName}(self) -> ${member.typeAnnotation(resolver)}`);
+        member.emitDocString(code, { documentableItem: `prop-${this.pythonName}` });
+        code.line(`return self._values.get('${member.pythonName}')`);
+        code.closeBlock();
+    }
+
+    private emitMagicMethods(code: CodeMaker) {
+        code.openBlock(`def __eq__(self, rhs) -> bool`);
+        code.line('return isinstance(rhs, self.__class__) and rhs._values == self._values');
+        code.closeBlock();
+
+        code.openBlock(`def __ne__(self, rhs) -> bool`);
+        code.line('return not (rhs == self)');
+        code.closeBlock();
+
+        code.openBlock(`def __repr__(self) -> str`);
+        code.line(`return '${this.pythonName}(%s)' % ', '.join(k + '=' + repr(v) for k, v in self._values.items())`);
+        code.closeBlock();
+    }
+
+    private propertyMap() {
+        const ret = new Array<string>();
+        for (const member of this.allMembers) {
+            ret.push(`'${member.pythonName}': '${member.jsiiName}'`);
+        }
+        return `{${ret.join(', ')}}`;
+    }
 }
 
 class StructField implements PythonBase {
-  public readonly pythonName: string;
-  public readonly jsiiName: string;
-  public readonly docs?: spec.Docs;
-  private readonly type: spec.OptionalValue;
-
-  public constructor(public readonly prop: spec.Property) {
-    this.pythonName = toPythonPropertyName(prop.name);
-    this.jsiiName = prop.name;
-    this.type = prop;
-    this.docs = prop.docs;
-  }
-
-  public get optional(): boolean {
-    return !!this.type.optional;
-  }
-
-  public isStruct(generator: PythonGenerator): boolean {
-    return isStruct(generator.reflectAssembly.system, this.type.type);
-  }
-
-  public constructorDecl(resolver: TypeResolver) {
-    const opt = this.optional ? '=None' : '';
-    return `${this.pythonName}: ${this.typeAnnotation(resolver)}${opt}`;
-  }
-
-  /**
+    public readonly pythonName: string;
+    public readonly jsiiName: string;
+    public readonly docs?: spec.Docs;
+    private readonly type: spec.OptionalValue;
+
+    constructor(public readonly prop: spec.Property) {
+        this.pythonName = toPythonPropertyName(prop.name);
+        this.jsiiName = prop.name;
+        this.type = prop;
+        this.docs = prop.docs;
+    }
+
+    public get optional(): boolean {
+        return !!this.type.optional;
+    }
+
+    public isStruct(generator: PythonGenerator): boolean {
+        return isStruct(generator.reflectAssembly.system, this.type.type);
+    }
+
+    public constructorDecl(resolver: TypeResolver) {
+        const opt = this.optional ? '=None' : '';
+        return `${this.pythonName}: ${this.typeAnnotation(resolver)}${opt}`;
+    }
+
+    /**
      * Return the Python type annotation for this type
      */
-<<<<<<< HEAD
     public typeAnnotation(resolver: TypeResolver) {
         return resolver.resolve(
             this.type,
@@ -842,7 +770,7 @@
     }
 
     public emitDocString(code: CodeMaker) {
-        emitDocString(code, this.docs, { documentableItem: `prop-${this.pythonName}` });
+        emitDocString(code, this.docs);
     }
 
     public emit(code: CodeMaker, resolver: TypeResolver) {
@@ -850,195 +778,176 @@
         code.line(`${this.pythonName}: ${resolvedType}`);
         this.emitDocString(code);
     }
-=======
-  public typeAnnotation(resolver: TypeResolver) {
-    return resolver.resolve(
-      this.type,
-      { forwardReferences: false }
-    );
-  }
-
-  public emitDocString(code: CodeMaker) {
-    emitDocString(code, this.docs);
-  }
-
-  public emit(code: CodeMaker, resolver: TypeResolver) {
-    const resolvedType = this.typeAnnotation(resolver);
-    code.line(`${this.pythonName}: ${resolvedType}`);
-    emitDocString(code, this.docs);
-  }
->>>>>>> f1c2bd4b
 }
 
 interface ClassOpts extends PythonTypeOpts {
-  abstract?: boolean;
-  interfaces?: spec.NamedTypeReference[];
-  abstractBases?: spec.ClassType[];
+    abstract?: boolean;
+    interfaces?: spec.NamedTypeReference[];
+    abstractBases?: spec.ClassType[];
 }
 
 class Class extends BasePythonClassType {
 
-  private readonly abstract: boolean;
-  private readonly abstractBases: spec.ClassType[];
-  private readonly interfaces: spec.NamedTypeReference[];
-
-  public constructor(generator: PythonGenerator, name: string, fqn: string, opts: ClassOpts, docs: spec.Docs | undefined) {
-    super(generator, name, fqn, opts, docs);
-
-    const { abstract = false, interfaces = [], abstractBases = [] } = opts;
-
-    this.abstract = abstract;
-    this.interfaces = interfaces;
-    this.abstractBases = abstractBases;
-  }
-
-  public dependsOn(resolver: TypeResolver): PythonType[] {
-    const dependencies: PythonType[] = super.dependsOn(resolver);
-    const parent = resolver.getParent(this.fqn!);
-
-    // We need to return any ifaces that are in the same module at the same level of
-    // nesting.
-    const seen: Set<string> = new Set();
-    for (const iface of this.interfaces) {
-      if (resolver.isInModule(iface)) {
-        // Given a iface, we need to locate the ifaces's parent that is the same
-        // as our parent, because we only care about dependencies that are at the
-        // same level of our own.
-        // TODO: We might need to recurse into our members to also find their
-        //       dependencies.
-        let ifaceItem = resolver.getType(iface);
-        let ifaceParent = resolver.getParent(iface);
-        while (ifaceParent !== parent) {
-          ifaceItem = ifaceParent;
-          ifaceParent = resolver.getParent(ifaceItem.fqn!);
-        }
-
-        if (!seen.has(ifaceItem.fqn!)) {
-          dependencies.push(ifaceItem);
-          seen.add(ifaceItem.fqn!);
-        }
-      }
-    }
-
-    return dependencies;
-  }
-
-  public emit(code: CodeMaker, resolver: TypeResolver) {
-    // First we emit our implments decorator
-    if (this.interfaces.length > 0) {
-      const interfaces: string[] = this.interfaces.map(b => resolver.resolve({ type: b }));
-      code.line(`@jsii.implements(${interfaces.join(', ')})`);
-    }
-
-    // Then we do our normal class logic for emitting our members.
-    super.emit(code, resolver);
-
-    // Then, if our class is Abstract, we have to go through and redo all of
-    // this logic, except only emiting abstract methods and properties as non
-    // abstract, and subclassing our initial class.
-    if (this.abstract) {
-      resolver = this.fqn ? resolver.bind(this.fqn) : resolver;
-
-      const proxyBases: string[] = [this.pythonName];
-      for (const base of this.abstractBases) {
-        proxyBases.push(`jsii.proxy_for(${resolver.resolve({ type: base })})`);
-      }
-
-      code.openBlock(`class ${this.getProxyClassName()}(${proxyBases.join(', ')})`);
-
-      // Filter our list of members to *only* be abstract members, and not any
-      // other types.
-      const abstractMembers = this.members.filter(
-        m => (m instanceof BaseMethod || m instanceof BaseProperty) && m.abstract
-      );
-      if (abstractMembers.length > 0) {
-        for (const member of abstractMembers) {
-          member.emit(code, resolver, { renderAbstract: false });
-        }
-      } else {
-        code.line('pass');
-      }
-
-      code.closeBlock();
-    }
-  }
-
-  protected emitPreamble(code: CodeMaker, _resolver: TypeResolver) {
-    if (this.abstract) {
-      code.line('@staticmethod');
-      code.openBlock('def __jsii_proxy_class__()');
-      code.line(`return ${this.getProxyClassName()}`);
-      code.closeBlock();
-    }
-  }
-
-  protected getClassParams(resolver: TypeResolver): string[] {
-    const params: string[] = this.bases.map(b => resolver.resolve({ type: b }));
-    const metaclass: string = this.abstract ? 'JSIIAbstractClass' : 'JSIIMeta';
-
-    params.push(`metaclass=jsii.${metaclass}`);
-    params.push(`jsii_type="${this.fqn}"`);
-
-    return params;
-  }
-
-  private getProxyClassName(): string {
-    return `_${this.pythonName}Proxy`;
-  }
+    private abstract: boolean;
+    private abstractBases: spec.ClassType[];
+    private interfaces: spec.NamedTypeReference[];
+
+    constructor(generator: PythonGenerator, name: string, fqn: string, opts: ClassOpts, docs: spec.Docs | undefined) {
+        super(generator, name, fqn, opts, docs);
+
+        const { abstract = false, interfaces = [], abstractBases = [] } = opts;
+
+        this.abstract = abstract;
+        this.interfaces = interfaces;
+        this.abstractBases = abstractBases;
+    }
+
+    public dependsOn(resolver: TypeResolver): PythonType[] {
+        const dependencies: PythonType[] = super.dependsOn(resolver);
+        const parent = resolver.getParent(this.fqn!);
+
+        // We need to return any ifaces that are in the same module at the same level of
+        // nesting.
+        const seen: Set<string> = new Set();
+        for (const iface of this.interfaces) {
+            if (resolver.isInModule(iface)) {
+                // Given a iface, we need to locate the ifaces's parent that is the same
+                // as our parent, because we only care about dependencies that are at the
+                // same level of our own.
+                // TODO: We might need to recurse into our members to also find their
+                //       dependencies.
+                let ifaceItem = resolver.getType(iface);
+                let ifaceParent = resolver.getParent(iface);
+                while (ifaceParent !== parent) {
+                    ifaceItem = ifaceParent;
+                    ifaceParent = resolver.getParent(ifaceItem.fqn!);
+                }
+
+                if (!seen.has(ifaceItem.fqn!)) {
+                    dependencies.push(ifaceItem);
+                    seen.add(ifaceItem.fqn!);
+                }
+            }
+        }
+
+        return dependencies;
+    }
+
+    public emit(code: CodeMaker, resolver: TypeResolver) {
+        // First we emit our implments decorator
+        if (this.interfaces.length > 0) {
+            const interfaces: string[] = this.interfaces.map(b => resolver.resolve({ type: b }));
+            code.line(`@jsii.implements(${interfaces.join(", ")})`);
+        }
+
+        // Then we do our normal class logic for emitting our members.
+        super.emit(code, resolver);
+
+        // Then, if our class is Abstract, we have to go through and redo all of
+        // this logic, except only emiting abstract methods and properties as non
+        // abstract, and subclassing our initial class.
+        if (this.abstract) {
+            resolver = this.fqn ? resolver.bind(this.fqn) : resolver;
+
+            const proxyBases: string[] = [this.pythonName];
+            for (const base of this.abstractBases) {
+                proxyBases.push(`jsii.proxy_for(${resolver.resolve({ type: base })})`);
+            }
+
+            code.openBlock(`class ${this.getProxyClassName()}(${proxyBases.join(', ')})`);
+
+            // Filter our list of members to *only* be abstract members, and not any
+            // other types.
+            const abstractMembers = this.members.filter(
+                m => (m instanceof BaseMethod || m instanceof BaseProperty) && m.abstract
+            );
+            if (abstractMembers.length > 0) {
+                for (const member of abstractMembers) {
+                    member.emit(code, resolver, { renderAbstract: false });
+                }
+            } else {
+                code.line("pass");
+            }
+
+            code.closeBlock();
+        }
+    }
+
+    protected emitPreamble(code: CodeMaker, _resolver: TypeResolver) {
+        if (this.abstract) {
+            code.line("@staticmethod");
+            code.openBlock("def __jsii_proxy_class__()");
+            code.line(`return ${this.getProxyClassName()}`);
+            code.closeBlock();
+        }
+    }
+
+    protected getClassParams(resolver: TypeResolver): string[] {
+        const params: string[] = this.bases.map(b => resolver.resolve({ type: b }));
+        const metaclass: string = this.abstract ? "JSIIAbstractClass" : "JSIIMeta";
+
+        params.push(`metaclass=jsii.${metaclass}`);
+        params.push(`jsii_type="${this.fqn}"`);
+
+        return params;
+    }
+
+    private getProxyClassName(): string {
+        return `_${this.pythonName}Proxy`;
+    }
 }
 
 class StaticMethod extends BaseMethod {
-  protected readonly decorator?: string = 'classmethod';
-  protected readonly implicitParameter: string = 'cls';
-  protected readonly jsiiMethod: string = 'sinvoke';
+    protected readonly decorator?: string = "classmethod";
+    protected readonly implicitParameter: string = "cls";
+    protected readonly jsiiMethod: string = "sinvoke";
 }
 
 class Initializer extends BaseMethod {
-  protected readonly implicitParameter: string = 'self';
-  protected readonly jsiiMethod: string = 'create';
-  protected readonly classAsFirstParameter: boolean = true;
-  protected readonly returnFromJSIIMethod: boolean = false;
+    protected readonly implicitParameter: string = "self";
+    protected readonly jsiiMethod: string = "create";
+    protected readonly classAsFirstParameter: boolean = true;
+    protected readonly returnFromJSIIMethod: boolean = false;
 }
 
 class Method extends BaseMethod {
-  protected readonly implicitParameter: string = 'self';
-  protected readonly jsiiMethod: string = 'invoke';
+    protected readonly implicitParameter: string = "self";
+    protected readonly jsiiMethod: string = "invoke";
 }
 
 class AsyncMethod extends BaseMethod {
-  protected readonly implicitParameter: string = 'self';
-  protected readonly jsiiMethod: string = 'ainvoke';
+    protected readonly implicitParameter: string = "self";
+    protected readonly jsiiMethod: string = "ainvoke";
 }
 
 class StaticProperty extends BaseProperty {
-  protected readonly decorator: string = 'classproperty';
-  protected readonly implicitParameter: string = 'cls';
-  protected readonly jsiiGetMethod: string = 'sget';
-  protected readonly jsiiSetMethod: string = 'sset';
+    protected readonly decorator: string = "classproperty";
+    protected readonly implicitParameter: string = "cls";
+    protected readonly jsiiGetMethod: string = "sget";
+    protected readonly jsiiSetMethod: string = "sset";
 }
 
 class Property extends BaseProperty {
-  protected readonly decorator: string = 'property';
-  protected readonly implicitParameter: string = 'self';
-  protected readonly jsiiGetMethod: string = 'get';
-  protected readonly jsiiSetMethod: string = 'set';
+    protected readonly decorator: string = "property";
+    protected readonly implicitParameter: string = "self";
+    protected readonly jsiiGetMethod: string = "get";
+    protected readonly jsiiSetMethod: string = "set";
 }
 
 class Enum extends BasePythonClassType {
 
-  public emit(code: CodeMaker, resolver: TypeResolver) {
-    code.line(`@jsii.enum(jsii_type="${this.fqn}")`);
-    return super.emit(code, resolver);
-  }
-
-  protected getClassParams(_resolver: TypeResolver): string[] {
-    return ['enum.Enum'];
-  }
+    public emit(code: CodeMaker, resolver: TypeResolver) {
+        code.line(`@jsii.enum(jsii_type="${this.fqn}")`);
+        return super.emit(code, resolver);
+    }
+
+    protected getClassParams(_resolver: TypeResolver): string[] {
+        return ["enum.Enum"];
+    }
 
 }
 
 class EnumMember implements PythonBase {
-<<<<<<< HEAD
     constructor(public readonly pythonName: string, private readonly value: string, private readonly docs: spec.Docs | undefined) {
         this.pythonName = pythonName;
         this.value = value;
@@ -1048,132 +957,120 @@
         code.line(`${this.pythonName} = "${this.value}"`);
         emitDocString(code, this.docs, { documentableItem: `enum-${this.pythonName}` });
     }
-=======
-  public constructor(public readonly pythonName: string, private readonly value: string, private readonly docs: spec.Docs | undefined) {
-    this.pythonName = pythonName;
-    this.value = value;
-  }
-
-  public emit(code: CodeMaker, _resolver: TypeResolver) {
-    code.line(`${this.pythonName} = "${this.value}"`);
-    emitDocString(code, this.docs);
-  }
->>>>>>> f1c2bd4b
 }
 
 class Namespace extends BasePythonClassType {
-  protected getClassParams(_resolver: TypeResolver): string[] {
-    return [];
-  }
+    protected getClassParams(_resolver: TypeResolver): string[] {
+        return [];
+    }
 }
 
 interface ModuleOpts {
-  assembly: spec.Assembly;
-  assemblyFilename: string;
-  loadAssembly: boolean;
+    assembly: spec.Assembly,
+    assemblyFilename: string;
+    loadAssembly: boolean;
 }
 
 class Module implements PythonType {
 
-  public readonly pythonName: string;
-  public readonly fqn: string | null;
-
-  private readonly assembly: spec.Assembly;
-  private readonly assemblyFilename: string;
-  private readonly loadAssembly: boolean;
-  private readonly members: PythonBase[];
-
-  public constructor(name: string, fqn: string | null, opts: ModuleOpts) {
-    this.pythonName = name;
-    this.fqn = fqn;
-
-    this.assembly = opts.assembly;
-    this.assemblyFilename = opts.assemblyFilename;
-    this.loadAssembly = opts.loadAssembly;
-    this.members = [];
-  }
-
-  public addMember(member: PythonBase) {
-    this.members.push(member);
-  }
-
-  public emit(code: CodeMaker, resolver: TypeResolver) {
-    resolver = this.fqn ? resolver.bind(this.fqn, this.pythonName) : resolver;
-
-    // Before we write anything else, we need to write out our module headers, this
-    // is where we handle stuff like imports, any required initialization, etc.
-    code.line('import abc');
-    code.line('import datetime');
-    code.line('import enum');
-    code.line('import typing');
-    code.line();
-    code.line('import jsii');
-    code.line('import jsii.compat');
-    code.line('import publication');
-    code.line();
-    code.line('from jsii.python import classproperty');
-
-    // Go over all of the modules that we need to import, and import them.
-    this.emitDependencyImports(code, resolver);
-
-    // Determine if we need to write out the kernel load line.
-    if (this.loadAssembly) {
-      code.line(
-        '__jsii_assembly__ = jsii.JSIIAssembly.load(' +
+    public readonly pythonName: string;
+    public readonly fqn: string | null;
+
+    private assembly: spec.Assembly;
+    private assemblyFilename: string;
+    private loadAssembly: boolean;
+    private members: PythonBase[];
+
+    constructor(name: string, fqn: string | null, opts: ModuleOpts) {
+        this.pythonName = name;
+        this.fqn = fqn;
+
+        this.assembly = opts.assembly;
+        this.assemblyFilename = opts.assemblyFilename;
+        this.loadAssembly = opts.loadAssembly;
+        this.members = [];
+    }
+
+    public addMember(member: PythonBase) {
+        this.members.push(member);
+    }
+
+    public emit(code: CodeMaker, resolver: TypeResolver) {
+        resolver = this.fqn ? resolver.bind(this.fqn, this.pythonName) : resolver;
+
+        // Before we write anything else, we need to write out our module headers, this
+        // is where we handle stuff like imports, any required initialization, etc.
+        code.line("import abc");
+        code.line("import datetime");
+        code.line("import enum");
+        code.line("import typing");
+        code.line();
+        code.line("import jsii");
+        code.line("import jsii.compat");
+        code.line("import publication");
+        code.line();
+        code.line("from jsii.python import classproperty");
+
+        // Go over all of the modules that we need to import, and import them.
+        this.emitDependencyImports(code, resolver);
+
+        // Determine if we need to write out the kernel load line.
+        if (this.loadAssembly) {
+            code.line(
+                `__jsii_assembly__ = jsii.JSIIAssembly.load(` +
                 `"${this.assembly.name}", ` +
                 `"${this.assembly.version}", ` +
-                '__name__, ' +
+                `__name__, ` +
                 `"${this.assemblyFilename}")`
-      );
-    }
-
-    // Emit all of our members.
-    for (const member of sortMembers(this.members, resolver)) {
-      member.emit(code, resolver);
-    }
-
-    // Whatever names we've exported, we'll write out our __all__ that lists them.
-    const exportedMembers = this.members.map(m => `"${m.pythonName}"`);
-    if (this.loadAssembly) {
-      exportedMembers.push('"__jsii_assembly__"');
-    }
-    code.line(`__all__ = [${exportedMembers.sort().join(', ')}]`);
-
-    // Finally, we'll use publication to ensure that all of the non-public names
-    // get hidden from dir(), tab-complete, etc.
-    code.line();
-    code.line('publication.publish()');
-  }
-
-  private emitDependencyImports(code: CodeMaker, _resolver: TypeResolver) {
-    const deps = Array.from(
-      new Set([
-        ...Object.values(this.assembly.dependencies || {}).map(d => {
-          return d.targets!.python!.module;
-        }),
-      ])
-    );
-
-    for (const [idx, moduleName] of deps.sort().entries()) {
-      // If this our first dependency, add a blank line to format our imports
-      // slightly nicer.
-      if (idx === 0) {
+            );
+        }
+
+        // Emit all of our members.
+        for (const member of sortMembers(this.members, resolver)) {
+            member.emit(code, resolver);
+        }
+
+        // Whatever names we've exported, we'll write out our __all__ that lists them.
+        const exportedMembers = this.members.map(m => `"${m.pythonName}"`);
+        if (this.loadAssembly) {
+            exportedMembers.push(`"__jsii_assembly__"`);
+        }
+        code.line(`__all__ = [${exportedMembers.sort().join(", ")}]`);
+
+        // Finally, we'll use publication to ensure that all of the non-public names
+        // get hidden from dir(), tab-complete, etc.
         code.line();
-      }
-
-      code.line(`import ${moduleName}`);
-    }
-  }
+        code.line("publication.publish()");
+    }
+
+    private emitDependencyImports(code: CodeMaker, _resolver: TypeResolver) {
+        const deps = Array.from(
+            new Set([
+                ...Object.values(this.assembly.dependencies || {}).map(d => {
+                    return (d as spec.PackageVersion).targets!.python!.module;
+                }),
+            ])
+        );
+
+        for (const [idx, moduleName] of deps.sort().entries()) {
+            // If this our first dependency, add a blank line to format our imports
+            // slightly nicer.
+            if (idx === 0) {
+                code.line();
+            }
+
+            code.line(`import ${moduleName}`);
+        }
+    }
 }
 
 interface PackageData {
-  filename: string;
-  data: string | null;
+    filename: string;
+    data: string | null;
 }
 
 class Package {
 
-<<<<<<< HEAD
     public readonly name: string;
     public readonly version: string;
     public readonly metadata: spec.Assembly;
@@ -1253,6 +1150,8 @@
         if (this.metadata.readme) {
             code.line(convertSnippetsInMarkdown(this.metadata.readme.markdown, 'README.md'));
         }
+
+        code.line(this.metadata.readme && this.metadata.readme.markdown);
         code.closeFile("README.md");
 
         // Strip " (build abcdef)" from the jsii version
@@ -1311,724 +1210,584 @@
         code.line("include pyproject.toml");
         code.closeFile("MANIFEST.in");
     }
-=======
-  public readonly name: string;
-  public readonly version: string;
-  public readonly metadata: spec.Assembly;
-
-  private readonly modules: Map<string, Module>;
-  private readonly data: Map<string, PackageData[]>;
-
-  public constructor(name: string, version: string, metadata: spec.Assembly) {
-    this.name = name;
-    this.version = version;
-    this.metadata = metadata;
-
-    this.modules = new Map();
-    this.data = new Map();
-  }
-
-  public addModule(module: Module) {
-    this.modules.set(module.pythonName, module);
-  }
-
-  public addData(module: Module, filename: string, data: string | null) {
-    if (!this.data.has(module.pythonName)) {
-      this.data.set(module.pythonName, []);
-    }
-
-    this.data.get(module.pythonName)!.push({ filename, data });
-  }
-
-  public write(code: CodeMaker, resolver: TypeResolver) {
-    const modules = [...this.modules.values()].sort((a, b) => a.pythonName.localeCompare(b.pythonName));
-
-    // Iterate over all of our modules, and write them out to disk.
-    for (const mod of modules) {
-      const filename = path.join('src', pythonModuleNameToFilename(mod.pythonName), '__init__.py');
-
-      code.openFile(filename);
-      mod.emit(code, resolver);
-      code.closeFile(filename);
-    }
-
-    // Handle our package data.
-    const packageData: {[key: string]: string[]} = {};
-    for (const [mod, pdata] of this.data) {
-      for (const data of pdata) {
-        if (data.data != null) {
-          const filepath = path.join('src', pythonModuleNameToFilename(mod), data.filename);
-
-          code.openFile(filepath);
-          code.line(data.data);
-          code.closeFile(filepath);
-        }
-      }
-
-      packageData[mod] = pdata.map(pd => pd.filename);
-    }
-
-    // Compute our list of dependencies
-    const dependencies: string[] = [];
-    const expectedDeps = this.metadata.dependencies || {};
-    for (const depName of Object.keys(expectedDeps)) {
-      const depInfo = expectedDeps[depName];
-      // We need to figure out what our version range is.
-      // Basically, if it starts with Zero we want to restrict things to
-      // ~=X.Y.Z. If it does not start with zero, then we want to do ~=X.Y,>=X.Y.Z.
-      const versionParts = depInfo.version.split('.');
-      let versionSpecifier: string;
-      if (versionParts[0] === '0') {
-        versionSpecifier = `~=${versionParts.slice(0, 3).join('.')}`;
-      } else {
-        versionSpecifier = `~=${versionParts.slice(0, 2).join('.')},>=${versionParts.slice(0, 3).join('.')}`;
-      }
-
-      dependencies.push(`${depInfo.targets!.python!.distName}${versionSpecifier}`);
-    }
-
-    code.openFile('README.md');
-    code.line(this.metadata.readme && this.metadata.readme.markdown);
-    code.closeFile('README.md');
-
-    // Strip " (build abcdef)" from the jsii version
-    const jsiiVersionSimple = this.metadata.jsiiVersion.replace(/ .*$/, '');
-
-    /* eslint-disable @typescript-eslint/camelcase */
-    const setupKwargs = {
-      name: this.name,
-      version: this.version,
-      description: this.metadata.description,
-      url: this.metadata.homepage,
-      long_description_content_type: 'text/markdown',
-      author: this.metadata.author.name + (
-        this.metadata.author.email !== undefined ? `<${this.metadata.author.email}>` : ''
-      ),
-      project_urls: {
-        Source: this.metadata.repository.url,
-      },
-      package_dir: { '': 'src' },
-      packages: modules.map(m => m.pythonName),
-      package_data: packageData,
-      python_requires: '>=3.6',
-      install_requires: [`jsii~=${jsiiVersionSimple}`, 'publication>=0.0.3'].concat(dependencies),
-    };
-    /* eslint-enable @typescript-eslint/camelcase */
-
-    // We Need a setup.py to make this Package, actually a Package.
-    // TODO:
-    //      - License
-    //      - Classifiers
-    code.openFile('setup.py');
-    code.line('import json');
-    code.line('import setuptools');
-    code.line();
-    code.line('kwargs = json.loads("""');
-    code.line(JSON.stringify(setupKwargs, null, 4));
-    code.line('""")');
-    code.line();
-    code.openBlock("with open('README.md') as fp");
-    code.line("kwargs['long_description'] = fp.read()");
-    code.closeBlock();
-    code.line();
-    code.line('setuptools.setup(**kwargs)');
-    code.closeFile('setup.py');
-
-    // Because we're good citizens, we're going to go ahead and support pyproject.toml
-    // as well.
-    // TODO: Might be easier to just use a TOML library to write this out.
-    code.openFile('pyproject.toml');
-    code.line('[build-system]');
-    code.line('requires = ["setuptools >= 38.6.0", "wheel >= 0.31.0"]');
-    code.line('build-backend = "setuptools.build_meta"');
-    code.closeFile('pyproject.toml');
-
-    // We also need to write out a MANIFEST.in to ensure that all of our required
-    // files are included.
-    code.openFile('MANIFEST.in');
-    code.line('include pyproject.toml');
-    code.closeFile('MANIFEST.in');
-  }
->>>>>>> f1c2bd4b
 }
 
 type FindModuleCallback = (fqn: string) => spec.Assembly | spec.PackageVersion;
 type FindTypeCallback = (fqn: string) => spec.Type;
 
 interface TypeResolverOpts {
-  forwardReferences?: boolean;
-  ignoreOptional?: boolean;
+    forwardReferences?: boolean;
+    ignoreOptional?: boolean;
 }
 
 class TypeResolver {
 
-  private readonly types: Map<string, PythonType>;
-  private readonly boundTo?: string;
-  private readonly stdTypesRe = new RegExp('^(datetime\\.datetime|typing\\.[A-Z][a-z]+|jsii\\.Number)$');
-  private readonly boundRe: RegExp;
-  private readonly moduleName?: string;
-  private readonly moduleRe: RegExp;
-  private readonly findModule: FindModuleCallback;
-  private readonly findType: FindTypeCallback;
-
-  public constructor(types: Map<string, PythonType>,
-    findModule: FindModuleCallback,
-    findType: FindTypeCallback,
-    boundTo?: string,
-    moduleName?: string) {
-    this.types = types;
-    this.findModule = findModule;
-    this.findType = findType;
-    this.moduleName = moduleName;
-    this.boundTo = boundTo !== undefined ? this.toPythonFQN(boundTo) : boundTo;
-
-    if (this.moduleName !== undefined) {
-      this.moduleRe = new RegExp(`^(${escapeStringRegexp(this.moduleName)})\\.(.+)$`);
-    }
-
-    if (this.boundTo !== undefined) {
-      this.boundRe = new RegExp(`^(${escapeStringRegexp(this.boundTo)})\\.(.+)$`);
-    }
-  }
-
-  public bind(fqn: string, moduleName?: string): TypeResolver {
-    return new TypeResolver(
-      this.types,
-      this.findModule,
-      this.findType,
-      fqn,
-      moduleName !== undefined ? moduleName : this.moduleName,
-    );
-  }
-
-  public isInModule(typeRef: spec.NamedTypeReference | string): boolean {
-    const pythonType = typeof typeRef !== 'string' ? this.toPythonFQN(typeRef.fqn) : typeRef;
-    return this.moduleRe.test(pythonType);
-  }
-
-  public isInNamespace(typeRef: spec.NamedTypeReference | string): boolean {
-    const pythonType = typeof typeRef !== 'string' ? this.toPythonFQN(typeRef.fqn) : typeRef;
-    return this.boundRe.test(pythonType);
-  }
-
-  public getParent(typeRef: spec.NamedTypeReference | string): PythonType {
-    const fqn = typeof typeRef !== 'string' ? typeRef.fqn : typeRef;
-    const [, parentFQN] = /^(.+)\.[^.]+$/.exec(fqn) as string[];
-    const parent = this.types.get(parentFQN);
-
-    if (parent === undefined) {
-      throw new Error(`Could not find parent:  ${parentFQN}`);
-    }
-
-    return parent;
-  }
-
-  public getType(typeRef: spec.NamedTypeReference): PythonType {
-    const type = this.types.get(typeRef.fqn);
-
-    if (type === undefined) {
-      throw new Error(`Could not locate type: "${typeRef.fqn}"`);
-    }
-
-    return type;
-  }
-
-  public dereference(typeRef: string | spec.NamedTypeReference): spec.Type {
-    if (typeof typeRef !== 'string') {
-      typeRef = typeRef.fqn;
-    }
-    return this.findType(typeRef);
-  }
-
-  public resolve(
-    typeInstance: spec.OptionalValue,
-    opts: TypeResolverOpts = { forwardReferences: true, ignoreOptional: false }): string {
-    const {
-      forwardReferences = true,
-    } = opts;
-
-    const optional = opts.ignoreOptional ? false : !!typeInstance.optional;
-    // First, we need to resolve our given type reference into the Python type.
-    let pythonType = this.toPythonType(typeInstance.type, { optional });
-
-    // If we split our types by any of the "special" characters that can't appear in
-    // identifiers (like "[],") then we will get a list of all of the identifiers,
-    // no matter how nested they are. The downside is we might get trailing/leading
-    // spaces or empty items so we'll need to trim and filter this list.
-    const types = pythonType.split(/[[\],]/).map((s: string) => s.trim()).filter(s => s !== '');
-
-    for (const innerType of types) {
-      // Built in types do not need formatted in any particular way.
-      if (PYTHON_BUILTIN_TYPES.includes(innerType)) {
-        continue;
-      }
-
-      // These are not exactly built in types, but they're also not types that
-      // this resolver has to worry about.
-      if (this.stdTypesRe.test(innerType)) {
-        continue;
-      }
-
-      // If our resolver is bound to the same module as the type we're trying to
-      // resolve, then we'll implement the needed logic to use module relative naming
-      // and to handle forward references (if needed).
-      if (this.isInModule(innerType)) {
-        // If our type is part of the same namespace, then we'll return a namespace
-        // relative name, otherwise a module relative name.
-        let typeName: string;
-        if (this.isInNamespace(innerType)) {
-          [, , typeName] = this.boundRe.exec(innerType) as string[];
+    private readonly types: Map<string, PythonType>;
+    private boundTo?: string;
+    private readonly stdTypesRe = new RegExp("^(datetime\\.datetime|typing\\.[A-Z][a-z]+|jsii\\.Number)$");
+    private readonly boundRe: RegExp;
+    private readonly moduleName?: string;
+    private readonly moduleRe: RegExp;
+    private readonly findModule: FindModuleCallback;
+    private readonly findType: FindTypeCallback;
+
+    constructor(types: Map<string, PythonType>,
+                findModule: FindModuleCallback,
+                findType: FindTypeCallback,
+                boundTo?: string,
+                moduleName?: string) {
+        this.types = types;
+        this.findModule = findModule;
+        this.findType = findType;
+        this.moduleName = moduleName;
+        this.boundTo = boundTo !== undefined ? this.toPythonFQN(boundTo) : boundTo;
+
+        if (this.moduleName !== undefined) {
+            this.moduleRe = new RegExp(`^(${escapeStringRegexp(this.moduleName)})\\.(.+)$`);
+        }
+
+        if (this.boundTo !== undefined) {
+            this.boundRe = new RegExp(`^(${escapeStringRegexp(this.boundTo)})\\.(.+)$`);
+        }
+    }
+
+    public bind(fqn: string, moduleName?: string): TypeResolver {
+        return new TypeResolver(
+            this.types,
+            this.findModule,
+            this.findType,
+            fqn,
+            moduleName !== undefined ? moduleName : this.moduleName,
+        );
+    }
+
+    public isInModule(typeRef: spec.NamedTypeReference | string): boolean {
+        const pythonType = typeof typeRef !== "string" ? this.toPythonFQN(typeRef.fqn) : typeRef;
+        return this.moduleRe.test(pythonType);
+    }
+
+    public isInNamespace(typeRef: spec.NamedTypeReference | string): boolean {
+        const pythonType = typeof typeRef !== "string" ? this.toPythonFQN(typeRef.fqn) : typeRef;
+        return this.boundRe.test(pythonType);
+    }
+
+    public getParent(typeRef: spec.NamedTypeReference | string): PythonType {
+        const fqn = typeof typeRef !== "string" ? typeRef.fqn : typeRef;
+        const [, parentFQN] = fqn.match(/^(.+)\.[^\.]+$/) as string[];
+        const parent = this.types.get(parentFQN);
+
+        if (parent === undefined) {
+            throw new Error(`Could not find parent:  ${parentFQN}`);
+        }
+
+        return parent;
+    }
+
+    public getType(typeRef: spec.NamedTypeReference): PythonType {
+        const type = this.types.get(typeRef.fqn);
+
+        if (type === undefined) {
+            throw new Error(`Could not locate type: "${typeRef.fqn}"`);
+        }
+
+        return type;
+    }
+
+    public dereference(typeRef: string | spec.NamedTypeReference): spec.Type {
+        if (typeof typeRef !== 'string') {
+            typeRef = typeRef.fqn;
+        }
+        return this.findType(typeRef);
+    }
+
+    public resolve(
+            typeInstance: spec.OptionalValue,
+            opts: TypeResolverOpts = { forwardReferences: true, ignoreOptional: false }): string {
+        const {
+            forwardReferences = true,
+        } = opts;
+
+        const optional = opts.ignoreOptional ? false : !!typeInstance.optional;
+        // First, we need to resolve our given type reference into the Python type.
+        let pythonType = this.toPythonType(typeInstance.type, { optional });
+
+        // If we split our types by any of the "special" characters that can't appear in
+        // identifiers (like "[],") then we will get a list of all of the identifiers,
+        // no matter how nested they are. The downside is we might get trailing/leading
+        // spaces or empty items so we'll need to trim and filter this list.
+        const types = pythonType.split(/[\[\],]/).map((s: string) => s.trim()).filter(s => s !== "");
+
+        for (const innerType of types) {
+            // Built in types do not need formatted in any particular way.
+            if (PYTHON_BUILTIN_TYPES.indexOf(innerType) > -1) {
+                continue;
+            }
+
+            // These are not exactly built in types, but they're also not types that
+            // this resolver has to worry about.
+            if (this.stdTypesRe.test(innerType)) {
+                continue;
+            }
+
+            // If our resolver is bound to the same module as the type we're trying to
+            // resolve, then we'll implement the needed logic to use module relative naming
+            // and to handle forward references (if needed).
+            if (this.isInModule(innerType)) {
+                // If our type is part of the same namespace, then we'll return a namespace
+                // relative name, otherwise a module relative name.
+                let typeName: string;
+                if (this.isInNamespace(innerType)) {
+                    [, , typeName] = innerType.match(this.boundRe) as string[];
+                } else {
+                    [, , typeName] = innerType.match(this.moduleRe) as string[];
+                }
+
+                // This re will look for the entire type, boxed by either the start/end of
+                // a string, a comma, a space, a quote, or open/closing brackets. This will
+                // ensure that we only match whole type names, and not partial ones.
+                const re = new RegExp('((?:^|[[,\\s])"?)' + innerType + '("?(?:$|[\\],\\s]))');
+
+                // We need to handle forward references, our caller knows if we're able to
+                // use them in the current context or not, so if not, we'll wrap our forward
+                // reference in quotes.
+                // We have special logic here for checking if our thing is actually *in*
+                // our module, behond what we've already done, because our other logic will
+                // work for submodules, but this can't.
+                if (!forwardReferences && this.isInModule(innerType)) {
+                    pythonType = pythonType.replace(re, `$1"${innerType}"$2`);
+                }
+
+                // Now that we've gotten forward references out of the way, we will want
+                // to replace the entire type string, with just the type portion.
+                pythonType = pythonType.replace(re, `$1${typeName}$2`);
+            }
+        }
+
+        return pythonType;
+    }
+
+    private toPythonType(typeRef: spec.TypeReference, opts: { optional: boolean }): string {
+        let pythonType: string;
+
+        // Get the underlying python type.
+        if (spec.isPrimitiveTypeReference(typeRef)) {
+            pythonType = this.toPythonPrimitive(typeRef.primitive);
+        } else if (spec.isCollectionTypeReference(typeRef)) {
+            pythonType = this.toPythonCollection(typeRef);
+        } else if (spec.isNamedTypeReference(typeRef)) {
+            pythonType = this.toPythonFQN(typeRef.fqn);
+        } else if (typeRef.union) {
+            const types = new Array<string>();
+            for (const subtype of typeRef.union.types) {
+                types.push(this.toPythonType(subtype, opts));
+            }
+            pythonType = `typing.Union[${types.join(", ")}]`;
         } else {
-          [, , typeName] = this.moduleRe.exec(innerType) as string[];
-        }
-
-        // This re will look for the entire type, boxed by either the start/end of
-        // a string, a comma, a space, a quote, or open/closing brackets. This will
-        // ensure that we only match whole type names, and not partial ones.
-        const re = new RegExp(`((?:^|[[,\\s])"?)${innerType}("?(?:$|[\\],\\s]))`);
-
-        // We need to handle forward references, our caller knows if we're able to
-        // use them in the current context or not, so if not, we'll wrap our forward
-        // reference in quotes.
-        // We have special logic here for checking if our thing is actually *in*
-        // our module, behond what we've already done, because our other logic will
-        // work for submodules, but this can't.
-        if (!forwardReferences && this.isInModule(innerType)) {
-          pythonType = pythonType.replace(re, `$1"${innerType}"$2`);
-        }
-
-        // Now that we've gotten forward references out of the way, we will want
-        // to replace the entire type string, with just the type portion.
-        pythonType = pythonType.replace(re, `$1${typeName}$2`);
-      }
-    }
-
-    return pythonType;
-  }
-
-  private toPythonType(typeRef: spec.TypeReference, opts: { optional: boolean }): string {
-    let pythonType: string;
-
-    // Get the underlying python type.
-    if (spec.isPrimitiveTypeReference(typeRef)) {
-      pythonType = this.toPythonPrimitive(typeRef.primitive);
-    } else if (spec.isCollectionTypeReference(typeRef)) {
-      pythonType = this.toPythonCollection(typeRef);
-    } else if (spec.isNamedTypeReference(typeRef)) {
-      pythonType = this.toPythonFQN(typeRef.fqn);
-    } else if (typeRef.union) {
-      const types = new Array<string>();
-      for (const subtype of typeRef.union.types) {
-        types.push(this.toPythonType(subtype, opts));
-      }
-      pythonType = `typing.Union[${types.join(', ')}]`;
-    } else {
-      throw new Error(`Invalid type reference: ${JSON.stringify(typeRef)}`);
-    }
-
-    // If our type is Optional, then we'll wrap our underlying type with typing.Optional
-    // However, if we're not respecting optionals, then we'll just skip over this.
-    // We explicitly don't emit this when our type is typing.Any, because typing.Any
-    // already implied that None is an accepted type.
-    // See: https://github.com/aws/jsii/issues/284
-    if (opts.optional && pythonType !== 'typing.Any') {
-      pythonType = `typing.Optional[${pythonType}]`;
-    }
-
-    return pythonType;
-  }
-
-  private toPythonPrimitive(primitive: spec.PrimitiveType): string {
-    switch (primitive) {
-      case spec.PrimitiveType.Boolean: return 'bool';
-      case spec.PrimitiveType.Date: return 'datetime.datetime';
-      case spec.PrimitiveType.Json: return 'typing.Mapping[typing.Any, typing.Any]';
-      case spec.PrimitiveType.Number: return 'jsii.Number';
-      case spec.PrimitiveType.String: return 'str';
-      case spec.PrimitiveType.Any: return 'typing.Any';
-      default:
-        throw new Error(`Unknown primitive type: ${primitive}`);
-    }
-  }
-
-  private toPythonCollection(ref: spec.CollectionTypeReference): string {
-    const elementPythonType = this.toPythonType(ref.collection.elementtype, { optional: false });
-    switch (ref.collection.kind) {
-      case spec.CollectionKind.Array: return `typing.List[${elementPythonType}]`;
-      case spec.CollectionKind.Map: return `typing.Mapping[str,${elementPythonType}]`;
-      default:
-        throw new Error(`Unsupported collection kind: ${ref.collection.kind}`);
-    }
-  }
-
-  private toPythonFQN(fqn: string): string {
-    const [assemblyName, ...qualifiedIdentifiers] = fqn.split('.');
-    const fqnParts: string[] = [this.findModule(assemblyName).targets!.python!.module];
-
-    for (const part of qualifiedIdentifiers) {
-      fqnParts.push(toPythonIdentifier(part));
-    }
-
-    return fqnParts.join('.');
-  }
+            throw new Error("Invalid type reference: " + JSON.stringify(typeRef));
+        }
+
+        // If our type is Optional, then we'll wrap our underlying type with typing.Optional
+        // However, if we're not respecting optionals, then we'll just skip over this.
+        // We explicitly don't emit this when our type is typing.Any, because typing.Any
+        // already implied that None is an accepted type.
+        // See: https://github.com/aws/jsii/issues/284
+        if (opts.optional && pythonType !== "typing.Any") {
+            pythonType = `typing.Optional[${pythonType}]`;
+        }
+
+        return pythonType;
+    }
+
+    private toPythonPrimitive(primitive: spec.PrimitiveType): string {
+        switch (primitive) {
+            case spec.PrimitiveType.Boolean: return "bool";
+            case spec.PrimitiveType.Date: return "datetime.datetime";
+            case spec.PrimitiveType.Json: return "typing.Mapping[typing.Any, typing.Any]";
+            case spec.PrimitiveType.Number: return "jsii.Number";
+            case spec.PrimitiveType.String: return "str";
+            case spec.PrimitiveType.Any: return "typing.Any";
+            default:
+                throw new Error("Unknown primitive type: " + primitive);
+        }
+    }
+
+    private toPythonCollection(ref: spec.CollectionTypeReference): string {
+        const elementPythonType = this.toPythonType(ref.collection.elementtype, { optional: false });
+        switch (ref.collection.kind) {
+            case spec.CollectionKind.Array: return `typing.List[${elementPythonType}]`;
+            case spec.CollectionKind.Map: return `typing.Mapping[str,${elementPythonType}]`;
+            default:
+                throw new Error(`Unsupported collection kind: ${ref.collection.kind}`);
+        }
+    }
+
+    private toPythonFQN(fqn: string): string {
+        const [assemblyName, ...qualifiedIdentifiers] = fqn.split(".");
+        const fqnParts: string[] = [this.findModule(assemblyName).targets!.python!.module];
+
+        for (const part of qualifiedIdentifiers) {
+            fqnParts.push(toPythonIdentifier(part));
+        }
+
+        return fqnParts.join(".");
+    }
 }
 
 class PythonGenerator extends Generator {
-  private package: Package;
-  private readonly types: Map<string, PythonType>;
-
-  public constructor(options: GeneratorOptions = {}) {
-    super(options);
-
-    this.code.openBlockFormatter = s => `${s}:`;
-    this.code.closeBlockFormatter = _s => '';
-
-    this.types = new Map();
-  }
-
-  public getPythonType(fqn: string): PythonType {
-    const type = this.types.get(fqn);
-
-    if (type === undefined) {
-      throw new Error(`Could not locate type: "${fqn}"`);
-    }
-
-    return type;
-  }
-
-  protected getAssemblyOutputDir(assm: spec.Assembly) {
-    return path.join('src', pythonModuleNameToFilename(this.getAssemblyModuleName(assm)));
-  }
-
-  protected onBeginAssembly(assm: spec.Assembly, _fingerprint: boolean) {
-    this.package = new Package(
-      assm.targets!.python!.distName,
-      assm.version,
-      assm,
-    );
-
-    const assemblyModule = new Module(
-      this.getAssemblyModuleName(assm),
-      null,
-      { assembly: assm,
-        assemblyFilename: this.getAssemblyFileName(),
-        loadAssembly: false },
-    );
-
-    this.package.addModule(assemblyModule);
-    this.package.addData(assemblyModule, this.getAssemblyFileName(), null);
-  }
-
-  protected onEndAssembly(_assm: spec.Assembly, _fingerprint: boolean) {
-    const resolver = new TypeResolver(
-      this.types,
-      (fqn: string) => this.findModule(fqn),
-      (fqn: string) => this.findType(fqn),
-    );
-    this.package.write(this.code, resolver);
-  }
-
-  protected onBeginNamespace(ns: string) {
-    // If we're generating the Namespace that matches our assembly, then we'll
-    // actually be generating a module, otherwise we'll generate a class within
-    // that module.
-    if (ns === this.assembly.name) {
-      const module = new Module(
-        this.assembly.targets!.python!.module,
-        ns,
-        { assembly: this.assembly,
-          assemblyFilename: this.getAssemblyFileName(),
-          loadAssembly: ns === this.assembly.name },
-      );
-
-      this.package.addModule(module);
-      // Add our py.typed marker to ensure that gradual typing works for this
-      // package.
-      this.package.addData(module, 'py.typed', '');
-
-      this.types.set(ns, module);
-    } else {
-      // This should be temporary code, which can be removed and turned into an
-      // error case once https://github.com/aws/jsii/issues/270 and
-      // https://github.com/aws/jsii/issues/283 are solved.
-      this.addPythonType(
-        new Namespace(
-          this,
-          toPythonIdentifier(ns.replace(/^.+\.([^.]+)$/, '$1')),
-          ns,
-          {},
-          undefined,
-        ),
-      );
-    }
-  }
-
-  protected onBeginClass(cls: spec.ClassType, abstract: boolean | undefined) {
-    const klass = new Class(
-      this,
-      toPythonIdentifier(cls.name),
-      cls.fqn,
-      {
-        abstract,
-        bases: (cls.base && [this.findType(cls.base)]) || [],
-        interfaces: cls.interfaces && cls.interfaces.map(base => this.findType(base)),
-        abstractBases: abstract ? this.getAbstractBases(cls) : [],
-      },
-      cls.docs,
-    );
-
-    if (cls.initializer !== undefined) {
-      const { parameters = [] } = cls.initializer;
-
-      klass.addMember(
-        new Initializer(
-          this,
-          '__init__',
-          undefined,
-          parameters,
-          undefined,
-          cls.initializer.docs,
-          { liftedProp: this.getliftedProp(cls.initializer), parent: cls },
-        )
-      );
-    }
-
-    this.addPythonType(klass);
-  }
-
-  protected onStaticMethod(cls: spec.ClassType, method: spec.Method) {
-    const { parameters = [] } = method;
-
-    this.getPythonType(cls.fqn).addMember(
-      new StaticMethod(
-        this,
-        toPythonMethodName(method.name),
-        method.name,
-        parameters,
-        method.returns,
-        method.docs,
-        { abstract: method.abstract, liftedProp: this.getliftedProp(method) },
-      )
-    );
-  }
-
-  protected onStaticProperty(cls: spec.ClassType, prop: spec.Property) {
-    this.getPythonType(cls.fqn).addMember(
-      new StaticProperty(
-        toPythonPropertyName(prop.name, prop.const),
-        prop.name,
-        prop,
-        prop.docs,
-        { abstract: prop.abstract, immutable: prop.immutable },
-      )
-    );
-  }
-
-  protected onMethod(cls: spec.ClassType, method: spec.Method) {
-    const { parameters = [] } = method;
-
-    if (method.async) {
-      this.getPythonType(cls.fqn).addMember(
-        new AsyncMethod(
-          this,
-          toPythonMethodName(method.name, method.protected),
-          method.name,
-          parameters,
-          method.returns,
-          method.docs,
-          { abstract: method.abstract, liftedProp: this.getliftedProp(method) },
-        )
-      );
-    } else {
-      this.getPythonType(cls.fqn).addMember(
-        new Method(
-          this,
-          toPythonMethodName(method.name, method.protected),
-          method.name,
-          parameters,
-          method.returns,
-          method.docs,
-          { abstract: method.abstract, liftedProp: this.getliftedProp(method) },
-        )
-      );
-    }
-  }
-
-  protected onProperty(cls: spec.ClassType, prop: spec.Property) {
-    this.getPythonType(cls.fqn).addMember(
-      new Property(
-        toPythonPropertyName(prop.name, prop.const, prop.protected),
-        prop.name,
-        prop,
-        prop.docs,
-        { abstract: prop.abstract, immutable: prop.immutable },
-      )
-    );
-  }
-
-  protected onUnionProperty(cls: spec.ClassType, prop: spec.Property, _union: spec.UnionTypeReference) {
-    this.onProperty(cls, prop);
-  }
-
-  protected onBeginInterface(ifc: spec.InterfaceType) {
-    let iface: Interface | Struct;
-
-    if (ifc.datatype) {
-      iface = new Struct(
-        this,
-        toPythonIdentifier(ifc.name),
-        ifc.fqn,
-        { bases: ifc.interfaces && ifc.interfaces.map(base => this.findType(base)) },
-        ifc.docs,
-      );
-    } else {
-      iface = new Interface(
-        this,
-        toPythonIdentifier(ifc.name),
-        ifc.fqn,
-        { bases: ifc.interfaces && ifc.interfaces.map(base => this.findType(base)) },
-        ifc.docs,
-      );
-    }
-
-    this.addPythonType(iface);
-  }
-
-  protected onEndInterface(_ifc: spec.InterfaceType) { return; }
-
-  protected onInterfaceMethod(ifc: spec.InterfaceType, method: spec.Method) {
-    const { parameters = [] } = method;
-
-    this.getPythonType(ifc.fqn).addMember(
-      new InterfaceMethod(
-        this,
-        toPythonMethodName(method.name, method.protected),
-        method.name,
-        parameters,
-        method.returns,
-        method.docs,
-        { liftedProp: this.getliftedProp(method) },
-      )
-    );
-  }
-
-  protected onInterfaceProperty(ifc: spec.InterfaceType, prop: spec.Property) {
-    let ifaceProperty: InterfaceProperty | StructField;
-
-    if (ifc.datatype) {
-      ifaceProperty = new StructField(prop);
-    } else {
-      ifaceProperty = new InterfaceProperty(
-        toPythonPropertyName(prop.name, prop.const, prop.protected),
-        prop.name,
-        prop,
-        prop.docs,
-        { immutable: prop.immutable },
-      );
-    }
-
-    this.getPythonType(ifc.fqn).addMember(ifaceProperty);
-  }
-
-  protected onBeginEnum(enm: spec.EnumType) {
-    this.addPythonType(new Enum(this, toPythonIdentifier(enm.name), enm.fqn, {}, enm.docs));
-  }
-
-  protected onEnumMember(enm: spec.EnumType, member: spec.EnumMember) {
-    this.getPythonType(enm.fqn).addMember(
-      new EnumMember(
-        toPythonIdentifier(member.name),
-        member.name,
-        member.docs,
-      )
-    );
-  }
-
-  protected onInterfaceMethodOverload(_ifc: spec.InterfaceType, _overload: spec.Method, _originalMethod: spec.Method) {
-    throw new Error('Unhandled Type: InterfaceMethodOverload');
-  }
-
-  protected onMethodOverload(_cls: spec.ClassType, _overload: spec.Method, _originalMethod: spec.Method) {
-    throw new Error('Unhandled Type: MethodOverload');
-  }
-
-  protected onStaticMethodOverload(_cls: spec.ClassType, _overload: spec.Method, _originalMethod: spec.Method) {
-    throw new Error('Unhandled Type: StaticMethodOverload');
-  }
-
-  private getAssemblyModuleName(assm: spec.Assembly): string {
-    return `${assm.targets!.python!.module}._jsii`;
-  }
-
-  private getParentFQN(fqn: string): string {
-    const m = /^(.+)\.[^.]+$/.exec(fqn);
-
-    if (m === null) {
-      throw new Error(`Could not determine parent FQN of: ${fqn}`);
-    }
-
-    return m[1];
-  }
-
-  private getParent(fqn: string): PythonType {
-    return this.getPythonType(this.getParentFQN(fqn));
-  }
-
-  private addPythonType(type: PythonType) {
-    if (type.fqn === null) {
-      throw new Error('Cannot add a Python type without a FQN.');
-    }
-
-    this.getParent(type.fqn).addMember(type);
-    this.types.set(type.fqn, type);
-  }
-
-  private getliftedProp(method: spec.Method | spec.Initializer): spec.InterfaceType | undefined {
-    // If there are parameters to this method, and if the last parameter's type is
-    // a datatype interface, then we want to lift the members of that last paramter
-    // as keyword arguments to this function.
-    if (method.parameters !== undefined && method.parameters.length >= 1) {
-      const lastParameter = method.parameters.slice(-1)[0];
-      if (!lastParameter.variadic && spec.isNamedTypeReference(lastParameter.type)) {
-        const lastParameterType = this.findType(lastParameter.type.fqn);
-        if (spec.isInterfaceType(lastParameterType) && lastParameterType.datatype) {
-          return lastParameterType;
-        }
-      }
-    }
-
-    return undefined;
-  }
-
-  private getAbstractBases(cls: spec.ClassType): spec.ClassType[] {
-    const abstractBases: spec.ClassType[] = [];
-
-    if (cls.base !== undefined) {
-      const base = this.findType(cls.base);
-
-      if (!spec.isClassType(base)) {
-        throw new Error("Class inheritence that isn't a class?");
-      }
-
-      if (base.abstract) {
-        abstractBases.push(base);
-      }
-    }
-
-    return abstractBases;
-  }
+    private package: Package;
+    private types: Map<string, PythonType>;
+
+    constructor(options: GeneratorOptions = {}) {
+        super(options);
+
+        this.code.openBlockFormatter = s => `${s}:`;
+        this.code.closeBlockFormatter = _s => "";
+
+        this.types = new Map();
+    }
+
+    public getPythonType(fqn: string): PythonType {
+        const type = this.types.get(fqn);
+
+        if (type === undefined) {
+            throw new Error(`Could not locate type: "${fqn}"`);
+        }
+
+        return type;
+    }
+
+    protected getAssemblyOutputDir(assm: spec.Assembly) {
+        return path.join("src", pythonModuleNameToFilename(this.getAssemblyModuleName(assm)));
+    }
+
+    protected onBeginAssembly(assm: spec.Assembly, _fingerprint: boolean) {
+        this.package = new Package(
+            assm.targets!.python!.distName,
+            assm.version,
+            assm,
+        );
+
+        const assemblyModule = new Module(
+            this.getAssemblyModuleName(assm),
+            null,
+            { assembly: assm,
+              assemblyFilename: this.getAssemblyFileName(),
+              loadAssembly: false },
+        );
+
+        this.package.addModule(assemblyModule);
+        this.package.addData(assemblyModule, this.getAssemblyFileName(), null);
+    }
+
+    protected onEndAssembly(_assm: spec.Assembly, _fingerprint: boolean) {
+        const resolver = new TypeResolver(
+            this.types,
+            (fqn: string) => this.findModule(fqn),
+            (fqn: string) => this.findType(fqn),
+        );
+        this.package.write(this.code, resolver);
+    }
+
+    protected onBeginNamespace(ns: string) {
+        // If we're generating the Namespace that matches our assembly, then we'll
+        // actually be generating a module, otherwise we'll generate a class within
+        // that module.
+        if (ns === this.assembly.name) {
+            const module = new Module(
+                this.assembly.targets!.python!.module,
+                ns,
+                { assembly: this.assembly,
+                  assemblyFilename: this.getAssemblyFileName(),
+                  loadAssembly: ns === this.assembly.name },
+            );
+
+            this.package.addModule(module);
+            // Add our py.typed marker to ensure that gradual typing works for this
+            // package.
+            this.package.addData(module, "py.typed", "");
+
+            this.types.set(ns, module);
+        } else {
+            // This should be temporary code, which can be removed and turned into an
+            // error case once https://github.com/aws/jsii/issues/270 and
+            // https://github.com/aws/jsii/issues/283 are solved.
+            this.addPythonType(
+                new Namespace(
+                    this,
+                    toPythonIdentifier(ns.replace(/^.+\.([^\.]+)$/, "$1")),
+                    ns,
+                    {},
+                    undefined,
+                ),
+            );
+        }
+    }
+
+    protected onBeginClass(cls: spec.ClassType, abstract: boolean | undefined) {
+        const klass = new Class(
+            this,
+            toPythonIdentifier(cls.name),
+            cls.fqn,
+            {
+                abstract,
+                bases: (cls.base && [this.findType(cls.base)]) || [],
+                interfaces: cls.interfaces && cls.interfaces.map(base => this.findType(base)),
+                abstractBases: abstract ? this.getAbstractBases(cls) : [],
+            },
+            cls.docs,
+        );
+
+        if (cls.initializer !== undefined) {
+            const { parameters = [] } = cls.initializer;
+
+            klass.addMember(
+                new Initializer(
+                    this,
+                    "__init__",
+                    undefined,
+                    parameters,
+                    undefined,
+                    cls.initializer.docs,
+                    { liftedProp: this.getliftedProp(cls.initializer), parent: cls },
+                )
+            );
+        }
+
+        this.addPythonType(klass);
+    }
+
+    protected onStaticMethod(cls: spec.ClassType, method: spec.Method) {
+        const { parameters = [] } = method;
+
+        this.getPythonType(cls.fqn).addMember(
+            new StaticMethod(
+                this,
+                toPythonMethodName(method.name!),
+                method.name,
+                parameters,
+                method.returns,
+                method.docs,
+                { abstract: method.abstract, liftedProp: this.getliftedProp(method) },
+            )
+        );
+    }
+
+    protected onStaticProperty(cls: spec.ClassType, prop: spec.Property) {
+        this.getPythonType(cls.fqn).addMember(
+            new StaticProperty(
+                toPythonPropertyName(prop.name, prop.const),
+                prop.name,
+                prop,
+                prop.docs,
+                { abstract: prop.abstract, immutable: prop.immutable },
+            )
+        );
+    }
+
+    protected onMethod(cls: spec.ClassType, method: spec.Method) {
+        const { parameters = [] } = method;
+
+        if (method.async) {
+            this.getPythonType(cls.fqn).addMember(
+                new AsyncMethod(
+                    this,
+                    toPythonMethodName(method.name!, method.protected),
+                    method.name,
+                    parameters,
+                    method.returns,
+                    method.docs,
+                    { abstract: method.abstract, liftedProp: this.getliftedProp(method) },
+                )
+            );
+        } else {
+            this.getPythonType(cls.fqn).addMember(
+                new Method(
+                    this,
+                    toPythonMethodName(method.name!, method.protected),
+                    method.name,
+                    parameters,
+                    method.returns,
+                    method.docs,
+                    { abstract: method.abstract, liftedProp: this.getliftedProp(method) },
+                )
+            );
+        }
+    }
+
+    protected onProperty(cls: spec.ClassType, prop: spec.Property) {
+        this.getPythonType(cls.fqn).addMember(
+            new Property(
+                toPythonPropertyName(prop.name, prop.const, prop.protected),
+                prop.name,
+                prop,
+                prop.docs,
+                { abstract: prop.abstract, immutable: prop.immutable },
+            )
+        );
+    }
+
+    protected onUnionProperty(cls: spec.ClassType, prop: spec.Property, _union: spec.UnionTypeReference) {
+        this.onProperty(cls, prop);
+    }
+
+    protected onBeginInterface(ifc: spec.InterfaceType) {
+        let iface: Interface | Struct;
+
+        if (ifc.datatype) {
+            iface = new Struct(
+                this,
+                toPythonIdentifier(ifc.name),
+                ifc.fqn,
+                { bases: ifc.interfaces && ifc.interfaces.map(base => this.findType(base)) },
+                ifc.docs,
+            );
+        } else {
+            iface = new Interface(
+                this,
+                toPythonIdentifier(ifc.name),
+                ifc.fqn,
+                { bases: ifc.interfaces && ifc.interfaces.map(base => this.findType(base)) },
+                ifc.docs,
+            );
+        }
+
+        this.addPythonType(iface);
+    }
+
+    protected onEndInterface(_ifc: spec.InterfaceType) { return; }
+
+    protected onInterfaceMethod(ifc: spec.InterfaceType, method: spec.Method) {
+        const { parameters = [] } = method;
+
+        this.getPythonType(ifc.fqn).addMember(
+            new InterfaceMethod(
+                this,
+                toPythonMethodName(method.name!, method.protected),
+                method.name,
+                parameters,
+                method.returns,
+                method.docs,
+                { liftedProp: this.getliftedProp(method) },
+            )
+        );
+    }
+
+    protected onInterfaceProperty(ifc: spec.InterfaceType, prop: spec.Property) {
+        let ifaceProperty: InterfaceProperty | StructField;
+
+        if (ifc.datatype) {
+            ifaceProperty = new StructField(prop);
+        } else {
+            ifaceProperty = new InterfaceProperty(
+                toPythonPropertyName(prop.name, prop.const, prop.protected),
+                prop.name,
+                prop,
+                prop.docs,
+                { immutable: prop.immutable },
+            );
+        }
+
+        this.getPythonType(ifc.fqn).addMember(ifaceProperty);
+    }
+
+    protected onBeginEnum(enm: spec.EnumType) {
+        this.addPythonType(new Enum(this, toPythonIdentifier(enm.name), enm.fqn, {}, enm.docs));
+    }
+
+    protected onEnumMember(enm: spec.EnumType, member: spec.EnumMember) {
+        this.getPythonType(enm.fqn).addMember(
+            new EnumMember(
+                toPythonIdentifier(member.name),
+                member.name,
+                member.docs,
+            )
+        );
+    }
+
+    protected onInterfaceMethodOverload(_ifc: spec.InterfaceType, _overload: spec.Method, _originalMethod: spec.Method) {
+        throw new Error("Unhandled Type: InterfaceMethodOverload");
+    }
+
+    protected onMethodOverload(_cls: spec.ClassType, _overload: spec.Method, _originalMethod: spec.Method) {
+        throw new Error("Unhandled Type: MethodOverload");
+    }
+
+    protected onStaticMethodOverload(_cls: spec.ClassType, _overload: spec.Method, _originalMethod: spec.Method) {
+        throw new Error("Unhandled Type: StaticMethodOverload");
+    }
+
+    private getAssemblyModuleName(assm: spec.Assembly): string {
+        return `${assm.targets!.python!.module}._jsii`;
+    }
+
+    private getParentFQN(fqn: string): string {
+        const m = fqn.match(/^(.+)\.[^\.]+$/);
+
+        if (m === null) {
+            throw new Error(`Could not determine parent FQN of: ${fqn}`);
+        }
+
+        return m[1];
+    }
+
+    private getParent(fqn: string): PythonType {
+        return this.getPythonType(this.getParentFQN(fqn));
+    }
+
+    private addPythonType(type: PythonType) {
+        if (type.fqn === null) {
+            throw new Error("Cannot add a Python type without a FQN.");
+        }
+
+        this.getParent(type.fqn).addMember(type);
+        this.types.set(type.fqn, type);
+    }
+
+    private getliftedProp(method: spec.Method | spec.Initializer): spec.InterfaceType | undefined {
+        // If there are parameters to this method, and if the last parameter's type is
+        // a datatype interface, then we want to lift the members of that last paramter
+        // as keyword arguments to this function.
+        if (method.parameters !== undefined && method.parameters.length >= 1) {
+            const lastParameter = method.parameters.slice(-1)[0];
+            if (!lastParameter.variadic && spec.isNamedTypeReference(lastParameter.type)) {
+                const lastParameterType = this.findType(lastParameter.type.fqn);
+                if (spec.isInterfaceType(lastParameterType) && lastParameterType.datatype) {
+                    return lastParameterType;
+                }
+            }
+        }
+
+        return undefined;
+    }
+
+    private getAbstractBases(cls: spec.ClassType): spec.ClassType[] {
+        const abstractBases: spec.ClassType[] = [];
+
+        if (cls.base !== undefined) {
+            const base = this.findType(cls.base);
+
+            if (!spec.isClassType(base)) {
+                throw new Error("Class inheritence that isn't a class?");
+            }
+
+            if (base.abstract) {
+                abstractBases.push(base);
+            }
+        }
+
+        return abstractBases;
+    }
 }
 
 /**
  * Positional argument or keyword parameter
  */
 interface DocumentableArgument {
-  name: string;
-  docs?: spec.Docs;
+    name: string;
+    docs?: spec.Docs;
 }
 
 function emitDocString(code: CodeMaker, docs: spec.Docs | undefined, options: {
-<<<<<<< HEAD
         arguments?: DocumentableArgument[],
         documentableItem?: string
         } = {}) {
@@ -2094,7 +1853,6 @@
     if (docs.example) {
         brk();
         lines.push('Example::');
-
         const exampleText = convertExample(docs.example, options.documentableItem || 'example');
 
         for (const line of exampleText.split('\n')) {
@@ -2120,117 +1878,27 @@
     }
 
     code.line(`"""`);
-=======
-  arguments?: DocumentableArgument[];
-} = {}) {
-  if ((!docs || Object.keys(docs).length === 0) && !options.arguments) { return; }
-  if (!docs) { docs = {}; }
-
-  const lines = new Array<string>();
-
-  if (docs.summary) {
-    lines.push(md2rst(docs.summary));
-    brk();
-  } else {
-    lines.push('');
-  }
-
-  function brk() {
-    if (lines.length > 0 && lines[lines.length - 1].trim() !== '') { lines.push(''); }
-  }
-
-  function block(heading: string, content: string, doBrk = true) {
-    if (doBrk) { brk(); }
-    lines.push(heading);
-    const contentLines = md2rst(content).split('\n');
-    if (contentLines.length <= 1) {
-      lines.push(`:${heading}: ${contentLines.join('')}`);
-    } else {
-      lines.push(`:${heading}:`);
-      brk();
-      for (const line of contentLines) {
-        lines.push(`${line}`);
-      }
-    }
-    if (doBrk) { brk(); }
-  }
-
-  if (docs.remarks) {
-    brk();
-    lines.push(...md2rst(docs.remarks || '').split('\n'));
-    brk();
-  }
-
-  if (options.arguments && options.arguments.length > 0) {
-    brk();
-    for (const param of options.arguments) {
-      // Add a line for every argument. Even if there is no description, we need
-      // the docstring so that the Sphinx extension can add the type annotations.
-      lines.push(`:param ${toPythonParameterName(param.name)}: ${onelineDescription(param.docs)}`);
-    }
-    brk();
-  }
-
-  if (docs.default) { block('default', docs.default); }
-  if (docs.returns) { block('return', docs.returns); }
-  if (docs.deprecated) { block('deprecated', docs.deprecated); }
-  if (docs.see) { block('see', docs.see, false); }
-  if (docs.stability && shouldMentionStability(docs.stability)) { block('stability', docs.stability, false); }
-  if (docs.subclassable) { block('subclassable', 'Yes'); }
-
-  for (const [k, v] of Object.entries(docs.custom || {})) {
-    block(`${k}:`, v, false);
-  }
-
-  if (docs.example) {
-    brk();
-    lines.push('Example::');
-    for (const line of docs.example.split('\n')) {
-      lines.push(`    ${line}`);
-    }
-    brk();
-  }
-
-  while (lines.length > 0 && lines[lines.length - 1] === '') { lines.pop(); }
-
-  if (lines.length === 0) { return; }
-
-  if (lines.length === 1) {
-    code.line(`"""${lines[0]}"""`);
-    return;
-  }
-
-  code.line(`"""${lines[0]}`);
-  lines.splice(0, 1);
-
-  for (const line of lines) {
-    code.line(line);
-  }
-
-  code.line('"""');
->>>>>>> f1c2bd4b
 }
 
 /**
  * Render a one-line description of the given docs, used for method arguments and inlined properties
  */
 function onelineDescription(docs: spec.Docs | undefined) {
-  // Only consider a subset of fields here, we don't have a lot of formatting space
-  if (!docs) { return '-'; }
-
-  const parts = [];
-  if (docs.summary) { parts.push(md2rst(docs.summary)); }
-  if (docs.remarks) { parts.push(md2rst(docs.remarks)); }
-  if (docs.default) { parts.push(`Default: ${md2rst(docs.default)}`); }
-  return parts.join(' ').replace(/\s+/g, ' ');
+    // Only consider a subset of fields here, we don't have a lot of formatting space
+    if (!docs) { return '-'; }
+
+    const parts = [];
+    if (docs.summary) { parts.push(md2rst(docs.summary)); }
+    if (docs.remarks) { parts.push(md2rst(docs.remarks)); }
+    if (docs.default) { parts.push(`Default: ${md2rst(docs.default)}`); }
+    return parts.join(' ').replace(/\s+/g, ' ');
 }
 
 function shouldMentionStability(s: Stability) {
-  return s === Stability.Deprecated || s === Stability.Experimental;
+    return s === Stability.Deprecated || s === Stability.Experimental;
 }
 
 function isStruct(typeSystem: reflect.TypeSystem, ref: spec.TypeReference): boolean {
-<<<<<<< HEAD
     if (!spec.isNamedTypeReference(ref)) { return false; }
     const type = typeSystem.tryFindFqn(ref.fqn);
     return type !== undefined && type.isInterfaceType() && type.isDataType();
@@ -2255,9 +1923,4 @@
     // FIXME: This should translate into an exit code somehow
     sampiler.printDiagnostics(result.diagnostics, process.stderr);
     return sampiler.renderTree(result.tree);
-=======
-  if (!spec.isNamedTypeReference(ref)) { return false; }
-  const type = typeSystem.tryFindFqn(ref.fqn);
-  return type !== undefined && type.isInterfaceType() && type.isDataType();
->>>>>>> f1c2bd4b
 }