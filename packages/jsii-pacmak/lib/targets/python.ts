import * as spec from '@jsii/spec';
import * as assert from 'assert';
import { CodeMaker, toSnakeCase } from 'codemaker';
import * as crypto from 'crypto';
import * as escapeStringRegexp from 'escape-string-regexp';
import * as fs from 'fs-extra';
import * as reflect from 'jsii-reflect';
import {
  TargetLanguage,
  RosettaTabletReader,
  enforcesStrictMode,
  ApiLocation,
} from 'jsii-rosetta';
import * as path from 'path';

import { Generator, GeneratorOptions } from '../generator';
import { warn } from '../logging';
import { md2rst } from '../markdown';
import { Target, TargetOptions } from '../target';
import { shell, subprocess, zip } from '../util';
import { VERSION } from '../version';
import { renderSummary, PropertyDefinition } from './_utils';
import {
  NamingContext,
  toTypeName,
  PythonImports,
  mergePythonImports,
  toPackageName,
  toPythonFqn,
  PhaseAwarePythonImports,
  mergePhaseAwarePythonImports,
  nonEmptyImports,
  TypeName,
  Intersection,
} from './python/type-name';
import { die, setDifference, toPythonIdentifier } from './python/util';
import { toPythonVersionRange, toReleaseVersion } from './version-utils';
import { assertSpecIsRosettaCompatible } from '../rosetta-assembly';

import { TargetName } from './index';

// eslint-disable-next-line @typescript-eslint/no-var-requires,@typescript-eslint/no-require-imports
const spdxLicenseList = require('spdx-license-list');

const requirementsFile = path.resolve(
  __dirname,
  'python',
  'requirements-dev.txt',
);

// we use single-quotes for multi-line strings to allow examples within the
// docstrings themselves to include double-quotes (see https://github.com/aws/jsii/issues/2569)
const DOCSTRING_QUOTES = "'''";
const RAW_DOCSTRING_QUOTES = `r${DOCSTRING_QUOTES}`;

export default class Python extends Target {
  protected readonly generator: PythonGenerator;

  public constructor(options: TargetOptions) {
    super(options);

    this.generator = new PythonGenerator(options.rosetta, options);
  }

  public async generateCode(outDir: string, tarball: string): Promise<void> {
    await super.generateCode(outDir, tarball);
  }

  public async build(sourceDir: string, outDir: string): Promise<void> {
    // Create a fresh virtual env
    const venv = await fs.mkdtemp(path.join(sourceDir, '.env-'));
    const venvBin = path.join(
      venv,
      process.platform === 'win32' ? 'Scripts' : 'bin',
    );
    // On Windows, there is usually no python3.exe (the GitHub action workers will have a python3
    // shim, but using this actually results in a WinError with Python 3.7 and 3.8 where venv will
    // fail to copy the python binary if it's not invoked as python.exe). More on this particular
    // issue can be read here: https://bugs.python.org/issue43749
    await subprocess(process.platform === 'win32' ? 'python' : 'python3', [
      '-m',
      'venv',
      '--system-site-packages', // Allow using globally installed packages (saves time & disk space)
      venv,
    ]);
    const env = {
      ...process.env,
      PATH: `${venvBin}:${process.env.PATH}`,
      VIRTUAL_ENV: venv,
    };
    const python = path.join(venvBin, 'python');

    // Install the necessary things
    await subprocess(
      python,
      ['-m', 'pip', 'install', '--no-input', '-r', requirementsFile],
      {
        cwd: sourceDir,
        env,
        retry: { maxAttempts: 5 },
      },
    );

    // Actually package up our code, both as a sdist and a wheel for publishing.
    await subprocess(python, ['-m', 'build', '--outdir', outDir, sourceDir], {
      cwd: sourceDir,
      env,
      retry: { maxAttempts: 5 },
    });
    await shell(`${python} -m twine check ${path.join(outDir, '*')}`, {
      cwd: sourceDir,
      env,
    });
  }
}

// ##################
// # CODE GENERATOR #
// ##################

interface EmitContext extends NamingContext {
  /** @deprecated The TypeResolver */
  readonly resolver: TypeResolver;

  /** Whether to emit runtime type checking code */
  readonly runtimeTypeChecking: boolean;

  /** Whether to runtime type check keyword arguments (i.e: struct constructors) */
  readonly runtimeTypeCheckKwargs?: boolean;

  /** The numerical IDs used for type annotation data storing */
  readonly typeCheckingHelper: TypeCheckingHelper;
}

class TypeCheckingHelper {
  #stubs = new Array<TypeCheckingStub>();

  public getTypeHints(fqn: string, args: readonly string[]): string {
    const stub = new TypeCheckingStub(fqn, args);
    this.#stubs.push(stub);
    return `typing.get_type_hints(${stub.name})`;
  }

  /** Emits instructions that create the annotations data... */
  public flushStubs(code: CodeMaker) {
    for (const stub of this.#stubs) {
      stub.emit(code);
    }
    // Reset the stubs list
    this.#stubs = [];
  }
}

class TypeCheckingStub {
  static readonly #PREFIX = '_typecheckingstub__';

  readonly #arguments: readonly string[];
  readonly #hash: string;

  public constructor(fqn: string, args: readonly string[]) {
    this.#arguments = args;
    this.#hash = crypto
      .createHash('sha256')
      .update(TypeCheckingStub.#PREFIX)
      .update(fqn)
      .digest('hex');
  }

  public get name(): string {
    return `${TypeCheckingStub.#PREFIX}${this.#hash}`;
  }

  public emit(code: CodeMaker) {
    code.line();
    openSignature(code, 'def', this.name, this.#arguments, 'None');
    code.line(`"""Type checking stubs"""`);
    code.line('pass');
    code.closeBlock();
  }
}

class IntersectionTypeHelper implements PythonBase, ISortableType {
  public readonly isExported = false;

  public constructor(
    public readonly pythonName: string,
    private readonly types: readonly TypeName[],
    private readonly fqns: readonly string[],
  ) {}

  public emit(code: CodeMaker, context: EmitContext): void {
    const types = this.types.map((t) =>
      t.pythonType({ ...context, typeAnnotation: false }),
    );

    code.line(
      `class ${this.pythonName}(${types.join(', ')}, typing_extensions.Protocol):`,
    );
    code.line('    pass');
  }

  public visitTypes(visitor: TypeVisitor): void {
    for (const type of this.types) {
      visitor(type);
    }
  }

  public requiredImports(context: EmitContext): PhaseAwarePythonImports {
    return {
      runtimeImports: mergePythonImports(
        this.types.map((o) => o.requiredImports(context)),
      ),
      typeImports: {},
    };
  }

  public dependsOn(resolver: TypeResolver): PythonType[] {
    const ret: PythonType[] = [];
    // Return all bases that are also types in this module
    for (const fqn of this.fqns) {
      if (resolver.isInModule(fqn)) {
        ret.push(resolver.getType(fqn));
      }
    }
    return ret;
  }
}

const pythonModuleNameToFilename = (name: string): string => {
  return path.join(...name.split('.'));
};

const toPythonMethodName = (name: string, protectedItem = false): string => {
  let value = toPythonIdentifier(toSnakeCase(name));
  if (protectedItem) {
    value = `_${value}`;
  }
  return value;
};

const toPythonPropertyName = (
  name: string,
  constant = false,
  protectedItem = false,
): string => {
  let value = toPythonIdentifier(toSnakeCase(name));

  if (constant) {
    value = value.toUpperCase();
  }

  if (protectedItem) {
    value = `_${value}`;
  }

  return value;
};

/**
 * Converts a given signature's parameter name to what should be emitted in Python. It slugifies the
 * positional parameter names that collide with a lifted prop by appending trailing `_`. There is no
 * risk of conflicting with an other positional parameter that ends with a `_` character because
 * this is prohibited by the `jsii` compiler (parameter names MUST be camelCase, and only a single
 * `_` is permitted when it is on **leading** position)
 *
 * @param name              the name of the parameter that needs conversion.
 * @param liftedParamNames  the list of "lifted" keyword parameters in this signature. This must be
 *                          omitted when generating a name for a parameter that **is** lifted.
 */
function toPythonParameterName(
  name: string,
  liftedParamNames = new Set<string>(),
): string {
  let result = toPythonIdentifier(toSnakeCase(name));

  while (liftedParamNames.has(result)) {
    result += '_';
  }

  return result;
}

/**
 * Prepare python members for emission.
 *
 * If there are multiple members of the same name, they will all map to the same python
 * name, so we will filter all deprecated members and expect that there will be only one
 * left.
 *
 * Returns the members in a sorted list.
 */
function prepareMembers(members: PythonBase[], resolver: TypeResolver) {
  // create a map from python name to list of members
  const map: { [pythonName: string]: PythonBase[] } = {};
  for (const m of members) {
    let list = map[m.pythonName];
    if (!list) {
      list = map[m.pythonName] = [];
    }

    list.push(m);
  }

  // now return all the members
  const ret = new Array<PythonBase>();

  for (const [name, list] of Object.entries(map)) {
    let member;

    if (list.length === 1) {
      // if we have a single member for this normalized name, then use it
      member = list[0];
    } else {
      // we found more than one member with the same python name, filter all
      // deprecated versions and check that we are left with exactly one.
      // otherwise, they will overwrite each other
      // see https://github.com/aws/jsii/issues/2508
      const nonDeprecated = list.filter((x) => !isDeprecated(x));
      if (nonDeprecated.length > 1) {
        throw new Error(
          `Multiple non-deprecated members which map to the Python name "${name}"`,
        );
      }

      if (nonDeprecated.length === 0) {
        throw new Error(
          `Multiple members which map to the Python name "${name}", but all of them are deprecated`,
        );
      }

      member = nonDeprecated[0];
    }

    ret.push(member);
  }

  return sortMembers(ret, resolver);
}

const sortMembers = (
  members: PythonBase[],
  resolver: TypeResolver,
): PythonBase[] => {
  let sortable = new Array<{
    member: PythonBase & ISortableType;
    dependsOn: Set<PythonType>;
  }>();
  const sorted = new Array<PythonBase>();
  const seen = new Set<PythonBase>();

  // The first thing we want to do, is push any item which is not sortable to the very
  // front of the list. This will be things like methods, properties, etc.
  for (const member of members) {
    if (!isSortableType(member)) {
      sorted.push(member);
      seen.add(member);
    } else {
      sortable.push({ member, dependsOn: new Set(member.dependsOn(resolver)) });
    }
  }

  // Now that we've pulled out everything that couldn't possibly have dependencies,
  // we will go through the remaining items, and pull off any items which have no
  // dependencies that we haven't already sorted.
  while (sortable.length > 0) {
    for (const { member, dependsOn } of sortable) {
      const diff = setDifference(dependsOn, seen);
      if ([...diff].find((dep) => !(dep instanceof PythonModule)) == null) {
        sorted.push(member);
        seen.add(member);
      }
    }

    const leftover = sortable.filter(({ member }) => !seen.has(member));
    if (leftover.length === sortable.length) {
      throw new Error(
        `Could not sort members (circular dependency?). Leftover: ${leftover
          .map((lo) => lo.member.pythonName)
          .join(', ')}`,
      );
    } else {
      sortable = leftover;
    }
  }

  return sorted;
};

/**
 * Interface for any Python API elements (class, interface, property, method)
 */
interface PythonBase {
  readonly isExported: boolean;
  readonly pythonName: string;
  readonly docs?: spec.Docs;

  emit(code: CodeMaker, context: EmitContext, opts?: any): void;

  /**
   * Visit every type reference on every API element
   */
  visitTypes(visitor: TypeVisitor, resolver: TypeResolver): void;
  requiredImports(context: EmitContext): PhaseAwarePythonImports;
}

type TypeVisitor = (type: TypeName) => void;

interface PythonType extends PythonBase {
  // The JSII FQN for this item, if this item doesn't exist as a JSII type, then it
  // doesn't have a FQN and it should be null;
  readonly fqn?: string;

  addMember(member: PythonBase): void;
}

interface ISortableType {
  dependsOn(resolver: TypeResolver): PythonType[];
}

function isSortableType(arg: unknown): arg is ISortableType {
  return (arg as Partial<ISortableType>).dependsOn !== undefined;
}

interface PythonTypeOpts {
  bases?: spec.TypeReference[];
}

abstract class BasePythonClassType implements PythonType, ISortableType {
  public readonly isExported = true;

  protected bases: spec.TypeReference[];
  protected members: PythonBase[];
  protected readonly separateMembers: boolean = true;
  protected readonly baseTypenames: TypeName[];

  public constructor(
    protected readonly generator: PythonGenerator,
    public readonly pythonName: string,
    public readonly spec: spec.Type,
    public readonly fqn: string | undefined,
    opts: PythonTypeOpts,
    public readonly docs: spec.Docs | undefined,
  ) {
    const { bases = [] } = opts;

    this.bases = bases;
    this.members = [];
    this.baseTypenames = this.bases.map(toTypeName);
  }

  public dependsOn(resolver: TypeResolver): PythonType[] {
    const dependencies = new Array<PythonType>();
    const parent = resolver.getParent(this.fqn!);

    // We need to return any bases that are in the same module at the same level of
    // nesting.
    const seen = new Set<string>();
    for (const base of this.bases) {
      if (spec.isNamedTypeReference(base)) {
        if (resolver.isInModule(base)) {
          // Given a base, we need to locate the base's parent that is the same as
          // our parent, because we only care about dependencies that are at the
          // same level of our own.
          // TODO: We might need to recurse into our members to also find their
          //       dependencies.
          let baseItem = resolver.getType(base);
          let baseParent = resolver.getParent(base);
          while (baseParent !== parent) {
            baseItem = baseParent;
            baseParent = resolver.getParent(baseItem.fqn!);
          }

          if (!seen.has(baseItem.fqn!)) {
            dependencies.push(baseItem);
            seen.add(baseItem.fqn!);
          }
        }
      }
    }

    return dependencies;
  }

  public requiredImports(context: EmitContext): PhaseAwarePythonImports {
    const baseImports: PhaseAwarePythonImports = {
      runtimeImports: mergePythonImports(
        this.baseTypenames.map((base) => base.requiredImports(context)),
      ),
      typeImports: {},
    };

    return mergePhaseAwarePythonImports([
      baseImports,
      ...this.members.map((mem) => mem.requiredImports(context)),
    ]);
  }

  public addMember(member: PythonBase) {
    this.members.push(member);
  }

  public get apiLocation(): ApiLocation {
    if (!this.fqn) {
      throw new Error(
        `Cannot make apiLocation for ${this.pythonName}, does not have FQN`,
      );
    }
    return { api: 'type', fqn: this.fqn };
  }

  public visitTypes(visitor: TypeVisitor, resolver: TypeResolver) {
    this.baseTypenames.forEach(visitor);
    this.members.forEach((member) => member.visitTypes(visitor, resolver));
  }

  public emit(code: CodeMaker, context: EmitContext) {
    context = nestedContext(context, this.fqn);

    const classParams = this.getClassParams(context);
    openSignature(code, 'class', this.pythonName, classParams);

    this.generator.emitDocString(code, this.apiLocation, this.docs, {
      documentableItem: `class-${this.pythonName}`,
      trailingNewLine: true,
    });

    if (this.members.length > 0) {
      const resolver = this.boundResolver(context.resolver);
      let shouldSeparate = false;
      for (const member of prepareMembers(this.members, resolver)) {
        if (shouldSeparate) {
          code.line();
        }
        shouldSeparate = this.separateMembers;
        member.emit(code, { ...context, resolver });
      }
    } else {
      code.line('pass');
    }

    code.closeBlock();

    if (this.fqn != null) {
      context.emittedTypes.add(this.fqn);
    }
  }

  protected boundResolver(resolver: TypeResolver): TypeResolver {
    if (this.fqn == null) {
      return resolver;
    }
    return resolver.bind(this.fqn);
  }

  protected abstract getClassParams(context: EmitContext): string[];
}

interface BaseMethodOpts {
  abstract?: boolean;
  liftedProp?: spec.InterfaceType;
  parent: spec.NamedTypeReference;
}

interface BaseMethodEmitOpts {
  renderAbstract?: boolean;
  forceEmitBody?: boolean;
}

abstract class BaseMethod implements PythonBase {
  public readonly isExported = true;

  public readonly abstract: boolean;

  protected abstract readonly implicitParameter: string;
  protected readonly jsiiMethod!: string;
  protected readonly decorator?: string;
  protected readonly classAsFirstParameter: boolean = false;
  protected readonly returnFromJSIIMethod: boolean = true;
  protected readonly shouldEmitBody: boolean = true;

  private readonly liftedProp?: spec.InterfaceType;
  private readonly parent: spec.NamedTypeReference;

  private readonly returnsTypeName: TypeName;
  private readonly parametersTypeNames: TypeName[];

  public constructor(
    protected readonly generator: PythonGenerator,
    public readonly pythonName: string,
    private readonly jsName: string | undefined,
    private readonly parameters: spec.Parameter[],
    private readonly returns: spec.OptionalValue | undefined,
    public readonly docs: spec.Docs | undefined,
    public readonly isStatic: boolean,
    private readonly pythonParent: PythonType,
    opts: BaseMethodOpts,
  ) {
    this.abstract = !!opts.abstract;
    this.liftedProp = opts.liftedProp;
    this.parent = opts.parent;

    this.returnsTypeName = toTypeName(this.returns);
    this.parametersTypeNames = this.parameters.map(toTypeName);
  }

  public get apiLocation(): ApiLocation {
    return {
      api: 'member',
      fqn: this.parent.fqn,
      memberName: this.jsName ?? '',
    };
  }

  public requiredImports(context: EmitContext): PhaseAwarePythonImports {
    const returnsImports = this.returnsTypeName.requiredImports(context);
    const parameterImports = this.parametersTypeNames.map((param) =>
      param.requiredImports(context),
    );
    const liftedParametersImports = Array.from(
      this.liftedPropFields(context.resolver),
    ).map(([_, typeName]) => typeName.requiredImports(context));

    return {
      typeImports: mergePythonImports([
        returnsImports,
        ...parameterImports,
        ...liftedParametersImports,
      ]),
      runtimeImports: {},
    };
  }

  /**
   * Return all lifted property fields
   *
   * Lifted properties are properties from the final struct of a function, turned into keywords arguments.
   *
   * FIXME: Replace with this.getLiftedProperties()
   */
  private *liftedPropFields(
    resolver: TypeResolver,
  ): Iterable<[string, TypeName]> {
    yield* liftedProperties(this.liftedProp);

    function* liftedProperties(
      struct: spec.InterfaceType | undefined,
    ): Iterable<[string, TypeName]> {
      if (struct == null) {
        return;
      }
      for (const prop of struct.properties ?? []) {
        yield [prop.name, toTypeName(prop.type)];
      }
      for (const base of struct.interfaces ?? []) {
        const iface = resolver.dereference(base) as spec.InterfaceType;
        for (const imports of liftedProperties(iface)) {
          yield imports;
        }
      }
    }
  }

  public visitTypes(visitor: TypeVisitor, resolver: TypeResolver) {
    visitor(this.returnsTypeName);
    this.parametersTypeNames.forEach(visitor, resolver);
    for (const [_, typeName] of this.liftedPropFields(resolver)) {
      visitor(typeName);
    }
    /*
    for (const prop of this.getLiftedProperties(resolver)) {
      visitor(prop.typeName);
    }
    */
  }

  public emit(
    code: CodeMaker,
    context: EmitContext,
    opts?: BaseMethodEmitOpts,
  ) {
    const { renderAbstract = true, forceEmitBody = false } = opts ?? {};

    const returnType: string = toTypeName(this.returns).pythonType(context);

    // We cannot (currently?) blindly use the names given to us by the JSII for
    // initializers, because our keyword lifting will allow two names to clash.
    // This can hopefully be removed once we get https://github.com/aws/jsii/issues/288
    // resolved, so build up a list of all of the prop names so we can check against
    // them later.
    const liftedPropNames = new Set<string>();
    if (this.liftedProp?.properties != null) {
      for (const prop of this.liftedProp.properties) {
        liftedPropNames.add(toPythonParameterName(prop.name));
      }
    }

    const typeFacs = this.parameters.map(toTypeName);

    // We need to turn a list of JSII parameters, into Python style arguments with
    // gradual typing, so we'll have to iterate over the list of parameters, and
    // build the list, converting as we go.
    const pythonParams: string[] = [];
    for (const [param, typeFac] of zip(this.parameters, typeFacs)) {
      // We cannot (currently?) blindly use the names given to us by the JSII for
      // initializers, because our keyword lifting will allow two names to clash.
      // This can hopefully be removed once we get https://github.com/aws/jsii/issues/288
      // resolved.
      const paramName: string = toPythonParameterName(
        param.name,
        liftedPropNames,
      );

      const paramType = typeFac.pythonType({
        ...context,
        isInputType: true,
        typeAnnotation: true,
      });
      const paramDefault = param.optional ? ' = None' : '';

      pythonParams.push(`${paramName}: ${paramType}${paramDefault}`);
    }

    const documentableArgs: DocumentableArgument[] = this.parameters
      .map(
        (p) =>
          ({
            name: p.name,
            docs: p.docs,
            definingType: this.parent,
          }) as DocumentableArgument,
      )
      // If there's liftedProps, the last argument is the struct and it won't be _actually_ emitted.
      .filter((_, index) =>
        this.liftedProp != null ? index < this.parameters.length - 1 : true,
      )
      .map((param) => ({
        ...param,
        name: toPythonParameterName(param.name, liftedPropNames),
      }));

    // If we have a lifted parameter, then we'll drop the last argument to our params
    // and then we'll lift all of the params of the lifted type as keyword arguments
    // to the function.
    if (this.liftedProp !== undefined) {
      // Remove our last item.
      pythonParams.pop();
      const liftedProperties = this.getLiftedProperties(context.resolver);

      if (liftedProperties.length >= 1) {
        // All of these parameters are keyword only arguments, so we'll mark them
        // as such.
        pythonParams.push('*');

        // Iterate over all of our props, and reflect them into our params.
        for (const prop of liftedProperties) {
          const paramName = toPythonParameterName(prop.prop.name);
          const paramType = prop.typeName.pythonType({
            ...context,
            isInputType: true,
            typeAnnotation: true,
          });
          const paramDefault = prop.prop.optional ? ' = None' : '';

          pythonParams.push(`${paramName}: ${paramType}${paramDefault}`);
        }
      }

      // Document them as keyword arguments
      documentableArgs.push(
        ...liftedProperties.map(
          (p) =>
            ({
              name: p.prop.name,
              docs: p.prop.docs,
              definingType: p.definingType,
            }) as DocumentableArgument,
        ),
      );
    } else if (
      this.parameters.length >= 1 &&
      this.parameters[this.parameters.length - 1].variadic
    ) {
      // Another situation we could be in, is that instead of having a plain parameter
      // we have a variadic parameter where we need to expand the last parameter as a
      // *args.
      pythonParams.pop();

      const lastParameter = this.parameters.slice(-1)[0];
      const paramName = toPythonParameterName(lastParameter.name);
      const paramType = toTypeName(lastParameter.type).pythonType({
        ...context,
        typeAnnotation: true,
      });

      pythonParams.push(`*${paramName}: ${paramType}`);
    }

    const decorators = new Array<string>();

    if (this.jsName !== undefined) {
      decorators.push(`@jsii.member(jsii_name="${this.jsName}")`);
    }

    if (this.decorator !== undefined) {
      decorators.push(`@${this.decorator}`);
    }

    if (renderAbstract && this.abstract) {
      decorators.push('@abc.abstractmethod');
    }

    if (decorators.length > 0) {
      for (const decorator of decorators) {
        code.line(decorator);
      }
    }

    pythonParams.unshift(
      slugifyAsNeeded(
        this.implicitParameter,
        pythonParams.map((param) => param.split(':')[0].trim()),
      ),
    );

    openSignature(code, 'def', this.pythonName, pythonParams, returnType);
    this.generator.emitDocString(code, this.apiLocation, this.docs, {
      arguments: documentableArgs,
      documentableItem: `method-${this.pythonName}`,
    });
    if (
      (this.shouldEmitBody || forceEmitBody) &&
      (!renderAbstract || !this.abstract)
    ) {
      emitParameterTypeChecks(
        code,
        context,
        pythonParams.slice(1),
        `${this.pythonParent.fqn ?? this.pythonParent.pythonName}#${
          this.pythonName
        }`,
      );
    }
    this.emitBody(
      code,
      context,
      renderAbstract,
      forceEmitBody,
      liftedPropNames,
      pythonParams[0],
      returnType,
    );
    code.closeBlock();
  }

  private emitBody(
    code: CodeMaker,
    context: EmitContext,
    renderAbstract: boolean,
    forceEmitBody: boolean,
    liftedPropNames: Set<string>,
    implicitParameter: string,
    returnType: string,
  ) {
    if (
      (!this.shouldEmitBody && !forceEmitBody) ||
      (renderAbstract && this.abstract)
    ) {
      code.line('...');
    } else {
      if (this.liftedProp !== undefined) {
        this.emitAutoProps(code, context, liftedPropNames);
      }

      this.emitJsiiMethodCall(
        code,
        context,
        liftedPropNames,
        implicitParameter,
        returnType,
      );
    }
  }

  private emitAutoProps(
    code: CodeMaker,
    context: EmitContext,
    liftedPropNames: Set<string>,
  ) {
    const lastParameter = this.parameters.slice(-1)[0];
    const argName = toPythonParameterName(lastParameter.name, liftedPropNames);
    const typeName = toTypeName(lastParameter.type);
    const typeNameStr = typeName.pythonType({
      ...context,
      typeAnnotation: false,
    });
    const imports = typeName.requiredImports(context);

    // We need to build up a list of properties, which are mandatory, these are the
    // ones we will specify to start with in our dictionary literal.
    const liftedProps = this.getLiftedProperties(context.resolver).map(
      (p) => new StructField(this.generator, p.prop, p.definingType),
    );
    const assignments = liftedProps
      .map((p) => p.pythonName)
      .map((v) => `${v}=${v}`);

    emitLazyImports(code, imports);
    assignCallResult(code, argName, typeNameStr, assignments);
    code.line();
  }

  private emitJsiiMethodCall(
    code: CodeMaker,
    context: EmitContext,
    liftedPropNames: Set<string>,
    implicitParameter: string,
    returnType: string,
  ) {
    const methodPrefix: string = this.returnFromJSIIMethod ? 'return ' : '';

    const jsiiMethodParams: string[] = [];
    if (this.classAsFirstParameter) {
      if (this.parent === undefined) {
        throw new Error('Parent not known.');
      }
      if (this.isStatic) {
        jsiiMethodParams.push(
          toTypeName(this.parent).pythonType({
            ...context,
            typeAnnotation: false,
          }),
        );
      } else {
        // Using the dynamic class of `self`.
        jsiiMethodParams.push(`${implicitParameter}.__class__`);
      }
    }
    jsiiMethodParams.push(implicitParameter);
    if (this.jsName !== undefined) {
      jsiiMethodParams.push(`"${this.jsName}"`);
    }

    // If the last arg is variadic, expand the tuple
    const params: string[] = [];
    for (const param of this.parameters) {
      let expr = toPythonParameterName(param.name, liftedPropNames);
      if (param.variadic) {
        expr = `*${expr}`;
      }
      params.push(expr);
    }

    const value = `jsii.${this.jsiiMethod}(${jsiiMethodParams.join(
      ', ',
    )}, [${params.join(', ')}])`;
    code.line(
      `${methodPrefix}${
        this.returnFromJSIIMethod && returnType
          ? `typing.cast(${returnType}, ${value})`
          : value
      }`,
    );
  }

  private getLiftedProperties(
    resolver: TypeResolver,
  ): PythonPropertyDefinition[] {
    const liftedProperties: PythonPropertyDefinition[] = [];

    const stack = [this.liftedProp];
    const knownIfaces = new Set<string>();
    const knownProps = new Set<string>();
    for (
      let current = stack.shift();
      current != null;
      current = stack.shift()
    ) {
      knownIfaces.add(current.fqn);

      // Add any interfaces that this interface depends on, to the list.
      if (current.interfaces !== undefined) {
        for (const iface of current.interfaces) {
          if (knownIfaces.has(iface)) {
            continue;
          }
          stack.push(resolver.dereference(iface) as spec.InterfaceType);
          knownIfaces.add(iface);
        }
      }

      // Add all of the properties of this interface to our list of properties.
      if (current.properties !== undefined) {
        for (const prop of current.properties) {
          if (knownProps.has(prop.name)) {
            continue;
          }
          liftedProperties.push({
            prop,
            definingType: current,
            typeName: toTypeName(prop),
            nonNullableTypeName: toTypeName(prop.type),
          });
          knownProps.add(prop.name);
        }
      }
    }

    return liftedProperties;
  }
}

interface BasePropertyOpts {
  abstract?: boolean;
  immutable?: boolean;
  isStatic?: boolean;
  parent: spec.NamedTypeReference;
}

interface BasePropertyEmitOpts {
  renderAbstract?: boolean;
  forceEmitBody?: boolean;
}

abstract class BaseProperty implements PythonBase {
  public readonly isExported = true;

  public readonly abstract: boolean;
  public readonly isStatic: boolean;

  protected abstract readonly decorator: string;
  protected abstract readonly implicitParameter: string;
  protected readonly jsiiGetMethod!: string;
  protected readonly jsiiSetMethod!: string;
  protected readonly shouldEmitBody: boolean = true;

  private readonly immutable: boolean;
  private readonly parent: spec.NamedTypeReference;
  private readonly typeName: TypeName;

  public constructor(
    private readonly generator: PythonGenerator,
    public readonly pythonName: string,
    private readonly jsName: string,
    private readonly type: spec.OptionalValue,
    public readonly docs: spec.Docs | undefined,
    private readonly pythonParent: PythonType,
    opts: BasePropertyOpts,
  ) {
    const { abstract = false, immutable = false, isStatic = false } = opts;

    this.abstract = abstract;
    this.immutable = immutable;
    this.isStatic = isStatic;
    this.parent = opts.parent;
    this.typeName = toTypeName(type);
  }

  public get apiLocation(): ApiLocation {
    return { api: 'member', fqn: this.parent.fqn, memberName: this.jsName };
  }

  public requiredImports(context: EmitContext): PhaseAwarePythonImports {
    return {
      typeImports: this.typeName.requiredImports(context),
      runtimeImports: {},
    };
  }

  public visitTypes(visitor: TypeVisitor) {
    visitor(this.typeName);
  }

  public emit(
    code: CodeMaker,
    context: EmitContext,
    opts?: BasePropertyEmitOpts,
  ) {
    const { renderAbstract = true, forceEmitBody = false } = opts ?? {};
    const pythonType = toTypeName(this.type).pythonType(context);

    code.line(`@${this.decorator}`);
    code.line(`@jsii.member(jsii_name="${this.jsName}")`);
    if (renderAbstract && this.abstract) {
      code.line('@abc.abstractmethod');
    }
    openSignature(
      code,
      'def',
      this.pythonName,
      [this.implicitParameter],
      pythonType,
      // PyRight and MyPY both special-case @property, but not custom implementations such as our @classproperty...
      // MyPY reports on the re-declaration, but PyRight reports on the initial declaration (duh!)
      this.isStatic && !this.immutable
        ? 'pyright: ignore [reportGeneralTypeIssues,reportRedeclaration]'
        : undefined,
    );
    this.generator.emitDocString(code, this.apiLocation, this.docs, {
      documentableItem: `prop-${this.pythonName}`,
    });
    // NOTE: No parameters to validate here, this is a getter...
    if (
      (this.shouldEmitBody || forceEmitBody) &&
      (!renderAbstract || !this.abstract)
    ) {
      code.line(
        `return typing.cast(${pythonType}, jsii.${this.jsiiGetMethod}(${this.implicitParameter}, "${this.jsName}"))`,
      );
    } else {
      code.line('...');
    }
    code.closeBlock();

    if (!this.immutable) {
      code.line();
      // PyRight and MyPY both special-case @property, but not custom implementations such as our @classproperty...
      // MyPY reports on the re-declaration, but PyRight reports on the initial declaration (duh!)
      code.line(
        `@${this.pythonName}.setter${
          this.isStatic ? ' # type: ignore[no-redef]' : ''
        }`,
      );
      if (renderAbstract && this.abstract) {
        code.line('@abc.abstractmethod');
      }
      openSignature(
        code,
        'def',
        this.pythonName,
        [this.implicitParameter, `value: ${pythonType}`],
        'None',
      );
      if (
        (this.shouldEmitBody || forceEmitBody) &&
        (!renderAbstract || !this.abstract)
      ) {
        emitParameterTypeChecks(
          code,
          context,
          [`value: ${pythonType}`],
          `${this.pythonParent.fqn ?? this.pythonParent.pythonName}#${
            this.pythonName
          }`,
        );
        // In case of a static setter, the 'cls' type is the class type but because we use a custom
        // decorator to make the setter operate on classes instead of objects, pyright doesn't know about
        // that and thinks the first argument is an instance instead of a class. Shut it up.
        code.line(
          `jsii.${this.jsiiSetMethod}(${this.implicitParameter}, "${this.jsName}", value) # pyright: ignore[reportArgumentType]`,
        );
      } else {
        code.line('...');
      }
      code.closeBlock();
    }
  }
}

class Interface extends BasePythonClassType {
  public emit(code: CodeMaker, context: EmitContext) {
    context = nestedContext(context, this.fqn);
    emitList(code, '@jsii.interface(', [`jsii_type="${this.fqn}"`], ')');

    // First we do our normal class logic for emitting our members.
    super.emit(code, context);

    code.line();
    code.line();

    // Then, we have to emit a Proxy class which implements our proxy interface.
    const proxyBases: string[] = this.bases.map(
      (b) =>
        // "# type: ignore[misc]" because MyPy cannot check dynamic base classes (naturally)
        `jsii.proxy_for(${toTypeName(b).pythonType({
          ...context,
          typeAnnotation: false,
        })}) # type: ignore[misc]`,
    );
    openSignature(code, 'class', this.proxyClassName, proxyBases);
    this.generator.emitDocString(code, this.apiLocation, this.docs, {
      documentableItem: `class-${this.pythonName}`,
      trailingNewLine: true,
    });
    code.line(`__jsii_type__: typing.ClassVar[str] = "${this.fqn}"`);

    if (this.members.length > 0) {
      for (const member of this.members) {
        if (this.separateMembers) {
          code.line();
        }
        member.emit(code, context, { forceEmitBody: true });
      }
    } else {
      code.line('pass');
    }

    code.closeBlock();
    code.line();
    code.line(
      '# Adding a "__jsii_proxy_class__(): typing.Type" function to the interface',
    );
    code.line(
      `typing.cast(typing.Any, ${this.pythonName}).__jsii_proxy_class__ = lambda : ${this.proxyClassName}`,
    );

    if (this.fqn != null) {
      context.emittedTypes.add(this.fqn);
    }
  }

  protected getClassParams(context: EmitContext): string[] {
    const params: string[] = this.bases.map((b) =>
      toTypeName(b).pythonType({ ...context, typeAnnotation: false }),
    );

    params.push('typing_extensions.Protocol');

    return params;
  }

  private get proxyClassName(): string {
    return `_${this.pythonName}Proxy`;
  }
}

class InterfaceMethod extends BaseMethod {
  protected readonly implicitParameter: string = 'self';
  protected readonly jsiiMethod: string = 'invoke';
  protected readonly shouldEmitBody: boolean = false;
}

class InterfaceProperty extends BaseProperty {
  protected readonly decorator: string = 'builtins.property';
  protected readonly implicitParameter: string = 'self';
  protected readonly jsiiGetMethod: string = 'get';
  protected readonly jsiiSetMethod: string = 'set';
  protected readonly shouldEmitBody: boolean = false;
}

class Struct extends BasePythonClassType {
  protected directMembers = new Array<StructField>();

  public addMember(member: PythonBase): void {
    if (!(member instanceof StructField)) {
      throw new Error('Must add StructField to Struct');
    }
    this.directMembers.push(member);
  }

  public emit(code: CodeMaker, context: EmitContext) {
    context = nestedContext(context, this.fqn);
    const baseInterfaces = this.getClassParams(context);

    code.indent('@jsii.data_type(');
    code.line(`jsii_type=${JSON.stringify(this.fqn)},`);
    emitList(code, 'jsii_struct_bases=[', baseInterfaces, '],');
    assignDictionary(code, 'name_mapping', this.propertyMap(), ',', true);
    code.unindent(')');
    openSignature(code, 'class', this.pythonName, baseInterfaces);
    this.emitConstructor(code, context);

    for (const member of this.allMembers) {
      code.line();
      this.emitGetter(member, code, context);
    }

    this.emitMagicMethods(code);

    code.closeBlock();

    if (this.fqn != null) {
      context.emittedTypes.add(this.fqn);
    }
  }

  public requiredImports(context: EmitContext) {
    return mergePhaseAwarePythonImports([
      super.requiredImports(context),
      ...this.allMembers.map((mem) => mem.requiredImports(context)),
    ]);
  }

  protected getClassParams(context: EmitContext): string[] {
    return this.baseTypenames.map((b) =>
      b.pythonType({ ...context, typeAnnotation: false }),
    );
  }

  /**
   * Find all fields (inherited as well)
   */
  private get allMembers(): StructField[] {
    return this.thisInterface.allProperties.map(
      (x) => new StructField(this.generator, x.spec, x.definingType.spec),
    );
  }

  private get thisInterface() {
    if (this.fqn == null) {
      throw new Error('FQN not set');
    }
    return this.generator.reflectAssembly.system.findInterface(this.fqn);
  }

  private emitConstructor(code: CodeMaker, context: EmitContext) {
    const members = this.allMembers;

    const kwargs = members.map((m) => m.constructorDecl(context));

    const implicitParameter = slugifyAsNeeded(
      'self',
      members.map((m) => m.pythonName),
    );
    const constructorArguments =
      kwargs.length > 0
        ? [implicitParameter, '*', ...kwargs]
        : [implicitParameter];

    openSignature(code, 'def', '__init__', constructorArguments, 'None');
    this.emitConstructorDocstring(code);

    // Re-type struct arguments that were passed as "dict". Do this before validating argument types...
    for (const member of members.filter((m) => m.isStruct(this.generator))) {
<<<<<<< HEAD
      // Note that "None" is NOT an instance of dict (that's convenient!)
      const typeName = member.nonNullableTypeName.pythonType({
=======
      const typeName = toTypeName(member.type.type);
      const typeNameStr = typeName.pythonType({
>>>>>>> b5cd55a8
        ...context,
        typeAnnotation: false,
      });
      const imports = typeName.requiredImports(context);

      code.openBlock(`if isinstance(${member.pythonName}, dict)`);
      emitLazyImports(code, imports);
      code.line(
        `${member.pythonName} = ${typeNameStr}(**${member.pythonName})`,
      );
      code.closeBlock();
    }

    if (kwargs.length > 0) {
      emitParameterTypeChecks(
        code,
        // Runtime type check keyword args as this is a struct __init__ function.
        { ...context, runtimeTypeCheckKwargs: true },
        ['*', ...kwargs],
        `${this.fqn ?? this.pythonName}#__init__`,
      );
    }

    // Required properties, those will always be put into the dict
    assignDictionary(
      code,
      `${implicitParameter}._values: typing.Dict[builtins.str, typing.Any]`,
      members
        .filter((m) => !m.optional)
        .map(
          (member) =>
            `${JSON.stringify(member.pythonName)}: ${member.pythonName}`,
        ),
    );

    // Optional properties, will only be put into the dict if they're not None
    for (const member of members.filter((m) => m.optional)) {
      code.openBlock(`if ${member.pythonName} is not None`);
      code.line(
        `${implicitParameter}._values["${member.pythonName}"] = ${member.pythonName}`,
      );
      code.closeBlock();
    }

    code.closeBlock();
  }

  private emitConstructorDocstring(code: CodeMaker) {
    const args: DocumentableArgument[] = this.allMembers.map((m) => ({
      name: m.pythonName,
      docs: m.docs,
      definingType: this.spec,
    }));
    this.generator.emitDocString(code, this.apiLocation, this.docs, {
      arguments: args,
      documentableItem: `class-${this.pythonName}`,
    });
  }

  private emitGetter(
    member: StructField,
    code: CodeMaker,
    context: EmitContext,
  ) {
    const pythonType = member.typeAnnotation(context);

    code.line('@builtins.property');
    openSignature(code, 'def', member.pythonName, ['self'], pythonType);
    member.emitDocString(code);
    // NOTE: No parameter to validate here, this is a getter.
    code.line(
      `result = self._values.get(${JSON.stringify(member.pythonName)})`,
    );
    if (!member.optional) {
      // Add an assertion to maye MyPY happy!
      code.line(
        `assert result is not None, "Required property '${member.pythonName}' is missing"`,
      );
    }
    code.line(`return typing.cast(${pythonType}, result)`);
    code.closeBlock();
  }

  private emitMagicMethods(code: CodeMaker) {
    code.line();
    code.openBlock('def __eq__(self, rhs: typing.Any) -> builtins.bool');
    code.line(
      'return isinstance(rhs, self.__class__) and rhs._values == self._values',
    );
    code.closeBlock();

    code.line();
    code.openBlock('def __ne__(self, rhs: typing.Any) -> builtins.bool');
    code.line('return not (rhs == self)');
    code.closeBlock();

    code.line();
    code.openBlock('def __repr__(self) -> str');
    code.indent(`return "${this.pythonName}(%s)" % ", ".join(`);
    code.line('k + "=" + repr(v) for k, v in self._values.items()');
    code.unindent(')');
    code.closeBlock();
  }

  private propertyMap() {
    const ret = new Array<string>();
    for (const member of this.allMembers) {
      ret.push(
        `${JSON.stringify(member.pythonName)}: ${JSON.stringify(
          member.jsiiName,
        )}`,
      );
    }
    return ret;
  }
}

class StructField implements PythonBase {
  public readonly isExported = true;

  public readonly pythonName: string;
  public readonly jsiiName: string;
  public readonly docs?: spec.Docs;
  public readonly type: spec.OptionalValue;
  public readonly typeName: TypeName;
  public readonly nonNullableTypeName: TypeName;

  public constructor(
    private readonly generator: PythonGenerator,
    public readonly prop: spec.Property,
    private readonly definingType: spec.Type,
  ) {
    this.pythonName = toPythonPropertyName(prop.name);
    this.jsiiName = prop.name;
    this.type = prop;
    this.docs = prop.docs;
    this.typeName = toTypeName(this.type);
    this.nonNullableTypeName = toTypeName(this.type.type);
  }

  public get apiLocation(): ApiLocation {
    return {
      api: 'member',
      fqn: this.definingType.fqn,
      memberName: this.jsiiName,
    };
  }

  public get optional(): boolean {
    return !!this.type.optional;
  }

  public visitTypes(visitor: TypeVisitor) {
    visitor(this.typeName);
  }

  public requiredImports(context: EmitContext): PhaseAwarePythonImports {
    return {
      typeImports: this.typeName.requiredImports(context),
      runtimeImports: {},
    };
  }

  public isStruct(generator: PythonGenerator): boolean {
    return isStruct(generator.reflectAssembly.system, this.type.type);
  }

  public constructorDecl(context: EmitContext) {
    const typeAnnotation = this.typeAnnotation({
      ...context,
      isInputType: true,
    });
    const opt = this.optional ? ' = None' : '';
    return `${this.pythonName}: ${typeAnnotation}${opt}`;
  }

  /**
   * Return the Python type annotation for this type
   */
  public typeAnnotation(context: EmitContext) {
    return toTypeName(this.type).pythonType({
      ...context,
      typeAnnotation: true,
    });
  }

  public emitDocString(code: CodeMaker) {
    this.generator.emitDocString(code, this.apiLocation, this.docs, {
      documentableItem: `prop-${this.pythonName}`,
    });
  }

  public emit(code: CodeMaker, context: EmitContext) {
    const resolvedType = this.typeAnnotation(context);
    code.line(`${this.pythonName}: ${resolvedType}`);
    this.emitDocString(code);
  }
}

interface ClassOpts extends PythonTypeOpts {
  abstract?: boolean;
  interfaces?: spec.NamedTypeReference[];
  abstractBases?: spec.ClassType[];
}

class Class extends BasePythonClassType implements ISortableType {
  private readonly abstract: boolean;
  private readonly abstractBases: spec.ClassType[];
  private readonly interfaces: spec.NamedTypeReference[];

  public constructor(
    generator: PythonGenerator,
    name: string,
    spec: spec.Type,
    fqn: string,
    opts: ClassOpts,
    docs: spec.Docs | undefined,
  ) {
    super(generator, name, spec, fqn, opts, docs);

    const { abstract = false, interfaces = [], abstractBases = [] } = opts;

    this.abstract = abstract;
    this.interfaces = interfaces;
    this.abstractBases = abstractBases;
  }

  public dependsOn(resolver: TypeResolver): PythonType[] {
    const dependencies: PythonType[] = super.dependsOn(resolver);
    const parent = resolver.getParent(this.fqn!);

    // We need to return any ifaces that are in the same module at the same level of
    // nesting.
    const seen = new Set<string>();
    for (const iface of this.interfaces) {
      if (resolver.isInModule(iface)) {
        // Given a iface, we need to locate the ifaces's parent that is the same
        // as our parent, because we only care about dependencies that are at the
        // same level of our own.
        // TODO: We might need to recurse into our members to also find their
        //       dependencies.
        let ifaceItem = resolver.getType(iface);
        let ifaceParent = resolver.getParent(iface);
        while (ifaceParent !== parent) {
          ifaceItem = ifaceParent;
          ifaceParent = resolver.getParent(ifaceItem.fqn!);
        }

        if (!seen.has(ifaceItem.fqn!)) {
          dependencies.push(ifaceItem);
          seen.add(ifaceItem.fqn!);
        }
      }
    }

    return dependencies;
  }

  public requiredImports(context: EmitContext): PhaseAwarePythonImports {
    // Takes care of base & members
    const parent = super.requiredImports(context);

    const interfaceImports: PhaseAwarePythonImports = {
      runtimeImports: mergePythonImports(
        this.interfaces.map((base) =>
          toTypeName(base).requiredImports(context),
        ),
      ),
      typeImports: {},
    };

    return mergePhaseAwarePythonImports([parent, interfaceImports]);
  }

  public emit(code: CodeMaker, context: EmitContext) {
    // First we emit our implments decorator
    if (this.interfaces.length > 0) {
      const interfaces: string[] = this.interfaces.map((b) =>
        toTypeName(b).pythonType({ ...context, typeAnnotation: false }),
      );
      code.line(`@jsii.implements(${interfaces.join(', ')})`);
    }

    // Then we do our normal class logic for emitting our members.
    super.emit(code, context);

    // Then, if our class is Abstract, we have to go through and redo all of
    // this logic, except only emiting abstract methods and properties as non
    // abstract, and subclassing our initial class.
    if (this.abstract) {
      context = nestedContext(context, this.fqn);

      const proxyBases = [this.pythonName];
      for (const base of this.abstractBases) {
        // "# type: ignore[misc]" because MyPy cannot check dynamic base classes (naturally)
        proxyBases.push(
          `jsii.proxy_for(${toTypeName(base).pythonType({
            ...context,
            typeAnnotation: false,
          })}) # type: ignore[misc]`,
        );
      }

      code.line();
      code.line();
      openSignature(code, 'class', this.proxyClassName, proxyBases);

      // Filter our list of members to *only* be abstract members, and not any
      // other types.
      const abstractMembers = this.members.filter(
        (m) =>
          (m instanceof BaseMethod || m instanceof BaseProperty) && m.abstract,
      );
      if (abstractMembers.length > 0) {
        let first = true;
        for (const member of abstractMembers) {
          if (this.separateMembers) {
            if (first) {
              first = false;
            } else {
              code.line();
            }
          }
          member.emit(code, context, { renderAbstract: false });
        }
      } else {
        code.line('pass');
      }

      code.closeBlock();
      code.line();
      code.line(
        '# Adding a "__jsii_proxy_class__(): typing.Type" function to the abstract class',
      );
      code.line(
        `typing.cast(typing.Any, ${this.pythonName}).__jsii_proxy_class__ = lambda : ${this.proxyClassName}`,
      );
    }
  }

  protected getClassParams(context: EmitContext): string[] {
    const params: string[] = this.bases.map((b) =>
      toTypeName(b).pythonType({ ...context, typeAnnotation: false }),
    );
    const metaclass: string = this.abstract ? 'JSIIAbstractClass' : 'JSIIMeta';

    params.push(`metaclass=jsii.${metaclass}`);
    params.push(`jsii_type="${this.fqn}"`);

    return params;
  }

  private get proxyClassName(): string {
    return `_${this.pythonName}Proxy`;
  }
}

class StaticMethod extends BaseMethod {
  protected readonly decorator?: string = 'builtins.classmethod';
  protected readonly implicitParameter: string = 'cls';
  protected readonly jsiiMethod: string = 'sinvoke';
}

class Initializer extends BaseMethod {
  protected readonly implicitParameter: string = 'self';
  protected readonly jsiiMethod: string = 'create';
  protected readonly classAsFirstParameter: boolean = true;
  protected readonly returnFromJSIIMethod: boolean = false;
}

class Method extends BaseMethod {
  protected readonly implicitParameter: string = 'self';
  protected readonly jsiiMethod: string = 'invoke';
}

class AsyncMethod extends BaseMethod {
  protected readonly implicitParameter: string = 'self';
  protected readonly jsiiMethod: string = 'ainvoke';
}

class StaticProperty extends BaseProperty {
  protected readonly decorator: string = 'jsii.python.classproperty';
  protected readonly implicitParameter: string = 'cls';
  protected readonly jsiiGetMethod: string = 'sget';
  protected readonly jsiiSetMethod: string = 'sset';
}

class Property extends BaseProperty {
  protected readonly decorator: string = 'builtins.property';
  protected readonly implicitParameter: string = 'self';
  protected readonly jsiiGetMethod: string = 'get';
  protected readonly jsiiSetMethod: string = 'set';
}

class Enum extends BasePythonClassType {
  protected readonly separateMembers = false;

  public emit(code: CodeMaker, context: EmitContext) {
    context = nestedContext(context, this.fqn);
    emitList(code, '@jsii.enum(', [`jsii_type="${this.fqn}"`], ')');
    return super.emit(code, context);
  }

  protected getClassParams(_context: EmitContext): string[] {
    return ['enum.Enum'];
  }

  public requiredImports(context: EmitContext): PhaseAwarePythonImports {
    return super.requiredImports(context);
  }
}

class EnumMember implements PythonBase {
  public readonly isExported = true;

  public constructor(
    private readonly generator: PythonGenerator,
    public readonly pythonName: string,
    private readonly value: string,
    public readonly docs: spec.Docs | undefined,
    private readonly parent: spec.NamedTypeReference,
  ) {
    this.pythonName = pythonName;
    this.value = value;
  }

  public get apiLocation(): ApiLocation {
    return { api: 'member', fqn: this.parent.fqn, memberName: this.value };
  }

  public dependsOnModules() {
    return new Set<string>();
  }

  public emit(code: CodeMaker, _context: EmitContext) {
    code.line(`${this.pythonName} = "${this.value}"`);
    this.generator.emitDocString(code, this.apiLocation, this.docs, {
      documentableItem: `enum-${this.pythonName}`,
    });
  }

  public visitTypes() {
    // Empty
  }

  public requiredImports(_context: EmitContext): PhaseAwarePythonImports {
    return {
      runtimeImports: {},
      typeImports: {},
    };
  }
}

interface ModuleOpts {
  readonly assembly: spec.Assembly;
  readonly assemblyFilename: string;
  readonly loadAssembly?: boolean;
  readonly package?: Package;

  /**
   * The docstring to emit at the top of this module, if any.
   */
  readonly moduleDocumentation?: string;
}

/**
 * Python module
 *
 * Will be called for jsii submodules and namespaces.
 */
class PythonModule implements PythonType {
  public readonly isExported = true;

  /**
   * Converted to put on the module
   *
   * The format is in markdown, with code samples converted from TS to Python.
   */
  public readonly moduleDocumentation?: string;

  private readonly assembly: spec.Assembly;
  private readonly assemblyFilename: string;
  private readonly loadAssembly: boolean;
  private readonly members = new Array<PythonBase>();

  private readonly modules = new Array<PythonModule>();
  private readonly intersectionTypeNames = new Set<string>();

  public constructor(
    public readonly pythonName: string,
    public readonly fqn: string | undefined,
    opts: ModuleOpts,
  ) {
    this.assembly = opts.assembly;
    this.assemblyFilename = opts.assemblyFilename;
    this.loadAssembly = !!opts.loadAssembly;
    this.moduleDocumentation = opts.moduleDocumentation;
  }

  public addMember(member: PythonBase) {
    this.members.push(member);
  }

  public addPythonModule(pyMod: PythonModule) {
    assert(
      !this.loadAssembly,
      'PythonModule.addPythonModule CANNOT be called on assembly-loading modules (it would cause a load cycle)!',
    );

    assert(
      pyMod.pythonName.startsWith(`${this.pythonName}.`),
      `Attempted to register ${pyMod.pythonName} as a child module of ${this.pythonName}, but the names don't match!`,
    );

    const [firstLevel, ...rest] = pyMod.pythonName
      .substring(this.pythonName.length + 1)
      .split('.');
    if (rest.length === 0) {
      // This is a direct child module...
      this.modules.push(pyMod);
    } else {
      // This is a nested child module, so we delegate to the directly nested module...
      const parent = this.modules.find(
        (m) => m.pythonName === `${this.pythonName}.${firstLevel}`,
      );
      if (!parent) {
        throw new Error(
          `Attempted to register ${pyMod.pythonName} within ${this.pythonName}, but ${this.pythonName}.${firstLevel} wasn't registered yet!`,
        );
      }
      parent.addPythonModule(pyMod);
    }
  }

  public requiredImports(context: EmitContext): PhaseAwarePythonImports {
    return mergePhaseAwarePythonImports(
      this.members.map((mem) => mem.requiredImports(context)),
    );
  }

  public visitTypes(visitor: TypeVisitor, resolver: TypeResolver) {
    for (const m of Array.from(this.members)) {
      m.visitTypes(visitor, resolver);
    }
    // NOTE: no recursion on modules
  }

  public emit(code: CodeMaker, context: EmitContext) {
    this.emitModuleDocumentation(code);

    const resolver = this.fqn
      ? context.resolver.bind(this.fqn, this.pythonName)
      : context.resolver;
    context = {
      ...context,
      submodule: this.fqn ?? context.submodule,
      resolver,
    };

    this.preEmit(context);

    // Before we write anything else, we need to write out our module headers, this
    // is where we handle stuff like imports, any required initialization, etc.

    // If multiple packages use the same namespace (in Python, a directory) it
    // depends on how they are laid out on disk if deep imports of multiple packages
    // will succeed. `pip` merges all packages into the same directory, and deep
    // imports work automatically. `bazel` puts packages into different directories,
    // and `import aws_cdk.subpackage` will fail if `aws_cdk/__init__.py` and
    // `aws_cdk/subpackage/__init__.py` are not in the same directory.
    //
    // We can get around this by using `pkgutil` to extend the search path for the
    // current module (`__path__`) with all packages found on `sys.path`.
    code.line('from pkgutil import extend_path');
    code.line('__path__ = extend_path(__path__, __name__)');
    code.line();

    code.line('import abc');
    code.line('import builtins');
    code.line('import datetime');
    code.line('import enum');
    code.line('import typing');
    code.line();
    code.line('import jsii');
    code.line('import publication');
    code.line('import typing_extensions');
    code.line();

    code.line('import typeguard');
    code.line(
      'from importlib.metadata import version as _metadata_package_version',
    );
    code.line(
      "TYPEGUARD_MAJOR_VERSION = int(_metadata_package_version('typeguard').split('.')[0])",
    );
    code.line();

    code.openBlock(
      'def check_type(argname: str, value: object, expected_type: typing.Any) -> typing.Any',
    );
    code.openBlock('if TYPEGUARD_MAJOR_VERSION <= 2');
    code.line(
      'return typeguard.check_type(argname=argname, value=value, expected_type=expected_type) # type:ignore',
    );
    code.closeBlock();
    code.openBlock('else');
    code.line(
      'if isinstance(value, jsii._reference_map.InterfaceDynamicProxy): # pyright: ignore [reportAttributeAccessIssue]',
    );
    code.line('   pass');
    code.openBlock('else');
    code.openBlock('if TYPEGUARD_MAJOR_VERSION == 3');
    code.line(
      'typeguard.config.collection_check_strategy = typeguard.CollectionCheckStrategy.ALL_ITEMS # type:ignore',
    );
    code.line(
      'typeguard.check_type(value=value, expected_type=expected_type) # type:ignore',
    );
    code.closeBlock();
    code.openBlock('else');
    code.line(
      'typeguard.check_type(value=value, expected_type=expected_type, collection_check_strategy=typeguard.CollectionCheckStrategy.ALL_ITEMS) # type:ignore',
    );
    code.closeBlock();
    code.closeBlock();
    code.closeBlock();
    code.closeBlock();

    // Determine if we need to write out the kernel load line.
    if (this.loadAssembly) {
      this.emitDependencyImports(code);

      code.line();
      emitList(
        code,
        '__jsii_assembly__ = jsii.JSIIAssembly.load(',
        [
          JSON.stringify(this.assembly.name),
          JSON.stringify(this.assembly.version),
          '__name__[0:-6]',
          `${JSON.stringify(this.assemblyFilename)}`,
        ],
        ')',
      );
    } else {
      // Then we must import the ._jsii subpackage.
      code.line();
      let distanceFromRoot = 0;
      for (
        let curr = this.fqn!;
        curr !== this.assembly.name;
        curr = curr.substring(0, curr.lastIndexOf('.'))
      ) {
        distanceFromRoot++;
      }
      code.line(`from ${'.'.repeat(distanceFromRoot + 1)}_jsii import *`);

      this.emitRequiredImports(code, context);
    }

    // Emit all of our members.
    for (const member of prepareMembers(this.members, resolver)) {
      code.line();
      code.line();
      member.emit(code, context);
    }

    // Whatever names we've exported, we'll write out our __all__ that lists them.
    //
    // __all__ is normally used for when users write `from library import *`, but we also
    // use it with the `publication` module to hide everything that's NOT in the list.
    //
    // Normally adding submodules to `__all__` has the (negative?) side-effect
    // that all submodules get loaded when the user does `import *`, but we
    // already load submodules anyway so it doesn't make a difference, and in combination
    // with the `publication` module NOT having them in this list hides any submodules
    // we import as part of typechecking.
    const exportedMembers = [
      ...this.members
        .filter((m) => m.isExported)
        .map((m) => `"${m.pythonName}"`),
      ...this.modules
        .filter((m) => this.isDirectChild(m))
        .map((m) => `"${lastComponent(m.pythonName)}"`),
    ];
    if (this.loadAssembly) {
      exportedMembers.push('"__jsii_assembly__"');
    }

    // Declare the list of "public" members this module exports
    if (this.members.length > 0) {
      code.line();
    }
    code.line();

    if (exportedMembers.length > 0) {
      code.indent('__all__ = [');
      for (const member of exportedMembers.sort()) {
        // Writing one by line might be _a lot_ of lines, but it'll make reviewing changes to the list easier. Trust me.
        code.line(`${member},`);
      }
      code.unindent(']');
    } else {
      code.line('__all__: typing.List[typing.Any] = []');
    }

    // Next up, we'll use publication to ensure that all of the non-public names
    // get hidden from dir(), tab-complete, etc.
    code.line();
    code.line('publication.publish()');

    // Finally, we'll load all registered python modules
    if (this.modules.length > 0) {
      code.line();
      code.line(
        '# Loading modules to ensure their types are registered with the jsii runtime library',
      );
      for (const module of this.modules.sort((l, r) =>
        l.pythonName.localeCompare(r.pythonName),
      )) {
        // Rather than generating an absolute import like
        // "import jsii_calc.submodule" this builds a relative import like
        // "from . import submodule". This enables distributing python packages
        // and using the generated modules in the same codebase.
        const submodule = module.pythonName.substring(
          this.pythonName.length + 1,
        );
        code.line(`from . import ${submodule}`);
      }
    }

    context.typeCheckingHelper.flushStubs(code);

    const interfaces = this.members
      .filter((m) => m instanceof Interface)
      .map((m) => m.pythonName);

    this.emitProtocolStripper(code, [
      ...interfaces,
      ...this.intersectionTypeNames,
    ]);
  }

  public preEmit(context: EmitContext) {
    this.addIntersectionTypeHelpers(context);
  }

  /**
   * Add all the intersection type helpers to the module
   *
   * We do it like this so that the type handling for these structures can just
   * participate in the normal type handling.
   */
  private addIntersectionTypeHelpers(context: EmitContext) {
    this.visitTypes((type) => {
      if (type instanceof Intersection) {
        const generatedName = type.helperTypeName(context);
        if (!this.intersectionTypeNames.has(generatedName)) {
          this.intersectionTypeNames.add(generatedName);
          this.addMember(
            new IntersectionTypeHelper(generatedName, type.types, type.fqns),
          );
        }
      }
    }, context.resolver);
  }

  /**
   * Emit the bin scripts if bin section defined.
   */
  public emitBinScripts(code: CodeMaker): string[] {
    const scripts = new Array<string>();
    if (this.loadAssembly) {
      if (this.assembly.bin != null) {
        for (const name of Object.keys(this.assembly.bin)) {
          const script_file = path.join(
            'src',
            pythonModuleNameToFilename(this.pythonName),
            'bin',
            name,
          );
          code.openFile(script_file);
          code.line('#!/usr/bin/env python');
          code.line();
          code.line('import jsii');
          code.line('import sys');
          code.line('import os');
          code.line();
          code.openBlock('if "JSII_RUNTIME_PACKAGE_CACHE" not in os.environ');
          code.line('os.environ["JSII_RUNTIME_PACKAGE_CACHE"] = "disabled"');
          code.closeBlock();
          code.line();
          emitList(
            code,
            '__jsii_assembly__ = jsii.JSIIAssembly.load(',
            [
              JSON.stringify(this.assembly.name),
              JSON.stringify(this.assembly.version),
              JSON.stringify(this.pythonName.replace('._jsii', '')),
              `${JSON.stringify(this.assemblyFilename)}`,
            ],
            ')',
          );
          code.line();
          emitList(
            code,
            'exit_code = __jsii_assembly__.invokeBinScript(',
            [
              JSON.stringify(this.assembly.name),
              JSON.stringify(name),
              'sys.argv[1:]',
            ],
            ')',
          );
          code.line('exit(exit_code)');
          code.closeFile(script_file);
          scripts.push(script_file.replace(/\\/g, '/'));
        }
      }
    }
    return scripts;
  }

  /**
   * Emit a helper that will strip magic jsii elements from all protocol classes
   *
   * This is necessary because we attach the `__jsii_proxy_class__` and
   * `__jsii_type__` fields to Protocols/interfaces, which are then going to
   * show up when someone calls `typing.get_protocol_members()`, and interfere
   * with run-time type checking done by `typeguard`.
   *
   * `typing.get_protocol_members(x)` reads cached members from
   * `x.__protocol_attrs__` (put there by the `Protocol` metaclass),  so what we
   * do is remove our magic members from that cached set.
   *
   * This is extremely hacky, and in a hypothetical future rewrite we should
   * store our metadata off-object (for example in a dict or `WeakKeyDictionary`),
   * so that our magic members don't interfere with built-in Python functions.
   * But for now we fiddle with the metadata to hide our magic members wherever
   * necessary.
   */
  private emitProtocolStripper(code: CodeMaker, protocolNames: string[]) {
    if (protocolNames.length === 0) {
      return;
    }
    code.line('');
    code.line(`for cls in [${protocolNames.join(', ')}]:`);
    code.line(
      `    typing.cast(typing.Any, cls).__protocol_attrs__ = typing.cast(typing.Any, cls).__protocol_attrs__ - set(['__jsii_proxy_class__', '__jsii_type__'])`,
    );
  }

  private isDirectChild(pyMod: PythonModule) {
    if (
      this.pythonName === pyMod.pythonName ||
      !pyMod.pythonName.startsWith(`${this.pythonName}.`)
    ) {
      return false;
    }
    // Must include only one more component
    return !pyMod.pythonName
      .substring(this.pythonName.length + 1)
      .includes('.');
  }

  /**
   * Emit the README as module docstring if this is the entry point module (it loads the assembly)
   */
  private emitModuleDocumentation(code: CodeMaker) {
    if (this.moduleDocumentation) {
      code.line(RAW_DOCSTRING_QUOTES); // raw string so that python does not attempt to interpret invalid escapes that are valid in markdown
      code.line(this.moduleDocumentation);
      code.line(DOCSTRING_QUOTES);
    }
  }

  private emitDependencyImports(code: CodeMaker) {
    // Collect all the (direct) dependencies' ._jsii packages.
    const deps = Object.keys(this.assembly.dependencies ?? {})
      .map(
        (dep) =>
          this.assembly.dependencyClosure?.[dep]?.targets?.python?.module ??
          die(`No Python target was configrued for the dependency "${dep}".`),
      )
      .map((mod) => `${mod}._jsii`)
      .sort();

    // Now actually write the import statements...
    if (deps.length > 0) {
      code.line();
      for (const moduleName of deps) {
        code.line(`import ${moduleName}`);
      }
    }
  }

  private emitRequiredImports(code: CodeMaker, context: EmitContext) {
    const requiredImports = this.requiredImports(context);

    if (
      nonEmptyImports(requiredImports.runtimeImports) ||
      nonEmptyImports(requiredImports.typeImports)
    ) {
      code.line();
    }
    this.emitImports(code, requiredImports.runtimeImports);
    if (nonEmptyImports(requiredImports.typeImports)) {
      code.indent('if typing.TYPE_CHECKING:');
      this.emitImports(code, requiredImports.typeImports);
      code.unindent();
    }
  }

  private emitImports(code: CodeMaker, requiredImports: PythonImports) {
    const statements = Object.entries(requiredImports)
      .map(([sourcePackage, items]) => toImportStatements(sourcePackage, items))
      .reduce(
        (acc, elt) => [...acc, ...elt],
        new Array<{ emit: () => void; comparisonBase: string }>(),
      )
      .sort(importComparator);

    for (const statement of statements) {
      statement.emit(code);
    }

    function toImportStatements(
      sourcePkg: string,
      items: ReadonlySet<string>,
    ): Array<{ emit: (code: CodeMaker) => void; comparisonBase: string }> {
      const result = new Array<{
        emit: (code: CodeMaker) => void;
        comparisonBase: string;
      }>();
      if (items.has('')) {
        result.push({
          comparisonBase: `import ${sourcePkg}`,
          emit(code) {
            code.line(this.comparisonBase);
          },
        });
      }
      const pieceMeal = Array.from(items)
        .filter((i) => i !== '')
        .sort();
      if (pieceMeal.length > 0) {
        result.push({
          comparisonBase: `from ${sourcePkg} import`,
          emit: (code) =>
            emitList(code, `from ${sourcePkg} import `, pieceMeal, '', {
              ifMulti: ['(', ')'],
            }),
        });
      }
      return result;
    }

    function importComparator(
      left: { comparisonBase: string },
      right: { comparisonBase: string },
    ) {
      if (
        left.comparisonBase.startsWith('import') ===
        right.comparisonBase.startsWith('import')
      ) {
        return left.comparisonBase.localeCompare(right.comparisonBase);
      }
      // We want "from .foo import (...)" to be *after* "import bar"
      return right.comparisonBase.localeCompare(left.comparisonBase);
    }
  }
}

interface PackageData {
  filename: string;
  data: string | undefined;
}

class Package {
  /**
   * The PythonModule that represents the root module of the package
   */
  public rootModule?: PythonModule;

  public readonly name: string;
  public readonly version: string;
  public readonly metadata: spec.Assembly;

  private readonly modules = new Map<string, PythonModule>();
  private readonly data = new Map<string, PackageData[]>();

  public constructor(name: string, version: string, metadata: spec.Assembly) {
    this.name = name;
    this.version = version;
    this.metadata = metadata;
  }

  public addModule(module: PythonModule) {
    this.modules.set(module.pythonName, module);

    // This is the module that represents the assembly
    if (module.fqn === this.metadata.name) {
      this.rootModule = module;
    }
  }

  public addData(
    module: PythonModule,
    filename: string,
    data: string | undefined,
  ) {
    if (!this.data.has(module.pythonName)) {
      this.data.set(module.pythonName, []);
    }

    this.data.get(module.pythonName)!.push({ filename, data });
  }

  public write(code: CodeMaker, context: EmitContext) {
    const modules = [...this.modules.values()].sort((a, b) =>
      a.pythonName.localeCompare(b.pythonName),
    );

    const scripts = new Array<string>();

    // Iterate over all of our modules, and write them out to disk.
    for (const mod of modules) {
      const filename = path.join(
        'src',
        pythonModuleNameToFilename(mod.pythonName),
        '__init__.py',
      );

      code.openFile(filename);
      mod.emit(code, context);
      code.closeFile(filename);

      scripts.push(...mod.emitBinScripts(code));
    }

    // Handle our package data.
    const packageData: { [key: string]: string[] } = {};
    for (const [mod, pdata] of this.data) {
      for (const data of pdata) {
        if (data.data != null) {
          const filepath = path.join(
            'src',
            pythonModuleNameToFilename(mod),
            data.filename,
          );

          code.openFile(filepath);
          code.line(data.data);
          code.closeFile(filepath);
        }
      }

      packageData[mod] = pdata.map((pd) => pd.filename);
    }

    // Compute our list of dependencies
    const dependencies: string[] = [];
    for (const [depName, version] of Object.entries(
      this.metadata.dependencies ?? {},
    )) {
      const depInfo = this.metadata.dependencyClosure![depName];
      dependencies.push(
        `${depInfo.targets!.python!.distName}${toPythonVersionRange(version)}`,
      );
    }

    // Need to always write this file as the build process depends on it.
    // Make up some contents if we don't have anything useful to say.
    code.openFile('README.md');
    code.line(
      this.rootModule?.moduleDocumentation ??
        `${this.name}\n${'='.repeat(this.name.length)}`,
    );
    code.closeFile('README.md');

    const setupKwargs = {
      name: this.name,
      version: this.version,
      description: this.metadata.description,
      license: this.metadata.license,
      url: this.metadata.homepage,
      long_description_content_type: 'text/markdown',
      author:
        this.metadata.author.name +
        (this.metadata.author.email !== undefined
          ? `<${this.metadata.author.email}>`
          : ''),
      bdist_wheel: {
        universal: true,
      },
      project_urls: {
        Source: this.metadata.repository.url,
      },
      package_dir: { '': 'src' },
      packages: modules.map((m) => m.pythonName),
      package_data: packageData,
      python_requires: '~=3.9',
      install_requires: [
        `jsii${toPythonVersionRange(`^${VERSION}`)}`,
        'publication>=0.0.3',
        // 4.3.0 is incompatible with generated bindings, see https://github.com/aws/jsii/issues/4658
        'typeguard>=2.13.3,<4.3.0',
      ]
        .concat(dependencies)
        .sort(),
      classifiers: [
        'Intended Audience :: Developers',
        'Operating System :: OS Independent',
        'Programming Language :: JavaScript',
        'Programming Language :: Python :: 3 :: Only',
        'Programming Language :: Python :: 3.9',
        'Programming Language :: Python :: 3.10',
        'Programming Language :: Python :: 3.11',
        'Typing :: Typed',
      ],
      scripts,
    };

    // Packages w/ a deprecated message may have a non-deprecated stability (e.g: when EoL happens
    // for a stable package). We pretend it's deprecated for the purpose of trove classifiers when
    // this happens.
    switch (
      this.metadata.docs?.deprecated
        ? spec.Stability.Deprecated
        : this.metadata.docs?.stability
    ) {
      case spec.Stability.Experimental:
        setupKwargs.classifiers.push('Development Status :: 4 - Beta');
        break;
      case spec.Stability.Stable:
        setupKwargs.classifiers.push(
          'Development Status :: 5 - Production/Stable',
        );
        break;
      case spec.Stability.Deprecated:
        setupKwargs.classifiers.push('Development Status :: 7 - Inactive');
        break;
      case spec.Stability.External:
      case undefined:
      default:
      // No 'Development Status' trove classifier for you!
    }

    if (spdxLicenseList[this.metadata.license]?.osiApproved) {
      setupKwargs.classifiers.push('License :: OSI Approved');
    }

    const additionalClassifiers = this.metadata.targets?.python?.classifiers;
    if (additionalClassifiers != null) {
      if (!Array.isArray(additionalClassifiers)) {
        throw new Error(
          `The "jsii.targets.python.classifiers" value must be an array of strings if provided, but found ${JSON.stringify(
            additionalClassifiers,
            null,
            2,
          )}`,
        );
      }
      // We discourage using those since we automatically set a value for them
      for (let classifier of additionalClassifiers.sort()) {
        if (typeof classifier !== 'string') {
          throw new Error(
            `The "jsii.targets.python.classifiers" value can only contain strings, but found ${JSON.stringify(
              classifier,
              null,
              2,
            )}`,
          );
        }
        // We'll split on `::` and re-join later so classifiers are "normalized" to a standard spacing
        const parts = classifier.split('::').map((part) => part.trim());
        const reservedClassifiers = [
          'Development Status',
          'License',
          'Operating System',
          'Typing',
        ];
        if (reservedClassifiers.includes(parts[0])) {
          warn(
            `Classifiers starting with ${reservedClassifiers
              .map((x) => `"${x} ::"`)
              .join(
                ', ',
              )} are automatically set and should not be manually configured`,
          );
        }
        classifier = parts.join(' :: ');
        if (setupKwargs.classifiers.includes(classifier)) {
          continue;
        }
        setupKwargs.classifiers.push(classifier);
      }
    }

    // We Need a setup.py to make this Package, actually a Package.
    code.openFile('setup.py');
    code.line('import json');
    code.line('import setuptools');
    code.line();
    code.line('kwargs = json.loads(');
    code.line('    """');
    code.line(JSON.stringify(setupKwargs, null, 4));
    code.line('"""');
    code.line(')');
    code.line();
    code.openBlock('with open("README.md", encoding="utf8") as fp');
    code.line('kwargs["long_description"] = fp.read()');
    code.closeBlock();
    code.line();
    code.line();
    code.line('setuptools.setup(**kwargs)');
    code.closeFile('setup.py');

    // Because we're good citizens, we're going to go ahead and support pyproject.toml
    // as well.
    // TODO: Might be easier to just use a TOML library to write this out.
    code.openFile('pyproject.toml');
    code.line('[build-system]');
    const buildTools = fs
      .readFileSync(requirementsFile, { encoding: 'utf-8' })
      .split('\n')
      .map((line) => /^\s*(.+)\s*#\s*build-system\s*$/.exec(line)?.[1]?.trim())
      .reduce(
        (buildTools, entry) => (entry ? [...buildTools, entry] : buildTools),
        new Array<string>(),
      );
    code.line(`requires = [${buildTools.map((x) => `"${x}"`).join(', ')}]`);
    code.line('build-backend = "setuptools.build_meta"');
    code.line();
    code.line('[tool.pyright]');
    code.line('defineConstant = { DEBUG = true }');
    code.line('pythonVersion = "3.9"');
    code.line('pythonPlatform = "All"');
    code.line('reportSelfClsParameterName = false');
    code.closeFile('pyproject.toml');

    // We also need to write out a MANIFEST.in to ensure that all of our required
    // files are included.
    code.openFile('MANIFEST.in');
    code.line('include pyproject.toml');
    code.closeFile('MANIFEST.in');
  }
}

type FindModuleCallback = (fqn: string) => spec.AssemblyConfiguration;
type FindTypeCallback = (fqn: string) => spec.Type;

class TypeResolver {
  private readonly types: Map<string, PythonType>;
  private readonly assembly: spec.Assembly;
  private readonly boundTo?: string;
  private readonly boundRe!: RegExp;
  private readonly moduleName?: string;
  private readonly moduleRe!: RegExp;
  private readonly findModule: FindModuleCallback;
  private readonly findType: FindTypeCallback;

  public constructor(
    types: Map<string, PythonType>,
    assembly: spec.Assembly,
    findModule: FindModuleCallback,
    findType: FindTypeCallback,
    boundTo?: string,
    moduleName?: string,
  ) {
    this.types = types;
    this.assembly = assembly;
    this.findModule = findModule;
    this.findType = findType;
    this.moduleName = moduleName;
    this.boundTo = boundTo !== undefined ? this.toPythonFQN(boundTo) : boundTo;

    if (this.moduleName !== undefined) {
      this.moduleRe = new RegExp(
        `^(${escapeStringRegexp(this.moduleName)})\\.(.+)$`,
      );
    }

    if (this.boundTo !== undefined) {
      this.boundRe = new RegExp(
        `^(${escapeStringRegexp(this.boundTo)})\\.(.+)$`,
      );
    }
  }

  public bind(fqn: string, moduleName?: string): TypeResolver {
    return new TypeResolver(
      this.types,
      this.assembly,
      this.findModule,
      this.findType,
      fqn,
      moduleName !== undefined
        ? moduleName.startsWith('.')
          ? `${this.moduleName}${moduleName}`
          : moduleName
        : this.moduleName,
    );
  }

  public isInModule(typeRef: spec.NamedTypeReference | string): boolean {
    const pythonType =
      typeof typeRef !== 'string' ? this.toPythonFQN(typeRef.fqn) : typeRef;
    return this.moduleRe.test(pythonType);
  }

  public isInNamespace(typeRef: spec.NamedTypeReference | string): boolean {
    const pythonType =
      typeof typeRef !== 'string' ? this.toPythonFQN(typeRef.fqn) : typeRef;
    return this.boundRe.test(pythonType);
  }

  public getParent(typeRef: spec.NamedTypeReference | string): PythonType {
    const fqn = typeof typeRef !== 'string' ? typeRef.fqn : typeRef;
    const matches = /^(.+)\.[^.]+$/.exec(fqn);
    if (matches == null || !Array.isArray(matches)) {
      throw new Error(`Invalid FQN: ${fqn}`);
    }
    const [, parentFQN] = matches;
    const parent = this.types.get(parentFQN);

    if (parent === undefined) {
      throw new Error(`Could not find parent:  ${parentFQN}`);
    }

    return parent;
  }

  public getDefiningPythonModule(
    typeRef: spec.NamedTypeReference | string,
  ): string {
    const fqn = typeof typeRef !== 'string' ? typeRef.fqn : typeRef;
    const parent = this.types.get(fqn);

    if (parent) {
      let mod = parent;
      while (!(mod instanceof PythonModule)) {
        mod = this.getParent(mod.fqn!);
      }
      return mod.pythonName;
    }

    const matches = /^([^.]+)\./.exec(fqn);
    if (matches == null || !Array.isArray(matches)) {
      throw new Error(`Invalid FQN: ${fqn}`);
    }
    const [, assm] = matches;
    return this.findModule(assm).targets!.python!.module;
  }

  public getType(typeRef: string | spec.NamedTypeReference): PythonType {
    const fqn = typeof typeRef === 'string' ? typeRef : typeRef.fqn;
    const type = this.types.get(fqn);

    if (type === undefined) {
      throw new Error(`Could not locate type: "${fqn}"`);
    }

    return type;
  }

  public dereference(typeRef: string | spec.NamedTypeReference): spec.Type {
    if (typeof typeRef !== 'string') {
      typeRef = typeRef.fqn;
    }
    return this.findType(typeRef);
  }

  private toPythonFQN(fqn: string): string {
    const { pythonFqn } = toPythonFqn(fqn, this.assembly);
    return pythonFqn;
  }
}

class PythonGenerator extends Generator {
  private package!: Package;
  private rootModule?: PythonModule;
  private readonly types: Map<string, PythonType>;

  public constructor(
    private readonly rosetta: RosettaTabletReader,
    options: GeneratorOptions,
  ) {
    super(options);

    this.code.openBlockFormatter = (s) => `${s}:`;
    this.code.closeBlockFormatter = (_s) => false;

    this.types = new Map();
  }

  // eslint-disable-next-line complexity
  public emitDocString(
    code: CodeMaker,
    apiLocation: ApiLocation,
    docs: spec.Docs | undefined,
    options: {
      arguments?: DocumentableArgument[];
      documentableItem?: string;
      trailingNewLine?: boolean;
    } = {},
  ) {
    if ((!docs || Object.keys(docs).length === 0) && !options.arguments) {
      return;
    }
    docs ??= {};

    const lines = new Array<string>();

    if (docs.summary) {
      lines.push(md2rst(renderSummary(docs)));
      brk();
    } else {
      lines.push('');
    }

    function brk() {
      if (lines.length > 0 && lines[lines.length - 1].trim() !== '') {
        lines.push('');
      }
    }

    function block(heading: string, content: string, doBrk = true) {
      if (doBrk) {
        brk();
      }
      const contentLines = md2rst(content).split('\n');
      if (contentLines.length <= 1) {
        lines.push(`:${heading}: ${contentLines.join('')}`.trim());
      } else {
        lines.push(`:${heading}:`);
        brk();
        for (const line of contentLines) {
          lines.push(line.trim());
        }
      }
      if (doBrk) {
        brk();
      }
    }

    if (docs.remarks) {
      brk();
      lines.push(
        ...md2rst(this.convertMarkdown(docs.remarks ?? '', apiLocation)).split(
          '\n',
        ),
      );
      brk();
    }

    if (options.arguments?.length ?? 0 > 0) {
      brk();
      for (const param of options.arguments!) {
        // Add a line for every argument. Even if there is no description, we need
        // the docstring so that the Sphinx extension can add the type annotations.
        lines.push(
          `:param ${toPythonParameterName(param.name)}: ${onelineDescription(
            param.docs,
          )}`,
        );
      }
      brk();
    }

    if (docs.default) {
      block('default', docs.default);
    }
    if (docs.returns) {
      block('return', docs.returns);
    }
    if (docs.deprecated) {
      block('deprecated', docs.deprecated);
    }
    if (docs.see) {
      block('see', docs.see, false);
    }
    if (docs.stability && shouldMentionStability(docs.stability)) {
      block('stability', docs.stability, false);
    }
    if (docs.subclassable) {
      block('subclassable', 'Yes');
    }

    for (const [k, v] of Object.entries(docs.custom ?? {})) {
      block(k, v, false);
    }

    if (docs.example) {
      brk();
      lines.push('Example::');
      lines.push('');
      const exampleText = this.convertExample(docs.example, apiLocation);

      for (const line of exampleText.split('\n')) {
        lines.push(`    ${line}`);
      }
      brk();
    }

    while (lines.length > 0 && lines[lines.length - 1] === '') {
      lines.pop();
    }

    if (lines.length === 0) {
      return;
    }

    if (lines.length === 1) {
      code.line(`${DOCSTRING_QUOTES}${lines[0]}${DOCSTRING_QUOTES}`);
    } else {
      code.line(`${DOCSTRING_QUOTES}${lines[0]}`);
      lines.splice(0, 1);

      for (const line of lines) {
        code.line(line);
      }

      code.line(DOCSTRING_QUOTES);
    }
    if (options.trailingNewLine) {
      code.line();
    }
  }

  public convertExample(example: string, apiLoc: ApiLocation): string {
    assertSpecIsRosettaCompatible(this.assembly);
    const translated = this.rosetta.translateExample(
      apiLoc,
      example,
      TargetLanguage.PYTHON,
      enforcesStrictMode(this.assembly),
    );
    return translated.source;
  }

  public convertMarkdown(markdown: string, apiLoc: ApiLocation): string {
    assertSpecIsRosettaCompatible(this.assembly);
    return this.rosetta.translateSnippetsInMarkdown(
      apiLoc,
      markdown,
      TargetLanguage.PYTHON,
      enforcesStrictMode(this.assembly),
    );
  }

  public getPythonType(fqn: string): PythonType {
    const type = this.types.get(fqn);

    if (type === undefined) {
      throw new Error(`Could not locate type: "${fqn}"`);
    }

    return type;
  }

  protected getAssemblyOutputDir(assm: spec.Assembly) {
    return path.join(
      'src',
      pythonModuleNameToFilename(this.getAssemblyModuleName(assm)),
    );
  }

  protected onBeginAssembly(assm: spec.Assembly, _fingerprint: boolean) {
    this.package = new Package(
      assm.targets!.python!.distName,
      toReleaseVersion(assm.version, TargetName.PYTHON),
      assm,
    );

    // This is the '<packagename>._jsii' module for this assembly
    const assemblyModule = new PythonModule(
      this.getAssemblyModuleName(assm),
      undefined,
      {
        assembly: assm,
        assemblyFilename: this.getAssemblyFileName(),
        loadAssembly: true,
        package: this.package,
      },
    );

    this.package.addModule(assemblyModule);
    this.package.addData(assemblyModule, this.getAssemblyFileName(), undefined);
  }

  protected onEndAssembly(assm: spec.Assembly, _fingerprint: boolean) {
    const resolver = new TypeResolver(
      this.types,
      assm,
      (fqn: string) => this.findModule(fqn),
      (fqn: string) => this.findType(fqn),
    );
    this.package.write(this.code, {
      assembly: assm,
      emittedTypes: new Set(),
      resolver,
      runtimeTypeChecking: this.runtimeTypeChecking,
      submodule: assm.name,
      typeCheckingHelper: new TypeCheckingHelper(),
      typeResolver: (fqn) => resolver.dereference(fqn),
    });
  }

  /**
   * Will be called for assembly root, namespaces and submodules (anything that contains other types, based on its FQN)
   */
  protected onBeginNamespace(ns: string) {
    // 'ns' contains something like '@scope/jsii-calc-base-of-base'
    const submoduleLike =
      ns === this.assembly.name
        ? this.assembly
        : this.assembly.submodules?.[ns];

    const readmeLocation: ApiLocation = { api: 'moduleReadme', moduleFqn: ns };

    const module = new PythonModule(toPackageName(ns, this.assembly), ns, {
      assembly: this.assembly,
      assemblyFilename: this.getAssemblyFileName(),
      package: this.package,
      moduleDocumentation: submoduleLike?.readme
        ? this.convertMarkdown(
            submoduleLike.readme?.markdown,
            readmeLocation,
          ).trim()
        : undefined,
    });

    this.package.addModule(module);
    this.types.set(ns, module);
    if (ns === this.assembly.name) {
      // This applies recursively to submodules, so no need to duplicate!
      this.package.addData(module, 'py.typed', '');
    }

    if (ns === this.assembly.name) {
      this.rootModule = module;
    } else {
      this.rootModule!.addPythonModule(module);
    }
  }

  protected onEndNamespace(ns: string) {
    if (ns === this.assembly.name) {
      delete this.rootModule;
    }
  }

  protected onBeginClass(cls: spec.ClassType, abstract: boolean | undefined) {
    const klass = new Class(
      this,
      toPythonIdentifier(cls.name),
      cls,
      cls.fqn,
      {
        abstract,
        bases: cls.base ? [this.findType(cls.base)] : undefined,
        interfaces: cls.interfaces?.map((base) => this.findType(base)),
        abstractBases: abstract ? this.getAbstractBases(cls) : [],
      },
      cls.docs,
    );

    if (cls.initializer !== undefined) {
      const { parameters = [] } = cls.initializer;

      klass.addMember(
        new Initializer(
          this,
          '__init__',
          undefined,
          parameters,
          undefined,
          cls.initializer.docs,
          false, // Never static
          klass,
          { liftedProp: this.getliftedProp(cls.initializer), parent: cls },
        ),
      );
    }

    this.addPythonType(klass);
  }

  protected onStaticMethod(cls: spec.ClassType, method: spec.Method) {
    const { parameters = [] } = method;

    const klass = this.getPythonType(cls.fqn);

    klass.addMember(
      new StaticMethod(
        this,
        toPythonMethodName(method.name),
        method.name,
        parameters,
        method.returns,
        method.docs,
        true, // Always static
        klass,
        {
          abstract: method.abstract,
          liftedProp: this.getliftedProp(method),
          parent: cls,
        },
      ),
    );
  }

  protected onStaticProperty(cls: spec.ClassType, prop: spec.Property) {
    const klass = this.getPythonType(cls.fqn);
    klass.addMember(
      new StaticProperty(
        this,
        toPythonPropertyName(prop.name, prop.const),
        prop.name,
        prop,
        prop.docs,
        klass,
        {
          abstract: prop.abstract,
          immutable: prop.immutable,
          isStatic: prop.static,
          parent: cls,
        },
      ),
    );
  }

  protected onMethod(cls: spec.ClassType, method: spec.Method) {
    const { parameters = [] } = method;

    const klass = this.getPythonType(cls.fqn);

    if (method.async) {
      klass.addMember(
        new AsyncMethod(
          this,
          toPythonMethodName(method.name, method.protected),
          method.name,
          parameters,
          method.returns,
          method.docs,
          !!method.static,
          klass,
          {
            abstract: method.abstract,
            liftedProp: this.getliftedProp(method),
            parent: cls,
          },
        ),
      );
    } else {
      klass.addMember(
        new Method(
          this,
          toPythonMethodName(method.name, method.protected),
          method.name,
          parameters,
          method.returns,
          method.docs,
          !!method.static,
          klass,
          {
            abstract: method.abstract,
            liftedProp: this.getliftedProp(method),
            parent: cls,
          },
        ),
      );
    }
  }

  protected onProperty(cls: spec.ClassType, prop: spec.Property) {
    const klass = this.getPythonType(cls.fqn);
    klass.addMember(
      new Property(
        this,
        toPythonPropertyName(prop.name, prop.const, prop.protected),
        prop.name,
        prop,
        prop.docs,
        klass,
        {
          abstract: prop.abstract,
          immutable: prop.immutable,
          isStatic: prop.static,
          parent: cls,
        },
      ),
    );
  }

  protected onUnionProperty(
    cls: spec.ClassType,
    prop: spec.Property,
    _union: spec.UnionTypeReference,
  ) {
    this.onProperty(cls, prop);
  }

  protected onBeginInterface(ifc: spec.InterfaceType) {
    let iface: Interface | Struct;

    if (ifc.datatype) {
      iface = new Struct(
        this,
        toPythonIdentifier(ifc.name),
        ifc,
        ifc.fqn,
        { bases: ifc.interfaces?.map((base) => this.findType(base)) },
        ifc.docs,
      );
    } else {
      iface = new Interface(
        this,
        toPythonIdentifier(ifc.name),
        ifc,
        ifc.fqn,
        { bases: ifc.interfaces?.map((base) => this.findType(base)) },
        ifc.docs,
      );
    }

    this.addPythonType(iface);
  }

  protected onEndInterface(_ifc: spec.InterfaceType) {
    return;
  }

  protected onInterfaceMethod(ifc: spec.InterfaceType, method: spec.Method) {
    const { parameters = [] } = method;
    const klass = this.getPythonType(ifc.fqn);

    klass.addMember(
      new InterfaceMethod(
        this,
        toPythonMethodName(method.name, method.protected),
        method.name,
        parameters,
        method.returns,
        method.docs,
        !!method.static,
        klass,
        { liftedProp: this.getliftedProp(method), parent: ifc },
      ),
    );
  }

  protected onInterfaceProperty(ifc: spec.InterfaceType, prop: spec.Property) {
    let ifaceProperty: InterfaceProperty | StructField;

    const klass = this.getPythonType(ifc.fqn);

    if (ifc.datatype) {
      ifaceProperty = new StructField(this, prop, ifc);
    } else {
      ifaceProperty = new InterfaceProperty(
        this,
        toPythonPropertyName(prop.name, prop.const, prop.protected),
        prop.name,
        prop,
        prop.docs,
        klass,
        { immutable: prop.immutable, isStatic: prop.static, parent: ifc },
      );
    }

    klass.addMember(ifaceProperty);
  }

  protected onBeginEnum(enm: spec.EnumType) {
    this.addPythonType(
      new Enum(this, toPythonIdentifier(enm.name), enm, enm.fqn, {}, enm.docs),
    );
  }

  protected onEnumMember(enm: spec.EnumType, member: spec.EnumMember) {
    this.getPythonType(enm.fqn).addMember(
      new EnumMember(
        this,
        toPythonIdentifier(member.name),
        member.name,
        member.docs,
        enm,
      ),
    );
  }

  protected onInterfaceMethodOverload(
    _ifc: spec.InterfaceType,
    _overload: spec.Method,
    _originalMethod: spec.Method,
  ) {
    throw new Error('Unhandled Type: InterfaceMethodOverload');
  }

  protected onMethodOverload(
    _cls: spec.ClassType,
    _overload: spec.Method,
    _originalMethod: spec.Method,
  ) {
    throw new Error('Unhandled Type: MethodOverload');
  }

  protected onStaticMethodOverload(
    _cls: spec.ClassType,
    _overload: spec.Method,
    _originalMethod: spec.Method,
  ) {
    throw new Error('Unhandled Type: StaticMethodOverload');
  }

  private getAssemblyModuleName(assm: spec.Assembly): string {
    return `${assm.targets!.python!.module}._jsii`;
  }

  private getParentFQN(fqn: string): string {
    const m = /^(.+)\.[^.]+$/.exec(fqn);

    if (m == null) {
      throw new Error(`Could not determine parent FQN of: ${fqn}`);
    }

    return m[1];
  }

  private getParent(fqn: string): PythonType {
    return this.getPythonType(this.getParentFQN(fqn));
  }

  private addPythonType(type: PythonType) {
    if (type.fqn == null) {
      throw new Error('Cannot add a Python type without a FQN.');
    }

    this.getParent(type.fqn).addMember(type);
    this.types.set(type.fqn, type);
  }

  private getliftedProp(
    method: spec.Method | spec.Initializer,
  ): spec.InterfaceType | undefined {
    // If there are parameters to this method, and if the last parameter's type is
    // a datatype interface, then we want to lift the members of that last paramter
    // as keyword arguments to this function.
    if (method.parameters?.length ?? 0 >= 1) {
      const lastParameter = method.parameters!.slice(-1)[0];
      if (
        !lastParameter.variadic &&
        spec.isNamedTypeReference(lastParameter.type)
      ) {
        const lastParameterType = this.findType(lastParameter.type.fqn);
        if (
          spec.isInterfaceType(lastParameterType) &&
          lastParameterType.datatype
        ) {
          return lastParameterType;
        }
      }
    }

    return undefined;
  }

  private getAbstractBases(cls: spec.ClassType): spec.ClassType[] {
    const abstractBases: spec.ClassType[] = [];

    if (cls.base !== undefined) {
      const base = this.findType(cls.base);

      if (!spec.isClassType(base)) {
        throw new Error("Class inheritance that isn't a class?");
      }

      if (base.abstract) {
        abstractBases.push(base);
      }
    }

    return abstractBases;
  }
}

/**
 * Positional argument or keyword parameter
 */
interface DocumentableArgument {
  name: string;
  definingType: spec.Type;
  docs?: spec.Docs;
}

/**
 * Render a one-line description of the given docs, used for method arguments and inlined properties
 */
function onelineDescription(docs: spec.Docs | undefined) {
  // Only consider a subset of fields here, we don't have a lot of formatting space
  if (!docs || Object.keys(docs).length === 0) {
    return '-';
  }

  const parts = [];
  if (docs.summary) {
    parts.push(md2rst(renderSummary(docs)));
  }
  if (docs.remarks) {
    parts.push(md2rst(docs.remarks));
  }
  if (docs.default) {
    parts.push(`Default: ${md2rst(docs.default)}`);
  }
  return parts.join(' ').replace(/\s+/g, ' ');
}

function shouldMentionStability(s: spec.Stability) {
  // Don't render "stable" or "external", those are both stable by implication.
  return s === spec.Stability.Deprecated || s === spec.Stability.Experimental;
}

function isStruct(
  typeSystem: reflect.TypeSystem,
  ref: spec.TypeReference,
): boolean {
  if (!spec.isNamedTypeReference(ref)) {
    return false;
  }
  const type = typeSystem.tryFindFqn(ref.fqn);
  return !!(type?.isInterfaceType() && type?.isDataType());
}

/**
 * Appends `_` at the end of `name` until it no longer conflicts with any of the
 * entries in `inUse`.
 *
 * @param name  the name to be slugified.
 * @param inUse the names that are already being used.
 *
 * @returns the slugified name.
 */
function slugifyAsNeeded(name: string, inUse: readonly string[]): string {
  const inUseSet = new Set(inUse);
  while (inUseSet.has(name)) {
    name = `${name}_`;
  }
  return name;
}

/**
 * Emits Python lazy import statements for runtime use (not under TYPE_CHECKING).
 * These imports are placed inside constructors / functions and only execute when needed,
 * avoiding circular dependencies.
 */
function emitLazyImports(code: CodeMaker, imports: PythonImports) {
  for (const [sourcePackage, items] of Object.entries(imports)) {
    const itemList = Array.from(items).filter((i) => i !== '');
    if (itemList.length > 0) {
      code.line(`from ${sourcePackage} import ${itemList.join(', ')}`);
    } else {
      code.line(`import ${sourcePackage}`);
    }
  }
}

////////////////////////////////////////////////////////////////////////////////
// BEHOLD: Helpers to output code that looks like what Black would format into...
//
// @see https://black.readthedocs.io/en/stable/the_black_code_style.html

const TARGET_LINE_LENGTH = 88;

function openSignature(
  code: CodeMaker,
  keyword: 'class',
  name: string,
  params: readonly string[],
): void;
function openSignature(
  code: CodeMaker,
  keyword: 'def',
  name: string,
  params: readonly string[],
  returnType: string,
  comment?: string,
): void;
function openSignature(
  code: CodeMaker,
  keyword: 'class' | 'def',
  name: string,
  params: readonly string[],
  returnType?: string,
  lineComment?: string,
) {
  const prefix = `${keyword} ${name}`;
  const suffix = returnType ? ` -> ${returnType}` : '';
  if (params.length === 0) {
    code.openBlock(`${prefix}${returnType ? '()' : ''}${suffix}`);
    return;
  }

  const join = ', ';
  const { elementsSize, joinSize } = totalSizeOf(params, join);

  const hasComments = params.some((param) => /#\s*.+$/.exec(param) != null);

  if (
    !hasComments &&
    TARGET_LINE_LENGTH >
      code.currentIndentLength +
        prefix.length +
        elementsSize +
        joinSize +
        suffix.length +
        2
  ) {
    code.indent(
      `${prefix}(${params.join(join)})${suffix}:${
        lineComment ? `  # ${lineComment}` : ''
      }`,
    );
    return;
  }

  code.indent(`${prefix}(`);
  for (const param of params) {
    code.line(param.replace(/(\s*# .+)?$/, ',$1'));
  }
  code.unindent(false);
  code.indent(`)${suffix}:${lineComment ? `  # ${lineComment}` : ''}`);
}

/**
 * Emits runtime type checking code for parameters.
 *
 * @param code        the CodeMaker to use for emitting code.
 * @param context     the emit context used when emitting this code.
 * @param params      the parameter signatures to be type-checked.
 * @params pythonName the name of the Python function being checked (qualified).
 */
function emitParameterTypeChecks(
  code: CodeMaker,
  context: EmitContext,
  params: readonly string[],
  fqn: string,
): boolean {
  if (!context.runtimeTypeChecking) {
    return false;
  }

  const paramInfo = params.map((param) => {
    const [name] = param.split(/\s*[:=#]\s*/, 1);
    if (name === '*') {
      return { kwargsMark: true };
    } else if (name.startsWith('*')) {
      return { name: name.slice(1), is_rest: true };
    }
    return { name };
  });

  const paramNames = paramInfo
    .filter((param) => param.name != null)
    .map((param) => param.name.split(/\s*:\s*/)[0]);
  const typesVar = slugifyAsNeeded('type_hints', paramNames);

  let openedBlock = false;
  for (const { is_rest, kwargsMark, name } of paramInfo) {
    if (kwargsMark) {
      if (!context.runtimeTypeCheckKwargs) {
        // This is the keyword-args separator, we won't check keyword arguments here because the kwargs will be rolled
        // up into a struct instance, and that struct's constructor will be checking again...
        break;
      }
      // Skip this (there is nothing to be checked as this is just a marker...)
      continue;
    }

    if (!openedBlock) {
      code.openBlock('if __debug__');
      code.line(
        `${typesVar} = ${context.typeCheckingHelper.getTypeHints(fqn, params)}`,
      );
      openedBlock = true;
    }

    let expectedType = `${typesVar}[${JSON.stringify(name)}]`;
    let comment = '';
    if (is_rest) {
      // This is a vararg, so the value will appear as a tuple.
      expectedType = `typing.Tuple[${expectedType}, ...]`;
      // Need to ignore reportGeneralTypeIssues because pyright incorrectly parses that as a type annotation 😒
      comment = ' # pyright: ignore [reportGeneralTypeIssues]';
    }
    code.line(
      `check_type(argname=${JSON.stringify(
        `argument ${name}`,
      )}, value=${name}, expected_type=${expectedType})${comment}`,
    );
  }
  if (openedBlock) {
    code.closeBlock();
    return true;
  }
  // We did not reference type annotations data if we never opened a type-checking block.
  return false;
}

function assignCallResult(
  code: CodeMaker,
  variable: string,
  funct: string,
  params: readonly string[],
) {
  const prefix = `${variable} = ${funct}(`;
  const suffix = ')';

  if (params.length === 0) {
    code.line(`${prefix}${suffix}`);
    return;
  }

  const join = ', ';
  const { elementsSize, joinSize } = totalSizeOf(params, join);

  if (
    TARGET_LINE_LENGTH >
    code.currentIndentLength +
      prefix.length +
      elementsSize +
      joinSize +
      suffix.length
  ) {
    code.line(`${prefix}${params.join(join)}${suffix}`);
    return;
  }

  code.indent(prefix);
  if (TARGET_LINE_LENGTH > code.currentIndentLength + elementsSize + joinSize) {
    code.line(params.join(join));
  } else {
    for (const param of params) {
      code.line(`${param},`);
    }
  }
  code.unindent(suffix);
}

function assignDictionary(
  code: CodeMaker,
  variable: string,
  elements: readonly string[],
  trailing?: string,
  compact = false,
): void {
  const space = compact ? '' : ' ';

  const prefix = `${variable}${space}=${space}{`;
  const suffix = `}${trailing ?? ''}`;

  if (elements.length === 0) {
    code.line(`${prefix}${suffix}`);
    return;
  }

  if (compact) {
    const join = ', ';
    const { elementsSize, joinSize } = totalSizeOf(elements, join);
    if (
      TARGET_LINE_LENGTH >
      prefix.length +
        code.currentIndentLength +
        elementsSize +
        joinSize +
        suffix.length
    ) {
      code.line(`${prefix}${elements.join(join)}${suffix}`);
      return;
    }
  }

  code.indent(prefix);
  for (const elt of elements) {
    code.line(`${elt},`);
  }
  code.unindent(suffix);
}

function emitList(
  code: CodeMaker,
  prefix: string,
  elements: readonly string[],
  suffix: string,
  opts?: { ifMulti: [string, string] },
) {
  if (elements.length === 0) {
    code.line(`${prefix}${suffix}`);
    return;
  }

  const join = ', ';
  const { elementsSize, joinSize } = totalSizeOf(elements, join);
  if (
    TARGET_LINE_LENGTH >
    code.currentIndentLength +
      prefix.length +
      elementsSize +
      joinSize +
      suffix.length
  ) {
    code.line(`${prefix}${elements.join(join)}${suffix}`);
    return;
  }

  const [before, after] = opts?.ifMulti ?? ['', ''];

  code.indent(`${prefix}${before}`);
  if (elements.length === 1) {
    code.line(elements[0]);
  } else {
    if (
      TARGET_LINE_LENGTH >
      code.currentIndentLength + elementsSize + joinSize
    ) {
      code.line(elements.join(join));
    } else {
      for (const elt of elements) {
        code.line(`${elt},`);
      }
    }
  }
  code.unindent(`${after}${suffix}`);
}

function totalSizeOf(strings: readonly string[], join: string) {
  return {
    elementsSize: strings
      .map((str) => str.length)
      .reduce((acc, elt) => acc + elt, 0),
    joinSize: strings.length > 1 ? join.length * (strings.length - 1) : 0,
  };
}

function nestedContext(
  context: EmitContext,
  fqn: string | undefined,
): EmitContext {
  return {
    ...context,
    surroundingTypeFqns:
      fqn != null
        ? [...(context.surroundingTypeFqns ?? []), fqn]
        : context.surroundingTypeFqns,
  };
}

const isDeprecated = (x: PythonBase) => x.docs?.deprecated !== undefined;

/**
 * Last component of a .-separated name
 */
function lastComponent(n: string) {
  const parts = n.split('.');
  return parts[parts.length - 1];
}

interface PythonPropertyDefinition extends PropertyDefinition {
  /**
   * A TypeName that takes the optionality of the argument into account
   */
  readonly typeName: TypeName;

  /**
   * A TypeName that never has a potential `Optional[]` annotation.
   */
  readonly nonNullableTypeName: TypeName;
}<|MERGE_RESOLUTION|>--- conflicted
+++ resolved
@@ -1321,17 +1321,12 @@
 
     // Re-type struct arguments that were passed as "dict". Do this before validating argument types...
     for (const member of members.filter((m) => m.isStruct(this.generator))) {
-<<<<<<< HEAD
       // Note that "None" is NOT an instance of dict (that's convenient!)
-      const typeName = member.nonNullableTypeName.pythonType({
-=======
-      const typeName = toTypeName(member.type.type);
-      const typeNameStr = typeName.pythonType({
->>>>>>> b5cd55a8
+      const typeNameStr = member.nonNullableTypeName.pythonType({
         ...context,
         typeAnnotation: false,
       });
-      const imports = typeName.requiredImports(context);
+      const imports = member.nonNullableTypeName.requiredImports(context);
 
       code.openBlock(`if isinstance(${member.pythonName}, dict)`);
       emitLazyImports(code, imports);
