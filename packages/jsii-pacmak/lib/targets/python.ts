import * as spec from '@jsii/spec';
import { CodeMaker, toSnakeCase } from 'codemaker';
import * as escapeStringRegexp from 'escape-string-regexp';
import * as fs from 'fs-extra';
import * as reflect from 'jsii-reflect';
import {
  Translation,
  Rosetta,
  enforcesStrictMode,
  typeScriptSnippetFromSource,
} from 'jsii-rosetta';
import * as path from 'path';

import { Generator, GeneratorOptions } from '../generator';
import { warn } from '../logging';
import { md2rst } from '../markdown';
import { Target, TargetOptions } from '../target';
import { shell } from '../util';
import { renderSummary } from './_utils';
import {
  NamingContext,
  toTypeName,
  PythonImports,
  mergePythonImports,
  toPackageName,
} from './python/type-name';
import { die, toPythonIdentifier } from './python/util';
import { toPythonVersionRange, toReleaseVersion } from './version-utils';

import {
  INCOMPLETE_DISCLAIMER_COMPILING,
  INCOMPLETE_DISCLAIMER_NONCOMPILING,
  TargetName,
} from '.';

// eslint-disable-next-line @typescript-eslint/no-var-requires,@typescript-eslint/no-require-imports
const spdxLicenseList = require('spdx-license-list');

<<<<<<< HEAD
const pythonBuildTools = ['setuptools~=52.0', 'wheel~=0.36'];
=======
const requirementsFile = path.resolve(
  __dirname,
  'python',
  'requirements-dev.txt',
);
>>>>>>> ace47522

export default class Python extends Target {
  protected readonly generator: PythonGenerator;

  public constructor(options: TargetOptions) {
    super(options);

    this.generator = new PythonGenerator(options.rosetta);
  }

  public async generateCode(outDir: string, tarball: string): Promise<void> {
    await super.generateCode(outDir, tarball);
  }

  public async build(sourceDir: string, outDir: string): Promise<void> {
    // Create a fresh virtual env
    const venv = await fs.mkdtemp(path.join(sourceDir, '.env'));
    const venvBin = path.join(
      venv,
      process.platform === 'win32' ? 'Scripts' : 'bin',
    );
    await shell('python3', [
      '-m',
      'venv',
      '--system-site-packages', // Allow using globally installed packages (saves time & disk space)
      venv,
    ]);
    const env = {
      ...process.env,
      PATH: `${venvBin}:${process.env.PATH}`,
      VIRTUAL_ENV: venv,
    };
    const python = path.join(venvBin, 'python');

    // Install the necessary things
    await shell(
      python,
<<<<<<< HEAD
      ['-m', 'pip', 'install', '--no-input', ...pythonBuildTools, 'twine~=3.3'],
=======
      ['-m', 'pip', 'install', '--no-input', '-r', requirementsFile],
>>>>>>> ace47522
      {
        cwd: sourceDir,
        env,
        retry: { maxAttempts: 5 },
      },
    );

    // Actually package up our code, both as a sdist and a wheel for publishing.
    await shell(python, ['setup.py', 'sdist', '--dist-dir', outDir], {
      cwd: sourceDir,
      env,
    });
    await shell(
      python,
      ['-m', 'pip', 'wheel', '--no-deps', '--wheel-dir', outDir, sourceDir],
      {
        cwd: sourceDir,
        env,
        retry: { maxAttempts: 5 },
      },
    );
    await shell(python, ['-m', 'twine', 'check', path.join(outDir, '*')], {
      cwd: sourceDir,
      env,
    });
  }
}

// ##################
// # CODE GENERATOR #
// ##################

interface EmitContext extends NamingContext {
  /** @deprecated The TypeResolver */
  readonly resolver: TypeResolver;
}

const pythonModuleNameToFilename = (name: string): string => {
  return path.join(...name.split('.'));
};

const toPythonMethodName = (name: string, protectedItem = false): string => {
  let value = toPythonIdentifier(toSnakeCase(name));
  if (protectedItem) {
    value = `_${value}`;
  }
  return value;
};

const toPythonPropertyName = (
  name: string,
  constant = false,
  protectedItem = false,
): string => {
  let value = toPythonIdentifier(toSnakeCase(name));

  if (constant) {
    value = value.toUpperCase();
  }

  if (protectedItem) {
    value = `_${value}`;
  }

  return value;
};

/**
 * Converts a given signature's parameter name to what should be emitted in Python. It slugifies the
 * positional parameter names that collide with a lifted prop by appending trailing `_`. There is no
 * risk of conflicting with an other positional parameter that ends with a `_` character because
 * this is prohibited by the `jsii` compiler (parameter names MUST be camelCase, and only a single
 * `_` is permitted when it is on **leading** position)
 *
 * @param name              the name of the parameter that needs conversion.
 * @param liftedParamNames  the list of "lifted" keyword parameters in this signature. This must be
 *                          omitted when generating a name for a parameter that **is** lifted.
 */
function toPythonParameterName(
  name: string,
  liftedParamNames = new Set<string>(),
): string {
  let result = toPythonIdentifier(toSnakeCase(name));

  while (liftedParamNames.has(result)) {
    result += '_';
  }

  return result;
}

const setDifference = <T>(setA: Set<T>, setB: Set<T>): Set<T> => {
  const result = new Set<T>();
  for (const item of setA) {
    if (!setB.has(item)) {
      result.add(item);
    }
  }
  return result;
};

const sortMembers = (
  members: PythonBase[],
  resolver: TypeResolver,
): PythonBase[] => {
  let sortable = new Array<{
    member: PythonBase & ISortableType;
    dependsOn: Set<PythonType>;
  }>();
  const sorted = new Array<PythonBase>();
  const seen = new Set<PythonBase>();

  // The first thing we want to do, is push any item which is not sortable to the very
  // front of the list. This will be things like methods, properties, etc.
  for (const member of members) {
    if (!isSortableType(member)) {
      sorted.push(member);
      seen.add(member);
    } else {
      sortable.push({ member, dependsOn: new Set(member.dependsOn(resolver)) });
    }
  }

  // Now that we've pulled out everything that couldn't possibly have dependencies,
  // we will go through the remaining items, and pull off any items which have no
  // dependencies that we haven't already sorted.
  while (sortable.length > 0) {
    for (const { member, dependsOn } of sortable) {
      const diff = setDifference(dependsOn, seen);
      if ([...diff].find((dep) => !(dep instanceof PythonModule)) == null) {
        sorted.push(member);
        seen.add(member);
      }
    }

    const leftover = sortable.filter(({ member }) => !seen.has(member));
    if (leftover.length === sortable.length) {
      throw new Error(
        `Could not sort members (circular dependency?). Leftover: ${leftover
          .map((lo) => lo.member.pythonName)
          .join(', ')}`,
      );
    } else {
      sortable = leftover;
    }
  }

  return sorted;
};

interface PythonBase {
  readonly pythonName: string;

  emit(code: CodeMaker, context: EmitContext, opts?: any): void;

  requiredImports(context: EmitContext): PythonImports;
}

interface PythonType extends PythonBase {
  // The JSII FQN for this item, if this item doesn't exist as a JSII type, then it
  // doesn't have a FQN and it should be null;
  readonly fqn?: string;

  addMember(member: PythonBase): void;
}

interface ISortableType {
  dependsOn(resolver: TypeResolver): PythonType[];
}

function isSortableType(arg: unknown): arg is ISortableType {
  return (arg as Partial<ISortableType>).dependsOn !== undefined;
}

interface PythonTypeOpts {
  bases?: spec.TypeReference[];
}

abstract class BasePythonClassType implements PythonType, ISortableType {
  protected bases: spec.TypeReference[];
  protected members: PythonBase[];
  protected readonly separateMembers: boolean = true;

  public constructor(
    protected readonly generator: PythonGenerator,
    public readonly pythonName: string,
    public readonly fqn: string | undefined,
    opts: PythonTypeOpts,
    protected readonly docs: spec.Docs | undefined,
  ) {
    const { bases = [] } = opts;

    this.bases = bases;
    this.members = [];
  }

  public dependsOn(resolver: TypeResolver): PythonType[] {
    const dependencies = new Array<PythonType>();
    const parent = resolver.getParent(this.fqn!);

    // We need to return any bases that are in the same module at the same level of
    // nesting.
    const seen = new Set<string>();
    for (const base of this.bases) {
      if (spec.isNamedTypeReference(base)) {
        if (resolver.isInModule(base)) {
          // Given a base, we need to locate the base's parent that is the same as
          // our parent, because we only care about dependencies that are at the
          // same level of our own.
          // TODO: We might need to recurse into our members to also find their
          //       dependencies.
          let baseItem = resolver.getType(base);
          let baseParent = resolver.getParent(base);
          while (baseParent !== parent) {
            baseItem = baseParent;
            baseParent = resolver.getParent(baseItem.fqn!);
          }

          if (!seen.has(baseItem.fqn!)) {
            dependencies.push(baseItem);
            seen.add(baseItem.fqn!);
          }
        }
      }
    }

    return dependencies;
  }

  public requiredImports(context: EmitContext): PythonImports {
    return mergePythonImports(
      ...this.bases.map((base) => toTypeName(base).requiredImports(context)),
      ...this.members.map((mem) => mem.requiredImports(context)),
    );
  }

  public addMember(member: PythonBase) {
    this.members.push(member);
  }

  public emit(code: CodeMaker, context: EmitContext) {
    context = nestedContext(context, this.fqn);

    const classParams = this.getClassParams(context);
    openSignature(code, 'class', this.pythonName, classParams);

    this.generator.emitDocString(code, this.docs, {
      documentableItem: `class-${this.pythonName}`,
      trailingNewLine: true,
    });

    const preamble = this.emitPreamble;
    if (preamble) {
      preamble(code, context);
    }

    if (this.members.length > 0) {
      const resolver = this.boundResolver(context.resolver);
      let shouldSeparate = preamble != null;
      for (const member of sortMembers(this.members, resolver)) {
        if (shouldSeparate) {
          code.line();
        }
        shouldSeparate = this.separateMembers;
        member.emit(code, { ...context, resolver });
      }
    } else if (!preamble) {
      code.line('pass');
    }

    code.closeBlock();

    if (this.fqn != null) {
      context.emittedTypes.add(this.fqn);
    }
  }

  protected boundResolver(resolver: TypeResolver): TypeResolver {
    if (this.fqn == null) {
      return resolver;
    }
    return resolver.bind(this.fqn);
  }

  protected abstract getClassParams(context: EmitContext): string[];

  protected abstract readonly emitPreamble?: (
    code: CodeMaker,
    context: EmitContext,
  ) => void;
}

interface BaseMethodOpts {
  abstract?: boolean;
  liftedProp?: spec.InterfaceType;
  parent: spec.NamedTypeReference;
}

interface BaseMethodEmitOpts {
  renderAbstract?: boolean;
  forceEmitBody?: boolean;
}

abstract class BaseMethod implements PythonBase {
  public readonly abstract: boolean;

  protected abstract readonly implicitParameter: string;
  protected readonly jsiiMethod!: string;
  protected readonly decorator?: string;
  protected readonly classAsFirstParameter: boolean = false;
  protected readonly returnFromJSIIMethod: boolean = true;
  protected readonly shouldEmitBody: boolean = true;

  private readonly liftedProp?: spec.InterfaceType;
  private readonly parent: spec.NamedTypeReference;

  public constructor(
    protected readonly generator: PythonGenerator,
    public readonly pythonName: string,
    private readonly jsName: string | undefined,
    private readonly parameters: spec.Parameter[],
    private readonly returns: spec.OptionalValue | undefined,
    private readonly docs: spec.Docs | undefined,
    opts: BaseMethodOpts,
  ) {
    this.abstract = !!opts.abstract;
    this.liftedProp = opts.liftedProp;
    this.parent = opts.parent;
  }

  public requiredImports(context: EmitContext): PythonImports {
    return mergePythonImports(
      toTypeName(this.returns).requiredImports(context),
      ...this.parameters.map((param) =>
        toTypeName(param).requiredImports(context),
      ),
      ...liftedProperties(this.liftedProp),
    );

    function* liftedProperties(
      struct: spec.InterfaceType | undefined,
    ): IterableIterator<PythonImports> {
      if (struct == null) {
        return;
      }
      for (const prop of struct.properties ?? []) {
        yield toTypeName(prop.type).requiredImports(context);
      }
      for (const base of struct.interfaces ?? []) {
        const iface = context.resolver.dereference(base) as spec.InterfaceType;
        for (const imports of liftedProperties(iface)) {
          yield imports;
        }
      }
    }
  }

  public emit(
    code: CodeMaker,
    context: EmitContext,
    opts?: BaseMethodEmitOpts,
  ) {
    const { renderAbstract = true, forceEmitBody = false } = opts ?? {};

    const returnType: string = toTypeName(this.returns).pythonType(context);

    // We cannot (currently?) blindly use the names given to us by the JSII for
    // initializers, because our keyword lifting will allow two names to clash.
    // This can hopefully be removed once we get https://github.com/aws/jsii/issues/288
    // resolved, so build up a list of all of the prop names so we can check against
    // them later.
    const liftedPropNames = new Set<string>();
    if (this.liftedProp?.properties?.length ?? 0 >= 1) {
      for (const prop of this.liftedProp!.properties!) {
        liftedPropNames.add(toPythonParameterName(prop.name));
      }
    }

    // We need to turn a list of JSII parameters, into Python style arguments with
    // gradual typing, so we'll have to iterate over the list of parameters, and
    // build the list, converting as we go.
    const pythonParams: string[] = [];
    for (const param of this.parameters) {
      // We cannot (currently?) blindly use the names given to us by the JSII for
      // initializers, because our keyword lifting will allow two names to clash.
      // This can hopefully be removed once we get https://github.com/aws/jsii/issues/288
      // resolved.
      const paramName: string = toPythonParameterName(
        param.name,
        liftedPropNames,
      );

      const paramType = toTypeName(param).pythonType(context);
      const paramDefault = param.optional ? ' = None' : '';

      pythonParams.push(`${paramName}: ${paramType}${paramDefault}`);
    }

    const documentableArgs: DocumentableArgument[] = this.parameters
      // If there's liftedProps, the last argument is the struct and it won't be _actually_ emitted.
      .filter((_, index) =>
        this.liftedProp != null ? index < this.parameters.length - 1 : true,
      )
      .map((param) => ({
        ...param,
        name: toPythonParameterName(param.name, liftedPropNames),
      }));

    // If we have a lifted parameter, then we'll drop the last argument to our params
    // and then we'll lift all of the params of the lifted type as keyword arguments
    // to the function.
    if (this.liftedProp !== undefined) {
      // Remove our last item.
      pythonParams.pop();
      const liftedProperties = this.getLiftedProperties(context.resolver);

      if (liftedProperties.length >= 1) {
        // All of these parameters are keyword only arguments, so we'll mark them
        // as such.
        pythonParams.push('*');

        // Iterate over all of our props, and reflect them into our params.
        for (const prop of liftedProperties) {
          const paramName = toPythonParameterName(prop.name);
          const paramType = toTypeName(prop).pythonType(context);
          const paramDefault = prop.optional ? ' = None' : '';

          pythonParams.push(`${paramName}: ${paramType}${paramDefault}`);
        }
      }

      // Document them as keyword arguments
      documentableArgs.push(...liftedProperties);
    } else if (
      this.parameters.length >= 1 &&
      this.parameters[this.parameters.length - 1].variadic
    ) {
      // Another situation we could be in, is that instead of having a plain parameter
      // we have a variadic parameter where we need to expand the last parameter as a
      // *args.
      pythonParams.pop();

      const lastParameter = this.parameters.slice(-1)[0];
      const paramName = toPythonParameterName(lastParameter.name);
      const paramType = toTypeName(lastParameter.type).pythonType(context);

      pythonParams.push(`*${paramName}: ${paramType}`);
    }

    const decorators = new Array<string>();

    if (this.jsName !== undefined) {
      // "# type: ignore[misc]" needed because mypy does not know how to check decorated declarations
      decorators.push(`@jsii.member(jsii_name="${this.jsName}")`);
    }

    if (this.decorator !== undefined) {
      decorators.push(`@${this.decorator}`);
    }

    if (renderAbstract && this.abstract) {
      decorators.push('@abc.abstractmethod');
    }

    if (decorators.length > 0) {
      // "# type: ignore[misc]" needed because mypy does not know how to check decorated declarations
      for (const decorator of decorators
        .join(' # type: ignore[misc]\n')
        .split('\n')) {
        code.line(decorator);
      }
    }

    pythonParams.unshift(
      slugifyAsNeeded(
        this.implicitParameter,
        pythonParams.map((param) => param.split(':')[0].trim()),
      ),
    );

    openSignature(
      code,
      'def',
      this.pythonName,
      pythonParams,
      false,
      returnType,
    );
    this.generator.emitDocString(code, this.docs, {
      arguments: documentableArgs,
      documentableItem: `method-${this.pythonName}`,
    });
    this.emitBody(
      code,
      context,
      renderAbstract,
      forceEmitBody,
      liftedPropNames,
      pythonParams[0],
      returnType,
    );
    code.closeBlock();
  }

  private emitBody(
    code: CodeMaker,
    context: EmitContext,
    renderAbstract: boolean,
    forceEmitBody: boolean,
    liftedPropNames: Set<string>,
    implicitParameter: string,
    returnType: string,
  ) {
    if (
      (!this.shouldEmitBody && !forceEmitBody) ||
      (renderAbstract && this.abstract)
    ) {
      code.line('...');
    } else {
      if (this.liftedProp !== undefined) {
        this.emitAutoProps(code, context, liftedPropNames);
      }

      this.emitJsiiMethodCall(
        code,
        context,
        liftedPropNames,
        implicitParameter,
        returnType,
      );
    }
  }

  private emitAutoProps(
    code: CodeMaker,
    context: EmitContext,
    liftedPropNames: Set<string>,
  ) {
    const lastParameter = this.parameters.slice(-1)[0];
    const argName = toPythonParameterName(lastParameter.name, liftedPropNames);
    const typeName = toTypeName(lastParameter.type).pythonType({
      ...context,
      typeAnnotation: false,
    });

    // We need to build up a list of properties, which are mandatory, these are the
    // ones we will specifiy to start with in our dictionary literal.
    const liftedProps = this.getLiftedProperties(context.resolver).map(
      (p) => new StructField(this.generator, p),
    );
    const assignments = liftedProps
      .map((p) => p.pythonName)
      .map((v) => `${v}=${v}`);

    assignCallResult(code, argName, typeName, assignments);
    code.line();
  }

  private emitJsiiMethodCall(
    code: CodeMaker,
    context: EmitContext,
    liftedPropNames: Set<string>,
    implicitParameter: string,
    returnType: string,
  ) {
    const methodPrefix: string = this.returnFromJSIIMethod ? 'return ' : '';

    const jsiiMethodParams: string[] = [];
    if (this.classAsFirstParameter) {
      if (this.parent === undefined) {
        throw new Error('Parent not known.');
      }
      jsiiMethodParams.push(
        toTypeName(this.parent).pythonType({
          ...context,
          typeAnnotation: false,
        }),
      );
    }
    jsiiMethodParams.push(implicitParameter);
    if (this.jsName !== undefined) {
      jsiiMethodParams.push(`"${this.jsName}"`);
    }

    // If the last arg is variadic, expand the tuple
    const params: string[] = [];
    for (const param of this.parameters) {
      let expr = toPythonParameterName(param.name, liftedPropNames);
      if (param.variadic) {
        expr = `*${expr}`;
      }
      params.push(expr);
    }

    const value = `jsii.${this.jsiiMethod}(${jsiiMethodParams.join(
      ', ',
    )}, [${params.join(', ')}])`;
    code.line(
      `${methodPrefix}${
        this.returnFromJSIIMethod && returnType
          ? `typing.cast(${returnType}, ${value})`
          : value
      }`,
    );
  }

  private getLiftedProperties(resolver: TypeResolver): spec.Property[] {
    const liftedProperties: spec.Property[] = [];

    const stack = [this.liftedProp];
    let current = stack.shift();
    while (current !== undefined) {
      // Add any interfaces that this interface depends on, to the list.
      if (current.interfaces !== undefined) {
        stack.push(
          ...current.interfaces.map(
            (ifc) => resolver.dereference(ifc) as spec.InterfaceType,
          ),
        );
      }

      // Add all of the properties of this interface to our list of properties.
      if (current.properties !== undefined) {
        liftedProperties.push(...current.properties);
      }

      // Finally, grab our next item.
      current = stack.shift();
    }

    return liftedProperties;
  }
}

interface BasePropertyOpts {
  abstract?: boolean;
  immutable?: boolean;
  isStatic?: boolean;
  parent: spec.NamedTypeReference;
}

interface BasePropertyEmitOpts {
  renderAbstract?: boolean;
  forceEmitBody?: boolean;
}

abstract class BaseProperty implements PythonBase {
  public readonly abstract: boolean;
  public readonly isStatic: boolean;

  protected abstract readonly decorator: string;
  protected abstract readonly implicitParameter: string;
  protected readonly jsiiGetMethod!: string;
  protected readonly jsiiSetMethod!: string;
  protected readonly shouldEmitBody: boolean = true;

  private readonly immutable: boolean;

  public constructor(
    private readonly generator: PythonGenerator,
    public readonly pythonName: string,
    private readonly jsName: string,
    private readonly type: spec.OptionalValue,
    private readonly docs: spec.Docs | undefined,
    opts: BasePropertyOpts,
  ) {
    const { abstract = false, immutable = false, isStatic = false } = opts;

    this.abstract = abstract;
    this.immutable = immutable;
    this.isStatic = isStatic;
  }

  public requiredImports(context: EmitContext): PythonImports {
    return toTypeName(this.type).requiredImports(context);
  }

  public emit(
    code: CodeMaker,
    context: EmitContext,
    opts?: BasePropertyEmitOpts,
  ) {
    const { renderAbstract = true, forceEmitBody = false } = opts ?? {};
    const pythonType = toTypeName(this.type).pythonType(context);

    // "# type: ignore[misc]" is needed because mypy cannot check decorated things
    code.line(`@${this.decorator} # type: ignore[misc]`);
    code.line(`@jsii.member(jsii_name="${this.jsName}")`);
    if (renderAbstract && this.abstract) {
      code.line('@abc.abstractmethod');
    }
    openSignature(
      code,
      'def',
      this.pythonName,
      [this.implicitParameter],
      true,
      pythonType,
    );
    this.generator.emitDocString(code, this.docs, {
      documentableItem: `prop-${this.pythonName}`,
    });
    if (
      (this.shouldEmitBody || forceEmitBody) &&
      (!renderAbstract || !this.abstract)
    ) {
      code.line(
        `return typing.cast(${pythonType}, jsii.${this.jsiiGetMethod}(${this.implicitParameter}, "${this.jsName}"))`,
      );
    } else {
      code.line('...');
    }
    code.closeBlock();

    if (!this.immutable) {
      code.line();
      code.line(
        `@${this.pythonName}.setter${
          this.isStatic ? ' # type: ignore[no-redef]' : ''
        }`,
      );
      if (renderAbstract && this.abstract) {
        code.line('@abc.abstractmethod');
      }
      openSignature(
        code,
        'def',
        this.pythonName,
        [this.implicitParameter, `value: ${pythonType}`],
        false,
        'None',
      );
      if (
        (this.shouldEmitBody || forceEmitBody) &&
        (!renderAbstract || !this.abstract)
      ) {
        code.line(
          `jsii.${this.jsiiSetMethod}(${this.implicitParameter}, "${this.jsName}", value)`,
        );
      } else {
        code.line('...');
      }
      code.closeBlock();
    }
  }
}

class Interface extends BasePythonClassType {
  public emit(code: CodeMaker, context: EmitContext) {
    context = nestedContext(context, this.fqn);
    emitList(code, '@jsii.interface(', [`jsii_type="${this.fqn}"`], ')');

    // First we do our normal class logic for emitting our members.
    super.emit(code, context);

    code.line();
    code.line();

    // Then, we have to emit a Proxy class which implements our proxy interface.
    const proxyBases: string[] = this.bases.map(
      (b) =>
        // "# type: ignore[misc]" because MyPy cannot check dynamic base classes (naturally)
        `jsii.proxy_for(${toTypeName(b).pythonType({
          ...context,
          typeAnnotation: false,
        })}) # type: ignore[misc]`,
    );
    openSignature(code, 'class', this.getProxyClassName(), proxyBases);
    this.generator.emitDocString(code, this.docs, {
      documentableItem: `class-${this.pythonName}`,
      trailingNewLine: true,
    });
    code.line(`__jsii_type__: typing.ClassVar[str] = "${this.fqn}"`);

    if (this.members.length > 0) {
      for (const member of this.members) {
        if (this.separateMembers) {
          code.line();
        }
        member.emit(code, context, { forceEmitBody: true });
      }
    } else {
      code.line('pass');
    }

    code.closeBlock();

    if (this.fqn != null) {
      context.emittedTypes.add(this.fqn);
    }
  }

  protected getClassParams(context: EmitContext): string[] {
    const params: string[] = this.bases.map((b) =>
      toTypeName(b).pythonType({ ...context, typeAnnotation: false }),
    );

    params.push('typing_extensions.Protocol');

    return params;
  }

  protected readonly emitPreamble = (
    code: CodeMaker,
    _context: EmitContext,
  ) => {
    code.line('@builtins.staticmethod');
    code.openBlock(
      `def __jsii_proxy_class__() -> typing.Type["${this.getProxyClassName()}"]`,
    );
    code.line(`return ${this.getProxyClassName()}`);
    code.closeBlock();
  };

  private getProxyClassName(): string {
    return `_${this.pythonName}Proxy`;
  }
}

class InterfaceMethod extends BaseMethod {
  protected readonly implicitParameter: string = 'self';
  protected readonly jsiiMethod: string = 'invoke';
  protected readonly shouldEmitBody: boolean = false;
}

class InterfaceProperty extends BaseProperty {
  protected readonly decorator: string = 'builtins.property';
  protected readonly implicitParameter: string = 'self';
  protected readonly jsiiGetMethod: string = 'get';
  protected readonly jsiiSetMethod: string = 'set';
  protected readonly shouldEmitBody: boolean = false;
}

class Struct extends BasePythonClassType {
  protected readonly emitPreamble = undefined;
  protected directMembers = new Array<StructField>();

  public addMember(member: PythonBase): void {
    if (!(member instanceof StructField)) {
      throw new Error('Must add StructField to Struct');
    }
    this.directMembers.push(member);
  }

  public emit(code: CodeMaker, context: EmitContext) {
    context = nestedContext(context, this.fqn);
    const baseInterfaces = this.getClassParams(context);

    code.indent('@jsii.data_type(');
    code.line(`jsii_type=${JSON.stringify(this.fqn)},`);
    emitList(code, 'jsii_struct_bases=[', baseInterfaces, '],');
    assignDictionary(code, 'name_mapping', this.propertyMap(), ',', true);
    code.unindent(')');
    openSignature(code, 'class', this.pythonName, baseInterfaces);
    this.emitConstructor(code, context);

    for (const member of this.allMembers) {
      code.line();
      this.emitGetter(member, code, context);
    }

    this.emitMagicMethods(code);

    code.closeBlock();

    if (this.fqn != null) {
      context.emittedTypes.add(this.fqn);
    }
  }

  public requiredImports(context: EmitContext) {
    return mergePythonImports(
      super.requiredImports(context),
      ...this.allMembers.map((mem) => mem.requiredImports(context)),
    );
  }

  protected getClassParams(context: EmitContext): string[] {
    return this.bases.map((b) =>
      toTypeName(b).pythonType({ ...context, typeAnnotation: false }),
    );
  }

  /**
   * Find all fields (inherited as well)
   */
  private get allMembers(): StructField[] {
    return this.thisInterface.allProperties.map(
      (x) => new StructField(this.generator, x.spec),
    );
  }

  private get thisInterface() {
    if (this.fqn == null) {
      throw new Error('FQN not set');
    }
    return this.generator.reflectAssembly.system.findInterface(this.fqn);
  }

  private emitConstructor(code: CodeMaker, context: EmitContext) {
    const members = this.allMembers;

    const kwargs = members.map((m) => m.constructorDecl(context));

    const implicitParameter = slugifyAsNeeded(
      'self',
      members.map((m) => m.pythonName),
    );
    const constructorArguments =
      kwargs.length > 0
        ? [implicitParameter, '*', ...kwargs]
        : [implicitParameter];

    openSignature(code, 'def', '__init__', constructorArguments, false, 'None');
    this.emitConstructorDocstring(code);

    // Re-type struct arguments that were passed as "dict"
    for (const member of members.filter((m) => m.isStruct(this.generator))) {
      // Note that "None" is NOT an instance of dict (that's convenient!)
      const typeName = toTypeName(member.type.type).pythonType({
        ...context,
        typeAnnotation: false,
      });
      code.openBlock(`if isinstance(${member.pythonName}, dict)`);
      code.line(`${member.pythonName} = ${typeName}(**${member.pythonName})`);
      code.closeBlock();
    }

    // Required properties, those will always be put into the dict
    assignDictionary(
      code,
      `${implicitParameter}._values: typing.Dict[str, typing.Any]`,
      members
        .filter((m) => !m.optional)
        .map(
          (member) =>
            `${JSON.stringify(member.pythonName)}: ${member.pythonName}`,
        ),
    );

    // Optional properties, will only be put into the dict if they're not None
    for (const member of members.filter((m) => m.optional)) {
      code.openBlock(`if ${member.pythonName} is not None`);
      code.line(
        `${implicitParameter}._values["${member.pythonName}"] = ${member.pythonName}`,
      );
      code.closeBlock();
    }

    code.closeBlock();
  }

  private emitConstructorDocstring(code: CodeMaker) {
    const args: DocumentableArgument[] = this.allMembers.map((m) => ({
      name: m.pythonName,
      docs: m.docs,
    }));
    this.generator.emitDocString(code, this.docs, {
      arguments: args,
      documentableItem: `class-${this.pythonName}`,
    });
  }

  private emitGetter(
    member: StructField,
    code: CodeMaker,
    context: EmitContext,
  ) {
    const pythonType = member.typeAnnotation(context);

    code.line('@builtins.property');
    openSignature(code, 'def', member.pythonName, ['self'], true, pythonType);
    member.emitDocString(code);
    code.line(
      `result = self._values.get(${JSON.stringify(member.pythonName)})`,
    );
    if (!member.optional) {
      // Add an assertion to maye MyPY happy!
      code.line(
        `assert result is not None, "Required property '${member.pythonName}' is missing"`,
      );
    }
    code.line(`return typing.cast(${pythonType}, result)`);
    code.closeBlock();
  }

  private emitMagicMethods(code: CodeMaker) {
    code.line();
    code.openBlock('def __eq__(self, rhs: typing.Any) -> builtins.bool');
    code.line(
      'return isinstance(rhs, self.__class__) and rhs._values == self._values',
    );
    code.closeBlock();

    code.line();
    code.openBlock('def __ne__(self, rhs: typing.Any) -> builtins.bool');
    code.line('return not (rhs == self)');
    code.closeBlock();

    code.line();
    code.openBlock('def __repr__(self) -> str');
    code.indent(`return "${this.pythonName}(%s)" % ", ".join(`);
    code.line('k + "=" + repr(v) for k, v in self._values.items()');
    code.unindent(')');
    code.closeBlock();
  }

  private propertyMap() {
    const ret = new Array<string>();
    for (const member of this.allMembers) {
      ret.push(
        `${JSON.stringify(member.pythonName)}: ${JSON.stringify(
          member.jsiiName,
        )}`,
      );
    }
    return ret;
  }
}

class StructField implements PythonBase {
  public readonly pythonName: string;
  public readonly jsiiName: string;
  public readonly docs?: spec.Docs;
  public readonly type: spec.OptionalValue;

  public constructor(
    private readonly generator: PythonGenerator,
    public readonly prop: spec.Property,
  ) {
    this.pythonName = toPythonPropertyName(prop.name);
    this.jsiiName = prop.name;
    this.type = prop;
    this.docs = prop.docs;
  }

  public get optional(): boolean {
    return !!this.type.optional;
  }

  public requiredImports(context: EmitContext): PythonImports {
    return toTypeName(this.type).requiredImports(context);
  }

  public isStruct(generator: PythonGenerator): boolean {
    return isStruct(generator.reflectAssembly.system, this.type.type);
  }

  public constructorDecl(context: EmitContext) {
    const opt = this.optional ? ' = None' : '';
    return `${this.pythonName}: ${this.typeAnnotation(context)}${opt}`;
  }

  /**
   * Return the Python type annotation for this type
   */
  public typeAnnotation(context: EmitContext) {
    return toTypeName(this.type).pythonType(context);
  }

  public emitDocString(code: CodeMaker) {
    this.generator.emitDocString(code, this.docs, {
      documentableItem: `prop-${this.pythonName}`,
    });
  }

  public emit(code: CodeMaker, context: EmitContext) {
    const resolvedType = this.typeAnnotation(context);
    code.line(`${this.pythonName}: ${resolvedType}`);
    this.emitDocString(code);
  }
}

interface ClassOpts extends PythonTypeOpts {
  abstract?: boolean;
  interfaces?: spec.NamedTypeReference[];
  abstractBases?: spec.ClassType[];
}

class Class extends BasePythonClassType implements ISortableType {
  private readonly abstract: boolean;
  private readonly abstractBases: spec.ClassType[];
  private readonly interfaces: spec.NamedTypeReference[];

  public constructor(
    generator: PythonGenerator,
    name: string,
    fqn: string,
    opts: ClassOpts,
    docs: spec.Docs | undefined,
  ) {
    super(generator, name, fqn, opts, docs);

    const { abstract = false, interfaces = [], abstractBases = [] } = opts;

    this.abstract = abstract;
    this.interfaces = interfaces;
    this.abstractBases = abstractBases;
  }

  public dependsOn(resolver: TypeResolver): PythonType[] {
    const dependencies: PythonType[] = super.dependsOn(resolver);
    const parent = resolver.getParent(this.fqn!);

    // We need to return any ifaces that are in the same module at the same level of
    // nesting.
    const seen = new Set<string>();
    for (const iface of this.interfaces) {
      if (resolver.isInModule(iface)) {
        // Given a iface, we need to locate the ifaces's parent that is the same
        // as our parent, because we only care about dependencies that are at the
        // same level of our own.
        // TODO: We might need to recurse into our members to also find their
        //       dependencies.
        let ifaceItem = resolver.getType(iface);
        let ifaceParent = resolver.getParent(iface);
        while (ifaceParent !== parent) {
          ifaceItem = ifaceParent;
          ifaceParent = resolver.getParent(ifaceItem.fqn!);
        }

        if (!seen.has(ifaceItem.fqn!)) {
          dependencies.push(ifaceItem);
          seen.add(ifaceItem.fqn!);
        }
      }
    }

    return dependencies;
  }

  public requiredImports(context: EmitContext): PythonImports {
    return mergePythonImports(
      super.requiredImports(context), // Takes care of base & members
      ...this.interfaces.map((base) =>
        toTypeName(base).requiredImports(context),
      ),
    );
  }

  public emit(code: CodeMaker, context: EmitContext) {
    // First we emit our implments decorator
    if (this.interfaces.length > 0) {
      const interfaces: string[] = this.interfaces.map((b) =>
        toTypeName(b).pythonType({ ...context, typeAnnotation: false }),
      );
      code.line(`@jsii.implements(${interfaces.join(', ')})`);
    }

    // Then we do our normal class logic for emitting our members.
    super.emit(code, context);

    // Then, if our class is Abstract, we have to go through and redo all of
    // this logic, except only emiting abstract methods and properties as non
    // abstract, and subclassing our initial class.
    if (this.abstract) {
      context = nestedContext(context, this.fqn);

      const proxyBases = [this.pythonName];
      for (const base of this.abstractBases) {
        // "# type: ignore[misc]" because MyPy cannot check dynamic base classes (naturally)
        proxyBases.push(
          `jsii.proxy_for(${toTypeName(base).pythonType({
            ...context,
            typeAnnotation: false,
          })}) # type: ignore[misc]`,
        );
      }

      code.line();
      code.line();
      openSignature(code, 'class', this.getProxyClassName(), proxyBases);

      // Filter our list of members to *only* be abstract members, and not any
      // other types.
      const abstractMembers = this.members.filter(
        (m) =>
          (m instanceof BaseMethod || m instanceof BaseProperty) && m.abstract,
      );
      if (abstractMembers.length > 0) {
        let first = true;
        for (const member of abstractMembers) {
          if (this.separateMembers) {
            if (first) {
              first = false;
            } else {
              code.line();
            }
          }
          member.emit(code, context, { renderAbstract: false });
        }
      } else {
        code.line('pass');
      }

      code.closeBlock();
    }
  }

  protected get emitPreamble() {
    if (!this.abstract) return undefined;
    return (code: CodeMaker, _context: EmitContext) => {
      code.line('@builtins.staticmethod');
      code.openBlock(
        `def __jsii_proxy_class__() -> typing.Type["${this.getProxyClassName()}"]`,
      );
      code.line(`return ${this.getProxyClassName()}`);
      code.closeBlock();
    };
  }

  protected getClassParams(context: EmitContext): string[] {
    const params: string[] = this.bases.map((b) =>
      toTypeName(b).pythonType({ ...context, typeAnnotation: false }),
    );
    const metaclass: string = this.abstract ? 'JSIIAbstractClass' : 'JSIIMeta';

    params.push(`metaclass=jsii.${metaclass}`);
    params.push(`jsii_type="${this.fqn}"`);

    return params;
  }

  private getProxyClassName(): string {
    return `_${this.pythonName}Proxy`;
  }
}

class StaticMethod extends BaseMethod {
  protected readonly decorator?: string = 'builtins.classmethod';
  protected readonly implicitParameter: string = 'cls';
  protected readonly jsiiMethod: string = 'sinvoke';
}

class Initializer extends BaseMethod {
  protected readonly implicitParameter: string = 'self';
  protected readonly jsiiMethod: string = 'create';
  protected readonly classAsFirstParameter: boolean = true;
  protected readonly returnFromJSIIMethod: boolean = false;
}

class Method extends BaseMethod {
  protected readonly implicitParameter: string = 'self';
  protected readonly jsiiMethod: string = 'invoke';
}

class AsyncMethod extends BaseMethod {
  protected readonly implicitParameter: string = 'self';
  protected readonly jsiiMethod: string = 'ainvoke';
}

class StaticProperty extends BaseProperty {
  protected readonly decorator: string = 'jsii.python.classproperty';
  protected readonly implicitParameter: string = 'cls';
  protected readonly jsiiGetMethod: string = 'sget';
  protected readonly jsiiSetMethod: string = 'sset';
}

class Property extends BaseProperty {
  protected readonly decorator: string = 'builtins.property';
  protected readonly implicitParameter: string = 'self';
  protected readonly jsiiGetMethod: string = 'get';
  protected readonly jsiiSetMethod: string = 'set';
}

class Enum extends BasePythonClassType {
  protected readonly emitPreamble = undefined;
  protected readonly separateMembers = false;

  public emit(code: CodeMaker, context: EmitContext) {
    context = nestedContext(context, this.fqn);
    emitList(code, '@jsii.enum(', [`jsii_type="${this.fqn}"`], ')');
    return super.emit(code, context);
  }

  protected getClassParams(_context: EmitContext): string[] {
    return ['enum.Enum'];
  }

  public requiredImports(context: EmitContext): PythonImports {
    return super.requiredImports(context);
  }
}

class EnumMember implements PythonBase {
  public constructor(
    private readonly generator: PythonGenerator,
    public readonly pythonName: string,
    private readonly value: string,
    private readonly docs: spec.Docs | undefined,
  ) {
    this.pythonName = pythonName;
    this.value = value;
  }

  public dependsOnModules() {
    return new Set<string>();
  }

  public emit(code: CodeMaker, _context: EmitContext) {
    code.line(`${this.pythonName} = "${this.value}"`);
    this.generator.emitDocString(code, this.docs, {
      documentableItem: `enum-${this.pythonName}`,
    });
  }

  public requiredImports(_context: EmitContext): PythonImports {
    return {};
  }
}

interface ModuleOpts {
  assembly: spec.Assembly;
  assemblyFilename: string;
  loadAssembly?: boolean;
  package?: Package;
}

class PythonModule implements PythonType {
  private readonly assembly: spec.Assembly;
  private readonly assemblyFilename: string;
  private readonly loadAssembly: boolean;
  private readonly members = new Array<PythonBase>();
  private readonly package?: Package;

  public constructor(
    public readonly pythonName: string,
    public readonly fqn: string | undefined,
    opts: ModuleOpts,
  ) {
    this.assembly = opts.assembly;
    this.assemblyFilename = opts.assemblyFilename;
    this.loadAssembly = !!opts.loadAssembly;
    this.package = opts.package;
  }

  public addMember(member: PythonBase) {
    this.members.push(member);
  }

  public requiredImports(context: EmitContext): PythonImports {
    return mergePythonImports(
      ...this.members.map((mem) => mem.requiredImports(context)),
    );
  }

  public emit(code: CodeMaker, context: EmitContext) {
    this.emitModuleDocumentation(code);

    const resolver = this.fqn
      ? context.resolver.bind(this.fqn, this.pythonName)
      : context.resolver;
    context = {
      ...context,
      submodule: this.fqn ?? context.submodule,
      resolver,
    };

    // Before we write anything else, we need to write out our module headers, this
    // is where we handle stuff like imports, any required initialization, etc.
    code.line('import abc');
    code.line('import builtins');
    code.line('import datetime');
    code.line('import enum');
    code.line('import typing');
    code.line();
    code.line('import jsii');
    code.line('import publication');
    code.line('import typing_extensions');

    // Determine if we need to write out the kernel load line.
    if (this.loadAssembly) {
      this.emitDependencyImports(code);

      code.line();
      emitList(
        code,
        '__jsii_assembly__ = jsii.JSIIAssembly.load(',
        [
          JSON.stringify(this.assembly.name),
          JSON.stringify(this.assembly.version),
          '__name__[0:-6]',
          `${JSON.stringify(this.assemblyFilename)}`,
        ],
        ')',
      );
    } else {
      // Then we must import the ._jsii subpackage.
      code.line();
      let distanceFromRoot = 0;
      for (
        let curr = this.fqn!;
        curr !== this.assembly.name;
        curr = curr.substring(0, curr.lastIndexOf('.'))
      ) {
        distanceFromRoot++;
      }
      code.line(`from ${'.'.repeat(distanceFromRoot + 1)}_jsii import *`);

      this.emitRequiredImports(code, context);
    }

    // Emit all of our members.
    for (const member of sortMembers(this.members, resolver)) {
      code.line();
      code.line();
      member.emit(code, context);
    }

    // Whatever names we've exported, we'll write out our __all__ that lists them.
    const exportedMembers = this.members.map((m) => `"${m.pythonName}"`);
    if (this.loadAssembly) {
      exportedMembers.push('"__jsii_assembly__"');
    }

    // Declare the list of "public" members this module exports
    if (this.members.length > 0) {
      code.line();
    }
    code.line();
    code.indent('__all__ = [');
    for (const member of exportedMembers.sort()) {
      // Writing one by line might be _a lot_ of lines, but it'll make reviewing changes to the list easier. Trust me.
      code.line(`${member},`);
    }
    code.unindent(']');

    // Finally, we'll use publication to ensure that all of the non-public names
    // get hidden from dir(), tab-complete, etc.
    code.line();
    code.line('publication.publish()');
  }

  /**
   * Emit the bin scripts if bin section defined.
   */
  public emitBinScripts(code: CodeMaker): string[] {
    const scripts = new Array<string>();
    if (this.loadAssembly) {
      if (this.assembly.bin != null) {
        for (const name of Object.keys(this.assembly.bin)) {
          const script_file = path.join(
            'src',
            pythonModuleNameToFilename(this.pythonName),
            'bin',
            name,
          );
          code.openFile(script_file);
          code.line('#!/usr/bin/env python');
          code.line();
          code.line('import jsii');
          code.line('import sys');
          code.line();
          emitList(
            code,
            '__jsii_assembly__ = jsii.JSIIAssembly.load(',
            [
              JSON.stringify(this.assembly.name),
              JSON.stringify(this.assembly.version),
              JSON.stringify(this.pythonName.replace('._jsii', '')),
              `${JSON.stringify(this.assemblyFilename)}`,
            ],
            ')',
          );
          code.line();
          emitList(
            code,
            '__jsii_assembly__.invokeBinScript(',
            [
              JSON.stringify(this.assembly.name),
              JSON.stringify(name),
              'sys.argv[1:]',
            ],
            ')',
          );
          code.closeFile(script_file);
          scripts.push(script_file.replace(/\\/g, '/'));
        }
      }
    }
    return scripts;
  }

  /**
   * Emit the README as module docstring if this is the entry point module (it loads the assembly)
   */
  private emitModuleDocumentation(code: CodeMaker) {
    if (
      this.package &&
      this.fqn === this.assembly.name &&
      this.package.convertedReadme.trim().length > 0
    ) {
      code.line('"""');
      code.line(this.package.convertedReadme);
      code.line('"""');
    }
  }

  private emitDependencyImports(code: CodeMaker) {
    // Collect all the (direct) dependencies' ._jsii packages.
    const deps = Object.keys(this.assembly.dependencies ?? {})
      .map(
        (dep) =>
          this.assembly.dependencyClosure?.[dep]?.targets?.python?.module ??
          die(`No Python target was configrued for the dependency "${dep}".`),
      )
      .map((mod) => `${mod}._jsii`)
      .sort();

    // Now actually write the import statements...
    if (deps.length > 0) {
      code.line();
      for (const moduleName of deps) {
        code.line(`import ${moduleName}`);
      }
    }
  }

  private emitRequiredImports(code: CodeMaker, context: EmitContext) {
    const requiredImports = this.requiredImports(context);
    const statements = Object.entries(requiredImports)
      .map(([sourcePackage, items]) => toImportStatements(sourcePackage, items))
      .reduce(
        (acc, elt) => [...acc, ...elt],
        new Array<{ emit: () => void; comparisonBase: string }>(),
      )
      .sort(importComparator);

    if (statements.length > 0) {
      code.line();
    }
    for (const statement of statements) {
      statement.emit(code);
    }

    function toImportStatements(
      sourcePkg: string,
      items: ReadonlySet<string>,
    ): Array<{ emit: (code: CodeMaker) => void; comparisonBase: string }> {
      const result = new Array<{
        emit: (code: CodeMaker) => void;
        comparisonBase: string;
      }>();
      if (items.has('')) {
        result.push({
          comparisonBase: `import ${sourcePkg}`,
          emit(code) {
            code.line(this.comparisonBase);
          },
        });
      }
      const pieceMeal = Array.from(items)
        .filter((i) => i !== '')
        .sort();
      if (pieceMeal.length > 0) {
        result.push({
          comparisonBase: `from ${sourcePkg} import`,
          emit: (code) =>
            emitList(code, `from ${sourcePkg} import `, pieceMeal, '', {
              ifMulti: ['(', ')'],
            }),
        });
      }
      return result;
    }

    function importComparator(
      left: { comparisonBase: string },
      right: { comparisonBase: string },
    ) {
      if (
        left.comparisonBase.startsWith('import') ===
        right.comparisonBase.startsWith('import')
      ) {
        return left.comparisonBase.localeCompare(right.comparisonBase);
      }
      // We want "from .foo import (...)" to be *after* "import bar"
      return right.comparisonBase.localeCompare(left.comparisonBase);
    }
  }
}

interface PackageData {
  filename: string;
  data: string | undefined;
}

class Package {
  public convertedReadme = '';

  public readonly name: string;
  public readonly version: string;
  public readonly metadata: spec.Assembly;

  private readonly modules = new Map<string, PythonModule>();
  private readonly data = new Map<string, PackageData[]>();

  public constructor(
    private readonly generator: PythonGenerator,
    name: string,
    version: string,
    metadata: spec.Assembly,
  ) {
    this.name = name;
    this.version = version;
    this.metadata = metadata;
  }

  public addModule(module: PythonModule) {
    this.modules.set(module.pythonName, module);
  }

  public addData(
    module: PythonModule,
    filename: string,
    data: string | undefined,
  ) {
    if (!this.data.has(module.pythonName)) {
      this.data.set(module.pythonName, []);
    }

    this.data.get(module.pythonName)!.push({ filename, data });
  }

  public write(code: CodeMaker, context: EmitContext) {
    if (this.metadata.readme) {
      // Conversion is expensive, so cache the result in a variable (we need it twice)
      this.convertedReadme = this.generator
        .convertMarkdown(this.metadata.readme.markdown)
        .trim();
    }

    const modules = [...this.modules.values()].sort((a, b) =>
      a.pythonName.localeCompare(b.pythonName),
    );

    const scripts = new Array<string>();

    // Iterate over all of our modules, and write them out to disk.
    for (const mod of modules) {
      const filename = path.join(
        'src',
        pythonModuleNameToFilename(mod.pythonName),
        '__init__.py',
      );

      code.openFile(filename);
      mod.emit(code, context);
      code.closeFile(filename);

      scripts.push(...mod.emitBinScripts(code));
    }

    // Handle our package data.
    const packageData: { [key: string]: string[] } = {};
    for (const [mod, pdata] of this.data) {
      for (const data of pdata) {
        if (data.data != null) {
          const filepath = path.join(
            'src',
            pythonModuleNameToFilename(mod),
            data.filename,
          );

          code.openFile(filepath);
          code.line(data.data);
          code.closeFile(filepath);
        }
      }

      packageData[mod] = pdata.map((pd) => pd.filename);
    }

    // Compute our list of dependencies
    const dependencies: string[] = [];
    for (const [depName, version] of Object.entries(
      this.metadata.dependencies ?? {},
    )) {
      const depInfo = this.metadata.dependencyClosure![depName];
      dependencies.push(
        `${depInfo.targets!.python!.distName}${toPythonVersionRange(version)}`,
      );
    }

    code.openFile('README.md');
    code.line(this.convertedReadme);
    code.closeFile('README.md');

    // Strip " (build abcdef)" from the jsii version
    const jsiiVersionSimple = this.metadata.jsiiVersion.replace(/ .*$/, '');

    const setupKwargs = {
      name: this.name,
      version: this.version,
      description: this.metadata.description,
      license: this.metadata.license,
      url: this.metadata.homepage,
      long_description_content_type: 'text/markdown',
      author:
        this.metadata.author.name +
        (this.metadata.author.email !== undefined
          ? `<${this.metadata.author.email}>`
          : ''),
      bdist_wheel: {
        universal: true,
      },
      project_urls: {
        Source: this.metadata.repository.url,
      },
      package_dir: { '': 'src' },
      packages: modules.map((m) => m.pythonName),
      package_data: packageData,
      python_requires: '>=3.6',
      install_requires: [
        `jsii${toPythonVersionRange(`^${jsiiVersionSimple}`)}`,
        'publication>=0.0.3',
      ]
        .concat(dependencies)
        .sort(),
      classifiers: [
        'Intended Audience :: Developers',
        'Operating System :: OS Independent',
        'Programming Language :: JavaScript',
        'Programming Language :: Python :: 3 :: Only',
        'Programming Language :: Python :: 3.6',
        'Programming Language :: Python :: 3.7',
        'Programming Language :: Python :: 3.8',
        'Programming Language :: Python :: 3.9',
        'Typing :: Typed',
      ],
      scripts,
    };

    switch (this.metadata.docs?.stability) {
      case spec.Stability.Experimental:
        setupKwargs.classifiers.push('Development Status :: 4 - Beta');
        break;
      case spec.Stability.Stable:
        setupKwargs.classifiers.push(
          'Development Status :: 5 - Production/Stable',
        );
        break;
      case spec.Stability.Deprecated:
        setupKwargs.classifiers.push('Development Status :: 7 - Inactive');
        break;
      default:
      // No 'Development Status' trove classifier for you!
    }

    if (spdxLicenseList[this.metadata.license]?.osiApproved) {
      setupKwargs.classifiers.push('License :: OSI Approved');
    }

    const additionalClassifiers = this.metadata.targets?.python?.classifiers;
    if (additionalClassifiers != null) {
      if (!Array.isArray(additionalClassifiers)) {
        throw new Error(
          `The "jsii.targets.python.classifiers" value must be an array of strings if provided, but found ${JSON.stringify(
            additionalClassifiers,
            null,
            2,
          )}`,
        );
      }
      // We discourage using those since we automatically set a value for them
      for (let classifier of additionalClassifiers.sort()) {
        if (typeof classifier !== 'string') {
          throw new Error(
            `The "jsii.targets.python.classifiers" value can only contain strings, but found ${JSON.stringify(
              classifier,
              null,
              2,
            )}`,
          );
        }
        // We'll split on `::` and re-join later so classifiers are "normalized" to a standard spacing
        const parts = classifier.split('::').map((part) => part.trim());
        const reservedClassifiers = [
          'Development Status',
          'License',
          'Operating System',
          'Typing',
        ];
        if (reservedClassifiers.includes(parts[0])) {
          warn(
            `Classifiers starting with ${reservedClassifiers
              .map((x) => `"${x} ::"`)
              .join(
                ', ',
              )} are automatically set and should not be manually configured`,
          );
        }
        classifier = parts.join(' :: ');
        if (setupKwargs.classifiers.includes(classifier)) {
          continue;
        }
        setupKwargs.classifiers.push(classifier);
      }
    }

    // We Need a setup.py to make this Package, actually a Package.
    code.openFile('setup.py');
    code.line('import json');
    code.line('import setuptools');
    code.line();
    code.line('kwargs = json.loads(');
    code.line('    """');
    code.line(JSON.stringify(setupKwargs, null, 4));
    code.line('"""');
    code.line(')');
    code.line();
    code.openBlock('with open("README.md", encoding="utf8") as fp');
    code.line('kwargs["long_description"] = fp.read()');
    code.closeBlock();
    code.line();
    code.line();
    code.line('setuptools.setup(**kwargs)');
    code.closeFile('setup.py');

    // Because we're good citizens, we're going to go ahead and support pyproject.toml
    // as well.
    // TODO: Might be easier to just use a TOML library to write this out.
    code.openFile('pyproject.toml');
    code.line('[build-system]');
    const buildTools = fs
      .readFileSync(requirementsFile, { encoding: 'utf-8' })
      .split('\n')
      .map((line) => /^\s*(.+)\s*#\s*build-system\s*$/.exec(line)?.[1]?.trim())
      .reduce(
        (buildTools, entry) => (entry ? [...buildTools, entry] : buildTools),
        new Array<string>(),
      );
    code.line(`requires = [${buildTools.map((x) => `"${x}"`).join(', ')}]`);
    code.line('build-backend = "setuptools.build_meta"');
    code.closeFile('pyproject.toml');

    // We also need to write out a MANIFEST.in to ensure that all of our required
    // files are included.
    code.openFile('MANIFEST.in');
    code.line('include pyproject.toml');
    code.closeFile('MANIFEST.in');
  }
}

type FindModuleCallback = (fqn: string) => spec.AssemblyConfiguration;
type FindTypeCallback = (fqn: string) => spec.Type;

class TypeResolver {
  private readonly types: Map<string, PythonType>;
  private readonly boundTo?: string;
  private readonly boundRe!: RegExp;
  private readonly moduleName?: string;
  private readonly moduleRe!: RegExp;
  private readonly findModule: FindModuleCallback;
  private readonly findType: FindTypeCallback;

  public constructor(
    types: Map<string, PythonType>,
    findModule: FindModuleCallback,
    findType: FindTypeCallback,
    boundTo?: string,
    moduleName?: string,
  ) {
    this.types = types;
    this.findModule = findModule;
    this.findType = findType;
    this.moduleName = moduleName;
    this.boundTo = boundTo !== undefined ? this.toPythonFQN(boundTo) : boundTo;

    if (this.moduleName !== undefined) {
      this.moduleRe = new RegExp(
        `^(${escapeStringRegexp(this.moduleName)})\\.(.+)$`,
      );
    }

    if (this.boundTo !== undefined) {
      this.boundRe = new RegExp(
        `^(${escapeStringRegexp(this.boundTo)})\\.(.+)$`,
      );
    }
  }

  public bind(fqn: string, moduleName?: string): TypeResolver {
    return new TypeResolver(
      this.types,
      this.findModule,
      this.findType,
      fqn,
      moduleName !== undefined
        ? moduleName.startsWith('.')
          ? `${this.moduleName}${moduleName}`
          : moduleName
        : this.moduleName,
    );
  }

  public isInModule(typeRef: spec.NamedTypeReference | string): boolean {
    const pythonType =
      typeof typeRef !== 'string' ? this.toPythonFQN(typeRef.fqn) : typeRef;
    return this.moduleRe.test(pythonType);
  }

  public isInNamespace(typeRef: spec.NamedTypeReference | string): boolean {
    const pythonType =
      typeof typeRef !== 'string' ? this.toPythonFQN(typeRef.fqn) : typeRef;
    return this.boundRe.test(pythonType);
  }

  public getParent(typeRef: spec.NamedTypeReference | string): PythonType {
    const fqn = typeof typeRef !== 'string' ? typeRef.fqn : typeRef;
    const matches = /^(.+)\.[^.]+$/.exec(fqn);
    if (matches == null || !Array.isArray(matches)) {
      throw new Error(`Invalid FQN: ${fqn}`);
    }
    const [, parentFQN] = matches;
    const parent = this.types.get(parentFQN);

    if (parent === undefined) {
      throw new Error(`Could not find parent:  ${parentFQN}`);
    }

    return parent;
  }

  public getDefiningPythonModule(
    typeRef: spec.NamedTypeReference | string,
  ): string {
    const fqn = typeof typeRef !== 'string' ? typeRef.fqn : typeRef;
    const parent = this.types.get(fqn);

    if (parent) {
      let mod = parent;
      while (!(mod instanceof PythonModule)) {
        mod = this.getParent(mod.fqn!);
      }
      return mod.pythonName;
    }

    const matches = /^([^.]+)\./.exec(fqn);
    if (matches == null || !Array.isArray(matches)) {
      throw new Error(`Invalid FQN: ${fqn}`);
    }
    const [, assm] = matches;
    return this.findModule(assm).targets!.python!.module;
  }

  public getType(typeRef: spec.NamedTypeReference): PythonType {
    const type = this.types.get(typeRef.fqn);

    if (type === undefined) {
      throw new Error(`Could not locate type: "${typeRef.fqn}"`);
    }

    return type;
  }

  public dereference(typeRef: string | spec.NamedTypeReference): spec.Type {
    if (typeof typeRef !== 'string') {
      typeRef = typeRef.fqn;
    }
    return this.findType(typeRef);
  }

  private toPythonFQN(fqn: string): string {
    const [assemblyName, ...qualifiedIdentifiers] = fqn.split('.');
    const fqnParts: string[] = [
      this.findModule(assemblyName).targets!.python!.module,
    ];

    for (const part of qualifiedIdentifiers) {
      fqnParts.push(toPythonIdentifier(part));
    }

    return fqnParts.join('.');
  }
}

class PythonGenerator extends Generator {
  private package!: Package;
  private readonly types: Map<string, PythonType>;

  public constructor(
    private readonly rosetta: Rosetta,
    options: GeneratorOptions = {},
  ) {
    super(options);

    this.code.openBlockFormatter = (s) => `${s}:`;
    this.code.closeBlockFormatter = (_s) => false;

    this.types = new Map();
  }

  // eslint-disable-next-line complexity
  public emitDocString(
    code: CodeMaker,
    docs: spec.Docs | undefined,
    options: {
      arguments?: DocumentableArgument[];
      documentableItem?: string;
      trailingNewLine?: boolean;
    } = {},
  ) {
    if ((!docs || Object.keys(docs).length === 0) && !options.arguments) {
      return;
    }
    if (!docs) {
      docs = {};
    }

    const lines = new Array<string>();

    if (docs.summary) {
      lines.push(md2rst(renderSummary(docs)));
      brk();
    } else {
      lines.push('');
    }

    function brk() {
      if (lines.length > 0 && lines[lines.length - 1].trim() !== '') {
        lines.push('');
      }
    }

    function block(heading: string, content: string, doBrk = true) {
      if (doBrk) {
        brk();
      }
      const contentLines = md2rst(content).split('\n');
      if (contentLines.length <= 1) {
        lines.push(`:${heading}: ${contentLines.join('')}`.trim());
      } else {
        lines.push(`:${heading}:`);
        brk();
        for (const line of contentLines) {
          lines.push(line.trim());
        }
      }
      if (doBrk) {
        brk();
      }
    }

    if (docs.remarks) {
      brk();
      lines.push(
        ...md2rst(this.convertMarkdown(docs.remarks ?? '')).split('\n'),
      );
      brk();
    }

    if (options.arguments?.length ?? 0 > 0) {
      brk();
      for (const param of options.arguments!) {
        // Add a line for every argument. Even if there is no description, we need
        // the docstring so that the Sphinx extension can add the type annotations.
        lines.push(
          `:param ${toPythonParameterName(param.name)}: ${onelineDescription(
            param.docs,
          )}`,
        );
      }
      brk();
    }

    if (docs.default) {
      block('default', docs.default);
    }
    if (docs.returns) {
      block('return', docs.returns);
    }
    if (docs.deprecated) {
      block('deprecated', docs.deprecated);
    }
    if (docs.see) {
      block('see', docs.see, false);
    }
    if (docs.stability && shouldMentionStability(docs.stability)) {
      block('stability', docs.stability, false);
    }
    if (docs.subclassable) {
      block('subclassable', 'Yes');
    }

    for (const [k, v] of Object.entries(docs.custom ?? {})) {
      block(k, v, false);
    }

    if (docs.example) {
      brk();
      lines.push('Example::');
      lines.push('');
      const exampleText = this.convertExample(docs.example);

      for (const line of exampleText.split('\n')) {
        lines.push(`    ${line}`);
      }
      brk();
    }

    while (lines.length > 0 && lines[lines.length - 1] === '') {
      lines.pop();
    }

    if (lines.length === 0) {
      return;
    }

    if (lines.length === 1) {
      code.line(`"""${lines[0]}"""`);
    } else {
      code.line(`"""${lines[0]}`);
      lines.splice(0, 1);

      for (const line of lines) {
        code.line(line);
      }

      code.line('"""');
    }
    if (options.trailingNewLine) {
      code.line();
    }
  }

  public convertExample(example: string): string {
    const snippet = typeScriptSnippetFromSource(
      example,
      'example',
      enforcesStrictMode(this.assembly),
    );
    const translated = this.rosetta.translateSnippet(snippet, 'python');
    if (!translated) {
      return example;
    }
    return this.prefixDisclaimer(translated);
  }

  public convertMarkdown(markdown: string): string {
    return this.rosetta.translateSnippetsInMarkdown(
      markdown,
      'python',
      enforcesStrictMode(this.assembly),
      (trans) => ({
        language: trans.language,
        source: this.prefixDisclaimer(trans),
      }),
    );
  }

  private prefixDisclaimer(translated: Translation) {
    if (translated.didCompile && INCOMPLETE_DISCLAIMER_COMPILING) {
      return `# ${INCOMPLETE_DISCLAIMER_COMPILING}\n${translated.source}`;
    }
    if (!translated.didCompile && INCOMPLETE_DISCLAIMER_NONCOMPILING) {
      return `# ${INCOMPLETE_DISCLAIMER_NONCOMPILING}\n${translated.source}`;
    }
    return translated.source;
  }

  public getPythonType(fqn: string): PythonType {
    const type = this.types.get(fqn);

    if (type === undefined) {
      throw new Error(`Could not locate type: "${fqn}"`);
    }

    return type;
  }

  protected getAssemblyOutputDir(assm: spec.Assembly) {
    return path.join(
      'src',
      pythonModuleNameToFilename(this.getAssemblyModuleName(assm)),
    );
  }

  protected onBeginAssembly(assm: spec.Assembly, _fingerprint: boolean) {
    this.package = new Package(
      this,
      assm.targets!.python!.distName,
      toReleaseVersion(assm.version, TargetName.PYTHON),
      assm,
    );

    // This is the '<package>._jsii' module
    const assemblyModule = new PythonModule(
      this.getAssemblyModuleName(assm),
      undefined,
      {
        assembly: assm,
        assemblyFilename: this.getAssemblyFileName(),
        loadAssembly: true,
        package: this.package,
      },
    );

    this.package.addModule(assemblyModule);
    this.package.addData(assemblyModule, this.getAssemblyFileName(), undefined);
  }

  protected onEndAssembly(assm: spec.Assembly, _fingerprint: boolean) {
    const resolver = new TypeResolver(
      this.types,
      (fqn: string) => this.findModule(fqn),
      (fqn: string) => this.findType(fqn),
    );
    this.package.write(this.code, {
      assembly: assm,
      emittedTypes: new Set(),
      resolver,
      submodule: assm.name,
    });
  }

  protected onBeginNamespace(ns: string) {
    const module = new PythonModule(toPackageName(ns, this.assembly), ns, {
      assembly: this.assembly,
      assemblyFilename: this.getAssemblyFileName(),
      package: this.package,
    });

    this.package.addModule(module);
    this.types.set(ns, module);
    if (ns === this.assembly.name) {
      // This applies recursively to submodules, so no need to duplicate!
      this.package.addData(module, 'py.typed', '');
    }
  }

  protected onBeginClass(cls: spec.ClassType, abstract: boolean | undefined) {
    const klass = new Class(
      this,
      toPythonIdentifier(cls.name),
      cls.fqn,
      {
        abstract,
        bases: cls.base ? [this.findType(cls.base)] : undefined,
        interfaces: cls.interfaces?.map((base) => this.findType(base)),
        abstractBases: abstract ? this.getAbstractBases(cls) : [],
      },
      cls.docs,
    );

    if (cls.initializer !== undefined) {
      const { parameters = [] } = cls.initializer;

      klass.addMember(
        new Initializer(
          this,
          '__init__',
          undefined,
          parameters,
          undefined,
          cls.initializer.docs,
          { liftedProp: this.getliftedProp(cls.initializer), parent: cls },
        ),
      );
    }

    this.addPythonType(klass);
  }

  protected onStaticMethod(cls: spec.ClassType, method: spec.Method) {
    const { parameters = [] } = method;

    this.getPythonType(cls.fqn).addMember(
      new StaticMethod(
        this,
        toPythonMethodName(method.name),
        method.name,
        parameters,
        method.returns,
        method.docs,
        {
          abstract: method.abstract,
          liftedProp: this.getliftedProp(method),
          parent: cls,
        },
      ),
    );
  }

  protected onStaticProperty(cls: spec.ClassType, prop: spec.Property) {
    this.getPythonType(cls.fqn).addMember(
      new StaticProperty(
        this,
        toPythonPropertyName(prop.name, prop.const),
        prop.name,
        prop,
        prop.docs,
        {
          abstract: prop.abstract,
          immutable: prop.immutable,
          isStatic: prop.static,
          parent: cls,
        },
      ),
    );
  }

  protected onMethod(cls: spec.ClassType, method: spec.Method) {
    const { parameters = [] } = method;

    if (method.async) {
      this.getPythonType(cls.fqn).addMember(
        new AsyncMethod(
          this,
          toPythonMethodName(method.name, method.protected),
          method.name,
          parameters,
          method.returns,
          method.docs,
          {
            abstract: method.abstract,
            liftedProp: this.getliftedProp(method),
            parent: cls,
          },
        ),
      );
    } else {
      this.getPythonType(cls.fqn).addMember(
        new Method(
          this,
          toPythonMethodName(method.name, method.protected),
          method.name,
          parameters,
          method.returns,
          method.docs,
          {
            abstract: method.abstract,
            liftedProp: this.getliftedProp(method),
            parent: cls,
          },
        ),
      );
    }
  }

  protected onProperty(cls: spec.ClassType, prop: spec.Property) {
    this.getPythonType(cls.fqn).addMember(
      new Property(
        this,
        toPythonPropertyName(prop.name, prop.const, prop.protected),
        prop.name,
        prop,
        prop.docs,
        {
          abstract: prop.abstract,
          immutable: prop.immutable,
          isStatic: prop.static,
          parent: cls,
        },
      ),
    );
  }

  protected onUnionProperty(
    cls: spec.ClassType,
    prop: spec.Property,
    _union: spec.UnionTypeReference,
  ) {
    this.onProperty(cls, prop);
  }

  protected onBeginInterface(ifc: spec.InterfaceType) {
    let iface: Interface | Struct;

    if (ifc.datatype) {
      iface = new Struct(
        this,
        toPythonIdentifier(ifc.name),
        ifc.fqn,
        { bases: ifc.interfaces?.map((base) => this.findType(base)) },
        ifc.docs,
      );
    } else {
      iface = new Interface(
        this,
        toPythonIdentifier(ifc.name),
        ifc.fqn,
        { bases: ifc.interfaces?.map((base) => this.findType(base)) },
        ifc.docs,
      );
    }

    this.addPythonType(iface);
  }

  protected onEndInterface(_ifc: spec.InterfaceType) {
    return;
  }

  protected onInterfaceMethod(ifc: spec.InterfaceType, method: spec.Method) {
    const { parameters = [] } = method;

    this.getPythonType(ifc.fqn).addMember(
      new InterfaceMethod(
        this,
        toPythonMethodName(method.name, method.protected),
        method.name,
        parameters,
        method.returns,
        method.docs,
        { liftedProp: this.getliftedProp(method), parent: ifc },
      ),
    );
  }

  protected onInterfaceProperty(ifc: spec.InterfaceType, prop: spec.Property) {
    let ifaceProperty: InterfaceProperty | StructField;

    if (ifc.datatype) {
      ifaceProperty = new StructField(this, prop);
    } else {
      ifaceProperty = new InterfaceProperty(
        this,
        toPythonPropertyName(prop.name, prop.const, prop.protected),
        prop.name,
        prop,
        prop.docs,
        { immutable: prop.immutable, isStatic: prop.static, parent: ifc },
      );
    }

    this.getPythonType(ifc.fqn).addMember(ifaceProperty);
  }

  protected onBeginEnum(enm: spec.EnumType) {
    this.addPythonType(
      new Enum(this, toPythonIdentifier(enm.name), enm.fqn, {}, enm.docs),
    );
  }

  protected onEnumMember(enm: spec.EnumType, member: spec.EnumMember) {
    this.getPythonType(enm.fqn).addMember(
      new EnumMember(
        this,
        toPythonIdentifier(member.name),
        member.name,
        member.docs,
      ),
    );
  }

  protected onInterfaceMethodOverload(
    _ifc: spec.InterfaceType,
    _overload: spec.Method,
    _originalMethod: spec.Method,
  ) {
    throw new Error('Unhandled Type: InterfaceMethodOverload');
  }

  protected onMethodOverload(
    _cls: spec.ClassType,
    _overload: spec.Method,
    _originalMethod: spec.Method,
  ) {
    throw new Error('Unhandled Type: MethodOverload');
  }

  protected onStaticMethodOverload(
    _cls: spec.ClassType,
    _overload: spec.Method,
    _originalMethod: spec.Method,
  ) {
    throw new Error('Unhandled Type: StaticMethodOverload');
  }

  private getAssemblyModuleName(assm: spec.Assembly): string {
    return `${assm.targets!.python!.module}._jsii`;
  }

  private getParentFQN(fqn: string): string {
    const m = /^(.+)\.[^.]+$/.exec(fqn);

    if (m == null) {
      throw new Error(`Could not determine parent FQN of: ${fqn}`);
    }

    return m[1];
  }

  private getParent(fqn: string): PythonType {
    return this.getPythonType(this.getParentFQN(fqn));
  }

  private addPythonType(type: PythonType) {
    if (type.fqn == null) {
      throw new Error('Cannot add a Python type without a FQN.');
    }

    this.getParent(type.fqn).addMember(type);
    this.types.set(type.fqn, type);
  }

  private getliftedProp(
    method: spec.Method | spec.Initializer,
  ): spec.InterfaceType | undefined {
    // If there are parameters to this method, and if the last parameter's type is
    // a datatype interface, then we want to lift the members of that last paramter
    // as keyword arguments to this function.
    if (method.parameters?.length ?? 0 >= 1) {
      const lastParameter = method.parameters!.slice(-1)[0];
      if (
        !lastParameter.variadic &&
        spec.isNamedTypeReference(lastParameter.type)
      ) {
        const lastParameterType = this.findType(lastParameter.type.fqn);
        if (
          spec.isInterfaceType(lastParameterType) &&
          lastParameterType.datatype
        ) {
          return lastParameterType;
        }
      }
    }

    return undefined;
  }

  private getAbstractBases(cls: spec.ClassType): spec.ClassType[] {
    const abstractBases: spec.ClassType[] = [];

    if (cls.base !== undefined) {
      const base = this.findType(cls.base);

      if (!spec.isClassType(base)) {
        throw new Error("Class inheritence that isn't a class?");
      }

      if (base.abstract) {
        abstractBases.push(base);
      }
    }

    return abstractBases;
  }
}

/**
 * Positional argument or keyword parameter
 */
interface DocumentableArgument {
  name: string;
  docs?: spec.Docs;
}

/**
 * Render a one-line description of the given docs, used for method arguments and inlined properties
 */
function onelineDescription(docs: spec.Docs | undefined) {
  // Only consider a subset of fields here, we don't have a lot of formatting space
  if (!docs || Object.keys(docs).length === 0) {
    return '-';
  }

  const parts = [];
  if (docs.summary) {
    parts.push(md2rst(renderSummary(docs)));
  }
  if (docs.remarks) {
    parts.push(md2rst(docs.remarks));
  }
  if (docs.default) {
    parts.push(`Default: ${md2rst(docs.default)}`);
  }
  return parts.join(' ').replace(/\s+/g, ' ');
}

function shouldMentionStability(s: spec.Stability) {
  // Don't render "stable" or "external", those are both stable by implication.
  return s === spec.Stability.Deprecated || s === spec.Stability.Experimental;
}

function isStruct(
  typeSystem: reflect.TypeSystem,
  ref: spec.TypeReference,
): boolean {
  if (!spec.isNamedTypeReference(ref)) {
    return false;
  }
  const type = typeSystem.tryFindFqn(ref.fqn);
  return !!(type?.isInterfaceType() && type?.isDataType());
}

/**
 * Appends `_` at the end of `name` until it no longer conflicts with any of the
 * entries in `inUse`.
 *
 * @param name  the name to be slugified.
 * @param inUse the names that are already being used.
 *
 * @returns the slugified name.
 */
function slugifyAsNeeded(name: string, inUse: readonly string[]): string {
  const inUseSet = new Set(inUse);
  while (inUseSet.has(name)) {
    name = `${name}_`;
  }
  return name;
}

////////////////////////////////////////////////////////////////////////////////
// BEHOLD: Helpers to output code that looks like what Black would format into...
//
// @see https://black.readthedocs.io/en/stable/the_black_code_style.html

const TARGET_LINE_LENGTH = 88;

function openSignature(
  code: CodeMaker,
  keyword: 'class',
  name: string,
  params: readonly string[],
): void;
function openSignature(
  code: CodeMaker,
  keyword: 'def',
  name: string,
  params: readonly string[],
  trailingComma: boolean,
  returnType: string,
): void;
function openSignature(
  code: CodeMaker,
  keyword: 'class' | 'def',
  name: string,
  params: readonly string[],
  trailingComma = false,
  returnType?: string,
) {
  const prefix = `${keyword} ${name}`;
  const suffix = returnType ? ` -> ${returnType}` : '';
  if (params.length === 0) {
    code.openBlock(`${prefix}${returnType ? '()' : ''}${suffix}`);
    return;
  }

  const join = ', ';
  const { elementsSize, joinSize } = totalSizeOf(params, join);

  const hasComments = !params.some((param) => /# .+$/.exec(param));

  if (
    hasComments &&
    TARGET_LINE_LENGTH >
      code.currentIndentLength +
        prefix.length +
        elementsSize +
        joinSize +
        suffix.length +
        2
  ) {
    code.openBlock(`${prefix}(${params.join(join)})${suffix}`);
    return;
  }

  code.indent(`${prefix}(`);
  if (
    !hasComments &&
    TARGET_LINE_LENGTH >
      code.currentIndentLength +
        elementsSize +
        joinSize +
        (trailingComma ? 1 : 0)
  ) {
    code.line(`${params.join(join)}${trailingComma ? ',' : ''}`);
  } else {
    for (const param of params) {
      code.line(param.replace(/(\s*# .+)?$/, ',$1'));
    }
  }
  code.unindent(false);
  code.openBlock(`)${suffix}`);
}

function assignCallResult(
  code: CodeMaker,
  variable: string,
  funct: string,
  params: readonly string[],
) {
  const prefix = `${variable} = ${funct}(`;
  const suffix = ')';

  if (params.length === 0) {
    code.line(`${prefix}${suffix}`);
    return;
  }

  const join = ', ';
  const { elementsSize, joinSize } = totalSizeOf(params, join);

  if (
    TARGET_LINE_LENGTH >
    code.currentIndentLength +
      prefix.length +
      elementsSize +
      joinSize +
      suffix.length
  ) {
    code.line(`${prefix}${params.join(join)}${suffix}`);
    return;
  }

  code.indent(prefix);
  if (TARGET_LINE_LENGTH > code.currentIndentLength + elementsSize + joinSize) {
    code.line(params.join(join));
  } else {
    for (const param of params) {
      code.line(`${param},`);
    }
  }
  code.unindent(suffix);
}

function assignDictionary(
  code: CodeMaker,
  variable: string,
  elements: readonly string[],
  trailing?: string,
  compact = false,
): void {
  const space = compact ? '' : ' ';

  const prefix = `${variable}${space}=${space}{`;
  const suffix = `}${trailing ?? ''}`;

  if (elements.length === 0) {
    code.line(`${prefix}${suffix}`);
    return;
  }

  if (compact) {
    const join = ', ';
    const { elementsSize, joinSize } = totalSizeOf(elements, join);
    if (
      TARGET_LINE_LENGTH >
      prefix.length +
        code.currentIndentLength +
        elementsSize +
        joinSize +
        suffix.length
    ) {
      code.line(`${prefix}${elements.join(join)}${suffix}`);
      return;
    }
  }

  code.indent(prefix);
  for (const elt of elements) {
    code.line(`${elt},`);
  }
  code.unindent(suffix);
}

function emitList(
  code: CodeMaker,
  prefix: string,
  elements: readonly string[],
  suffix: string,
  opts?: { ifMulti: [string, string] },
) {
  if (elements.length === 0) {
    code.line(`${prefix}${suffix}`);
    return;
  }

  const join = ', ';
  const { elementsSize, joinSize } = totalSizeOf(elements, join);
  if (
    TARGET_LINE_LENGTH >
    code.currentIndentLength +
      prefix.length +
      elementsSize +
      joinSize +
      suffix.length
  ) {
    code.line(`${prefix}${elements.join(join)}${suffix}`);
    return;
  }

  const [before, after] = opts?.ifMulti ?? ['', ''];

  code.indent(`${prefix}${before}`);
  if (elements.length === 1) {
    code.line(elements[0]);
  } else {
    if (
      TARGET_LINE_LENGTH >
      code.currentIndentLength + elementsSize + joinSize
    ) {
      code.line(elements.join(join));
    } else {
      for (const elt of elements) {
        code.line(`${elt},`);
      }
    }
  }
  code.unindent(`${after}${suffix}`);
}

function totalSizeOf(strings: readonly string[], join: string) {
  return {
    elementsSize: strings
      .map((str) => str.length)
      .reduce((acc, elt) => acc + elt, 0),
    joinSize: strings.length > 1 ? join.length * (strings.length - 1) : 0,
  };
}

function nestedContext(
  context: EmitContext,
  fqn: string | undefined,
): EmitContext {
  return {
    ...context,
    surroundingTypeFqns:
      fqn != null
        ? [...(context.surroundingTypeFqns ?? []), fqn]
        : context.surroundingTypeFqns,
  };
}<|MERGE_RESOLUTION|>--- conflicted
+++ resolved
@@ -36,15 +36,11 @@
 // eslint-disable-next-line @typescript-eslint/no-var-requires,@typescript-eslint/no-require-imports
 const spdxLicenseList = require('spdx-license-list');
 
-<<<<<<< HEAD
-const pythonBuildTools = ['setuptools~=52.0', 'wheel~=0.36'];
-=======
 const requirementsFile = path.resolve(
   __dirname,
   'python',
   'requirements-dev.txt',
 );
->>>>>>> ace47522
 
 export default class Python extends Target {
   protected readonly generator: PythonGenerator;
@@ -82,11 +78,7 @@
     // Install the necessary things
     await shell(
       python,
-<<<<<<< HEAD
-      ['-m', 'pip', 'install', '--no-input', ...pythonBuildTools, 'twine~=3.3'],
-=======
       ['-m', 'pip', 'install', '--no-input', '-r', requirementsFile],
->>>>>>> ace47522
       {
         cwd: sourceDir,
         env,
