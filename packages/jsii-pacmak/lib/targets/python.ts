import path = require('path');

import { CodeMaker, toSnakeCase } from 'codemaker';
import * as escapeStringRegexp from 'escape-string-regexp';
import * as reflect from 'jsii-reflect';
import * as sampiler from 'jsii-sampiler';
import * as spec from 'jsii-spec';
import { Stability } from 'jsii-spec';
import { Generator, GeneratorOptions } from '../generator';
import { warn } from '../logging';
import { md2rst } from '../markdown';
import { Target } from '../target';
import { shell } from '../util';

// tslint:disable-next-line:no-var-requires
const spdxLicenseList = require('spdx-license-list');

export default class Python extends Target {
  protected readonly generator = new PythonGenerator();

  public async build(sourceDir: string, outDir: string): Promise<void> {
    // Format our code to make it easier to read, we do this here instead of trying
    // to do it in the code generation phase, because attempting to mix style and
    // function makes the code generation harder to maintain and read, while doing
    // this here is easy.
    // await shell("black", ["--py36", sourceDir], {});

    // Actually package up our code, both as a sdist and a wheel for publishing.
    await shell('python3', ['setup.py', 'sdist', '--dist-dir', outDir], { cwd: sourceDir });
    await shell('python3', ['setup.py', 'bdist_wheel', '--dist-dir', outDir], { cwd: sourceDir });
    if (await twineIsPresent()) {
      await shell('twine', ['check', path.join(outDir, '*')], { cwd: sourceDir });
    } else {
      warn('Unable to validate distribution packages because `twine` is not present. '
                + 'Run `pip3 install twine` to enable distribution package validation.');
    }

    // Approximating existence check using `which`, falling back on `pip3 show`. If that fails, assume twine is not there.
    async function twineIsPresent(): Promise<boolean> {
      try {
        await shell('which', ['twine'], { cwd: sourceDir });
        return true;
      } catch {
        try {
          const output = await shell('pip3', ['show', 'twine'], { cwd: sourceDir });
          return output.trim() !== '';
        } catch {
          return false;
        }
      }
    }
  }
}

// ##################
// # CODE GENERATOR #
// ##################

const PYTHON_BUILTIN_TYPES = ['bool', 'str', 'None'];

const PYTHON_KEYWORDS = [
  'False', 'None', 'True', 'and', 'as', 'assert', 'async', 'await', 'break', 'class',
  'continue', 'def', 'del', 'elif', 'else', 'except', 'finally', 'for', 'from',
  'global', 'if', 'import', 'in', 'is', 'lambda', 'nonlocal', 'not', 'or', 'pass',
  'raise', 'return', 'try', 'while', 'with', 'yield'
];

const pythonModuleNameToFilename = (name: string): string => {
  return name.replace(/\./g, '/');
};

const toPythonIdentifier = (name: string): string => {
  if (PYTHON_KEYWORDS.includes(name)) {
    return `${name}_`;
  }

  return name;
};

const toPythonMethodName = (name: string, protectedItem = false): string => {
  let value = toPythonIdentifier(toSnakeCase(name));
  if (protectedItem) {
    value = `_${value}`;
  }
  return value;
};

const toPythonPropertyName = (name: string, constant = false, protectedItem = false): string => {
  let value = toPythonIdentifier(toSnakeCase(name));

  if (constant) {
    value = value.toUpperCase();
  }

  if (protectedItem) {
    value = `_${value}`;
  }

  return value;
};

const toPythonParameterName = (name: string): string => {
  return toPythonIdentifier(toSnakeCase(name));
};

const setDifference = (setA: Set<any>, setB: Set<any>): Set<any> => {
  const difference = new Set(setA);
  for (const elem of setB) {
    difference.delete(elem);
  }
  return difference;
};

const sortMembers = (sortable: PythonBase[], resolver: TypeResolver): PythonBase[] => {
  const sorted: PythonBase[] = [];
  const seen: Set<PythonBase> = new Set();

  // We're going to take a copy of our sortable item, because it'll make it easier if
  // this method doesn't have side effects.
  sortable = sortable.slice();

  // The first thing we want to do, is push any item which is not sortable to the very
  // front of the list. This will be things like methods, properties, etc.
  for (const item of sortable) {
    if (!isSortableType(item)) {
      sorted.push(item);
      seen.add(item);
    }
  }
  sortable = sortable.filter(i => !seen.has(i));

  // Now that we've pulled out everything that couldn't possibly have dependencies,
  // we will go through the remaining items, and pull off any items which have no
  // dependencies that we haven't already sorted.
  while (sortable.length > 0) {
    for (const item of (sortable as Array<PythonBase & ISortableType>)) {
      const itemDeps: Set<PythonBase> = new Set(item.dependsOn(resolver));
      if (setDifference(itemDeps, seen).size === 0) {
        sorted.push(item);
        seen.add(item);

        break;
      }
    }

    const leftover = sortable.filter(i => !seen.has(i));
    if (leftover.length === sortable.length) {
      throw new Error('Could not sort members (circular dependency?).');
    } else {
      sortable = leftover;
    }
  }

  return sorted;
};

interface PythonBase {
  readonly pythonName: string;

  emit(code: CodeMaker, resolver: TypeResolver, opts?: any): void;
}

interface PythonType extends PythonBase {
  // The JSII FQN for this item, if this item doesn't exist as a JSII type, then it
  // doesn't have a FQN and it should be null;
  readonly fqn: string | null;

  addMember(member: PythonBase): void;
}

interface ISortableType {
  dependsOn(resolver: TypeResolver): PythonType[];
}

function isSortableType(arg: any): arg is ISortableType {
  return arg.dependsOn !== undefined;
}

interface PythonTypeOpts {
  bases?: spec.TypeReference[];
}

abstract class BasePythonClassType implements PythonType, ISortableType {
  protected bases: spec.TypeReference[];
  protected members: PythonBase[];

  public constructor(
    protected readonly generator: PythonGenerator,
    public readonly pythonName: string,
    public readonly fqn: string | null,
    opts: PythonTypeOpts,
    protected readonly docs: spec.Docs | undefined) {
    const {
      bases = [],
    } = opts;

    this.bases = bases;
    this.members = [];
  }

  public dependsOn(resolver: TypeResolver): PythonType[] {
    const dependencies: PythonType[] = [];
    const parent = resolver.getParent(this.fqn!);

    // We need to return any bases that are in the same module at the same level of
    // nesting.
    const seen: Set<string> = new Set();
    for (const base of this.bases) {
      if (spec.isNamedTypeReference(base)) {
        if (resolver.isInModule(base)) {
          // Given a base, we need to locate the base's parent that is the same as
          // our parent, because we only care about dependencies that are at the
          // same level of our own.
          // TODO: We might need to recurse into our members to also find their
          //       dependencies.
          let baseItem = resolver.getType(base);
          let baseParent = resolver.getParent(base);
          while (baseParent !== parent) {
            baseItem = baseParent;
            baseParent = resolver.getParent(baseItem.fqn!);
          }

          if (!seen.has(baseItem.fqn!)) {
            dependencies.push(baseItem);
            seen.add(baseItem.fqn!);
          }
        }
      }
    }

    return dependencies;
  }

  public addMember(member: PythonBase) {
    this.members.push(member);
  }

  public emit(code: CodeMaker, resolver: TypeResolver) {
    const classParams = this.getClassParams(resolver);
    const bases = classParams.length > 0 ? `(${classParams.join(', ')})` : '';

    code.openBlock(`class ${this.pythonName}${bases}`);
    emitDocString(code, this.docs, { documentableItem: `class-${this.pythonName}` });

    this.emitPreamble(code, resolver);

    if (this.members.length > 0) {
      resolver = this.fqn ? resolver.bind(this.fqn) : resolver;
      for (const member of sortMembers(this.members, resolver)) {
        member.emit(code, resolver);
      }
    } else {
      code.line('pass');
    }

    code.closeBlock();
  }

  protected abstract getClassParams(resolver: TypeResolver): string[];

  protected emitPreamble(_code: CodeMaker, _resolver: TypeResolver) { return; }
}

interface BaseMethodOpts {
  abstract?: boolean;
  liftedProp?: spec.InterfaceType;
  parent?: spec.NamedTypeReference;
}

interface BaseMethodEmitOpts {
  renderAbstract?: boolean;
  forceEmitBody?: boolean;
}

abstract class BaseMethod implements PythonBase {
  public readonly abstract: boolean;

  protected readonly abstract implicitParameter: string;
  protected readonly jsiiMethod!: string;
  protected readonly decorator?: string;
  protected readonly classAsFirstParameter: boolean = false;
  protected readonly returnFromJSIIMethod: boolean = true;
  protected readonly shouldEmitBody: boolean = true;

  private readonly liftedProp?: spec.InterfaceType;
  private readonly parent?: spec.NamedTypeReference;

  public constructor(protected readonly generator: PythonGenerator,
    public readonly pythonName: string,
    private readonly jsName: string | undefined,
    private readonly parameters: spec.Parameter[],
    private readonly returns?: spec.OptionalValue,
    private readonly docs?: spec.Docs,
    opts: BaseMethodOpts = {}) {
    this.abstract = !!opts.abstract;
    this.liftedProp = opts.liftedProp;
    this.parent = opts.parent;
  }

  public emit(code: CodeMaker, resolver: TypeResolver, opts?: BaseMethodEmitOpts) {
    const { renderAbstract = true, forceEmitBody = false } = opts || {};

    let returnType: string;
    if (this.returns !== undefined) {
      returnType = resolver.resolve(this.returns, { forwardReferences: false });
    } else {
      returnType = 'None';
    }

    // We cannot (currently?) blindly use the names given to us by the JSII for
    // initializers, because our keyword lifting will allow two names to clash.
    // This can hopefully be removed once we get https://github.com/aws/jsii/issues/288
    // resolved, so build up a list of all of the prop names so we can check against
    // them later.
    const liftedPropNames: Set<string> = new Set();
    if (this.liftedProp !== undefined
                && this.liftedProp.properties !== undefined
                && this.liftedProp.properties.length >= 1) {
      for (const prop of this.liftedProp.properties) {
        liftedPropNames.add(toPythonParameterName(prop.name));
      }
    }

    // We need to turn a list of JSII parameters, into Python style arguments with
    // gradual typing, so we'll have to iterate over the list of parameters, and
    // build the list, converting as we go.
    const pythonParams: string[] = [this.implicitParameter];
    for (const param of this.parameters) {
      // We cannot (currently?) blindly use the names given to us by the JSII for
      // initializers, because our keyword lifting will allow two names to clash.
      // This can hopefully be removed once we get https://github.com/aws/jsii/issues/288
      // resolved.
      let paramName: string = toPythonParameterName(param.name);
      while (liftedPropNames.has(paramName)) {
        paramName = `${paramName}_`;
      }

      const paramType = resolver.resolve(param, { forwardReferences: false });
      const paramDefault = param.optional ? '=None' : '';

      pythonParams.push(`${paramName}: ${paramType}${paramDefault}`);
    }

    const documentableArgs = [...this.parameters];

    // If we have a lifted parameter, then we'll drop the last argument to our params
    // and then we'll lift all of the params of the lifted type as keyword arguments
    // to the function.
    if (this.liftedProp !== undefined) {
      // Remove our last item.
      pythonParams.pop();
      const liftedProperties = this.getLiftedProperties(resolver);

      if (liftedProperties.length >= 1) {
        // All of these parameters are keyword only arguments, so we'll mark them
        // as such.
        pythonParams.push('*');

        // Iterate over all of our props, and reflect them into our params.
        for (const prop of liftedProperties) {
          const paramName = toPythonParameterName(prop.name);
          const paramType = resolver.resolve(prop, { forwardReferences: false });
          const paramDefault = prop.optional ? '=None' : '';

          pythonParams.push(`${paramName}: ${paramType}${paramDefault}`);
        }
      }

      // Document them as keyword arguments
      documentableArgs.push(...liftedProperties);
    } else if (this.parameters.length >= 1 && this.parameters[this.parameters.length - 1].variadic) {
      // Another situation we could be in, is that instead of having a plain parameter
      // we have a variadic parameter where we need to expand the last parameter as a
      // *args.
      pythonParams.pop();

      const lastParameter = this.parameters.slice(-1)[0];
      const paramName = toPythonParameterName(lastParameter.name);
      const paramType = resolver.resolve(
        lastParameter,
        { forwardReferences: false, ignoreOptional: true },
      );

      pythonParams.push(`*${paramName}: ${paramType}`);
    }

    if (this.jsName !== undefined) {
      code.line(`@jsii.member(jsii_name="${this.jsName}")`);
    }

    if (this.decorator !== undefined) {
      code.line(`@${this.decorator}`);
    }

    if (renderAbstract && this.abstract) {
      code.line('@abc.abstractmethod');
    }

    code.openBlock(`def ${this.pythonName}(${pythonParams.join(', ')}) -> ${returnType}`);
    emitDocString(code, this.docs, { arguments: documentableArgs, documentableItem: `method-${this.pythonName}` });
    this.emitBody(code, resolver, renderAbstract, forceEmitBody);
    code.closeBlock();
  }

  private emitBody(code: CodeMaker, resolver: TypeResolver, renderAbstract: boolean, forceEmitBody: boolean) {
    if ((!this.shouldEmitBody && !forceEmitBody) || (renderAbstract && this.abstract)) {
      code.line('...');
    } else {
      if (this.liftedProp !== undefined) {
        this.emitAutoProps(code, resolver);
      }

      this.emitJsiiMethodCall(code, resolver);
    }
  }

  private emitAutoProps(code: CodeMaker, resolver: TypeResolver) {
    const lastParameter = this.parameters.slice(-1)[0];
    const argName = toPythonParameterName(lastParameter.name);
    const typeName = resolver.resolve(lastParameter, { ignoreOptional: true });

    // We need to build up a list of properties, which are mandatory, these are the
    // ones we will specifiy to start with in our dictionary literal.
    const liftedProps = this.getLiftedProperties(resolver).map(p => new StructField(p));
    const assignments = liftedProps
      .map(p => p.pythonName)
      .map(v => `${v}=${v}`);

    code.line(`${argName} = ${typeName}(${assignments.join(', ')})`);
    code.line();
  }

  private emitJsiiMethodCall(code: CodeMaker, resolver: TypeResolver) {
    const methodPrefix: string = this.returnFromJSIIMethod ? 'return ' : '';

    const jsiiMethodParams: string[] = [];
    if (this.classAsFirstParameter) {
      if (this.parent === undefined) {
        throw new Error('Parent not known.');
      }
      jsiiMethodParams.push(resolver.resolve({ type: this.parent }));
    }
    jsiiMethodParams.push(this.implicitParameter);
    if (this.jsName !== undefined) {
      jsiiMethodParams.push(`"${this.jsName}"`);
    }

    // If the last arg is variadic, expand the tuple
    const params: string[] = [];
    for (const param of this.parameters) {
      let expr = toPythonParameterName(param.name);
      if (param.variadic) { expr = `*${expr}`; }
      params.push(expr);
    }

    code.line(`${methodPrefix}jsii.${this.jsiiMethod}(${jsiiMethodParams.join(', ')}, [${params.join(', ')}])`);
  }

  private getLiftedProperties(resolver: TypeResolver): spec.Property[] {
    const liftedProperties: spec.Property[] = [];

    const stack = [this.liftedProp];
    let current = stack.shift();
    while (current !== undefined) {
      // Add any interfaces that this interface depends on, to the list.
      if (current.interfaces !== undefined) {
        stack.push(...current.interfaces.map(ifc => resolver.dereference(ifc) as spec.InterfaceType));
      }

      // Add all of the properties of this interface to our list of properties.
      if (current.properties !== undefined) {
        liftedProperties.push(...current.properties);
      }

      // Finally, grab our next item.
      current = stack.shift();
    }

    return liftedProperties;
  }
}

interface BasePropertyOpts {
  abstract?: boolean;
  immutable?: boolean;
}

interface BasePropertyEmitOpts {
  renderAbstract?: boolean;
  forceEmitBody?: boolean;
}

abstract class BaseProperty implements PythonBase {
  public readonly abstract: boolean;

  protected readonly abstract decorator: string;
  protected readonly abstract implicitParameter: string;
  protected readonly jsiiGetMethod!: string;
  protected readonly jsiiSetMethod!: string;
  protected readonly shouldEmitBody: boolean = true;

  private readonly immutable: boolean;

  public constructor(public readonly pythonName: string,
    private readonly jsName: string,
    private readonly type: spec.OptionalValue,
    private readonly docs: spec.Docs | undefined,
    opts: BasePropertyOpts = {}) {
    const {
      abstract = false,
      immutable = false,
    } = opts;

    this.abstract = abstract;
    this.immutable = immutable;
  }

  public emit(code: CodeMaker, resolver: TypeResolver, opts?: BasePropertyEmitOpts) {
    const { renderAbstract = true, forceEmitBody = false } = opts || {};
    const pythonType = resolver.resolve(this.type, { forwardReferences: false });

    code.line(`@${this.decorator}`);
    code.line(`@jsii.member(jsii_name="${this.jsName}")`);
    if (renderAbstract && this.abstract) {
      code.line('@abc.abstractmethod');
    }
    code.openBlock(`def ${this.pythonName}(${this.implicitParameter}) -> ${pythonType}`);
    emitDocString(code, this.docs, { documentableItem: `prop-${this.pythonName}` });
    if ((this.shouldEmitBody || forceEmitBody) && (!renderAbstract || !this.abstract)) {
      code.line(`return jsii.${this.jsiiGetMethod}(${this.implicitParameter}, "${this.jsName}")`);
    } else {
      code.line('...');
    }
    code.closeBlock();

    if (!this.immutable) {
      code.line(`@${this.pythonName}.setter`);
      if (renderAbstract && this.abstract) {
        code.line('@abc.abstractmethod');
      }
      code.openBlock(`def ${this.pythonName}(${this.implicitParameter}, value: ${pythonType})`);
      if ((this.shouldEmitBody || forceEmitBody) && (!renderAbstract || !this.abstract)) {
        code.line(`return jsii.${this.jsiiSetMethod}(${this.implicitParameter}, "${this.jsName}", value)`);
      } else {
        code.line('...');
      }
      code.closeBlock();
    }
  }
}

class Interface extends BasePythonClassType {

  public emit(code: CodeMaker, resolver: TypeResolver) {
    code.line(`@jsii.interface(jsii_type="${this.fqn}")`);

    // First we do our normal class logic for emitting our members.
    super.emit(code, resolver);

    // Then, we have to emit a Proxy class which implements our proxy interface.
    resolver = this.fqn ? resolver.bind(this.fqn) : resolver;
    const proxyBases: string[] = this.bases.map(b => `jsii.proxy_for(${resolver.resolve({ type: b })})`);
    code.openBlock(`class ${this.getProxyClassName()}(${proxyBases.join(', ')})`);
    emitDocString(code, this.docs, { documentableItem: `class-${this.pythonName}` });
    code.line(`__jsii_type__ = "${this.fqn}"`);

    if (this.members.length > 0) {
      for (const member of this.members) {
        member.emit(code, resolver, { forceEmitBody: true });
      }
    } else {
      code.line('pass');
    }

    code.closeBlock();
  }

  protected getClassParams(resolver: TypeResolver): string[] {
    const params: string[] = this.bases.map(b => resolver.resolve({ type: b }));

    params.push('jsii.compat.Protocol');

    return params;
  }

  protected emitPreamble(code: CodeMaker, _resolver: TypeResolver) {
    code.line('@staticmethod');
    code.openBlock('def __jsii_proxy_class__()');
    code.line(`return ${this.getProxyClassName()}`);
    code.closeBlock();
  }

  private getProxyClassName(): string {
    return `_${this.pythonName}Proxy`;
  }

}

class InterfaceMethod extends BaseMethod {
  protected readonly implicitParameter: string = 'self';
  protected readonly jsiiMethod: string = 'invoke';
  protected readonly shouldEmitBody: boolean = false;
}

class InterfaceProperty extends BaseProperty {
  protected readonly decorator: string = 'property';
  protected readonly implicitParameter: string = 'self';
  protected readonly jsiiGetMethod: string = 'get';
  protected readonly jsiiSetMethod: string = 'set';
  protected readonly shouldEmitBody: boolean = false;
}

class Struct extends BasePythonClassType {
  protected directMembers = new Array<StructField>();

  public addMember(member: PythonBase): void {
    if (!(member instanceof StructField)) {
      throw new Error('Must add StructField to Struct');
    }
    this.directMembers.push(member);
  }

  public emit(code: CodeMaker, resolver: TypeResolver) {
    resolver = this.fqn ? resolver.bind(this.fqn) : resolver;

    const baseInterfaces = this.getClassParams(resolver);

    code.line(`@jsii.data_type(jsii_type="${this.fqn}", jsii_struct_bases=[${baseInterfaces.join(', ')}], name_mapping=${this.propertyMap()})`);
    code.openBlock(`class ${this.pythonName}(${baseInterfaces.join(', ')})`);
    this.emitConstructor(code, resolver);

    for (const member of this.allMembers) {
      this.emitGetter(member, code, resolver);
    }

    this.emitMagicMethods(code);

    code.closeBlock();
  }

  protected getClassParams(resolver: TypeResolver): string[] {
    return this.bases.map(b => resolver.resolve({ type: b }));
  }

  /**
     * Find all fields (inherited as well)
     */
  private get allMembers(): StructField[] {
    return this.thisInterface.allProperties.map(x => new StructField(x.spec));
  }

  private get thisInterface() {
    if (this.fqn === null) { throw new Error('FQN not set'); }
    return this.generator.reflectAssembly.system.findInterface(this.fqn);
  }

  private emitConstructor(code: CodeMaker, resolver: TypeResolver) {
    const members = this.allMembers;

    const kwargs = members.map(m => m.constructorDecl(resolver));

    const constructorArguments = kwargs.length > 0 ? ['self', '*', ...kwargs] : ['self'];

    code.openBlock(`def __init__(${constructorArguments.join(', ')})`);
    this.emitConstructorDocstring(code);

    // Required properties, those will always be put into the dict
    code.line('self._values = {');
    for (const member of members.filter(m => !m.optional)) {
      code.line(`    '${member.pythonName}': ${member.pythonName},`);
    }
    code.line('}');

    // Optional properties, will only be put into the dict if they're not None
    for (const member of members.filter(m => m.optional)) {
      code.line(`if ${member.pythonName} is not None: self._values["${member.pythonName}"] = ${member.pythonName}`);
    }

    code.closeBlock();
  }

  private emitConstructorDocstring(code: CodeMaker) {
    const args: DocumentableArgument[] = this.allMembers.map(m => ({
      name: m.pythonName,
      docs: m.docs,
    }));
    emitDocString(code, this.docs, { arguments: args, documentableItem: `class-${this.pythonName}` });
  }

  private emitGetter(member: StructField, code: CodeMaker, resolver: TypeResolver) {
    code.line('@property');
    code.openBlock(`def ${member.pythonName}(self) -> ${member.typeAnnotation(resolver)}`);
    member.emitDocString(code);
    code.line(`return self._values.get('${member.pythonName}')`);
    code.closeBlock();
  }

  private emitMagicMethods(code: CodeMaker) {
    code.openBlock('def __eq__(self, rhs) -> bool');
    code.line('return isinstance(rhs, self.__class__) and rhs._values == self._values');
    code.closeBlock();

    code.openBlock('def __ne__(self, rhs) -> bool');
    code.line('return not (rhs == self)');
    code.closeBlock();

    code.openBlock('def __repr__(self) -> str');
    code.line(`return '${this.pythonName}(%s)' % ', '.join(k + '=' + repr(v) for k, v in self._values.items())`);
    code.closeBlock();
  }

  private propertyMap() {
    const ret = new Array<string>();
    for (const member of this.allMembers) {
      ret.push(`'${member.pythonName}': '${member.jsiiName}'`);
    }
    return `{${ret.join(', ')}}`;
  }
}

class StructField implements PythonBase {
  public readonly pythonName: string;
  public readonly jsiiName: string;
  public readonly docs?: spec.Docs;
  private readonly type: spec.OptionalValue;

  public constructor(public readonly prop: spec.Property) {
    this.pythonName = toPythonPropertyName(prop.name);
    this.jsiiName = prop.name;
    this.type = prop;
    this.docs = prop.docs;
  }

  public get optional(): boolean {
    return !!this.type.optional;
  }

  public isStruct(generator: PythonGenerator): boolean {
    return isStruct(generator.reflectAssembly.system, this.type.type);
  }

  public constructorDecl(resolver: TypeResolver) {
    const opt = this.optional ? '=None' : '';
    return `${this.pythonName}: ${this.typeAnnotation(resolver)}${opt}`;
  }

  /**
     * Return the Python type annotation for this type
     */
  public typeAnnotation(resolver: TypeResolver) {
    return resolver.resolve(
      this.type,
      { forwardReferences: false }
    );
  }

  public emitDocString(code: CodeMaker) {
    emitDocString(code, this.docs, { documentableItem: `prop-${this.pythonName}` });
  }

  public emit(code: CodeMaker, resolver: TypeResolver) {
    const resolvedType = this.typeAnnotation(resolver);
    code.line(`${this.pythonName}: ${resolvedType}`);
    this.emitDocString(code);
  }
}

interface ClassOpts extends PythonTypeOpts {
  abstract?: boolean;
  interfaces?: spec.NamedTypeReference[];
  abstractBases?: spec.ClassType[];
}

class Class extends BasePythonClassType {

  private readonly abstract: boolean;
  private readonly abstractBases: spec.ClassType[];
  private readonly interfaces: spec.NamedTypeReference[];

  public constructor(generator: PythonGenerator, name: string, fqn: string, opts: ClassOpts, docs: spec.Docs | undefined) {
    super(generator, name, fqn, opts, docs);

    const { abstract = false, interfaces = [], abstractBases = [] } = opts;

    this.abstract = abstract;
    this.interfaces = interfaces;
    this.abstractBases = abstractBases;
  }

  public dependsOn(resolver: TypeResolver): PythonType[] {
    const dependencies: PythonType[] = super.dependsOn(resolver);
    const parent = resolver.getParent(this.fqn!);

    // We need to return any ifaces that are in the same module at the same level of
    // nesting.
    const seen: Set<string> = new Set();
    for (const iface of this.interfaces) {
      if (resolver.isInModule(iface)) {
        // Given a iface, we need to locate the ifaces's parent that is the same
        // as our parent, because we only care about dependencies that are at the
        // same level of our own.
        // TODO: We might need to recurse into our members to also find their
        //       dependencies.
        let ifaceItem = resolver.getType(iface);
        let ifaceParent = resolver.getParent(iface);
        while (ifaceParent !== parent) {
          ifaceItem = ifaceParent;
          ifaceParent = resolver.getParent(ifaceItem.fqn!);
        }

        if (!seen.has(ifaceItem.fqn!)) {
          dependencies.push(ifaceItem);
          seen.add(ifaceItem.fqn!);
        }
      }
    }

    return dependencies;
  }

  public emit(code: CodeMaker, resolver: TypeResolver) {
    // First we emit our implments decorator
    if (this.interfaces.length > 0) {
      const interfaces: string[] = this.interfaces.map(b => resolver.resolve({ type: b }));
      code.line(`@jsii.implements(${interfaces.join(', ')})`);
    }

    // Then we do our normal class logic for emitting our members.
    super.emit(code, resolver);

    // Then, if our class is Abstract, we have to go through and redo all of
    // this logic, except only emiting abstract methods and properties as non
    // abstract, and subclassing our initial class.
    if (this.abstract) {
      resolver = this.fqn ? resolver.bind(this.fqn) : resolver;

      const proxyBases: string[] = [this.pythonName];
      for (const base of this.abstractBases) {
        proxyBases.push(`jsii.proxy_for(${resolver.resolve({ type: base })})`);
      }

      code.openBlock(`class ${this.getProxyClassName()}(${proxyBases.join(', ')})`);

      // Filter our list of members to *only* be abstract members, and not any
      // other types.
      const abstractMembers = this.members.filter(
        m => (m instanceof BaseMethod || m instanceof BaseProperty) && m.abstract
      );
      if (abstractMembers.length > 0) {
        for (const member of abstractMembers) {
          member.emit(code, resolver, { renderAbstract: false });
        }
      } else {
        code.line('pass');
      }

      code.closeBlock();
    }
  }

  protected emitPreamble(code: CodeMaker, _resolver: TypeResolver) {
    if (this.abstract) {
      code.line('@staticmethod');
      code.openBlock('def __jsii_proxy_class__()');
      code.line(`return ${this.getProxyClassName()}`);
      code.closeBlock();
    }
  }

  protected getClassParams(resolver: TypeResolver): string[] {
    const params: string[] = this.bases.map(b => resolver.resolve({ type: b }));
    const metaclass: string = this.abstract ? 'JSIIAbstractClass' : 'JSIIMeta';

    params.push(`metaclass=jsii.${metaclass}`);
    params.push(`jsii_type="${this.fqn}"`);

    return params;
  }

  private getProxyClassName(): string {
    return `_${this.pythonName}Proxy`;
  }
}

class StaticMethod extends BaseMethod {
  protected readonly decorator?: string = 'classmethod';
  protected readonly implicitParameter: string = 'cls';
  protected readonly jsiiMethod: string = 'sinvoke';
}

class Initializer extends BaseMethod {
  protected readonly implicitParameter: string = 'self';
  protected readonly jsiiMethod: string = 'create';
  protected readonly classAsFirstParameter: boolean = true;
  protected readonly returnFromJSIIMethod: boolean = false;
}

class Method extends BaseMethod {
  protected readonly implicitParameter: string = 'self';
  protected readonly jsiiMethod: string = 'invoke';
}

class AsyncMethod extends BaseMethod {
  protected readonly implicitParameter: string = 'self';
  protected readonly jsiiMethod: string = 'ainvoke';
}

class StaticProperty extends BaseProperty {
  protected readonly decorator: string = 'classproperty';
  protected readonly implicitParameter: string = 'cls';
  protected readonly jsiiGetMethod: string = 'sget';
  protected readonly jsiiSetMethod: string = 'sset';
}

class Property extends BaseProperty {
  protected readonly decorator: string = 'property';
  protected readonly implicitParameter: string = 'self';
  protected readonly jsiiGetMethod: string = 'get';
  protected readonly jsiiSetMethod: string = 'set';
}

class Enum extends BasePythonClassType {

  public emit(code: CodeMaker, resolver: TypeResolver) {
    code.line(`@jsii.enum(jsii_type="${this.fqn}")`);
    return super.emit(code, resolver);
  }

  protected getClassParams(_resolver: TypeResolver): string[] {
    return ['enum.Enum'];
  }

}

class EnumMember implements PythonBase {
  public constructor(public readonly pythonName: string, private readonly value: string, private readonly docs: spec.Docs | undefined) {
    this.pythonName = pythonName;
    this.value = value;
  }

  public emit(code: CodeMaker, _resolver: TypeResolver) {
    code.line(`${this.pythonName} = "${this.value}"`);
    emitDocString(code, this.docs, { documentableItem: `enum-${this.pythonName}` });
  }
}

class Namespace extends BasePythonClassType {
  protected getClassParams(_resolver: TypeResolver): string[] {
    return [];
  }
}

interface ModuleOpts {
  assembly: spec.Assembly;
  assemblyFilename: string;
  loadAssembly: boolean;
  package?: Package;
}

class Module implements PythonType {

  public readonly pythonName: string;
  public readonly fqn: string | null;

  private readonly assembly: spec.Assembly;
  private readonly assemblyFilename: string;
  private readonly loadAssembly: boolean;
  private readonly members: PythonBase[];
  private readonly package?: Package;

  public constructor(name: string, fqn: string | null, opts: ModuleOpts) {
    this.pythonName = name;
    this.fqn = fqn;

    this.assembly = opts.assembly;
    this.assemblyFilename = opts.assemblyFilename;
    this.loadAssembly = opts.loadAssembly;
    this.package = opts.package;
    this.members = [];
  }

  public addMember(member: PythonBase) {
    this.members.push(member);
  }

  public emit(code: CodeMaker, resolver: TypeResolver) {
    this.emitModuleDocumentation(code);

    resolver = this.fqn ? resolver.bind(this.fqn, this.pythonName) : resolver;

    // Before we write anything else, we need to write out our module headers, this
    // is where we handle stuff like imports, any required initialization, etc.
    code.line('import abc');
    code.line('import datetime');
    code.line('import enum');
    code.line('import typing');
    code.line();
    code.line('import jsii');
    code.line('import jsii.compat');
    code.line('import publication');
    code.line();
    code.line('from jsii.python import classproperty');

    // Go over all of the modules that we need to import, and import them.
    this.emitDependencyImports(code, resolver);

    // Determine if we need to write out the kernel load line.
    if (this.loadAssembly) {
      code.line(
        '__jsii_assembly__ = jsii.JSIIAssembly.load(' +
                `"${this.assembly.name}", ` +
                `"${this.assembly.version}", ` +
                '__name__, ' +
                `"${this.assemblyFilename}")`
      );
    }

    // Emit all of our members.
    for (const member of sortMembers(this.members, resolver)) {
      member.emit(code, resolver);
    }

    // Whatever names we've exported, we'll write out our __all__ that lists them.
    const exportedMembers = this.members.map(m => `"${m.pythonName}"`);
    if (this.loadAssembly) {
      exportedMembers.push('"__jsii_assembly__"');
    }
    code.line(`__all__ = [${exportedMembers.sort().join(', ')}]`);

    // Finally, we'll use publication to ensure that all of the non-public names
    // get hidden from dir(), tab-complete, etc.
    code.line();
    code.line('publication.publish()');
  }

  /**
   * Emit the README as module docstring if this is the entry point module (it loads the assembly)
   */
  private emitModuleDocumentation(code: CodeMaker) {
    if (this.package && this.loadAssembly && this.package.convertedReadme.trim().length > 0) {
      code.line('"""');
      code.line(this.package.convertedReadme);
      code.line('"""');
    }
  }

  private emitDependencyImports(code: CodeMaker, _resolver: TypeResolver) {
    const deps = Array.from(
      new Set([
        ...Object.values(this.assembly.dependencies || {}).map(d => {
          return d.targets!.python!.module;
        }),
      ])
    );

    for (const [idx, moduleName] of deps.sort().entries()) {
      // If this our first dependency, add a blank line to format our imports
      // slightly nicer.
      if (idx === 0) {
        code.line();
      }

      code.line(`import ${moduleName}`);
    }
  }
}

interface PackageData {
  filename: string;
  data: string | null;
}

class Package {
  public convertedReadme = '';

  public readonly name: string;
  public readonly version: string;
  public readonly metadata: spec.Assembly;

  private readonly modules: Map<string, Module>;
  private readonly data: Map<string, PackageData[]>;

  public constructor(name: string, version: string, metadata: spec.Assembly) {
    this.name = name;
    this.version = version;
    this.metadata = metadata;

    this.modules = new Map();
    this.data = new Map();
  }

  public addModule(module: Module) {
    this.modules.set(module.pythonName, module);
  }

  public addData(module: Module, filename: string, data: string | null) {
    if (!this.data.has(module.pythonName)) {
      this.data.set(module.pythonName, []);
    }

    this.data.get(module.pythonName)!.push({ filename, data });
  }

  public write(code: CodeMaker, resolver: TypeResolver) {
    if (this.metadata.readme) {
      // Conversion is expensive, so cache the result in a variable (we need it twice)
      this.convertedReadme = convertSnippetsInMarkdown(this.metadata.readme.markdown, 'README.md').trim();
    }

    const modules = [...this.modules.values()].sort((a, b) => a.pythonName.localeCompare(b.pythonName));

    // Iterate over all of our modules, and write them out to disk.
    for (const mod of modules) {
      const filename = path.join('src', pythonModuleNameToFilename(mod.pythonName), '__init__.py');

      code.openFile(filename);
      mod.emit(code, resolver);
      code.closeFile(filename);
    }

    // Handle our package data.
    const packageData: {[key: string]: string[]} = {};
    for (const [mod, pdata] of this.data) {
      for (const data of pdata) {
        if (data.data != null) {
          const filepath = path.join('src', pythonModuleNameToFilename(mod), data.filename);

          code.openFile(filepath);
          code.line(data.data);
          code.closeFile(filepath);
        }
<<<<<<< HEAD

        code.openFile("README.md");
        code.line(this.metadata.readme && this.metadata.readme.markdown);
        code.closeFile("README.md");

        // Strip " (build abcdef)" from the jsii version
        const jsiiVersionSimple = this.metadata.jsiiVersion.replace(/ .*$/, '');

        const classifiers = [
            'Intended Audience :: Developers',
            `License :: ${getLicense(this.metadata.license)}`,
            'Operating System :: OS Independent',
            'Programming Language :: Python :: 3',
        ];
        switch (this.metadata.docs && this.metadata.docs.stability) {
            case spec.Stability.Experimental:
                classifiers.push('Development Status :: 4 - Beta');
                break;
            case spec.Stability.Stable:
                classifiers.push('Development Status :: 5 - Production/Stable');
                break;
            case spec.Stability.Deprecated:
                classifiers.push('Development Status :: 7 - Inactive');
                break;
            default:
                // No 'Development Status' classifier in those cases
        }

        const setupKwargs = {
            name: this.name,
            version: this.version,
            description: this.metadata.description,
            license: this.metadata.license,
            url: this.metadata.homepage,
            long_description_content_type: "text/markdown",
            author: this.metadata.author.name + (
                this.metadata.author.email !== undefined ? "<" + this.metadata.author.email + ">" : ""
            ),
            project_urls: {
                Source: this.metadata.repository.url,
            },
            package_dir: {"": "src"},
            packages: modules.map(m => m.pythonName),
            package_data: packageData,
            python_requires: ">=3.6",
            install_requires: [`jsii~=${jsiiVersionSimple}`, "publication>=0.0.3"].concat(dependencies),
            classifiers,
        };

        // We Need a setup.py to make this Package, actually a Package.
        code.openFile("setup.py");
        code.line("import json");
        code.line("import setuptools");
        code.line();
        code.line('kwargs = json.loads("""');
        code.line(JSON.stringify(setupKwargs, null, 4));
        code.line('""")');
        code.line();
        code.openBlock("with open('README.md') as fp");
        code.line("kwargs['long_description'] = fp.read()");
        code.closeBlock();
        code.line();
        code.line("setuptools.setup(**kwargs)");
        code.closeFile("setup.py");

        // Because we're good citizens, we're going to go ahead and support pyproject.toml
        // as well.
        // TODO: Might be easier to just use a TOML library to write this out.
        code.openFile("pyproject.toml");
        code.line("[build-system]");
        code.line('requires = ["setuptools >= 38.6.0", "wheel >= 0.31.0"]');
        code.line('build-backend = "setuptools.build_meta"');
        code.closeFile("pyproject.toml");

        // We also need to write out a MANIFEST.in to ensure that all of our required
        // files are included.
        code.openFile("MANIFEST.in");
        code.line("include pyproject.toml");
        code.closeFile("MANIFEST.in");

        function getLicense(licenseName: string): string {
            const spdx = spdxLicenseList[licenseName];
            if (spdx.osiApproved) {
                return `OSI Approved :: ${spdx.name}`;
            }
            return spdx.name;
        }
    }
=======
      }

      packageData[mod] = pdata.map(pd => pd.filename);
    }

    // Compute our list of dependencies
    const dependencies: string[] = [];
    const expectedDeps = this.metadata.dependencies || {};
    for (const depName of Object.keys(expectedDeps)) {
      const depInfo = expectedDeps[depName];
      // We need to figure out what our version range is.
      // Basically, if it starts with Zero we want to restrict things to
      // ~=X.Y.Z. If it does not start with zero, then we want to do ~=X.Y,>=X.Y.Z.
      const versionParts = depInfo.version.split('.');
      let versionSpecifier: string;
      if (versionParts[0] === '0') {
        versionSpecifier = `~=${versionParts.slice(0, 3).join('.')}`;
      } else {
        versionSpecifier = `~=${versionParts.slice(0, 2).join('.')},>=${versionParts.slice(0, 3).join('.')}`;
      }

      dependencies.push(`${depInfo.targets!.python!.distName}${versionSpecifier}`);
    }

    code.openFile('README.md');
    code.line(this.convertedReadme);
    code.closeFile('README.md');

    // Strip " (build abcdef)" from the jsii version
    const jsiiVersionSimple = this.metadata.jsiiVersion.replace(/ .*$/, '');

    /* eslint-disable @typescript-eslint/camelcase */
    const setupKwargs = {
      name: this.name,
      version: this.version,
      description: this.metadata.description,
      url: this.metadata.homepage,
      long_description_content_type: 'text/markdown',
      author: this.metadata.author.name + (
        this.metadata.author.email !== undefined ? `<${this.metadata.author.email}>` : ''
      ),
      project_urls: {
        Source: this.metadata.repository.url,
      },
      package_dir: { '': 'src' },
      packages: modules.map(m => m.pythonName),
      package_data: packageData,
      python_requires: '>=3.6',
      install_requires: [`jsii~=${jsiiVersionSimple}`, 'publication>=0.0.3'].concat(dependencies),
    };
    /* eslint-enable @typescript-eslint/camelcase */

    // We Need a setup.py to make this Package, actually a Package.
    // TODO:
    //      - License
    //      - Classifiers
    code.openFile('setup.py');
    code.line('import json');
    code.line('import setuptools');
    code.line();
    code.line('kwargs = json.loads("""');
    code.line(JSON.stringify(setupKwargs, null, 4));
    code.line('""")');
    code.line();
    code.openBlock("with open('README.md') as fp");
    code.line("kwargs['long_description'] = fp.read()");
    code.closeBlock();
    code.line();
    code.line('setuptools.setup(**kwargs)');
    code.closeFile('setup.py');

    // Because we're good citizens, we're going to go ahead and support pyproject.toml
    // as well.
    // TODO: Might be easier to just use a TOML library to write this out.
    code.openFile('pyproject.toml');
    code.line('[build-system]');
    code.line('requires = ["setuptools >= 38.6.0", "wheel >= 0.31.0"]');
    code.line('build-backend = "setuptools.build_meta"');
    code.closeFile('pyproject.toml');

    // We also need to write out a MANIFEST.in to ensure that all of our required
    // files are included.
    code.openFile('MANIFEST.in');
    code.line('include pyproject.toml');
    code.closeFile('MANIFEST.in');
  }
>>>>>>> d1f0b3da
}

type FindModuleCallback = (fqn: string) => spec.Assembly | spec.PackageVersion;
type FindTypeCallback = (fqn: string) => spec.Type;

interface TypeResolverOpts {
  forwardReferences?: boolean;
  ignoreOptional?: boolean;
}

class TypeResolver {

  private readonly types: Map<string, PythonType>;
  private readonly boundTo?: string;
  private readonly stdTypesRe = new RegExp('^(datetime\\.datetime|typing\\.[A-Z][a-z]+|jsii\\.Number)$');
  private readonly boundRe!: RegExp;
  private readonly moduleName?: string;
  private readonly moduleRe!: RegExp;
  private readonly findModule: FindModuleCallback;
  private readonly findType: FindTypeCallback;

  public constructor(types: Map<string, PythonType>,
    findModule: FindModuleCallback,
    findType: FindTypeCallback,
    boundTo?: string,
    moduleName?: string) {
    this.types = types;
    this.findModule = findModule;
    this.findType = findType;
    this.moduleName = moduleName;
    this.boundTo = boundTo !== undefined ? this.toPythonFQN(boundTo) : boundTo;

    if (this.moduleName !== undefined) {
      this.moduleRe = new RegExp(`^(${escapeStringRegexp(this.moduleName)})\\.(.+)$`);
    }

    if (this.boundTo !== undefined) {
      this.boundRe = new RegExp(`^(${escapeStringRegexp(this.boundTo)})\\.(.+)$`);
    }
  }

  public bind(fqn: string, moduleName?: string): TypeResolver {
    return new TypeResolver(
      this.types,
      this.findModule,
      this.findType,
      fqn,
      moduleName !== undefined ? moduleName : this.moduleName,
    );
  }

  public isInModule(typeRef: spec.NamedTypeReference | string): boolean {
    const pythonType = typeof typeRef !== 'string' ? this.toPythonFQN(typeRef.fqn) : typeRef;
    return this.moduleRe.test(pythonType);
  }

  public isInNamespace(typeRef: spec.NamedTypeReference | string): boolean {
    const pythonType = typeof typeRef !== 'string' ? this.toPythonFQN(typeRef.fqn) : typeRef;
    return this.boundRe.test(pythonType);
  }

  public getParent(typeRef: spec.NamedTypeReference | string): PythonType {
    const fqn = typeof typeRef !== 'string' ? typeRef.fqn : typeRef;
    const [, parentFQN] = /^(.+)\.[^.]+$/.exec(fqn) as string[];
    const parent = this.types.get(parentFQN);

    if (parent === undefined) {
      throw new Error(`Could not find parent:  ${parentFQN}`);
    }

    return parent;
  }

  public getType(typeRef: spec.NamedTypeReference): PythonType {
    const type = this.types.get(typeRef.fqn);

    if (type === undefined) {
      throw new Error(`Could not locate type: "${typeRef.fqn}"`);
    }

    return type;
  }

  public dereference(typeRef: string | spec.NamedTypeReference): spec.Type {
    if (typeof typeRef !== 'string') {
      typeRef = typeRef.fqn;
    }
    return this.findType(typeRef);
  }

  public resolve(
    typeInstance: spec.OptionalValue,
    opts: TypeResolverOpts = { forwardReferences: true, ignoreOptional: false }): string {
    const {
      forwardReferences = true,
    } = opts;

    const optional = opts.ignoreOptional ? false : !!typeInstance.optional;
    // First, we need to resolve our given type reference into the Python type.
    let pythonType = this.toPythonType(typeInstance.type, { optional });

    // If we split our types by any of the "special" characters that can't appear in
    // identifiers (like "[],") then we will get a list of all of the identifiers,
    // no matter how nested they are. The downside is we might get trailing/leading
    // spaces or empty items so we'll need to trim and filter this list.
    const types = pythonType.split(/[[\],]/).map((s: string) => s.trim()).filter(s => s !== '');

    for (const innerType of types) {
      // Built in types do not need formatted in any particular way.
      if (PYTHON_BUILTIN_TYPES.includes(innerType)) {
        continue;
      }

      // These are not exactly built in types, but they're also not types that
      // this resolver has to worry about.
      if (this.stdTypesRe.test(innerType)) {
        continue;
      }

      // If our resolver is bound to the same module as the type we're trying to
      // resolve, then we'll implement the needed logic to use module relative naming
      // and to handle forward references (if needed).
      if (this.isInModule(innerType)) {
        // If our type is part of the same namespace, then we'll return a namespace
        // relative name, otherwise a module relative name.
        let typeName: string;
        if (this.isInNamespace(innerType)) {
          [, , typeName] = this.boundRe.exec(innerType) as string[];
        } else {
          [, , typeName] = this.moduleRe.exec(innerType) as string[];
        }

        // This re will look for the entire type, boxed by either the start/end of
        // a string, a comma, a space, a quote, or open/closing brackets. This will
        // ensure that we only match whole type names, and not partial ones.
        const re = new RegExp(`((?:^|[[,\\s])"?)${innerType}("?(?:$|[\\],\\s]))`);

        // We need to handle forward references, our caller knows if we're able to
        // use them in the current context or not, so if not, we'll wrap our forward
        // reference in quotes.
        // We have special logic here for checking if our thing is actually *in*
        // our module, behond what we've already done, because our other logic will
        // work for submodules, but this can't.
        if (!forwardReferences && this.isInModule(innerType)) {
          pythonType = pythonType.replace(re, `$1"${innerType}"$2`);
        }

        // Now that we've gotten forward references out of the way, we will want
        // to replace the entire type string, with just the type portion.
        pythonType = pythonType.replace(re, `$1${typeName}$2`);
      }
    }

    return pythonType;
  }

  private toPythonType(typeRef: spec.TypeReference, opts: { optional: boolean }): string {
    let pythonType: string;

    // Get the underlying python type.
    if (spec.isPrimitiveTypeReference(typeRef)) {
      pythonType = this.toPythonPrimitive(typeRef.primitive);
    } else if (spec.isCollectionTypeReference(typeRef)) {
      pythonType = this.toPythonCollection(typeRef);
    } else if (spec.isNamedTypeReference(typeRef)) {
      pythonType = this.toPythonFQN(typeRef.fqn);
    } else if (typeRef.union) {
      const types = new Array<string>();
      for (const subtype of typeRef.union.types) {
        types.push(this.toPythonType(subtype, opts));
      }
      pythonType = `typing.Union[${types.join(', ')}]`;
    } else {
      throw new Error(`Invalid type reference: ${JSON.stringify(typeRef)}`);
    }

    // If our type is Optional, then we'll wrap our underlying type with typing.Optional
    // However, if we're not respecting optionals, then we'll just skip over this.
    // We explicitly don't emit this when our type is typing.Any, because typing.Any
    // already implied that None is an accepted type.
    // See: https://github.com/aws/jsii/issues/284
    if (opts.optional && pythonType !== 'typing.Any') {
      pythonType = `typing.Optional[${pythonType}]`;
    }

    return pythonType;
  }

  private toPythonPrimitive(primitive: spec.PrimitiveType): string {
    switch (primitive) {
      case spec.PrimitiveType.Boolean: return 'bool';
      case spec.PrimitiveType.Date: return 'datetime.datetime';
      case spec.PrimitiveType.Json: return 'typing.Mapping[typing.Any, typing.Any]';
      case spec.PrimitiveType.Number: return 'jsii.Number';
      case spec.PrimitiveType.String: return 'str';
      case spec.PrimitiveType.Any: return 'typing.Any';
      default:
        throw new Error(`Unknown primitive type: ${primitive}`);
    }
  }

  private toPythonCollection(ref: spec.CollectionTypeReference): string {
    const elementPythonType = this.toPythonType(ref.collection.elementtype, { optional: false });
    switch (ref.collection.kind) {
      case spec.CollectionKind.Array: return `typing.List[${elementPythonType}]`;
      case spec.CollectionKind.Map: return `typing.Mapping[str,${elementPythonType}]`;
      default:
        throw new Error(`Unsupported collection kind: ${ref.collection.kind}`);
    }
  }

  private toPythonFQN(fqn: string): string {
    const [assemblyName, ...qualifiedIdentifiers] = fqn.split('.');
    const fqnParts: string[] = [this.findModule(assemblyName).targets!.python!.module];

    for (const part of qualifiedIdentifiers) {
      fqnParts.push(toPythonIdentifier(part));
    }

    return fqnParts.join('.');
  }
}

class PythonGenerator extends Generator {
  private package!: Package;
  private readonly types: Map<string, PythonType>;

  public constructor(options: GeneratorOptions = {}) {
    super(options);

    this.code.openBlockFormatter = s => `${s}:`;
    this.code.closeBlockFormatter = _s => '';

    this.types = new Map();
  }

  public getPythonType(fqn: string): PythonType {
    const type = this.types.get(fqn);

    if (type === undefined) {
      throw new Error(`Could not locate type: "${fqn}"`);
    }

    return type;
  }

  protected getAssemblyOutputDir(assm: spec.Assembly) {
    return path.join('src', pythonModuleNameToFilename(this.getAssemblyModuleName(assm)));
  }

  protected onBeginAssembly(assm: spec.Assembly, _fingerprint: boolean) {
    this.package = new Package(
      assm.targets!.python!.distName,
      assm.version,
      assm,
    );

    // This is the '<package>._jsii' module
    const assemblyModule = new Module(
      this.getAssemblyModuleName(assm),
      null,
      { assembly: assm,
        assemblyFilename: this.getAssemblyFileName(),
        loadAssembly: false,
        package: this.package
      },
    );

    this.package.addModule(assemblyModule);
    this.package.addData(assemblyModule, this.getAssemblyFileName(), null);
  }

  protected onEndAssembly(_assm: spec.Assembly, _fingerprint: boolean) {
    const resolver = new TypeResolver(
      this.types,
      (fqn: string) => this.findModule(fqn),
      (fqn: string) => this.findType(fqn),
    );
    this.package.write(this.code, resolver);
  }

  protected onBeginNamespace(ns: string) {
    // If we're generating the Namespace that matches our assembly, then we'll
    // actually be generating a module, otherwise we'll generate a class within
    // that module.
    if (ns === this.assembly.name) {
      // This is the main Python entry point (facade to the JSII module)

      const module = new Module(
        this.assembly.targets!.python!.module,
        ns,
        { assembly: this.assembly,
          assemblyFilename: this.getAssemblyFileName(),
          loadAssembly: ns === this.assembly.name,
          package: this.package
        },
      );

      this.package.addModule(module);
      // Add our py.typed marker to ensure that gradual typing works for this
      // package.
      this.package.addData(module, 'py.typed', '');

      this.types.set(ns, module);
    } else {
      // This should be temporary code, which can be removed and turned into an
      // error case once https://github.com/aws/jsii/issues/270 and
      // https://github.com/aws/jsii/issues/283 are solved.
      this.addPythonType(
        new Namespace(
          this,
          toPythonIdentifier(ns.replace(/^.+\.([^.]+)$/, '$1')),
          ns,
          {},
          undefined,
        ),
      );
    }
  }

  protected onBeginClass(cls: spec.ClassType, abstract: boolean | undefined) {
    const klass = new Class(
      this,
      toPythonIdentifier(cls.name),
      cls.fqn,
      {
        abstract,
        bases: (cls.base && [this.findType(cls.base)]) || [],
        interfaces: cls.interfaces && cls.interfaces.map(base => this.findType(base)),
        abstractBases: abstract ? this.getAbstractBases(cls) : [],
      },
      cls.docs,
    );

    if (cls.initializer !== undefined) {
      const { parameters = [] } = cls.initializer;

      klass.addMember(
        new Initializer(
          this,
          '__init__',
          undefined,
          parameters,
          undefined,
          cls.initializer.docs,
          { liftedProp: this.getliftedProp(cls.initializer), parent: cls },
        )
      );
    }

    this.addPythonType(klass);
  }

  protected onStaticMethod(cls: spec.ClassType, method: spec.Method) {
    const { parameters = [] } = method;

    this.getPythonType(cls.fqn).addMember(
      new StaticMethod(
        this,
        toPythonMethodName(method.name),
        method.name,
        parameters,
        method.returns,
        method.docs,
        { abstract: method.abstract, liftedProp: this.getliftedProp(method) },
      )
    );
  }

  protected onStaticProperty(cls: spec.ClassType, prop: spec.Property) {
    this.getPythonType(cls.fqn).addMember(
      new StaticProperty(
        toPythonPropertyName(prop.name, prop.const),
        prop.name,
        prop,
        prop.docs,
        { abstract: prop.abstract, immutable: prop.immutable },
      )
    );
  }

  protected onMethod(cls: spec.ClassType, method: spec.Method) {
    const { parameters = [] } = method;

    if (method.async) {
      this.getPythonType(cls.fqn).addMember(
        new AsyncMethod(
          this,
          toPythonMethodName(method.name, method.protected),
          method.name,
          parameters,
          method.returns,
          method.docs,
          { abstract: method.abstract, liftedProp: this.getliftedProp(method) },
        )
      );
    } else {
      this.getPythonType(cls.fqn).addMember(
        new Method(
          this,
          toPythonMethodName(method.name, method.protected),
          method.name,
          parameters,
          method.returns,
          method.docs,
          { abstract: method.abstract, liftedProp: this.getliftedProp(method) },
        )
      );
    }
  }

  protected onProperty(cls: spec.ClassType, prop: spec.Property) {
    this.getPythonType(cls.fqn).addMember(
      new Property(
        toPythonPropertyName(prop.name, prop.const, prop.protected),
        prop.name,
        prop,
        prop.docs,
        { abstract: prop.abstract, immutable: prop.immutable },
      )
    );
  }

  protected onUnionProperty(cls: spec.ClassType, prop: spec.Property, _union: spec.UnionTypeReference) {
    this.onProperty(cls, prop);
  }

  protected onBeginInterface(ifc: spec.InterfaceType) {
    let iface: Interface | Struct;

    if (ifc.datatype) {
      iface = new Struct(
        this,
        toPythonIdentifier(ifc.name),
        ifc.fqn,
        { bases: ifc.interfaces && ifc.interfaces.map(base => this.findType(base)) },
        ifc.docs,
      );
    } else {
      iface = new Interface(
        this,
        toPythonIdentifier(ifc.name),
        ifc.fqn,
        { bases: ifc.interfaces && ifc.interfaces.map(base => this.findType(base)) },
        ifc.docs,
      );
    }

    this.addPythonType(iface);
  }

  protected onEndInterface(_ifc: spec.InterfaceType) { return; }

  protected onInterfaceMethod(ifc: spec.InterfaceType, method: spec.Method) {
    const { parameters = [] } = method;

    this.getPythonType(ifc.fqn).addMember(
      new InterfaceMethod(
        this,
        toPythonMethodName(method.name, method.protected),
        method.name,
        parameters,
        method.returns,
        method.docs,
        { liftedProp: this.getliftedProp(method) },
      )
    );
  }

  protected onInterfaceProperty(ifc: spec.InterfaceType, prop: spec.Property) {
    let ifaceProperty: InterfaceProperty | StructField;

    if (ifc.datatype) {
      ifaceProperty = new StructField(prop);
    } else {
      ifaceProperty = new InterfaceProperty(
        toPythonPropertyName(prop.name, prop.const, prop.protected),
        prop.name,
        prop,
        prop.docs,
        { immutable: prop.immutable },
      );
    }

    this.getPythonType(ifc.fqn).addMember(ifaceProperty);
  }

  protected onBeginEnum(enm: spec.EnumType) {
    this.addPythonType(new Enum(this, toPythonIdentifier(enm.name), enm.fqn, {}, enm.docs));
  }

  protected onEnumMember(enm: spec.EnumType, member: spec.EnumMember) {
    this.getPythonType(enm.fqn).addMember(
      new EnumMember(
        toPythonIdentifier(member.name),
        member.name,
        member.docs,
      )
    );
  }

  protected onInterfaceMethodOverload(_ifc: spec.InterfaceType, _overload: spec.Method, _originalMethod: spec.Method) {
    throw new Error('Unhandled Type: InterfaceMethodOverload');
  }

  protected onMethodOverload(_cls: spec.ClassType, _overload: spec.Method, _originalMethod: spec.Method) {
    throw new Error('Unhandled Type: MethodOverload');
  }

  protected onStaticMethodOverload(_cls: spec.ClassType, _overload: spec.Method, _originalMethod: spec.Method) {
    throw new Error('Unhandled Type: StaticMethodOverload');
  }

  private getAssemblyModuleName(assm: spec.Assembly): string {
    return `${assm.targets!.python!.module}._jsii`;
  }

  private getParentFQN(fqn: string): string {
    const m = /^(.+)\.[^.]+$/.exec(fqn);

    if (m === null) {
      throw new Error(`Could not determine parent FQN of: ${fqn}`);
    }

    return m[1];
  }

  private getParent(fqn: string): PythonType {
    return this.getPythonType(this.getParentFQN(fqn));
  }

  private addPythonType(type: PythonType) {
    if (type.fqn === null) {
      throw new Error('Cannot add a Python type without a FQN.');
    }

    this.getParent(type.fqn).addMember(type);
    this.types.set(type.fqn, type);
  }

  private getliftedProp(method: spec.Method | spec.Initializer): spec.InterfaceType | undefined {
    // If there are parameters to this method, and if the last parameter's type is
    // a datatype interface, then we want to lift the members of that last paramter
    // as keyword arguments to this function.
    if (method.parameters !== undefined && method.parameters.length >= 1) {
      const lastParameter = method.parameters.slice(-1)[0];
      if (!lastParameter.variadic && spec.isNamedTypeReference(lastParameter.type)) {
        const lastParameterType = this.findType(lastParameter.type.fqn);
        if (spec.isInterfaceType(lastParameterType) && lastParameterType.datatype) {
          return lastParameterType;
        }
      }
    }

    return undefined;
  }

  private getAbstractBases(cls: spec.ClassType): spec.ClassType[] {
    const abstractBases: spec.ClassType[] = [];

    if (cls.base !== undefined) {
      const base = this.findType(cls.base);

      if (!spec.isClassType(base)) {
        throw new Error("Class inheritence that isn't a class?");
      }

      if (base.abstract) {
        abstractBases.push(base);
      }
    }

    return abstractBases;
  }
}

/**
 * Positional argument or keyword parameter
 */
interface DocumentableArgument {
  name: string;
  docs?: spec.Docs;
}

function emitDocString(code: CodeMaker, docs: spec.Docs | undefined, options: {
  arguments?: DocumentableArgument[];
  documentableItem?: string;
} = {}) {
  if ((!docs || Object.keys(docs).length === 0) && !options.arguments) { return; }
  if (!docs) { docs = {}; }

  const lines = new Array<string>();

  if (docs.summary) {
    lines.push(md2rst(docs.summary));
    brk();
  } else {
    lines.push('');
  }

  function brk() {
    if (lines.length > 0 && lines[lines.length - 1].trim() !== '') { lines.push(''); }
  }

  function block(heading: string, content: string, doBrk = true) {
    if (doBrk) { brk(); }
    lines.push(heading);
    const contentLines = md2rst(content).split('\n');
    if (contentLines.length <= 1) {
      lines.push(`:${heading}: ${contentLines.join('')}`);
    } else {
      lines.push(`:${heading}:`);
      brk();
      for (const line of contentLines) {
        lines.push(`${line}`);
      }
    }
    if (doBrk) { brk(); }
  }

  if (docs.remarks) {
    brk();
    lines.push(...md2rst(convertSnippetsInMarkdown(docs.remarks || '', options.documentableItem || 'docstring')).split('\n'));
    brk();
  }

  if (options.arguments && options.arguments.length > 0) {
    brk();
    for (const param of options.arguments) {
      // Add a line for every argument. Even if there is no description, we need
      // the docstring so that the Sphinx extension can add the type annotations.
      lines.push(`:param ${toPythonParameterName(param.name)}: ${onelineDescription(param.docs)}`);
    }
    brk();
  }

  if (docs.default) { block('default', docs.default); }
  if (docs.returns) { block('return', docs.returns); }
  if (docs.deprecated) { block('deprecated', docs.deprecated); }
  if (docs.see) { block('see', docs.see, false); }
  if (docs.stability && shouldMentionStability(docs.stability)) { block('stability', docs.stability, false); }
  if (docs.subclassable) { block('subclassable', 'Yes'); }

  for (const [k, v] of Object.entries(docs.custom || {})) {
    block(`${k}:`, v, false);
  }

  if (docs.example) {
    brk();
    lines.push('Example::');
    const exampleText = convertExample(docs.example, options.documentableItem || 'example');

    for (const line of exampleText.split('\n')) {
      lines.push(`    ${line}`);
    }
    brk();
  }

  while (lines.length > 0 && lines[lines.length - 1] === '') { lines.pop(); }

  if (lines.length === 0) { return; }

  if (lines.length === 1) {
    code.line(`"""${lines[0]}"""`);
    return;
  }

  code.line(`"""${lines[0]}`);
  lines.splice(0, 1);

  for (const line of lines) {
    code.line(line);
  }

  code.line('"""');
}

/**
 * Render a one-line description of the given docs, used for method arguments and inlined properties
 */
function onelineDescription(docs: spec.Docs | undefined) {
  // Only consider a subset of fields here, we don't have a lot of formatting space
  if (!docs) { return '-'; }

  const parts = [];
  if (docs.summary) { parts.push(md2rst(docs.summary)); }
  if (docs.remarks) { parts.push(md2rst(docs.remarks)); }
  if (docs.default) { parts.push(`Default: ${md2rst(docs.default)}`); }
  return parts.join(' ').replace(/\s+/g, ' ');
}

function shouldMentionStability(s: Stability) {
  return s === Stability.Deprecated || s === Stability.Experimental;
}

function isStruct(typeSystem: reflect.TypeSystem, ref: spec.TypeReference): boolean {
  if (!spec.isNamedTypeReference(ref)) { return false; }
  const type = typeSystem.tryFindFqn(ref.fqn);
  return type !== undefined && type.isInterfaceType() && type.isDataType();
}

const pythonTranslator = new sampiler.PythonVisitor({
  disclaimer: 'Example may have issues. See https://github.com/aws/jsii/issues/826'
});

function convertExample(example: string, filename: string): string {
  const source = new sampiler.LiteralSource(example, filename);
  const result = sampiler.translateTypeScript(source, pythonTranslator);
  sampiler.printDiagnostics(result.diagnostics, process.stderr);
  return sampiler.renderTree(result.tree);
}

function convertSnippetsInMarkdown(markdown: string, filename: string): string {
  const source = new sampiler.LiteralSource(markdown, filename);
  const result = sampiler.translateMarkdown(source, pythonTranslator, {
    languageIdentifier: 'python'
  });
  // FIXME: This should translate into an exit code somehow
  sampiler.printDiagnostics(result.diagnostics, process.stderr);
  return sampiler.renderTree(result.tree);
}<|MERGE_RESOLUTION|>--- conflicted
+++ resolved
@@ -12,8 +12,9 @@
 import { Target } from '../target';
 import { shell } from '../util';
 
-// tslint:disable-next-line:no-var-requires
+/* eslint-disable @typescript-eslint/no-var-requires */
 const spdxLicenseList = require('spdx-license-list');
+/* eslint-enable @typescript-eslint/no-var-requires */
 
 export default class Python extends Target {
   protected readonly generator = new PythonGenerator();
@@ -1129,96 +1130,6 @@
           code.line(data.data);
           code.closeFile(filepath);
         }
-<<<<<<< HEAD
-
-        code.openFile("README.md");
-        code.line(this.metadata.readme && this.metadata.readme.markdown);
-        code.closeFile("README.md");
-
-        // Strip " (build abcdef)" from the jsii version
-        const jsiiVersionSimple = this.metadata.jsiiVersion.replace(/ .*$/, '');
-
-        const classifiers = [
-            'Intended Audience :: Developers',
-            `License :: ${getLicense(this.metadata.license)}`,
-            'Operating System :: OS Independent',
-            'Programming Language :: Python :: 3',
-        ];
-        switch (this.metadata.docs && this.metadata.docs.stability) {
-            case spec.Stability.Experimental:
-                classifiers.push('Development Status :: 4 - Beta');
-                break;
-            case spec.Stability.Stable:
-                classifiers.push('Development Status :: 5 - Production/Stable');
-                break;
-            case spec.Stability.Deprecated:
-                classifiers.push('Development Status :: 7 - Inactive');
-                break;
-            default:
-                // No 'Development Status' classifier in those cases
-        }
-
-        const setupKwargs = {
-            name: this.name,
-            version: this.version,
-            description: this.metadata.description,
-            license: this.metadata.license,
-            url: this.metadata.homepage,
-            long_description_content_type: "text/markdown",
-            author: this.metadata.author.name + (
-                this.metadata.author.email !== undefined ? "<" + this.metadata.author.email + ">" : ""
-            ),
-            project_urls: {
-                Source: this.metadata.repository.url,
-            },
-            package_dir: {"": "src"},
-            packages: modules.map(m => m.pythonName),
-            package_data: packageData,
-            python_requires: ">=3.6",
-            install_requires: [`jsii~=${jsiiVersionSimple}`, "publication>=0.0.3"].concat(dependencies),
-            classifiers,
-        };
-
-        // We Need a setup.py to make this Package, actually a Package.
-        code.openFile("setup.py");
-        code.line("import json");
-        code.line("import setuptools");
-        code.line();
-        code.line('kwargs = json.loads("""');
-        code.line(JSON.stringify(setupKwargs, null, 4));
-        code.line('""")');
-        code.line();
-        code.openBlock("with open('README.md') as fp");
-        code.line("kwargs['long_description'] = fp.read()");
-        code.closeBlock();
-        code.line();
-        code.line("setuptools.setup(**kwargs)");
-        code.closeFile("setup.py");
-
-        // Because we're good citizens, we're going to go ahead and support pyproject.toml
-        // as well.
-        // TODO: Might be easier to just use a TOML library to write this out.
-        code.openFile("pyproject.toml");
-        code.line("[build-system]");
-        code.line('requires = ["setuptools >= 38.6.0", "wheel >= 0.31.0"]');
-        code.line('build-backend = "setuptools.build_meta"');
-        code.closeFile("pyproject.toml");
-
-        // We also need to write out a MANIFEST.in to ensure that all of our required
-        // files are included.
-        code.openFile("MANIFEST.in");
-        code.line("include pyproject.toml");
-        code.closeFile("MANIFEST.in");
-
-        function getLicense(licenseName: string): string {
-            const spdx = spdxLicenseList[licenseName];
-            if (spdx.osiApproved) {
-                return `OSI Approved :: ${spdx.name}`;
-            }
-            return spdx.name;
-        }
-    }
-=======
       }
 
       packageData[mod] = pdata.map(pd => pd.filename);
@@ -1255,6 +1166,7 @@
       name: this.name,
       version: this.version,
       description: this.metadata.description,
+      license: this.metadata.license,
       url: this.metadata.homepage,
       long_description_content_type: 'text/markdown',
       author: this.metadata.author.name + (
@@ -1268,8 +1180,31 @@
       package_data: packageData,
       python_requires: '>=3.6',
       install_requires: [`jsii~=${jsiiVersionSimple}`, 'publication>=0.0.3'].concat(dependencies),
+      classifiers: [
+        'Intended Audience :: Developers',
+        'Operating System :: OS Independent',
+        'Programming Language :: Python :: 3',
+      ],
     };
     /* eslint-enable @typescript-eslint/camelcase */
+
+    switch (this.metadata.docs && this.metadata.docs.stability) {
+      case spec.Stability.Experimental:
+        setupKwargs.classifiers.push('Development Status :: 4 - Beta');
+        break;
+      case spec.Stability.Stable:
+        setupKwargs.classifiers.push('Development Status :: 5 - Production/Stable');
+        break;
+      case spec.Stability.Deprecated:
+        setupKwargs.classifiers.push('Development Status :: 7 - Inactive');
+        break;
+      default:
+        // No 'Development Status' trove classifier for you!
+    }
+
+    if (spdxLicenseList[this.metadata.license] && spdxLicenseList[this.metadata.license].osiApproved) {
+      setupKwargs.classifiers.push('License :: OSI Approved');
+    }
 
     // We Need a setup.py to make this Package, actually a Package.
     // TODO:
@@ -1305,7 +1240,6 @@
     code.line('include pyproject.toml');
     code.closeFile('MANIFEST.in');
   }
->>>>>>> d1f0b3da
 }
 
 type FindModuleCallback = (fqn: string) => spec.Assembly | spec.PackageVersion;
