import { CodeMaker, toSnakeCase } from 'codemaker';
import * as escapeStringRegexp from 'escape-string-regexp';
import * as reflect from 'jsii-reflect';
import * as path from 'path';
import * as spec from '@jsii/spec';
import { Stability } from '@jsii/spec';
import { Generator, GeneratorOptions } from '../generator';
import { warn } from '../logging';
import { md2rst } from '../markdown';
import { Target, TargetOptions } from '../target';
import { shell } from '../util';
import {
  Translation,
  Rosetta,
  typeScriptSnippetFromSource,
} from 'jsii-rosetta';
import { toPythonVersionRange } from './version-utils';
import {
  INCOMPLETE_DISCLAIMER_COMPILING,
  INCOMPLETE_DISCLAIMER_NONCOMPILING,
} from '.';
import {
  NamingContext,
  toTypeName,
  PythonImports,
  mergePythonImports,
} from './python/type-name';
import { die, toPythonIdentifier } from './python/util';

// eslint-disable-next-line @typescript-eslint/no-var-requires,@typescript-eslint/no-require-imports
const spdxLicenseList = require('spdx-license-list');

export default class Python extends Target {
  protected readonly generator: PythonGenerator;

  public constructor(options: TargetOptions) {
    super(options);

    this.generator = new PythonGenerator(options.rosetta);
  }

  public async build(sourceDir: string, outDir: string): Promise<void> {
    // Format our code to make it easier to read, we do this here instead of trying
    // to do it in the code generation phase, because attempting to mix style and
    // function makes the code generation harder to maintain and read, while doing
    // this here is easy.
    // await shell("black", ["--py36", sourceDir], {});

    // Actually package up our code, both as a sdist and a wheel for publishing.
    await shell('python3', ['setup.py', 'sdist', '--dist-dir', outDir], {
      cwd: sourceDir,
    });
    await shell('python3', ['setup.py', 'bdist_wheel', '--dist-dir', outDir], {
      cwd: sourceDir,
    });
    if (await twineIsPresent()) {
      await shell('twine', ['check', path.join(outDir, '*')], {
        cwd: sourceDir,
      });
    } else {
      warn(
        'Unable to validate distribution packages because `twine` is not present. ' +
          'Run `pip3 install twine` to enable distribution package validation.',
      );
    }

    // Approximating existence check using `which`, falling back on `pip3 show`. If that fails, assume twine is not there.
    async function twineIsPresent(): Promise<boolean> {
      try {
        await shell('which', ['twine'], { cwd: sourceDir });
        return true;
      } catch {
        try {
          const output = await shell('pip3', ['show', 'twine'], {
            cwd: sourceDir,
          });
          return output.trim() !== '';
        } catch {
          return false;
        }
      }
    }
  }
}

// ##################
// # CODE GENERATOR #
// ##################

interface EmitContext extends NamingContext {
  /** @deprecated The TypeResolver */
  readonly resolver: TypeResolver;
}

const pythonModuleNameToFilename = (name: string): string => {
  return path.join(...name.split('.'));
};

const toPythonMethodName = (name: string, protectedItem = false): string => {
  let value = toPythonIdentifier(toSnakeCase(name));
  if (protectedItem) {
    value = `_${value}`;
  }
  return value;
};

const toPythonPropertyName = (
  name: string,
  constant = false,
  protectedItem = false,
): string => {
  let value = toPythonIdentifier(toSnakeCase(name));

  if (constant) {
    value = value.toUpperCase();
  }

  if (protectedItem) {
    value = `_${value}`;
  }

  return value;
};

/**
 * Converts a given signature's parameter name to what should be emitted in Python. It slugifies the
 * positional parameter names that collide with a lifted prop by appending trailing `_`. There is no
 * risk of conflicting with an other positional parameter that ends with a `_` character because
 * this is prohibited by the `jsii` compiler (parameter names MUST be camelCase, and only a single
 * `_` is permitted when it is on **leading** position)
 *
 * @param name              the name of the parameter that needs conversion.
 * @param liftedParamNames  the list of "lifted" keyword parameters in this signature. This must be
 *                          omitted when generating a name for a parameter that **is** lifted.
 */
function toPythonParameterName(
  name: string,
  liftedParamNames = new Set<string>(),
): string {
  let result = toPythonIdentifier(toSnakeCase(name));

  while (liftedParamNames.has(result)) {
    result += '_';
  }

  return result;
}

const setDifference = <T>(setA: Set<T>, setB: Set<T>): Set<T> => {
  const result = new Set<T>();
  for (const item of setA) {
    if (!setB.has(item)) {
      result.add(item);
    }
  }
  return result;
};

const sortMembers = (
  members: PythonBase[],
  resolver: TypeResolver,
): PythonBase[] => {
  let sortable = new Array<{
    member: PythonBase & ISortableType;
    dependsOn: Set<PythonType>;
  }>();
  const sorted = new Array<PythonBase>();
  const seen = new Set<PythonBase>();

  // The first thing we want to do, is push any item which is not sortable to the very
  // front of the list. This will be things like methods, properties, etc.
  for (const member of members) {
    if (!isSortableType(member)) {
      sorted.push(member);
      seen.add(member);
    } else {
      sortable.push({ member, dependsOn: new Set(member.dependsOn(resolver)) });
    }
  }

  // Now that we've pulled out everything that couldn't possibly have dependencies,
  // we will go through the remaining items, and pull off any items which have no
  // dependencies that we haven't already sorted.
  while (sortable.length > 0) {
    for (const { member, dependsOn } of sortable) {
      const diff = setDifference(dependsOn, seen);
      if ([...diff].find((dep) => !(dep instanceof PythonModule)) == null) {
        sorted.push(member);
        seen.add(member);
      }
    }

    const leftover = sortable.filter(({ member }) => !seen.has(member));
    if (leftover.length === sortable.length) {
      throw new Error(
        `Could not sort members (circular dependency?). Leftover: ${leftover
          .map((lo) => lo.member.pythonName)
          .join(', ')}`,
      );
    } else {
      sortable = leftover;
    }
  }

  return sorted;
};

interface PythonBase {
  readonly pythonName: string;

  emit(code: CodeMaker, context: EmitContext, opts?: any): void;

  requiredImports(context: EmitContext): PythonImports;
}

interface PythonType extends PythonBase {
  // The JSII FQN for this item, if this item doesn't exist as a JSII type, then it
  // doesn't have a FQN and it should be null;
  readonly fqn: string | null;

  addMember(member: PythonBase): void;
}

interface ISortableType {
  dependsOn(resolver: TypeResolver): PythonType[];
}

function isSortableType(arg: unknown): arg is ISortableType {
  return (arg as Partial<ISortableType>).dependsOn !== undefined;
}

interface PythonTypeOpts {
  bases?: spec.TypeReference[];
}

abstract class BasePythonClassType implements PythonType, ISortableType {
  protected bases: spec.TypeReference[];
  protected members: PythonBase[];

  public constructor(
    protected readonly generator: PythonGenerator,
    public readonly pythonName: string,
    public readonly fqn: string | null,
    opts: PythonTypeOpts,
    protected readonly docs: spec.Docs | undefined,
  ) {
    const { bases = [] } = opts;

    this.bases = bases;
    this.members = [];
  }

  public dependsOn(resolver: TypeResolver): PythonType[] {
    const dependencies = new Array<PythonType>();
    const parent = resolver.getParent(this.fqn!);

    // We need to return any bases that are in the same module at the same level of
    // nesting.
    const seen = new Set<string>();
    for (const base of this.bases) {
      if (spec.isNamedTypeReference(base)) {
        if (resolver.isInModule(base)) {
          // Given a base, we need to locate the base's parent that is the same as
          // our parent, because we only care about dependencies that are at the
          // same level of our own.
          // TODO: We might need to recurse into our members to also find their
          //       dependencies.
          let baseItem = resolver.getType(base);
          let baseParent = resolver.getParent(base);
          while (baseParent !== parent) {
            baseItem = baseParent;
            baseParent = resolver.getParent(baseItem.fqn!);
          }

          if (!seen.has(baseItem.fqn!)) {
            dependencies.push(baseItem);
            seen.add(baseItem.fqn!);
          }
        }
      }
    }

    return dependencies;
  }

  public requiredImports(context: EmitContext): PythonImports {
    return mergePythonImports(
      ...this.bases.map((base) => toTypeName(base).requiredImports(context)),
      ...this.members.map((mem) => mem.requiredImports(context)),
    );
  }

  public addMember(member: PythonBase) {
    this.members.push(member);
  }

  public emit(code: CodeMaker, context: EmitContext) {
    context = { ...context, nestingScope: this.fqn! };

    const classParams = this.getClassParams(context);
    const bases = classParams.length > 0 ? `(${classParams.join(', ')})` : '';

    code.openBlock(`class ${this.pythonName}${bases}`);
    this.generator.emitDocString(code, this.docs, {
      documentableItem: `class-${this.pythonName}`,
    });

    this.emitPreamble(code, context);

    if (this.members.length > 0) {
      const resolver = this.boundResolver(context.resolver);
      for (const member of sortMembers(this.members, resolver)) {
        member.emit(code, { ...context, resolver });
      }
    } else {
      code.line('pass');
    }

    code.closeBlock();
  }

  protected boundResolver(resolver: TypeResolver): TypeResolver {
    if (this.fqn == null) {
      return resolver;
    }
    return resolver.bind(this.fqn);
  }

  protected abstract getClassParams(context: EmitContext): string[];

  protected emitPreamble(_code: CodeMaker, _context: EmitContext) {
    return;
  }
}

interface BaseMethodOpts {
  abstract?: boolean;
  liftedProp?: spec.InterfaceType;
  parent: spec.NamedTypeReference;
}

interface BaseMethodEmitOpts {
  renderAbstract?: boolean;
  forceEmitBody?: boolean;
}

abstract class BaseMethod implements PythonBase {
  public readonly abstract: boolean;

  protected abstract readonly implicitParameter: string;
  protected readonly jsiiMethod!: string;
  protected readonly decorator?: string;
  protected readonly classAsFirstParameter: boolean = false;
  protected readonly returnFromJSIIMethod: boolean = true;
  protected readonly shouldEmitBody: boolean = true;

  private readonly liftedProp?: spec.InterfaceType;
  private readonly parent: spec.NamedTypeReference;

  public constructor(
    protected readonly generator: PythonGenerator,
    public readonly pythonName: string,
    private readonly jsName: string | undefined,
    private readonly parameters: spec.Parameter[],
    private readonly returns: spec.OptionalValue | undefined,
    private readonly docs: spec.Docs | undefined,
    opts: BaseMethodOpts,
  ) {
    this.abstract = !!opts.abstract;
    this.liftedProp = opts.liftedProp;
    this.parent = opts.parent;
  }

  public requiredImports(context: EmitContext): PythonImports {
    return mergePythonImports(
      toTypeName(this.returns).requiredImports(context),
      ...this.parameters.map((param) =>
        toTypeName(param).requiredImports(context),
      ),
    );
  }

  public emit(
    code: CodeMaker,
    context: EmitContext,
    opts?: BaseMethodEmitOpts,
  ) {
    const { renderAbstract = true, forceEmitBody = false } = opts ?? {};

    const returnType: string = toTypeName(this.returns).pythonType(context);

    // We cannot (currently?) blindly use the names given to us by the JSII for
    // initializers, because our keyword lifting will allow two names to clash.
    // This can hopefully be removed once we get https://github.com/aws/jsii/issues/288
    // resolved, so build up a list of all of the prop names so we can check against
    // them later.
    const liftedPropNames = new Set<string>();
    if (this.liftedProp?.properties?.length ?? 0 >= 1) {
      for (const prop of this.liftedProp!.properties!) {
        liftedPropNames.add(toPythonParameterName(prop.name));
      }
    }

    // We need to turn a list of JSII parameters, into Python style arguments with
    // gradual typing, so we'll have to iterate over the list of parameters, and
    // build the list, converting as we go.
    const pythonParams: string[] = [];
    for (const param of this.parameters) {
      // We cannot (currently?) blindly use the names given to us by the JSII for
      // initializers, because our keyword lifting will allow two names to clash.
      // This can hopefully be removed once we get https://github.com/aws/jsii/issues/288
      // resolved.
      const paramName: string = toPythonParameterName(
        param.name,
        liftedPropNames,
      );

      const paramType = toTypeName(param).pythonType(context);
      const paramDefault = param.optional ? '=None' : '';

      pythonParams.push(`${paramName}: ${paramType}${paramDefault}`);
    }

    const documentableArgs = this.parameters
      // If there's liftedProps, the last argument is the struct and it won't be _actually_ emitted.
      .filter((_, index) =>
        this.liftedProp != null ? index < this.parameters.length - 1 : true,
      )
      .map((param) => ({
        ...param,
        name: toPythonParameterName(param.name, liftedPropNames),
      }));

    // If we have a lifted parameter, then we'll drop the last argument to our params
    // and then we'll lift all of the params of the lifted type as keyword arguments
    // to the function.
    if (this.liftedProp !== undefined) {
      // Remove our last item.
      pythonParams.pop();
      const liftedProperties = this.getLiftedProperties(context.resolver);

      if (liftedProperties.length >= 1) {
        // All of these parameters are keyword only arguments, so we'll mark them
        // as such.
        pythonParams.push('*');

        // Iterate over all of our props, and reflect them into our params.
        for (const prop of liftedProperties) {
          const paramName = toPythonParameterName(prop.name);
          const paramType = toTypeName(prop).pythonType(context);
          const paramDefault = prop.optional ? '=None' : '';

          pythonParams.push(`${paramName}: ${paramType}${paramDefault}`);
        }
      }

      // Document them as keyword arguments
      documentableArgs.push(...liftedProperties);
    } else if (
      this.parameters.length >= 1 &&
      this.parameters[this.parameters.length - 1].variadic
    ) {
      // Another situation we could be in, is that instead of having a plain parameter
      // we have a variadic parameter where we need to expand the last parameter as a
      // *args.
      pythonParams.pop();

      const lastParameter = this.parameters.slice(-1)[0];
      const paramName = toPythonParameterName(lastParameter.name);
      const paramType = toTypeName(lastParameter.type).pythonType(context);

      pythonParams.push(`*${paramName}: ${paramType}`);
    }

    if (this.jsName !== undefined) {
      code.line(`@jsii.member(jsii_name="${this.jsName}")`);
    }

    if (this.decorator !== undefined) {
      code.line(`@${this.decorator}`);
    }

    if (renderAbstract && this.abstract) {
      code.line('@abc.abstractmethod');
    }

<<<<<<< HEAD
    pythonParams.unshift(slugifyAsNeeded(this.implicitParameter, pythonParams.map(param => param.split(':')[0].trim())));

    code.openBlock(`def ${this.pythonName}(${pythonParams.join(', ')}) -> ${returnType}`);
    this.generator.emitDocString(code, this.docs, { arguments: documentableArgs, documentableItem: `method-${this.pythonName}` });
    this.emitBody(code, resolver, renderAbstract, forceEmitBody, liftedPropNames);
=======
    code.openBlock(
      `def ${this.pythonName}(${pythonParams.join(', ')}) -> ${returnType}`,
    );
    this.generator.emitDocString(code, this.docs, {
      arguments: documentableArgs,
      documentableItem: `method-${this.pythonName}`,
    });
    this.emitBody(
      code,
      context,
      renderAbstract,
      forceEmitBody,
      liftedPropNames,
    );
>>>>>>> 7e9250c7
    code.closeBlock();
  }

  private emitBody(
    code: CodeMaker,
    context: EmitContext,
    renderAbstract: boolean,
    forceEmitBody: boolean,
    liftedPropNames: Set<string>,
  ) {
    if (
      (!this.shouldEmitBody && !forceEmitBody) ||
      (renderAbstract && this.abstract)
    ) {
      code.line('...');
    } else {
      if (this.liftedProp !== undefined) {
        this.emitAutoProps(code, context, liftedPropNames);
      }

      this.emitJsiiMethodCall(code, context, liftedPropNames);
    }
  }

  private emitAutoProps(
    code: CodeMaker,
    context: EmitContext,
    liftedPropNames: Set<string>,
  ) {
    const lastParameter = this.parameters.slice(-1)[0];
    const argName = toPythonParameterName(lastParameter.name, liftedPropNames);
    const typeName = toTypeName(lastParameter.type).pythonType({
      ...context,
      typeAnnotation: false,
    });

    // We need to build up a list of properties, which are mandatory, these are the
    // ones we will specifiy to start with in our dictionary literal.
    const liftedProps = this.getLiftedProperties(context.resolver).map(
      (p) => new StructField(this.generator, p),
    );
    const assignments = liftedProps
      .map((p) => p.pythonName)
      .map((v) => `${v}=${v}`);

    code.line(`${argName} = ${typeName}(${assignments.join(', ')})`);
    code.line();
  }

  private emitJsiiMethodCall(
    code: CodeMaker,
    context: EmitContext,
    liftedPropNames: Set<string>,
  ) {
    const methodPrefix: string = this.returnFromJSIIMethod ? 'return ' : '';

    const jsiiMethodParams: string[] = [];
    if (this.classAsFirstParameter) {
      if (this.parent === undefined) {
        throw new Error('Parent not known.');
      }
      jsiiMethodParams.push(
        toTypeName(this.parent).pythonType({
          ...context,
          typeAnnotation: false,
        }),
      );
    }
    jsiiMethodParams.push(this.implicitParameter);
    if (this.jsName !== undefined) {
      jsiiMethodParams.push(`"${this.jsName}"`);
    }

    // If the last arg is variadic, expand the tuple
    const params: string[] = [];
    for (const param of this.parameters) {
      let expr = toPythonParameterName(param.name, liftedPropNames);
      if (param.variadic) {
        expr = `*${expr}`;
      }
      params.push(expr);
    }

    code.line(
      `${methodPrefix}jsii.${this.jsiiMethod}(${jsiiMethodParams.join(
        ', ',
      )}, [${params.join(', ')}])`,
    );
  }

  private getLiftedProperties(resolver: TypeResolver): spec.Property[] {
    const liftedProperties: spec.Property[] = [];

    const stack = [this.liftedProp];
    let current = stack.shift();
    while (current !== undefined) {
      // Add any interfaces that this interface depends on, to the list.
      if (current.interfaces !== undefined) {
        stack.push(
          ...current.interfaces.map(
            (ifc) => resolver.dereference(ifc) as spec.InterfaceType,
          ),
        );
      }

      // Add all of the properties of this interface to our list of properties.
      if (current.properties !== undefined) {
        liftedProperties.push(...current.properties);
      }

      // Finally, grab our next item.
      current = stack.shift();
    }

    return liftedProperties;
  }
}

interface BasePropertyOpts {
  abstract?: boolean;
  immutable?: boolean;
  parent: spec.NamedTypeReference;
}

interface BasePropertyEmitOpts {
  renderAbstract?: boolean;
  forceEmitBody?: boolean;
}

abstract class BaseProperty implements PythonBase {
  public readonly abstract: boolean;

  protected abstract readonly decorator: string;
  protected abstract readonly implicitParameter: string;
  protected readonly jsiiGetMethod!: string;
  protected readonly jsiiSetMethod!: string;
  protected readonly shouldEmitBody: boolean = true;

  private readonly immutable: boolean;

  public constructor(
    private readonly generator: PythonGenerator,
    public readonly pythonName: string,
    private readonly jsName: string,
    private readonly type: spec.OptionalValue,
    private readonly docs: spec.Docs | undefined,
    opts: BasePropertyOpts,
  ) {
    const { abstract = false, immutable = false } = opts;

    this.abstract = abstract;
    this.immutable = immutable;
  }

  public requiredImports(context: EmitContext): PythonImports {
    return toTypeName(this.type).requiredImports(context);
  }

  public emit(
    code: CodeMaker,
    context: EmitContext,
    opts?: BasePropertyEmitOpts,
  ) {
    const { renderAbstract = true, forceEmitBody = false } = opts ?? {};
    const pythonType = toTypeName(this.type).pythonType(context);

    code.line(`@${this.decorator}`);
    code.line(`@jsii.member(jsii_name="${this.jsName}")`);
    if (renderAbstract && this.abstract) {
      code.line('@abc.abstractmethod');
    }
    code.openBlock(
      `def ${this.pythonName}(${this.implicitParameter}) -> ${pythonType}`,
    );
    this.generator.emitDocString(code, this.docs, {
      documentableItem: `prop-${this.pythonName}`,
    });
    if (
      (this.shouldEmitBody || forceEmitBody) &&
      (!renderAbstract || !this.abstract)
    ) {
      code.line(
        `return jsii.${this.jsiiGetMethod}(${this.implicitParameter}, "${this.jsName}")`,
      );
    } else {
      code.line('...');
    }
    code.closeBlock();

    if (!this.immutable) {
      code.line(`@${this.pythonName}.setter`);
      if (renderAbstract && this.abstract) {
        code.line('@abc.abstractmethod');
      }
      code.openBlock(
        `def ${this.pythonName}(${this.implicitParameter}, value: ${pythonType}) -> None`,
      );
      if (
        (this.shouldEmitBody || forceEmitBody) &&
        (!renderAbstract || !this.abstract)
      ) {
        code.line(
          `jsii.${this.jsiiSetMethod}(${this.implicitParameter}, "${this.jsName}", value)`,
        );
      } else {
        code.line('...');
      }
      code.closeBlock();
    }
  }
}

class Interface extends BasePythonClassType {
  public emit(code: CodeMaker, context: EmitContext) {
    context = { ...context, nestingScope: this.fqn! };
    code.line(`@jsii.interface(jsii_type="${this.fqn}")`);

    // First we do our normal class logic for emitting our members.
    super.emit(code, context);

    // Then, we have to emit a Proxy class which implements our proxy interface.
    const proxyBases: string[] = this.bases.map(
      (b) =>
        `jsii.proxy_for(${toTypeName(b).pythonType({
          ...context,
          typeAnnotation: false,
        })})`,
    );
    code.openBlock(
      `class ${this.getProxyClassName()}(${proxyBases.join(', ')})`,
    );
    this.generator.emitDocString(code, this.docs, {
      documentableItem: `class-${this.pythonName}`,
    });
    code.line(`__jsii_type__ = "${this.fqn}"`);

    if (this.members.length > 0) {
      for (const member of this.members) {
        member.emit(code, context, { forceEmitBody: true });
      }
    } else {
      code.line('pass');
    }

    code.closeBlock();
  }

  protected getClassParams(context: EmitContext): string[] {
    const params: string[] = this.bases.map((b) =>
      toTypeName(b).pythonType({ ...context, typeAnnotation: false }),
    );

    params.push('jsii.compat.Protocol');

    return params;
  }

  protected emitPreamble(code: CodeMaker, _context: EmitContext) {
    code.line('@builtins.staticmethod');
    code.openBlock('def __jsii_proxy_class__()');
    code.line(`return ${this.getProxyClassName()}`);
    code.closeBlock();
  }

  private getProxyClassName(): string {
    return `_${this.pythonName}Proxy`;
  }
}

class InterfaceMethod extends BaseMethod {
  protected readonly implicitParameter: string = 'self';
  protected readonly jsiiMethod: string = 'invoke';
  protected readonly shouldEmitBody: boolean = false;
}

class InterfaceProperty extends BaseProperty {
  protected readonly decorator: string = 'builtins.property';
  protected readonly implicitParameter: string = 'self';
  protected readonly jsiiGetMethod: string = 'get';
  protected readonly jsiiSetMethod: string = 'set';
  protected readonly shouldEmitBody: boolean = false;
}

class Struct extends BasePythonClassType {
  protected directMembers = new Array<StructField>();

  public addMember(member: PythonBase): void {
    if (!(member instanceof StructField)) {
      throw new Error('Must add StructField to Struct');
    }
    this.directMembers.push(member);
  }

  public emit(code: CodeMaker, context: EmitContext) {
    context = { ...context, nestingScope: this.fqn! };
    const baseInterfaces = this.getClassParams(context);

    code.line(
      `@jsii.data_type(jsii_type="${
        this.fqn
      }", jsii_struct_bases=[${baseInterfaces.join(
        ', ',
      )}], name_mapping=${this.propertyMap()})`,
    );
    code.openBlock(`class ${this.pythonName}(${baseInterfaces.join(', ')})`);
    this.emitConstructor(code, context);

    for (const member of this.allMembers) {
      this.emitGetter(member, code, context);
    }

    this.emitMagicMethods(code);

    code.closeBlock();
  }

  public requiredImports(context: EmitContext) {
    return mergePythonImports(
      super.requiredImports(context),
      ...this.allMembers.map((mem) => mem.requiredImports(context)),
    );
  }

  protected getClassParams(context: EmitContext): string[] {
    return this.bases.map((b) =>
      toTypeName(b).pythonType({ ...context, typeAnnotation: false }),
    );
  }

  /**
   * Find all fields (inherited as well)
   */
  private get allMembers(): StructField[] {
    return this.thisInterface.allProperties.map(
      (x) => new StructField(this.generator, x.spec),
    );
  }

  private get thisInterface() {
    if (this.fqn === null) {
      throw new Error('FQN not set');
    }
    return this.generator.reflectAssembly.system.findInterface(this.fqn);
  }

  private emitConstructor(code: CodeMaker, context: EmitContext) {
    const members = this.allMembers;

    const kwargs = members.map((m) => m.constructorDecl(context));

<<<<<<< HEAD
    const implicitParameter = slugifyAsNeeded('self', members.map(m => m.pythonName));
    const constructorArguments = kwargs.length > 0 ? [implicitParameter, '*', ...kwargs] : [implicitParameter];
=======
    const constructorArguments =
      kwargs.length > 0 ? ['self', '*', ...kwargs] : ['self'];
>>>>>>> 7e9250c7

    code.openBlock(`def __init__(${constructorArguments.join(', ')}) -> None`);
    this.emitConstructorDocstring(code);

    // Re-type struct arguments that were passed as "dict"
    for (const member of members.filter((m) => m.isStruct(this.generator))) {
      // Note that "None" is NOT an instance of dict (that's convenient!)
      const typeName = toTypeName(member.type.type).pythonType({
        ...context,
        typeAnnotation: false,
      });
      code.line(
        `if isinstance(${member.pythonName}, dict): ${member.pythonName} = ${typeName}(**${member.pythonName})`,
      );
    }

    // Required properties, those will always be put into the dict
<<<<<<< HEAD
    code.line(`${implicitParameter}._values = {`);
    for (const member of members.filter(m => !m.optional)) {
=======
    code.line('self._values = {');
    for (const member of members.filter((m) => !m.optional)) {
>>>>>>> 7e9250c7
      code.line(`    '${member.pythonName}': ${member.pythonName},`);
    }
    code.line('}');

    // Optional properties, will only be put into the dict if they're not None
<<<<<<< HEAD
    for (const member of members.filter(m => m.optional)) {
      code.line(`if ${member.pythonName} is not None: ${implicitParameter}._values["${member.pythonName}"] = ${member.pythonName}`);
=======
    for (const member of members.filter((m) => m.optional)) {
      code.line(
        `if ${member.pythonName} is not None: self._values["${member.pythonName}"] = ${member.pythonName}`,
      );
>>>>>>> 7e9250c7
    }

    code.closeBlock();
  }

  private emitConstructorDocstring(code: CodeMaker) {
    const args: DocumentableArgument[] = this.allMembers.map((m) => ({
      name: m.pythonName,
      docs: m.docs,
    }));
    this.generator.emitDocString(code, this.docs, {
      arguments: args,
      documentableItem: `class-${this.pythonName}`,
    });
  }

  private emitGetter(
    member: StructField,
    code: CodeMaker,
    context: EmitContext,
  ) {
    code.line('@builtins.property');
    code.openBlock(
      `def ${member.pythonName}(self) -> ${member.typeAnnotation(context)}`,
    );
    member.emitDocString(code);
    code.line(`return self._values.get('${member.pythonName}')`);
    code.closeBlock();
  }

  private emitMagicMethods(code: CodeMaker) {
    code.openBlock('def __eq__(self, rhs) -> bool');
    code.line(
      'return isinstance(rhs, self.__class__) and rhs._values == self._values',
    );
    code.closeBlock();

    code.openBlock('def __ne__(self, rhs) -> bool');
    code.line('return not (rhs == self)');
    code.closeBlock();

    code.openBlock('def __repr__(self) -> str');
    code.line(
      `return '${this.pythonName}(%s)' % ', '.join(k + '=' + repr(v) for k, v in self._values.items())`,
    );
    code.closeBlock();
  }

  private propertyMap() {
    const ret = new Array<string>();
    for (const member of this.allMembers) {
      ret.push(`'${member.pythonName}': '${member.jsiiName}'`);
    }
    return `{${ret.join(', ')}}`;
  }
}

class StructField implements PythonBase {
  public readonly pythonName: string;
  public readonly jsiiName: string;
  public readonly docs?: spec.Docs;
  public readonly type: spec.OptionalValue;

  public constructor(
    private readonly generator: PythonGenerator,
    public readonly prop: spec.Property,
  ) {
    this.pythonName = toPythonPropertyName(prop.name);
    this.jsiiName = prop.name;
    this.type = prop;
    this.docs = prop.docs;
  }

  public get optional(): boolean {
    return !!this.type.optional;
  }

  public requiredImports(context: EmitContext): PythonImports {
    return toTypeName(this.type).requiredImports(context);
  }

  public isStruct(generator: PythonGenerator): boolean {
    return isStruct(generator.reflectAssembly.system, this.type.type);
  }

  public constructorDecl(context: EmitContext) {
    const opt = this.optional ? '=None' : '';
    return `${this.pythonName}: ${this.typeAnnotation(context)}${opt}`;
  }

  /**
   * Return the Python type annotation for this type
   */
  public typeAnnotation(context: EmitContext) {
    return toTypeName(this.type).pythonType(context);
  }

  public emitDocString(code: CodeMaker) {
    this.generator.emitDocString(code, this.docs, {
      documentableItem: `prop-${this.pythonName}`,
    });
  }

  public emit(code: CodeMaker, context: EmitContext) {
    const resolvedType = this.typeAnnotation(context);
    code.line(`${this.pythonName}: ${resolvedType}`);
    this.emitDocString(code);
  }
}

interface ClassOpts extends PythonTypeOpts {
  abstract?: boolean;
  interfaces?: spec.NamedTypeReference[];
  abstractBases?: spec.ClassType[];
}

class Class extends BasePythonClassType implements ISortableType {
  private readonly abstract: boolean;
  private readonly abstractBases: spec.ClassType[];
  private readonly interfaces: spec.NamedTypeReference[];

  public constructor(
    generator: PythonGenerator,
    name: string,
    fqn: string,
    opts: ClassOpts,
    docs: spec.Docs | undefined,
  ) {
    super(generator, name, fqn, opts, docs);

    const { abstract = false, interfaces = [], abstractBases = [] } = opts;

    this.abstract = abstract;
    this.interfaces = interfaces;
    this.abstractBases = abstractBases;
  }

  public dependsOn(resolver: TypeResolver): PythonType[] {
    const dependencies: PythonType[] = super.dependsOn(resolver);
    const parent = resolver.getParent(this.fqn!);

    // We need to return any ifaces that are in the same module at the same level of
    // nesting.
    const seen = new Set<string>();
    for (const iface of this.interfaces) {
      if (resolver.isInModule(iface)) {
        // Given a iface, we need to locate the ifaces's parent that is the same
        // as our parent, because we only care about dependencies that are at the
        // same level of our own.
        // TODO: We might need to recurse into our members to also find their
        //       dependencies.
        let ifaceItem = resolver.getType(iface);
        let ifaceParent = resolver.getParent(iface);
        while (ifaceParent !== parent) {
          ifaceItem = ifaceParent;
          ifaceParent = resolver.getParent(ifaceItem.fqn!);
        }

        if (!seen.has(ifaceItem.fqn!)) {
          dependencies.push(ifaceItem);
          seen.add(ifaceItem.fqn!);
        }
      }
    }

    return dependencies;
  }

  public requiredImports(context: EmitContext): PythonImports {
    return mergePythonImports(
      super.requiredImports(context), // Takes care of base & members
      ...this.interfaces.map((base) =>
        toTypeName(base).requiredImports(context),
      ),
    );
  }

  public emit(code: CodeMaker, context: EmitContext) {
    // First we emit our implments decorator
    if (this.interfaces.length > 0) {
      const interfaces: string[] = this.interfaces.map((b) =>
        toTypeName(b).pythonType({ ...context, typeAnnotation: false }),
      );
      code.line(`@jsii.implements(${interfaces.join(', ')})`);
    }

    // Then we do our normal class logic for emitting our members.
    super.emit(code, context);

    // Then, if our class is Abstract, we have to go through and redo all of
    // this logic, except only emiting abstract methods and properties as non
    // abstract, and subclassing our initial class.
    if (this.abstract) {
      context = { ...context, nestingScope: this.fqn! };

      const proxyBases = [this.pythonName];
      for (const base of this.abstractBases) {
        proxyBases.push(
          `jsii.proxy_for(${toTypeName(base).pythonType({
            ...context,
            typeAnnotation: false,
          })})`,
        );
      }

      code.openBlock(
        `class ${this.getProxyClassName()}(${proxyBases.join(', ')})`,
      );

      // Filter our list of members to *only* be abstract members, and not any
      // other types.
      const abstractMembers = this.members.filter(
        (m) =>
          (m instanceof BaseMethod || m instanceof BaseProperty) && m.abstract,
      );
      if (abstractMembers.length > 0) {
        for (const member of abstractMembers) {
          member.emit(code, context, { renderAbstract: false });
        }
      } else {
        code.line('pass');
      }

      code.closeBlock();
    }
  }

  protected emitPreamble(code: CodeMaker, _context: EmitContext) {
    if (this.abstract) {
      code.line('@builtins.staticmethod');
      code.openBlock('def __jsii_proxy_class__()');
      code.line(`return ${this.getProxyClassName()}`);
      code.closeBlock();
    }
  }

  protected getClassParams(context: EmitContext): string[] {
    const params: string[] = this.bases.map((b) =>
      toTypeName(b).pythonType({ ...context, typeAnnotation: false }),
    );
    const metaclass: string = this.abstract ? 'JSIIAbstractClass' : 'JSIIMeta';

    params.push(`metaclass=jsii.${metaclass}`);
    params.push(`jsii_type="${this.fqn}"`);

    return params;
  }

  private getProxyClassName(): string {
    return `_${this.pythonName}Proxy`;
  }
}

class StaticMethod extends BaseMethod {
  protected readonly decorator?: string = 'builtins.classmethod';
  protected readonly implicitParameter: string = 'cls';
  protected readonly jsiiMethod: string = 'sinvoke';
}

class Initializer extends BaseMethod {
  protected readonly implicitParameter: string = 'self';
  protected readonly jsiiMethod: string = 'create';
  protected readonly classAsFirstParameter: boolean = true;
  protected readonly returnFromJSIIMethod: boolean = false;
}

class Method extends BaseMethod {
  protected readonly implicitParameter: string = 'self';
  protected readonly jsiiMethod: string = 'invoke';
}

class AsyncMethod extends BaseMethod {
  protected readonly implicitParameter: string = 'self';
  protected readonly jsiiMethod: string = 'ainvoke';
}

class StaticProperty extends BaseProperty {
  protected readonly decorator: string = 'jsii.python.classproperty';
  protected readonly implicitParameter: string = 'cls';
  protected readonly jsiiGetMethod: string = 'sget';
  protected readonly jsiiSetMethod: string = 'sset';
}

class Property extends BaseProperty {
  protected readonly decorator: string = 'builtins.property';
  protected readonly implicitParameter: string = 'self';
  protected readonly jsiiGetMethod: string = 'get';
  protected readonly jsiiSetMethod: string = 'set';
}

class Enum extends BasePythonClassType {
  public emit(code: CodeMaker, context: EmitContext) {
    context = { ...context, nestingScope: this.fqn! };
    code.line(`@jsii.enum(jsii_type="${this.fqn}")`);
    return super.emit(code, context);
  }

  protected getClassParams(_context: EmitContext): string[] {
    return ['enum.Enum'];
  }

  public requiredImports(context: EmitContext): PythonImports {
    return super.requiredImports(context);
  }
}

class EnumMember implements PythonBase {
  public constructor(
    private readonly generator: PythonGenerator,
    public readonly pythonName: string,
    private readonly value: string,
    private readonly docs: spec.Docs | undefined,
  ) {
    this.pythonName = pythonName;
    this.value = value;
  }

  public dependsOnModules() {
    return new Set<string>();
  }

  public emit(code: CodeMaker, _context: EmitContext) {
    code.line(`${this.pythonName} = "${this.value}"`);
    this.generator.emitDocString(code, this.docs, {
      documentableItem: `enum-${this.pythonName}`,
    });
  }

  public requiredImports(_context: EmitContext): PythonImports {
    return {};
  }
}

interface ModuleOpts {
  assembly: spec.Assembly;
  assemblyFilename: string;
  loadAssembly?: boolean;
  package?: Package;
}

class PythonModule implements PythonType {
  private readonly assembly: spec.Assembly;
  private readonly assemblyFilename: string;
  private readonly loadAssembly: boolean;
  private readonly members = new Array<PythonBase>();
  private readonly package?: Package;

  public constructor(
    public readonly pythonName: string,
    public readonly fqn: string | null,
    opts: ModuleOpts,
  ) {
    this.assembly = opts.assembly;
    this.assemblyFilename = opts.assemblyFilename;
    this.loadAssembly = !!opts.loadAssembly;
    this.package = opts.package;
  }

  public addMember(member: PythonBase) {
    this.members.push(member);
  }

  public requiredImports(context: EmitContext): PythonImports {
    return mergePythonImports(
      ...this.members.map((mem) => mem.requiredImports(context)),
    );
  }

  public emit(code: CodeMaker, context: EmitContext) {
    this.emitModuleDocumentation(code);

    const resolver = this.fqn
      ? context.resolver.bind(this.fqn, this.pythonName)
      : context.resolver;
    context = {
      ...context,
      submodule: this.fqn ?? context.submodule,
      resolver,
    };

    // Before we write anything else, we need to write out our module headers, this
    // is where we handle stuff like imports, any required initialization, etc.
    code.line('import abc');
    code.line('import builtins');
    code.line('import datetime');
    code.line('import enum');
    code.line('import typing');
    code.line();
    code.line('import jsii');
    code.line('import jsii.compat');
    code.line('import publication');

    // Determine if we need to write out the kernel load line.
    if (this.loadAssembly) {
      this.emitDependencyImports(code);

      code.line();
      const params = [
        `"${this.assembly.name}"`,
        `"${this.assembly.version}"`,
        '__name__[0:-6]', // Removing the "._jsii" from the tail!
        `"${this.assemblyFilename}"`,
      ];
      code.line(
        `__jsii_assembly__ = jsii.JSIIAssembly.load(${params.join(', ')})`,
      );
    } else {
      // Then we must import the ._jsii subpackage.
      code.line();
      let distanceFromRoot = 0;
      for (
        let curr = this.fqn!;
        curr !== this.assembly.name;
        curr = curr.substring(0, curr.lastIndexOf('.'))
      ) {
        distanceFromRoot++;
      }
      code.line(`from ${'.'.repeat(distanceFromRoot + 1)}_jsii import *`);

      this.emitRequiredImports(code, context);
    }

    code.line();
    if (this.members.length > 0) {
      code.line();
    }

    // Emit all of our members.
    for (const member of sortMembers(this.members, resolver)) {
      member.emit(code, context);
    }

    // Whatever names we've exported, we'll write out our __all__ that lists them.
    const exportedMembers = this.members.map((m) => `"${m.pythonName}"`);
    if (this.loadAssembly) {
      exportedMembers.push('"__jsii_assembly__"');
    }

    // Declare the list of "public" members this module exports
    code.indent('__all__ = [');
    for (const member of exportedMembers.sort()) {
      // Writing one by line might be _a lot_ of lines, but it'll make reviewing changes to the list easier. Trust me.
      code.line(`${member},`);
    }
    code.unindent(']');

    // Finally, we'll use publication to ensure that all of the non-public names
    // get hidden from dir(), tab-complete, etc.
    code.line();
    code.line('publication.publish()');
  }

  /**
   * Emit the README as module docstring if this is the entry point module (it loads the assembly)
   */
  private emitModuleDocumentation(code: CodeMaker) {
    if (
      this.package &&
      this.fqn === this.assembly.name &&
      this.package.convertedReadme.trim().length > 0
    ) {
      code.line('"""');
      code.line(this.package.convertedReadme);
      code.line('"""');
    }
  }

  private emitDependencyImports(code: CodeMaker) {
    // Collect all the (direct) dependencies' ._jsii packages.
    const deps = Object.keys(this.assembly.dependencies ?? {})
      .map(
        (dep) =>
          this.assembly.dependencyClosure?.[dep]?.targets?.python?.module ??
          die(`No Python target was configrued for the dependency "${dep}".`),
      )
      .map((mod) => `${mod}._jsii`)
      .sort();

    // Now actually write the import statements...
    if (deps.length > 0) {
      code.line();
      for (const moduleName of deps) {
        code.line(`import ${moduleName}`);
      }
    }
  }

  private emitRequiredImports(code: CodeMaker, context: EmitContext) {
    const requiredImports = this.requiredImports(context);
    const statements = Object.entries(requiredImports)
      .map(([sourcePackage, items]) => toImportStatements(sourcePackage, items))
      .reduce((acc, elt) => [...acc, ...elt], new Array<string>())
      .sort(importComparator);

    if (statements.length > 0) {
      code.line();
    }
    for (const statement of statements) {
      code.line(statement);
    }

    function toImportStatements(
      sourcePkg: string,
      items: ReadonlySet<string>,
    ): string[] {
      const result = new Array<string>();
      if (items.has('')) {
        result.push(`import ${sourcePkg}`);
      }
      const pieceMeal = Array.from(items).filter((i) => i !== '');
      if (pieceMeal.length > 0) {
        result.push(`from ${sourcePkg} import (${pieceMeal.join(', ')})`);
      }
      return result;
    }

    function importComparator(left: string, right: string) {
      if (left.startsWith('import') === right.startsWith('import')) {
        return left.localeCompare(right);
      }
      // We want "from .foo import (...)" to be *after* "import bar"
      return right.localeCompare(left);
    }
  }
}

interface PackageData {
  filename: string;
  data: string | null;
}

class Package {
  public convertedReadme = '';

  public readonly name: string;
  public readonly version: string;
  public readonly metadata: spec.Assembly;

  private readonly modules = new Map<string, PythonModule>();
  private readonly data = new Map<string, PackageData[]>();

  public constructor(
    private readonly generator: PythonGenerator,
    name: string,
    version: string,
    metadata: spec.Assembly,
  ) {
    this.name = name;
    this.version = version;
    this.metadata = metadata;
  }

  public addModule(module: PythonModule) {
    this.modules.set(module.pythonName, module);
  }

  public addData(module: PythonModule, filename: string, data: string | null) {
    if (!this.data.has(module.pythonName)) {
      this.data.set(module.pythonName, []);
    }

    this.data.get(module.pythonName)!.push({ filename, data });
  }

  public write(code: CodeMaker, context: EmitContext) {
    if (this.metadata.readme) {
      // Conversion is expensive, so cache the result in a variable (we need it twice)
      this.convertedReadme = this.generator
        .convertMarkdown(this.metadata.readme.markdown)
        .trim();
    }

    const modules = [...this.modules.values()].sort((a, b) =>
      a.pythonName.localeCompare(b.pythonName),
    );

    // Iterate over all of our modules, and write them out to disk.
    for (const mod of modules) {
      const filename = path.join(
        'src',
        pythonModuleNameToFilename(mod.pythonName),
        '__init__.py',
      );

      code.openFile(filename);
      mod.emit(code, context);
      code.closeFile(filename);
    }

    // Handle our package data.
    const packageData: { [key: string]: string[] } = {};
    for (const [mod, pdata] of this.data) {
      for (const data of pdata) {
        if (data.data != null) {
          const filepath = path.join(
            'src',
            pythonModuleNameToFilename(mod),
            data.filename,
          );

          code.openFile(filepath);
          code.line(data.data);
          code.closeFile(filepath);
        }
      }

      packageData[mod] = pdata.map((pd) => pd.filename);
    }

    // Compute our list of dependencies
    const dependencies: string[] = [];
    for (const [depName, version] of Object.entries(
      this.metadata.dependencies ?? {},
    )) {
      const depInfo = this.metadata.dependencyClosure![depName];
      dependencies.push(
        `${depInfo.targets!.python!.distName}${toPythonVersionRange(version)}`,
      );
    }

    code.openFile('README.md');
    code.line(this.convertedReadme);
    code.closeFile('README.md');

    // Strip " (build abcdef)" from the jsii version
    const jsiiVersionSimple = this.metadata.jsiiVersion.replace(/ .*$/, '');

    /* eslint-disable @typescript-eslint/camelcase */
    const setupKwargs = {
      name: this.name,
      version: this.version,
      description: this.metadata.description,
      license: this.metadata.license,
      url: this.metadata.homepage,
      long_description_content_type: 'text/markdown',
      author:
        this.metadata.author.name +
        (this.metadata.author.email !== undefined
          ? `<${this.metadata.author.email}>`
          : ''),
      project_urls: {
        Source: this.metadata.repository.url,
      },
      package_dir: { '': 'src' },
      packages: modules.map((m) => m.pythonName),
      package_data: packageData,
      python_requires: '>=3.6',
      install_requires: [
        `jsii${toPythonVersionRange(`^${jsiiVersionSimple}`)}`,
        'publication>=0.0.3',
      ].concat(dependencies),
      classifiers: [
        'Intended Audience :: Developers',
        'Operating System :: OS Independent',
        'Programming Language :: JavaScript',
        'Programming Language :: Python :: 3 :: Only',
        'Programming Language :: Python :: 3.6',
        'Programming Language :: Python :: 3.7',
        'Programming Language :: Python :: 3.8',
        'Typing :: Typed',
      ],
    };
    /* eslint-enable @typescript-eslint/camelcase */

    switch (this.metadata.docs?.stability) {
      case spec.Stability.Experimental:
        setupKwargs.classifiers.push('Development Status :: 4 - Beta');
        break;
      case spec.Stability.Stable:
        setupKwargs.classifiers.push(
          'Development Status :: 5 - Production/Stable',
        );
        break;
      case spec.Stability.Deprecated:
        setupKwargs.classifiers.push('Development Status :: 7 - Inactive');
        break;
      default:
      // No 'Development Status' trove classifier for you!
    }

    if (spdxLicenseList[this.metadata.license]?.osiApproved) {
      setupKwargs.classifiers.push('License :: OSI Approved');
    }

    // We Need a setup.py to make this Package, actually a Package.
    // TODO:
    //      - License
    //      - Classifiers
    code.openFile('setup.py');
    code.line('import json');
    code.line('import setuptools');
    code.line();
    code.line('kwargs = json.loads("""');
    code.line(JSON.stringify(setupKwargs, null, 4));
    code.line('""")');
    code.line();
    code.openBlock("with open('README.md') as fp");
    code.line("kwargs['long_description'] = fp.read()");
    code.closeBlock();
    code.line();
    code.line('setuptools.setup(**kwargs)');
    code.closeFile('setup.py');

    // Because we're good citizens, we're going to go ahead and support pyproject.toml
    // as well.
    // TODO: Might be easier to just use a TOML library to write this out.
    code.openFile('pyproject.toml');
    code.line('[build-system]');
    code.line('requires = ["setuptools >= 38.6.0", "wheel >= 0.31.0"]');
    code.line('build-backend = "setuptools.build_meta"');
    code.closeFile('pyproject.toml');

    // We also need to write out a MANIFEST.in to ensure that all of our required
    // files are included.
    code.openFile('MANIFEST.in');
    code.line('include pyproject.toml');
    code.closeFile('MANIFEST.in');
  }
}

type FindModuleCallback = (fqn: string) => spec.AssemblyConfiguration;
type FindTypeCallback = (fqn: string) => spec.Type;

class TypeResolver {
  private readonly types: Map<string, PythonType>;
  private readonly boundTo?: string;
  private readonly boundRe!: RegExp;
  private readonly moduleName?: string;
  private readonly moduleRe!: RegExp;
  private readonly findModule: FindModuleCallback;
  private readonly findType: FindTypeCallback;

  public constructor(
    types: Map<string, PythonType>,
    findModule: FindModuleCallback,
    findType: FindTypeCallback,
    boundTo?: string,
    moduleName?: string,
  ) {
    this.types = types;
    this.findModule = findModule;
    this.findType = findType;
    this.moduleName = moduleName;
    this.boundTo = boundTo !== undefined ? this.toPythonFQN(boundTo) : boundTo;

    if (this.moduleName !== undefined) {
      this.moduleRe = new RegExp(
        `^(${escapeStringRegexp(this.moduleName)})\\.(.+)$`,
      );
    }

    if (this.boundTo !== undefined) {
      this.boundRe = new RegExp(
        `^(${escapeStringRegexp(this.boundTo)})\\.(.+)$`,
      );
    }
  }

  public bind(fqn: string, moduleName?: string): TypeResolver {
    return new TypeResolver(
      this.types,
      this.findModule,
      this.findType,
      fqn,
      moduleName !== undefined
        ? moduleName.startsWith('.')
          ? `${this.moduleName}${moduleName}`
          : moduleName
        : this.moduleName,
    );
  }

  public isInModule(typeRef: spec.NamedTypeReference | string): boolean {
    const pythonType =
      typeof typeRef !== 'string' ? this.toPythonFQN(typeRef.fqn) : typeRef;
    return this.moduleRe.test(pythonType);
  }

  public isInNamespace(typeRef: spec.NamedTypeReference | string): boolean {
    const pythonType =
      typeof typeRef !== 'string' ? this.toPythonFQN(typeRef.fqn) : typeRef;
    return this.boundRe.test(pythonType);
  }

  public getParent(typeRef: spec.NamedTypeReference | string): PythonType {
    const fqn = typeof typeRef !== 'string' ? typeRef.fqn : typeRef;
    const matches = /^(.+)\.[^.]+$/.exec(fqn);
    if (matches == null || !Array.isArray(matches)) {
      throw new Error(`Invalid FQN: ${fqn}`);
    }
    const [, parentFQN] = matches;
    const parent = this.types.get(parentFQN);

    if (parent === undefined) {
      throw new Error(`Could not find parent:  ${parentFQN}`);
    }

    return parent;
  }

  public getDefiningPythonModule(
    typeRef: spec.NamedTypeReference | string,
  ): string {
    const fqn = typeof typeRef !== 'string' ? typeRef.fqn : typeRef;
    const parent = this.types.get(fqn);

    if (parent) {
      let mod = parent;
      while (!(mod instanceof PythonModule)) {
        mod = this.getParent(mod.fqn!);
      }
      return mod.pythonName;
    }

    const matches = /^([^.]+)\./.exec(fqn);
    if (matches == null || !Array.isArray(matches)) {
      throw new Error(`Invalid FQN: ${fqn}`);
    }
    const [, assm] = matches;
    return this.findModule(assm).targets!.python!.module;
  }

  public getType(typeRef: spec.NamedTypeReference): PythonType {
    const type = this.types.get(typeRef.fqn);

    if (type === undefined) {
      throw new Error(`Could not locate type: "${typeRef.fqn}"`);
    }

    return type;
  }

  public dereference(typeRef: string | spec.NamedTypeReference): spec.Type {
    if (typeof typeRef !== 'string') {
      typeRef = typeRef.fqn;
    }
    return this.findType(typeRef);
  }

  private toPythonFQN(fqn: string): string {
    const [assemblyName, ...qualifiedIdentifiers] = fqn.split('.');
    const fqnParts: string[] = [
      this.findModule(assemblyName).targets!.python!.module,
    ];

    for (const part of qualifiedIdentifiers) {
      fqnParts.push(toPythonIdentifier(part));
    }

    return fqnParts.join('.');
  }
}

class PythonGenerator extends Generator {
  private package!: Package;
  private readonly types: Map<string, PythonType>;

  public constructor(
    private readonly rosetta: Rosetta,
    options: GeneratorOptions = {},
  ) {
    super(options);

    this.code.openBlockFormatter = (s) => `${s}:`;
    this.code.closeBlockFormatter = (_s) => '';

    this.types = new Map();
  }

  // eslint-disable-next-line complexity
  public emitDocString(
    code: CodeMaker,
    docs: spec.Docs | undefined,
    options: {
      arguments?: DocumentableArgument[];
      documentableItem?: string;
    } = {},
  ) {
    if ((!docs || Object.keys(docs).length === 0) && !options.arguments) {
      return;
    }
    if (!docs) {
      docs = {};
    }

    const lines = new Array<string>();

    if (docs.summary) {
      lines.push(md2rst(docs.summary));
      brk();
    } else {
      lines.push('');
    }

    function brk() {
      if (lines.length > 0 && lines[lines.length - 1].trim() !== '') {
        lines.push('');
      }
    }

    function block(heading: string, content: string, doBrk = true) {
      if (doBrk) {
        brk();
      }
      lines.push(heading);
      const contentLines = md2rst(content).split('\n');
      if (contentLines.length <= 1) {
        lines.push(`:${heading}: ${contentLines.join('')}`);
      } else {
        lines.push(`:${heading}:`);
        brk();
        for (const line of contentLines) {
          lines.push(`${line}`);
        }
      }
      if (doBrk) {
        brk();
      }
    }

    if (docs.remarks) {
      brk();
      lines.push(
        ...md2rst(this.convertMarkdown(docs.remarks ?? '')).split('\n'),
      );
      brk();
    }

    if (options.arguments?.length ?? 0 > 0) {
      brk();
      for (const param of options.arguments!) {
        // Add a line for every argument. Even if there is no description, we need
        // the docstring so that the Sphinx extension can add the type annotations.
        lines.push(
          `:param ${toPythonParameterName(param.name)}: ${onelineDescription(
            param.docs,
          )}`,
        );
      }
      brk();
    }

    if (docs.default) {
      block('default', docs.default);
    }
    if (docs.returns) {
      block('return', docs.returns);
    }
    if (docs.deprecated) {
      block('deprecated', docs.deprecated);
    }
    if (docs.see) {
      block('see', docs.see, false);
    }
    if (docs.stability && shouldMentionStability(docs.stability)) {
      block('stability', docs.stability, false);
    }
    if (docs.subclassable) {
      block('subclassable', 'Yes');
    }

    for (const [k, v] of Object.entries(docs.custom ?? {})) {
      block(`${k}:`, v, false);
    }

    if (docs.example) {
      brk();
      lines.push('Example::');
      lines.push('');
      const exampleText = this.convertExample(docs.example);

      for (const line of exampleText.split('\n')) {
        lines.push(`    ${line}`);
      }
      brk();
    }

    while (lines.length > 0 && lines[lines.length - 1] === '') {
      lines.pop();
    }

    if (lines.length === 0) {
      return;
    }

    if (lines.length === 1) {
      code.line(`"""${lines[0]}"""`);
      return;
    }

    code.line(`"""${lines[0]}`);
    lines.splice(0, 1);

    for (const line of lines) {
      code.line(line);
    }

    code.line('"""');
  }

  public convertExample(example: string): string {
    const snippet = typeScriptSnippetFromSource(example, 'example');
    const translated = this.rosetta.translateSnippet(snippet, 'python');
    if (!translated) {
      return example;
    }
    return this.prefixDisclaimer(translated);
  }

  public convertMarkdown(markdown: string): string {
    return this.rosetta.translateSnippetsInMarkdown(
      markdown,
      'python',
      (trans) => ({
        language: trans.language,
        source: this.prefixDisclaimer(trans),
      }),
    );
  }

  private prefixDisclaimer(translated: Translation) {
    if (translated.didCompile && INCOMPLETE_DISCLAIMER_COMPILING) {
      return `# ${INCOMPLETE_DISCLAIMER_COMPILING}\n${translated.source}`;
    }
    if (!translated.didCompile && INCOMPLETE_DISCLAIMER_NONCOMPILING) {
      return `# ${INCOMPLETE_DISCLAIMER_NONCOMPILING}\n${translated.source}`;
    }
    return translated.source;
  }

  public getPythonType(fqn: string): PythonType {
    const type = this.types.get(fqn);

    if (type === undefined) {
      throw new Error(`Could not locate type: "${fqn}"`);
    }

    return type;
  }

  protected getAssemblyOutputDir(assm: spec.Assembly) {
    return path.join(
      'src',
      pythonModuleNameToFilename(this.getAssemblyModuleName(assm)),
    );
  }

  protected onBeginAssembly(assm: spec.Assembly, _fingerprint: boolean) {
    this.package = new Package(
      this,
      assm.targets!.python!.distName,
      assm.version,
      assm,
    );

    // This is the '<package>._jsii' module
    const assemblyModule = new PythonModule(
      this.getAssemblyModuleName(assm),
      null,
      {
        assembly: assm,
        assemblyFilename: this.getAssemblyFileName(),
        loadAssembly: true,
        package: this.package,
      },
    );

    this.package.addModule(assemblyModule);
    this.package.addData(assemblyModule, this.getAssemblyFileName(), null);
  }

  protected onEndAssembly(assm: spec.Assembly, _fingerprint: boolean) {
    const resolver = new TypeResolver(
      this.types,
      (fqn: string) => this.findModule(fqn),
      (fqn: string) => this.findType(fqn),
    );
    this.package.write(this.code, {
      assembly: assm,
      submodule: assm.name,
      resolver,
    });
  }

  protected onBeginNamespace(ns: string) {
    const module = new PythonModule(
      [
        this.assembly.targets!.python!.module,
        ...ns
          .split('.')
          .slice(1)
          .map(toPythonIdentifier)
          .map((s) => toSnakeCase(s)),
      ].join('.'),
      ns,
      {
        assembly: this.assembly,
        assemblyFilename: this.getAssemblyFileName(),
        package: this.package,
      },
    );

    this.package.addModule(module);
    this.types.set(ns, module);
    if (ns === this.assembly.name) {
      // This applies recursively to submodules, so no need to duplicate!
      this.package.addData(module, 'py.typed', '');
    }
  }

  protected onBeginClass(cls: spec.ClassType, abstract: boolean | undefined) {
    const klass = new Class(
      this,
      toPythonIdentifier(cls.name),
      cls.fqn,
      {
        abstract,
        bases: cls.base ? [this.findType(cls.base)] : undefined,
        interfaces: cls.interfaces?.map((base) => this.findType(base)),
        abstractBases: abstract ? this.getAbstractBases(cls) : [],
      },
      cls.docs,
    );

    if (cls.initializer !== undefined) {
      const { parameters = [] } = cls.initializer;

      klass.addMember(
        new Initializer(
          this,
          '__init__',
          undefined,
          parameters,
          undefined,
          cls.initializer.docs,
          { liftedProp: this.getliftedProp(cls.initializer), parent: cls },
        ),
      );
    }

    this.addPythonType(klass);
  }

  protected onStaticMethod(cls: spec.ClassType, method: spec.Method) {
    const { parameters = [] } = method;

    this.getPythonType(cls.fqn).addMember(
      new StaticMethod(
        this,
        toPythonMethodName(method.name),
        method.name,
        parameters,
        method.returns,
        method.docs,
        {
          abstract: method.abstract,
          liftedProp: this.getliftedProp(method),
          parent: cls,
        },
      ),
    );
  }

  protected onStaticProperty(cls: spec.ClassType, prop: spec.Property) {
    this.getPythonType(cls.fqn).addMember(
      new StaticProperty(
        this,
        toPythonPropertyName(prop.name, prop.const),
        prop.name,
        prop,
        prop.docs,
        { abstract: prop.abstract, immutable: prop.immutable, parent: cls },
      ),
    );
  }

  protected onMethod(cls: spec.ClassType, method: spec.Method) {
    const { parameters = [] } = method;

    if (method.async) {
      this.getPythonType(cls.fqn).addMember(
        new AsyncMethod(
          this,
          toPythonMethodName(method.name, method.protected),
          method.name,
          parameters,
          method.returns,
          method.docs,
          {
            abstract: method.abstract,
            liftedProp: this.getliftedProp(method),
            parent: cls,
          },
        ),
      );
    } else {
      this.getPythonType(cls.fqn).addMember(
        new Method(
          this,
          toPythonMethodName(method.name, method.protected),
          method.name,
          parameters,
          method.returns,
          method.docs,
          {
            abstract: method.abstract,
            liftedProp: this.getliftedProp(method),
            parent: cls,
          },
        ),
      );
    }
  }

  protected onProperty(cls: spec.ClassType, prop: spec.Property) {
    this.getPythonType(cls.fqn).addMember(
      new Property(
        this,
        toPythonPropertyName(prop.name, prop.const, prop.protected),
        prop.name,
        prop,
        prop.docs,
        { abstract: prop.abstract, immutable: prop.immutable, parent: cls },
      ),
    );
  }

  protected onUnionProperty(
    cls: spec.ClassType,
    prop: spec.Property,
    _union: spec.UnionTypeReference,
  ) {
    this.onProperty(cls, prop);
  }

  protected onBeginInterface(ifc: spec.InterfaceType) {
    let iface: Interface | Struct;

    if (ifc.datatype) {
      iface = new Struct(
        this,
        toPythonIdentifier(ifc.name),
        ifc.fqn,
        { bases: ifc.interfaces?.map((base) => this.findType(base)) },
        ifc.docs,
      );
    } else {
      iface = new Interface(
        this,
        toPythonIdentifier(ifc.name),
        ifc.fqn,
        { bases: ifc.interfaces?.map((base) => this.findType(base)) },
        ifc.docs,
      );
    }

    this.addPythonType(iface);
  }

  protected onEndInterface(_ifc: spec.InterfaceType) {
    return;
  }

  protected onInterfaceMethod(ifc: spec.InterfaceType, method: spec.Method) {
    const { parameters = [] } = method;

    this.getPythonType(ifc.fqn).addMember(
      new InterfaceMethod(
        this,
        toPythonMethodName(method.name, method.protected),
        method.name,
        parameters,
        method.returns,
        method.docs,
        { liftedProp: this.getliftedProp(method), parent: ifc },
      ),
    );
  }

  protected onInterfaceProperty(ifc: spec.InterfaceType, prop: spec.Property) {
    let ifaceProperty: InterfaceProperty | StructField;

    if (ifc.datatype) {
      ifaceProperty = new StructField(this, prop);
    } else {
      ifaceProperty = new InterfaceProperty(
        this,
        toPythonPropertyName(prop.name, prop.const, prop.protected),
        prop.name,
        prop,
        prop.docs,
        { immutable: prop.immutable, parent: ifc },
      );
    }

    this.getPythonType(ifc.fqn).addMember(ifaceProperty);
  }

  protected onBeginEnum(enm: spec.EnumType) {
    this.addPythonType(
      new Enum(this, toPythonIdentifier(enm.name), enm.fqn, {}, enm.docs),
    );
  }

  protected onEnumMember(enm: spec.EnumType, member: spec.EnumMember) {
    this.getPythonType(enm.fqn).addMember(
      new EnumMember(
        this,
        toPythonIdentifier(member.name),
        member.name,
        member.docs,
      ),
    );
  }

  protected onInterfaceMethodOverload(
    _ifc: spec.InterfaceType,
    _overload: spec.Method,
    _originalMethod: spec.Method,
  ) {
    throw new Error('Unhandled Type: InterfaceMethodOverload');
  }

  protected onMethodOverload(
    _cls: spec.ClassType,
    _overload: spec.Method,
    _originalMethod: spec.Method,
  ) {
    throw new Error('Unhandled Type: MethodOverload');
  }

  protected onStaticMethodOverload(
    _cls: spec.ClassType,
    _overload: spec.Method,
    _originalMethod: spec.Method,
  ) {
    throw new Error('Unhandled Type: StaticMethodOverload');
  }

  private getAssemblyModuleName(assm: spec.Assembly): string {
    return `${assm.targets!.python!.module}._jsii`;
  }

  private getParentFQN(fqn: string): string {
    const m = /^(.+)\.[^.]+$/.exec(fqn);

    if (m === null) {
      throw new Error(`Could not determine parent FQN of: ${fqn}`);
    }

    return m[1];
  }

  private getParent(fqn: string): PythonType {
    return this.getPythonType(this.getParentFQN(fqn));
  }

  private addPythonType(type: PythonType) {
    if (type.fqn === null) {
      throw new Error('Cannot add a Python type without a FQN.');
    }

    this.getParent(type.fqn).addMember(type);
    this.types.set(type.fqn, type);
  }

  private getliftedProp(
    method: spec.Method | spec.Initializer,
  ): spec.InterfaceType | undefined {
    // If there are parameters to this method, and if the last parameter's type is
    // a datatype interface, then we want to lift the members of that last paramter
    // as keyword arguments to this function.
    if (method.parameters?.length ?? 0 >= 1) {
      const lastParameter = method.parameters!.slice(-1)[0];
      if (
        !lastParameter.variadic &&
        spec.isNamedTypeReference(lastParameter.type)
      ) {
        const lastParameterType = this.findType(lastParameter.type.fqn);
        if (
          spec.isInterfaceType(lastParameterType) &&
          lastParameterType.datatype
        ) {
          return lastParameterType;
        }
      }
    }

    return undefined;
  }

  private getAbstractBases(cls: spec.ClassType): spec.ClassType[] {
    const abstractBases: spec.ClassType[] = [];

    if (cls.base !== undefined) {
      const base = this.findType(cls.base);

      if (!spec.isClassType(base)) {
        throw new Error("Class inheritence that isn't a class?");
      }

      if (base.abstract) {
        abstractBases.push(base);
      }
    }

    return abstractBases;
  }
}

/**
 * Positional argument or keyword parameter
 */
interface DocumentableArgument {
  name: string;
  docs?: spec.Docs;
}

/**
 * Render a one-line description of the given docs, used for method arguments and inlined properties
 */
function onelineDescription(docs: spec.Docs | undefined) {
  // Only consider a subset of fields here, we don't have a lot of formatting space
  if (!docs) {
    return '-';
  }

  const parts = [];
  if (docs.summary) {
    parts.push(md2rst(docs.summary));
  }
  if (docs.remarks) {
    parts.push(md2rst(docs.remarks));
  }
  if (docs.default) {
    parts.push(`Default: ${md2rst(docs.default)}`);
  }
  return parts.join(' ').replace(/\s+/g, ' ');
}

function shouldMentionStability(s: Stability) {
  // Don't render "stable" or "external", those are both stable by implication.
  return s === Stability.Deprecated || s === Stability.Experimental;
}

function isStruct(
  typeSystem: reflect.TypeSystem,
  ref: spec.TypeReference,
): boolean {
  if (!spec.isNamedTypeReference(ref)) {
    return false;
  }
  const type = typeSystem.tryFindFqn(ref.fqn);
  return !!(type?.isInterfaceType() && type?.isDataType());
}

/**
 * Appends `_` at the end of `name` until it no longer conflicts with any of the
 * entries in `inUse`.
 *
 * @param name  the name to be slugified.
 * @param inUse the names that are already being used.
 *
 * @returns the slugified name.
 */
function slugifyAsNeeded(name: string, inUse: readonly string[]): string {
  const inUseSet = new Set(inUse);
  while (inUseSet.has(name)) {
    name = `${name}_`;
  }
  return name;
}<|MERGE_RESOLUTION|>--- conflicted
+++ resolved
@@ -484,13 +484,13 @@
       code.line('@abc.abstractmethod');
     }
 
-<<<<<<< HEAD
-    pythonParams.unshift(slugifyAsNeeded(this.implicitParameter, pythonParams.map(param => param.split(':')[0].trim())));
-
-    code.openBlock(`def ${this.pythonName}(${pythonParams.join(', ')}) -> ${returnType}`);
-    this.generator.emitDocString(code, this.docs, { arguments: documentableArgs, documentableItem: `method-${this.pythonName}` });
-    this.emitBody(code, resolver, renderAbstract, forceEmitBody, liftedPropNames);
-=======
+    pythonParams.unshift(
+      slugifyAsNeeded(
+        this.implicitParameter,
+        pythonParams.map((param) => param.split(':')[0].trim()),
+      ),
+    );
+
     code.openBlock(
       `def ${this.pythonName}(${pythonParams.join(', ')}) -> ${returnType}`,
     );
@@ -505,7 +505,6 @@
       forceEmitBody,
       liftedPropNames,
     );
->>>>>>> 7e9250c7
     code.closeBlock();
   }
 
@@ -856,13 +855,14 @@
 
     const kwargs = members.map((m) => m.constructorDecl(context));
 
-<<<<<<< HEAD
-    const implicitParameter = slugifyAsNeeded('self', members.map(m => m.pythonName));
-    const constructorArguments = kwargs.length > 0 ? [implicitParameter, '*', ...kwargs] : [implicitParameter];
-=======
+    const implicitParameter = slugifyAsNeeded(
+      'self',
+      members.map((m) => m.pythonName),
+    );
     const constructorArguments =
-      kwargs.length > 0 ? ['self', '*', ...kwargs] : ['self'];
->>>>>>> 7e9250c7
+      kwargs.length > 0
+        ? [implicitParameter, '*', ...kwargs]
+        : [implicitParameter];
 
     code.openBlock(`def __init__(${constructorArguments.join(', ')}) -> None`);
     this.emitConstructorDocstring(code);
@@ -880,27 +880,17 @@
     }
 
     // Required properties, those will always be put into the dict
-<<<<<<< HEAD
     code.line(`${implicitParameter}._values = {`);
-    for (const member of members.filter(m => !m.optional)) {
-=======
-    code.line('self._values = {');
     for (const member of members.filter((m) => !m.optional)) {
->>>>>>> 7e9250c7
       code.line(`    '${member.pythonName}': ${member.pythonName},`);
     }
     code.line('}');
 
     // Optional properties, will only be put into the dict if they're not None
-<<<<<<< HEAD
-    for (const member of members.filter(m => m.optional)) {
-      code.line(`if ${member.pythonName} is not None: ${implicitParameter}._values["${member.pythonName}"] = ${member.pythonName}`);
-=======
     for (const member of members.filter((m) => m.optional)) {
       code.line(
-        `if ${member.pythonName} is not None: self._values["${member.pythonName}"] = ${member.pythonName}`,
+        `if ${member.pythonName} is not None: ${implicitParameter}._values["${member.pythonName}"] = ${member.pythonName}`,
       );
->>>>>>> 7e9250c7
     }
 
     code.closeBlock();
