import { spawn, SpawnOptions } from 'child_process';
import * as fs from 'fs-extra';
import * as spec from '@jsii/spec';
import * as os from 'os';
import * as path from 'path';
import * as logging from './logging';

export interface ShellOptions extends SpawnOptions {
  /**
   * Retry execution up to 3 times if it fails
   *
   * @default false
   */
  retry?: boolean;
}

/**
 * Given an npm package directory and a dependency name, returns the package directory of the dep.
 * @param packageDir     the root of the package declaring the dependency.
 * @param dependencyName the name of the dependency to be resolved.
 * @return the resolved directory path.
 */
export function resolveDependencyDirectory(
  packageDir: string,
  dependencyName: string,
): string {
  const lookupPaths = [path.join(packageDir, 'node_modules')];
  return path.dirname(
    require.resolve(`${dependencyName}/package.json`, { paths: lookupPaths }),
  );
}

export async function shell(
  cmd: string,
  args: string[],
  options: ShellOptions,
): Promise<string> {
  // eslint-disable-next-line @typescript-eslint/require-await
  async function spawn1() {
    logging.debug(cmd, args.join(' '), JSON.stringify(options));
    return new Promise<string>((ok, ko) => {
      const child = spawn(cmd, args, {
        ...options,
        shell: true,
        env: { ...process.env, ...(options.env ?? {}) },
        stdio: ['ignore', 'pipe', 'pipe'],
      });
      const stdout = new Array<Buffer>();
      const stderr = new Array<Buffer>();
      child.stdout.on('data', chunk => {
        if (logging.level >= logging.LEVEL_VERBOSE) {
          process.stderr.write(chunk); // notice - we emit all build output to stderr
        }
        stdout.push(Buffer.from(chunk));
      });
      child.stderr.on('data', chunk => {
        if (logging.level >= logging.LEVEL_VERBOSE) {
          process.stderr.write(chunk);
        }
        stderr.push(Buffer.from(chunk));
      });
      child.once('error', ko);

      // Must use CLOSE instead of EXIT; EXIT may fire while there is still data in the
      // I/O pipes, which we will miss if we return at that point.
      child.once('close', (code, signal) => {
        const out = Buffer.concat(stdout).toString('utf-8');
        if (code === 0) {
          return ok(out);
        }
        const err = Buffer.concat(stderr).toString('utf-8');
        if (code != null) {
          return ko(
            new Error(`Process exited with status ${code}\n${out}\n${err}`),
          );
        }
        return ko(
          new Error(`Process terminated by signal ${signal}\n${out}\n${err}`),
        );
      });
    });
  }
  /* eslint-enable @typescript-eslint/require-await */

  let attempts = options.retry ? 3 : 1;
  while (attempts > 0) {
    attempts--;
    try {
      return spawn1();
    } catch (e) {
      if (attempts === 0) {
        throw e;
      }
      logging.info(`${e.message} (retrying)`);
    }
  }
  throw new Error('No attempts left'); // This is, in fact, unreachable code.
}

/**
 * Loads the assembly from a given module root directory.
 *
 * @param modulePath the path at which the node module is located.
 *
 * @return the parsed ``Assembly``.
 *
 * @throws if the module does not contain a JSII assembly file, or if it's invalid.
 */
export async function loadAssembly(modulePath: string): Promise<spec.Assembly> {
  const assmPath = path.join(modulePath, spec.SPEC_FILE_NAME);
  if (!(await fs.pathExists(assmPath))) {
    throw new Error(`Could not find ${assmPath}. Was the module built?`);
  }
  return spec.validateAssembly(await fs.readJson(assmPath));
}

/**
 * Strip filesystem unsafe characters from a string
 */
export function slugify(x: string) {
  return x.replace(/[^a-zA-Z0-9_-]/g, '_');
}

/**
 * Class that makes a temporary directory and holds on to an operation object
 */
export class Scratch<A> {
  public static async make<A>(
    factory: (dir: string) => Promise<A>,
  ): Promise<Scratch<A>>;
  public static async make<A>(factory: (dir: string) => A): Promise<Scratch<A>>;
  public static async make<A>(factory: (dir: string) => A | Promise<A>) {
    const tmpdir = await fs.mkdtemp(path.join(os.tmpdir(), 'npm-pack'));
    return new Scratch(tmpdir, await factory(tmpdir), false);
  }

  public static fake<A>(directory: string, object: A) {
    return new Scratch(directory, object, true);
  }

  public static async cleanupAll<A>(tempDirs: Array<Scratch<A>>) {
    await Promise.all(tempDirs.map(t => t.cleanup()));
  }

  private constructor(
    public readonly directory: string,
    public readonly object: A,
    private readonly fake: boolean,
  ) {}

  public async cleanup() {
    if (!this.fake) {
      await fs.remove(this.directory);
    }
  }
}

<<<<<<< HEAD
/**
 * Determines the next major version from a given current version. This honors
 * the specificities of pre-1.0.0 releases, too.
 *
 * @param version the current version from which to bump.
 *
 * @returns the next Major Version string.
 */
export function nextMajorVersion(version: string): string {
  const v = semver.parse(version);
  if (!v) {
    throw new Error(`Invalid semantic version identifier: ${version}`);
  }
  if (v.major !== 0) {
    return v.inc('major').version;
  }
  if (v.minor !== 0) {
    return v.inc('minor').version;
  }
  return v.inc('patch').version;
}

=======
>>>>>>> 52e73b51
export function setExtend<A>(xs: Set<A>, els: Iterable<A>) {
  for (const el of els) {
    xs.add(el);
  }
}

export async function filterAsync<A>(
  xs: A[],
  pred: (x: A) => Promise<boolean>,
): Promise<A[]> {
  const mapped = await Promise.all(
    xs.map(async x => ({ x, pred: await pred(x) })),
  );
  return mapped.filter(({ pred }) => pred).map(({ x }) => x);
}<|MERGE_RESOLUTION|>--- conflicted
+++ resolved
@@ -155,31 +155,6 @@
   }
 }
 
-<<<<<<< HEAD
-/**
- * Determines the next major version from a given current version. This honors
- * the specificities of pre-1.0.0 releases, too.
- *
- * @param version the current version from which to bump.
- *
- * @returns the next Major Version string.
- */
-export function nextMajorVersion(version: string): string {
-  const v = semver.parse(version);
-  if (!v) {
-    throw new Error(`Invalid semantic version identifier: ${version}`);
-  }
-  if (v.major !== 0) {
-    return v.inc('major').version;
-  }
-  if (v.minor !== 0) {
-    return v.inc('minor').version;
-  }
-  return v.inc('patch').version;
-}
-
-=======
->>>>>>> 52e73b51
 export function setExtend<A>(xs: Set<A>, els: Iterable<A>) {
   for (const el of els) {
     xs.add(el);
