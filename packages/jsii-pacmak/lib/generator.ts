import * as clone from 'clone';
import { CodeMaker } from 'codemaker';
import * as crypto from 'crypto';
import * as fs from 'fs-extra';
import reflect = require('jsii-reflect');
import * as spec from 'jsii-spec';
import * as path from 'path';
import { VERSION_DESC } from './version';

/**
 * Options for the code generator framework.
 */
export interface GeneratorOptions {
  /**
     * If this property is set to 'true', union properties are "expanded" into multiple
     * properties, each with a different type and a postfix based on the type name. This
     * can be used by languages that don't have support for union types (e.g. Java).
     */
  expandUnionProperties?: boolean;

  /**
     * If this property is set to 'true', methods that have optional arguments are duplicated
     * and overloads are created with all parameters.
     */
  generateOverloadsForMethodWithOptionals?: boolean;

  /**
     * If this property is set, the generator will add "Base" to abstract class names
     */
  addBasePostfixToAbstractClassNames?: boolean;
}

export interface IGenerator {
  generate(fingerprint: boolean): void;

  /**
     * Load a module into the generator.
     * @param packageDir is the root directory of the module.
     */
  load(packageDir: string, assembly: reflect.Assembly): Promise<void>;

  /**
     * Determine if the generated artifacts for this generator are already up-to-date.
     * @param outDir the directory where generated artifacts would be placed.
     * @return ``true`` if no generation is necessary
     */
  upToDate(outDir: string): Promise<boolean>;
  save(outdir: string, tarball: string): Promise<any>;
}

/**
 * Abstract base class for jsii package generators.
 * Given a jsii module, it will invoke "events" to emit various elements.
 */
export abstract class Generator implements IGenerator {
  private readonly excludeTypes = new Array<string>();
  protected readonly code = new CodeMaker();
  private _assembly?: spec.Assembly;
  protected _reflectAssembly?: reflect.Assembly;
  private fingerprint?: string;

  public constructor(private readonly options: GeneratorOptions = {}) {
  }

  protected get assembly(): spec.Assembly {
    if (!this._assembly) {
      throw new Error('No assembly has been loaded! The #load() method must be called first!');
    }
    return this._assembly;
  }

  public get reflectAssembly(): reflect.Assembly {
    if (!this._reflectAssembly) {
      throw new Error('Call load() first');
    }
    return this._reflectAssembly;
  }

  public get metadata() {
    return { fingerprint: this.fingerprint };
  }

  public async load(_packageRoot: string, assembly: reflect.Assembly): Promise<void> {
    this._reflectAssembly = assembly;
<<<<<<< HEAD
    this.assembly = assembly.spec;
=======
    this._assembly = assemblySpec(assembly);
>>>>>>> 9d902d58

    // Including the version of jsii-pacmak in the fingerprint, as a new version may imply different code generation.
    this.fingerprint = crypto.createHash('sha256')
      .update(VERSION_DESC)
      .update('\0')
      .update(this.assembly.fingerprint)
      .digest('base64');

    return Promise.resolve();
  }

  /**
   * Runs the generator (in-memory).
   */
  public generate(fingerprint: boolean): void {
    this.onBeginAssembly(this.assembly, fingerprint);
    this.visit(spec.NameTree.of(this.assembly));
    this.onEndAssembly(this.assembly, fingerprint);
  }

  public async upToDate(_: string): Promise<boolean> {
    return Promise.resolve(false);
  }

  /**
   * Returns the file name of the assembly resource as it is going to be saved.
   */
  protected getAssemblyFileName() {
    let name = this.assembly.name;
    const parts = name.split('/');

    if (parts.length === 1) {
      name = parts[0];
    } else if (parts.length === 2 && parts[0].startsWith('@')) {
      name = parts[1];
    } else {
      throw new Error('Malformed assembly name. Expecting either <name> or @<scope>/<name>');
    }

    return `${name}@${this.assembly.version}.jsii.tgz`
  }

  /**
   * Saves all generated files to an output directory, creating any subdirs if needed.
   */
  public async save(outdir: string, tarball: string) {
    const assemblyDir = this.getAssemblyOutputDir(this.assembly);
    if (assemblyDir) {
      const fullPath = path.resolve(path.join(outdir, assemblyDir, this.getAssemblyFileName()));
      await fs.mkdirp(path.dirname(fullPath));
      await fs.copy(tarball, fullPath, { overwrite: true });
    }

    return this.code.save(outdir);
  }

  //
  // Bundled assembly
  // jsii modules should bundle the assembly itself as a resource and use the load() kernel API to load it.
  //

  /**
   * Returns the destination directory for the assembly file.
   */
  protected getAssemblyOutputDir(_mod: spec.Assembly): string | undefined { return undefined; }

  //
  // Assembly

  protected onBeginAssembly(_assm: spec.Assembly, _fingerprint: boolean) { /* noop */ }
  protected onEndAssembly(_assm: spec.Assembly, _fingerprint: boolean) { /* noop */ }

  //
  // Namespaces

  protected onBeginNamespace(_ns: string) { /* noop */ }
  protected onEndNamespace(_ns: string) { /* noop */ }

  //
  // Classes

  protected onBeginClass(_cls: spec.ClassType, _abstract: boolean | undefined) { /* noop */ }
  protected onEndClass(_cls: spec.ClassType) { /* noop */ }

  //
  // Interfaces

  protected abstract onBeginInterface(ifc: spec.InterfaceType): void;
  protected abstract onEndInterface(ifc: spec.InterfaceType): void;
  protected abstract onInterfaceMethod(ifc: spec.InterfaceType, method: spec.Method): void;
  protected abstract onInterfaceMethodOverload(ifc: spec.InterfaceType, overload: spec.Method, originalMethod: spec.Method): void;
  protected abstract onInterfaceProperty(ifc: spec.InterfaceType, prop: spec.Property): void;

  //
  // Initializers (constructos)

  protected onInitializer(_cls: spec.ClassType, _initializer: spec.Initializer) { /* noop */ }
  protected onInitializerOverload(_cls: spec.ClassType, _overload: spec.Initializer, _originalInitializer: spec.Initializer) { /* noop */ }

  //
  // Properties

  protected onBeginProperties(_cls: spec.ClassType) { /* noop */ }
  protected abstract onProperty(cls: spec.ClassType, prop: spec.Property): void;
  protected abstract onStaticProperty(cls: spec.ClassType, prop: spec.Property): void;
  protected onEndProperties(_cls: spec.ClassType) { /* noop */ }

  //
  // Union Properties
  // Those are properties that can accept more than a single type (i.e. String | Token). If the option `expandUnionProperties` is enabled
  // instead of onUnionProperty, the method onExpandedUnionProperty will be called for each of the types defined in the property.
  // `primaryName` indicates the original name of the union property (without the 'AsXxx' postfix).

  protected abstract onUnionProperty(cls: spec.ClassType, prop: spec.Property, union: spec.UnionTypeReference): void;
  protected onExpandedUnionProperty(_cls: spec.ClassType, _prop: spec.Property, _primaryName: string): void {
    return;
  }

  //
  // Methods
  // onMethodOverload is triggered if the option `generateOverloadsForMethodWithOptionals` is enabled for each overload of the original method.
  // The original method will be emitted via onMethod.

  protected onBeginMethods(_cls: spec.ClassType) { /* noop */ }
  protected abstract onMethod(cls: spec.ClassType, method: spec.Method): void;
  protected abstract onMethodOverload(cls: spec.ClassType, overload: spec.Method, originalMethod: spec.Method): void
  protected abstract onStaticMethod(cls: spec.ClassType, method: spec.Method): void;
  protected abstract onStaticMethodOverload(cls: spec.ClassType, overload: spec.Method, originalMethod: spec.Method): void
  protected onEndMethods(_cls: spec.ClassType) { /* noop */ }

  //
  // Enums

  protected onBeginEnum(_enm: spec.EnumType) { /* noop */ }
  protected onEndEnum(_enm: spec.EnumType) { /* noop */ }
  protected onEnumMember(_enm: spec.EnumType, _member: spec.EnumMember) { /* noop */ }

  //
  // Fields
  // Can be used to implements properties backed by fields in cases where we want to generate "native" classes.
  // The default behavior is that properties do not have backing fields.

  protected hasField(_cls: spec.ClassType, _prop: spec.Property): boolean {
    return false;
  }
  protected onField(_cls: spec.ClassType, _prop: spec.Property, _union?: spec.UnionTypeReference) { /* noop */ }

  private visit(node: spec.NameTree, names = new Array<string>()) {
    const namespace = !node.fqn && names.length > 0 ? names.join('.') : undefined;

    if (namespace) {
      this.onBeginNamespace(namespace);
    }

    const visitChildren = () => {
      Object.keys(node.children).sort().forEach(name => {
        this.visit(node.children[name], names.concat(name));
      })
    }

    if (node.fqn) {
      const type = this.assembly.types && this.assembly.types[node.fqn];
      if (!type) {
        throw new Error(`Malformed jsii file. Cannot find type: ${node.fqn}`);
      }
      if (!this.shouldExcludeType(type.name)) {
        switch (type.kind) {
          case spec.TypeKind.Class:
            const classSpec = type as spec.ClassType;
            const abstract = classSpec.abstract;
            if (abstract && this.options.addBasePostfixToAbstractClassNames) {
              this.addAbstractPostfixToClassName(classSpec);
            }
            this.onBeginClass(classSpec, abstract);
            this.visitClass(classSpec);
            visitChildren();
            this.onEndClass(classSpec);
            break;
          case spec.TypeKind.Enum:
            const enumSpec = type as spec.EnumType
            this.onBeginEnum(enumSpec);
            this.visitEnum(enumSpec);
            visitChildren();
            this.onEndEnum(enumSpec);
            break;
          case spec.TypeKind.Interface:
            const interfaceSpec = type as spec.InterfaceType;
            this.onBeginInterface(interfaceSpec);
            this.visitInterface(interfaceSpec);
            visitChildren();
            this.onEndInterface(interfaceSpec);
            break;
          default:
            throw new Error(`Unsupported type kind: ${(type as any).kind}`);
        }
      }
    } else {
      visitChildren();
    }

    if (namespace) {
      this.onEndNamespace(namespace);
    }
  }

  /**
   * Adds a postfix ("XxxBase") to the class name to indicate it is abstract.
   */
  private addAbstractPostfixToClassName(cls: spec.ClassType) {
    cls.name = `${cls.name}Base`;
    const components = cls.fqn.split('.');
    cls.fqn = components.map((x, i) => i < components.length - 1 ? x : `${x}Base`).join('.');
  }

  protected excludeType(...names: string[]) {
    for (const n of names) {
      this.excludeTypes.push(n);
    }
  }

  private shouldExcludeType(name: string) {
    return this.excludeTypes.includes(name);
  }

  /**
     * Returns all the method overloads needed to satisfy optional arguments.
     * For example, for the method `foo(bar: string, hello?: number, world?: number)`
     * this method will return:
     *  - foo(bar: string)
     *  - foo(bar: string, hello: number)
     *
     * Notice that the method that contains all the arguments will not be returned.
     */
  protected createOverloadsForOptionals<T extends (spec.Method | spec.Initializer)>(method: T) {
    const overloads = new Array<T>();

    // if option disabled, just return the empty array.
    if (!this.options.generateOverloadsForMethodWithOptionals || !method.parameters) {
      return overloads;
    }

    //
    // pop an argument from the end of the parameter list.
    // if it is an optional argument, clone the method without that parameter.
    // continue until we reach a non optional param or no parameters left.
    //

    const remaining: spec.Parameter[] = clone(method.parameters);
    let next: spec.Parameter | undefined

    next = remaining.pop();
    // Parameter is optional if it's type is optional, and all subsequent parameters are optional/variadic
    while (next && next.optional) {
      // clone the method but set the parameter list based on the remaining set of parameters
      const cloned: T = clone(method);
      cloned.parameters = clone(remaining);
      overloads.push(cloned);

      // pop the next parameter
      next = remaining.pop();
    }

    return overloads;
  }

  private visitInterface(ifc: spec.InterfaceType) {
    if (ifc.properties) {
      ifc.properties.forEach(prop => {
        this.onInterfaceProperty(ifc, prop);
      })
    }

    if (ifc.methods) {
      ifc.methods.forEach(method => {
        this.onInterfaceMethod(ifc, method);

        for (const overload of this.createOverloadsForOptionals(method)) {
          this.onInterfaceMethodOverload(ifc, overload, method);
        }
      });
    }
  }

  private visitClass(cls: spec.ClassType) {
    const initializer = cls.initializer;
    if (initializer) {

      this.onInitializer(cls, initializer);

      // if method has optional arguments and
      for (const overload of this.createOverloadsForOptionals(initializer)) {
        this.onInitializerOverload(cls, overload, initializer);
      }
    }

    // if running in 'pure' mode and the class has methods, emit them as abstract methods.
    if (cls.methods) {
      this.onBeginMethods(cls);
      cls.methods.forEach(method => {
        if (!method.static) {
          this.onMethod(cls, method);

          for (const overload of this.createOverloadsForOptionals(method)) {
            this.onMethodOverload(cls, overload, method);
          }
        } else {
          this.onStaticMethod(cls, method);

          for (const overload of this.createOverloadsForOptionals(method)) {
            this.onStaticMethodOverload(cls, overload, method);
          }
        }
      });
      this.onEndMethods(cls);
    }

    if (cls.properties) {

      this.onBeginProperties(cls);
      cls.properties.forEach(prop => {
        if (this.hasField(cls, prop)) {
          this.onField(cls, prop, spec.isUnionTypeReference(prop.type) ? prop.type : undefined);
        }
      })

      cls.properties.forEach(prop => {
        if (!spec.isUnionTypeReference(prop.type)) {
          if (!prop.static) {
            this.onProperty(cls, prop);
          } else {
            this.onStaticProperty(cls, prop);
          }
        } else {
          // okay, this is a union. some languages support unions (mostly the dynamic ones) and some will need some help
          // if `expandUnionProperties` is set, we will "expand" each property that has a union type into multiple properties
          // and postfix their name with the type name (i.e. FooAsToken).

          // first, emit a property for the union, for languages that support unions.
          this.onUnionProperty(cls, prop, prop.type);

          // if require, we also "expand" the union for languages that don't support unions.
          if (this.options.expandUnionProperties) {
            for (const [index, type] of prop.type.union.types.entries()) {
              // create a clone of this property
              const propClone = clone(prop);
              const primary = this.isPrimaryExpandedUnionProperty(prop.type, index);
              const propertyName = primary ? prop.name : `${prop.name}As${this.displayNameForType(type)}`;
              propClone.type = type;
              propClone.optional = prop.optional;
              propClone.name = propertyName;
              this.onExpandedUnionProperty(cls, propClone, prop.name);
            }
          }
        }
      });
      this.onEndProperties(cls);
    }
  }

  /**
     * Magical heuristic to determine which type in a union is the primary type. The primary type will not have
     * a postfix with the name of the type attached to the expanded property name.
     *
     * The primary type is determined according to the following rules (first match):
     * 1. The first primitive type
     * 2. The first primitive collection
     * 3. No primary
     */
  protected isPrimaryExpandedUnionProperty(ref: spec.UnionTypeReference | undefined, index: number) {
    if (!ref) {
      return false;
    }

    return index === ref.union.types.findIndex(t => {
      if (spec.isPrimitiveTypeReference(t)) {
        return true;
      }

      // if (t.collection && t.collection.elementtype.primitive) {
      //     return true;
      // }

      return false;
    });
  }

  private visitEnum(enumSpec: spec.EnumType) {
    if (enumSpec.members) {
      enumSpec.members.forEach(spec => this.onEnumMember(enumSpec, spec));
    }
  }

  private displayNameForType(type: spec.TypeReference): string {
    // last name from FQN
    if (spec.isNamedTypeReference(type)) {
      const comps = type.fqn.split('.');
      const last = comps[comps.length - 1];
      return this.code.toPascalCase(last);
    }

    // primitive name
    if (spec.isPrimitiveTypeReference(type)) {
      return this.code.toPascalCase(type.primitive);
    }

    // ListOfX or MapOfX
    const coll = spec.isCollectionTypeReference(type) && type.collection;
    if (coll) {
      return `${this.code.toPascalCase(coll.kind)}Of${this.displayNameForType(coll.elementtype)}`;
    }

    const union = spec.isUnionTypeReference(type) && type.union;
    if (union) {
      return union.types.map(t => this.displayNameForType(t)).join('Or');
    }

    throw new Error(`Cannot determine display name for type: ${JSON.stringify(type)}`);
  }

  /**
     * Looks up a jsii module in the dependency tree.
     * @param name The name of the jsii module to look up
     */
  protected findModule(name: string): spec.PackageVersion {

    // if this is the current module, return it
    if (this.assembly.name === name) {
      return this.assembly;
    }

    const found = (this.assembly.dependencyClosure || {})[name];

    if (found) {
      return found;
    }

    throw new Error(`Unable to find module ${name} as a direct or indirect dependency of ${this.assembly.name}`);
  }

  protected findType(fqn: string): spec.Type {
    const ret = this.reflectAssembly.system.tryFindFqn(fqn);
    if (!ret) {
      throw new Error(`Cannot find type '${fqn}' either as internal or external type`);
    }

    return ret.spec;
  }
}<|MERGE_RESOLUTION|>--- conflicted
+++ resolved
@@ -82,11 +82,7 @@
 
   public async load(_packageRoot: string, assembly: reflect.Assembly): Promise<void> {
     this._reflectAssembly = assembly;
-<<<<<<< HEAD
-    this.assembly = assembly.spec;
-=======
-    this._assembly = assemblySpec(assembly);
->>>>>>> 9d902d58
+    this._assembly = assembly.spec;
 
     // Including the version of jsii-pacmak in the fingerprint, as a new version may imply different code generation.
     this.fingerprint = crypto.createHash('sha256')
