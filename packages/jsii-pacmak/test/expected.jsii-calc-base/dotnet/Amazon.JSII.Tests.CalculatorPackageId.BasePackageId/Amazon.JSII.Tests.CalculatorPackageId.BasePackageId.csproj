<Project Sdk="Microsoft.NET.Sdk">
  <PropertyGroup>
    <TargetFramework>netstandard2.0</TargetFramework>
    <GeneratePackageOnBuild>true</GeneratePackageOnBuild>
    <IncludeSymbols>true</IncludeSymbols>
    <IncludeSource>true</IncludeSource>
    <PackageVersion>0.14.2</PackageVersion>
    <PackageId>Amazon.JSII.Tests.CalculatorPackageId.BasePackageId</PackageId>
    <Description>An example direct dependency for jsii-calc.</Description>
    <ProjectUrl>https://github.com/aws/jsii.git</ProjectUrl>
    <LicenseUrl>https://spdx.org/licenses/Apache-2.0.html</LicenseUrl>
    <Authors>Amazon Web Services</Authors>
    <Language>en-US</Language>
  </PropertyGroup>
  <ItemGroup>
<<<<<<< HEAD
    <EmbeddedResource Include="scope-jsii-calc-base-0.12.1.tgz"/>
  </ItemGroup>
  <ItemGroup>
    <PackageReference Include="Amazon.JSII.Runtime" Version="0.12.1"/>
    <PackageReference Include="Amazon.JSII.Tests.CalculatorPackageId.BaseOfBasePackageId" Version="0.12.1"/>
=======
    <EmbeddedResource Include="scope-jsii-calc-base-0.14.2.tgz" />
  </ItemGroup>
  <ItemGroup>
    <PackageReference Include="Amazon.JSII.Runtime" Version="0.14.2" />
    <PackageReference Include="Amazon.JSII.Tests.CalculatorPackageId.BaseOfBasePackageId" Version="0.14.2" />
>>>>>>> 1669401e
  </ItemGroup>
</Project>
<|MERGE_RESOLUTION|>--- conflicted
+++ resolved
@@ -13,18 +13,10 @@
     <Language>en-US</Language>
   </PropertyGroup>
   <ItemGroup>
-<<<<<<< HEAD
-    <EmbeddedResource Include="scope-jsii-calc-base-0.12.1.tgz"/>
+    <EmbeddedResource Include="scope-jsii-calc-base-0.12.1.tgz" />
   </ItemGroup>
   <ItemGroup>
-    <PackageReference Include="Amazon.JSII.Runtime" Version="0.12.1"/>
-    <PackageReference Include="Amazon.JSII.Tests.CalculatorPackageId.BaseOfBasePackageId" Version="0.12.1"/>
-=======
-    <EmbeddedResource Include="scope-jsii-calc-base-0.14.2.tgz" />
-  </ItemGroup>
-  <ItemGroup>
-    <PackageReference Include="Amazon.JSII.Runtime" Version="0.14.2" />
-    <PackageReference Include="Amazon.JSII.Tests.CalculatorPackageId.BaseOfBasePackageId" Version="0.14.2" />
->>>>>>> 1669401e
+    <PackageReference Include="Amazon.JSII.Runtime" Version="0.12.1" />
+    <PackageReference Include="Amazon.JSII.Tests.CalculatorPackageId.BaseOfBasePackageId" Version="0.12.1" />
   </ItemGroup>
 </Project>
