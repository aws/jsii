{
  "author": {
    "name": "Amazon Web Services",
    "organization": true,
    "roles": [
      "author"
    ],
    "url": "https://aws.amazon.com"
  },
  "dependencies": {
    "@scope/jsii-calc-base-of-base": {
      "targets": {
        "dotnet": {
          "namespace": "Amazon.JSII.Tests.CalculatorNamespace.BaseOfBaseNamespace",
          "packageId": "Amazon.JSII.Tests.CalculatorPackageId.BaseOfBasePackageId"
        },
        "java": {
          "maven": {
            "artifactId": "calculator-base-of-base",
            "groupId": "software.amazon.jsii.tests"
          },
          "package": "software.amazon.jsii.tests.calculator.baseofbase"
        },
        "js": {
          "npm": "@scope/jsii-calc-base-of-base"
        },
        "python": {
          "distName": "scope.jsii-calc-base-of-base",
          "module": "scope.jsii_calc_base_of_base"
        }
      },
      "version": "0.20.8"
    }
  },
  "dependencyClosure": {
    "@scope/jsii-calc-base-of-base": {
      "targets": {
        "dotnet": {
          "namespace": "Amazon.JSII.Tests.CalculatorNamespace.BaseOfBaseNamespace",
          "packageId": "Amazon.JSII.Tests.CalculatorPackageId.BaseOfBasePackageId"
        },
        "java": {
          "maven": {
            "artifactId": "calculator-base-of-base",
            "groupId": "software.amazon.jsii.tests"
          },
          "package": "software.amazon.jsii.tests.calculator.baseofbase"
        },
        "js": {
          "npm": "@scope/jsii-calc-base-of-base"
        },
        "python": {
          "distName": "scope.jsii-calc-base-of-base",
          "module": "scope.jsii_calc_base_of_base"
        }
      },
      "version": "0.20.8"
    }
  },
  "description": "An example direct dependency for jsii-calc.",
  "homepage": "https://github.com/aws/jsii",
  "jsiiVersion": "0.20.8",
  "license": "Apache-2.0",
  "name": "@scope/jsii-calc-base",
  "repository": {
    "directory": "packages/@scope/jsii-calc-base",
    "type": "git",
    "url": "https://github.com/aws/jsii.git"
  },
  "schema": "jsii/0.10.0",
  "targets": {
    "dotnet": {
      "namespace": "Amazon.JSII.Tests.CalculatorNamespace.BaseNamespace",
      "packageId": "Amazon.JSII.Tests.CalculatorPackageId.BasePackageId"
    },
    "java": {
      "maven": {
        "artifactId": "calculator-base",
        "groupId": "software.amazon.jsii.tests"
      },
      "package": "software.amazon.jsii.tests.calculator.base"
    },
    "js": {
      "npm": "@scope/jsii-calc-base"
    },
    "python": {
      "distName": "scope.jsii-calc-base",
      "module": "scope.jsii_calc_base"
    }
  },
  "types": {
    "@scope/jsii-calc-base.Base": {
      "abstract": true,
      "assembly": "@scope/jsii-calc-base",
      "docs": {
        "summary": "A base class."
      },
      "fqn": "@scope/jsii-calc-base.Base",
      "initializer": {},
      "kind": "class",
      "locationInModule": {
        "filename": "lib/index.ts",
        "line": 6
      },
      "methods": [
        {
          "docs": {
            "returns": "the name of the class (to verify native type names are created for derived classes)."
          },
          "locationInModule": {
            "filename": "lib/index.ts",
            "line": 10
          },
          "name": "typeName",
          "returns": {
            "type": {
              "primitive": "any"
            }
          }
        }
      ],
      "name": "Base"
    },
    "@scope/jsii-calc-base.BaseProps": {
      "assembly": "@scope/jsii-calc-base",
      "datatype": true,
      "fqn": "@scope/jsii-calc-base.BaseProps",
      "interfaces": [
        "@scope/jsii-calc-base-of-base.VeryBaseProps"
      ],
      "kind": "interface",
      "locationInModule": {
        "filename": "lib/index.ts",
        "line": 15
      },
      "name": "BaseProps",
      "properties": [
        {
          "abstract": true,
          "immutable": true,
          "locationInModule": {
            "filename": "lib/index.ts",
            "line": 16
          },
          "name": "bar",
          "type": {
            "primitive": "string"
          }
        }
      ]
    },
    "@scope/jsii-calc-base.IBaseInterface": {
      "assembly": "@scope/jsii-calc-base",
      "fqn": "@scope/jsii-calc-base.IBaseInterface",
      "interfaces": [
        "@scope/jsii-calc-base-of-base.IVeryBaseInterface"
      ],
      "kind": "interface",
      "locationInModule": {
        "filename": "lib/index.ts",
        "line": 19
      },
      "methods": [
        {
          "abstract": true,
          "locationInModule": {
            "filename": "lib/index.ts",
            "line": 20
          },
          "name": "bar"
        }
      ],
      "name": "IBaseInterface"
    }
  },
  "version": "0.20.8",
<<<<<<< HEAD
  "fingerprint": "G9w1XlI9rJlhSgudguymg+276qz2bT99fSeGpYZr2QA="
=======
  "fingerprint": "UizyUUASMQBaBD8vyJT310XuweFn7nxQ84DfQljKtVU="
>>>>>>> 958fbab4
}<|MERGE_RESOLUTION|>--- conflicted
+++ resolved
@@ -174,9 +174,5 @@
     }
   },
   "version": "0.20.8",
-<<<<<<< HEAD
-  "fingerprint": "G9w1XlI9rJlhSgudguymg+276qz2bT99fSeGpYZr2QA="
-=======
   "fingerprint": "UizyUUASMQBaBD8vyJT310XuweFn7nxQ84DfQljKtVU="
->>>>>>> 958fbab4
 }