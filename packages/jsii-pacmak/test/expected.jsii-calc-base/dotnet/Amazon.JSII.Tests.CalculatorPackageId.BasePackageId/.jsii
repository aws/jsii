{
  "author": {
    "name": "Amazon Web Services",
    "organization": true,
    "roles": [
      "author"
    ],
    "url": "https://aws.amazon.com"
  },
  "dependencies": {
    "@scope/jsii-calc-base-of-base": {
      "peer": true,
      "targets": {
        "dotnet": {
          "namespace": "Amazon.JSII.Tests.CalculatorNamespace.BaseOfBaseNamespace",
          "packageId": "Amazon.JSII.Tests.CalculatorPackageId.BaseOfBasePackageId"
        },
        "java": {
          "maven": {
            "artifactId": "calculator-base-of-base",
            "groupId": "software.amazon.jsii.tests"
          },
          "package": "software.amazon.jsii.tests.calculator.baseofbase"
        },
        "js": {
          "npm": "@scope/jsii-calc-base-of-base"
        },
        "python": {
          "distName": "scope.jsii-calc-base-of-base",
          "module": "scope.jsii_calc_base_of_base"
        }
      },
      "version": "0.8.2"
    }
  },
  "description": "An example direct dependency for jsii-calc.",
  "homepage": "https://github.com/awslabs/jsii.git",
  "jsiiVersion": "0.8.2",
  "license": "Apache-2.0",
  "name": "@scope/jsii-calc-base",
  "repository": {
    "type": "git",
    "url": "https://github.com/awslabs/jsii.git"
  },
  "schema": "jsii/1.0",
  "targets": {
    "dotnet": {
      "namespace": "Amazon.JSII.Tests.CalculatorNamespace.BaseNamespace",
      "packageId": "Amazon.JSII.Tests.CalculatorPackageId.BasePackageId"
    },
    "java": {
      "maven": {
        "artifactId": "calculator-base",
        "groupId": "software.amazon.jsii.tests"
      },
      "package": "software.amazon.jsii.tests.calculator.base"
    },
    "js": {
      "npm": "@scope/jsii-calc-base"
    },
    "python": {
      "distName": "scope.jsii-calc-base",
      "module": "scope.jsii_calc_base"
    }
  },
  "types": {
    "@scope/jsii-calc-base.Base": {
      "abstract": true,
      "assembly": "@scope/jsii-calc-base",
      "docs": {
        "summary": "A base class."
      },
      "fqn": "@scope/jsii-calc-base.Base",
      "initializer": {
        "initializer": true
      },
      "kind": "class",
      "methods": [
        {
          "docs": {
            "returns": "the name of the class (to verify native type names are created for derived classes)."
          },
          "name": "typeName",
          "returns": {
            "primitive": "any"
          }
        }
      ],
      "name": "Base"
    },
    "@scope/jsii-calc-base.BaseProps": {
      "assembly": "@scope/jsii-calc-base",
      "datatype": true,
      "fqn": "@scope/jsii-calc-base.BaseProps",
      "interfaces": [
        {
          "fqn": "@scope/jsii-calc-base-of-base.VeryBaseProps"
        }
      ],
      "kind": "interface",
      "name": "BaseProps",
      "properties": [
        {
          "abstract": true,
          "immutable": true,
          "name": "bar",
          "type": {
            "primitive": "string"
          }
        }
      ]
    }
  },
  "version": "0.8.2",
<<<<<<< HEAD
  "fingerprint": "4jX4FdJMQfD7LINHWTh3WuTMHvAPMd3fjOCybnpuqc8="
=======
  "fingerprint": "rxvvJXFGzGZKodg4kjh0+uD9J3GU64sbBwcOkTFU9l8="
>>>>>>> 8e0ba880
}<|MERGE_RESOLUTION|>--- conflicted
+++ resolved
@@ -112,9 +112,5 @@
     }
   },
   "version": "0.8.2",
-<<<<<<< HEAD
-  "fingerprint": "4jX4FdJMQfD7LINHWTh3WuTMHvAPMd3fjOCybnpuqc8="
-=======
-  "fingerprint": "rxvvJXFGzGZKodg4kjh0+uD9J3GU64sbBwcOkTFU9l8="
->>>>>>> 8e0ba880
+  "fingerprint": "lIcHicx5rBBxyy5vOvOqvbBGjk//8lFLX6oVx2xh5Fc="
 }