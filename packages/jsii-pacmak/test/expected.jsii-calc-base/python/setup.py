import json
import setuptools

kwargs = json.loads("""
{
    "name": "scope.jsii-calc-base",
    "version": "0.20.3",
    "description": "An example direct dependency for jsii-calc.",
    "license": "Apache-2.0",
    "url": "https://github.com/aws/jsii",
    "long_description_content_type": "text/markdown",
    "author": "Amazon Web Services",
    "project_urls": {
        "Source": "https://github.com/aws/jsii.git"
    },
    "package_dir": {
        "": "src"
    },
    "packages": [
        "scope.jsii_calc_base",
        "scope.jsii_calc_base._jsii"
    ],
    "package_data": {
        "scope.jsii_calc_base._jsii": [
            "jsii-calc-base@0.20.3.jsii.tgz"
        ],
        "scope.jsii_calc_base": [
            "py.typed"
        ]
    },
    "python_requires": ">=3.6",
    "install_requires": [
        "jsii~=0.20.3",
        "publication>=0.0.3",
<<<<<<< HEAD
        "scope.jsii-calc-base-of-base~=0.20.2"
    ],
    "classifiers": [
        "Intended Audience :: Developers",
        "Operating System :: OS Independent",
        "Programming Language :: Python :: 3",
        "License :: OSI Approved"
=======
        "scope.jsii-calc-base-of-base~=0.20.3"
>>>>>>> 26aa77cf
    ]
}
""")

with open('README.md') as fp:
    kwargs['long_description'] = fp.read()


setuptools.setup(**kwargs)<|MERGE_RESOLUTION|>--- conflicted
+++ resolved
@@ -32,17 +32,13 @@
     "install_requires": [
         "jsii~=0.20.3",
         "publication>=0.0.3",
-<<<<<<< HEAD
-        "scope.jsii-calc-base-of-base~=0.20.2"
+        "scope.jsii-calc-base-of-base~=0.20.3"
     ],
     "classifiers": [
         "Intended Audience :: Developers",
         "Operating System :: OS Independent",
         "Programming Language :: Python :: 3",
         "License :: OSI Approved"
-=======
-        "scope.jsii-calc-base-of-base~=0.20.3"
->>>>>>> 26aa77cf
     ]
 }
 """)
