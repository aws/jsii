{
  "author": {
    "name": "Amazon Web Services",
    "organization": true,
    "roles": [
      "author"
    ],
    "url": "https://aws.amazon.com"
  },
  "dependencies": {
    "@scope/jsii-calc-base": {
      "targets": {
        "dotnet": {
          "namespace": "Amazon.JSII.Tests.CalculatorNamespace.BaseNamespace",
          "packageId": "Amazon.JSII.Tests.CalculatorPackageId.BasePackageId"
        },
        "java": {
          "maven": {
            "artifactId": "calculator-base",
            "groupId": "software.amazon.jsii.tests"
          },
          "package": "software.amazon.jsii.tests.calculator.base"
        },
        "js": {
          "npm": "@scope/jsii-calc-base"
        },
        "python": {
          "distName": "scope.jsii-calc-base",
          "module": "scope.jsii_calc_base"
        }
      },
      "version": "0.20.8"
    }
  },
  "dependencyClosure": {
    "@scope/jsii-calc-base": {
      "targets": {
        "dotnet": {
          "namespace": "Amazon.JSII.Tests.CalculatorNamespace.BaseNamespace",
          "packageId": "Amazon.JSII.Tests.CalculatorPackageId.BasePackageId"
        },
        "java": {
          "maven": {
            "artifactId": "calculator-base",
            "groupId": "software.amazon.jsii.tests"
          },
          "package": "software.amazon.jsii.tests.calculator.base"
        },
        "js": {
          "npm": "@scope/jsii-calc-base"
        },
        "python": {
          "distName": "scope.jsii-calc-base",
          "module": "scope.jsii_calc_base"
        }
      },
      "version": "0.20.8"
    },
    "@scope/jsii-calc-base-of-base": {
      "targets": {
        "dotnet": {
          "namespace": "Amazon.JSII.Tests.CalculatorNamespace.BaseOfBaseNamespace",
          "packageId": "Amazon.JSII.Tests.CalculatorPackageId.BaseOfBasePackageId"
        },
        "java": {
          "maven": {
            "artifactId": "calculator-base-of-base",
            "groupId": "software.amazon.jsii.tests"
          },
          "package": "software.amazon.jsii.tests.calculator.baseofbase"
        },
        "js": {
          "npm": "@scope/jsii-calc-base-of-base"
        },
        "python": {
          "distName": "scope.jsii-calc-base-of-base",
          "module": "scope.jsii_calc_base_of_base"
        }
      },
      "version": "0.20.8"
    }
  },
  "description": "A simple calcuator library built on JSII.",
  "docs": {
    "deprecated": "Really just deprecated for shows...",
    "stability": "deprecated"
  },
  "homepage": "https://github.com/aws/jsii",
  "jsiiVersion": "0.20.8",
  "license": "Apache-2.0",
  "name": "@scope/jsii-calc-lib",
  "repository": {
    "directory": "packages/@scope/jsii-calc-lib",
    "type": "git",
    "url": "https://github.com/aws/jsii.git"
  },
  "schema": "jsii/0.10.0",
  "targets": {
    "dotnet": {
      "namespace": "Amazon.JSII.Tests.CalculatorNamespace.LibNamespace",
      "packageId": "Amazon.JSII.Tests.CalculatorPackageId.LibPackageId",
      "versionSuffix": "-devpreview"
    },
    "java": {
      "maven": {
        "artifactId": "calculator-lib",
        "groupId": "software.amazon.jsii.tests",
        "versionSuffix": ".DEVPREVIEW"
      },
      "package": "software.amazon.jsii.tests.calculator.lib"
    },
    "js": {
      "npm": "@scope/jsii-calc-lib"
    },
    "python": {
      "distName": "scope.jsii-calc-lib",
      "module": "scope.jsii_calc_lib"
    }
  },
  "types": {
    "@scope/jsii-calc-lib.EnumFromScopedModule": {
      "assembly": "@scope/jsii-calc-lib",
      "docs": {
        "remarks": "See awslabs/jsii#138",
        "stability": "deprecated",
        "summary": "Check that enums from \\@scoped packages can be references."
      },
      "fqn": "@scope/jsii-calc-lib.EnumFromScopedModule",
      "kind": "enum",
      "locationInModule": {
        "filename": "lib/index.ts",
        "line": 97
      },
      "members": [
        {
          "docs": {
            "stability": "deprecated"
          },
          "name": "VALUE1"
        },
        {
          "docs": {
            "stability": "deprecated"
          },
          "name": "VALUE2"
        }
      ],
      "name": "EnumFromScopedModule"
    },
    "@scope/jsii-calc-lib.IDoublable": {
      "assembly": "@scope/jsii-calc-lib",
      "docs": {
        "stability": "deprecated",
        "summary": "The general contract for a concrete number."
      },
      "fqn": "@scope/jsii-calc-lib.IDoublable",
      "kind": "interface",
      "locationInModule": {
        "filename": "lib/index.ts",
        "line": 23
      },
      "name": "IDoublable",
      "properties": [
        {
          "abstract": true,
          "docs": {
            "stability": "deprecated"
          },
          "immutable": true,
          "locationInModule": {
            "filename": "lib/index.ts",
            "line": 24
          },
          "name": "doubleValue",
          "type": {
            "primitive": "number"
          }
        }
      ]
    },
    "@scope/jsii-calc-lib.IFriendly": {
      "assembly": "@scope/jsii-calc-lib",
      "docs": {
        "remarks": "These classes can be greeted with\na \"hello\" or \"goodbye\" blessing and they will respond back in a fun and friendly manner.",
        "stability": "deprecated",
        "summary": "Applies to classes that are considered friendly."
      },
      "fqn": "@scope/jsii-calc-lib.IFriendly",
      "kind": "interface",
      "locationInModule": {
        "filename": "lib/index.ts",
        "line": 58
      },
      "methods": [
        {
          "abstract": true,
          "docs": {
            "stability": "deprecated",
            "summary": "Say hello!"
          },
          "locationInModule": {
            "filename": "lib/index.ts",
            "line": 62
          },
          "name": "hello",
          "returns": {
            "type": {
              "primitive": "string"
            }
          }
        }
      ],
      "name": "IFriendly"
    },
    "@scope/jsii-calc-lib.IThreeLevelsInterface": {
      "assembly": "@scope/jsii-calc-lib",
      "docs": {
        "remarks": "Their presence validates that .NET/Java/jsii-reflect can track all fields\nfar enough up the tree.",
        "stability": "deprecated",
        "summary": "Interface that inherits from packages 2 levels up the tree."
      },
      "fqn": "@scope/jsii-calc-lib.IThreeLevelsInterface",
      "interfaces": [
        "@scope/jsii-calc-base.IBaseInterface"
      ],
      "kind": "interface",
      "locationInModule": {
        "filename": "lib/index.ts",
        "line": 108
      },
      "methods": [
        {
          "abstract": true,
          "docs": {
            "stability": "deprecated"
          },
          "locationInModule": {
            "filename": "lib/index.ts",
            "line": 109
          },
          "name": "baz"
        }
      ],
      "name": "IThreeLevelsInterface"
    },
    "@scope/jsii-calc-lib.MyFirstStruct": {
      "assembly": "@scope/jsii-calc-lib",
      "datatype": true,
      "docs": {
        "stability": "deprecated",
        "summary": "This is the first struct we have created in jsii."
      },
      "fqn": "@scope/jsii-calc-lib.MyFirstStruct",
      "kind": "interface",
      "locationInModule": {
        "filename": "lib/index.ts",
        "line": 68
      },
      "name": "MyFirstStruct",
      "properties": [
        {
          "abstract": true,
          "docs": {
            "stability": "deprecated",
            "summary": "An awesome number value."
          },
          "immutable": true,
          "locationInModule": {
            "filename": "lib/index.ts",
            "line": 77
          },
          "name": "anumber",
          "type": {
            "primitive": "number"
          }
        },
        {
          "abstract": true,
          "docs": {
            "stability": "deprecated",
            "summary": "A string value."
          },
          "immutable": true,
          "locationInModule": {
            "filename": "lib/index.ts",
            "line": 72
          },
          "name": "astring",
          "type": {
            "primitive": "string"
          }
        },
        {
          "abstract": true,
          "docs": {
            "stability": "deprecated"
          },
          "immutable": true,
          "locationInModule": {
            "filename": "lib/index.ts",
            "line": 78
          },
          "name": "firstOptional",
          "optional": true,
          "type": {
            "collection": {
              "elementtype": {
                "primitive": "string"
              },
              "kind": "array"
            }
          }
        }
      ]
    },
    "@scope/jsii-calc-lib.Number": {
      "assembly": "@scope/jsii-calc-lib",
      "base": "@scope/jsii-calc-lib.Value",
      "docs": {
        "stability": "deprecated",
        "summary": "Represents a concrete number."
      },
      "fqn": "@scope/jsii-calc-lib.Number",
      "initializer": {
        "docs": {
          "stability": "deprecated",
          "summary": "Creates a Number object."
        },
        "parameters": [
          {
            "docs": {
              "summary": "The number."
            },
            "name": "value",
            "type": {
              "primitive": "number"
            }
          }
        ]
      },
      "interfaces": [
        "@scope/jsii-calc-lib.IDoublable"
      ],
      "kind": "class",
      "locationInModule": {
        "filename": "lib/index.ts",
        "line": 30
      },
      "name": "Number",
      "properties": [
        {
          "docs": {
            "stability": "deprecated",
            "summary": "The number multiplied by 2."
          },
          "immutable": true,
          "locationInModule": {
            "filename": "lib/index.ts",
            "line": 42
          },
          "name": "doubleValue",
          "overrides": "@scope/jsii-calc-lib.IDoublable",
          "type": {
            "primitive": "number"
          }
        },
        {
          "docs": {
            "stability": "deprecated",
            "summary": "The number."
          },
          "immutable": true,
          "locationInModule": {
            "filename": "lib/index.ts",
            "line": 35
          },
          "name": "value",
          "overrides": "@scope/jsii-calc-lib.Value",
          "type": {
            "primitive": "number"
          }
        }
      ]
    },
    "@scope/jsii-calc-lib.Operation": {
      "abstract": true,
      "assembly": "@scope/jsii-calc-lib",
      "base": "@scope/jsii-calc-lib.Value",
      "docs": {
        "stability": "deprecated",
        "summary": "Represents an operation on values."
      },
      "fqn": "@scope/jsii-calc-lib.Operation",
      "initializer": {},
      "kind": "class",
      "locationInModule": {
        "filename": "lib/index.ts",
        "line": 50
      },
      "methods": [
        {
          "abstract": true,
          "docs": {
            "stability": "deprecated",
            "summary": "String representation of the value."
          },
          "locationInModule": {
            "filename": "lib/index.ts",
            "line": 51
          },
          "name": "toString",
          "overrides": "@scope/jsii-calc-lib.Value",
          "returns": {
            "type": {
              "primitive": "string"
            }
          }
        }
      ],
      "name": "Operation"
    },
    "@scope/jsii-calc-lib.StructWithOnlyOptionals": {
      "assembly": "@scope/jsii-calc-lib",
      "datatype": true,
      "docs": {
        "stability": "deprecated",
        "summary": "This is a struct with only optional properties."
      },
      "fqn": "@scope/jsii-calc-lib.StructWithOnlyOptionals",
      "kind": "interface",
      "locationInModule": {
        "filename": "lib/index.ts",
        "line": 84
      },
      "name": "StructWithOnlyOptionals",
      "properties": [
        {
          "abstract": true,
          "docs": {
            "stability": "deprecated",
            "summary": "The first optional!"
          },
          "immutable": true,
          "locationInModule": {
            "filename": "lib/index.ts",
            "line": 88
          },
          "name": "optional1",
          "optional": true,
          "type": {
            "primitive": "string"
          }
        },
        {
          "abstract": true,
          "docs": {
            "stability": "deprecated"
          },
          "immutable": true,
          "locationInModule": {
            "filename": "lib/index.ts",
            "line": 89
          },
          "name": "optional2",
          "optional": true,
          "type": {
            "primitive": "number"
          }
        },
        {
          "abstract": true,
          "docs": {
            "stability": "deprecated"
          },
          "immutable": true,
          "locationInModule": {
            "filename": "lib/index.ts",
            "line": 90
          },
          "name": "optional3",
          "optional": true,
          "type": {
            "primitive": "boolean"
          }
        }
      ]
    },
    "@scope/jsii-calc-lib.Value": {
      "abstract": true,
      "assembly": "@scope/jsii-calc-lib",
      "base": "@scope/jsii-calc-base.Base",
      "docs": {
        "stability": "deprecated",
        "summary": "Abstract class which represents a numeric value."
      },
      "fqn": "@scope/jsii-calc-lib.Value",
      "initializer": {},
      "kind": "class",
      "locationInModule": {
        "filename": "lib/index.ts",
        "line": 6
      },
      "methods": [
        {
          "docs": {
            "stability": "deprecated",
            "summary": "String representation of the value."
          },
          "locationInModule": {
            "filename": "lib/index.ts",
            "line": 15
          },
          "name": "toString",
          "returns": {
            "type": {
              "primitive": "string"
            }
          }
        }
      ],
      "name": "Value",
      "properties": [
        {
          "abstract": true,
          "docs": {
            "stability": "deprecated",
            "summary": "The value."
          },
          "immutable": true,
          "locationInModule": {
            "filename": "lib/index.ts",
            "line": 10
          },
          "name": "value",
          "type": {
            "primitive": "number"
          }
        }
      ]
    }
  },
  "version": "0.20.8",
<<<<<<< HEAD
  "fingerprint": "1mbaDeuKFBHCU7R0pA3wIN1ORFnh9ZN2+ji6h0fTlZ8="
=======
  "fingerprint": "FFFRcCrdPYvpu+IupXHGE0msGdLt4fpbgDMBKjGdCOs="
>>>>>>> 958fbab4
}<|MERGE_RESOLUTION|>--- conflicted
+++ resolved
@@ -540,9 +540,5 @@
     }
   },
   "version": "0.20.8",
-<<<<<<< HEAD
-  "fingerprint": "1mbaDeuKFBHCU7R0pA3wIN1ORFnh9ZN2+ji6h0fTlZ8="
-=======
-  "fingerprint": "FFFRcCrdPYvpu+IupXHGE0msGdLt4fpbgDMBKjGdCOs="
->>>>>>> 958fbab4
+  "fingerprint": "dP9qhYQ8sdUC+F7c427cCKa0pFPvot6EAZn2BNeUlNM="
 }