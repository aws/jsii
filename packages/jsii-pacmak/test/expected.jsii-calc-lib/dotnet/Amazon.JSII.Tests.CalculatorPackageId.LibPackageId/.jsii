{
  "author": {
    "name": "Amazon Web Services",
    "organization": true,
    "roles": [
      "author"
    ],
    "url": "https://aws.amazon.com"
  },
  "dependencies": {
    "@scope/jsii-calc-base": {
      "targets": {
        "dotnet": {
          "namespace": "Amazon.JSII.Tests.CalculatorNamespace.BaseNamespace",
          "packageId": "Amazon.JSII.Tests.CalculatorPackageId.BasePackageId"
        },
        "java": {
          "maven": {
            "artifactId": "calculator-base",
            "groupId": "software.amazon.jsii.tests"
          },
          "package": "software.amazon.jsii.tests.calculator.base"
        },
        "js": {
          "npm": "@scope/jsii-calc-base"
        },
        "python": {
          "distName": "scope.jsii-calc-base",
          "module": "scope.jsii_calc_base"
        },
        "sphinx": {}
      },
      "version": "0.12.1"
    }
  },
  "dependencyClosure": {
    "@scope/jsii-calc-base": {
      "targets": {
        "dotnet": {
          "namespace": "Amazon.JSII.Tests.CalculatorNamespace.BaseNamespace",
          "packageId": "Amazon.JSII.Tests.CalculatorPackageId.BasePackageId"
        },
        "java": {
          "maven": {
            "artifactId": "calculator-base",
            "groupId": "software.amazon.jsii.tests"
          },
          "package": "software.amazon.jsii.tests.calculator.base"
        },
        "js": {
          "npm": "@scope/jsii-calc-base"
        },
        "python": {
          "distName": "scope.jsii-calc-base",
          "module": "scope.jsii_calc_base"
        },
        "sphinx": {}
      },
      "version": "0.12.1"
    },
    "@scope/jsii-calc-base-of-base": {
      "targets": {
        "dotnet": {
          "namespace": "Amazon.JSII.Tests.CalculatorNamespace.BaseOfBaseNamespace",
          "packageId": "Amazon.JSII.Tests.CalculatorPackageId.BaseOfBasePackageId"
        },
        "java": {
          "maven": {
            "artifactId": "calculator-base-of-base",
            "groupId": "software.amazon.jsii.tests"
          },
          "package": "software.amazon.jsii.tests.calculator.baseofbase"
        },
        "js": {
          "npm": "@scope/jsii-calc-base-of-base"
        },
        "python": {
          "distName": "scope.jsii-calc-base-of-base",
          "module": "scope.jsii_calc_base_of_base"
        },
        "sphinx": {}
      },
      "version": "0.12.1"
    }
  },
  "description": "A simple calcuator library built on JSII.",
  "docs": {
    "deprecated": "Really just deprecated for shows...",
    "stability": "deprecated"
  },
  "homepage": "https://github.com/awslabs/jsii.git",
  "jsiiVersion": "0.12.1",
  "license": "Apache-2.0",
  "name": "@scope/jsii-calc-lib",
  "repository": {
    "type": "git",
    "url": "https://github.com/awslabs/jsii.git"
  },
  "schema": "jsii/0.10.0",
  "targets": {
    "dotnet": {
      "namespace": "Amazon.JSII.Tests.CalculatorNamespace.LibNamespace",
      "packageId": "Amazon.JSII.Tests.CalculatorPackageId.LibPackageId"
    },
    "java": {
      "maven": {
        "artifactId": "calculator-lib",
        "groupId": "software.amazon.jsii.tests",
        "versionSuffix": "devpreview"
      },
      "package": "software.amazon.jsii.tests.calculator.lib"
    },
    "js": {
      "npm": "@scope/jsii-calc-lib"
    },
    "python": {
      "distName": "scope.jsii-calc-lib",
      "module": "scope.jsii_calc_lib"
    },
    "sphinx": {}
  },
  "types": {
    "@scope/jsii-calc-lib.EnumFromScopedModule": {
      "assembly": "@scope/jsii-calc-lib",
      "docs": {
        "stability": "deprecated",
        "summary": "Check that enums from \\@scoped packages can be references. See awslabs/jsii#138."
      },
      "fqn": "@scope/jsii-calc-lib.EnumFromScopedModule",
      "kind": "enum",
      "locationInModule": {
        "filename": "lib/index.ts",
        "line": 97
      },
      "members": [
        {
          "docs": {
            "stability": "deprecated"
          },
          "name": "VALUE1"
        },
        {
          "docs": {
            "stability": "deprecated"
          },
          "name": "VALUE2"
        }
      ],
      "name": "EnumFromScopedModule"
    },
    "@scope/jsii-calc-lib.IDoublable": {
      "assembly": "@scope/jsii-calc-lib",
      "docs": {
        "stability": "deprecated",
        "summary": "The general contract for a concrete number."
      },
      "fqn": "@scope/jsii-calc-lib.IDoublable",
      "kind": "interface",
      "locationInModule": {
        "filename": "lib/index.ts",
        "line": 23
      },
      "name": "IDoublable",
      "properties": [
        {
          "abstract": true,
          "docs": {
            "stability": "deprecated"
          },
          "immutable": true,
          "locationInModule": {
            "filename": "lib/index.ts",
            "line": 24
          },
          "name": "doubleValue",
          "type": {
            "primitive": "number"
          }
        }
      ]
    },
    "@scope/jsii-calc-lib.IFriendly": {
      "assembly": "@scope/jsii-calc-lib",
      "docs": {
        "remarks": "These classes can be greeted with\na \"hello\" or \"goodbye\" blessing and they will respond back in a fun and friendly manner.",
        "stability": "deprecated",
        "summary": "Applies to classes that are considered friendly."
      },
      "fqn": "@scope/jsii-calc-lib.IFriendly",
      "kind": "interface",
      "locationInModule": {
        "filename": "lib/index.ts",
        "line": 58
      },
      "methods": [
        {
          "abstract": true,
          "docs": {
            "stability": "deprecated",
            "summary": "Say hello!"
          },
          "locationInModule": {
            "filename": "lib/index.ts",
            "line": 62
          },
          "name": "hello",
          "returns": {
            "type": {
              "primitive": "string"
            }
          }
        }
      ],
      "name": "IFriendly"
    },
    "@scope/jsii-calc-lib.IThreeLevelsInterface": {
      "assembly": "@scope/jsii-calc-lib",
      "docs": {
        "remarks": "Their presence validates that .NET/Java/jsii-reflect can track all fields\nfar enough up the tree.",
        "stability": "deprecated",
        "summary": "Interface that inherits from packages 2 levels up the tree."
      },
      "fqn": "@scope/jsii-calc-lib.IThreeLevelsInterface",
      "interfaces": [
        "@scope/jsii-calc-base.IBaseInterface"
      ],
      "kind": "interface",
      "locationInModule": {
        "filename": "lib/index.ts",
        "line": 108
      },
      "methods": [
        {
          "abstract": true,
          "docs": {
            "stability": "deprecated"
          },
          "locationInModule": {
            "filename": "lib/index.ts",
            "line": 109
          },
          "name": "baz"
        }
      ],
      "name": "IThreeLevelsInterface"
    },
    "@scope/jsii-calc-lib.MyFirstStruct": {
      "assembly": "@scope/jsii-calc-lib",
      "datatype": true,
      "docs": {
        "stability": "deprecated",
        "summary": "This is the first struct we have created in jsii."
      },
      "fqn": "@scope/jsii-calc-lib.MyFirstStruct",
      "kind": "interface",
      "locationInModule": {
        "filename": "lib/index.ts",
        "line": 68
      },
      "name": "MyFirstStruct",
      "properties": [
        {
          "abstract": true,
          "docs": {
            "stability": "deprecated",
            "summary": "An awesome number value."
          },
          "immutable": true,
          "locationInModule": {
            "filename": "lib/index.ts",
            "line": 77
          },
          "name": "anumber",
          "type": {
            "primitive": "number"
          }
        },
        {
          "abstract": true,
          "docs": {
            "stability": "deprecated",
            "summary": "A string value."
          },
          "immutable": true,
          "locationInModule": {
            "filename": "lib/index.ts",
            "line": 72
          },
          "name": "astring",
          "type": {
            "primitive": "string"
          }
        },
        {
          "abstract": true,
          "docs": {
            "stability": "deprecated"
          },
          "immutable": true,
          "locationInModule": {
            "filename": "lib/index.ts",
            "line": 78
          },
          "name": "firstOptional",
          "optional": true,
          "type": {
            "collection": {
              "elementtype": {
                "primitive": "string"
              },
              "kind": "array"
            }
          }
        }
      ]
    },
    "@scope/jsii-calc-lib.Number": {
      "assembly": "@scope/jsii-calc-lib",
      "base": "@scope/jsii-calc-lib.Value",
      "docs": {
        "stability": "deprecated",
        "summary": "Represents a concrete number."
      },
      "fqn": "@scope/jsii-calc-lib.Number",
      "initializer": {
        "docs": {
          "stability": "deprecated",
          "summary": "Creates a Number object."
        },
        "parameters": [
          {
            "docs": {
              "summary": "The number."
            },
            "name": "value",
            "type": {
              "primitive": "number"
            }
          }
        ]
      },
      "interfaces": [
        "@scope/jsii-calc-lib.IDoublable"
      ],
      "kind": "class",
      "locationInModule": {
        "filename": "lib/index.ts",
        "line": 30
      },
      "name": "Number",
      "properties": [
        {
          "docs": {
            "stability": "deprecated",
            "summary": "The number multiplied by 2."
          },
          "immutable": true,
          "locationInModule": {
            "filename": "lib/index.ts",
            "line": 42
          },
          "name": "doubleValue",
          "overrides": "@scope/jsii-calc-lib.IDoublable",
          "type": {
            "primitive": "number"
          }
        },
        {
          "docs": {
            "stability": "deprecated",
            "summary": "The number."
          },
          "immutable": true,
          "locationInModule": {
            "filename": "lib/index.ts",
            "line": 35
          },
          "name": "value",
          "overrides": "@scope/jsii-calc-lib.Value",
          "type": {
            "primitive": "number"
          }
        }
      ]
    },
    "@scope/jsii-calc-lib.Operation": {
      "abstract": true,
      "assembly": "@scope/jsii-calc-lib",
      "base": "@scope/jsii-calc-lib.Value",
      "docs": {
        "stability": "deprecated",
        "summary": "Represents an operation on values."
      },
      "fqn": "@scope/jsii-calc-lib.Operation",
      "initializer": {},
      "kind": "class",
      "locationInModule": {
        "filename": "lib/index.ts",
        "line": 50
      },
      "methods": [
        {
          "abstract": true,
          "docs": {
            "stability": "deprecated",
            "summary": "String representation of the value."
          },
          "locationInModule": {
            "filename": "lib/index.ts",
            "line": 51
          },
          "name": "toString",
          "overrides": "@scope/jsii-calc-lib.Value",
          "returns": {
            "type": {
              "primitive": "string"
            }
          }
        }
      ],
      "name": "Operation"
    },
    "@scope/jsii-calc-lib.StructWithOnlyOptionals": {
      "assembly": "@scope/jsii-calc-lib",
      "datatype": true,
      "docs": {
        "stability": "deprecated",
        "summary": "This is a struct with only optional properties."
      },
      "fqn": "@scope/jsii-calc-lib.StructWithOnlyOptionals",
      "kind": "interface",
      "locationInModule": {
        "filename": "lib/index.ts",
        "line": 84
      },
      "name": "StructWithOnlyOptionals",
      "properties": [
        {
          "abstract": true,
          "docs": {
            "stability": "deprecated",
            "summary": "The first optional!"
          },
          "immutable": true,
          "locationInModule": {
            "filename": "lib/index.ts",
            "line": 88
          },
          "name": "optional1",
          "optional": true,
          "type": {
            "primitive": "string"
          }
        },
        {
          "abstract": true,
          "docs": {
            "stability": "deprecated"
          },
          "immutable": true,
          "locationInModule": {
            "filename": "lib/index.ts",
            "line": 89
          },
          "name": "optional2",
          "optional": true,
          "type": {
            "primitive": "number"
          }
        },
        {
          "abstract": true,
          "docs": {
            "stability": "deprecated"
          },
          "immutable": true,
          "locationInModule": {
            "filename": "lib/index.ts",
            "line": 90
          },
          "name": "optional3",
          "optional": true,
          "type": {
            "primitive": "boolean"
          }
        }
      ]
    },
    "@scope/jsii-calc-lib.Value": {
      "abstract": true,
      "assembly": "@scope/jsii-calc-lib",
      "base": "@scope/jsii-calc-base.Base",
      "docs": {
        "stability": "deprecated",
        "summary": "Abstract class which represents a numeric value."
      },
      "fqn": "@scope/jsii-calc-lib.Value",
      "initializer": {},
      "kind": "class",
      "locationInModule": {
        "filename": "lib/index.ts",
        "line": 6
      },
      "methods": [
        {
          "docs": {
            "stability": "deprecated",
            "summary": "String representation of the value."
          },
          "locationInModule": {
            "filename": "lib/index.ts",
            "line": 15
          },
          "name": "toString",
          "returns": {
            "type": {
              "primitive": "string"
            }
          }
        }
      ],
      "name": "Value",
      "properties": [
        {
          "abstract": true,
          "docs": {
            "stability": "deprecated",
            "summary": "The value."
          },
          "immutable": true,
          "locationInModule": {
            "filename": "lib/index.ts",
            "line": 10
          },
          "name": "value",
          "type": {
            "primitive": "number"
          }
        }
      ]
    }
  },
<<<<<<< HEAD
  "version": "0.12.0",
  "fingerprint": "fBMD7/R6LEDfsTbhecMkc6ShEvAmBkWcKd9WO0Sl8hY="
=======
  "version": "0.12.1",
  "fingerprint": "8rURgFQ4mU5jtzoxcgnq46MwxVxAepVcXcayr94T7Jk="
>>>>>>> 3ce4842f
}<|MERGE_RESOLUTION|>--- conflicted
+++ resolved
@@ -540,11 +540,6 @@
       ]
     }
   },
-<<<<<<< HEAD
-  "version": "0.12.0",
-  "fingerprint": "fBMD7/R6LEDfsTbhecMkc6ShEvAmBkWcKd9WO0Sl8hY="
-=======
   "version": "0.12.1",
-  "fingerprint": "8rURgFQ4mU5jtzoxcgnq46MwxVxAepVcXcayr94T7Jk="
->>>>>>> 3ce4842f
+  "fingerprint": "MXSaKBVwpFalIulxHb3PUOMH4eKJJHPxI2u+zfEsbmA="
 }