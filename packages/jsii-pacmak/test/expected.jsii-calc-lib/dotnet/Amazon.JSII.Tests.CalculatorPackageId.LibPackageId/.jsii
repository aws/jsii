--- conflicted
+++ resolved
@@ -516,9 +516,5 @@
     }
   },
   "version": "0.20.11",
-<<<<<<< HEAD
-  "fingerprint": "c16s32RYOhQkY/FmEPgjMN+m4/lpF3Rj5a9nsUQpf6Q="
-=======
-  "fingerprint": "WSHD7tywHgFC9jmImvDuy7NGYCDWAAb49jk0ZPzCoFM="
->>>>>>> a1ee080f
+  "fingerprint": "tdRWsMWbPQxej79pQ39gbrrViv/Wl6vfTLY59IJPi4w="
 }