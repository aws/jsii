--- conflicted
+++ resolved
@@ -2,13 +2,9 @@
   <PropertyGroup>
     <TargetFramework>netstandard2.0</TargetFramework>
     <GeneratePackageOnBuild>true</GeneratePackageOnBuild>
-<<<<<<< HEAD
     <IncludeSymbols>true</IncludeSymbols>
     <IncludeSource>true</IncludeSource>
-    <PackageVersion>0.7.6</PackageVersion>
-=======
     <PackageVersion>0.7.13</PackageVersion>
->>>>>>> 1fa72f12
     <PackageId>Amazon.JSII.Tests.CalculatorPackageId.LibPackageId</PackageId>
     <Description>A simple calcuator library built on JSII.</Description>
     <ProjectUrl>https://github.com/awslabs/jsii.git</ProjectUrl>
