--- conflicted
+++ resolved
@@ -14,38 +14,26 @@
      * The first optional!
      */
     @software.amazon.jsii.Stability(software.amazon.jsii.Stability.Level.Deprecated)
-<<<<<<< HEAD
     @Deprecated
-    java.lang.String getOptional1();
-=======
     default java.lang.String getOptional1() {
         return null;
     }
->>>>>>> 37ddfd5f
 
     /**
      */
     @software.amazon.jsii.Stability(software.amazon.jsii.Stability.Level.Deprecated)
-<<<<<<< HEAD
     @Deprecated
-    java.lang.Number getOptional2();
-=======
     default java.lang.Number getOptional2() {
         return null;
     }
->>>>>>> 37ddfd5f
 
     /**
      */
     @software.amazon.jsii.Stability(software.amazon.jsii.Stability.Level.Deprecated)
-<<<<<<< HEAD
     @Deprecated
-    java.lang.Boolean getOptional3();
-=======
     default java.lang.Boolean getOptional3() {
         return null;
     }
->>>>>>> 37ddfd5f
 
     /**
      * @return a {@link Builder} of {@link StructWithOnlyOptionals}
