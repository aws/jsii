package software.amazon.jsii.tests.calculator.lib;

/**
 * This is the first struct we have created in jsii.
 */
@javax.annotation.Generated(value = "jsii-pacmak")
@software.amazon.jsii.Jsii(module = software.amazon.jsii.tests.calculator.lib.$Module.class, fqn = "@scope/jsii-calc-lib.MyFirstStruct")
@software.amazon.jsii.Jsii.Proxy(MyFirstStruct.Jsii$Proxy.class)
@software.amazon.jsii.Stability(software.amazon.jsii.Stability.Level.Deprecated)
@Deprecated
public interface MyFirstStruct extends software.amazon.jsii.JsiiSerializable {

    /**
     * An awesome number value.
     */
    @software.amazon.jsii.Stability(software.amazon.jsii.Stability.Level.Deprecated)
    @Deprecated
    java.lang.Number getAnumber();

    /**
     * A string value.
     */
    @software.amazon.jsii.Stability(software.amazon.jsii.Stability.Level.Deprecated)
    @Deprecated
    java.lang.String getAstring();

    /**
     */
    @software.amazon.jsii.Stability(software.amazon.jsii.Stability.Level.Deprecated)
<<<<<<< HEAD
    @Deprecated
    java.util.List<java.lang.String> getFirstOptional();
=======
    default java.util.List<java.lang.String> getFirstOptional() {
        return null;
    }
>>>>>>> 37ddfd5f

    /**
     * @return a {@link Builder} of {@link MyFirstStruct}
     */
    @software.amazon.jsii.Stability(software.amazon.jsii.Stability.Level.Deprecated)
    @Deprecated
    static Builder builder() {
        return new Builder();
    }
    /**
     * A builder for {@link MyFirstStruct}
     */
    @software.amazon.jsii.Stability(software.amazon.jsii.Stability.Level.Deprecated)
    @Deprecated
    public static final class Builder {
        private java.lang.Number anumber;
        private java.lang.String astring;
        private java.util.List<java.lang.String> firstOptional;

        /**
         * Sets the value of Anumber
         * @param anumber An awesome number value. This parameter is required.
         * @return {@code this}
         */
        @software.amazon.jsii.Stability(software.amazon.jsii.Stability.Level.Deprecated)
        @Deprecated
        public Builder anumber(java.lang.Number anumber) {
            this.anumber = anumber;
            return this;
        }

        /**
         * Sets the value of Astring
         * @param astring A string value. This parameter is required.
         * @return {@code this}
         */
        @software.amazon.jsii.Stability(software.amazon.jsii.Stability.Level.Deprecated)
        @Deprecated
        public Builder astring(java.lang.String astring) {
            this.astring = astring;
            return this;
        }

        /**
         * Sets the value of FirstOptional
         * @param firstOptional the value to be set.
         * @return {@code this}
         */
        @software.amazon.jsii.Stability(software.amazon.jsii.Stability.Level.Deprecated)
        @Deprecated
        public Builder firstOptional(java.util.List<java.lang.String> firstOptional) {
            this.firstOptional = firstOptional;
            return this;
        }

        /**
         * Builds the configured instance.
         * @return a new instance of {@link MyFirstStruct}
         * @throws NullPointerException if any required attribute was not provided
         */
        @software.amazon.jsii.Stability(software.amazon.jsii.Stability.Level.Deprecated)
        @Deprecated
        public MyFirstStruct build() {
            return new Jsii$Proxy(anumber, astring, firstOptional);
        }
    }

    /**
     * An implementation for {@link MyFirstStruct}
     */
    @software.amazon.jsii.Stability(software.amazon.jsii.Stability.Level.Deprecated)
    @Deprecated
    final class Jsii$Proxy extends software.amazon.jsii.JsiiObject implements MyFirstStruct {
        private final java.lang.Number anumber;
        private final java.lang.String astring;
        private final java.util.List<java.lang.String> firstOptional;

        /**
         * Constructor that initializes the object based on values retrieved from the JsiiObject.
         * @param objRef Reference to the JSII managed object.
         */
        protected Jsii$Proxy(final software.amazon.jsii.JsiiObjectRef objRef) {
            super(objRef);
            this.anumber = this.jsiiGet("anumber", java.lang.Number.class);
            this.astring = this.jsiiGet("astring", java.lang.String.class);
            this.firstOptional = this.jsiiGet("firstOptional", java.util.List.class);
        }

        /**
         * Constructor that initializes the object based on literal property values passed by the {@link Builder}.
         */
        private Jsii$Proxy(java.lang.Number anumber, java.lang.String astring, java.util.List<java.lang.String> firstOptional) {
            super(software.amazon.jsii.JsiiObject.InitializationMode.JSII);
            this.anumber = java.util.Objects.requireNonNull(anumber, "anumber is required");
            this.astring = java.util.Objects.requireNonNull(astring, "astring is required");
            this.firstOptional = firstOptional;
        }

        @Override
        public java.lang.Number getAnumber() {
            return this.anumber;
        }

        @Override
        public java.lang.String getAstring() {
            return this.astring;
        }

        @Override
        public java.util.List<java.lang.String> getFirstOptional() {
            return this.firstOptional;
        }

        @Override
        public com.fasterxml.jackson.databind.JsonNode $jsii$toJson() {
            com.fasterxml.jackson.databind.ObjectMapper om = software.amazon.jsii.JsiiObjectMapper.INSTANCE;
            com.fasterxml.jackson.databind.node.ObjectNode obj = com.fasterxml.jackson.databind.node.JsonNodeFactory.instance.objectNode();
            obj.set("anumber", om.valueToTree(this.getAnumber()));
            obj.set("astring", om.valueToTree(this.getAstring()));
            if (this.getFirstOptional() != null) {
                obj.set("firstOptional", om.valueToTree(this.getFirstOptional()));
            }
            return obj;
        }

        @Override
        public boolean equals(Object o) {
            if (this == o) return true;
            if (o == null || getClass() != o.getClass()) return false;

            MyFirstStruct.Jsii$Proxy that = (MyFirstStruct.Jsii$Proxy) o;

            if (!anumber.equals(that.anumber)) return false;
            if (!astring.equals(that.astring)) return false;
            return this.firstOptional != null ? this.firstOptional.equals(that.firstOptional) : that.firstOptional == null;
        }

        @Override
        public int hashCode() {
            int result = this.anumber.hashCode();
            result = 31 * result + (this.astring.hashCode());
            result = 31 * result + (this.firstOptional != null ? this.firstOptional.hashCode() : 0);
            return result;
        }
    }
}<|MERGE_RESOLUTION|>--- conflicted
+++ resolved
@@ -27,14 +27,10 @@
     /**
      */
     @software.amazon.jsii.Stability(software.amazon.jsii.Stability.Level.Deprecated)
-<<<<<<< HEAD
     @Deprecated
-    java.util.List<java.lang.String> getFirstOptional();
-=======
     default java.util.List<java.lang.String> getFirstOptional() {
         return null;
     }
->>>>>>> 37ddfd5f
 
     /**
      * @return a {@link Builder} of {@link MyFirstStruct}
