--- conflicted
+++ resolved
@@ -54,22 +54,6 @@
 
     @Override
     protected Class<?> resolveClass(final String fqn) throws ClassNotFoundException {
-<<<<<<< HEAD
-        switch (fqn) {
-            case "@scope/jsii-calc-lib.EnumFromScopedModule": return software.amazon.jsii.tests.calculator.lib.EnumFromScopedModule.class;
-            case "@scope/jsii-calc-lib.IDoublable": return software.amazon.jsii.tests.calculator.lib.IDoublable.class;
-            case "@scope/jsii-calc-lib.IFriendly": return software.amazon.jsii.tests.calculator.lib.IFriendly.class;
-            case "@scope/jsii-calc-lib.IThreeLevelsInterface": return software.amazon.jsii.tests.calculator.lib.IThreeLevelsInterface.class;
-            case "@scope/jsii-calc-lib.MyFirstStruct": return software.amazon.jsii.tests.calculator.lib.MyFirstStruct.class;
-            case "@scope/jsii-calc-lib.Number": return software.amazon.jsii.tests.calculator.lib.Number.class;
-            case "@scope/jsii-calc-lib.Operation": return software.amazon.jsii.tests.calculator.lib.Operation.class;
-            case "@scope/jsii-calc-lib.StructWithOnlyOptionals": return software.amazon.jsii.tests.calculator.lib.StructWithOnlyOptionals.class;
-            case "@scope/jsii-calc-lib.Value": return software.amazon.jsii.tests.calculator.lib.Value.class;
-            case "@scope/jsii-calc-lib.submodule.IReflectable": return software.amazon.jsii.tests.calculator.lib.submodule.IReflectable.class;
-            case "@scope/jsii-calc-lib.submodule.ReflectableEntry": return software.amazon.jsii.tests.calculator.lib.submodule.ReflectableEntry.class;
-            case "@scope/jsii-calc-lib.submodule.Reflector": return software.amazon.jsii.tests.calculator.lib.submodule.Reflector.class;
-            default: throw new ClassNotFoundException("Unknown JSII type: " + fqn);
-=======
         if (!MODULE_TYPES.containsKey(fqn)) {
             throw new ClassNotFoundException("Unknown JSII type: " + fqn);
         }
@@ -82,7 +66,6 @@
         }
         catch (final ClassNotFoundException exception) {
             throw new RuntimeException(exception);
->>>>>>> fc39cad0
         }
     }
 }