--- conflicted
+++ resolved
@@ -14,14 +14,10 @@
      * @deprecated could be better
      */
     @software.amazon.jsii.Stability(software.amazon.jsii.Stability.Level.Deprecated)
-<<<<<<< HEAD
     @Deprecated
-    java.lang.Number getMutableProperty();
-=======
     default java.lang.Number getMutableProperty() {
         return null;
     }
->>>>>>> 37ddfd5f
 
     /**
      * @deprecated could be better
