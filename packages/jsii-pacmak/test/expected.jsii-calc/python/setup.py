import json
import setuptools

kwargs = json.loads("""
{
    "name": "jsii-calc",
    "version": "0.20.3",
    "description": "A simple calcuator built on JSII.",
    "license": "Apache-2.0",
    "url": "https://github.com/aws/jsii",
    "long_description_content_type": "text/markdown",
    "author": "Amazon Web Services",
    "project_urls": {
        "Source": "https://github.com/aws/jsii.git"
    },
    "package_dir": {
        "": "src"
    },
    "packages": [
        "jsii_calc",
        "jsii_calc._jsii"
    ],
    "package_data": {
        "jsii_calc._jsii": [
            "jsii-calc@0.20.3.jsii.tgz"
        ],
        "jsii_calc": [
            "py.typed"
        ]
    },
    "python_requires": ">=3.6",
    "install_requires": [
        "jsii~=0.20.3",
        "publication>=0.0.3",
<<<<<<< HEAD
        "scope.jsii-calc-base~=0.20.2",
        "scope.jsii-calc-base-of-base~=0.20.2",
        "scope.jsii-calc-lib~=0.20.2"
    ],
    "classifiers": [
        "Intended Audience :: Developers",
        "Operating System :: OS Independent",
        "Programming Language :: Python :: 3",
        "Development Status :: 4 - Beta",
        "License :: OSI Approved"
=======
        "scope.jsii-calc-base~=0.20.3",
        "scope.jsii-calc-base-of-base~=0.20.3",
        "scope.jsii-calc-lib~=0.20.3"
>>>>>>> 26aa77cf
    ]
}
""")

with open('README.md') as fp:
    kwargs['long_description'] = fp.read()


setuptools.setup(**kwargs)<|MERGE_RESOLUTION|>--- conflicted
+++ resolved
@@ -32,10 +32,9 @@
     "install_requires": [
         "jsii~=0.20.3",
         "publication>=0.0.3",
-<<<<<<< HEAD
-        "scope.jsii-calc-base~=0.20.2",
-        "scope.jsii-calc-base-of-base~=0.20.2",
-        "scope.jsii-calc-lib~=0.20.2"
+        "scope.jsii-calc-base~=0.20.3",
+        "scope.jsii-calc-base-of-base~=0.20.3",
+        "scope.jsii-calc-lib~=0.20.3"
     ],
     "classifiers": [
         "Intended Audience :: Developers",
@@ -43,11 +42,6 @@
         "Programming Language :: Python :: 3",
         "Development Status :: 4 - Beta",
         "License :: OSI Approved"
-=======
-        "scope.jsii-calc-base~=0.20.3",
-        "scope.jsii-calc-base-of-base~=0.20.3",
-        "scope.jsii-calc-lib~=0.20.3"
->>>>>>> 26aa77cf
     ]
 }
 """)
