import abc
import builtins
import datetime
import enum
import typing

import jsii
import jsii.compat
import publication

<<<<<<< HEAD
=======
import scope.jsii_calc_base
import scope.jsii_calc_base_of_base
import scope.jsii_calc_lib
import scope.jsii_calc_lib.submodule

>>>>>>> 55489ac3
from ..._jsii import *


@jsii.enum(jsii_type="jsii-calc.submodule.child.Awesomeness")
class Awesomeness(enum.Enum):
    """
    stability
    :stability: experimental
    """
    AWESOME = "AWESOME"
    """It was awesome!

    stability
    :stability: experimental
    """

@jsii.enum(jsii_type="jsii-calc.submodule.child.Goodness")
class Goodness(enum.Enum):
    """
    stability
    :stability: experimental
    """
    PRETTY_GOOD = "PRETTY_GOOD"
    """It's pretty good.

    stability
    :stability: experimental
    """
    REALLY_GOOD = "REALLY_GOOD"
    """It's really good.

    stability
    :stability: experimental
    """
    AMAZINGLY_GOOD = "AMAZINGLY_GOOD"
    """It's amazingly good.

    stability
    :stability: experimental
    """

@jsii.data_type(jsii_type="jsii-calc.submodule.child.Structure", jsii_struct_bases=[], name_mapping={'bool': 'bool'})
class Structure():
    def __init__(self, *, bool: bool) -> None:
        """
        :param bool: 

        stability
        :stability: experimental
        """
        self._values = {
            'bool': bool,
        }

    @builtins.property
    def bool(self) -> bool:
        """
        stability
        :stability: experimental
        """
        return self._values.get('bool')

    def __eq__(self, rhs) -> bool:
        return isinstance(rhs, self.__class__) and rhs._values == self._values

    def __ne__(self, rhs) -> bool:
        return not (rhs == self)

    def __repr__(self) -> str:
        return 'Structure(%s)' % ', '.join(k + '=' + repr(v) for k, v in self._values.items())


__all__ = [
    "Awesomeness",
    "Goodness",
    "Structure",
]

publication.publish()<|MERGE_RESOLUTION|>--- conflicted
+++ resolved
@@ -8,14 +8,6 @@
 import jsii.compat
 import publication
 
-<<<<<<< HEAD
-=======
-import scope.jsii_calc_base
-import scope.jsii_calc_base_of_base
-import scope.jsii_calc_lib
-import scope.jsii_calc_lib.submodule
-
->>>>>>> 55489ac3
 from ..._jsii import *
 
 
