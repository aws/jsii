--- conflicted
+++ resolved
@@ -33,11 +33,7 @@
 import scope.jsii_calc_base
 import scope.jsii_calc_base_of_base
 import scope.jsii_calc_lib
-<<<<<<< HEAD
-__jsii_assembly__ = jsii.JSIIAssembly.load("jsii-calc", "0.20.3", __name__, "jsii-calc@0.20.3.jsii.tgz")
-=======
 __jsii_assembly__ = jsii.JSIIAssembly.load("jsii-calc", "0.20.4", __name__, "jsii-calc@0.20.4.jsii.tgz")
->>>>>>> 96d89e1c
 class AbstractClassBase(metaclass=jsii.JSIIAbstractClass, jsii_type="jsii-calc.AbstractClassBase"):
     """
     stability
@@ -5818,13 +5814,8 @@
     def __init__(self, *, string_prop: str, nested_struct: typing.Optional["NestedStruct"]=None):
         """This is here to check that we can pass a nested struct into a kwargs by specifying it as an in-line dictionary.
 
-<<<<<<< HEAD
         This is cheating with the (current) declared types, but this is the "more
         idiomatic" way for Pythonists.
-=======
-        This is cheating with the declared types, but Python people don't play by
-        the rules much apparently.
->>>>>>> 96d89e1c
 
         :param string_prop: May not be empty.
         :param nested_struct: 
