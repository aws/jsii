"""
# jsii Calculator

This library is used to demonstrate and test the features of JSII

## How to use running sum API:

First, create a calculator:

```python
# Example automatically generated. See https://github.com/aws/jsii/issues/826
calculator = calc.Calculator()
```

Then call some operations:

```python
# Example automatically generated. See https://github.com/aws/jsii/issues/826
calculator.add(10)
```

## Code Samples

```python
# Example automatically generated. See https://github.com/aws/jsii/issues/826
# This is totes a magic comment in here, just you wait!
foo = "bar"
```
"""
import abc
import builtins
import datetime
import enum
import typing

import jsii
import jsii.compat
import publication

import jsii_calc.composition
import scope.jsii_calc_base
import scope.jsii_calc_base_of_base
import scope.jsii_calc_lib

__jsii_assembly__ = jsii.JSIIAssembly.load("jsii-calc", "0.0.0", "jsii_calc", "jsii-calc@0.0.0.jsii.tgz")


class AbstractClassBase(metaclass=jsii.JSIIAbstractClass, jsii_type="jsii-calc.AbstractClassBase"):
    """
    stability
    :stability: experimental
    """
    @builtins.staticmethod
    def __jsii_proxy_class__():
        return _AbstractClassBaseProxy

    def __init__(self) -> None:
        jsii.create(AbstractClassBase, self, [])

    @builtins.property
    @jsii.member(jsii_name="abstractProperty")
    @abc.abstractmethod
    def abstract_property(self) -> str:
        """
        stability
        :stability: experimental
        """
        ...


class _AbstractClassBaseProxy(AbstractClassBase):
    @builtins.property
    @jsii.member(jsii_name="abstractProperty")
    def abstract_property(self) -> str:
        """
        stability
        :stability: experimental
        """
        return jsii.get(self, "abstractProperty")


class AbstractClassReturner(metaclass=jsii.JSIIMeta, jsii_type="jsii-calc.AbstractClassReturner"):
    """
    stability
    :stability: experimental
    """
    def __init__(self) -> None:
        jsii.create(AbstractClassReturner, self, [])

    @jsii.member(jsii_name="giveMeAbstract")
    def give_me_abstract(self) -> "AbstractClass":
        """
        stability
        :stability: experimental
        """
        return jsii.invoke(self, "giveMeAbstract", [])

    @jsii.member(jsii_name="giveMeInterface")
    def give_me_interface(self) -> "IInterfaceImplementedByAbstractClass":
        """
        stability
        :stability: experimental
        """
        return jsii.invoke(self, "giveMeInterface", [])

    @builtins.property
    @jsii.member(jsii_name="returnAbstractFromProperty")
    def return_abstract_from_property(self) -> "AbstractClassBase":
        """
        stability
        :stability: experimental
        """
        return jsii.get(self, "returnAbstractFromProperty")


class AbstractSuite(metaclass=jsii.JSIIAbstractClass, jsii_type="jsii-calc.AbstractSuite"):
    """Ensures abstract members implementations correctly register overrides in various languages.

    stability
    :stability: experimental
    """
    @builtins.staticmethod
    def __jsii_proxy_class__():
        return _AbstractSuiteProxy

    def __init__(self) -> None:
        jsii.create(AbstractSuite, self, [])

    @jsii.member(jsii_name="someMethod")
    @abc.abstractmethod
    def _some_method(self, str: str) -> str:
        """
        :param str: -

        stability
        :stability: experimental
        """
        ...

    @jsii.member(jsii_name="workItAll")
    def work_it_all(self, seed: str) -> str:
        """Sets ``seed`` to ``this.property``, then calls ``someMethod`` with ``this.property`` and returns the result.

        :param seed: a ``string``.

        stability
        :stability: experimental
        """
        return jsii.invoke(self, "workItAll", [seed])

    @builtins.property
    @jsii.member(jsii_name="property")
    @abc.abstractmethod
    def _property(self) -> str:
        """
        stability
        :stability: experimental
        """
        ...

    @_property.setter
    @abc.abstractmethod
    def _property(self, value: str):
        ...


class _AbstractSuiteProxy(AbstractSuite):
    @jsii.member(jsii_name="someMethod")
    def _some_method(self, str: str) -> str:
        """
        :param str: -

        stability
        :stability: experimental
        """
        return jsii.invoke(self, "someMethod", [str])

    @builtins.property
    @jsii.member(jsii_name="property")
    def _property(self) -> str:
        """
        stability
        :stability: experimental
        """
        return jsii.get(self, "property")

    @_property.setter
    def _property(self, value: str):
        jsii.set(self, "property", value)


class AllTypes(metaclass=jsii.JSIIMeta, jsii_type="jsii-calc.AllTypes"):
    """This class includes property for all types supported by jsii.

    The setters will validate
    that the value set is of the expected type and throw otherwise.

    stability
    :stability: experimental
    """
    def __init__(self) -> None:
        jsii.create(AllTypes, self, [])

    @jsii.member(jsii_name="anyIn")
    def any_in(self, inp: typing.Any) -> None:
        """
        :param inp: -

        stability
        :stability: experimental
        """
        return jsii.invoke(self, "anyIn", [inp])

    @jsii.member(jsii_name="anyOut")
    def any_out(self) -> typing.Any:
        """
        stability
        :stability: experimental
        """
        return jsii.invoke(self, "anyOut", [])

    @jsii.member(jsii_name="enumMethod")
    def enum_method(self, value: "StringEnum") -> "StringEnum":
        """
        :param value: -

        stability
        :stability: experimental
        """
        return jsii.invoke(self, "enumMethod", [value])

    @builtins.property
    @jsii.member(jsii_name="enumPropertyValue")
    def enum_property_value(self) -> jsii.Number:
        """
        stability
        :stability: experimental
        """
        return jsii.get(self, "enumPropertyValue")

    @builtins.property
    @jsii.member(jsii_name="anyArrayProperty")
    def any_array_property(self) -> typing.List[typing.Any]:
        """
        stability
        :stability: experimental
        """
        return jsii.get(self, "anyArrayProperty")

    @any_array_property.setter
    def any_array_property(self, value: typing.List[typing.Any]):
        jsii.set(self, "anyArrayProperty", value)

    @builtins.property
    @jsii.member(jsii_name="anyMapProperty")
    def any_map_property(self) -> typing.Mapping[str,typing.Any]:
        """
        stability
        :stability: experimental
        """
        return jsii.get(self, "anyMapProperty")

    @any_map_property.setter
    def any_map_property(self, value: typing.Mapping[str,typing.Any]):
        jsii.set(self, "anyMapProperty", value)

    @builtins.property
    @jsii.member(jsii_name="anyProperty")
    def any_property(self) -> typing.Any:
        """
        stability
        :stability: experimental
        """
        return jsii.get(self, "anyProperty")

    @any_property.setter
    def any_property(self, value: typing.Any):
        jsii.set(self, "anyProperty", value)

    @builtins.property
    @jsii.member(jsii_name="arrayProperty")
    def array_property(self) -> typing.List[str]:
        """
        stability
        :stability: experimental
        """
        return jsii.get(self, "arrayProperty")

    @array_property.setter
    def array_property(self, value: typing.List[str]):
        jsii.set(self, "arrayProperty", value)

    @builtins.property
    @jsii.member(jsii_name="booleanProperty")
    def boolean_property(self) -> bool:
        """
        stability
        :stability: experimental
        """
        return jsii.get(self, "booleanProperty")

    @boolean_property.setter
    def boolean_property(self, value: bool):
        jsii.set(self, "booleanProperty", value)

    @builtins.property
    @jsii.member(jsii_name="dateProperty")
    def date_property(self) -> datetime.datetime:
        """
        stability
        :stability: experimental
        """
        return jsii.get(self, "dateProperty")

    @date_property.setter
    def date_property(self, value: datetime.datetime):
        jsii.set(self, "dateProperty", value)

    @builtins.property
    @jsii.member(jsii_name="enumProperty")
    def enum_property(self) -> "AllTypesEnum":
        """
        stability
        :stability: experimental
        """
        return jsii.get(self, "enumProperty")

    @enum_property.setter
    def enum_property(self, value: "AllTypesEnum"):
        jsii.set(self, "enumProperty", value)

    @builtins.property
    @jsii.member(jsii_name="jsonProperty")
    def json_property(self) -> typing.Mapping[typing.Any, typing.Any]:
        """
        stability
        :stability: experimental
        """
        return jsii.get(self, "jsonProperty")

    @json_property.setter
    def json_property(self, value: typing.Mapping[typing.Any, typing.Any]):
        jsii.set(self, "jsonProperty", value)

    @builtins.property
    @jsii.member(jsii_name="mapProperty")
    def map_property(self) -> typing.Mapping[str,scope.jsii_calc_lib.Number]:
        """
        stability
        :stability: experimental
        """
        return jsii.get(self, "mapProperty")

    @map_property.setter
    def map_property(self, value: typing.Mapping[str,scope.jsii_calc_lib.Number]):
        jsii.set(self, "mapProperty", value)

    @builtins.property
    @jsii.member(jsii_name="numberProperty")
    def number_property(self) -> jsii.Number:
        """
        stability
        :stability: experimental
        """
        return jsii.get(self, "numberProperty")

    @number_property.setter
    def number_property(self, value: jsii.Number):
        jsii.set(self, "numberProperty", value)

    @builtins.property
    @jsii.member(jsii_name="stringProperty")
    def string_property(self) -> str:
        """
        stability
        :stability: experimental
        """
        return jsii.get(self, "stringProperty")

    @string_property.setter
    def string_property(self, value: str):
        jsii.set(self, "stringProperty", value)

    @builtins.property
    @jsii.member(jsii_name="unionArrayProperty")
    def union_array_property(self) -> typing.List[typing.Union[jsii.Number, scope.jsii_calc_lib.Value]]:
        """
        stability
        :stability: experimental
        """
        return jsii.get(self, "unionArrayProperty")

    @union_array_property.setter
    def union_array_property(self, value: typing.List[typing.Union[jsii.Number, scope.jsii_calc_lib.Value]]):
        jsii.set(self, "unionArrayProperty", value)

    @builtins.property
    @jsii.member(jsii_name="unionMapProperty")
    def union_map_property(self) -> typing.Mapping[str,typing.Union[str, jsii.Number, scope.jsii_calc_lib.Number]]:
        """
        stability
        :stability: experimental
        """
        return jsii.get(self, "unionMapProperty")

    @union_map_property.setter
    def union_map_property(self, value: typing.Mapping[str,typing.Union[str, jsii.Number, scope.jsii_calc_lib.Number]]):
        jsii.set(self, "unionMapProperty", value)

    @builtins.property
    @jsii.member(jsii_name="unionProperty")
    def union_property(self) -> typing.Union[str, jsii.Number, "Multiply", scope.jsii_calc_lib.Number]:
        """
        stability
        :stability: experimental
        """
        return jsii.get(self, "unionProperty")

    @union_property.setter
    def union_property(self, value: typing.Union[str, jsii.Number, "Multiply", scope.jsii_calc_lib.Number]):
        jsii.set(self, "unionProperty", value)

    @builtins.property
    @jsii.member(jsii_name="unknownArrayProperty")
    def unknown_array_property(self) -> typing.List[typing.Any]:
        """
        stability
        :stability: experimental
        """
        return jsii.get(self, "unknownArrayProperty")

    @unknown_array_property.setter
    def unknown_array_property(self, value: typing.List[typing.Any]):
        jsii.set(self, "unknownArrayProperty", value)

    @builtins.property
    @jsii.member(jsii_name="unknownMapProperty")
    def unknown_map_property(self) -> typing.Mapping[str,typing.Any]:
        """
        stability
        :stability: experimental
        """
        return jsii.get(self, "unknownMapProperty")

    @unknown_map_property.setter
    def unknown_map_property(self, value: typing.Mapping[str,typing.Any]):
        jsii.set(self, "unknownMapProperty", value)

    @builtins.property
    @jsii.member(jsii_name="unknownProperty")
    def unknown_property(self) -> typing.Any:
        """
        stability
        :stability: experimental
        """
        return jsii.get(self, "unknownProperty")

    @unknown_property.setter
    def unknown_property(self, value: typing.Any):
        jsii.set(self, "unknownProperty", value)

    @builtins.property
    @jsii.member(jsii_name="optionalEnumValue")
    def optional_enum_value(self) -> typing.Optional["StringEnum"]:
        """
        stability
        :stability: experimental
        """
        return jsii.get(self, "optionalEnumValue")

    @optional_enum_value.setter
    def optional_enum_value(self, value: typing.Optional["StringEnum"]):
        jsii.set(self, "optionalEnumValue", value)


@jsii.enum(jsii_type="jsii-calc.AllTypesEnum")
class AllTypesEnum(enum.Enum):
    """
    stability
    :stability: experimental
    """
    MY_ENUM_VALUE = "MY_ENUM_VALUE"
    """
    stability
    :stability: experimental
    """
    YOUR_ENUM_VALUE = "YOUR_ENUM_VALUE"
    """
    stability
    :stability: experimental
    """
    THIS_IS_GREAT = "THIS_IS_GREAT"
    """
    stability
    :stability: experimental
    """

class AllowedMethodNames(metaclass=jsii.JSIIMeta, jsii_type="jsii-calc.AllowedMethodNames"):
    """
    stability
    :stability: experimental
    """
    def __init__(self) -> None:
        jsii.create(AllowedMethodNames, self, [])

    @jsii.member(jsii_name="getBar")
    def get_bar(self, _p1: str, _p2: jsii.Number) -> None:
        """
        :param _p1: -
        :param _p2: -

        stability
        :stability: experimental
        """
        return jsii.invoke(self, "getBar", [_p1, _p2])

    @jsii.member(jsii_name="getFoo")
    def get_foo(self, with_param: str) -> str:
        """getXxx() is not allowed (see negatives), but getXxx(a, ...) is okay.

        :param with_param: -

        stability
        :stability: experimental
        """
        return jsii.invoke(self, "getFoo", [with_param])

    @jsii.member(jsii_name="setBar")
    def set_bar(self, _x: str, _y: jsii.Number, _z: bool) -> None:
        """
        :param _x: -
        :param _y: -
        :param _z: -

        stability
        :stability: experimental
        """
        return jsii.invoke(self, "setBar", [_x, _y, _z])

    @jsii.member(jsii_name="setFoo")
    def set_foo(self, _x: str, _y: jsii.Number) -> None:
        """setFoo(x) is not allowed (see negatives), but setXxx(a, b, ...) is okay.

        :param _x: -
        :param _y: -

        stability
        :stability: experimental
        """
        return jsii.invoke(self, "setFoo", [_x, _y])


class AmbiguousParameters(metaclass=jsii.JSIIMeta, jsii_type="jsii-calc.AmbiguousParameters"):
    """
    stability
    :stability: experimental
    """
    def __init__(self, scope_: "Bell", *, scope: str, props: typing.Optional[bool]=None) -> None:
        """
        :param scope_: -
        :param scope: 
        :param props: 

        stability
        :stability: experimental
        """
        props_ = StructParameterType(scope=scope, props=props)

        jsii.create(AmbiguousParameters, self, [scope_, props_])

    @builtins.property
    @jsii.member(jsii_name="props")
    def props(self) -> "StructParameterType":
        """
        stability
        :stability: experimental
        """
        return jsii.get(self, "props")

    @builtins.property
    @jsii.member(jsii_name="scope")
    def scope(self) -> "Bell":
        """
        stability
        :stability: experimental
        """
        return jsii.get(self, "scope")


class AsyncVirtualMethods(metaclass=jsii.JSIIMeta, jsii_type="jsii-calc.AsyncVirtualMethods"):
    """
    stability
    :stability: experimental
    """
    def __init__(self) -> None:
        jsii.create(AsyncVirtualMethods, self, [])

    @jsii.member(jsii_name="callMe")
    def call_me(self) -> jsii.Number:
        """
        stability
        :stability: experimental
        """
        return jsii.ainvoke(self, "callMe", [])

    @jsii.member(jsii_name="callMe2")
    def call_me2(self) -> jsii.Number:
        """Just calls "overrideMeToo".

        stability
        :stability: experimental
        """
        return jsii.ainvoke(self, "callMe2", [])

    @jsii.member(jsii_name="callMeDoublePromise")
    def call_me_double_promise(self) -> jsii.Number:
        """This method calls the "callMe" async method indirectly, which will then invoke a virtual method.

        This is a "double promise" situation, which
        means that callbacks are not going to be available immediate, but only
        after an "immediates" cycle.

        stability
        :stability: experimental
        """
        return jsii.ainvoke(self, "callMeDoublePromise", [])

    @jsii.member(jsii_name="dontOverrideMe")
    def dont_override_me(self) -> jsii.Number:
        """
        stability
        :stability: experimental
        """
        return jsii.invoke(self, "dontOverrideMe", [])

    @jsii.member(jsii_name="overrideMe")
    def override_me(self, mult: jsii.Number) -> jsii.Number:
        """
        :param mult: -

        stability
        :stability: experimental
        """
        return jsii.ainvoke(self, "overrideMe", [mult])

    @jsii.member(jsii_name="overrideMeToo")
    def override_me_too(self) -> jsii.Number:
        """
        stability
        :stability: experimental
        """
        return jsii.ainvoke(self, "overrideMeToo", [])


class AugmentableClass(metaclass=jsii.JSIIMeta, jsii_type="jsii-calc.AugmentableClass"):
    """
    stability
    :stability: experimental
    """
    def __init__(self) -> None:
        jsii.create(AugmentableClass, self, [])

    @jsii.member(jsii_name="methodOne")
    def method_one(self) -> None:
        """
        stability
        :stability: experimental
        """
        return jsii.invoke(self, "methodOne", [])

    @jsii.member(jsii_name="methodTwo")
    def method_two(self) -> None:
        """
        stability
        :stability: experimental
        """
        return jsii.invoke(self, "methodTwo", [])


class BaseJsii976(metaclass=jsii.JSIIMeta, jsii_type="jsii-calc.BaseJsii976"):
    """
    stability
    :stability: experimental
    """
    def __init__(self) -> None:
        jsii.create(BaseJsii976, self, [])


@jsii.implements(scope.jsii_calc_lib.IFriendly)
class BinaryOperation(scope.jsii_calc_lib.Operation, metaclass=jsii.JSIIAbstractClass, jsii_type="jsii-calc.BinaryOperation"):
    """Represents an operation with two operands.

    stability
    :stability: experimental
    """
    @builtins.staticmethod
    def __jsii_proxy_class__():
        return _BinaryOperationProxy

    def __init__(self, lhs: scope.jsii_calc_lib.Value, rhs: scope.jsii_calc_lib.Value) -> None:
        """Creates a BinaryOperation.

        :param lhs: Left-hand side operand.
        :param rhs: Right-hand side operand.

        stability
        :stability: experimental
        """
        jsii.create(BinaryOperation, self, [lhs, rhs])

    @jsii.member(jsii_name="hello")
    def hello(self) -> str:
        """Say hello!

        stability
        :stability: experimental
        """
        return jsii.invoke(self, "hello", [])

    @builtins.property
    @jsii.member(jsii_name="lhs")
    def lhs(self) -> scope.jsii_calc_lib.Value:
        """Left-hand side operand.

        stability
        :stability: experimental
        """
        return jsii.get(self, "lhs")

    @builtins.property
    @jsii.member(jsii_name="rhs")
    def rhs(self) -> scope.jsii_calc_lib.Value:
        """Right-hand side operand.

        stability
        :stability: experimental
        """
        return jsii.get(self, "rhs")


class _BinaryOperationProxy(BinaryOperation, jsii.proxy_for(scope.jsii_calc_lib.Operation)):
    pass

class Calculator(composition.CompositeOperation, metaclass=jsii.JSIIMeta, jsii_type="jsii-calc.Calculator"):
    """A calculator which maintains a current value and allows adding operations.

    Here's how you use it::

       # Example automatically generated. See https://github.com/aws/jsii/issues/826
       calculator = calc.Calculator()
       calculator.add(5)
       calculator.mul(3)
       print(calculator.expression.value)

    I will repeat this example again, but in an @example tag.

    stability
    :stability: experimental

    Example::

        # Example automatically generated. See https://github.com/aws/jsii/issues/826
        calculator = calc.Calculator()
        calculator.add(5)
        calculator.mul(3)
        print(calculator.expression.value)
    """
    def __init__(self, *, initial_value: typing.Optional[jsii.Number]=None, maximum_value: typing.Optional[jsii.Number]=None) -> None:
        """Creates a Calculator object.

        :param initial_value: The initial value of the calculator. NOTE: Any number works here, it's fine. Default: 0
        :param maximum_value: The maximum value the calculator can store. Default: none

        stability
        :stability: experimental
        """
        props = CalculatorProps(initial_value=initial_value, maximum_value=maximum_value)

        jsii.create(Calculator, self, [props])

    @jsii.member(jsii_name="add")
    def add(self, value: jsii.Number) -> None:
        """Adds a number to the current value.

        :param value: -

        stability
        :stability: experimental
        """
        return jsii.invoke(self, "add", [value])

    @jsii.member(jsii_name="mul")
    def mul(self, value: jsii.Number) -> None:
        """Multiplies the current value by a number.

        :param value: -

        stability
        :stability: experimental
        """
        return jsii.invoke(self, "mul", [value])

    @jsii.member(jsii_name="neg")
    def neg(self) -> None:
        """Negates the current value.

        stability
        :stability: experimental
        """
        return jsii.invoke(self, "neg", [])

    @jsii.member(jsii_name="pow")
    def pow(self, value: jsii.Number) -> None:
        """Raises the current value by a power.

        :param value: -

        stability
        :stability: experimental
        """
        return jsii.invoke(self, "pow", [value])

    @jsii.member(jsii_name="readUnionValue")
    def read_union_value(self) -> jsii.Number:
        """Returns teh value of the union property (if defined).

        stability
        :stability: experimental
        """
        return jsii.invoke(self, "readUnionValue", [])

    @builtins.property
    @jsii.member(jsii_name="expression")
    def expression(self) -> scope.jsii_calc_lib.Value:
        """Returns the expression.

        stability
        :stability: experimental
        """
        return jsii.get(self, "expression")

    @builtins.property
    @jsii.member(jsii_name="operationsLog")
    def operations_log(self) -> typing.List[scope.jsii_calc_lib.Value]:
        """A log of all operations.

        stability
        :stability: experimental
        """
        return jsii.get(self, "operationsLog")

    @builtins.property
    @jsii.member(jsii_name="operationsMap")
    def operations_map(self) -> typing.Mapping[str,typing.List[scope.jsii_calc_lib.Value]]:
        """A map of per operation name of all operations performed.

        stability
        :stability: experimental
        """
        return jsii.get(self, "operationsMap")

    @builtins.property
    @jsii.member(jsii_name="curr")
    def curr(self) -> scope.jsii_calc_lib.Value:
        """The current value.

        stability
        :stability: experimental
        """
        return jsii.get(self, "curr")

    @curr.setter
    def curr(self, value: scope.jsii_calc_lib.Value):
        jsii.set(self, "curr", value)

    @builtins.property
    @jsii.member(jsii_name="maxValue")
    def max_value(self) -> typing.Optional[jsii.Number]:
        """The maximum value allows in this calculator.

        stability
        :stability: experimental
        """
        return jsii.get(self, "maxValue")

    @max_value.setter
    def max_value(self, value: typing.Optional[jsii.Number]):
        jsii.set(self, "maxValue", value)

    @builtins.property
    @jsii.member(jsii_name="unionProperty")
    def union_property(self) -> typing.Optional[typing.Union[typing.Optional["Add"], typing.Optional["Multiply"], typing.Optional["Power"]]]:
        """Example of a property that accepts a union of types.

        stability
        :stability: experimental
        """
        return jsii.get(self, "unionProperty")

    @union_property.setter
    def union_property(self, value: typing.Optional[typing.Union[typing.Optional["Add"], typing.Optional["Multiply"], typing.Optional["Power"]]]):
        jsii.set(self, "unionProperty", value)


@jsii.data_type(jsii_type="jsii-calc.CalculatorProps", jsii_struct_bases=[], name_mapping={'initial_value': 'initialValue', 'maximum_value': 'maximumValue'})
class CalculatorProps():
    def __init__(self, *, initial_value: typing.Optional[jsii.Number]=None, maximum_value: typing.Optional[jsii.Number]=None):
        """Properties for Calculator.

        :param initial_value: The initial value of the calculator. NOTE: Any number works here, it's fine. Default: 0
        :param maximum_value: The maximum value the calculator can store. Default: none

        stability
        :stability: experimental
        """
        self._values = {
        }
        if initial_value is not None: self._values["initial_value"] = initial_value
        if maximum_value is not None: self._values["maximum_value"] = maximum_value

    @builtins.property
    def initial_value(self) -> typing.Optional[jsii.Number]:
        """The initial value of the calculator.

        NOTE: Any number works here, it's fine.

        default
        :default: 0

        stability
        :stability: experimental
        """
        return self._values.get('initial_value')

    @builtins.property
    def maximum_value(self) -> typing.Optional[jsii.Number]:
        """The maximum value the calculator can store.

        default
        :default: none

        stability
        :stability: experimental
        """
        return self._values.get('maximum_value')

    def __eq__(self, rhs) -> bool:
        return isinstance(rhs, self.__class__) and rhs._values == self._values

    def __ne__(self, rhs) -> bool:
        return not (rhs == self)

    def __repr__(self) -> str:
        return 'CalculatorProps(%s)' % ', '.join(k + '=' + repr(v) for k, v in self._values.items())


class ClassWithCollections(metaclass=jsii.JSIIMeta, jsii_type="jsii-calc.ClassWithCollections"):
    """
    stability
    :stability: experimental
    """
    def __init__(self, map: typing.Mapping[str,str], array: typing.List[str]) -> None:
        """
        :param map: -
        :param array: -

        stability
        :stability: experimental
        """
        jsii.create(ClassWithCollections, self, [map, array])

    @jsii.member(jsii_name="createAList")
    @builtins.classmethod
    def create_a_list(cls) -> typing.List[str]:
        """
        stability
        :stability: experimental
        """
        return jsii.sinvoke(cls, "createAList", [])

    @jsii.member(jsii_name="createAMap")
    @builtins.classmethod
    def create_a_map(cls) -> typing.Mapping[str,str]:
        """
        stability
        :stability: experimental
        """
        return jsii.sinvoke(cls, "createAMap", [])

    @jsii.python.classproperty
    @jsii.member(jsii_name="staticArray")
    def static_array(cls) -> typing.List[str]:
        """
        stability
        :stability: experimental
        """
        return jsii.sget(cls, "staticArray")

    @static_array.setter
    def static_array(cls, value: typing.List[str]):
        jsii.sset(cls, "staticArray", value)

    @jsii.python.classproperty
    @jsii.member(jsii_name="staticMap")
    def static_map(cls) -> typing.Mapping[str,str]:
        """
        stability
        :stability: experimental
        """
        return jsii.sget(cls, "staticMap")

    @static_map.setter
    def static_map(cls, value: typing.Mapping[str,str]):
        jsii.sset(cls, "staticMap", value)

    @builtins.property
    @jsii.member(jsii_name="array")
    def array(self) -> typing.List[str]:
        """
        stability
        :stability: experimental
        """
        return jsii.get(self, "array")

    @array.setter
    def array(self, value: typing.List[str]):
        jsii.set(self, "array", value)

    @builtins.property
    @jsii.member(jsii_name="map")
    def map(self) -> typing.Mapping[str,str]:
        """
        stability
        :stability: experimental
        """
        return jsii.get(self, "map")

    @map.setter
    def map(self, value: typing.Mapping[str,str]):
        jsii.set(self, "map", value)


class ClassWithDocs(metaclass=jsii.JSIIMeta, jsii_type="jsii-calc.ClassWithDocs"):
    """This class has docs.

    The docs are great. They're a bunch of tags.

    see
    :see: https://aws.amazon.com/
    customAttribute:
    :customAttribute:: hasAValue

    Example::

        # Example automatically generated. See https://github.com/aws/jsii/issues/826
        def an_example():
            pass
    """
    def __init__(self) -> None:
        jsii.create(ClassWithDocs, self, [])


class ClassWithJavaReservedWords(metaclass=jsii.JSIIMeta, jsii_type="jsii-calc.ClassWithJavaReservedWords"):
    """
    stability
    :stability: experimental
    """
    def __init__(self, int: str) -> None:
        """
        :param int: -

        stability
        :stability: experimental
        """
        jsii.create(ClassWithJavaReservedWords, self, [int])

    @jsii.member(jsii_name="import")
    def import_(self, assert_: str) -> str:
        """
        :param assert_: -

        stability
        :stability: experimental
        """
        return jsii.invoke(self, "import", [assert_])

    @builtins.property
    @jsii.member(jsii_name="int")
    def int(self) -> str:
        """
        stability
        :stability: experimental
        """
        return jsii.get(self, "int")


class ClassWithMutableObjectLiteralProperty(metaclass=jsii.JSIIMeta, jsii_type="jsii-calc.ClassWithMutableObjectLiteralProperty"):
    """
    stability
    :stability: experimental
    """
    def __init__(self) -> None:
        jsii.create(ClassWithMutableObjectLiteralProperty, self, [])

    @builtins.property
    @jsii.member(jsii_name="mutableObject")
    def mutable_object(self) -> "IMutableObjectLiteral":
        """
        stability
        :stability: experimental
        """
        return jsii.get(self, "mutableObject")

    @mutable_object.setter
    def mutable_object(self, value: "IMutableObjectLiteral"):
        jsii.set(self, "mutableObject", value)


class ConfusingToJackson(metaclass=jsii.JSIIMeta, jsii_type="jsii-calc.ConfusingToJackson"):
    """This tries to confuse Jackson by having overloaded property setters.

    see
    :see: https://github.com/aws/aws-cdk/issues/4080
    stability
    :stability: experimental
    """
    @jsii.member(jsii_name="makeInstance")
    @builtins.classmethod
    def make_instance(cls) -> "ConfusingToJackson":
        """
        stability
        :stability: experimental
        """
        return jsii.sinvoke(cls, "makeInstance", [])

    @jsii.member(jsii_name="makeStructInstance")
    @builtins.classmethod
    def make_struct_instance(cls) -> "ConfusingToJacksonStruct":
        """
        stability
        :stability: experimental
        """
        return jsii.sinvoke(cls, "makeStructInstance", [])

    @builtins.property
    @jsii.member(jsii_name="unionProperty")
    def union_property(self) -> typing.Optional[typing.Union[typing.Optional[scope.jsii_calc_lib.IFriendly], typing.Optional[typing.List[typing.Union[scope.jsii_calc_lib.IFriendly, "AbstractClass"]]]]]:
        """
        stability
        :stability: experimental
        """
        return jsii.get(self, "unionProperty")

    @union_property.setter
    def union_property(self, value: typing.Optional[typing.Union[typing.Optional[scope.jsii_calc_lib.IFriendly], typing.Optional[typing.List[typing.Union[scope.jsii_calc_lib.IFriendly, "AbstractClass"]]]]]):
        jsii.set(self, "unionProperty", value)


@jsii.data_type(jsii_type="jsii-calc.ConfusingToJacksonStruct", jsii_struct_bases=[], name_mapping={'union_property': 'unionProperty'})
class ConfusingToJacksonStruct():
    def __init__(self, *, union_property: typing.Optional[typing.Union[typing.Optional[scope.jsii_calc_lib.IFriendly], typing.Optional[typing.List[typing.Union[scope.jsii_calc_lib.IFriendly, "AbstractClass"]]]]]=None):
        """
        :param union_property: 

        stability
        :stability: experimental
        """
        self._values = {
        }
        if union_property is not None: self._values["union_property"] = union_property

    @builtins.property
    def union_property(self) -> typing.Optional[typing.Union[typing.Optional[scope.jsii_calc_lib.IFriendly], typing.Optional[typing.List[typing.Union[scope.jsii_calc_lib.IFriendly, "AbstractClass"]]]]]:
        """
        stability
        :stability: experimental
        """
        return self._values.get('union_property')

    def __eq__(self, rhs) -> bool:
        return isinstance(rhs, self.__class__) and rhs._values == self._values

    def __ne__(self, rhs) -> bool:
        return not (rhs == self)

    def __repr__(self) -> str:
        return 'ConfusingToJacksonStruct(%s)' % ', '.join(k + '=' + repr(v) for k, v in self._values.items())


class ConstructorPassesThisOut(metaclass=jsii.JSIIMeta, jsii_type="jsii-calc.ConstructorPassesThisOut"):
    """
    stability
    :stability: experimental
    """
    def __init__(self, consumer: "PartiallyInitializedThisConsumer") -> None:
        """
        :param consumer: -

        stability
        :stability: experimental
        """
        jsii.create(ConstructorPassesThisOut, self, [consumer])


class Constructors(metaclass=jsii.JSIIMeta, jsii_type="jsii-calc.Constructors"):
    """
    stability
    :stability: experimental
    """
    def __init__(self) -> None:
        jsii.create(Constructors, self, [])

    @jsii.member(jsii_name="hiddenInterface")
    @builtins.classmethod
    def hidden_interface(cls) -> "IPublicInterface":
        """
        stability
        :stability: experimental
        """
        return jsii.sinvoke(cls, "hiddenInterface", [])

    @jsii.member(jsii_name="hiddenInterfaces")
    @builtins.classmethod
    def hidden_interfaces(cls) -> typing.List["IPublicInterface"]:
        """
        stability
        :stability: experimental
        """
        return jsii.sinvoke(cls, "hiddenInterfaces", [])

    @jsii.member(jsii_name="hiddenSubInterfaces")
    @builtins.classmethod
    def hidden_sub_interfaces(cls) -> typing.List["IPublicInterface"]:
        """
        stability
        :stability: experimental
        """
        return jsii.sinvoke(cls, "hiddenSubInterfaces", [])

    @jsii.member(jsii_name="makeClass")
    @builtins.classmethod
    def make_class(cls) -> "PublicClass":
        """
        stability
        :stability: experimental
        """
        return jsii.sinvoke(cls, "makeClass", [])

    @jsii.member(jsii_name="makeInterface")
    @builtins.classmethod
    def make_interface(cls) -> "IPublicInterface":
        """
        stability
        :stability: experimental
        """
        return jsii.sinvoke(cls, "makeInterface", [])

    @jsii.member(jsii_name="makeInterface2")
    @builtins.classmethod
    def make_interface2(cls) -> "IPublicInterface2":
        """
        stability
        :stability: experimental
        """
        return jsii.sinvoke(cls, "makeInterface2", [])

    @jsii.member(jsii_name="makeInterfaces")
    @builtins.classmethod
    def make_interfaces(cls) -> typing.List["IPublicInterface"]:
        """
        stability
        :stability: experimental
        """
        return jsii.sinvoke(cls, "makeInterfaces", [])


class ConsumePureInterface(metaclass=jsii.JSIIMeta, jsii_type="jsii-calc.ConsumePureInterface"):
    """
    stability
    :stability: experimental
    """
    def __init__(self, delegate: "IStructReturningDelegate") -> None:
        """
        :param delegate: -

        stability
        :stability: experimental
        """
        jsii.create(ConsumePureInterface, self, [delegate])

    @jsii.member(jsii_name="workItBaby")
    def work_it_baby(self) -> "StructB":
        """
        stability
        :stability: experimental
        """
        return jsii.invoke(self, "workItBaby", [])


class ConsumerCanRingBell(metaclass=jsii.JSIIMeta, jsii_type="jsii-calc.ConsumerCanRingBell"):
    """Test calling back to consumers that implement interfaces.

    Check that if a JSII consumer implements IConsumerWithInterfaceParam, they can call
    the method on the argument that they're passed...

    stability
    :stability: experimental
    """
    def __init__(self) -> None:
        jsii.create(ConsumerCanRingBell, self, [])

    @jsii.member(jsii_name="staticImplementedByObjectLiteral")
    @builtins.classmethod
    def static_implemented_by_object_literal(cls, ringer: "IBellRinger") -> bool:
        """...if the interface is implemented using an object literal.

        Returns whether the bell was rung.

        :param ringer: -

        stability
        :stability: experimental
        """
        return jsii.sinvoke(cls, "staticImplementedByObjectLiteral", [ringer])

    @jsii.member(jsii_name="staticImplementedByPrivateClass")
    @builtins.classmethod
    def static_implemented_by_private_class(cls, ringer: "IBellRinger") -> bool:
        """...if the interface is implemented using a private class.

        Return whether the bell was rung.

        :param ringer: -

        stability
        :stability: experimental
        """
        return jsii.sinvoke(cls, "staticImplementedByPrivateClass", [ringer])

    @jsii.member(jsii_name="staticImplementedByPublicClass")
    @builtins.classmethod
    def static_implemented_by_public_class(cls, ringer: "IBellRinger") -> bool:
        """...if the interface is implemented using a public class.

        Return whether the bell was rung.

        :param ringer: -

        stability
        :stability: experimental
        """
        return jsii.sinvoke(cls, "staticImplementedByPublicClass", [ringer])

    @jsii.member(jsii_name="staticWhenTypedAsClass")
    @builtins.classmethod
    def static_when_typed_as_class(cls, ringer: "IConcreteBellRinger") -> bool:
        """If the parameter is a concrete class instead of an interface.

        Return whether the bell was rung.

        :param ringer: -

        stability
        :stability: experimental
        """
        return jsii.sinvoke(cls, "staticWhenTypedAsClass", [ringer])

    @jsii.member(jsii_name="implementedByObjectLiteral")
    def implemented_by_object_literal(self, ringer: "IBellRinger") -> bool:
        """...if the interface is implemented using an object literal.

        Returns whether the bell was rung.

        :param ringer: -

        stability
        :stability: experimental
        """
        return jsii.invoke(self, "implementedByObjectLiteral", [ringer])

    @jsii.member(jsii_name="implementedByPrivateClass")
    def implemented_by_private_class(self, ringer: "IBellRinger") -> bool:
        """...if the interface is implemented using a private class.

        Return whether the bell was rung.

        :param ringer: -

        stability
        :stability: experimental
        """
        return jsii.invoke(self, "implementedByPrivateClass", [ringer])

    @jsii.member(jsii_name="implementedByPublicClass")
    def implemented_by_public_class(self, ringer: "IBellRinger") -> bool:
        """...if the interface is implemented using a public class.

        Return whether the bell was rung.

        :param ringer: -

        stability
        :stability: experimental
        """
        return jsii.invoke(self, "implementedByPublicClass", [ringer])

    @jsii.member(jsii_name="whenTypedAsClass")
    def when_typed_as_class(self, ringer: "IConcreteBellRinger") -> bool:
        """If the parameter is a concrete class instead of an interface.

        Return whether the bell was rung.

        :param ringer: -

        stability
        :stability: experimental
        """
        return jsii.invoke(self, "whenTypedAsClass", [ringer])


class ConsumersOfThisCrazyTypeSystem(metaclass=jsii.JSIIMeta, jsii_type="jsii-calc.ConsumersOfThisCrazyTypeSystem"):
    """
    stability
    :stability: experimental
    """
    def __init__(self) -> None:
        jsii.create(ConsumersOfThisCrazyTypeSystem, self, [])

    @jsii.member(jsii_name="consumeAnotherPublicInterface")
    def consume_another_public_interface(self, obj: "IAnotherPublicInterface") -> str:
        """
        :param obj: -

        stability
        :stability: experimental
        """
        return jsii.invoke(self, "consumeAnotherPublicInterface", [obj])

    @jsii.member(jsii_name="consumeNonInternalInterface")
    def consume_non_internal_interface(self, obj: "INonInternalInterface") -> typing.Any:
        """
        :param obj: -

        stability
        :stability: experimental
        """
        return jsii.invoke(self, "consumeNonInternalInterface", [obj])


class DataRenderer(metaclass=jsii.JSIIMeta, jsii_type="jsii-calc.DataRenderer"):
    """Verifies proper type handling through dynamic overrides.

    stability
    :stability: experimental
    """
    def __init__(self) -> None:
        """
        stability
        :stability: experimental
        """
        jsii.create(DataRenderer, self, [])

    @jsii.member(jsii_name="render")
    def render(self, *, anumber: jsii.Number, astring: str, first_optional: typing.Optional[typing.List[str]]=None) -> str:
        """
        :param anumber: An awesome number value.
        :param astring: A string value.
        :param first_optional: 

        stability
        :stability: experimental
        """
        data = scope.jsii_calc_lib.MyFirstStruct(anumber=anumber, astring=astring, first_optional=first_optional)

        return jsii.invoke(self, "render", [data])

    @jsii.member(jsii_name="renderArbitrary")
    def render_arbitrary(self, data: typing.Mapping[str,typing.Any]) -> str:
        """
        :param data: -

        stability
        :stability: experimental
        """
        return jsii.invoke(self, "renderArbitrary", [data])

    @jsii.member(jsii_name="renderMap")
    def render_map(self, map: typing.Mapping[str,typing.Any]) -> str:
        """
        :param map: -

        stability
        :stability: experimental
        """
        return jsii.invoke(self, "renderMap", [map])


class DefaultedConstructorArgument(metaclass=jsii.JSIIMeta, jsii_type="jsii-calc.DefaultedConstructorArgument"):
    """
    stability
    :stability: experimental
    """
    def __init__(self, arg1: typing.Optional[jsii.Number]=None, arg2: typing.Optional[str]=None, arg3: typing.Optional[datetime.datetime]=None) -> None:
        """
        :param arg1: -
        :param arg2: -
        :param arg3: -

        stability
        :stability: experimental
        """
        jsii.create(DefaultedConstructorArgument, self, [arg1, arg2, arg3])

    @builtins.property
    @jsii.member(jsii_name="arg1")
    def arg1(self) -> jsii.Number:
        """
        stability
        :stability: experimental
        """
        return jsii.get(self, "arg1")

    @builtins.property
    @jsii.member(jsii_name="arg3")
    def arg3(self) -> datetime.datetime:
        """
        stability
        :stability: experimental
        """
        return jsii.get(self, "arg3")

    @builtins.property
    @jsii.member(jsii_name="arg2")
    def arg2(self) -> typing.Optional[str]:
        """
        stability
        :stability: experimental
        """
        return jsii.get(self, "arg2")


class Demonstrate982(metaclass=jsii.JSIIMeta, jsii_type="jsii-calc.Demonstrate982"):
    """1.

    call #takeThis() -> An ObjectRef will be provisioned for the value (it'll be re-used!)
    2. call #takeThisToo() -> The ObjectRef from before will need to be down-cased to the ParentStruct982 type

    stability
    :stability: experimental
    """
    def __init__(self) -> None:
        """
        stability
        :stability: experimental
        """
        jsii.create(Demonstrate982, self, [])

    @jsii.member(jsii_name="takeThis")
    @builtins.classmethod
    def take_this(cls) -> "ChildStruct982":
        """It's dangerous to go alone!

        stability
        :stability: experimental
        """
        return jsii.sinvoke(cls, "takeThis", [])

    @jsii.member(jsii_name="takeThisToo")
    @builtins.classmethod
    def take_this_too(cls) -> "ParentStruct982":
        """It's dangerous to go alone!

        stability
        :stability: experimental
        """
        return jsii.sinvoke(cls, "takeThisToo", [])


class DeprecatedClass(metaclass=jsii.JSIIMeta, jsii_type="jsii-calc.DeprecatedClass"):
    """
    deprecated
    :deprecated: a pretty boring class

    stability
    :stability: deprecated
    """
    def __init__(self, readonly_string: str, mutable_number: typing.Optional[jsii.Number]=None) -> None:
        """
        :param readonly_string: -
        :param mutable_number: -

        deprecated
        :deprecated: this constructor is "just" okay

        stability
        :stability: deprecated
        """
        jsii.create(DeprecatedClass, self, [readonly_string, mutable_number])

    @jsii.member(jsii_name="method")
    def method(self) -> None:
        """
        deprecated
        :deprecated: it was a bad idea

        stability
        :stability: deprecated
        """
        return jsii.invoke(self, "method", [])

    @builtins.property
    @jsii.member(jsii_name="readonlyProperty")
    def readonly_property(self) -> str:
        """
        deprecated
        :deprecated: this is not always "wazoo", be ready to be disappointed

        stability
        :stability: deprecated
        """
        return jsii.get(self, "readonlyProperty")

    @builtins.property
    @jsii.member(jsii_name="mutableProperty")
    def mutable_property(self) -> typing.Optional[jsii.Number]:
        """
        deprecated
        :deprecated: shouldn't have been mutable

        stability
        :stability: deprecated
        """
        return jsii.get(self, "mutableProperty")

    @mutable_property.setter
    def mutable_property(self, value: typing.Optional[jsii.Number]):
        jsii.set(self, "mutableProperty", value)


@jsii.enum(jsii_type="jsii-calc.DeprecatedEnum")
class DeprecatedEnum(enum.Enum):
    """
    deprecated
    :deprecated: your deprecated selection of bad options

    stability
    :stability: deprecated
    """
    OPTION_A = "OPTION_A"
    """
    deprecated
    :deprecated: option A is not great

    stability
    :stability: deprecated
    """
    OPTION_B = "OPTION_B"
    """
    deprecated
    :deprecated: option B is kinda bad, too

    stability
    :stability: deprecated
    """

@jsii.data_type(jsii_type="jsii-calc.DeprecatedStruct", jsii_struct_bases=[], name_mapping={'readonly_property': 'readonlyProperty'})
class DeprecatedStruct():
    def __init__(self, *, readonly_property: str):
        """
        :param readonly_property: 

        deprecated
        :deprecated: it just wraps a string

        stability
        :stability: deprecated
        """
        self._values = {
            'readonly_property': readonly_property,
        }

    @builtins.property
    def readonly_property(self) -> str:
        """
        deprecated
        :deprecated: well, yeah

        stability
        :stability: deprecated
        """
        return self._values.get('readonly_property')

    def __eq__(self, rhs) -> bool:
        return isinstance(rhs, self.__class__) and rhs._values == self._values

    def __ne__(self, rhs) -> bool:
        return not (rhs == self)

    def __repr__(self) -> str:
        return 'DeprecatedStruct(%s)' % ', '.join(k + '=' + repr(v) for k, v in self._values.items())


@jsii.data_type(jsii_type="jsii-calc.DerivedStruct", jsii_struct_bases=[scope.jsii_calc_lib.MyFirstStruct], name_mapping={'anumber': 'anumber', 'astring': 'astring', 'first_optional': 'firstOptional', 'another_required': 'anotherRequired', 'bool': 'bool', 'non_primitive': 'nonPrimitive', 'another_optional': 'anotherOptional', 'optional_any': 'optionalAny', 'optional_array': 'optionalArray'})
class DerivedStruct(scope.jsii_calc_lib.MyFirstStruct):
    def __init__(self, *, anumber: jsii.Number, astring: str, first_optional: typing.Optional[typing.List[str]]=None, another_required: datetime.datetime, bool: bool, non_primitive: "DoubleTrouble", another_optional: typing.Optional[typing.Mapping[str,scope.jsii_calc_lib.Value]]=None, optional_any: typing.Any=None, optional_array: typing.Optional[typing.List[str]]=None):
        """A struct which derives from another struct.

        :param anumber: An awesome number value.
        :param astring: A string value.
        :param first_optional: 
        :param another_required: 
        :param bool: 
        :param non_primitive: An example of a non primitive property.
        :param another_optional: This is optional.
        :param optional_any: 
        :param optional_array: 

        stability
        :stability: experimental
        """
        self._values = {
            'anumber': anumber,
            'astring': astring,
            'another_required': another_required,
            'bool': bool,
            'non_primitive': non_primitive,
        }
        if first_optional is not None: self._values["first_optional"] = first_optional
        if another_optional is not None: self._values["another_optional"] = another_optional
        if optional_any is not None: self._values["optional_any"] = optional_any
        if optional_array is not None: self._values["optional_array"] = optional_array

    @builtins.property
    def anumber(self) -> jsii.Number:
        """An awesome number value.

        stability
        :stability: deprecated
        """
        return self._values.get('anumber')

    @builtins.property
    def astring(self) -> str:
        """A string value.

        stability
        :stability: deprecated
        """
        return self._values.get('astring')

    @builtins.property
    def first_optional(self) -> typing.Optional[typing.List[str]]:
        """
        stability
        :stability: deprecated
        """
        return self._values.get('first_optional')

    @builtins.property
    def another_required(self) -> datetime.datetime:
        """
        stability
        :stability: experimental
        """
        return self._values.get('another_required')

    @builtins.property
    def bool(self) -> bool:
        """
        stability
        :stability: experimental
        """
        return self._values.get('bool')

    @builtins.property
    def non_primitive(self) -> "DoubleTrouble":
        """An example of a non primitive property.

        stability
        :stability: experimental
        """
        return self._values.get('non_primitive')

    @builtins.property
    def another_optional(self) -> typing.Optional[typing.Mapping[str,scope.jsii_calc_lib.Value]]:
        """This is optional.

        stability
        :stability: experimental
        """
        return self._values.get('another_optional')

    @builtins.property
    def optional_any(self) -> typing.Any:
        """
        stability
        :stability: experimental
        """
        return self._values.get('optional_any')

    @builtins.property
    def optional_array(self) -> typing.Optional[typing.List[str]]:
        """
        stability
        :stability: experimental
        """
        return self._values.get('optional_array')

    def __eq__(self, rhs) -> bool:
        return isinstance(rhs, self.__class__) and rhs._values == self._values

    def __ne__(self, rhs) -> bool:
        return not (rhs == self)

    def __repr__(self) -> str:
        return 'DerivedStruct(%s)' % ', '.join(k + '=' + repr(v) for k, v in self._values.items())


@jsii.data_type(jsii_type="jsii-calc.DiamondInheritanceBaseLevelStruct", jsii_struct_bases=[], name_mapping={'base_level_property': 'baseLevelProperty'})
class DiamondInheritanceBaseLevelStruct():
    def __init__(self, *, base_level_property: str):
        """
        :param base_level_property: 

        stability
        :stability: experimental
        """
        self._values = {
            'base_level_property': base_level_property,
        }

    @builtins.property
    def base_level_property(self) -> str:
        """
        stability
        :stability: experimental
        """
        return self._values.get('base_level_property')

    def __eq__(self, rhs) -> bool:
        return isinstance(rhs, self.__class__) and rhs._values == self._values

    def __ne__(self, rhs) -> bool:
        return not (rhs == self)

    def __repr__(self) -> str:
        return 'DiamondInheritanceBaseLevelStruct(%s)' % ', '.join(k + '=' + repr(v) for k, v in self._values.items())


@jsii.data_type(jsii_type="jsii-calc.DiamondInheritanceFirstMidLevelStruct", jsii_struct_bases=[DiamondInheritanceBaseLevelStruct], name_mapping={'base_level_property': 'baseLevelProperty', 'first_mid_level_property': 'firstMidLevelProperty'})
class DiamondInheritanceFirstMidLevelStruct(DiamondInheritanceBaseLevelStruct):
    def __init__(self, *, base_level_property: str, first_mid_level_property: str):
        """
        :param base_level_property: 
        :param first_mid_level_property: 

        stability
        :stability: experimental
        """
        self._values = {
            'base_level_property': base_level_property,
            'first_mid_level_property': first_mid_level_property,
        }

    @builtins.property
    def base_level_property(self) -> str:
        """
        stability
        :stability: experimental
        """
        return self._values.get('base_level_property')

    @builtins.property
    def first_mid_level_property(self) -> str:
        """
        stability
        :stability: experimental
        """
        return self._values.get('first_mid_level_property')

    def __eq__(self, rhs) -> bool:
        return isinstance(rhs, self.__class__) and rhs._values == self._values

    def __ne__(self, rhs) -> bool:
        return not (rhs == self)

    def __repr__(self) -> str:
        return 'DiamondInheritanceFirstMidLevelStruct(%s)' % ', '.join(k + '=' + repr(v) for k, v in self._values.items())


@jsii.data_type(jsii_type="jsii-calc.DiamondInheritanceSecondMidLevelStruct", jsii_struct_bases=[DiamondInheritanceBaseLevelStruct], name_mapping={'base_level_property': 'baseLevelProperty', 'second_mid_level_property': 'secondMidLevelProperty'})
class DiamondInheritanceSecondMidLevelStruct(DiamondInheritanceBaseLevelStruct):
    def __init__(self, *, base_level_property: str, second_mid_level_property: str):
        """
        :param base_level_property: 
        :param second_mid_level_property: 

        stability
        :stability: experimental
        """
        self._values = {
            'base_level_property': base_level_property,
            'second_mid_level_property': second_mid_level_property,
        }

    @builtins.property
    def base_level_property(self) -> str:
        """
        stability
        :stability: experimental
        """
        return self._values.get('base_level_property')

    @builtins.property
    def second_mid_level_property(self) -> str:
        """
        stability
        :stability: experimental
        """
        return self._values.get('second_mid_level_property')

    def __eq__(self, rhs) -> bool:
        return isinstance(rhs, self.__class__) and rhs._values == self._values

    def __ne__(self, rhs) -> bool:
        return not (rhs == self)

    def __repr__(self) -> str:
        return 'DiamondInheritanceSecondMidLevelStruct(%s)' % ', '.join(k + '=' + repr(v) for k, v in self._values.items())


@jsii.data_type(jsii_type="jsii-calc.DiamondInheritanceTopLevelStruct", jsii_struct_bases=[DiamondInheritanceFirstMidLevelStruct, DiamondInheritanceSecondMidLevelStruct], name_mapping={'base_level_property': 'baseLevelProperty', 'first_mid_level_property': 'firstMidLevelProperty', 'second_mid_level_property': 'secondMidLevelProperty', 'top_level_property': 'topLevelProperty'})
class DiamondInheritanceTopLevelStruct(DiamondInheritanceFirstMidLevelStruct, DiamondInheritanceSecondMidLevelStruct):
    def __init__(self, *, base_level_property: str, first_mid_level_property: str, second_mid_level_property: str, top_level_property: str):
        """
        :param base_level_property: 
        :param first_mid_level_property: 
        :param second_mid_level_property: 
        :param top_level_property: 

        stability
        :stability: experimental
        """
        self._values = {
            'base_level_property': base_level_property,
            'first_mid_level_property': first_mid_level_property,
            'second_mid_level_property': second_mid_level_property,
            'top_level_property': top_level_property,
        }

    @builtins.property
    def base_level_property(self) -> str:
        """
        stability
        :stability: experimental
        """
        return self._values.get('base_level_property')

    @builtins.property
    def first_mid_level_property(self) -> str:
        """
        stability
        :stability: experimental
        """
        return self._values.get('first_mid_level_property')

    @builtins.property
    def second_mid_level_property(self) -> str:
        """
        stability
        :stability: experimental
        """
        return self._values.get('second_mid_level_property')

    @builtins.property
    def top_level_property(self) -> str:
        """
        stability
        :stability: experimental
        """
        return self._values.get('top_level_property')

    def __eq__(self, rhs) -> bool:
        return isinstance(rhs, self.__class__) and rhs._values == self._values

    def __ne__(self, rhs) -> bool:
        return not (rhs == self)

    def __repr__(self) -> str:
        return 'DiamondInheritanceTopLevelStruct(%s)' % ', '.join(k + '=' + repr(v) for k, v in self._values.items())


class DisappointingCollectionSource(metaclass=jsii.JSIIMeta, jsii_type="jsii-calc.DisappointingCollectionSource"):
    """Verifies that null/undefined can be returned for optional collections.

    This source of collections is disappointing - it'll always give you nothing :(

    stability
    :stability: experimental
    """
    @jsii.python.classproperty
    @jsii.member(jsii_name="maybeList")
    def MAYBE_LIST(cls) -> typing.Optional[typing.List[str]]:
        """Some List of strings, maybe?

        (Nah, just a billion dollars mistake!)

        stability
        :stability: experimental
        """
        return jsii.sget(cls, "maybeList")

    @jsii.python.classproperty
    @jsii.member(jsii_name="maybeMap")
    def MAYBE_MAP(cls) -> typing.Optional[typing.Mapping[str,jsii.Number]]:
        """Some Map of strings to numbers, maybe?

        (Nah, just a billion dollars mistake!)

        stability
        :stability: experimental
        """
        return jsii.sget(cls, "maybeMap")


class DoNotOverridePrivates(metaclass=jsii.JSIIMeta, jsii_type="jsii-calc.DoNotOverridePrivates"):
    """
    stability
    :stability: experimental
    """
    def __init__(self) -> None:
        jsii.create(DoNotOverridePrivates, self, [])

    @jsii.member(jsii_name="changePrivatePropertyValue")
    def change_private_property_value(self, new_value: str) -> None:
        """
        :param new_value: -

        stability
        :stability: experimental
        """
        return jsii.invoke(self, "changePrivatePropertyValue", [new_value])

    @jsii.member(jsii_name="privateMethodValue")
    def private_method_value(self) -> str:
        """
        stability
        :stability: experimental
        """
        return jsii.invoke(self, "privateMethodValue", [])

    @jsii.member(jsii_name="privatePropertyValue")
    def private_property_value(self) -> str:
        """
        stability
        :stability: experimental
        """
        return jsii.invoke(self, "privatePropertyValue", [])


class DoNotRecognizeAnyAsOptional(metaclass=jsii.JSIIMeta, jsii_type="jsii-calc.DoNotRecognizeAnyAsOptional"):
    """jsii#284: do not recognize "any" as an optional argument.

    stability
    :stability: experimental
    """
    def __init__(self) -> None:
        jsii.create(DoNotRecognizeAnyAsOptional, self, [])

    @jsii.member(jsii_name="method")
    def method(self, _required_any: typing.Any, _optional_any: typing.Any=None, _optional_string: typing.Optional[str]=None) -> None:
        """
        :param _required_any: -
        :param _optional_any: -
        :param _optional_string: -

        stability
        :stability: experimental
        """
        return jsii.invoke(self, "method", [_required_any, _optional_any, _optional_string])


class DocumentedClass(metaclass=jsii.JSIIMeta, jsii_type="jsii-calc.DocumentedClass"):
    """Here's the first line of the TSDoc comment.

    This is the meat of the TSDoc comment. It may contain
    multiple lines and multiple paragraphs.

    Multiple paragraphs are separated by an empty line.
    """
    def __init__(self) -> None:
        jsii.create(DocumentedClass, self, [])

    @jsii.member(jsii_name="greet")
    def greet(self, *, name: typing.Optional[str]=None) -> jsii.Number:
        """Greet the indicated person.

        This will print out a friendly greeting intended for
        the indicated person.

        :param name: The name of the greetee. Default: world

        return
        :return: A number that everyone knows very well
        """
        greetee = Greetee(name=name)

        return jsii.invoke(self, "greet", [greetee])

    @jsii.member(jsii_name="hola")
    def hola(self) -> None:
        """Say ¡Hola!

        stability
        :stability: experimental
        """
        return jsii.invoke(self, "hola", [])


class DontComplainAboutVariadicAfterOptional(metaclass=jsii.JSIIMeta, jsii_type="jsii-calc.DontComplainAboutVariadicAfterOptional"):
    """
    stability
    :stability: experimental
    """
    def __init__(self) -> None:
        jsii.create(DontComplainAboutVariadicAfterOptional, self, [])

    @jsii.member(jsii_name="optionalAndVariadic")
    def optional_and_variadic(self, optional: typing.Optional[str]=None, *things: str) -> str:
        """
        :param optional: -
        :param things: -

        stability
        :stability: experimental
        """
        return jsii.invoke(self, "optionalAndVariadic", [optional, *things])


class EnumDispenser(metaclass=jsii.JSIIMeta, jsii_type="jsii-calc.EnumDispenser"):
    """
    stability
    :stability: experimental
    """
    @jsii.member(jsii_name="randomIntegerLikeEnum")
    @builtins.classmethod
    def random_integer_like_enum(cls) -> "AllTypesEnum":
        """
        stability
        :stability: experimental
        """
        return jsii.sinvoke(cls, "randomIntegerLikeEnum", [])

    @jsii.member(jsii_name="randomStringLikeEnum")
    @builtins.classmethod
    def random_string_like_enum(cls) -> "StringEnum":
        """
        stability
        :stability: experimental
        """
        return jsii.sinvoke(cls, "randomStringLikeEnum", [])


class EraseUndefinedHashValues(metaclass=jsii.JSIIMeta, jsii_type="jsii-calc.EraseUndefinedHashValues"):
    """
    stability
    :stability: experimental
    """
    def __init__(self) -> None:
        jsii.create(EraseUndefinedHashValues, self, [])

    @jsii.member(jsii_name="doesKeyExist")
    @builtins.classmethod
    def does_key_exist(cls, opts: "EraseUndefinedHashValuesOptions", key: str) -> bool:
        """Returns ``true`` if ``key`` is defined in ``opts``.

        Used to check that undefined/null hash values
        are being erased when sending values from native code to JS.

        :param opts: -
        :param key: -

        stability
        :stability: experimental
        """
        return jsii.sinvoke(cls, "doesKeyExist", [opts, key])

    @jsii.member(jsii_name="prop1IsNull")
    @builtins.classmethod
    def prop1_is_null(cls) -> typing.Mapping[str,typing.Any]:
        """We expect "prop1" to be erased.

        stability
        :stability: experimental
        """
        return jsii.sinvoke(cls, "prop1IsNull", [])

    @jsii.member(jsii_name="prop2IsUndefined")
    @builtins.classmethod
    def prop2_is_undefined(cls) -> typing.Mapping[str,typing.Any]:
        """We expect "prop2" to be erased.

        stability
        :stability: experimental
        """
        return jsii.sinvoke(cls, "prop2IsUndefined", [])


@jsii.data_type(jsii_type="jsii-calc.EraseUndefinedHashValuesOptions", jsii_struct_bases=[], name_mapping={'option1': 'option1', 'option2': 'option2'})
class EraseUndefinedHashValuesOptions():
    def __init__(self, *, option1: typing.Optional[str]=None, option2: typing.Optional[str]=None):
        """
        :param option1: 
        :param option2: 

        stability
        :stability: experimental
        """
        self._values = {
        }
        if option1 is not None: self._values["option1"] = option1
        if option2 is not None: self._values["option2"] = option2

    @builtins.property
    def option1(self) -> typing.Optional[str]:
        """
        stability
        :stability: experimental
        """
        return self._values.get('option1')

    @builtins.property
    def option2(self) -> typing.Optional[str]:
        """
        stability
        :stability: experimental
        """
        return self._values.get('option2')

    def __eq__(self, rhs) -> bool:
        return isinstance(rhs, self.__class__) and rhs._values == self._values

    def __ne__(self, rhs) -> bool:
        return not (rhs == self)

    def __repr__(self) -> str:
        return 'EraseUndefinedHashValuesOptions(%s)' % ', '.join(k + '=' + repr(v) for k, v in self._values.items())


class ExperimentalClass(metaclass=jsii.JSIIMeta, jsii_type="jsii-calc.ExperimentalClass"):
    """
    stability
    :stability: experimental
    """
    def __init__(self, readonly_string: str, mutable_number: typing.Optional[jsii.Number]=None) -> None:
        """
        :param readonly_string: -
        :param mutable_number: -

        stability
        :stability: experimental
        """
        jsii.create(ExperimentalClass, self, [readonly_string, mutable_number])

    @jsii.member(jsii_name="method")
    def method(self) -> None:
        """
        stability
        :stability: experimental
        """
        return jsii.invoke(self, "method", [])

    @builtins.property
    @jsii.member(jsii_name="readonlyProperty")
    def readonly_property(self) -> str:
        """
        stability
        :stability: experimental
        """
        return jsii.get(self, "readonlyProperty")

    @builtins.property
    @jsii.member(jsii_name="mutableProperty")
    def mutable_property(self) -> typing.Optional[jsii.Number]:
        """
        stability
        :stability: experimental
        """
        return jsii.get(self, "mutableProperty")

    @mutable_property.setter
    def mutable_property(self, value: typing.Optional[jsii.Number]):
        jsii.set(self, "mutableProperty", value)


@jsii.enum(jsii_type="jsii-calc.ExperimentalEnum")
class ExperimentalEnum(enum.Enum):
    """
    stability
    :stability: experimental
    """
    OPTION_A = "OPTION_A"
    """
    stability
    :stability: experimental
    """
    OPTION_B = "OPTION_B"
    """
    stability
    :stability: experimental
    """

@jsii.data_type(jsii_type="jsii-calc.ExperimentalStruct", jsii_struct_bases=[], name_mapping={'readonly_property': 'readonlyProperty'})
class ExperimentalStruct():
    def __init__(self, *, readonly_property: str):
        """
        :param readonly_property: 

        stability
        :stability: experimental
        """
        self._values = {
            'readonly_property': readonly_property,
        }

    @builtins.property
    def readonly_property(self) -> str:
        """
        stability
        :stability: experimental
        """
        return self._values.get('readonly_property')

    def __eq__(self, rhs) -> bool:
        return isinstance(rhs, self.__class__) and rhs._values == self._values

    def __ne__(self, rhs) -> bool:
        return not (rhs == self)

    def __repr__(self) -> str:
        return 'ExperimentalStruct(%s)' % ', '.join(k + '=' + repr(v) for k, v in self._values.items())


class ExportedBaseClass(metaclass=jsii.JSIIMeta, jsii_type="jsii-calc.ExportedBaseClass"):
    """
    stability
    :stability: experimental
    """
    def __init__(self, success: bool) -> None:
        """
        :param success: -

        stability
        :stability: experimental
        """
        jsii.create(ExportedBaseClass, self, [success])

    @builtins.property
    @jsii.member(jsii_name="success")
    def success(self) -> bool:
        """
        stability
        :stability: experimental
        """
        return jsii.get(self, "success")


@jsii.data_type(jsii_type="jsii-calc.ExtendsInternalInterface", jsii_struct_bases=[], name_mapping={'boom': 'boom', 'prop': 'prop'})
class ExtendsInternalInterface():
    def __init__(self, *, boom: bool, prop: str):
        """
        :param boom: 
        :param prop: 

        stability
        :stability: experimental
        """
        self._values = {
            'boom': boom,
            'prop': prop,
        }

    @builtins.property
    def boom(self) -> bool:
        """
        stability
        :stability: experimental
        """
        return self._values.get('boom')

    @builtins.property
    def prop(self) -> str:
        """
        stability
        :stability: experimental
        """
        return self._values.get('prop')

    def __eq__(self, rhs) -> bool:
        return isinstance(rhs, self.__class__) and rhs._values == self._values

    def __ne__(self, rhs) -> bool:
        return not (rhs == self)

    def __repr__(self) -> str:
        return 'ExtendsInternalInterface(%s)' % ', '.join(k + '=' + repr(v) for k, v in self._values.items())


class GiveMeStructs(metaclass=jsii.JSIIMeta, jsii_type="jsii-calc.GiveMeStructs"):
    """
    stability
    :stability: experimental
    """
    def __init__(self) -> None:
        jsii.create(GiveMeStructs, self, [])

    @jsii.member(jsii_name="derivedToFirst")
    def derived_to_first(self, *, another_required: datetime.datetime, bool: bool, non_primitive: "DoubleTrouble", another_optional: typing.Optional[typing.Mapping[str,scope.jsii_calc_lib.Value]]=None, optional_any: typing.Any=None, optional_array: typing.Optional[typing.List[str]]=None, anumber: jsii.Number, astring: str, first_optional: typing.Optional[typing.List[str]]=None) -> scope.jsii_calc_lib.MyFirstStruct:
        """Accepts a struct of type DerivedStruct and returns a struct of type FirstStruct.

        :param another_required: 
        :param bool: 
        :param non_primitive: An example of a non primitive property.
        :param another_optional: This is optional.
        :param optional_any: 
        :param optional_array: 
        :param anumber: An awesome number value.
        :param astring: A string value.
        :param first_optional: 

        stability
        :stability: experimental
        """
        derived = DerivedStruct(another_required=another_required, bool=bool, non_primitive=non_primitive, another_optional=another_optional, optional_any=optional_any, optional_array=optional_array, anumber=anumber, astring=astring, first_optional=first_optional)

        return jsii.invoke(self, "derivedToFirst", [derived])

    @jsii.member(jsii_name="readDerivedNonPrimitive")
    def read_derived_non_primitive(self, *, another_required: datetime.datetime, bool: bool, non_primitive: "DoubleTrouble", another_optional: typing.Optional[typing.Mapping[str,scope.jsii_calc_lib.Value]]=None, optional_any: typing.Any=None, optional_array: typing.Optional[typing.List[str]]=None, anumber: jsii.Number, astring: str, first_optional: typing.Optional[typing.List[str]]=None) -> "DoubleTrouble":
        """Returns the boolean from a DerivedStruct struct.

        :param another_required: 
        :param bool: 
        :param non_primitive: An example of a non primitive property.
        :param another_optional: This is optional.
        :param optional_any: 
        :param optional_array: 
        :param anumber: An awesome number value.
        :param astring: A string value.
        :param first_optional: 

        stability
        :stability: experimental
        """
        derived = DerivedStruct(another_required=another_required, bool=bool, non_primitive=non_primitive, another_optional=another_optional, optional_any=optional_any, optional_array=optional_array, anumber=anumber, astring=astring, first_optional=first_optional)

        return jsii.invoke(self, "readDerivedNonPrimitive", [derived])

    @jsii.member(jsii_name="readFirstNumber")
    def read_first_number(self, *, anumber: jsii.Number, astring: str, first_optional: typing.Optional[typing.List[str]]=None) -> jsii.Number:
        """Returns the "anumber" from a MyFirstStruct struct;

        :param anumber: An awesome number value.
        :param astring: A string value.
        :param first_optional: 

        stability
        :stability: experimental
        """
        first = scope.jsii_calc_lib.MyFirstStruct(anumber=anumber, astring=astring, first_optional=first_optional)

        return jsii.invoke(self, "readFirstNumber", [first])

    @builtins.property
    @jsii.member(jsii_name="structLiteral")
    def struct_literal(self) -> scope.jsii_calc_lib.StructWithOnlyOptionals:
        """
        stability
        :stability: experimental
        """
        return jsii.get(self, "structLiteral")


@jsii.data_type(jsii_type="jsii-calc.Greetee", jsii_struct_bases=[], name_mapping={'name': 'name'})
class Greetee():
    def __init__(self, *, name: typing.Optional[str]=None):
        """These are some arguments you can pass to a method.

        :param name: The name of the greetee. Default: world

        stability
        :stability: experimental
        """
        self._values = {
        }
        if name is not None: self._values["name"] = name

    @builtins.property
    def name(self) -> typing.Optional[str]:
        """The name of the greetee.

        default
        :default: world

        stability
        :stability: experimental
        """
        return self._values.get('name')

    def __eq__(self, rhs) -> bool:
        return isinstance(rhs, self.__class__) and rhs._values == self._values

    def __ne__(self, rhs) -> bool:
        return not (rhs == self)

    def __repr__(self) -> str:
        return 'Greetee(%s)' % ', '.join(k + '=' + repr(v) for k, v in self._values.items())


class GreetingAugmenter(metaclass=jsii.JSIIMeta, jsii_type="jsii-calc.GreetingAugmenter"):
    """
    stability
    :stability: experimental
    """
    def __init__(self) -> None:
        jsii.create(GreetingAugmenter, self, [])

    @jsii.member(jsii_name="betterGreeting")
    def better_greeting(self, friendly: scope.jsii_calc_lib.IFriendly) -> str:
        """
        :param friendly: -

        stability
        :stability: experimental
        """
        return jsii.invoke(self, "betterGreeting", [friendly])


@jsii.interface(jsii_type="jsii-calc.IAnonymousImplementationProvider")
class IAnonymousImplementationProvider(jsii.compat.Protocol):
    """We can return an anonymous interface implementation from an override without losing the interface declarations.

    stability
    :stability: experimental
    """
    @builtins.staticmethod
    def __jsii_proxy_class__():
        return _IAnonymousImplementationProviderProxy

    @jsii.member(jsii_name="provideAsClass")
    def provide_as_class(self) -> "Implementation":
        """
        stability
        :stability: experimental
        """
        ...

    @jsii.member(jsii_name="provideAsInterface")
    def provide_as_interface(self) -> "IAnonymouslyImplementMe":
        """
        stability
        :stability: experimental
        """
        ...


class _IAnonymousImplementationProviderProxy():
    """We can return an anonymous interface implementation from an override without losing the interface declarations.

    stability
    :stability: experimental
    """
    __jsii_type__ = "jsii-calc.IAnonymousImplementationProvider"
    @jsii.member(jsii_name="provideAsClass")
    def provide_as_class(self) -> "Implementation":
        """
        stability
        :stability: experimental
        """
        return jsii.invoke(self, "provideAsClass", [])

    @jsii.member(jsii_name="provideAsInterface")
    def provide_as_interface(self) -> "IAnonymouslyImplementMe":
        """
        stability
        :stability: experimental
        """
        return jsii.invoke(self, "provideAsInterface", [])


@jsii.interface(jsii_type="jsii-calc.IAnonymouslyImplementMe")
class IAnonymouslyImplementMe(jsii.compat.Protocol):
    """
    stability
    :stability: experimental
    """
    @builtins.staticmethod
    def __jsii_proxy_class__():
        return _IAnonymouslyImplementMeProxy

    @builtins.property
    @jsii.member(jsii_name="value")
    def value(self) -> jsii.Number:
        """
        stability
        :stability: experimental
        """
        ...

    @jsii.member(jsii_name="verb")
    def verb(self) -> str:
        """
        stability
        :stability: experimental
        """
        ...


class _IAnonymouslyImplementMeProxy():
    """
    stability
    :stability: experimental
    """
    __jsii_type__ = "jsii-calc.IAnonymouslyImplementMe"
    @builtins.property
    @jsii.member(jsii_name="value")
    def value(self) -> jsii.Number:
        """
        stability
        :stability: experimental
        """
        return jsii.get(self, "value")

    @jsii.member(jsii_name="verb")
    def verb(self) -> str:
        """
        stability
        :stability: experimental
        """
        return jsii.invoke(self, "verb", [])


@jsii.interface(jsii_type="jsii-calc.IAnotherPublicInterface")
class IAnotherPublicInterface(jsii.compat.Protocol):
    """
    stability
    :stability: experimental
    """
    @builtins.staticmethod
    def __jsii_proxy_class__():
        return _IAnotherPublicInterfaceProxy

    @builtins.property
    @jsii.member(jsii_name="a")
    def a(self) -> str:
        """
        stability
        :stability: experimental
        """
        ...

    @a.setter
    def a(self, value: str):
        ...


class _IAnotherPublicInterfaceProxy():
    """
    stability
    :stability: experimental
    """
    __jsii_type__ = "jsii-calc.IAnotherPublicInterface"
    @builtins.property
    @jsii.member(jsii_name="a")
    def a(self) -> str:
        """
        stability
        :stability: experimental
        """
        return jsii.get(self, "a")

    @a.setter
    def a(self, value: str):
        jsii.set(self, "a", value)


@jsii.interface(jsii_type="jsii-calc.IBell")
class IBell(jsii.compat.Protocol):
    """
    stability
    :stability: experimental
    """
    @builtins.staticmethod
    def __jsii_proxy_class__():
        return _IBellProxy

    @jsii.member(jsii_name="ring")
    def ring(self) -> None:
        """
        stability
        :stability: experimental
        """
        ...


class _IBellProxy():
    """
    stability
    :stability: experimental
    """
    __jsii_type__ = "jsii-calc.IBell"
    @jsii.member(jsii_name="ring")
    def ring(self) -> None:
        """
        stability
        :stability: experimental
        """
        return jsii.invoke(self, "ring", [])


@jsii.interface(jsii_type="jsii-calc.IBellRinger")
class IBellRinger(jsii.compat.Protocol):
    """Takes the object parameter as an interface.

    stability
    :stability: experimental
    """
    @builtins.staticmethod
    def __jsii_proxy_class__():
        return _IBellRingerProxy

    @jsii.member(jsii_name="yourTurn")
    def your_turn(self, bell: "IBell") -> None:
        """
        :param bell: -

        stability
        :stability: experimental
        """
        ...


class _IBellRingerProxy():
    """Takes the object parameter as an interface.

    stability
    :stability: experimental
    """
    __jsii_type__ = "jsii-calc.IBellRinger"
    @jsii.member(jsii_name="yourTurn")
    def your_turn(self, bell: "IBell") -> None:
        """
        :param bell: -

        stability
        :stability: experimental
        """
        return jsii.invoke(self, "yourTurn", [bell])


@jsii.interface(jsii_type="jsii-calc.IConcreteBellRinger")
class IConcreteBellRinger(jsii.compat.Protocol):
    """Takes the object parameter as a calss.

    stability
    :stability: experimental
    """
    @builtins.staticmethod
    def __jsii_proxy_class__():
        return _IConcreteBellRingerProxy

    @jsii.member(jsii_name="yourTurn")
    def your_turn(self, bell: "Bell") -> None:
        """
        :param bell: -

        stability
        :stability: experimental
        """
        ...


class _IConcreteBellRingerProxy():
    """Takes the object parameter as a calss.

    stability
    :stability: experimental
    """
    __jsii_type__ = "jsii-calc.IConcreteBellRinger"
    @jsii.member(jsii_name="yourTurn")
    def your_turn(self, bell: "Bell") -> None:
        """
        :param bell: -

        stability
        :stability: experimental
        """
        return jsii.invoke(self, "yourTurn", [bell])


@jsii.interface(jsii_type="jsii-calc.IDeprecatedInterface")
class IDeprecatedInterface(jsii.compat.Protocol):
    """
    deprecated
    :deprecated: useless interface

    stability
    :stability: deprecated
    """
    @builtins.staticmethod
    def __jsii_proxy_class__():
        return _IDeprecatedInterfaceProxy

    @builtins.property
    @jsii.member(jsii_name="mutableProperty")
    def mutable_property(self) -> typing.Optional[jsii.Number]:
        """
        deprecated
        :deprecated: could be better

        stability
        :stability: deprecated
        """
        ...

    @mutable_property.setter
    def mutable_property(self, value: typing.Optional[jsii.Number]):
        ...

    @jsii.member(jsii_name="method")
    def method(self) -> None:
        """
        deprecated
        :deprecated: services no purpose

        stability
        :stability: deprecated
        """
        ...


class _IDeprecatedInterfaceProxy():
    """
    deprecated
    :deprecated: useless interface

    stability
    :stability: deprecated
    """
    __jsii_type__ = "jsii-calc.IDeprecatedInterface"
    @builtins.property
    @jsii.member(jsii_name="mutableProperty")
    def mutable_property(self) -> typing.Optional[jsii.Number]:
        """
        deprecated
        :deprecated: could be better

        stability
        :stability: deprecated
        """
        return jsii.get(self, "mutableProperty")

    @mutable_property.setter
    def mutable_property(self, value: typing.Optional[jsii.Number]):
        jsii.set(self, "mutableProperty", value)

    @jsii.member(jsii_name="method")
    def method(self) -> None:
        """
        deprecated
        :deprecated: services no purpose

        stability
        :stability: deprecated
        """
        return jsii.invoke(self, "method", [])


@jsii.interface(jsii_type="jsii-calc.IExperimentalInterface")
class IExperimentalInterface(jsii.compat.Protocol):
    """
    stability
    :stability: experimental
    """
    @builtins.staticmethod
    def __jsii_proxy_class__():
        return _IExperimentalInterfaceProxy

    @builtins.property
    @jsii.member(jsii_name="mutableProperty")
    def mutable_property(self) -> typing.Optional[jsii.Number]:
        """
        stability
        :stability: experimental
        """
        ...

    @mutable_property.setter
    def mutable_property(self, value: typing.Optional[jsii.Number]):
        ...

    @jsii.member(jsii_name="method")
    def method(self) -> None:
        """
        stability
        :stability: experimental
        """
        ...


class _IExperimentalInterfaceProxy():
    """
    stability
    :stability: experimental
    """
    __jsii_type__ = "jsii-calc.IExperimentalInterface"
    @builtins.property
    @jsii.member(jsii_name="mutableProperty")
    def mutable_property(self) -> typing.Optional[jsii.Number]:
        """
        stability
        :stability: experimental
        """
        return jsii.get(self, "mutableProperty")

    @mutable_property.setter
    def mutable_property(self, value: typing.Optional[jsii.Number]):
        jsii.set(self, "mutableProperty", value)

    @jsii.member(jsii_name="method")
    def method(self) -> None:
        """
        stability
        :stability: experimental
        """
        return jsii.invoke(self, "method", [])


@jsii.interface(jsii_type="jsii-calc.IExtendsPrivateInterface")
class IExtendsPrivateInterface(jsii.compat.Protocol):
    """
    stability
    :stability: experimental
    """
    @builtins.staticmethod
    def __jsii_proxy_class__():
        return _IExtendsPrivateInterfaceProxy

    @builtins.property
    @jsii.member(jsii_name="moreThings")
    def more_things(self) -> typing.List[str]:
        """
        stability
        :stability: experimental
        """
        ...

    @builtins.property
    @jsii.member(jsii_name="private")
    def private(self) -> str:
        """
        stability
        :stability: experimental
        """
        ...

    @private.setter
    def private(self, value: str):
        ...


class _IExtendsPrivateInterfaceProxy():
    """
    stability
    :stability: experimental
    """
    __jsii_type__ = "jsii-calc.IExtendsPrivateInterface"
    @builtins.property
    @jsii.member(jsii_name="moreThings")
    def more_things(self) -> typing.List[str]:
        """
        stability
        :stability: experimental
        """
        return jsii.get(self, "moreThings")

    @builtins.property
    @jsii.member(jsii_name="private")
    def private(self) -> str:
        """
        stability
        :stability: experimental
        """
        return jsii.get(self, "private")

    @private.setter
    def private(self, value: str):
        jsii.set(self, "private", value)


@jsii.interface(jsii_type="jsii-calc.IFriendlier")
class IFriendlier(scope.jsii_calc_lib.IFriendly, jsii.compat.Protocol):
    """Even friendlier classes can implement this interface.

    stability
    :stability: experimental
    """
    @builtins.staticmethod
    def __jsii_proxy_class__():
        return _IFriendlierProxy

    @jsii.member(jsii_name="farewell")
    def farewell(self) -> str:
        """Say farewell.

        stability
        :stability: experimental
        """
        ...

    @jsii.member(jsii_name="goodbye")
    def goodbye(self) -> str:
        """Say goodbye.

        return
        :return: A goodbye blessing.

        stability
        :stability: experimental
        """
        ...


class _IFriendlierProxy(jsii.proxy_for(scope.jsii_calc_lib.IFriendly)):
    """Even friendlier classes can implement this interface.

    stability
    :stability: experimental
    """
    __jsii_type__ = "jsii-calc.IFriendlier"
    @jsii.member(jsii_name="farewell")
    def farewell(self) -> str:
        """Say farewell.

        stability
        :stability: experimental
        """
        return jsii.invoke(self, "farewell", [])

    @jsii.member(jsii_name="goodbye")
    def goodbye(self) -> str:
        """Say goodbye.

        return
        :return: A goodbye blessing.

        stability
        :stability: experimental
        """
        return jsii.invoke(self, "goodbye", [])


@jsii.interface(jsii_type="jsii-calc.IInterfaceImplementedByAbstractClass")
class IInterfaceImplementedByAbstractClass(jsii.compat.Protocol):
    """awslabs/jsii#220 Abstract return type.

    stability
    :stability: experimental
    """
    @builtins.staticmethod
    def __jsii_proxy_class__():
        return _IInterfaceImplementedByAbstractClassProxy

    @builtins.property
    @jsii.member(jsii_name="propFromInterface")
    def prop_from_interface(self) -> str:
        """
        stability
        :stability: experimental
        """
        ...


class _IInterfaceImplementedByAbstractClassProxy():
    """awslabs/jsii#220 Abstract return type.

    stability
    :stability: experimental
    """
    __jsii_type__ = "jsii-calc.IInterfaceImplementedByAbstractClass"
    @builtins.property
    @jsii.member(jsii_name="propFromInterface")
    def prop_from_interface(self) -> str:
        """
        stability
        :stability: experimental
        """
        return jsii.get(self, "propFromInterface")


@jsii.interface(jsii_type="jsii-calc.IInterfaceWithInternal")
class IInterfaceWithInternal(jsii.compat.Protocol):
    """
    stability
    :stability: experimental
    """
    @builtins.staticmethod
    def __jsii_proxy_class__():
        return _IInterfaceWithInternalProxy

    @jsii.member(jsii_name="visible")
    def visible(self) -> None:
        """
        stability
        :stability: experimental
        """
        ...


class _IInterfaceWithInternalProxy():
    """
    stability
    :stability: experimental
    """
    __jsii_type__ = "jsii-calc.IInterfaceWithInternal"
    @jsii.member(jsii_name="visible")
    def visible(self) -> None:
        """
        stability
        :stability: experimental
        """
        return jsii.invoke(self, "visible", [])


@jsii.interface(jsii_type="jsii-calc.IInterfaceWithMethods")
class IInterfaceWithMethods(jsii.compat.Protocol):
    """
    stability
    :stability: experimental
    """
    @builtins.staticmethod
    def __jsii_proxy_class__():
        return _IInterfaceWithMethodsProxy

    @builtins.property
    @jsii.member(jsii_name="value")
    def value(self) -> str:
        """
        stability
        :stability: experimental
        """
        ...

    @jsii.member(jsii_name="doThings")
    def do_things(self) -> None:
        """
        stability
        :stability: experimental
        """
        ...


class _IInterfaceWithMethodsProxy():
    """
    stability
    :stability: experimental
    """
    __jsii_type__ = "jsii-calc.IInterfaceWithMethods"
    @builtins.property
    @jsii.member(jsii_name="value")
    def value(self) -> str:
        """
        stability
        :stability: experimental
        """
        return jsii.get(self, "value")

    @jsii.member(jsii_name="doThings")
    def do_things(self) -> None:
        """
        stability
        :stability: experimental
        """
        return jsii.invoke(self, "doThings", [])


@jsii.interface(jsii_type="jsii-calc.IInterfaceWithOptionalMethodArguments")
class IInterfaceWithOptionalMethodArguments(jsii.compat.Protocol):
    """awslabs/jsii#175 Interface proxies (and builders) do not respect optional arguments in methods.

    stability
    :stability: experimental
    """
    @builtins.staticmethod
    def __jsii_proxy_class__():
        return _IInterfaceWithOptionalMethodArgumentsProxy

    @jsii.member(jsii_name="hello")
    def hello(self, arg1: str, arg2: typing.Optional[jsii.Number]=None) -> None:
        """
        :param arg1: -
        :param arg2: -

        stability
        :stability: experimental
        """
        ...


class _IInterfaceWithOptionalMethodArgumentsProxy():
    """awslabs/jsii#175 Interface proxies (and builders) do not respect optional arguments in methods.

    stability
    :stability: experimental
    """
    __jsii_type__ = "jsii-calc.IInterfaceWithOptionalMethodArguments"
    @jsii.member(jsii_name="hello")
    def hello(self, arg1: str, arg2: typing.Optional[jsii.Number]=None) -> None:
        """
        :param arg1: -
        :param arg2: -

        stability
        :stability: experimental
        """
        return jsii.invoke(self, "hello", [arg1, arg2])


@jsii.interface(jsii_type="jsii-calc.IInterfaceWithProperties")
class IInterfaceWithProperties(jsii.compat.Protocol):
    """
    stability
    :stability: experimental
    """
    @builtins.staticmethod
    def __jsii_proxy_class__():
        return _IInterfaceWithPropertiesProxy

    @builtins.property
    @jsii.member(jsii_name="readOnlyString")
    def read_only_string(self) -> str:
        """
        stability
        :stability: experimental
        """
        ...

    @builtins.property
    @jsii.member(jsii_name="readWriteString")
    def read_write_string(self) -> str:
        """
        stability
        :stability: experimental
        """
        ...

    @read_write_string.setter
    def read_write_string(self, value: str):
        ...


class _IInterfaceWithPropertiesProxy():
    """
    stability
    :stability: experimental
    """
    __jsii_type__ = "jsii-calc.IInterfaceWithProperties"
    @builtins.property
    @jsii.member(jsii_name="readOnlyString")
    def read_only_string(self) -> str:
        """
        stability
        :stability: experimental
        """
        return jsii.get(self, "readOnlyString")

    @builtins.property
    @jsii.member(jsii_name="readWriteString")
    def read_write_string(self) -> str:
        """
        stability
        :stability: experimental
        """
        return jsii.get(self, "readWriteString")

    @read_write_string.setter
    def read_write_string(self, value: str):
        jsii.set(self, "readWriteString", value)


@jsii.interface(jsii_type="jsii-calc.IInterfaceWithPropertiesExtension")
class IInterfaceWithPropertiesExtension(IInterfaceWithProperties, jsii.compat.Protocol):
    """
    stability
    :stability: experimental
    """
    @builtins.staticmethod
    def __jsii_proxy_class__():
        return _IInterfaceWithPropertiesExtensionProxy

    @builtins.property
    @jsii.member(jsii_name="foo")
    def foo(self) -> jsii.Number:
        """
        stability
        :stability: experimental
        """
        ...

    @foo.setter
    def foo(self, value: jsii.Number):
        ...


class _IInterfaceWithPropertiesExtensionProxy(jsii.proxy_for(IInterfaceWithProperties)):
    """
    stability
    :stability: experimental
    """
    __jsii_type__ = "jsii-calc.IInterfaceWithPropertiesExtension"
    @builtins.property
    @jsii.member(jsii_name="foo")
    def foo(self) -> jsii.Number:
        """
        stability
        :stability: experimental
        """
        return jsii.get(self, "foo")

    @foo.setter
    def foo(self, value: jsii.Number):
        jsii.set(self, "foo", value)


@jsii.interface(jsii_type="jsii-calc.IJSII417PublicBaseOfBase")
class IJSII417PublicBaseOfBase(jsii.compat.Protocol):
    """
    stability
    :stability: experimental
    """
    @builtins.staticmethod
    def __jsii_proxy_class__():
        return _IJSII417PublicBaseOfBaseProxy

    @builtins.property
    @jsii.member(jsii_name="hasRoot")
    def has_root(self) -> bool:
        """
        stability
        :stability: experimental
        """
        ...

    @jsii.member(jsii_name="foo")
    def foo(self) -> None:
        """
        stability
        :stability: experimental
        """
        ...


class _IJSII417PublicBaseOfBaseProxy():
    """
    stability
    :stability: experimental
    """
    __jsii_type__ = "jsii-calc.IJSII417PublicBaseOfBase"
    @builtins.property
    @jsii.member(jsii_name="hasRoot")
    def has_root(self) -> bool:
        """
        stability
        :stability: experimental
        """
        return jsii.get(self, "hasRoot")

    @jsii.member(jsii_name="foo")
    def foo(self) -> None:
        """
        stability
        :stability: experimental
        """
        return jsii.invoke(self, "foo", [])


@jsii.interface(jsii_type="jsii-calc.IJsii487External")
class IJsii487External(jsii.compat.Protocol):
    """
    stability
    :stability: experimental
    """
    @builtins.staticmethod
    def __jsii_proxy_class__():
        return _IJsii487ExternalProxy

    pass

class _IJsii487ExternalProxy():
    """
    stability
    :stability: experimental
    """
    __jsii_type__ = "jsii-calc.IJsii487External"
    pass

@jsii.interface(jsii_type="jsii-calc.IJsii487External2")
class IJsii487External2(jsii.compat.Protocol):
    """
    stability
    :stability: experimental
    """
    @builtins.staticmethod
    def __jsii_proxy_class__():
        return _IJsii487External2Proxy

    pass

class _IJsii487External2Proxy():
    """
    stability
    :stability: experimental
    """
    __jsii_type__ = "jsii-calc.IJsii487External2"
    pass

@jsii.interface(jsii_type="jsii-calc.IJsii496")
class IJsii496(jsii.compat.Protocol):
    """
    stability
    :stability: experimental
    """
    @builtins.staticmethod
    def __jsii_proxy_class__():
        return _IJsii496Proxy

    pass

class _IJsii496Proxy():
    """
    stability
    :stability: experimental
    """
    __jsii_type__ = "jsii-calc.IJsii496"
    pass

@jsii.interface(jsii_type="jsii-calc.IMutableObjectLiteral")
class IMutableObjectLiteral(jsii.compat.Protocol):
    """
    stability
    :stability: experimental
    """
    @builtins.staticmethod
    def __jsii_proxy_class__():
        return _IMutableObjectLiteralProxy

    @builtins.property
    @jsii.member(jsii_name="value")
    def value(self) -> str:
        """
        stability
        :stability: experimental
        """
        ...

    @value.setter
    def value(self, value: str):
        ...


class _IMutableObjectLiteralProxy():
    """
    stability
    :stability: experimental
    """
    __jsii_type__ = "jsii-calc.IMutableObjectLiteral"
    @builtins.property
    @jsii.member(jsii_name="value")
    def value(self) -> str:
        """
        stability
        :stability: experimental
        """
        return jsii.get(self, "value")

    @value.setter
    def value(self, value: str):
        jsii.set(self, "value", value)


@jsii.interface(jsii_type="jsii-calc.INonInternalInterface")
class INonInternalInterface(IAnotherPublicInterface, jsii.compat.Protocol):
    """
    stability
    :stability: experimental
    """
    @builtins.staticmethod
    def __jsii_proxy_class__():
        return _INonInternalInterfaceProxy

    @builtins.property
    @jsii.member(jsii_name="b")
    def b(self) -> str:
        """
        stability
        :stability: experimental
        """
        ...

    @b.setter
    def b(self, value: str):
        ...

    @builtins.property
    @jsii.member(jsii_name="c")
    def c(self) -> str:
        """
        stability
        :stability: experimental
        """
        ...

    @c.setter
    def c(self, value: str):
        ...


class _INonInternalInterfaceProxy(jsii.proxy_for(IAnotherPublicInterface)):
    """
    stability
    :stability: experimental
    """
    __jsii_type__ = "jsii-calc.INonInternalInterface"
    @builtins.property
    @jsii.member(jsii_name="b")
    def b(self) -> str:
        """
        stability
        :stability: experimental
        """
        return jsii.get(self, "b")

    @b.setter
    def b(self, value: str):
        jsii.set(self, "b", value)

    @builtins.property
    @jsii.member(jsii_name="c")
    def c(self) -> str:
        """
        stability
        :stability: experimental
        """
        return jsii.get(self, "c")

    @c.setter
    def c(self, value: str):
        jsii.set(self, "c", value)


@jsii.interface(jsii_type="jsii-calc.IObjectWithProperty")
class IObjectWithProperty(jsii.compat.Protocol):
    """Make sure that setters are properly called on objects with interfaces.

    stability
    :stability: experimental
    """
    @builtins.staticmethod
    def __jsii_proxy_class__():
        return _IObjectWithPropertyProxy

    @builtins.property
    @jsii.member(jsii_name="property")
    def property(self) -> str:
        """
        stability
        :stability: experimental
        """
        ...

    @property.setter
    def property(self, value: str):
        ...

    @jsii.member(jsii_name="wasSet")
    def was_set(self) -> bool:
        """
        stability
        :stability: experimental
        """
        ...


class _IObjectWithPropertyProxy():
    """Make sure that setters are properly called on objects with interfaces.

    stability
    :stability: experimental
    """
    __jsii_type__ = "jsii-calc.IObjectWithProperty"
    @builtins.property
    @jsii.member(jsii_name="property")
    def property(self) -> str:
        """
        stability
        :stability: experimental
        """
        return jsii.get(self, "property")

    @property.setter
    def property(self, value: str):
        jsii.set(self, "property", value)

    @jsii.member(jsii_name="wasSet")
    def was_set(self) -> bool:
        """
        stability
        :stability: experimental
        """
        return jsii.invoke(self, "wasSet", [])


@jsii.interface(jsii_type="jsii-calc.IOptionalMethod")
class IOptionalMethod(jsii.compat.Protocol):
    """Checks that optional result from interface method code generates correctly.

    stability
    :stability: experimental
    """
    @builtins.staticmethod
    def __jsii_proxy_class__():
        return _IOptionalMethodProxy

    @jsii.member(jsii_name="optional")
    def optional(self) -> typing.Optional[str]:
        """
        stability
        :stability: experimental
        """
        ...


class _IOptionalMethodProxy():
    """Checks that optional result from interface method code generates correctly.

    stability
    :stability: experimental
    """
    __jsii_type__ = "jsii-calc.IOptionalMethod"
    @jsii.member(jsii_name="optional")
    def optional(self) -> typing.Optional[str]:
        """
        stability
        :stability: experimental
        """
        return jsii.invoke(self, "optional", [])


@jsii.interface(jsii_type="jsii-calc.IPrivatelyImplemented")
class IPrivatelyImplemented(jsii.compat.Protocol):
    """
    stability
    :stability: experimental
    """
    @builtins.staticmethod
    def __jsii_proxy_class__():
        return _IPrivatelyImplementedProxy

    @builtins.property
    @jsii.member(jsii_name="success")
    def success(self) -> bool:
        """
        stability
        :stability: experimental
        """
        ...


class _IPrivatelyImplementedProxy():
    """
    stability
    :stability: experimental
    """
    __jsii_type__ = "jsii-calc.IPrivatelyImplemented"
    @builtins.property
    @jsii.member(jsii_name="success")
    def success(self) -> bool:
        """
        stability
        :stability: experimental
        """
        return jsii.get(self, "success")


@jsii.interface(jsii_type="jsii-calc.IPublicInterface")
class IPublicInterface(jsii.compat.Protocol):
    """
    stability
    :stability: experimental
    """
    @builtins.staticmethod
    def __jsii_proxy_class__():
        return _IPublicInterfaceProxy

    @jsii.member(jsii_name="bye")
    def bye(self) -> str:
        """
        stability
        :stability: experimental
        """
        ...


class _IPublicInterfaceProxy():
    """
    stability
    :stability: experimental
    """
    __jsii_type__ = "jsii-calc.IPublicInterface"
    @jsii.member(jsii_name="bye")
    def bye(self) -> str:
        """
        stability
        :stability: experimental
        """
        return jsii.invoke(self, "bye", [])


@jsii.interface(jsii_type="jsii-calc.IPublicInterface2")
class IPublicInterface2(jsii.compat.Protocol):
    """
    stability
    :stability: experimental
    """
    @builtins.staticmethod
    def __jsii_proxy_class__():
        return _IPublicInterface2Proxy

    @jsii.member(jsii_name="ciao")
    def ciao(self) -> str:
        """
        stability
        :stability: experimental
        """
        ...


class _IPublicInterface2Proxy():
    """
    stability
    :stability: experimental
    """
    __jsii_type__ = "jsii-calc.IPublicInterface2"
    @jsii.member(jsii_name="ciao")
    def ciao(self) -> str:
        """
        stability
        :stability: experimental
        """
        return jsii.invoke(self, "ciao", [])


@jsii.interface(jsii_type="jsii-calc.IRandomNumberGenerator")
class IRandomNumberGenerator(jsii.compat.Protocol):
    """Generates random numbers.

    stability
    :stability: experimental
    """
    @builtins.staticmethod
    def __jsii_proxy_class__():
        return _IRandomNumberGeneratorProxy

    @jsii.member(jsii_name="next")
    def next(self) -> jsii.Number:
        """Returns another random number.

        return
        :return: A random number.

        stability
        :stability: experimental
        """
        ...


class _IRandomNumberGeneratorProxy():
    """Generates random numbers.

    stability
    :stability: experimental
    """
    __jsii_type__ = "jsii-calc.IRandomNumberGenerator"
    @jsii.member(jsii_name="next")
    def next(self) -> jsii.Number:
        """Returns another random number.

        return
        :return: A random number.

        stability
        :stability: experimental
        """
        return jsii.invoke(self, "next", [])


@jsii.interface(jsii_type="jsii-calc.IReturnJsii976")
class IReturnJsii976(jsii.compat.Protocol):
    """Returns a subclass of a known class which implements an interface.

    stability
    :stability: experimental
    """
    @builtins.staticmethod
    def __jsii_proxy_class__():
        return _IReturnJsii976Proxy

    @builtins.property
    @jsii.member(jsii_name="foo")
    def foo(self) -> jsii.Number:
        """
        stability
        :stability: experimental
        """
        ...


class _IReturnJsii976Proxy():
    """Returns a subclass of a known class which implements an interface.

    stability
    :stability: experimental
    """
    __jsii_type__ = "jsii-calc.IReturnJsii976"
    @builtins.property
    @jsii.member(jsii_name="foo")
    def foo(self) -> jsii.Number:
        """
        stability
        :stability: experimental
        """
        return jsii.get(self, "foo")


@jsii.interface(jsii_type="jsii-calc.IReturnsNumber")
class IReturnsNumber(jsii.compat.Protocol):
    """
    stability
    :stability: experimental
    """
    @builtins.staticmethod
    def __jsii_proxy_class__():
        return _IReturnsNumberProxy

    @builtins.property
    @jsii.member(jsii_name="numberProp")
    def number_prop(self) -> scope.jsii_calc_lib.Number:
        """
        stability
        :stability: experimental
        """
        ...

    @jsii.member(jsii_name="obtainNumber")
    def obtain_number(self) -> scope.jsii_calc_lib.IDoublable:
        """
        stability
        :stability: experimental
        """
        ...


class _IReturnsNumberProxy():
    """
    stability
    :stability: experimental
    """
    __jsii_type__ = "jsii-calc.IReturnsNumber"
    @builtins.property
    @jsii.member(jsii_name="numberProp")
    def number_prop(self) -> scope.jsii_calc_lib.Number:
        """
        stability
        :stability: experimental
        """
        return jsii.get(self, "numberProp")

    @jsii.member(jsii_name="obtainNumber")
    def obtain_number(self) -> scope.jsii_calc_lib.IDoublable:
        """
        stability
        :stability: experimental
        """
        return jsii.invoke(self, "obtainNumber", [])


@jsii.interface(jsii_type="jsii-calc.IStableInterface")
class IStableInterface(jsii.compat.Protocol):
    @builtins.staticmethod
    def __jsii_proxy_class__():
        return _IStableInterfaceProxy

    @builtins.property
    @jsii.member(jsii_name="mutableProperty")
    def mutable_property(self) -> typing.Optional[jsii.Number]:
        ...

    @mutable_property.setter
    def mutable_property(self, value: typing.Optional[jsii.Number]):
        ...

    @jsii.member(jsii_name="method")
    def method(self) -> None:
        ...


class _IStableInterfaceProxy():
    __jsii_type__ = "jsii-calc.IStableInterface"
    @builtins.property
    @jsii.member(jsii_name="mutableProperty")
    def mutable_property(self) -> typing.Optional[jsii.Number]:
        return jsii.get(self, "mutableProperty")

    @mutable_property.setter
    def mutable_property(self, value: typing.Optional[jsii.Number]):
        jsii.set(self, "mutableProperty", value)

    @jsii.member(jsii_name="method")
    def method(self) -> None:
        return jsii.invoke(self, "method", [])


@jsii.interface(jsii_type="jsii-calc.IStructReturningDelegate")
class IStructReturningDelegate(jsii.compat.Protocol):
    """Verifies that a "pure" implementation of an interface works correctly.

    stability
    :stability: experimental
    """
    @builtins.staticmethod
    def __jsii_proxy_class__():
        return _IStructReturningDelegateProxy

    @jsii.member(jsii_name="returnStruct")
    def return_struct(self) -> "StructB":
        """
        stability
        :stability: experimental
        """
        ...


class _IStructReturningDelegateProxy():
    """Verifies that a "pure" implementation of an interface works correctly.

    stability
    :stability: experimental
    """
    __jsii_type__ = "jsii-calc.IStructReturningDelegate"
    @jsii.member(jsii_name="returnStruct")
    def return_struct(self) -> "StructB":
        """
        stability
        :stability: experimental
        """
        return jsii.invoke(self, "returnStruct", [])


class ImplementInternalInterface(metaclass=jsii.JSIIMeta, jsii_type="jsii-calc.ImplementInternalInterface"):
    """
    stability
    :stability: experimental
    """
    def __init__(self) -> None:
        jsii.create(ImplementInternalInterface, self, [])

    @builtins.property
    @jsii.member(jsii_name="prop")
    def prop(self) -> str:
        """
        stability
        :stability: experimental
        """
        return jsii.get(self, "prop")

    @prop.setter
    def prop(self, value: str):
        jsii.set(self, "prop", value)


class Implementation(metaclass=jsii.JSIIMeta, jsii_type="jsii-calc.Implementation"):
    """
    stability
    :stability: experimental
    """
    def __init__(self) -> None:
        jsii.create(Implementation, self, [])

    @builtins.property
    @jsii.member(jsii_name="value")
    def value(self) -> jsii.Number:
        """
        stability
        :stability: experimental
        """
        return jsii.get(self, "value")


@jsii.implements(IInterfaceWithInternal)
class ImplementsInterfaceWithInternal(metaclass=jsii.JSIIMeta, jsii_type="jsii-calc.ImplementsInterfaceWithInternal"):
    """
    stability
    :stability: experimental
    """
    def __init__(self) -> None:
        jsii.create(ImplementsInterfaceWithInternal, self, [])

    @jsii.member(jsii_name="visible")
    def visible(self) -> None:
        """
        stability
        :stability: experimental
        """
        return jsii.invoke(self, "visible", [])


class ImplementsInterfaceWithInternalSubclass(ImplementsInterfaceWithInternal, metaclass=jsii.JSIIMeta, jsii_type="jsii-calc.ImplementsInterfaceWithInternalSubclass"):
    """
    stability
    :stability: experimental
    """
    def __init__(self) -> None:
        jsii.create(ImplementsInterfaceWithInternalSubclass, self, [])


class ImplementsPrivateInterface(metaclass=jsii.JSIIMeta, jsii_type="jsii-calc.ImplementsPrivateInterface"):
    """
    stability
    :stability: experimental
    """
    def __init__(self) -> None:
        jsii.create(ImplementsPrivateInterface, self, [])

    @builtins.property
    @jsii.member(jsii_name="private")
    def private(self) -> str:
        """
        stability
        :stability: experimental
        """
        return jsii.get(self, "private")

    @private.setter
    def private(self, value: str):
        jsii.set(self, "private", value)


@jsii.data_type(jsii_type="jsii-calc.ImplictBaseOfBase", jsii_struct_bases=[scope.jsii_calc_base.BaseProps], name_mapping={'foo': 'foo', 'bar': 'bar', 'goo': 'goo'})
class ImplictBaseOfBase(scope.jsii_calc_base.BaseProps):
    def __init__(self, *, foo: scope.jsii_calc_base_of_base.Very, bar: str, goo: datetime.datetime):
        """
        :param foo: -
        :param bar: -
        :param goo: 

        stability
        :stability: experimental
        """
        self._values = {
            'foo': foo,
            'bar': bar,
            'goo': goo,
        }

    @builtins.property
    def foo(self) -> scope.jsii_calc_base_of_base.Very:
        return self._values.get('foo')

    @builtins.property
    def bar(self) -> str:
        return self._values.get('bar')

    @builtins.property
    def goo(self) -> datetime.datetime:
        """
        stability
        :stability: experimental
        """
        return self._values.get('goo')

    def __eq__(self, rhs) -> bool:
        return isinstance(rhs, self.__class__) and rhs._values == self._values

    def __ne__(self, rhs) -> bool:
        return not (rhs == self)

    def __repr__(self) -> str:
        return 'ImplictBaseOfBase(%s)' % ', '.join(k + '=' + repr(v) for k, v in self._values.items())


class InterfaceCollections(metaclass=jsii.JSIIMeta, jsii_type="jsii-calc.InterfaceCollections"):
    """Verifies that collections of interfaces or structs are correctly handled.

    See: https://github.com/aws/jsii/issues/1196

    stability
    :stability: experimental
    """
    @jsii.member(jsii_name="listOfInterfaces")
    @builtins.classmethod
    def list_of_interfaces(cls) -> typing.List["IBell"]:
        """
        stability
        :stability: experimental
        """
        return jsii.sinvoke(cls, "listOfInterfaces", [])

    @jsii.member(jsii_name="listOfStructs")
    @builtins.classmethod
    def list_of_structs(cls) -> typing.List["StructA"]:
        """
        stability
        :stability: experimental
        """
        return jsii.sinvoke(cls, "listOfStructs", [])

    @jsii.member(jsii_name="mapOfInterfaces")
    @builtins.classmethod
    def map_of_interfaces(cls) -> typing.Mapping[str,"IBell"]:
        """
        stability
        :stability: experimental
        """
        return jsii.sinvoke(cls, "mapOfInterfaces", [])

    @jsii.member(jsii_name="mapOfStructs")
    @builtins.classmethod
    def map_of_structs(cls) -> typing.Mapping[str,"StructA"]:
        """
        stability
        :stability: experimental
        """
        return jsii.sinvoke(cls, "mapOfStructs", [])


class InterfacesMaker(metaclass=jsii.JSIIMeta, jsii_type="jsii-calc.InterfacesMaker"):
    """We can return arrays of interfaces See aws/aws-cdk#2362.

    stability
    :stability: experimental
    """
    @jsii.member(jsii_name="makeInterfaces")
    @builtins.classmethod
    def make_interfaces(cls, count: jsii.Number) -> typing.List[scope.jsii_calc_lib.IDoublable]:
        """
        :param count: -

        stability
        :stability: experimental
        """
        return jsii.sinvoke(cls, "makeInterfaces", [count])


class JSII417PublicBaseOfBase(metaclass=jsii.JSIIMeta, jsii_type="jsii-calc.JSII417PublicBaseOfBase"):
    """
    stability
    :stability: experimental
    """
    def __init__(self) -> None:
        jsii.create(JSII417PublicBaseOfBase, self, [])

    @jsii.member(jsii_name="makeInstance")
    @builtins.classmethod
    def make_instance(cls) -> "JSII417PublicBaseOfBase":
        """
        stability
        :stability: experimental
        """
        return jsii.sinvoke(cls, "makeInstance", [])

    @jsii.member(jsii_name="foo")
    def foo(self) -> None:
        """
        stability
        :stability: experimental
        """
        return jsii.invoke(self, "foo", [])

    @builtins.property
    @jsii.member(jsii_name="hasRoot")
    def has_root(self) -> bool:
        """
        stability
        :stability: experimental
        """
        return jsii.get(self, "hasRoot")


class JSObjectLiteralForInterface(metaclass=jsii.JSIIMeta, jsii_type="jsii-calc.JSObjectLiteralForInterface"):
    """
    stability
    :stability: experimental
    """
    def __init__(self) -> None:
        jsii.create(JSObjectLiteralForInterface, self, [])

    @jsii.member(jsii_name="giveMeFriendly")
    def give_me_friendly(self) -> scope.jsii_calc_lib.IFriendly:
        """
        stability
        :stability: experimental
        """
        return jsii.invoke(self, "giveMeFriendly", [])

    @jsii.member(jsii_name="giveMeFriendlyGenerator")
    def give_me_friendly_generator(self) -> "IFriendlyRandomGenerator":
        """
        stability
        :stability: experimental
        """
        return jsii.invoke(self, "giveMeFriendlyGenerator", [])


class JSObjectLiteralToNative(metaclass=jsii.JSIIMeta, jsii_type="jsii-calc.JSObjectLiteralToNative"):
    """
    stability
    :stability: experimental
    """
    def __init__(self) -> None:
        jsii.create(JSObjectLiteralToNative, self, [])

    @jsii.member(jsii_name="returnLiteral")
    def return_literal(self) -> "JSObjectLiteralToNativeClass":
        """
        stability
        :stability: experimental
        """
        return jsii.invoke(self, "returnLiteral", [])


class JSObjectLiteralToNativeClass(metaclass=jsii.JSIIMeta, jsii_type="jsii-calc.JSObjectLiteralToNativeClass"):
    """
    stability
    :stability: experimental
    """
    def __init__(self) -> None:
        jsii.create(JSObjectLiteralToNativeClass, self, [])

    @builtins.property
    @jsii.member(jsii_name="propA")
    def prop_a(self) -> str:
        """
        stability
        :stability: experimental
        """
        return jsii.get(self, "propA")

    @prop_a.setter
    def prop_a(self, value: str):
        jsii.set(self, "propA", value)

    @builtins.property
    @jsii.member(jsii_name="propB")
    def prop_b(self) -> jsii.Number:
        """
        stability
        :stability: experimental
        """
        return jsii.get(self, "propB")

    @prop_b.setter
    def prop_b(self, value: jsii.Number):
        jsii.set(self, "propB", value)


class JavaReservedWords(metaclass=jsii.JSIIMeta, jsii_type="jsii-calc.JavaReservedWords"):
    """
    stability
    :stability: experimental
    """
    def __init__(self) -> None:
        jsii.create(JavaReservedWords, self, [])

    @jsii.member(jsii_name="abstract")
    def abstract(self) -> None:
        """
        stability
        :stability: experimental
        """
        return jsii.invoke(self, "abstract", [])

    @jsii.member(jsii_name="assert")
    def assert_(self) -> None:
        """
        stability
        :stability: experimental
        """
        return jsii.invoke(self, "assert", [])

    @jsii.member(jsii_name="boolean")
    def boolean(self) -> None:
        """
        stability
        :stability: experimental
        """
        return jsii.invoke(self, "boolean", [])

    @jsii.member(jsii_name="break")
    def break_(self) -> None:
        """
        stability
        :stability: experimental
        """
        return jsii.invoke(self, "break", [])

    @jsii.member(jsii_name="byte")
    def byte(self) -> None:
        """
        stability
        :stability: experimental
        """
        return jsii.invoke(self, "byte", [])

    @jsii.member(jsii_name="case")
    def case(self) -> None:
        """
        stability
        :stability: experimental
        """
        return jsii.invoke(self, "case", [])

    @jsii.member(jsii_name="catch")
    def catch(self) -> None:
        """
        stability
        :stability: experimental
        """
        return jsii.invoke(self, "catch", [])

    @jsii.member(jsii_name="char")
    def char(self) -> None:
        """
        stability
        :stability: experimental
        """
        return jsii.invoke(self, "char", [])

    @jsii.member(jsii_name="class")
    def class_(self) -> None:
        """
        stability
        :stability: experimental
        """
        return jsii.invoke(self, "class", [])

    @jsii.member(jsii_name="const")
    def const(self) -> None:
        """
        stability
        :stability: experimental
        """
        return jsii.invoke(self, "const", [])

    @jsii.member(jsii_name="continue")
    def continue_(self) -> None:
        """
        stability
        :stability: experimental
        """
        return jsii.invoke(self, "continue", [])

    @jsii.member(jsii_name="default")
    def default(self) -> None:
        """
        stability
        :stability: experimental
        """
        return jsii.invoke(self, "default", [])

    @jsii.member(jsii_name="do")
    def do(self) -> None:
        """
        stability
        :stability: experimental
        """
        return jsii.invoke(self, "do", [])

    @jsii.member(jsii_name="double")
    def double(self) -> None:
        """
        stability
        :stability: experimental
        """
        return jsii.invoke(self, "double", [])

    @jsii.member(jsii_name="else")
    def else_(self) -> None:
        """
        stability
        :stability: experimental
        """
        return jsii.invoke(self, "else", [])

    @jsii.member(jsii_name="enum")
    def enum(self) -> None:
        """
        stability
        :stability: experimental
        """
        return jsii.invoke(self, "enum", [])

    @jsii.member(jsii_name="extends")
    def extends(self) -> None:
        """
        stability
        :stability: experimental
        """
        return jsii.invoke(self, "extends", [])

    @jsii.member(jsii_name="false")
    def false(self) -> None:
        """
        stability
        :stability: experimental
        """
        return jsii.invoke(self, "false", [])

    @jsii.member(jsii_name="final")
    def final(self) -> None:
        """
        stability
        :stability: experimental
        """
        return jsii.invoke(self, "final", [])

    @jsii.member(jsii_name="finally")
    def finally_(self) -> None:
        """
        stability
        :stability: experimental
        """
        return jsii.invoke(self, "finally", [])

    @jsii.member(jsii_name="float")
    def float(self) -> None:
        """
        stability
        :stability: experimental
        """
        return jsii.invoke(self, "float", [])

    @jsii.member(jsii_name="for")
    def for_(self) -> None:
        """
        stability
        :stability: experimental
        """
        return jsii.invoke(self, "for", [])

    @jsii.member(jsii_name="goto")
    def goto(self) -> None:
        """
        stability
        :stability: experimental
        """
        return jsii.invoke(self, "goto", [])

    @jsii.member(jsii_name="if")
    def if_(self) -> None:
        """
        stability
        :stability: experimental
        """
        return jsii.invoke(self, "if", [])

    @jsii.member(jsii_name="implements")
    def implements(self) -> None:
        """
        stability
        :stability: experimental
        """
        return jsii.invoke(self, "implements", [])

    @jsii.member(jsii_name="import")
    def import_(self) -> None:
        """
        stability
        :stability: experimental
        """
        return jsii.invoke(self, "import", [])

    @jsii.member(jsii_name="instanceof")
    def instanceof(self) -> None:
        """
        stability
        :stability: experimental
        """
        return jsii.invoke(self, "instanceof", [])

    @jsii.member(jsii_name="int")
    def int(self) -> None:
        """
        stability
        :stability: experimental
        """
        return jsii.invoke(self, "int", [])

    @jsii.member(jsii_name="interface")
    def interface(self) -> None:
        """
        stability
        :stability: experimental
        """
        return jsii.invoke(self, "interface", [])

    @jsii.member(jsii_name="long")
    def long(self) -> None:
        """
        stability
        :stability: experimental
        """
        return jsii.invoke(self, "long", [])

    @jsii.member(jsii_name="native")
    def native(self) -> None:
        """
        stability
        :stability: experimental
        """
        return jsii.invoke(self, "native", [])

    @jsii.member(jsii_name="new")
    def new(self) -> None:
        """
        stability
        :stability: experimental
        """
        return jsii.invoke(self, "new", [])

    @jsii.member(jsii_name="null")
    def null(self) -> None:
        """
        stability
        :stability: experimental
        """
        return jsii.invoke(self, "null", [])

    @jsii.member(jsii_name="package")
    def package(self) -> None:
        """
        stability
        :stability: experimental
        """
        return jsii.invoke(self, "package", [])

    @jsii.member(jsii_name="private")
    def private(self) -> None:
        """
        stability
        :stability: experimental
        """
        return jsii.invoke(self, "private", [])

    @jsii.member(jsii_name="protected")
    def protected(self) -> None:
        """
        stability
        :stability: experimental
        """
        return jsii.invoke(self, "protected", [])

    @jsii.member(jsii_name="public")
    def public(self) -> None:
        """
        stability
        :stability: experimental
        """
        return jsii.invoke(self, "public", [])

    @jsii.member(jsii_name="return")
    def return_(self) -> None:
        """
        stability
        :stability: experimental
        """
        return jsii.invoke(self, "return", [])

    @jsii.member(jsii_name="short")
    def short(self) -> None:
        """
        stability
        :stability: experimental
        """
        return jsii.invoke(self, "short", [])

    @jsii.member(jsii_name="static")
    def static(self) -> None:
        """
        stability
        :stability: experimental
        """
        return jsii.invoke(self, "static", [])

    @jsii.member(jsii_name="strictfp")
    def strictfp(self) -> None:
        """
        stability
        :stability: experimental
        """
        return jsii.invoke(self, "strictfp", [])

    @jsii.member(jsii_name="super")
    def super(self) -> None:
        """
        stability
        :stability: experimental
        """
        return jsii.invoke(self, "super", [])

    @jsii.member(jsii_name="switch")
    def switch(self) -> None:
        """
        stability
        :stability: experimental
        """
        return jsii.invoke(self, "switch", [])

    @jsii.member(jsii_name="synchronized")
    def synchronized(self) -> None:
        """
        stability
        :stability: experimental
        """
        return jsii.invoke(self, "synchronized", [])

    @jsii.member(jsii_name="this")
    def this(self) -> None:
        """
        stability
        :stability: experimental
        """
        return jsii.invoke(self, "this", [])

    @jsii.member(jsii_name="throw")
    def throw(self) -> None:
        """
        stability
        :stability: experimental
        """
        return jsii.invoke(self, "throw", [])

    @jsii.member(jsii_name="throws")
    def throws(self) -> None:
        """
        stability
        :stability: experimental
        """
        return jsii.invoke(self, "throws", [])

    @jsii.member(jsii_name="transient")
    def transient(self) -> None:
        """
        stability
        :stability: experimental
        """
        return jsii.invoke(self, "transient", [])

    @jsii.member(jsii_name="true")
    def true(self) -> None:
        """
        stability
        :stability: experimental
        """
        return jsii.invoke(self, "true", [])

    @jsii.member(jsii_name="try")
    def try_(self) -> None:
        """
        stability
        :stability: experimental
        """
        return jsii.invoke(self, "try", [])

    @jsii.member(jsii_name="void")
    def void(self) -> None:
        """
        stability
        :stability: experimental
        """
        return jsii.invoke(self, "void", [])

    @jsii.member(jsii_name="volatile")
    def volatile(self) -> None:
        """
        stability
        :stability: experimental
        """
        return jsii.invoke(self, "volatile", [])

    @builtins.property
    @jsii.member(jsii_name="while")
    def while_(self) -> str:
        """
        stability
        :stability: experimental
        """
        return jsii.get(self, "while")

    @while_.setter
    def while_(self, value: str):
        jsii.set(self, "while", value)


@jsii.implements(IJsii487External2, IJsii487External)
class Jsii487Derived(metaclass=jsii.JSIIMeta, jsii_type="jsii-calc.Jsii487Derived"):
    """
    stability
    :stability: experimental
    """
    def __init__(self) -> None:
        jsii.create(Jsii487Derived, self, [])


@jsii.implements(IJsii496)
class Jsii496Derived(metaclass=jsii.JSIIMeta, jsii_type="jsii-calc.Jsii496Derived"):
    """
    stability
    :stability: experimental
    """
    def __init__(self) -> None:
        jsii.create(Jsii496Derived, self, [])


class JsiiAgent(metaclass=jsii.JSIIMeta, jsii_type="jsii-calc.JsiiAgent"):
    """Host runtime version should be set via JSII_AGENT.

    stability
    :stability: experimental
    """
    def __init__(self) -> None:
        jsii.create(JsiiAgent, self, [])

    @jsii.python.classproperty
    @jsii.member(jsii_name="jsiiAgent")
    def jsii_agent(cls) -> typing.Optional[str]:
        """Returns the value of the JSII_AGENT environment variable.

        stability
        :stability: experimental
        """
        return jsii.sget(cls, "jsiiAgent")


class JsonFormatter(metaclass=jsii.JSIIMeta, jsii_type="jsii-calc.JsonFormatter"):
    """Make sure structs are un-decorated on the way in.

    see
    :see: https://github.com/aws/aws-cdk/issues/5066
    stability
    :stability: experimental
    """
    @jsii.member(jsii_name="anyArray")
    @builtins.classmethod
    def any_array(cls) -> typing.Any:
        """
        stability
        :stability: experimental
        """
        return jsii.sinvoke(cls, "anyArray", [])

    @jsii.member(jsii_name="anyBooleanFalse")
    @builtins.classmethod
    def any_boolean_false(cls) -> typing.Any:
        """
        stability
        :stability: experimental
        """
        return jsii.sinvoke(cls, "anyBooleanFalse", [])

    @jsii.member(jsii_name="anyBooleanTrue")
    @builtins.classmethod
    def any_boolean_true(cls) -> typing.Any:
        """
        stability
        :stability: experimental
        """
        return jsii.sinvoke(cls, "anyBooleanTrue", [])

    @jsii.member(jsii_name="anyDate")
    @builtins.classmethod
    def any_date(cls) -> typing.Any:
        """
        stability
        :stability: experimental
        """
        return jsii.sinvoke(cls, "anyDate", [])

    @jsii.member(jsii_name="anyEmptyString")
    @builtins.classmethod
    def any_empty_string(cls) -> typing.Any:
        """
        stability
        :stability: experimental
        """
        return jsii.sinvoke(cls, "anyEmptyString", [])

    @jsii.member(jsii_name="anyFunction")
    @builtins.classmethod
    def any_function(cls) -> typing.Any:
        """
        stability
        :stability: experimental
        """
        return jsii.sinvoke(cls, "anyFunction", [])

    @jsii.member(jsii_name="anyHash")
    @builtins.classmethod
    def any_hash(cls) -> typing.Any:
        """
        stability
        :stability: experimental
        """
        return jsii.sinvoke(cls, "anyHash", [])

    @jsii.member(jsii_name="anyNull")
    @builtins.classmethod
    def any_null(cls) -> typing.Any:
        """
        stability
        :stability: experimental
        """
        return jsii.sinvoke(cls, "anyNull", [])

    @jsii.member(jsii_name="anyNumber")
    @builtins.classmethod
    def any_number(cls) -> typing.Any:
        """
        stability
        :stability: experimental
        """
        return jsii.sinvoke(cls, "anyNumber", [])

    @jsii.member(jsii_name="anyRef")
    @builtins.classmethod
    def any_ref(cls) -> typing.Any:
        """
        stability
        :stability: experimental
        """
        return jsii.sinvoke(cls, "anyRef", [])

    @jsii.member(jsii_name="anyString")
    @builtins.classmethod
    def any_string(cls) -> typing.Any:
        """
        stability
        :stability: experimental
        """
        return jsii.sinvoke(cls, "anyString", [])

    @jsii.member(jsii_name="anyUndefined")
    @builtins.classmethod
    def any_undefined(cls) -> typing.Any:
        """
        stability
        :stability: experimental
        """
        return jsii.sinvoke(cls, "anyUndefined", [])

    @jsii.member(jsii_name="anyZero")
    @builtins.classmethod
    def any_zero(cls) -> typing.Any:
        """
        stability
        :stability: experimental
        """
        return jsii.sinvoke(cls, "anyZero", [])

    @jsii.member(jsii_name="stringify")
    @builtins.classmethod
    def stringify(cls, value: typing.Any=None) -> typing.Optional[str]:
        """
        :param value: -

        stability
        :stability: experimental
        """
        return jsii.sinvoke(cls, "stringify", [value])


@jsii.data_type(jsii_type="jsii-calc.LoadBalancedFargateServiceProps", jsii_struct_bases=[], name_mapping={'container_port': 'containerPort', 'cpu': 'cpu', 'memory_mib': 'memoryMiB', 'public_load_balancer': 'publicLoadBalancer', 'public_tasks': 'publicTasks'})
class LoadBalancedFargateServiceProps():
    def __init__(self, *, container_port: typing.Optional[jsii.Number]=None, cpu: typing.Optional[str]=None, memory_mib: typing.Optional[str]=None, public_load_balancer: typing.Optional[bool]=None, public_tasks: typing.Optional[bool]=None):
        """jsii#298: show default values in sphinx documentation, and respect newlines.

        :param container_port: The container port of the application load balancer attached to your Fargate service. Corresponds to container port mapping. Default: 80
        :param cpu: The number of cpu units used by the task. Valid values, which determines your range of valid values for the memory parameter: 256 (.25 vCPU) - Available memory values: 0.5GB, 1GB, 2GB 512 (.5 vCPU) - Available memory values: 1GB, 2GB, 3GB, 4GB 1024 (1 vCPU) - Available memory values: 2GB, 3GB, 4GB, 5GB, 6GB, 7GB, 8GB 2048 (2 vCPU) - Available memory values: Between 4GB and 16GB in 1GB increments 4096 (4 vCPU) - Available memory values: Between 8GB and 30GB in 1GB increments This default is set in the underlying FargateTaskDefinition construct. Default: 256
        :param memory_mib: The amount (in MiB) of memory used by the task. This field is required and you must use one of the following values, which determines your range of valid values for the cpu parameter: 0.5GB, 1GB, 2GB - Available cpu values: 256 (.25 vCPU) 1GB, 2GB, 3GB, 4GB - Available cpu values: 512 (.5 vCPU) 2GB, 3GB, 4GB, 5GB, 6GB, 7GB, 8GB - Available cpu values: 1024 (1 vCPU) Between 4GB and 16GB in 1GB increments - Available cpu values: 2048 (2 vCPU) Between 8GB and 30GB in 1GB increments - Available cpu values: 4096 (4 vCPU) This default is set in the underlying FargateTaskDefinition construct. Default: 512
        :param public_load_balancer: Determines whether the Application Load Balancer will be internet-facing. Default: true
        :param public_tasks: Determines whether your Fargate Service will be assigned a public IP address. Default: false

        stability
        :stability: experimental
        """
        self._values = {
        }
        if container_port is not None: self._values["container_port"] = container_port
        if cpu is not None: self._values["cpu"] = cpu
        if memory_mib is not None: self._values["memory_mib"] = memory_mib
        if public_load_balancer is not None: self._values["public_load_balancer"] = public_load_balancer
        if public_tasks is not None: self._values["public_tasks"] = public_tasks

    @builtins.property
    def container_port(self) -> typing.Optional[jsii.Number]:
        """The container port of the application load balancer attached to your Fargate service.

        Corresponds to container port mapping.

        default
        :default: 80

        stability
        :stability: experimental
        """
        return self._values.get('container_port')

    @builtins.property
    def cpu(self) -> typing.Optional[str]:
        """The number of cpu units used by the task.

        Valid values, which determines your range of valid values for the memory parameter:
        256 (.25 vCPU) - Available memory values: 0.5GB, 1GB, 2GB
        512 (.5 vCPU) - Available memory values: 1GB, 2GB, 3GB, 4GB
        1024 (1 vCPU) - Available memory values: 2GB, 3GB, 4GB, 5GB, 6GB, 7GB, 8GB
        2048 (2 vCPU) - Available memory values: Between 4GB and 16GB in 1GB increments
        4096 (4 vCPU) - Available memory values: Between 8GB and 30GB in 1GB increments

        This default is set in the underlying FargateTaskDefinition construct.

        default
        :default: 256

        stability
        :stability: experimental
        """
        return self._values.get('cpu')

    @builtins.property
    def memory_mib(self) -> typing.Optional[str]:
        """The amount (in MiB) of memory used by the task.

        This field is required and you must use one of the following values, which determines your range of valid values
        for the cpu parameter:

        0.5GB, 1GB, 2GB - Available cpu values: 256 (.25 vCPU)

        1GB, 2GB, 3GB, 4GB - Available cpu values: 512 (.5 vCPU)

        2GB, 3GB, 4GB, 5GB, 6GB, 7GB, 8GB - Available cpu values: 1024 (1 vCPU)

        Between 4GB and 16GB in 1GB increments - Available cpu values: 2048 (2 vCPU)

        Between 8GB and 30GB in 1GB increments - Available cpu values: 4096 (4 vCPU)

        This default is set in the underlying FargateTaskDefinition construct.

        default
        :default: 512

        stability
        :stability: experimental
        """
        return self._values.get('memory_mib')

    @builtins.property
    def public_load_balancer(self) -> typing.Optional[bool]:
        """Determines whether the Application Load Balancer will be internet-facing.

        default
        :default: true

        stability
        :stability: experimental
        """
        return self._values.get('public_load_balancer')

    @builtins.property
    def public_tasks(self) -> typing.Optional[bool]:
        """Determines whether your Fargate Service will be assigned a public IP address.

        default
        :default: false

        stability
        :stability: experimental
        """
        return self._values.get('public_tasks')

    def __eq__(self, rhs) -> bool:
        return isinstance(rhs, self.__class__) and rhs._values == self._values

    def __ne__(self, rhs) -> bool:
        return not (rhs == self)

    def __repr__(self) -> str:
        return 'LoadBalancedFargateServiceProps(%s)' % ', '.join(k + '=' + repr(v) for k, v in self._values.items())


class MethodNamedProperty(metaclass=jsii.JSIIMeta, jsii_type="jsii-calc.MethodNamedProperty"):
    """
    stability
    :stability: experimental
    """
    def __init__(self) -> None:
        jsii.create(MethodNamedProperty, self, [])

    @jsii.member(jsii_name="property")
    def property(self) -> str:
        """
        stability
        :stability: experimental
        """
        return jsii.invoke(self, "property", [])

    @builtins.property
    @jsii.member(jsii_name="elite")
    def elite(self) -> jsii.Number:
        """
        stability
        :stability: experimental
        """
        return jsii.get(self, "elite")


@jsii.implements(IFriendlier, IRandomNumberGenerator)
class Multiply(BinaryOperation, metaclass=jsii.JSIIMeta, jsii_type="jsii-calc.Multiply"):
    """The "*" binary operation.

    stability
    :stability: experimental
    """
    def __init__(self, lhs: scope.jsii_calc_lib.Value, rhs: scope.jsii_calc_lib.Value) -> None:
        """Creates a BinaryOperation.

        :param lhs: Left-hand side operand.
        :param rhs: Right-hand side operand.

        stability
        :stability: experimental
        """
        jsii.create(Multiply, self, [lhs, rhs])

    @jsii.member(jsii_name="farewell")
    def farewell(self) -> str:
        """Say farewell.

        stability
        :stability: experimental
        """
        return jsii.invoke(self, "farewell", [])

    @jsii.member(jsii_name="goodbye")
    def goodbye(self) -> str:
        """Say goodbye.

        stability
        :stability: experimental
        """
        return jsii.invoke(self, "goodbye", [])

    @jsii.member(jsii_name="next")
    def next(self) -> jsii.Number:
        """Returns another random number.

        stability
        :stability: experimental
        """
        return jsii.invoke(self, "next", [])

    @jsii.member(jsii_name="toString")
    def to_string(self) -> str:
        """String representation of the value.

        stability
        :stability: experimental
        """
        return jsii.invoke(self, "toString", [])

    @builtins.property
    @jsii.member(jsii_name="value")
    def value(self) -> jsii.Number:
        """The value.

        stability
        :stability: experimental
        """
        return jsii.get(self, "value")


@jsii.data_type(jsii_type="jsii-calc.NestedStruct", jsii_struct_bases=[], name_mapping={'number_prop': 'numberProp'})
class NestedStruct():
    def __init__(self, *, number_prop: jsii.Number):
        """
        :param number_prop: When provided, must be > 0.

        stability
        :stability: experimental
        """
        self._values = {
            'number_prop': number_prop,
        }

    @builtins.property
    def number_prop(self) -> jsii.Number:
        """When provided, must be > 0.

        stability
        :stability: experimental
        """
        return self._values.get('number_prop')

    def __eq__(self, rhs) -> bool:
        return isinstance(rhs, self.__class__) and rhs._values == self._values

    def __ne__(self, rhs) -> bool:
        return not (rhs == self)

    def __repr__(self) -> str:
        return 'NestedStruct(%s)' % ', '.join(k + '=' + repr(v) for k, v in self._values.items())


class NodeStandardLibrary(metaclass=jsii.JSIIMeta, jsii_type="jsii-calc.NodeStandardLibrary"):
    """Test fixture to verify that jsii modules can use the node standard library.

    stability
    :stability: experimental
    """
    def __init__(self) -> None:
        jsii.create(NodeStandardLibrary, self, [])

    @jsii.member(jsii_name="cryptoSha256")
    def crypto_sha256(self) -> str:
        """Uses node.js "crypto" module to calculate sha256 of a string.

        return
        :return: "6a2da20943931e9834fc12cfe5bb47bbd9ae43489a30726962b576f4e3993e50"

        stability
        :stability: experimental
        """
        return jsii.invoke(self, "cryptoSha256", [])

    @jsii.member(jsii_name="fsReadFile")
    def fs_read_file(self) -> str:
        """Reads a local resource file (resource.txt) asynchronously.

        return
        :return: "Hello, resource!"

        stability
        :stability: experimental
        """
        return jsii.ainvoke(self, "fsReadFile", [])

    @jsii.member(jsii_name="fsReadFileSync")
    def fs_read_file_sync(self) -> str:
        """Sync version of fsReadFile.

        return
        :return: "Hello, resource! SYNC!"

        stability
        :stability: experimental
        """
        return jsii.invoke(self, "fsReadFileSync", [])

    @builtins.property
    @jsii.member(jsii_name="osPlatform")
    def os_platform(self) -> str:
        """Returns the current os.platform() from the "os" node module.

        stability
        :stability: experimental
        """
        return jsii.get(self, "osPlatform")


class NullShouldBeTreatedAsUndefined(metaclass=jsii.JSIIMeta, jsii_type="jsii-calc.NullShouldBeTreatedAsUndefined"):
    """jsii#282, aws-cdk#157: null should be treated as "undefined".

    stability
    :stability: experimental
    """
    def __init__(self, _param1: str, optional: typing.Any=None) -> None:
        """
        :param _param1: -
        :param optional: -

        stability
        :stability: experimental
        """
        jsii.create(NullShouldBeTreatedAsUndefined, self, [_param1, optional])

    @jsii.member(jsii_name="giveMeUndefined")
    def give_me_undefined(self, value: typing.Any=None) -> None:
        """
        :param value: -

        stability
        :stability: experimental
        """
        return jsii.invoke(self, "giveMeUndefined", [value])

    @jsii.member(jsii_name="giveMeUndefinedInsideAnObject")
    def give_me_undefined_inside_an_object(self, *, array_with_three_elements_and_undefined_as_second_argument: typing.List[typing.Any], this_should_be_undefined: typing.Any=None) -> None:
        """
        :param array_with_three_elements_and_undefined_as_second_argument: 
        :param this_should_be_undefined: 

        stability
        :stability: experimental
        """
        input = NullShouldBeTreatedAsUndefinedData(array_with_three_elements_and_undefined_as_second_argument=array_with_three_elements_and_undefined_as_second_argument, this_should_be_undefined=this_should_be_undefined)

        return jsii.invoke(self, "giveMeUndefinedInsideAnObject", [input])

    @jsii.member(jsii_name="verifyPropertyIsUndefined")
    def verify_property_is_undefined(self) -> None:
        """
        stability
        :stability: experimental
        """
        return jsii.invoke(self, "verifyPropertyIsUndefined", [])

    @builtins.property
    @jsii.member(jsii_name="changeMeToUndefined")
    def change_me_to_undefined(self) -> typing.Optional[str]:
        """
        stability
        :stability: experimental
        """
        return jsii.get(self, "changeMeToUndefined")

    @change_me_to_undefined.setter
    def change_me_to_undefined(self, value: typing.Optional[str]):
        jsii.set(self, "changeMeToUndefined", value)


@jsii.data_type(jsii_type="jsii-calc.NullShouldBeTreatedAsUndefinedData", jsii_struct_bases=[], name_mapping={'array_with_three_elements_and_undefined_as_second_argument': 'arrayWithThreeElementsAndUndefinedAsSecondArgument', 'this_should_be_undefined': 'thisShouldBeUndefined'})
class NullShouldBeTreatedAsUndefinedData():
    def __init__(self, *, array_with_three_elements_and_undefined_as_second_argument: typing.List[typing.Any], this_should_be_undefined: typing.Any=None):
        """
        :param array_with_three_elements_and_undefined_as_second_argument: 
        :param this_should_be_undefined: 

        stability
        :stability: experimental
        """
        self._values = {
            'array_with_three_elements_and_undefined_as_second_argument': array_with_three_elements_and_undefined_as_second_argument,
        }
        if this_should_be_undefined is not None: self._values["this_should_be_undefined"] = this_should_be_undefined

    @builtins.property
    def array_with_three_elements_and_undefined_as_second_argument(self) -> typing.List[typing.Any]:
        """
        stability
        :stability: experimental
        """
        return self._values.get('array_with_three_elements_and_undefined_as_second_argument')

    @builtins.property
    def this_should_be_undefined(self) -> typing.Any:
        """
        stability
        :stability: experimental
        """
        return self._values.get('this_should_be_undefined')

    def __eq__(self, rhs) -> bool:
        return isinstance(rhs, self.__class__) and rhs._values == self._values

    def __ne__(self, rhs) -> bool:
        return not (rhs == self)

    def __repr__(self) -> str:
        return 'NullShouldBeTreatedAsUndefinedData(%s)' % ', '.join(k + '=' + repr(v) for k, v in self._values.items())


class NumberGenerator(metaclass=jsii.JSIIMeta, jsii_type="jsii-calc.NumberGenerator"):
    """This allows us to test that a reference can be stored for objects that implement interfaces.

    stability
    :stability: experimental
    """
    def __init__(self, generator: "IRandomNumberGenerator") -> None:
        """
        :param generator: -

        stability
        :stability: experimental
        """
        jsii.create(NumberGenerator, self, [generator])

    @jsii.member(jsii_name="isSameGenerator")
    def is_same_generator(self, gen: "IRandomNumberGenerator") -> bool:
        """
        :param gen: -

        stability
        :stability: experimental
        """
        return jsii.invoke(self, "isSameGenerator", [gen])

    @jsii.member(jsii_name="nextTimes100")
    def next_times100(self) -> jsii.Number:
        """
        stability
        :stability: experimental
        """
        return jsii.invoke(self, "nextTimes100", [])

    @builtins.property
    @jsii.member(jsii_name="generator")
    def generator(self) -> "IRandomNumberGenerator":
        """
        stability
        :stability: experimental
        """
        return jsii.get(self, "generator")

    @generator.setter
    def generator(self, value: "IRandomNumberGenerator"):
        jsii.set(self, "generator", value)


class ObjectRefsInCollections(metaclass=jsii.JSIIMeta, jsii_type="jsii-calc.ObjectRefsInCollections"):
    """Verify that object references can be passed inside collections.

    stability
    :stability: experimental
    """
    def __init__(self) -> None:
        jsii.create(ObjectRefsInCollections, self, [])

    @jsii.member(jsii_name="sumFromArray")
    def sum_from_array(self, values: typing.List[scope.jsii_calc_lib.Value]) -> jsii.Number:
        """Returns the sum of all values.

        :param values: -

        stability
        :stability: experimental
        """
        return jsii.invoke(self, "sumFromArray", [values])

    @jsii.member(jsii_name="sumFromMap")
    def sum_from_map(self, values: typing.Mapping[str,scope.jsii_calc_lib.Value]) -> jsii.Number:
        """Returns the sum of all values in a map.

        :param values: -

        stability
        :stability: experimental
        """
        return jsii.invoke(self, "sumFromMap", [values])


class ObjectWithPropertyProvider(metaclass=jsii.JSIIMeta, jsii_type="jsii-calc.ObjectWithPropertyProvider"):
    """
    stability
    :stability: experimental
    """
    @jsii.member(jsii_name="provide")
    @builtins.classmethod
    def provide(cls) -> "IObjectWithProperty":
        """
        stability
        :stability: experimental
        """
        return jsii.sinvoke(cls, "provide", [])


class Old(metaclass=jsii.JSIIMeta, jsii_type="jsii-calc.Old"):
    """Old class.

    deprecated
    :deprecated: Use the new class

    stability
    :stability: deprecated
    """
    def __init__(self) -> None:
        jsii.create(Old, self, [])

    @jsii.member(jsii_name="doAThing")
    def do_a_thing(self) -> None:
        """Doo wop that thing.

        stability
        :stability: deprecated
        """
        return jsii.invoke(self, "doAThing", [])


class OptionalArgumentInvoker(metaclass=jsii.JSIIMeta, jsii_type="jsii-calc.OptionalArgumentInvoker"):
    """
    stability
    :stability: experimental
    """
    def __init__(self, delegate: "IInterfaceWithOptionalMethodArguments") -> None:
        """
        :param delegate: -

        stability
        :stability: experimental
        """
        jsii.create(OptionalArgumentInvoker, self, [delegate])

    @jsii.member(jsii_name="invokeWithOptional")
    def invoke_with_optional(self) -> None:
        """
        stability
        :stability: experimental
        """
        return jsii.invoke(self, "invokeWithOptional", [])

    @jsii.member(jsii_name="invokeWithoutOptional")
    def invoke_without_optional(self) -> None:
        """
        stability
        :stability: experimental
        """
        return jsii.invoke(self, "invokeWithoutOptional", [])


class OptionalConstructorArgument(metaclass=jsii.JSIIMeta, jsii_type="jsii-calc.OptionalConstructorArgument"):
    """
    stability
    :stability: experimental
    """
    def __init__(self, arg1: jsii.Number, arg2: str, arg3: typing.Optional[datetime.datetime]=None) -> None:
        """
        :param arg1: -
        :param arg2: -
        :param arg3: -

        stability
        :stability: experimental
        """
        jsii.create(OptionalConstructorArgument, self, [arg1, arg2, arg3])

    @builtins.property
    @jsii.member(jsii_name="arg1")
    def arg1(self) -> jsii.Number:
        """
        stability
        :stability: experimental
        """
        return jsii.get(self, "arg1")

    @builtins.property
    @jsii.member(jsii_name="arg2")
    def arg2(self) -> str:
        """
        stability
        :stability: experimental
        """
        return jsii.get(self, "arg2")

    @builtins.property
    @jsii.member(jsii_name="arg3")
    def arg3(self) -> typing.Optional[datetime.datetime]:
        """
        stability
        :stability: experimental
        """
        return jsii.get(self, "arg3")


@jsii.data_type(jsii_type="jsii-calc.OptionalStruct", jsii_struct_bases=[], name_mapping={'field': 'field'})
class OptionalStruct():
    def __init__(self, *, field: typing.Optional[str]=None):
        """
        :param field: 

        stability
        :stability: experimental
        """
        self._values = {
        }
        if field is not None: self._values["field"] = field

    @builtins.property
    def field(self) -> typing.Optional[str]:
        """
        stability
        :stability: experimental
        """
        return self._values.get('field')

    def __eq__(self, rhs) -> bool:
        return isinstance(rhs, self.__class__) and rhs._values == self._values

    def __ne__(self, rhs) -> bool:
        return not (rhs == self)

    def __repr__(self) -> str:
        return 'OptionalStruct(%s)' % ', '.join(k + '=' + repr(v) for k, v in self._values.items())


class OptionalStructConsumer(metaclass=jsii.JSIIMeta, jsii_type="jsii-calc.OptionalStructConsumer"):
    """
    stability
    :stability: experimental
    """
    def __init__(self, *, field: typing.Optional[str]=None) -> None:
        """
        :param field: 

        stability
        :stability: experimental
        """
        optional_struct = OptionalStruct(field=field)

        jsii.create(OptionalStructConsumer, self, [optional_struct])

    @builtins.property
    @jsii.member(jsii_name="parameterWasUndefined")
    def parameter_was_undefined(self) -> bool:
        """
        stability
        :stability: experimental
        """
        return jsii.get(self, "parameterWasUndefined")

    @builtins.property
    @jsii.member(jsii_name="fieldValue")
    def field_value(self) -> typing.Optional[str]:
        """
        stability
        :stability: experimental
        """
        return jsii.get(self, "fieldValue")


class OverridableProtectedMember(metaclass=jsii.JSIIMeta, jsii_type="jsii-calc.OverridableProtectedMember"):
    """
    see
    :see: https://github.com/aws/jsii/issues/903
    stability
    :stability: experimental
    """
    def __init__(self) -> None:
        jsii.create(OverridableProtectedMember, self, [])

    @jsii.member(jsii_name="overrideMe")
    def _override_me(self) -> str:
        """
        stability
        :stability: experimental
        """
        return jsii.invoke(self, "overrideMe", [])

    @jsii.member(jsii_name="switchModes")
    def switch_modes(self) -> None:
        """
        stability
        :stability: experimental
        """
        return jsii.invoke(self, "switchModes", [])

    @jsii.member(jsii_name="valueFromProtected")
    def value_from_protected(self) -> str:
        """
        stability
        :stability: experimental
        """
        return jsii.invoke(self, "valueFromProtected", [])

    @builtins.property
    @jsii.member(jsii_name="overrideReadOnly")
    def _override_read_only(self) -> str:
        """
        stability
        :stability: experimental
        """
        return jsii.get(self, "overrideReadOnly")

    @builtins.property
    @jsii.member(jsii_name="overrideReadWrite")
    def _override_read_write(self) -> str:
        """
        stability
        :stability: experimental
        """
        return jsii.get(self, "overrideReadWrite")

    @_override_read_write.setter
    def _override_read_write(self, value: str):
        jsii.set(self, "overrideReadWrite", value)


class OverrideReturnsObject(metaclass=jsii.JSIIMeta, jsii_type="jsii-calc.OverrideReturnsObject"):
    """
    stability
    :stability: experimental
    """
    def __init__(self) -> None:
        jsii.create(OverrideReturnsObject, self, [])

    @jsii.member(jsii_name="test")
    def test(self, obj: "IReturnsNumber") -> jsii.Number:
        """
        :param obj: -

        stability
        :stability: experimental
        """
        return jsii.invoke(self, "test", [obj])


@jsii.data_type(jsii_type="jsii-calc.ParentStruct982", jsii_struct_bases=[], name_mapping={'foo': 'foo'})
class ParentStruct982():
    def __init__(self, *, foo: str):
        """https://github.com/aws/jsii/issues/982.

        :param foo: 

        stability
        :stability: experimental
        """
        self._values = {
            'foo': foo,
        }

    @builtins.property
    def foo(self) -> str:
        """
        stability
        :stability: experimental
        """
        return self._values.get('foo')

    def __eq__(self, rhs) -> bool:
        return isinstance(rhs, self.__class__) and rhs._values == self._values

    def __ne__(self, rhs) -> bool:
        return not (rhs == self)

    def __repr__(self) -> str:
        return 'ParentStruct982(%s)' % ', '.join(k + '=' + repr(v) for k, v in self._values.items())


class PartiallyInitializedThisConsumer(metaclass=jsii.JSIIAbstractClass, jsii_type="jsii-calc.PartiallyInitializedThisConsumer"):
    """
    stability
    :stability: experimental
    """
    @builtins.staticmethod
    def __jsii_proxy_class__():
        return _PartiallyInitializedThisConsumerProxy

    def __init__(self) -> None:
        jsii.create(PartiallyInitializedThisConsumer, self, [])

    @jsii.member(jsii_name="consumePartiallyInitializedThis")
    @abc.abstractmethod
    def consume_partially_initialized_this(self, obj: "ConstructorPassesThisOut", dt: datetime.datetime, ev: "AllTypesEnum") -> str:
        """
        :param obj: -
        :param dt: -
        :param ev: -

        stability
        :stability: experimental
        """
        ...


class _PartiallyInitializedThisConsumerProxy(PartiallyInitializedThisConsumer):
    @jsii.member(jsii_name="consumePartiallyInitializedThis")
    def consume_partially_initialized_this(self, obj: "ConstructorPassesThisOut", dt: datetime.datetime, ev: "AllTypesEnum") -> str:
        """
        :param obj: -
        :param dt: -
        :param ev: -

        stability
        :stability: experimental
        """
        return jsii.invoke(self, "consumePartiallyInitializedThis", [obj, dt, ev])


class Polymorphism(metaclass=jsii.JSIIMeta, jsii_type="jsii-calc.Polymorphism"):
    """
    stability
    :stability: experimental
    """
    def __init__(self) -> None:
        jsii.create(Polymorphism, self, [])

    @jsii.member(jsii_name="sayHello")
    def say_hello(self, friendly: scope.jsii_calc_lib.IFriendly) -> str:
        """
        :param friendly: -

        stability
        :stability: experimental
        """
        return jsii.invoke(self, "sayHello", [friendly])


class Power(composition.CompositeOperation, metaclass=jsii.JSIIMeta, jsii_type="jsii-calc.Power"):
    """The power operation.

    stability
    :stability: experimental
    """
    def __init__(self, base: scope.jsii_calc_lib.Value, pow: scope.jsii_calc_lib.Value) -> None:
        """Creates a Power operation.

        :param base: The base of the power.
        :param pow: The number of times to multiply.

        stability
        :stability: experimental
        """
        jsii.create(Power, self, [base, pow])

    @builtins.property
    @jsii.member(jsii_name="base")
    def base(self) -> scope.jsii_calc_lib.Value:
        """The base of the power.

        stability
        :stability: experimental
        """
        return jsii.get(self, "base")

    @builtins.property
    @jsii.member(jsii_name="expression")
    def expression(self) -> scope.jsii_calc_lib.Value:
        """The expression that this operation consists of.

        Must be implemented by derived classes.

        stability
        :stability: experimental
        """
        return jsii.get(self, "expression")

    @builtins.property
    @jsii.member(jsii_name="pow")
    def pow(self) -> scope.jsii_calc_lib.Value:
        """The number of times to multiply.

        stability
        :stability: experimental
        """
        return jsii.get(self, "pow")


class PropertyNamedProperty(metaclass=jsii.JSIIMeta, jsii_type="jsii-calc.PropertyNamedProperty"):
    """Reproduction for https://github.com/aws/jsii/issues/1113 Where a method or property named "property" would result in impossible to load Python code.

    stability
    :stability: experimental
    """
    def __init__(self) -> None:
        jsii.create(PropertyNamedProperty, self, [])

    @builtins.property
    @jsii.member(jsii_name="property")
    def property(self) -> str:
        """
        stability
        :stability: experimental
        """
        return jsii.get(self, "property")

    @builtins.property
    @jsii.member(jsii_name="yetAnoterOne")
    def yet_anoter_one(self) -> bool:
        """
        stability
        :stability: experimental
        """
        return jsii.get(self, "yetAnoterOne")


class PublicClass(metaclass=jsii.JSIIMeta, jsii_type="jsii-calc.PublicClass"):
    """
    stability
    :stability: experimental
    """
    def __init__(self) -> None:
        jsii.create(PublicClass, self, [])

    @jsii.member(jsii_name="hello")
    def hello(self) -> None:
        """
        stability
        :stability: experimental
        """
        return jsii.invoke(self, "hello", [])


class PythonReservedWords(metaclass=jsii.JSIIMeta, jsii_type="jsii-calc.PythonReservedWords"):
    """
    stability
    :stability: experimental
    """
    def __init__(self) -> None:
        jsii.create(PythonReservedWords, self, [])

    @jsii.member(jsii_name="and")
    def and_(self) -> None:
        """
        stability
        :stability: experimental
        """
        return jsii.invoke(self, "and", [])

    @jsii.member(jsii_name="as")
    def as_(self) -> None:
        """
        stability
        :stability: experimental
        """
        return jsii.invoke(self, "as", [])

    @jsii.member(jsii_name="assert")
    def assert_(self) -> None:
        """
        stability
        :stability: experimental
        """
        return jsii.invoke(self, "assert", [])

    @jsii.member(jsii_name="async")
    def async_(self) -> None:
        """
        stability
        :stability: experimental
        """
        return jsii.invoke(self, "async", [])

    @jsii.member(jsii_name="await")
    def await_(self) -> None:
        """
        stability
        :stability: experimental
        """
        return jsii.invoke(self, "await", [])

    @jsii.member(jsii_name="break")
    def break_(self) -> None:
        """
        stability
        :stability: experimental
        """
        return jsii.invoke(self, "break", [])

    @jsii.member(jsii_name="class")
    def class_(self) -> None:
        """
        stability
        :stability: experimental
        """
        return jsii.invoke(self, "class", [])

    @jsii.member(jsii_name="continue")
    def continue_(self) -> None:
        """
        stability
        :stability: experimental
        """
        return jsii.invoke(self, "continue", [])

    @jsii.member(jsii_name="def")
    def def_(self) -> None:
        """
        stability
        :stability: experimental
        """
        return jsii.invoke(self, "def", [])

    @jsii.member(jsii_name="del")
    def del_(self) -> None:
        """
        stability
        :stability: experimental
        """
        return jsii.invoke(self, "del", [])

    @jsii.member(jsii_name="elif")
    def elif_(self) -> None:
        """
        stability
        :stability: experimental
        """
        return jsii.invoke(self, "elif", [])

    @jsii.member(jsii_name="else")
    def else_(self) -> None:
        """
        stability
        :stability: experimental
        """
        return jsii.invoke(self, "else", [])

    @jsii.member(jsii_name="except")
    def except_(self) -> None:
        """
        stability
        :stability: experimental
        """
        return jsii.invoke(self, "except", [])

    @jsii.member(jsii_name="finally")
    def finally_(self) -> None:
        """
        stability
        :stability: experimental
        """
        return jsii.invoke(self, "finally", [])

    @jsii.member(jsii_name="for")
    def for_(self) -> None:
        """
        stability
        :stability: experimental
        """
        return jsii.invoke(self, "for", [])

    @jsii.member(jsii_name="from")
    def from_(self) -> None:
        """
        stability
        :stability: experimental
        """
        return jsii.invoke(self, "from", [])

    @jsii.member(jsii_name="global")
    def global_(self) -> None:
        """
        stability
        :stability: experimental
        """
        return jsii.invoke(self, "global", [])

    @jsii.member(jsii_name="if")
    def if_(self) -> None:
        """
        stability
        :stability: experimental
        """
        return jsii.invoke(self, "if", [])

    @jsii.member(jsii_name="import")
    def import_(self) -> None:
        """
        stability
        :stability: experimental
        """
        return jsii.invoke(self, "import", [])

    @jsii.member(jsii_name="in")
    def in_(self) -> None:
        """
        stability
        :stability: experimental
        """
        return jsii.invoke(self, "in", [])

    @jsii.member(jsii_name="is")
    def is_(self) -> None:
        """
        stability
        :stability: experimental
        """
        return jsii.invoke(self, "is", [])

    @jsii.member(jsii_name="lambda")
    def lambda_(self) -> None:
        """
        stability
        :stability: experimental
        """
        return jsii.invoke(self, "lambda", [])

    @jsii.member(jsii_name="nonlocal")
    def nonlocal_(self) -> None:
        """
        stability
        :stability: experimental
        """
        return jsii.invoke(self, "nonlocal", [])

    @jsii.member(jsii_name="not")
    def not_(self) -> None:
        """
        stability
        :stability: experimental
        """
        return jsii.invoke(self, "not", [])

    @jsii.member(jsii_name="or")
    def or_(self) -> None:
        """
        stability
        :stability: experimental
        """
        return jsii.invoke(self, "or", [])

    @jsii.member(jsii_name="pass")
    def pass_(self) -> None:
        """
        stability
        :stability: experimental
        """
        return jsii.invoke(self, "pass", [])

    @jsii.member(jsii_name="raise")
    def raise_(self) -> None:
        """
        stability
        :stability: experimental
        """
        return jsii.invoke(self, "raise", [])

    @jsii.member(jsii_name="return")
    def return_(self) -> None:
        """
        stability
        :stability: experimental
        """
        return jsii.invoke(self, "return", [])

    @jsii.member(jsii_name="try")
    def try_(self) -> None:
        """
        stability
        :stability: experimental
        """
        return jsii.invoke(self, "try", [])

    @jsii.member(jsii_name="while")
    def while_(self) -> None:
        """
        stability
        :stability: experimental
        """
        return jsii.invoke(self, "while", [])

    @jsii.member(jsii_name="with")
    def with_(self) -> None:
        """
        stability
        :stability: experimental
        """
        return jsii.invoke(self, "with", [])

    @jsii.member(jsii_name="yield")
    def yield_(self) -> None:
        """
        stability
        :stability: experimental
        """
        return jsii.invoke(self, "yield", [])


class PythonSelf:
    class ClassWithSelf(metaclass=jsii.JSIIMeta, jsii_type="jsii-calc.PythonSelf.ClassWithSelf"):
        """
        stability
        :stability: experimental
        """
        def __init__(self_, self: str) -> None:
            """
            :param self: -

            stability
            :stability: experimental
            """
            jsii.create(PythonSelf.ClassWithSelf, self, [self])

        @jsii.member(jsii_name="method")
        def method(self_, self: jsii.Number) -> str:
            """
            :param self: -

            stability
            :stability: experimental
            """
            return jsii.invoke(self, "method", [self])

        @builtins.property
        @jsii.member(jsii_name="self")
        def self(self) -> str:
            """
            stability
            :stability: experimental
            """
            return jsii.get(self, "self")


    class ClassWithSelfKwarg(metaclass=jsii.JSIIMeta, jsii_type="jsii-calc.PythonSelf.ClassWithSelfKwarg"):
        """
        stability
        :stability: experimental
        """
        def __init__(self_, *, self: str) -> None:
            """
            :param self: 

            stability
            :stability: experimental
            """
            props = PythonSelf.StructWithSelf(self=self)

            jsii.create(PythonSelf.ClassWithSelfKwarg, self, [props])

        @builtins.property
        @jsii.member(jsii_name="props")
        def props(self) -> "PythonSelf.StructWithSelf":
            """
            stability
            :stability: experimental
            """
            return jsii.get(self, "props")


    @jsii.interface(jsii_type="jsii-calc.PythonSelf.IInterfaceWithSelf")
    class IInterfaceWithSelf(jsii.compat.Protocol):
        """
        stability
        :stability: experimental
        """
        @builtins.staticmethod
        def __jsii_proxy_class__():
            return _IInterfaceWithSelfProxy

        @jsii.member(jsii_name="method")
        def method(self_, self: jsii.Number) -> str:
            """
            :param self: -

            stability
            :stability: experimental
            """
            ...


    class _IInterfaceWithSelfProxy():
        """
        stability
        :stability: experimental
        """
        __jsii_type__ = "jsii-calc.PythonSelf.IInterfaceWithSelf"
        @jsii.member(jsii_name="method")
        def method(self_, self: jsii.Number) -> str:
            """
            :param self: -

            stability
            :stability: experimental
            """
            return jsii.invoke(self, "method", [self])


    @jsii.data_type(jsii_type="jsii-calc.PythonSelf.StructWithSelf", jsii_struct_bases=[], name_mapping={'self': 'self'})
    class StructWithSelf():
        def __init__(self_, *, self: str):
            """
            :param self: 

            stability
            :stability: experimental
            """
            self_._values = {
                'self': self,
            }

        @builtins.property
        def self(self) -> str:
            """
            stability
            :stability: experimental
            """
            return self._values.get('self')

        def __eq__(self, rhs) -> bool:
            return isinstance(rhs, self.__class__) and rhs._values == self._values

        def __ne__(self, rhs) -> bool:
            return not (rhs == self)

        def __repr__(self) -> str:
            return 'StructWithSelf(%s)' % ', '.join(k + '=' + repr(v) for k, v in self._values.items())



class ReferenceEnumFromScopedPackage(metaclass=jsii.JSIIMeta, jsii_type="jsii-calc.ReferenceEnumFromScopedPackage"):
    """See awslabs/jsii#138.

    stability
    :stability: experimental
    """
    def __init__(self) -> None:
        jsii.create(ReferenceEnumFromScopedPackage, self, [])

    @jsii.member(jsii_name="loadFoo")
    def load_foo(self) -> typing.Optional[scope.jsii_calc_lib.EnumFromScopedModule]:
        """
        stability
        :stability: experimental
        """
        return jsii.invoke(self, "loadFoo", [])

    @jsii.member(jsii_name="saveFoo")
    def save_foo(self, value: scope.jsii_calc_lib.EnumFromScopedModule) -> None:
        """
        :param value: -

        stability
        :stability: experimental
        """
        return jsii.invoke(self, "saveFoo", [value])

    @builtins.property
    @jsii.member(jsii_name="foo")
    def foo(self) -> typing.Optional[scope.jsii_calc_lib.EnumFromScopedModule]:
        """
        stability
        :stability: experimental
        """
        return jsii.get(self, "foo")

    @foo.setter
    def foo(self, value: typing.Optional[scope.jsii_calc_lib.EnumFromScopedModule]):
        jsii.set(self, "foo", value)


class ReturnsPrivateImplementationOfInterface(metaclass=jsii.JSIIMeta, jsii_type="jsii-calc.ReturnsPrivateImplementationOfInterface"):
    """Helps ensure the JSII kernel & runtime cooperate correctly when an un-exported instance of a class is returned with a declared type that is an exported interface, and the instance inherits from an exported class.

    return
    :return: an instance of an un-exported class that extends ``ExportedBaseClass``, declared as ``IPrivatelyImplemented``.

    see
    :see: https://github.com/aws/jsii/issues/320
    stability
    :stability: experimental
    """
    def __init__(self) -> None:
        jsii.create(ReturnsPrivateImplementationOfInterface, self, [])

    @builtins.property
    @jsii.member(jsii_name="privateImplementation")
    def private_implementation(self) -> "IPrivatelyImplemented":
        """
        stability
        :stability: experimental
        """
        return jsii.get(self, "privateImplementation")


@jsii.data_type(jsii_type="jsii-calc.RootStruct", jsii_struct_bases=[], name_mapping={'string_prop': 'stringProp', 'nested_struct': 'nestedStruct'})
class RootStruct():
    def __init__(self, *, string_prop: str, nested_struct: typing.Optional["NestedStruct"]=None):
        """This is here to check that we can pass a nested struct into a kwargs by specifying it as an in-line dictionary.

        This is cheating with the (current) declared types, but this is the "more
        idiomatic" way for Pythonists.

        :param string_prop: May not be empty.
        :param nested_struct: 

        stability
        :stability: experimental
        """
        if isinstance(nested_struct, dict): nested_struct = NestedStruct(**nested_struct)
        self._values = {
            'string_prop': string_prop,
        }
        if nested_struct is not None: self._values["nested_struct"] = nested_struct

    @builtins.property
    def string_prop(self) -> str:
        """May not be empty.

        stability
        :stability: experimental
        """
        return self._values.get('string_prop')

    @builtins.property
    def nested_struct(self) -> typing.Optional["NestedStruct"]:
        """
        stability
        :stability: experimental
        """
        return self._values.get('nested_struct')

    def __eq__(self, rhs) -> bool:
        return isinstance(rhs, self.__class__) and rhs._values == self._values

    def __ne__(self, rhs) -> bool:
        return not (rhs == self)

    def __repr__(self) -> str:
        return 'RootStruct(%s)' % ', '.join(k + '=' + repr(v) for k, v in self._values.items())


class RootStructValidator(metaclass=jsii.JSIIMeta, jsii_type="jsii-calc.RootStructValidator"):
    """
    stability
    :stability: experimental
    """
    @jsii.member(jsii_name="validate")
    @builtins.classmethod
    def validate(cls, *, string_prop: str, nested_struct: typing.Optional["NestedStruct"]=None) -> None:
        """
        :param string_prop: May not be empty.
        :param nested_struct: 

        stability
        :stability: experimental
        """
        struct = RootStruct(string_prop=string_prop, nested_struct=nested_struct)

        return jsii.sinvoke(cls, "validate", [struct])


class RuntimeTypeChecking(metaclass=jsii.JSIIMeta, jsii_type="jsii-calc.RuntimeTypeChecking"):
    """
    stability
    :stability: experimental
    """
    def __init__(self) -> None:
        jsii.create(RuntimeTypeChecking, self, [])

    @jsii.member(jsii_name="methodWithDefaultedArguments")
    def method_with_defaulted_arguments(self, arg1: typing.Optional[jsii.Number]=None, arg2: typing.Optional[str]=None, arg3: typing.Optional[datetime.datetime]=None) -> None:
        """
        :param arg1: -
        :param arg2: -
        :param arg3: -

        stability
        :stability: experimental
        """
        return jsii.invoke(self, "methodWithDefaultedArguments", [arg1, arg2, arg3])

    @jsii.member(jsii_name="methodWithOptionalAnyArgument")
    def method_with_optional_any_argument(self, arg: typing.Any=None) -> None:
        """
        :param arg: -

        stability
        :stability: experimental
        """
        return jsii.invoke(self, "methodWithOptionalAnyArgument", [arg])

    @jsii.member(jsii_name="methodWithOptionalArguments")
    def method_with_optional_arguments(self, arg1: jsii.Number, arg2: str, arg3: typing.Optional[datetime.datetime]=None) -> None:
        """Used to verify verification of number of method arguments.

        :param arg1: -
        :param arg2: -
        :param arg3: -

        stability
        :stability: experimental
        """
        return jsii.invoke(self, "methodWithOptionalArguments", [arg1, arg2, arg3])


@jsii.data_type(jsii_type="jsii-calc.SecondLevelStruct", jsii_struct_bases=[], name_mapping={'deeper_required_prop': 'deeperRequiredProp', 'deeper_optional_prop': 'deeperOptionalProp'})
class SecondLevelStruct():
    def __init__(self, *, deeper_required_prop: str, deeper_optional_prop: typing.Optional[str]=None):
        """
        :param deeper_required_prop: It's long and required.
        :param deeper_optional_prop: It's long, but you'll almost never pass it.

        stability
        :stability: experimental
        """
        self._values = {
            'deeper_required_prop': deeper_required_prop,
        }
        if deeper_optional_prop is not None: self._values["deeper_optional_prop"] = deeper_optional_prop

    @builtins.property
    def deeper_required_prop(self) -> str:
        """It's long and required.

        stability
        :stability: experimental
        """
        return self._values.get('deeper_required_prop')

    @builtins.property
    def deeper_optional_prop(self) -> typing.Optional[str]:
        """It's long, but you'll almost never pass it.

        stability
        :stability: experimental
        """
        return self._values.get('deeper_optional_prop')

    def __eq__(self, rhs) -> bool:
        return isinstance(rhs, self.__class__) and rhs._values == self._values

    def __ne__(self, rhs) -> bool:
        return not (rhs == self)

    def __repr__(self) -> str:
        return 'SecondLevelStruct(%s)' % ', '.join(k + '=' + repr(v) for k, v in self._values.items())


class SingleInstanceTwoTypes(metaclass=jsii.JSIIMeta, jsii_type="jsii-calc.SingleInstanceTwoTypes"):
    """Test that a single instance can be returned under two different FQNs.

    JSII clients can instantiate 2 different strongly-typed wrappers for the same
    object. Unfortunately, this will break object equality, but if we didn't do
    this it would break runtime type checks in the JVM or CLR.

    stability
    :stability: experimental
    """
    def __init__(self) -> None:
        jsii.create(SingleInstanceTwoTypes, self, [])

    @jsii.member(jsii_name="interface1")
    def interface1(self) -> "InbetweenClass":
        """
        stability
        :stability: experimental
        """
        return jsii.invoke(self, "interface1", [])

    @jsii.member(jsii_name="interface2")
    def interface2(self) -> "IPublicInterface":
        """
        stability
        :stability: experimental
        """
        return jsii.invoke(self, "interface2", [])


class SingletonInt(metaclass=jsii.JSIIMeta, jsii_type="jsii-calc.SingletonInt"):
    """Verifies that singleton enums are handled correctly.

    https://github.com/aws/jsii/issues/231

    stability
    :stability: experimental
    """
    @jsii.member(jsii_name="isSingletonInt")
    def is_singleton_int(self, value: jsii.Number) -> bool:
        """
        :param value: -

        stability
        :stability: experimental
        """
        return jsii.invoke(self, "isSingletonInt", [value])


@jsii.enum(jsii_type="jsii-calc.SingletonIntEnum")
class SingletonIntEnum(enum.Enum):
    """A singleton integer.

    stability
    :stability: experimental
    """
    SINGLETON_INT = "SINGLETON_INT"
    """Elite!

    stability
    :stability: experimental
    """

class SingletonString(metaclass=jsii.JSIIMeta, jsii_type="jsii-calc.SingletonString"):
    """Verifies that singleton enums are handled correctly.

    https://github.com/aws/jsii/issues/231

    stability
    :stability: experimental
    """
    @jsii.member(jsii_name="isSingletonString")
    def is_singleton_string(self, value: str) -> bool:
        """
        :param value: -

        stability
        :stability: experimental
        """
        return jsii.invoke(self, "isSingletonString", [value])


@jsii.enum(jsii_type="jsii-calc.SingletonStringEnum")
class SingletonStringEnum(enum.Enum):
    """A singleton string.

    stability
    :stability: experimental
    """
    SINGLETON_STRING = "SINGLETON_STRING"
    """1337.

    stability
    :stability: experimental
    """

@jsii.data_type(jsii_type="jsii-calc.SmellyStruct", jsii_struct_bases=[], name_mapping={'property': 'property', 'yet_anoter_one': 'yetAnoterOne'})
class SmellyStruct():
    def __init__(self, *, property: str, yet_anoter_one: bool):
        """
        :param property: 
        :param yet_anoter_one: 

        stability
        :stability: experimental
        """
        self._values = {
            'property': property,
            'yet_anoter_one': yet_anoter_one,
        }

    @builtins.property
    def property(self) -> str:
        """
        stability
        :stability: experimental
        """
        return self._values.get('property')

    @builtins.property
    def yet_anoter_one(self) -> bool:
        """
        stability
        :stability: experimental
        """
        return self._values.get('yet_anoter_one')

    def __eq__(self, rhs) -> bool:
        return isinstance(rhs, self.__class__) and rhs._values == self._values

    def __ne__(self, rhs) -> bool:
        return not (rhs == self)

    def __repr__(self) -> str:
        return 'SmellyStruct(%s)' % ', '.join(k + '=' + repr(v) for k, v in self._values.items())


class SomeTypeJsii976(metaclass=jsii.JSIIMeta, jsii_type="jsii-calc.SomeTypeJsii976"):
    """
    stability
    :stability: experimental
    """
    def __init__(self) -> None:
        jsii.create(SomeTypeJsii976, self, [])

    @jsii.member(jsii_name="returnAnonymous")
    @builtins.classmethod
    def return_anonymous(cls) -> typing.Any:
        """
        stability
        :stability: experimental
        """
        return jsii.sinvoke(cls, "returnAnonymous", [])

    @jsii.member(jsii_name="returnReturn")
    @builtins.classmethod
    def return_return(cls) -> "IReturnJsii976":
        """
        stability
        :stability: experimental
        """
        return jsii.sinvoke(cls, "returnReturn", [])


class StableClass(metaclass=jsii.JSIIMeta, jsii_type="jsii-calc.StableClass"):
    def __init__(self, readonly_string: str, mutable_number: typing.Optional[jsii.Number]=None) -> None:
        """
        :param readonly_string: -
        :param mutable_number: -
        """
        jsii.create(StableClass, self, [readonly_string, mutable_number])

    @jsii.member(jsii_name="method")
    def method(self) -> None:
        return jsii.invoke(self, "method", [])

    @builtins.property
    @jsii.member(jsii_name="readonlyProperty")
    def readonly_property(self) -> str:
        return jsii.get(self, "readonlyProperty")

    @builtins.property
    @jsii.member(jsii_name="mutableProperty")
    def mutable_property(self) -> typing.Optional[jsii.Number]:
        return jsii.get(self, "mutableProperty")

    @mutable_property.setter
    def mutable_property(self, value: typing.Optional[jsii.Number]):
        jsii.set(self, "mutableProperty", value)


@jsii.enum(jsii_type="jsii-calc.StableEnum")
class StableEnum(enum.Enum):
    OPTION_A = "OPTION_A"
    OPTION_B = "OPTION_B"

@jsii.data_type(jsii_type="jsii-calc.StableStruct", jsii_struct_bases=[], name_mapping={'readonly_property': 'readonlyProperty'})
class StableStruct():
    def __init__(self, *, readonly_property: str):
        """
        :param readonly_property: 
        """
        self._values = {
            'readonly_property': readonly_property,
        }

    @builtins.property
    def readonly_property(self) -> str:
        return self._values.get('readonly_property')

    def __eq__(self, rhs) -> bool:
        return isinstance(rhs, self.__class__) and rhs._values == self._values

    def __ne__(self, rhs) -> bool:
        return not (rhs == self)

    def __repr__(self) -> str:
        return 'StableStruct(%s)' % ', '.join(k + '=' + repr(v) for k, v in self._values.items())


class StaticContext(metaclass=jsii.JSIIMeta, jsii_type="jsii-calc.StaticContext"):
    """This is used to validate the ability to use ``this`` from within a static context.

    https://github.com/awslabs/aws-cdk/issues/2304

    stability
    :stability: experimental
    """
    @jsii.member(jsii_name="canAccessStaticContext")
    @builtins.classmethod
    def can_access_static_context(cls) -> bool:
        """
        stability
        :stability: experimental
        """
        return jsii.sinvoke(cls, "canAccessStaticContext", [])

    @jsii.python.classproperty
    @jsii.member(jsii_name="staticVariable")
    def static_variable(cls) -> bool:
        """
        stability
        :stability: experimental
        """
        return jsii.sget(cls, "staticVariable")

    @static_variable.setter
    def static_variable(cls, value: bool):
        jsii.sset(cls, "staticVariable", value)


class Statics(metaclass=jsii.JSIIMeta, jsii_type="jsii-calc.Statics"):
    """
    stability
    :stability: experimental
    """
    def __init__(self, value: str) -> None:
        """
        :param value: -

        stability
        :stability: experimental
        """
        jsii.create(Statics, self, [value])

    @jsii.member(jsii_name="staticMethod")
    @builtins.classmethod
    def static_method(cls, name: str) -> str:
        """Jsdocs for static method.

        :param name: The name of the person to say hello to.

        stability
        :stability: experimental
        """
        return jsii.sinvoke(cls, "staticMethod", [name])

    @jsii.member(jsii_name="justMethod")
    def just_method(self) -> str:
        """
        stability
        :stability: experimental
        """
        return jsii.invoke(self, "justMethod", [])

    @jsii.python.classproperty
    @jsii.member(jsii_name="BAR")
    def BAR(cls) -> jsii.Number:
        """Constants may also use all-caps.

        stability
        :stability: experimental
        """
        return jsii.sget(cls, "BAR")

    @jsii.python.classproperty
    @jsii.member(jsii_name="ConstObj")
    def CONST_OBJ(cls) -> "DoubleTrouble":
        """
        stability
        :stability: experimental
        """
        return jsii.sget(cls, "ConstObj")

    @jsii.python.classproperty
    @jsii.member(jsii_name="Foo")
    def FOO(cls) -> str:
        """Jsdocs for static property.

        stability
        :stability: experimental
        """
        return jsii.sget(cls, "Foo")

    @jsii.python.classproperty
    @jsii.member(jsii_name="zooBar")
    def ZOO_BAR(cls) -> typing.Mapping[str,str]:
        """Constants can also use camelCase.

        stability
        :stability: experimental
        """
        return jsii.sget(cls, "zooBar")

    @jsii.python.classproperty
    @jsii.member(jsii_name="instance")
    def instance(cls) -> "Statics":
        """Jsdocs for static getter.

        Jsdocs for static setter.

        stability
        :stability: experimental
        """
        return jsii.sget(cls, "instance")

    @instance.setter
    def instance(cls, value: "Statics"):
        jsii.sset(cls, "instance", value)

    @jsii.python.classproperty
    @jsii.member(jsii_name="nonConstStatic")
    def non_const_static(cls) -> jsii.Number:
        """
        stability
        :stability: experimental
        """
        return jsii.sget(cls, "nonConstStatic")

    @non_const_static.setter
    def non_const_static(cls, value: jsii.Number):
        jsii.sset(cls, "nonConstStatic", value)

    @builtins.property
    @jsii.member(jsii_name="value")
    def value(self) -> str:
        """
        stability
        :stability: experimental
        """
        return jsii.get(self, "value")


@jsii.enum(jsii_type="jsii-calc.StringEnum")
class StringEnum(enum.Enum):
    """
    stability
    :stability: experimental
    """
    A = "A"
    """
    stability
    :stability: experimental
    """
    B = "B"
    """
    stability
    :stability: experimental
    """
    C = "C"
    """
    stability
    :stability: experimental
    """

class StripInternal(metaclass=jsii.JSIIMeta, jsii_type="jsii-calc.StripInternal"):
    """
    stability
    :stability: experimental
    """
    def __init__(self) -> None:
        jsii.create(StripInternal, self, [])

    @builtins.property
    @jsii.member(jsii_name="youSeeMe")
    def you_see_me(self) -> str:
        """
        stability
        :stability: experimental
        """
        return jsii.get(self, "youSeeMe")

    @you_see_me.setter
    def you_see_me(self, value: str):
        jsii.set(self, "youSeeMe", value)


@jsii.data_type(jsii_type="jsii-calc.StructA", jsii_struct_bases=[], name_mapping={'required_string': 'requiredString', 'optional_number': 'optionalNumber', 'optional_string': 'optionalString'})
class StructA():
    def __init__(self, *, required_string: str, optional_number: typing.Optional[jsii.Number]=None, optional_string: typing.Optional[str]=None):
        """We can serialize and deserialize structs without silently ignoring optional fields.

        :param required_string: 
        :param optional_number: 
        :param optional_string: 

        stability
        :stability: experimental
        """
        self._values = {
            'required_string': required_string,
        }
        if optional_number is not None: self._values["optional_number"] = optional_number
        if optional_string is not None: self._values["optional_string"] = optional_string

    @builtins.property
    def required_string(self) -> str:
        """
        stability
        :stability: experimental
        """
        return self._values.get('required_string')

    @builtins.property
    def optional_number(self) -> typing.Optional[jsii.Number]:
        """
        stability
        :stability: experimental
        """
        return self._values.get('optional_number')

    @builtins.property
    def optional_string(self) -> typing.Optional[str]:
        """
        stability
        :stability: experimental
        """
        return self._values.get('optional_string')

    def __eq__(self, rhs) -> bool:
        return isinstance(rhs, self.__class__) and rhs._values == self._values

    def __ne__(self, rhs) -> bool:
        return not (rhs == self)

    def __repr__(self) -> str:
        return 'StructA(%s)' % ', '.join(k + '=' + repr(v) for k, v in self._values.items())


@jsii.data_type(jsii_type="jsii-calc.StructB", jsii_struct_bases=[], name_mapping={'required_string': 'requiredString', 'optional_boolean': 'optionalBoolean', 'optional_struct_a': 'optionalStructA'})
class StructB():
    def __init__(self, *, required_string: str, optional_boolean: typing.Optional[bool]=None, optional_struct_a: typing.Optional["StructA"]=None):
        """This intentionally overlaps with StructA (where only requiredString is provided) to test htat the kernel properly disambiguates those.

        :param required_string: 
        :param optional_boolean: 
        :param optional_struct_a: 

        stability
        :stability: experimental
        """
        if isinstance(optional_struct_a, dict): optional_struct_a = StructA(**optional_struct_a)
        self._values = {
            'required_string': required_string,
        }
        if optional_boolean is not None: self._values["optional_boolean"] = optional_boolean
        if optional_struct_a is not None: self._values["optional_struct_a"] = optional_struct_a

    @builtins.property
    def required_string(self) -> str:
        """
        stability
        :stability: experimental
        """
        return self._values.get('required_string')

    @builtins.property
    def optional_boolean(self) -> typing.Optional[bool]:
        """
        stability
        :stability: experimental
        """
        return self._values.get('optional_boolean')

    @builtins.property
    def optional_struct_a(self) -> typing.Optional["StructA"]:
        """
        stability
        :stability: experimental
        """
        return self._values.get('optional_struct_a')

    def __eq__(self, rhs) -> bool:
        return isinstance(rhs, self.__class__) and rhs._values == self._values

    def __ne__(self, rhs) -> bool:
        return not (rhs == self)

    def __repr__(self) -> str:
        return 'StructB(%s)' % ', '.join(k + '=' + repr(v) for k, v in self._values.items())


@jsii.data_type(jsii_type="jsii-calc.StructParameterType", jsii_struct_bases=[], name_mapping={'scope': 'scope', 'props': 'props'})
class StructParameterType():
    def __init__(self, *, scope: str, props: typing.Optional[bool]=None):
        """Verifies that, in languages that do keyword lifting (e.g: Python), having a struct member with the same name as a positional parameter results in the correct code being emitted.

        See: https://github.com/aws/aws-cdk/issues/4302

        :param scope: 
        :param props: 

        stability
        :stability: experimental
        """
        self._values = {
            'scope': scope,
        }
        if props is not None: self._values["props"] = props

    @builtins.property
    def scope(self) -> str:
        """
        stability
        :stability: experimental
        """
        return self._values.get('scope')

    @builtins.property
    def props(self) -> typing.Optional[bool]:
        """
        stability
        :stability: experimental
        """
        return self._values.get('props')

    def __eq__(self, rhs) -> bool:
        return isinstance(rhs, self.__class__) and rhs._values == self._values

    def __ne__(self, rhs) -> bool:
        return not (rhs == self)

    def __repr__(self) -> str:
        return 'StructParameterType(%s)' % ', '.join(k + '=' + repr(v) for k, v in self._values.items())


class StructPassing(metaclass=jsii.JSIIMeta, jsii_type="jsii-calc.StructPassing"):
    """Just because we can."""
    def __init__(self) -> None:
        jsii.create(StructPassing, self, [])

    @jsii.member(jsii_name="howManyVarArgsDidIPass")
    @builtins.classmethod
    def how_many_var_args_did_i_pass(cls, _positional: jsii.Number, *inputs: "TopLevelStruct") -> jsii.Number:
        """
        :param _positional: -
        :param inputs: -
        """
        return jsii.sinvoke(cls, "howManyVarArgsDidIPass", [_positional, *inputs])

    @jsii.member(jsii_name="roundTrip")
    @builtins.classmethod
    def round_trip(cls, _positional: jsii.Number, *, required: str, second_level: typing.Union[jsii.Number, "SecondLevelStruct"], optional: typing.Optional[str]=None) -> "TopLevelStruct":
        """
        :param _positional: -
        :param required: This is a required field.
        :param second_level: A union to really stress test our serialization.
        :param optional: You don't have to pass this.
        """
        input = TopLevelStruct(required=required, second_level=second_level, optional=optional)

        return jsii.sinvoke(cls, "roundTrip", [_positional, input])


class StructUnionConsumer(metaclass=jsii.JSIIMeta, jsii_type="jsii-calc.StructUnionConsumer"):
    """
    stability
    :stability: experimental
    """
    @jsii.member(jsii_name="isStructA")
    @builtins.classmethod
    def is_struct_a(cls, struct: typing.Union["StructA", "StructB"]) -> bool:
        """
        :param struct: -

        stability
        :stability: experimental
        """
        return jsii.sinvoke(cls, "isStructA", [struct])

    @jsii.member(jsii_name="isStructB")
    @builtins.classmethod
    def is_struct_b(cls, struct: typing.Union["StructA", "StructB"]) -> bool:
        """
        :param struct: -

        stability
        :stability: experimental
        """
        return jsii.sinvoke(cls, "isStructB", [struct])


@jsii.data_type(jsii_type="jsii-calc.StructWithJavaReservedWords", jsii_struct_bases=[], name_mapping={'default': 'default', 'assert_': 'assert', 'result': 'result', 'that': 'that'})
class StructWithJavaReservedWords():
    def __init__(self, *, default: str, assert_: typing.Optional[str]=None, result: typing.Optional[str]=None, that: typing.Optional[str]=None):
        """
        :param default: 
        :param assert_: 
        :param result: 
        :param that: 

        stability
        :stability: experimental
        """
        self._values = {
            'default': default,
        }
        if assert_ is not None: self._values["assert_"] = assert_
        if result is not None: self._values["result"] = result
        if that is not None: self._values["that"] = that

    @builtins.property
    def default(self) -> str:
        """
        stability
        :stability: experimental
        """
        return self._values.get('default')

    @builtins.property
    def assert_(self) -> typing.Optional[str]:
        """
        stability
        :stability: experimental
        """
        return self._values.get('assert_')

    @builtins.property
    def result(self) -> typing.Optional[str]:
        """
        stability
        :stability: experimental
        """
        return self._values.get('result')

    @builtins.property
    def that(self) -> typing.Optional[str]:
        """
        stability
        :stability: experimental
        """
        return self._values.get('that')

    def __eq__(self, rhs) -> bool:
        return isinstance(rhs, self.__class__) and rhs._values == self._values

    def __ne__(self, rhs) -> bool:
        return not (rhs == self)

    def __repr__(self) -> str:
        return 'StructWithJavaReservedWords(%s)' % ', '.join(k + '=' + repr(v) for k, v in self._values.items())


class Sum(composition.CompositeOperation, metaclass=jsii.JSIIMeta, jsii_type="jsii-calc.Sum"):
    """An operation that sums multiple values.

    stability
    :stability: experimental
    """
    def __init__(self) -> None:
        """
        stability
        :stability: experimental
        """
        jsii.create(Sum, self, [])

    @builtins.property
    @jsii.member(jsii_name="expression")
    def expression(self) -> scope.jsii_calc_lib.Value:
        """The expression that this operation consists of.

        Must be implemented by derived classes.

        stability
        :stability: experimental
        """
        return jsii.get(self, "expression")

    @builtins.property
    @jsii.member(jsii_name="parts")
    def parts(self) -> typing.List[scope.jsii_calc_lib.Value]:
        """The parts to sum.

        stability
        :stability: experimental
        """
        return jsii.get(self, "parts")

    @parts.setter
    def parts(self, value: typing.List[scope.jsii_calc_lib.Value]):
        jsii.set(self, "parts", value)


@jsii.data_type(jsii_type="jsii-calc.SupportsNiceJavaBuilderProps", jsii_struct_bases=[], name_mapping={'bar': 'bar', 'id': 'id'})
class SupportsNiceJavaBuilderProps():
    def __init__(self, *, bar: jsii.Number, id: typing.Optional[str]=None):
        """
        :param bar: Some number, like 42.
        :param id: An ``id`` field here is terrible API design, because the constructor of ``SupportsNiceJavaBuilder`` already has a parameter named ``id``. But here we are, doing it like we didn't care.

        stability
        :stability: experimental
        """
        self._values = {
            'bar': bar,
        }
        if id is not None: self._values["id"] = id

    @builtins.property
    def bar(self) -> jsii.Number:
        """Some number, like 42.

        stability
        :stability: experimental
        """
        return self._values.get('bar')

    @builtins.property
    def id(self) -> typing.Optional[str]:
        """An ``id`` field here is terrible API design, because the constructor of ``SupportsNiceJavaBuilder`` already has a parameter named ``id``.

        But here we are, doing it like we didn't care.

        stability
        :stability: experimental
        """
        return self._values.get('id')

    def __eq__(self, rhs) -> bool:
        return isinstance(rhs, self.__class__) and rhs._values == self._values

    def __ne__(self, rhs) -> bool:
        return not (rhs == self)

    def __repr__(self) -> str:
        return 'SupportsNiceJavaBuilderProps(%s)' % ', '.join(k + '=' + repr(v) for k, v in self._values.items())


class SupportsNiceJavaBuilderWithRequiredProps(metaclass=jsii.JSIIMeta, jsii_type="jsii-calc.SupportsNiceJavaBuilderWithRequiredProps"):
    """We can generate fancy builders in Java for classes which take a mix of positional & struct parameters.

    stability
    :stability: experimental
    """
    def __init__(self, id_: jsii.Number, *, bar: jsii.Number, id: typing.Optional[str]=None) -> None:
        """
        :param id_: some identifier of your choice.
        :param bar: Some number, like 42.
        :param id: An ``id`` field here is terrible API design, because the constructor of ``SupportsNiceJavaBuilder`` already has a parameter named ``id``. But here we are, doing it like we didn't care.

        stability
        :stability: experimental
        """
        props = SupportsNiceJavaBuilderProps(bar=bar, id=id)

        jsii.create(SupportsNiceJavaBuilderWithRequiredProps, self, [id_, props])

    @builtins.property
    @jsii.member(jsii_name="bar")
    def bar(self) -> jsii.Number:
        """
        stability
        :stability: experimental
        """
        return jsii.get(self, "bar")

    @builtins.property
    @jsii.member(jsii_name="id")
    def id(self) -> jsii.Number:
        """some identifier of your choice.

        stability
        :stability: experimental
        """
        return jsii.get(self, "id")

    @builtins.property
    @jsii.member(jsii_name="propId")
    def prop_id(self) -> typing.Optional[str]:
        """
        stability
        :stability: experimental
        """
        return jsii.get(self, "propId")


class SyncVirtualMethods(metaclass=jsii.JSIIMeta, jsii_type="jsii-calc.SyncVirtualMethods"):
    """
    stability
    :stability: experimental
    """
    def __init__(self) -> None:
        jsii.create(SyncVirtualMethods, self, [])

    @jsii.member(jsii_name="callerIsAsync")
    def caller_is_async(self) -> jsii.Number:
        """
        stability
        :stability: experimental
        """
        return jsii.ainvoke(self, "callerIsAsync", [])

    @jsii.member(jsii_name="callerIsMethod")
    def caller_is_method(self) -> jsii.Number:
        """
        stability
        :stability: experimental
        """
        return jsii.invoke(self, "callerIsMethod", [])

    @jsii.member(jsii_name="modifyOtherProperty")
    def modify_other_property(self, value: str) -> None:
        """
        :param value: -

        stability
        :stability: experimental
        """
        return jsii.invoke(self, "modifyOtherProperty", [value])

    @jsii.member(jsii_name="modifyValueOfTheProperty")
    def modify_value_of_the_property(self, value: str) -> None:
        """
        :param value: -

        stability
        :stability: experimental
        """
        return jsii.invoke(self, "modifyValueOfTheProperty", [value])

    @jsii.member(jsii_name="readA")
    def read_a(self) -> jsii.Number:
        """
        stability
        :stability: experimental
        """
        return jsii.invoke(self, "readA", [])

    @jsii.member(jsii_name="retrieveOtherProperty")
    def retrieve_other_property(self) -> str:
        """
        stability
        :stability: experimental
        """
        return jsii.invoke(self, "retrieveOtherProperty", [])

    @jsii.member(jsii_name="retrieveReadOnlyProperty")
    def retrieve_read_only_property(self) -> str:
        """
        stability
        :stability: experimental
        """
        return jsii.invoke(self, "retrieveReadOnlyProperty", [])

    @jsii.member(jsii_name="retrieveValueOfTheProperty")
    def retrieve_value_of_the_property(self) -> str:
        """
        stability
        :stability: experimental
        """
        return jsii.invoke(self, "retrieveValueOfTheProperty", [])

    @jsii.member(jsii_name="virtualMethod")
    def virtual_method(self, n: jsii.Number) -> jsii.Number:
        """
        :param n: -

        stability
        :stability: experimental
        """
        return jsii.invoke(self, "virtualMethod", [n])

    @jsii.member(jsii_name="writeA")
    def write_a(self, value: jsii.Number) -> None:
        """
        :param value: -

        stability
        :stability: experimental
        """
        return jsii.invoke(self, "writeA", [value])

    @builtins.property
    @jsii.member(jsii_name="readonlyProperty")
    def readonly_property(self) -> str:
        """
        stability
        :stability: experimental
        """
        return jsii.get(self, "readonlyProperty")

    @builtins.property
    @jsii.member(jsii_name="a")
    def a(self) -> jsii.Number:
        """
        stability
        :stability: experimental
        """
        return jsii.get(self, "a")

    @a.setter
    def a(self, value: jsii.Number):
        jsii.set(self, "a", value)

    @builtins.property
    @jsii.member(jsii_name="callerIsProperty")
    def caller_is_property(self) -> jsii.Number:
        """
        stability
        :stability: experimental
        """
        return jsii.get(self, "callerIsProperty")

    @caller_is_property.setter
    def caller_is_property(self, value: jsii.Number):
        jsii.set(self, "callerIsProperty", value)

    @builtins.property
    @jsii.member(jsii_name="otherProperty")
    def other_property(self) -> str:
        """
        stability
        :stability: experimental
        """
        return jsii.get(self, "otherProperty")

    @other_property.setter
    def other_property(self, value: str):
        jsii.set(self, "otherProperty", value)

    @builtins.property
    @jsii.member(jsii_name="theProperty")
    def the_property(self) -> str:
        """
        stability
        :stability: experimental
        """
        return jsii.get(self, "theProperty")

    @the_property.setter
    def the_property(self, value: str):
        jsii.set(self, "theProperty", value)

    @builtins.property
    @jsii.member(jsii_name="valueOfOtherProperty")
    def value_of_other_property(self) -> str:
        """
        stability
        :stability: experimental
        """
        return jsii.get(self, "valueOfOtherProperty")

    @value_of_other_property.setter
    def value_of_other_property(self, value: str):
        jsii.set(self, "valueOfOtherProperty", value)


class Thrower(metaclass=jsii.JSIIMeta, jsii_type="jsii-calc.Thrower"):
    """
    stability
    :stability: experimental
    """
    def __init__(self) -> None:
        jsii.create(Thrower, self, [])

    @jsii.member(jsii_name="throwError")
    def throw_error(self) -> None:
        """
        stability
        :stability: experimental
        """
        return jsii.invoke(self, "throwError", [])


@jsii.data_type(jsii_type="jsii-calc.TopLevelStruct", jsii_struct_bases=[], name_mapping={'required': 'required', 'second_level': 'secondLevel', 'optional': 'optional'})
class TopLevelStruct():
    def __init__(self, *, required: str, second_level: typing.Union[jsii.Number, "SecondLevelStruct"], optional: typing.Optional[str]=None):
        """
        :param required: This is a required field.
        :param second_level: A union to really stress test our serialization.
        :param optional: You don't have to pass this.

        stability
        :stability: experimental
        """
        self._values = {
            'required': required,
            'second_level': second_level,
        }
        if optional is not None: self._values["optional"] = optional

    @builtins.property
    def required(self) -> str:
        """This is a required field.

        stability
        :stability: experimental
        """
        return self._values.get('required')

    @builtins.property
    def second_level(self) -> typing.Union[jsii.Number, "SecondLevelStruct"]:
        """A union to really stress test our serialization.

        stability
        :stability: experimental
        """
        return self._values.get('second_level')

    @builtins.property
    def optional(self) -> typing.Optional[str]:
        """You don't have to pass this.

        stability
        :stability: experimental
        """
        return self._values.get('optional')

    def __eq__(self, rhs) -> bool:
        return isinstance(rhs, self.__class__) and rhs._values == self._values

    def __ne__(self, rhs) -> bool:
        return not (rhs == self)

    def __repr__(self) -> str:
        return 'TopLevelStruct(%s)' % ', '.join(k + '=' + repr(v) for k, v in self._values.items())


class UnaryOperation(scope.jsii_calc_lib.Operation, metaclass=jsii.JSIIAbstractClass, jsii_type="jsii-calc.UnaryOperation"):
    """An operation on a single operand.

    stability
    :stability: experimental
    """
    @builtins.staticmethod
    def __jsii_proxy_class__():
        return _UnaryOperationProxy

    def __init__(self, operand: scope.jsii_calc_lib.Value) -> None:
        """
        :param operand: -

        stability
        :stability: experimental
        """
        jsii.create(UnaryOperation, self, [operand])

    @builtins.property
    @jsii.member(jsii_name="operand")
    def operand(self) -> scope.jsii_calc_lib.Value:
        """
        stability
        :stability: experimental
        """
        return jsii.get(self, "operand")


class _UnaryOperationProxy(UnaryOperation, jsii.proxy_for(scope.jsii_calc_lib.Operation)):
    pass

@jsii.data_type(jsii_type="jsii-calc.UnionProperties", jsii_struct_bases=[], name_mapping={'bar': 'bar', 'foo': 'foo'})
class UnionProperties():
    def __init__(self, *, bar: typing.Union[str, jsii.Number, "AllTypes"], foo: typing.Optional[typing.Union[typing.Optional[str], typing.Optional[jsii.Number]]]=None):
        """
        :param bar: 
        :param foo: 

        stability
        :stability: experimental
        """
        self._values = {
            'bar': bar,
        }
        if foo is not None: self._values["foo"] = foo

    @builtins.property
    def bar(self) -> typing.Union[str, jsii.Number, "AllTypes"]:
        """
        stability
        :stability: experimental
        """
        return self._values.get('bar')

    @builtins.property
    def foo(self) -> typing.Optional[typing.Union[typing.Optional[str], typing.Optional[jsii.Number]]]:
        """
        stability
        :stability: experimental
        """
        return self._values.get('foo')

    def __eq__(self, rhs) -> bool:
        return isinstance(rhs, self.__class__) and rhs._values == self._values

    def __ne__(self, rhs) -> bool:
        return not (rhs == self)

    def __repr__(self) -> str:
        return 'UnionProperties(%s)' % ', '.join(k + '=' + repr(v) for k, v in self._values.items())


class UseBundledDependency(metaclass=jsii.JSIIMeta, jsii_type="jsii-calc.UseBundledDependency"):
    """
    stability
    :stability: experimental
    """
    def __init__(self) -> None:
        jsii.create(UseBundledDependency, self, [])

    @jsii.member(jsii_name="value")
    def value(self) -> typing.Any:
        """
        stability
        :stability: experimental
        """
        return jsii.invoke(self, "value", [])


class UseCalcBase(metaclass=jsii.JSIIMeta, jsii_type="jsii-calc.UseCalcBase"):
    """Depend on a type from jsii-calc-base as a test for awslabs/jsii#128.

    stability
    :stability: experimental
    """
    def __init__(self) -> None:
        jsii.create(UseCalcBase, self, [])

    @jsii.member(jsii_name="hello")
    def hello(self) -> scope.jsii_calc_base.Base:
        """
        stability
        :stability: experimental
        """
        return jsii.invoke(self, "hello", [])


class UsesInterfaceWithProperties(metaclass=jsii.JSIIMeta, jsii_type="jsii-calc.UsesInterfaceWithProperties"):
    """
    stability
    :stability: experimental
    """
    def __init__(self, obj: "IInterfaceWithProperties") -> None:
        """
        :param obj: -

        stability
        :stability: experimental
        """
        jsii.create(UsesInterfaceWithProperties, self, [obj])

    @jsii.member(jsii_name="justRead")
    def just_read(self) -> str:
        """
        stability
        :stability: experimental
        """
        return jsii.invoke(self, "justRead", [])

    @jsii.member(jsii_name="readStringAndNumber")
    def read_string_and_number(self, ext: "IInterfaceWithPropertiesExtension") -> str:
        """
        :param ext: -

        stability
        :stability: experimental
        """
        return jsii.invoke(self, "readStringAndNumber", [ext])

    @jsii.member(jsii_name="writeAndRead")
    def write_and_read(self, value: str) -> str:
        """
        :param value: -

        stability
        :stability: experimental
        """
        return jsii.invoke(self, "writeAndRead", [value])

    @builtins.property
    @jsii.member(jsii_name="obj")
    def obj(self) -> "IInterfaceWithProperties":
        """
        stability
        :stability: experimental
        """
        return jsii.get(self, "obj")


class VariadicInvoker(metaclass=jsii.JSIIMeta, jsii_type="jsii-calc.VariadicInvoker"):
    """
    stability
    :stability: experimental
    """
    def __init__(self, method: "VariadicMethod") -> None:
        """
        :param method: -

        stability
        :stability: experimental
        """
        jsii.create(VariadicInvoker, self, [method])

    @jsii.member(jsii_name="asArray")
    def as_array(self, *values: jsii.Number) -> typing.List[jsii.Number]:
        """
        :param values: -

        stability
        :stability: experimental
        """
        return jsii.invoke(self, "asArray", [*values])


class VariadicMethod(metaclass=jsii.JSIIMeta, jsii_type="jsii-calc.VariadicMethod"):
    """
    stability
    :stability: experimental
    """
    def __init__(self, *prefix: jsii.Number) -> None:
        """
        :param prefix: a prefix that will be use for all values returned by ``#asArray``.

        stability
        :stability: experimental
        """
        jsii.create(VariadicMethod, self, [*prefix])

    @jsii.member(jsii_name="asArray")
    def as_array(self, first: jsii.Number, *others: jsii.Number) -> typing.List[jsii.Number]:
        """
        :param first: the first element of the array to be returned (after the ``prefix`` provided at construction time).
        :param others: other elements to be included in the array.

        stability
        :stability: experimental
        """
        return jsii.invoke(self, "asArray", [first, *others])


class VirtualMethodPlayground(metaclass=jsii.JSIIMeta, jsii_type="jsii-calc.VirtualMethodPlayground"):
    """
    stability
    :stability: experimental
    """
    def __init__(self) -> None:
        jsii.create(VirtualMethodPlayground, self, [])

    @jsii.member(jsii_name="overrideMeAsync")
    def override_me_async(self, index: jsii.Number) -> jsii.Number:
        """
        :param index: -

        stability
        :stability: experimental
        """
        return jsii.ainvoke(self, "overrideMeAsync", [index])

    @jsii.member(jsii_name="overrideMeSync")
    def override_me_sync(self, index: jsii.Number) -> jsii.Number:
        """
        :param index: -

        stability
        :stability: experimental
        """
        return jsii.invoke(self, "overrideMeSync", [index])

    @jsii.member(jsii_name="parallelSumAsync")
    def parallel_sum_async(self, count: jsii.Number) -> jsii.Number:
        """
        :param count: -

        stability
        :stability: experimental
        """
        return jsii.ainvoke(self, "parallelSumAsync", [count])

    @jsii.member(jsii_name="serialSumAsync")
    def serial_sum_async(self, count: jsii.Number) -> jsii.Number:
        """
        :param count: -

        stability
        :stability: experimental
        """
        return jsii.ainvoke(self, "serialSumAsync", [count])

    @jsii.member(jsii_name="sumSync")
    def sum_sync(self, count: jsii.Number) -> jsii.Number:
        """
        :param count: -

        stability
        :stability: experimental
        """
        return jsii.invoke(self, "sumSync", [count])


class VoidCallback(metaclass=jsii.JSIIAbstractClass, jsii_type="jsii-calc.VoidCallback"):
    """This test is used to validate the runtimes can return correctly from a void callback.

    - Implement ``overrideMe`` (method does not have to do anything).
    - Invoke ``callMe``
    - Verify that ``methodWasCalled`` is ``true``.

    stability
    :stability: experimental
    """
    @builtins.staticmethod
    def __jsii_proxy_class__():
        return _VoidCallbackProxy

    def __init__(self) -> None:
        jsii.create(VoidCallback, self, [])

    @jsii.member(jsii_name="callMe")
    def call_me(self) -> None:
        """
        stability
        :stability: experimental
        """
        return jsii.invoke(self, "callMe", [])

    @jsii.member(jsii_name="overrideMe")
    @abc.abstractmethod
    def _override_me(self) -> None:
        """
        stability
        :stability: experimental
        """
        ...

    @builtins.property
    @jsii.member(jsii_name="methodWasCalled")
    def method_was_called(self) -> bool:
        """
        stability
        :stability: experimental
        """
        return jsii.get(self, "methodWasCalled")


class _VoidCallbackProxy(VoidCallback):
    @jsii.member(jsii_name="overrideMe")
    def _override_me(self) -> None:
        """
        stability
        :stability: experimental
        """
        return jsii.invoke(self, "overrideMe", [])


class WithPrivatePropertyInConstructor(metaclass=jsii.JSIIMeta, jsii_type="jsii-calc.WithPrivatePropertyInConstructor"):
    """Verifies that private property declarations in constructor arguments are hidden.

    stability
    :stability: experimental
    """
    def __init__(self, private_field: typing.Optional[str]=None) -> None:
        """
        :param private_field: -

        stability
        :stability: experimental
        """
        jsii.create(WithPrivatePropertyInConstructor, self, [private_field])

    @builtins.property
    @jsii.member(jsii_name="success")
    def success(self) -> bool:
        """
        stability
        :stability: experimental
        """
        return jsii.get(self, "success")


@jsii.implements(IInterfaceImplementedByAbstractClass)
class AbstractClass(AbstractClassBase, metaclass=jsii.JSIIAbstractClass, jsii_type="jsii-calc.AbstractClass"):
    """
    stability
    :stability: experimental
    """
    @builtins.staticmethod
    def __jsii_proxy_class__():
        return _AbstractClassProxy

    def __init__(self) -> None:
        jsii.create(AbstractClass, self, [])

    @jsii.member(jsii_name="abstractMethod")
    @abc.abstractmethod
    def abstract_method(self, name: str) -> str:
        """
        :param name: -

        stability
        :stability: experimental
        """
        ...

    @jsii.member(jsii_name="nonAbstractMethod")
    def non_abstract_method(self) -> jsii.Number:
        """
        stability
        :stability: experimental
        """
        return jsii.invoke(self, "nonAbstractMethod", [])

    @builtins.property
    @jsii.member(jsii_name="propFromInterface")
    def prop_from_interface(self) -> str:
        """
        stability
        :stability: experimental
        """
        return jsii.get(self, "propFromInterface")


class _AbstractClassProxy(AbstractClass, jsii.proxy_for(AbstractClassBase)):
    @jsii.member(jsii_name="abstractMethod")
    def abstract_method(self, name: str) -> str:
        """
        :param name: -

        stability
        :stability: experimental
        """
        return jsii.invoke(self, "abstractMethod", [name])


class Add(BinaryOperation, metaclass=jsii.JSIIMeta, jsii_type="jsii-calc.Add"):
    """The "+" binary operation.

    stability
    :stability: experimental
    """
    def __init__(self, lhs: scope.jsii_calc_lib.Value, rhs: scope.jsii_calc_lib.Value) -> None:
        """Creates a BinaryOperation.

        :param lhs: Left-hand side operand.
        :param rhs: Right-hand side operand.

        stability
        :stability: experimental
        """
        jsii.create(Add, self, [lhs, rhs])

    @jsii.member(jsii_name="toString")
    def to_string(self) -> str:
        """String representation of the value.

        stability
        :stability: experimental
        """
        return jsii.invoke(self, "toString", [])

    @builtins.property
    @jsii.member(jsii_name="value")
    def value(self) -> jsii.Number:
        """The value.

        stability
        :stability: experimental
        """
        return jsii.get(self, "value")


@jsii.implements(IAnonymousImplementationProvider)
class AnonymousImplementationProvider(metaclass=jsii.JSIIMeta, jsii_type="jsii-calc.AnonymousImplementationProvider"):
    """
    stability
    :stability: experimental
    """
    def __init__(self) -> None:
        jsii.create(AnonymousImplementationProvider, self, [])

    @jsii.member(jsii_name="provideAsClass")
    def provide_as_class(self) -> "Implementation":
        """
        stability
        :stability: experimental
        """
        return jsii.invoke(self, "provideAsClass", [])

    @jsii.member(jsii_name="provideAsInterface")
    def provide_as_interface(self) -> "IAnonymouslyImplementMe":
        """
        stability
        :stability: experimental
        """
        return jsii.invoke(self, "provideAsInterface", [])


@jsii.implements(IBell)
class Bell(metaclass=jsii.JSIIMeta, jsii_type="jsii-calc.Bell"):
    """
    stability
    :stability: experimental
    """
    def __init__(self) -> None:
        jsii.create(Bell, self, [])

    @jsii.member(jsii_name="ring")
    def ring(self) -> None:
        """
        stability
        :stability: experimental
        """
        return jsii.invoke(self, "ring", [])

    @builtins.property
    @jsii.member(jsii_name="rung")
    def rung(self) -> bool:
        """
        stability
        :stability: experimental
        """
        return jsii.get(self, "rung")

    @rung.setter
    def rung(self, value: bool):
        jsii.set(self, "rung", value)


@jsii.data_type(jsii_type="jsii-calc.ChildStruct982", jsii_struct_bases=[ParentStruct982], name_mapping={'foo': 'foo', 'bar': 'bar'})
class ChildStruct982(ParentStruct982):
    def __init__(self, *, foo: str, bar: jsii.Number):
        """
        :param foo: 
        :param bar: 

        stability
        :stability: experimental
        """
        self._values = {
            'foo': foo,
            'bar': bar,
        }

    @builtins.property
    def foo(self) -> str:
        """
        stability
        :stability: experimental
        """
        return self._values.get('foo')

    @builtins.property
    def bar(self) -> jsii.Number:
        """
        stability
        :stability: experimental
        """
        return self._values.get('bar')

    def __eq__(self, rhs) -> bool:
        return isinstance(rhs, self.__class__) and rhs._values == self._values

    def __ne__(self, rhs) -> bool:
        return not (rhs == self)

    def __repr__(self) -> str:
        return 'ChildStruct982(%s)' % ', '.join(k + '=' + repr(v) for k, v in self._values.items())


@jsii.implements(INonInternalInterface)
class ClassThatImplementsTheInternalInterface(metaclass=jsii.JSIIMeta, jsii_type="jsii-calc.ClassThatImplementsTheInternalInterface"):
    """
    stability
    :stability: experimental
    """
    def __init__(self) -> None:
        jsii.create(ClassThatImplementsTheInternalInterface, self, [])

    @builtins.property
    @jsii.member(jsii_name="a")
    def a(self) -> str:
        """
        stability
        :stability: experimental
        """
        return jsii.get(self, "a")

    @a.setter
    def a(self, value: str):
        jsii.set(self, "a", value)

    @builtins.property
    @jsii.member(jsii_name="b")
    def b(self) -> str:
        """
        stability
        :stability: experimental
        """
        return jsii.get(self, "b")

    @b.setter
    def b(self, value: str):
        jsii.set(self, "b", value)

    @builtins.property
    @jsii.member(jsii_name="c")
    def c(self) -> str:
        """
        stability
        :stability: experimental
        """
        return jsii.get(self, "c")

    @c.setter
    def c(self, value: str):
        jsii.set(self, "c", value)

    @builtins.property
    @jsii.member(jsii_name="d")
    def d(self) -> str:
        """
        stability
        :stability: experimental
        """
        return jsii.get(self, "d")

    @d.setter
    def d(self, value: str):
        jsii.set(self, "d", value)


@jsii.implements(INonInternalInterface)
class ClassThatImplementsThePrivateInterface(metaclass=jsii.JSIIMeta, jsii_type="jsii-calc.ClassThatImplementsThePrivateInterface"):
    """
    stability
    :stability: experimental
    """
    def __init__(self) -> None:
        jsii.create(ClassThatImplementsThePrivateInterface, self, [])

    @builtins.property
    @jsii.member(jsii_name="a")
    def a(self) -> str:
        """
        stability
        :stability: experimental
        """
        return jsii.get(self, "a")

    @a.setter
    def a(self, value: str):
        jsii.set(self, "a", value)

    @builtins.property
    @jsii.member(jsii_name="b")
    def b(self) -> str:
        """
        stability
        :stability: experimental
        """
        return jsii.get(self, "b")

    @b.setter
    def b(self, value: str):
        jsii.set(self, "b", value)

    @builtins.property
    @jsii.member(jsii_name="c")
    def c(self) -> str:
        """
        stability
        :stability: experimental
        """
        return jsii.get(self, "c")

    @c.setter
    def c(self, value: str):
        jsii.set(self, "c", value)

    @builtins.property
    @jsii.member(jsii_name="e")
    def e(self) -> str:
        """
        stability
        :stability: experimental
        """
        return jsii.get(self, "e")

    @e.setter
    def e(self, value: str):
        jsii.set(self, "e", value)


@jsii.implements(IInterfaceWithProperties)
class ClassWithPrivateConstructorAndAutomaticProperties(metaclass=jsii.JSIIMeta, jsii_type="jsii-calc.ClassWithPrivateConstructorAndAutomaticProperties"):
    """Class that implements interface properties automatically, but using a private constructor.

    stability
    :stability: experimental
    """
    @jsii.member(jsii_name="create")
    @builtins.classmethod
    def create(cls, read_only_string: str, read_write_string: str) -> "ClassWithPrivateConstructorAndAutomaticProperties":
        """
        :param read_only_string: -
        :param read_write_string: -

        stability
        :stability: experimental
        """
        return jsii.sinvoke(cls, "create", [read_only_string, read_write_string])

    @builtins.property
    @jsii.member(jsii_name="readOnlyString")
    def read_only_string(self) -> str:
        """
        stability
        :stability: experimental
        """
        return jsii.get(self, "readOnlyString")

    @builtins.property
    @jsii.member(jsii_name="readWriteString")
    def read_write_string(self) -> str:
        """
        stability
        :stability: experimental
        """
        return jsii.get(self, "readWriteString")

    @read_write_string.setter
    def read_write_string(self, value: str):
        jsii.set(self, "readWriteString", value)


@jsii.interface(jsii_type="jsii-calc.IFriendlyRandomGenerator")
class IFriendlyRandomGenerator(IRandomNumberGenerator, scope.jsii_calc_lib.IFriendly, jsii.compat.Protocol):
    """
    stability
    :stability: experimental
    """
    @builtins.staticmethod
    def __jsii_proxy_class__():
        return _IFriendlyRandomGeneratorProxy

    pass

class _IFriendlyRandomGeneratorProxy(jsii.proxy_for(IRandomNumberGenerator), jsii.proxy_for(scope.jsii_calc_lib.IFriendly)):
    """
    stability
    :stability: experimental
    """
    __jsii_type__ = "jsii-calc.IFriendlyRandomGenerator"
    pass

@jsii.interface(jsii_type="jsii-calc.IInterfaceThatShouldNotBeADataType")
class IInterfaceThatShouldNotBeADataType(IInterfaceWithMethods, jsii.compat.Protocol):
    """Even though this interface has only properties, it is disqualified from being a datatype because it inherits from an interface that is not a datatype.

    stability
    :stability: experimental
    """
    @builtins.staticmethod
    def __jsii_proxy_class__():
        return _IInterfaceThatShouldNotBeADataTypeProxy

    @builtins.property
    @jsii.member(jsii_name="otherValue")
    def other_value(self) -> str:
        """
        stability
        :stability: experimental
        """
        ...


class _IInterfaceThatShouldNotBeADataTypeProxy(jsii.proxy_for(IInterfaceWithMethods)):
    """Even though this interface has only properties, it is disqualified from being a datatype because it inherits from an interface that is not a datatype.

    stability
    :stability: experimental
    """
    __jsii_type__ = "jsii-calc.IInterfaceThatShouldNotBeADataType"
    @builtins.property
    @jsii.member(jsii_name="otherValue")
    def other_value(self) -> str:
        """
        stability
        :stability: experimental
        """
        return jsii.get(self, "otherValue")


@jsii.interface(jsii_type="jsii-calc.IJSII417Derived")
class IJSII417Derived(IJSII417PublicBaseOfBase, jsii.compat.Protocol):
    """
    stability
    :stability: experimental
    """
    @builtins.staticmethod
    def __jsii_proxy_class__():
        return _IJSII417DerivedProxy

    @builtins.property
    @jsii.member(jsii_name="property")
    def property(self) -> str:
        """
        stability
        :stability: experimental
        """
        ...

    @jsii.member(jsii_name="bar")
    def bar(self) -> None:
        """
        stability
        :stability: experimental
        """
        ...

    @jsii.member(jsii_name="baz")
    def baz(self) -> None:
        """
        stability
        :stability: experimental
        """
        ...


class _IJSII417DerivedProxy(jsii.proxy_for(IJSII417PublicBaseOfBase)):
    """
    stability
    :stability: experimental
    """
    __jsii_type__ = "jsii-calc.IJSII417Derived"
    @builtins.property
    @jsii.member(jsii_name="property")
    def property(self) -> str:
        """
        stability
        :stability: experimental
        """
        return jsii.get(self, "property")

    @jsii.member(jsii_name="bar")
    def bar(self) -> None:
        """
        stability
        :stability: experimental
        """
        return jsii.invoke(self, "bar", [])

    @jsii.member(jsii_name="baz")
    def baz(self) -> None:
        """
        stability
        :stability: experimental
        """
        return jsii.invoke(self, "baz", [])


@jsii.implements(IPublicInterface2)
class InbetweenClass(PublicClass, metaclass=jsii.JSIIMeta, jsii_type="jsii-calc.InbetweenClass"):
    """
    stability
    :stability: experimental
    """
    def __init__(self) -> None:
        jsii.create(InbetweenClass, self, [])

    @jsii.member(jsii_name="ciao")
    def ciao(self) -> str:
        """
        stability
        :stability: experimental
        """
        return jsii.invoke(self, "ciao", [])


class JSII417Derived(JSII417PublicBaseOfBase, metaclass=jsii.JSIIMeta, jsii_type="jsii-calc.JSII417Derived"):
    """
    stability
    :stability: experimental
    """
    def __init__(self, property: str) -> None:
        """
        :param property: -

        stability
        :stability: experimental
        """
        jsii.create(JSII417Derived, self, [property])

    @jsii.member(jsii_name="bar")
    def bar(self) -> None:
        """
        stability
        :stability: experimental
        """
        return jsii.invoke(self, "bar", [])

    @jsii.member(jsii_name="baz")
    def baz(self) -> None:
        """
        stability
        :stability: experimental
        """
        return jsii.invoke(self, "baz", [])

    @builtins.property
    @jsii.member(jsii_name="property")
    def _property(self) -> str:
        """
        stability
        :stability: experimental
        """
        return jsii.get(self, "property")


@jsii.implements(IFriendlier)
class Negate(UnaryOperation, metaclass=jsii.JSIIMeta, jsii_type="jsii-calc.Negate"):
    """The negation operation ("-value").

    stability
    :stability: experimental
    """
    def __init__(self, operand: scope.jsii_calc_lib.Value) -> None:
        """
        :param operand: -

        stability
        :stability: experimental
        """
        jsii.create(Negate, self, [operand])

    @jsii.member(jsii_name="farewell")
    def farewell(self) -> str:
        """Say farewell.

        stability
        :stability: experimental
        """
        return jsii.invoke(self, "farewell", [])

    @jsii.member(jsii_name="goodbye")
    def goodbye(self) -> str:
        """Say goodbye.

        stability
        :stability: experimental
        """
        return jsii.invoke(self, "goodbye", [])

    @jsii.member(jsii_name="hello")
    def hello(self) -> str:
        """Say hello!

        stability
        :stability: experimental
        """
        return jsii.invoke(self, "hello", [])

    @jsii.member(jsii_name="toString")
    def to_string(self) -> str:
        """String representation of the value.

        stability
        :stability: experimental
        """
        return jsii.invoke(self, "toString", [])

    @builtins.property
    @jsii.member(jsii_name="value")
    def value(self) -> jsii.Number:
        """The value.

        stability
        :stability: experimental
        """
        return jsii.get(self, "value")


class SupportsNiceJavaBuilder(SupportsNiceJavaBuilderWithRequiredProps, metaclass=jsii.JSIIMeta, jsii_type="jsii-calc.SupportsNiceJavaBuilder"):
    """
    stability
    :stability: experimental
    """
    def __init__(self, id: jsii.Number, default_bar: typing.Optional[jsii.Number]=None, props: typing.Optional["SupportsNiceJavaBuilderProps"]=None, *rest: str) -> None:
        """
        :param id: some identifier.
        :param default_bar: the default value of ``bar``.
        :param props: some props once can provide.
        :param rest: a variadic continuation.

        stability
        :stability: experimental
        """
        jsii.create(SupportsNiceJavaBuilder, self, [id, default_bar, props, *rest])

    @builtins.property
    @jsii.member(jsii_name="id")
    def id(self) -> jsii.Number:
        """some identifier.

        stability
        :stability: experimental
        """
        return jsii.get(self, "id")

    @builtins.property
    @jsii.member(jsii_name="rest")
    def rest(self) -> typing.List[str]:
        """
        stability
        :stability: experimental
        """
        return jsii.get(self, "rest")


@jsii.implements(IFriendlyRandomGenerator)
class DoubleTrouble(metaclass=jsii.JSIIMeta, jsii_type="jsii-calc.DoubleTrouble"):
    """
    stability
    :stability: experimental
    """
    def __init__(self) -> None:
        jsii.create(DoubleTrouble, self, [])

    @jsii.member(jsii_name="hello")
    def hello(self) -> str:
        """Say hello!

        stability
        :stability: experimental
        """
        return jsii.invoke(self, "hello", [])

    @jsii.member(jsii_name="next")
    def next(self) -> jsii.Number:
        """Returns another random number.

        stability
        :stability: experimental
        """
        return jsii.invoke(self, "next", [])


<<<<<<< HEAD
__all__ = ["AbstractClass", "AbstractClassBase", "AbstractClassReturner", "AbstractSuite", "Add", "AllTypes", "AllTypesEnum", "AllowedMethodNames", "AmbiguousParameters", "AnonymousImplementationProvider", "AsyncVirtualMethods", "AugmentableClass", "BaseJsii976", "Bell", "BinaryOperation", "Calculator", "CalculatorProps", "ChildStruct982", "ClassThatImplementsTheInternalInterface", "ClassThatImplementsThePrivateInterface", "ClassWithCollections", "ClassWithDocs", "ClassWithJavaReservedWords", "ClassWithMutableObjectLiteralProperty", "ClassWithPrivateConstructorAndAutomaticProperties", "ConfusingToJackson", "ConfusingToJacksonStruct", "ConstructorPassesThisOut", "Constructors", "ConsumePureInterface", "ConsumerCanRingBell", "ConsumersOfThisCrazyTypeSystem", "DataRenderer", "DefaultedConstructorArgument", "Demonstrate982", "DeprecatedClass", "DeprecatedEnum", "DeprecatedStruct", "DerivedClassHasNoProperties", "DerivedStruct", "DiamondInheritanceBaseLevelStruct", "DiamondInheritanceFirstMidLevelStruct", "DiamondInheritanceSecondMidLevelStruct", "DiamondInheritanceTopLevelStruct", "DisappointingCollectionSource", "DoNotOverridePrivates", "DoNotRecognizeAnyAsOptional", "DocumentedClass", "DontComplainAboutVariadicAfterOptional", "DoubleTrouble", "EnumDispenser", "EraseUndefinedHashValues", "EraseUndefinedHashValuesOptions", "ExperimentalClass", "ExperimentalEnum", "ExperimentalStruct", "ExportedBaseClass", "ExtendsInternalInterface", "GiveMeStructs", "Greetee", "GreetingAugmenter", "IAnonymousImplementationProvider", "IAnonymouslyImplementMe", "IAnotherPublicInterface", "IBell", "IBellRinger", "IConcreteBellRinger", "IDeprecatedInterface", "IExperimentalInterface", "IExtendsPrivateInterface", "IFriendlier", "IFriendlyRandomGenerator", "IInterfaceImplementedByAbstractClass", "IInterfaceThatShouldNotBeADataType", "IInterfaceWithInternal", "IInterfaceWithMethods", "IInterfaceWithOptionalMethodArguments", "IInterfaceWithProperties", "IInterfaceWithPropertiesExtension", "IJSII417Derived", "IJSII417PublicBaseOfBase", "IJsii487External", "IJsii487External2", "IJsii496", "IMutableObjectLiteral", "INonInternalInterface", "IObjectWithProperty", "IOptionalMethod", "IPrivatelyImplemented", "IPublicInterface", "IPublicInterface2", "IRandomNumberGenerator", "IReturnJsii976", "IReturnsNumber", "IStableInterface", "IStructReturningDelegate", "ImplementInternalInterface", "Implementation", "ImplementsInterfaceWithInternal", "ImplementsInterfaceWithInternalSubclass", "ImplementsPrivateInterface", "ImplictBaseOfBase", "InbetweenClass", "InterfaceCollections", "InterfaceInNamespaceIncludesClasses", "InterfaceInNamespaceOnlyInterface", "InterfacesMaker", "JSII417Derived", "JSII417PublicBaseOfBase", "JSObjectLiteralForInterface", "JSObjectLiteralToNative", "JSObjectLiteralToNativeClass", "JavaReservedWords", "Jsii487Derived", "Jsii496Derived", "JsiiAgent", "JsonFormatter", "LoadBalancedFargateServiceProps", "MethodNamedProperty", "Multiply", "Negate", "NestedStruct", "NodeStandardLibrary", "NullShouldBeTreatedAsUndefined", "NullShouldBeTreatedAsUndefinedData", "NumberGenerator", "ObjectRefsInCollections", "ObjectWithPropertyProvider", "Old", "OptionalArgumentInvoker", "OptionalConstructorArgument", "OptionalStruct", "OptionalStructConsumer", "OverridableProtectedMember", "OverrideReturnsObject", "ParentStruct982", "PartiallyInitializedThisConsumer", "Polymorphism", "Power", "PropertyNamedProperty", "PublicClass", "PythonReservedWords", "PythonSelf", "ReferenceEnumFromScopedPackage", "ReturnsPrivateImplementationOfInterface", "RootStruct", "RootStructValidator", "RuntimeTypeChecking", "SecondLevelStruct", "SingleInstanceTwoTypes", "SingletonInt", "SingletonIntEnum", "SingletonString", "SingletonStringEnum", "SmellyStruct", "SomeTypeJsii976", "StableClass", "StableEnum", "StableStruct", "StaticContext", "Statics", "StringEnum", "StripInternal", "StructA", "StructB", "StructParameterType", "StructPassing", "StructUnionConsumer", "StructWithJavaReservedWords", "Sum", "SupportsNiceJavaBuilder", "SupportsNiceJavaBuilderProps", "SupportsNiceJavaBuilderWithRequiredProps", "SyncVirtualMethods", "Thrower", "TopLevelStruct", "UnaryOperation", "UnionProperties", "UseBundledDependency", "UseCalcBase", "UsesInterfaceWithProperties", "VariadicInvoker", "VariadicMethod", "VirtualMethodPlayground", "VoidCallback", "WithPrivatePropertyInConstructor", "__jsii_assembly__", "composition"]
=======
__all__ = ["AbstractClass", "AbstractClassBase", "AbstractClassReturner", "AbstractSuite", "Add", "AllTypes", "AllTypesEnum", "AllowedMethodNames", "AmbiguousParameters", "AnonymousImplementationProvider", "AsyncVirtualMethods", "AugmentableClass", "BaseJsii976", "Bell", "BinaryOperation", "Calculator", "CalculatorProps", "ChildStruct982", "ClassThatImplementsTheInternalInterface", "ClassThatImplementsThePrivateInterface", "ClassWithCollections", "ClassWithDocs", "ClassWithJavaReservedWords", "ClassWithMutableObjectLiteralProperty", "ClassWithPrivateConstructorAndAutomaticProperties", "ConfusingToJackson", "ConfusingToJacksonStruct", "ConstructorPassesThisOut", "Constructors", "ConsumePureInterface", "ConsumerCanRingBell", "ConsumersOfThisCrazyTypeSystem", "DataRenderer", "DefaultedConstructorArgument", "Demonstrate982", "DeprecatedClass", "DeprecatedEnum", "DeprecatedStruct", "DerivedStruct", "DiamondInheritanceBaseLevelStruct", "DiamondInheritanceFirstMidLevelStruct", "DiamondInheritanceSecondMidLevelStruct", "DiamondInheritanceTopLevelStruct", "DisappointingCollectionSource", "DoNotOverridePrivates", "DoNotRecognizeAnyAsOptional", "DocumentedClass", "DontComplainAboutVariadicAfterOptional", "DoubleTrouble", "EnumDispenser", "EraseUndefinedHashValues", "EraseUndefinedHashValuesOptions", "ExperimentalClass", "ExperimentalEnum", "ExperimentalStruct", "ExportedBaseClass", "ExtendsInternalInterface", "GiveMeStructs", "Greetee", "GreetingAugmenter", "IAnonymousImplementationProvider", "IAnonymouslyImplementMe", "IAnotherPublicInterface", "IBell", "IBellRinger", "IConcreteBellRinger", "IDeprecatedInterface", "IExperimentalInterface", "IExtendsPrivateInterface", "IFriendlier", "IFriendlyRandomGenerator", "IInterfaceImplementedByAbstractClass", "IInterfaceThatShouldNotBeADataType", "IInterfaceWithInternal", "IInterfaceWithMethods", "IInterfaceWithOptionalMethodArguments", "IInterfaceWithProperties", "IInterfaceWithPropertiesExtension", "IJSII417Derived", "IJSII417PublicBaseOfBase", "IJsii487External", "IJsii487External2", "IJsii496", "IMutableObjectLiteral", "INonInternalInterface", "IObjectWithProperty", "IOptionalMethod", "IPrivatelyImplemented", "IPublicInterface", "IPublicInterface2", "IRandomNumberGenerator", "IReturnJsii976", "IReturnsNumber", "IStableInterface", "IStructReturningDelegate", "ImplementInternalInterface", "Implementation", "ImplementsInterfaceWithInternal", "ImplementsInterfaceWithInternalSubclass", "ImplementsPrivateInterface", "ImplictBaseOfBase", "InbetweenClass", "InterfaceCollections", "InterfacesMaker", "JSII417Derived", "JSII417PublicBaseOfBase", "JSObjectLiteralForInterface", "JSObjectLiteralToNative", "JSObjectLiteralToNativeClass", "JavaReservedWords", "Jsii487Derived", "Jsii496Derived", "JsiiAgent", "JsonFormatter", "LoadBalancedFargateServiceProps", "MethodNamedProperty", "Multiply", "Negate", "NestedStruct", "NodeStandardLibrary", "NullShouldBeTreatedAsUndefined", "NullShouldBeTreatedAsUndefinedData", "NumberGenerator", "ObjectRefsInCollections", "ObjectWithPropertyProvider", "Old", "OptionalArgumentInvoker", "OptionalConstructorArgument", "OptionalStruct", "OptionalStructConsumer", "OverridableProtectedMember", "OverrideReturnsObject", "ParentStruct982", "PartiallyInitializedThisConsumer", "Polymorphism", "Power", "PropertyNamedProperty", "PublicClass", "PythonReservedWords", "ReferenceEnumFromScopedPackage", "ReturnsPrivateImplementationOfInterface", "RootStruct", "RootStructValidator", "RuntimeTypeChecking", "SecondLevelStruct", "SingleInstanceTwoTypes", "SingletonInt", "SingletonIntEnum", "SingletonString", "SingletonStringEnum", "SmellyStruct", "SomeTypeJsii976", "StableClass", "StableEnum", "StableStruct", "StaticContext", "Statics", "StringEnum", "StripInternal", "StructA", "StructB", "StructParameterType", "StructPassing", "StructUnionConsumer", "StructWithJavaReservedWords", "Sum", "SupportsNiceJavaBuilder", "SupportsNiceJavaBuilderProps", "SupportsNiceJavaBuilderWithRequiredProps", "SyncVirtualMethods", "Thrower", "TopLevelStruct", "UnaryOperation", "UnionProperties", "UseBundledDependency", "UseCalcBase", "UsesInterfaceWithProperties", "VariadicInvoker", "VariadicMethod", "VirtualMethodPlayground", "VoidCallback", "WithPrivatePropertyInConstructor", "__jsii_assembly__"]
>>>>>>> 0f5027d0

publication.publish()<|MERGE_RESOLUTION|>--- conflicted
+++ resolved
@@ -6071,137 +6071,6 @@
         return jsii.invoke(self, "yield", [])
 
 
-class PythonSelf:
-    class ClassWithSelf(metaclass=jsii.JSIIMeta, jsii_type="jsii-calc.PythonSelf.ClassWithSelf"):
-        """
-        stability
-        :stability: experimental
-        """
-        def __init__(self_, self: str) -> None:
-            """
-            :param self: -
-
-            stability
-            :stability: experimental
-            """
-            jsii.create(PythonSelf.ClassWithSelf, self, [self])
-
-        @jsii.member(jsii_name="method")
-        def method(self_, self: jsii.Number) -> str:
-            """
-            :param self: -
-
-            stability
-            :stability: experimental
-            """
-            return jsii.invoke(self, "method", [self])
-
-        @builtins.property
-        @jsii.member(jsii_name="self")
-        def self(self) -> str:
-            """
-            stability
-            :stability: experimental
-            """
-            return jsii.get(self, "self")
-
-
-    class ClassWithSelfKwarg(metaclass=jsii.JSIIMeta, jsii_type="jsii-calc.PythonSelf.ClassWithSelfKwarg"):
-        """
-        stability
-        :stability: experimental
-        """
-        def __init__(self_, *, self: str) -> None:
-            """
-            :param self: 
-
-            stability
-            :stability: experimental
-            """
-            props = PythonSelf.StructWithSelf(self=self)
-
-            jsii.create(PythonSelf.ClassWithSelfKwarg, self, [props])
-
-        @builtins.property
-        @jsii.member(jsii_name="props")
-        def props(self) -> "PythonSelf.StructWithSelf":
-            """
-            stability
-            :stability: experimental
-            """
-            return jsii.get(self, "props")
-
-
-    @jsii.interface(jsii_type="jsii-calc.PythonSelf.IInterfaceWithSelf")
-    class IInterfaceWithSelf(jsii.compat.Protocol):
-        """
-        stability
-        :stability: experimental
-        """
-        @builtins.staticmethod
-        def __jsii_proxy_class__():
-            return _IInterfaceWithSelfProxy
-
-        @jsii.member(jsii_name="method")
-        def method(self_, self: jsii.Number) -> str:
-            """
-            :param self: -
-
-            stability
-            :stability: experimental
-            """
-            ...
-
-
-    class _IInterfaceWithSelfProxy():
-        """
-        stability
-        :stability: experimental
-        """
-        __jsii_type__ = "jsii-calc.PythonSelf.IInterfaceWithSelf"
-        @jsii.member(jsii_name="method")
-        def method(self_, self: jsii.Number) -> str:
-            """
-            :param self: -
-
-            stability
-            :stability: experimental
-            """
-            return jsii.invoke(self, "method", [self])
-
-
-    @jsii.data_type(jsii_type="jsii-calc.PythonSelf.StructWithSelf", jsii_struct_bases=[], name_mapping={'self': 'self'})
-    class StructWithSelf():
-        def __init__(self_, *, self: str):
-            """
-            :param self: 
-
-            stability
-            :stability: experimental
-            """
-            self_._values = {
-                'self': self,
-            }
-
-        @builtins.property
-        def self(self) -> str:
-            """
-            stability
-            :stability: experimental
-            """
-            return self._values.get('self')
-
-        def __eq__(self, rhs) -> bool:
-            return isinstance(rhs, self.__class__) and rhs._values == self._values
-
-        def __ne__(self, rhs) -> bool:
-            return not (rhs == self)
-
-        def __repr__(self) -> str:
-            return 'StructWithSelf(%s)' % ', '.join(k + '=' + repr(v) for k, v in self._values.items())
-
-
-
 class ReferenceEnumFromScopedPackage(metaclass=jsii.JSIIMeta, jsii_type="jsii-calc.ReferenceEnumFromScopedPackage"):
     """See awslabs/jsii#138.
 
@@ -8485,10 +8354,6 @@
         return jsii.invoke(self, "next", [])
 
 
-<<<<<<< HEAD
-__all__ = ["AbstractClass", "AbstractClassBase", "AbstractClassReturner", "AbstractSuite", "Add", "AllTypes", "AllTypesEnum", "AllowedMethodNames", "AmbiguousParameters", "AnonymousImplementationProvider", "AsyncVirtualMethods", "AugmentableClass", "BaseJsii976", "Bell", "BinaryOperation", "Calculator", "CalculatorProps", "ChildStruct982", "ClassThatImplementsTheInternalInterface", "ClassThatImplementsThePrivateInterface", "ClassWithCollections", "ClassWithDocs", "ClassWithJavaReservedWords", "ClassWithMutableObjectLiteralProperty", "ClassWithPrivateConstructorAndAutomaticProperties", "ConfusingToJackson", "ConfusingToJacksonStruct", "ConstructorPassesThisOut", "Constructors", "ConsumePureInterface", "ConsumerCanRingBell", "ConsumersOfThisCrazyTypeSystem", "DataRenderer", "DefaultedConstructorArgument", "Demonstrate982", "DeprecatedClass", "DeprecatedEnum", "DeprecatedStruct", "DerivedClassHasNoProperties", "DerivedStruct", "DiamondInheritanceBaseLevelStruct", "DiamondInheritanceFirstMidLevelStruct", "DiamondInheritanceSecondMidLevelStruct", "DiamondInheritanceTopLevelStruct", "DisappointingCollectionSource", "DoNotOverridePrivates", "DoNotRecognizeAnyAsOptional", "DocumentedClass", "DontComplainAboutVariadicAfterOptional", "DoubleTrouble", "EnumDispenser", "EraseUndefinedHashValues", "EraseUndefinedHashValuesOptions", "ExperimentalClass", "ExperimentalEnum", "ExperimentalStruct", "ExportedBaseClass", "ExtendsInternalInterface", "GiveMeStructs", "Greetee", "GreetingAugmenter", "IAnonymousImplementationProvider", "IAnonymouslyImplementMe", "IAnotherPublicInterface", "IBell", "IBellRinger", "IConcreteBellRinger", "IDeprecatedInterface", "IExperimentalInterface", "IExtendsPrivateInterface", "IFriendlier", "IFriendlyRandomGenerator", "IInterfaceImplementedByAbstractClass", "IInterfaceThatShouldNotBeADataType", "IInterfaceWithInternal", "IInterfaceWithMethods", "IInterfaceWithOptionalMethodArguments", "IInterfaceWithProperties", "IInterfaceWithPropertiesExtension", "IJSII417Derived", "IJSII417PublicBaseOfBase", "IJsii487External", "IJsii487External2", "IJsii496", "IMutableObjectLiteral", "INonInternalInterface", "IObjectWithProperty", "IOptionalMethod", "IPrivatelyImplemented", "IPublicInterface", "IPublicInterface2", "IRandomNumberGenerator", "IReturnJsii976", "IReturnsNumber", "IStableInterface", "IStructReturningDelegate", "ImplementInternalInterface", "Implementation", "ImplementsInterfaceWithInternal", "ImplementsInterfaceWithInternalSubclass", "ImplementsPrivateInterface", "ImplictBaseOfBase", "InbetweenClass", "InterfaceCollections", "InterfaceInNamespaceIncludesClasses", "InterfaceInNamespaceOnlyInterface", "InterfacesMaker", "JSII417Derived", "JSII417PublicBaseOfBase", "JSObjectLiteralForInterface", "JSObjectLiteralToNative", "JSObjectLiteralToNativeClass", "JavaReservedWords", "Jsii487Derived", "Jsii496Derived", "JsiiAgent", "JsonFormatter", "LoadBalancedFargateServiceProps", "MethodNamedProperty", "Multiply", "Negate", "NestedStruct", "NodeStandardLibrary", "NullShouldBeTreatedAsUndefined", "NullShouldBeTreatedAsUndefinedData", "NumberGenerator", "ObjectRefsInCollections", "ObjectWithPropertyProvider", "Old", "OptionalArgumentInvoker", "OptionalConstructorArgument", "OptionalStruct", "OptionalStructConsumer", "OverridableProtectedMember", "OverrideReturnsObject", "ParentStruct982", "PartiallyInitializedThisConsumer", "Polymorphism", "Power", "PropertyNamedProperty", "PublicClass", "PythonReservedWords", "PythonSelf", "ReferenceEnumFromScopedPackage", "ReturnsPrivateImplementationOfInterface", "RootStruct", "RootStructValidator", "RuntimeTypeChecking", "SecondLevelStruct", "SingleInstanceTwoTypes", "SingletonInt", "SingletonIntEnum", "SingletonString", "SingletonStringEnum", "SmellyStruct", "SomeTypeJsii976", "StableClass", "StableEnum", "StableStruct", "StaticContext", "Statics", "StringEnum", "StripInternal", "StructA", "StructB", "StructParameterType", "StructPassing", "StructUnionConsumer", "StructWithJavaReservedWords", "Sum", "SupportsNiceJavaBuilder", "SupportsNiceJavaBuilderProps", "SupportsNiceJavaBuilderWithRequiredProps", "SyncVirtualMethods", "Thrower", "TopLevelStruct", "UnaryOperation", "UnionProperties", "UseBundledDependency", "UseCalcBase", "UsesInterfaceWithProperties", "VariadicInvoker", "VariadicMethod", "VirtualMethodPlayground", "VoidCallback", "WithPrivatePropertyInConstructor", "__jsii_assembly__", "composition"]
-=======
 __all__ = ["AbstractClass", "AbstractClassBase", "AbstractClassReturner", "AbstractSuite", "Add", "AllTypes", "AllTypesEnum", "AllowedMethodNames", "AmbiguousParameters", "AnonymousImplementationProvider", "AsyncVirtualMethods", "AugmentableClass", "BaseJsii976", "Bell", "BinaryOperation", "Calculator", "CalculatorProps", "ChildStruct982", "ClassThatImplementsTheInternalInterface", "ClassThatImplementsThePrivateInterface", "ClassWithCollections", "ClassWithDocs", "ClassWithJavaReservedWords", "ClassWithMutableObjectLiteralProperty", "ClassWithPrivateConstructorAndAutomaticProperties", "ConfusingToJackson", "ConfusingToJacksonStruct", "ConstructorPassesThisOut", "Constructors", "ConsumePureInterface", "ConsumerCanRingBell", "ConsumersOfThisCrazyTypeSystem", "DataRenderer", "DefaultedConstructorArgument", "Demonstrate982", "DeprecatedClass", "DeprecatedEnum", "DeprecatedStruct", "DerivedStruct", "DiamondInheritanceBaseLevelStruct", "DiamondInheritanceFirstMidLevelStruct", "DiamondInheritanceSecondMidLevelStruct", "DiamondInheritanceTopLevelStruct", "DisappointingCollectionSource", "DoNotOverridePrivates", "DoNotRecognizeAnyAsOptional", "DocumentedClass", "DontComplainAboutVariadicAfterOptional", "DoubleTrouble", "EnumDispenser", "EraseUndefinedHashValues", "EraseUndefinedHashValuesOptions", "ExperimentalClass", "ExperimentalEnum", "ExperimentalStruct", "ExportedBaseClass", "ExtendsInternalInterface", "GiveMeStructs", "Greetee", "GreetingAugmenter", "IAnonymousImplementationProvider", "IAnonymouslyImplementMe", "IAnotherPublicInterface", "IBell", "IBellRinger", "IConcreteBellRinger", "IDeprecatedInterface", "IExperimentalInterface", "IExtendsPrivateInterface", "IFriendlier", "IFriendlyRandomGenerator", "IInterfaceImplementedByAbstractClass", "IInterfaceThatShouldNotBeADataType", "IInterfaceWithInternal", "IInterfaceWithMethods", "IInterfaceWithOptionalMethodArguments", "IInterfaceWithProperties", "IInterfaceWithPropertiesExtension", "IJSII417Derived", "IJSII417PublicBaseOfBase", "IJsii487External", "IJsii487External2", "IJsii496", "IMutableObjectLiteral", "INonInternalInterface", "IObjectWithProperty", "IOptionalMethod", "IPrivatelyImplemented", "IPublicInterface", "IPublicInterface2", "IRandomNumberGenerator", "IReturnJsii976", "IReturnsNumber", "IStableInterface", "IStructReturningDelegate", "ImplementInternalInterface", "Implementation", "ImplementsInterfaceWithInternal", "ImplementsInterfaceWithInternalSubclass", "ImplementsPrivateInterface", "ImplictBaseOfBase", "InbetweenClass", "InterfaceCollections", "InterfacesMaker", "JSII417Derived", "JSII417PublicBaseOfBase", "JSObjectLiteralForInterface", "JSObjectLiteralToNative", "JSObjectLiteralToNativeClass", "JavaReservedWords", "Jsii487Derived", "Jsii496Derived", "JsiiAgent", "JsonFormatter", "LoadBalancedFargateServiceProps", "MethodNamedProperty", "Multiply", "Negate", "NestedStruct", "NodeStandardLibrary", "NullShouldBeTreatedAsUndefined", "NullShouldBeTreatedAsUndefinedData", "NumberGenerator", "ObjectRefsInCollections", "ObjectWithPropertyProvider", "Old", "OptionalArgumentInvoker", "OptionalConstructorArgument", "OptionalStruct", "OptionalStructConsumer", "OverridableProtectedMember", "OverrideReturnsObject", "ParentStruct982", "PartiallyInitializedThisConsumer", "Polymorphism", "Power", "PropertyNamedProperty", "PublicClass", "PythonReservedWords", "ReferenceEnumFromScopedPackage", "ReturnsPrivateImplementationOfInterface", "RootStruct", "RootStructValidator", "RuntimeTypeChecking", "SecondLevelStruct", "SingleInstanceTwoTypes", "SingletonInt", "SingletonIntEnum", "SingletonString", "SingletonStringEnum", "SmellyStruct", "SomeTypeJsii976", "StableClass", "StableEnum", "StableStruct", "StaticContext", "Statics", "StringEnum", "StripInternal", "StructA", "StructB", "StructParameterType", "StructPassing", "StructUnionConsumer", "StructWithJavaReservedWords", "Sum", "SupportsNiceJavaBuilder", "SupportsNiceJavaBuilderProps", "SupportsNiceJavaBuilderWithRequiredProps", "SyncVirtualMethods", "Thrower", "TopLevelStruct", "UnaryOperation", "UnionProperties", "UseBundledDependency", "UseCalcBase", "UsesInterfaceWithProperties", "VariadicInvoker", "VariadicMethod", "VirtualMethodPlayground", "VoidCallback", "WithPrivatePropertyInConstructor", "__jsii_assembly__"]
->>>>>>> 0f5027d0
 
 publication.publish()