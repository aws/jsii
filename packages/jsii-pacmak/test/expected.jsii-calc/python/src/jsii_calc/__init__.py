--- conflicted
+++ resolved
@@ -262,11 +262,7 @@
         return jsii.get(self, "anyMapProperty")
 
     @any_map_property.setter
-<<<<<<< HEAD
-    def any_map_property(self, value: typing.Mapping[str,typing.Any]) -> None:
-=======
-    def any_map_property(self, value: typing.Mapping[str, typing.Any]):
->>>>>>> 7de2d004
+    def any_map_property(self, value: typing.Mapping[str, typing.Any]) -> None:
         jsii.set(self, "anyMapProperty", value)
 
     @builtins.property
@@ -357,11 +353,7 @@
         return jsii.get(self, "mapProperty")
 
     @map_property.setter
-<<<<<<< HEAD
-    def map_property(self, value: typing.Mapping[str,scope.jsii_calc_lib.Number]) -> None:
-=======
-    def map_property(self, value: typing.Mapping[str, scope.jsii_calc_lib.Number]):
->>>>>>> 7de2d004
+    def map_property(self, value: typing.Mapping[str, scope.jsii_calc_lib.Number]) -> None:
         jsii.set(self, "mapProperty", value)
 
     @builtins.property
@@ -413,11 +405,7 @@
         return jsii.get(self, "unionMapProperty")
 
     @union_map_property.setter
-<<<<<<< HEAD
-    def union_map_property(self, value: typing.Mapping[str,typing.Union[str, jsii.Number, scope.jsii_calc_lib.Number]]) -> None:
-=======
-    def union_map_property(self, value: typing.Mapping[str, typing.Union[str, jsii.Number, scope.jsii_calc_lib.Number]]):
->>>>>>> 7de2d004
+    def union_map_property(self, value: typing.Mapping[str, typing.Union[str, jsii.Number, scope.jsii_calc_lib.Number]]) -> None:
         jsii.set(self, "unionMapProperty", value)
 
     @builtins.property
@@ -456,11 +444,7 @@
         return jsii.get(self, "unknownMapProperty")
 
     @unknown_map_property.setter
-<<<<<<< HEAD
-    def unknown_map_property(self, value: typing.Mapping[str,typing.Any]) -> None:
-=======
-    def unknown_map_property(self, value: typing.Mapping[str, typing.Any]):
->>>>>>> 7de2d004
+    def unknown_map_property(self, value: typing.Mapping[str, typing.Any]) -> None:
         jsii.set(self, "unknownMapProperty", value)
 
     @builtins.property
@@ -1027,11 +1011,7 @@
         return jsii.sget(cls, "staticMap")
 
     @static_map.setter
-<<<<<<< HEAD
-    def static_map(cls, value: typing.Mapping[str,str]) -> None:
-=======
-    def static_map(cls, value: typing.Mapping[str, str]):
->>>>>>> 7de2d004
+    def static_map(cls, value: typing.Mapping[str, str]) -> None:
         jsii.sset(cls, "staticMap", value)
 
     @builtins.property
@@ -1057,11 +1037,7 @@
         return jsii.get(self, "map")
 
     @map.setter
-<<<<<<< HEAD
-    def map(self, value: typing.Mapping[str,str]) -> None:
-=======
-    def map(self, value: typing.Mapping[str, str]):
->>>>>>> 7de2d004
+    def map(self, value: typing.Mapping[str, str]) -> None:
         jsii.set(self, "map", value)
 
 
@@ -1183,11 +1159,7 @@
 
 @jsii.data_type(jsii_type="jsii-calc.ConfusingToJacksonStruct", jsii_struct_bases=[], name_mapping={'union_property': 'unionProperty'})
 class ConfusingToJacksonStruct():
-<<<<<<< HEAD
     def __init__(self, *, union_property: typing.Optional[typing.Union[scope.jsii_calc_lib.IFriendly, typing.List[typing.Union[scope.jsii_calc_lib.IFriendly, "AbstractClass"]]]]=None) -> None:
-=======
-    def __init__(self, *, union_property: typing.Optional[typing.Union[typing.Optional[scope.jsii_calc_lib.IFriendly], typing.Optional[typing.List[typing.Union[scope.jsii_calc_lib.IFriendly, "AbstractClass"]]]]]=None) -> None:
->>>>>>> 7de2d004
         """
         :param union_property: 
 
@@ -1731,11 +1703,7 @@
 
 @jsii.data_type(jsii_type="jsii-calc.DerivedStruct", jsii_struct_bases=[scope.jsii_calc_lib.MyFirstStruct], name_mapping={'anumber': 'anumber', 'astring': 'astring', 'first_optional': 'firstOptional', 'another_required': 'anotherRequired', 'bool': 'bool', 'non_primitive': 'nonPrimitive', 'another_optional': 'anotherOptional', 'optional_any': 'optionalAny', 'optional_array': 'optionalArray'})
 class DerivedStruct(scope.jsii_calc_lib.MyFirstStruct):
-<<<<<<< HEAD
-    def __init__(self, *, anumber: jsii.Number, astring: str, first_optional: typing.Optional[typing.List[str]]=None, another_required: datetime.datetime, bool: bool, non_primitive: "DoubleTrouble", another_optional: typing.Optional[typing.Mapping[str,scope.jsii_calc_lib.Value]]=None, optional_any: typing.Any=None, optional_array: typing.Optional[typing.List[str]]=None) -> None:
-=======
     def __init__(self, *, anumber: jsii.Number, astring: str, first_optional: typing.Optional[typing.List[str]]=None, another_required: datetime.datetime, bool: bool, non_primitive: "DoubleTrouble", another_optional: typing.Optional[typing.Mapping[str, scope.jsii_calc_lib.Value]]=None, optional_any: typing.Any=None, optional_array: typing.Optional[typing.List[str]]=None) -> None:
->>>>>>> 7de2d004
         """A struct which derives from another struct.
 
         :param anumber: An awesome number value.
@@ -7405,11 +7373,7 @@
 
 @jsii.data_type(jsii_type="jsii-calc.UnionProperties", jsii_struct_bases=[], name_mapping={'bar': 'bar', 'foo': 'foo'})
 class UnionProperties():
-<<<<<<< HEAD
     def __init__(self, *, bar: typing.Union[str, jsii.Number, "AllTypes"], foo: typing.Optional[typing.Union[str, jsii.Number]]=None) -> None:
-=======
-    def __init__(self, *, bar: typing.Union[str, jsii.Number, "AllTypes"], foo: typing.Optional[typing.Union[typing.Optional[str], typing.Optional[jsii.Number]]]=None) -> None:
->>>>>>> 7de2d004
         """
         :param bar: 
         :param foo: 
@@ -7455,7 +7419,7 @@
     stability
     :stability: experimental
     """
-    def __init__(self, delegate: typing.Mapping[str,typing.Any]) -> None:
+    def __init__(self, delegate: typing.Mapping[str, typing.Any]) -> None:
         """
         :param delegate: -
 
