"""
# jsii Calculator

This library is used to demonstrate and test the features of JSII

## How to use running sum API:

First, create a calculator:

```python
# Example automatically generated. See https://github.com/aws/jsii/issues/826
calculator = calc.Calculator()
```

Then call some operations:

```python
# Example automatically generated. See https://github.com/aws/jsii/issues/826
calculator.add(10)
```

## Code Samples

```python
# Example automatically generated. See https://github.com/aws/jsii/issues/826
# This is totes a magic comment in here, just you wait!
foo = "bar"
```
"""
import abc
import builtins
import datetime
import enum
import publication
import typing

import jsii
import jsii.compat

import jsii_calc.composition
import scope.jsii_calc_base
import scope.jsii_calc_base_of_base
import scope.jsii_calc_lib

<<<<<<< HEAD
__jsii_assembly__ = jsii.JSIIAssembly.load("jsii-calc", "1.0.0", "jsii_calc", "jsii-calc@1.0.0.jsii.tgz")
=======
__jsii_assembly__ = jsii.JSIIAssembly.load("jsii-calc", "1.1.0", __name__, "jsii-calc@1.1.0.jsii.tgz")


class AbstractClassBase(metaclass=jsii.JSIIAbstractClass, jsii_type="jsii-calc.AbstractClassBase"):
    """
    stability
    :stability: experimental
    """
    @builtins.staticmethod
    def __jsii_proxy_class__():
        return _AbstractClassBaseProxy

    def __init__(self) -> None:
        jsii.create(AbstractClassBase, self, [])

    @builtins.property
    @jsii.member(jsii_name="abstractProperty")
    @abc.abstractmethod
    def abstract_property(self) -> str:
        """
        stability
        :stability: experimental
        """
        ...


class _AbstractClassBaseProxy(AbstractClassBase):
    @builtins.property
    @jsii.member(jsii_name="abstractProperty")
    def abstract_property(self) -> str:
        """
        stability
        :stability: experimental
        """
        return jsii.get(self, "abstractProperty")


class AbstractClassReturner(metaclass=jsii.JSIIMeta, jsii_type="jsii-calc.AbstractClassReturner"):
    """
    stability
    :stability: experimental
    """
    def __init__(self) -> None:
        jsii.create(AbstractClassReturner, self, [])

    @jsii.member(jsii_name="giveMeAbstract")
    def give_me_abstract(self) -> "AbstractClass":
        """
        stability
        :stability: experimental
        """
        return jsii.invoke(self, "giveMeAbstract", [])

    @jsii.member(jsii_name="giveMeInterface")
    def give_me_interface(self) -> "IInterfaceImplementedByAbstractClass":
        """
        stability
        :stability: experimental
        """
        return jsii.invoke(self, "giveMeInterface", [])

    @builtins.property
    @jsii.member(jsii_name="returnAbstractFromProperty")
    def return_abstract_from_property(self) -> "AbstractClassBase":
        """
        stability
        :stability: experimental
        """
        return jsii.get(self, "returnAbstractFromProperty")
>>>>>>> 1ff25571


class AbstractSuite(metaclass=jsii.JSIIAbstractClass, jsii_type="jsii-calc.AbstractSuite"):
    """Ensures abstract members implementations correctly register overrides in various languages.

    stability
    :stability: experimental
    """
    @builtins.staticmethod
    def __jsii_proxy_class__():
        return _AbstractSuiteProxy

    def __init__(self) -> None:
        jsii.create(AbstractSuite, self, [])

    @jsii.member(jsii_name="someMethod")
    @abc.abstractmethod
    def _some_method(self, str: str) -> str:
        """
        :param str: -

        stability
        :stability: experimental
        """
        ...

    @jsii.member(jsii_name="workItAll")
    def work_it_all(self, seed: str) -> str:
        """Sets ``seed`` to ``this.property``, then calls ``someMethod`` with ``this.property`` and returns the result.

        :param seed: a ``string``.

        stability
        :stability: experimental
        """
        return jsii.invoke(self, "workItAll", [seed])

    @builtins.property
    @jsii.member(jsii_name="property")
    @abc.abstractmethod
    def _property(self) -> str:
        """
        stability
        :stability: experimental
        """
        ...

    @_property.setter
    @abc.abstractmethod
    def _property(self, value: str):
        ...


class _AbstractSuiteProxy(AbstractSuite):
    @jsii.member(jsii_name="someMethod")
    def _some_method(self, str: str) -> str:
        """
        :param str: -

        stability
        :stability: experimental
        """
        return jsii.invoke(self, "someMethod", [str])

    @builtins.property
    @jsii.member(jsii_name="property")
    def _property(self) -> str:
        """
        stability
        :stability: experimental
        """
        return jsii.get(self, "property")

    @_property.setter
    def _property(self, value: str):
        jsii.set(self, "property", value)


@jsii.implements(scope.jsii_calc_lib.IFriendly)
class BinaryOperation(scope.jsii_calc_lib.Operation, metaclass=jsii.JSIIAbstractClass, jsii_type="jsii-calc.BinaryOperation"):
    """Represents an operation with two operands.

    stability
    :stability: experimental
    """
    @builtins.staticmethod
    def __jsii_proxy_class__():
        return _BinaryOperationProxy

    def __init__(self, lhs: scope.jsii_calc_lib.Value, rhs: scope.jsii_calc_lib.Value) -> None:
        """Creates a BinaryOperation.

        :param lhs: Left-hand side operand.
        :param rhs: Right-hand side operand.

        stability
        :stability: experimental
        """
        jsii.create(BinaryOperation, self, [lhs, rhs])

    @jsii.member(jsii_name="hello")
    def hello(self) -> str:
        """Say hello!

        stability
        :stability: experimental
        """
        return jsii.invoke(self, "hello", [])

    @builtins.property
    @jsii.member(jsii_name="lhs")
    def lhs(self) -> scope.jsii_calc_lib.Value:
        """Left-hand side operand.

        stability
        :stability: experimental
        """
        return jsii.get(self, "lhs")

    @builtins.property
    @jsii.member(jsii_name="rhs")
    def rhs(self) -> scope.jsii_calc_lib.Value:
        """Right-hand side operand.

        stability
        :stability: experimental
        """
        return jsii.get(self, "rhs")


class _BinaryOperationProxy(BinaryOperation, jsii.proxy_for(scope.jsii_calc_lib.Operation)):
    pass

class Calculator(composition.CompositeOperation, metaclass=jsii.JSIIMeta, jsii_type="jsii-calc.Calculator"):
    """A calculator which maintains a current value and allows adding operations.

    Here's how you use it::

       # Example automatically generated. See https://github.com/aws/jsii/issues/826
       calculator = calc.Calculator()
       calculator.add(5)
       calculator.mul(3)
       print(calculator.expression.value)

    I will repeat this example again, but in an @example tag.

    stability
    :stability: experimental

    Example::

        # Example automatically generated. See https://github.com/aws/jsii/issues/826
        calculator = calc.Calculator()
        calculator.add(5)
        calculator.mul(3)
        print(calculator.expression.value)
    """
    def __init__(self, *, initial_value: typing.Optional[jsii.Number]=None, maximum_value: typing.Optional[jsii.Number]=None) -> None:
        """Creates a Calculator object.

        :param initial_value: The initial value of the calculator. NOTE: Any number works here, it's fine. Default: 0
        :param maximum_value: The maximum value the calculator can store. Default: none

        stability
        :stability: experimental
        """
        props = CalculatorProps(initial_value=initial_value, maximum_value=maximum_value)

        jsii.create(Calculator, self, [props])

    @jsii.member(jsii_name="add")
    def add(self, value: jsii.Number) -> None:
        """Adds a number to the current value.

        :param value: -

        stability
        :stability: experimental
        """
        return jsii.invoke(self, "add", [value])

    @jsii.member(jsii_name="mul")
    def mul(self, value: jsii.Number) -> None:
        """Multiplies the current value by a number.

        :param value: -

        stability
        :stability: experimental
        """
        return jsii.invoke(self, "mul", [value])

    @jsii.member(jsii_name="neg")
    def neg(self) -> None:
        """Negates the current value.

        stability
        :stability: experimental
        """
        return jsii.invoke(self, "neg", [])

    @jsii.member(jsii_name="pow")
    def pow(self, value: jsii.Number) -> None:
        """Raises the current value by a power.

        :param value: -

        stability
        :stability: experimental
        """
        return jsii.invoke(self, "pow", [value])

    @jsii.member(jsii_name="readUnionValue")
    def read_union_value(self) -> jsii.Number:
        """Returns teh value of the union property (if defined).

        stability
        :stability: experimental
        """
        return jsii.invoke(self, "readUnionValue", [])

    @builtins.property
    @jsii.member(jsii_name="expression")
    def expression(self) -> scope.jsii_calc_lib.Value:
        """Returns the expression.

        stability
        :stability: experimental
        """
        return jsii.get(self, "expression")

    @builtins.property
    @jsii.member(jsii_name="operationsLog")
    def operations_log(self) -> typing.List[scope.jsii_calc_lib.Value]:
        """A log of all operations.

        stability
        :stability: experimental
        """
        return jsii.get(self, "operationsLog")

    @builtins.property
    @jsii.member(jsii_name="operationsMap")
    def operations_map(self) -> typing.Mapping[str,typing.List[scope.jsii_calc_lib.Value]]:
        """A map of per operation name of all operations performed.

        stability
        :stability: experimental
        """
        return jsii.get(self, "operationsMap")

    @builtins.property
    @jsii.member(jsii_name="curr")
    def curr(self) -> scope.jsii_calc_lib.Value:
        """The current value.

        stability
        :stability: experimental
        """
        return jsii.get(self, "curr")

    @curr.setter
    def curr(self, value: scope.jsii_calc_lib.Value):
        jsii.set(self, "curr", value)

    @builtins.property
    @jsii.member(jsii_name="maxValue")
    def max_value(self) -> typing.Optional[jsii.Number]:
        """The maximum value allows in this calculator.

        stability
        :stability: experimental
        """
        return jsii.get(self, "maxValue")

    @max_value.setter
    def max_value(self, value: typing.Optional[jsii.Number]):
        jsii.set(self, "maxValue", value)

    @builtins.property
    @jsii.member(jsii_name="unionProperty")
    def union_property(self) -> typing.Optional[typing.Union[typing.Optional["Add"], typing.Optional["Multiply"], typing.Optional["Power"]]]:
        """Example of a property that accepts a union of types.

        stability
        :stability: experimental
        """
        return jsii.get(self, "unionProperty")

    @union_property.setter
    def union_property(self, value: typing.Optional[typing.Union[typing.Optional["Add"], typing.Optional["Multiply"], typing.Optional["Power"]]]):
        jsii.set(self, "unionProperty", value)


@jsii.data_type(jsii_type="jsii-calc.CalculatorProps", jsii_struct_bases=[], name_mapping={'initial_value': 'initialValue', 'maximum_value': 'maximumValue'})
class CalculatorProps():
    def __init__(self, *, initial_value: typing.Optional[jsii.Number]=None, maximum_value: typing.Optional[jsii.Number]=None):
        """Properties for Calculator.

        :param initial_value: The initial value of the calculator. NOTE: Any number works here, it's fine. Default: 0
        :param maximum_value: The maximum value the calculator can store. Default: none

        stability
        :stability: experimental
        """
        self._values = {
        }
        if initial_value is not None: self._values["initial_value"] = initial_value
        if maximum_value is not None: self._values["maximum_value"] = maximum_value

    @builtins.property
    def initial_value(self) -> typing.Optional[jsii.Number]:
        """The initial value of the calculator.

        NOTE: Any number works here, it's fine.

        default
        :default: 0

        stability
        :stability: experimental
        """
        return self._values.get('initial_value')

    @builtins.property
    def maximum_value(self) -> typing.Optional[jsii.Number]:
        """The maximum value the calculator can store.

        default
        :default: none

        stability
        :stability: experimental
        """
        return self._values.get('maximum_value')

    def __eq__(self, rhs) -> bool:
        return isinstance(rhs, self.__class__) and rhs._values == self._values

    def __ne__(self, rhs) -> bool:
        return not (rhs == self)

    def __repr__(self) -> str:
        return 'CalculatorProps(%s)' % ', '.join(k + '=' + repr(v) for k, v in self._values.items())


@jsii.interface(jsii_type="jsii-calc.IFriendlier")
class IFriendlier(scope.jsii_calc_lib.IFriendly, jsii.compat.Protocol):
    """Even friendlier classes can implement this interface.

    stability
    :stability: experimental
    """
    @builtins.staticmethod
    def __jsii_proxy_class__():
        return _IFriendlierProxy

    @jsii.member(jsii_name="farewell")
    def farewell(self) -> str:
        """Say farewell.

        stability
        :stability: experimental
        """
        ...

    @jsii.member(jsii_name="goodbye")
    def goodbye(self) -> str:
        """Say goodbye.

        return
        :return: A goodbye blessing.

        stability
        :stability: experimental
        """
        ...


class _IFriendlierProxy(jsii.proxy_for(scope.jsii_calc_lib.IFriendly)):
    """Even friendlier classes can implement this interface.

    stability
    :stability: experimental
    """
    __jsii_type__ = "jsii-calc.IFriendlier"
    @jsii.member(jsii_name="farewell")
    def farewell(self) -> str:
        """Say farewell.

        stability
        :stability: experimental
        """
        return jsii.invoke(self, "farewell", [])

    @jsii.member(jsii_name="goodbye")
    def goodbye(self) -> str:
        """Say goodbye.

        return
        :return: A goodbye blessing.

        stability
        :stability: experimental
        """
        return jsii.invoke(self, "goodbye", [])


@jsii.interface(jsii_type="jsii-calc.IRandomNumberGenerator")
class IRandomNumberGenerator(jsii.compat.Protocol):
    """Generates random numbers.

    stability
    :stability: experimental
    """
    @builtins.staticmethod
    def __jsii_proxy_class__():
        return _IRandomNumberGeneratorProxy

    @jsii.member(jsii_name="next")
    def next(self) -> jsii.Number:
        """Returns another random number.

        return
        :return: A random number.

        stability
        :stability: experimental
        """
        ...


class _IRandomNumberGeneratorProxy():
    """Generates random numbers.

    stability
    :stability: experimental
    """
    __jsii_type__ = "jsii-calc.IRandomNumberGenerator"
    @jsii.member(jsii_name="next")
    def next(self) -> jsii.Number:
        """Returns another random number.

        return
        :return: A random number.

        stability
        :stability: experimental
        """
        return jsii.invoke(self, "next", [])


class MethodNamedProperty(metaclass=jsii.JSIIMeta, jsii_type="jsii-calc.MethodNamedProperty"):
    """
    stability
    :stability: experimental
    """
    def __init__(self) -> None:
        jsii.create(MethodNamedProperty, self, [])

    @jsii.member(jsii_name="property")
    def property(self) -> str:
        """
        stability
        :stability: experimental
        """
        return jsii.invoke(self, "property", [])

    @builtins.property
    @jsii.member(jsii_name="elite")
    def elite(self) -> jsii.Number:
        """
        stability
        :stability: experimental
        """
        return jsii.get(self, "elite")


@jsii.implements(IFriendlier, IRandomNumberGenerator)
class Multiply(BinaryOperation, metaclass=jsii.JSIIMeta, jsii_type="jsii-calc.Multiply"):
    """The "*" binary operation.

    stability
    :stability: experimental
    """
    def __init__(self, lhs: scope.jsii_calc_lib.Value, rhs: scope.jsii_calc_lib.Value) -> None:
        """Creates a BinaryOperation.

        :param lhs: Left-hand side operand.
        :param rhs: Right-hand side operand.

        stability
        :stability: experimental
        """
        jsii.create(Multiply, self, [lhs, rhs])

    @jsii.member(jsii_name="farewell")
    def farewell(self) -> str:
        """Say farewell.

        stability
        :stability: experimental
        """
        return jsii.invoke(self, "farewell", [])

    @jsii.member(jsii_name="goodbye")
    def goodbye(self) -> str:
        """Say goodbye.

        stability
        :stability: experimental
        """
        return jsii.invoke(self, "goodbye", [])

    @jsii.member(jsii_name="next")
    def next(self) -> jsii.Number:
        """Returns another random number.

        stability
        :stability: experimental
        """
        return jsii.invoke(self, "next", [])

    @jsii.member(jsii_name="toString")
    def to_string(self) -> str:
        """String representation of the value.

        stability
        :stability: experimental
        """
        return jsii.invoke(self, "toString", [])

    @builtins.property
    @jsii.member(jsii_name="value")
    def value(self) -> jsii.Number:
        """The value.

        stability
        :stability: experimental
        """
        return jsii.get(self, "value")


class Power(composition.CompositeOperation, metaclass=jsii.JSIIMeta, jsii_type="jsii-calc.Power"):
    """The power operation.

    stability
    :stability: experimental
    """
    def __init__(self, base: scope.jsii_calc_lib.Value, pow: scope.jsii_calc_lib.Value) -> None:
        """Creates a Power operation.

        :param base: The base of the power.
        :param pow: The number of times to multiply.

        stability
        :stability: experimental
        """
        jsii.create(Power, self, [base, pow])

    @builtins.property
    @jsii.member(jsii_name="base")
    def base(self) -> scope.jsii_calc_lib.Value:
        """The base of the power.

        stability
        :stability: experimental
        """
        return jsii.get(self, "base")

    @builtins.property
    @jsii.member(jsii_name="expression")
    def expression(self) -> scope.jsii_calc_lib.Value:
        """The expression that this operation consists of.

        Must be implemented by derived classes.

        stability
        :stability: experimental
        """
        return jsii.get(self, "expression")

    @builtins.property
    @jsii.member(jsii_name="pow")
    def pow(self) -> scope.jsii_calc_lib.Value:
        """The number of times to multiply.

        stability
        :stability: experimental
        """
        return jsii.get(self, "pow")


class PropertyNamedProperty(metaclass=jsii.JSIIMeta, jsii_type="jsii-calc.PropertyNamedProperty"):
    """Reproduction for https://github.com/aws/jsii/issues/1113 Where a method or property named "property" would result in impossible to load Python code.

    stability
    :stability: experimental
    """
    def __init__(self) -> None:
        jsii.create(PropertyNamedProperty, self, [])

    @builtins.property
    @jsii.member(jsii_name="property")
    def property(self) -> str:
        """
        stability
        :stability: experimental
        """
        return jsii.get(self, "property")

    @builtins.property
    @jsii.member(jsii_name="yetAnoterOne")
    def yet_anoter_one(self) -> bool:
        """
        stability
        :stability: experimental
        """
        return jsii.get(self, "yetAnoterOne")


@jsii.data_type(jsii_type="jsii-calc.SmellyStruct", jsii_struct_bases=[], name_mapping={'property': 'property', 'yet_anoter_one': 'yetAnoterOne'})
class SmellyStruct():
    def __init__(self, *, property: str, yet_anoter_one: bool):
        """
        :param property: 
        :param yet_anoter_one: 

        stability
        :stability: experimental
        """
        self._values = {
            'property': property,
            'yet_anoter_one': yet_anoter_one,
        }

    @builtins.property
    def property(self) -> str:
        """
        stability
        :stability: experimental
        """
        return self._values.get('property')

    @builtins.property
    def yet_anoter_one(self) -> bool:
        """
        stability
        :stability: experimental
        """
        return self._values.get('yet_anoter_one')

    def __eq__(self, rhs) -> bool:
        return isinstance(rhs, self.__class__) and rhs._values == self._values

    def __ne__(self, rhs) -> bool:
        return not (rhs == self)

    def __repr__(self) -> str:
        return 'SmellyStruct(%s)' % ', '.join(k + '=' + repr(v) for k, v in self._values.items())


class Sum(composition.CompositeOperation, metaclass=jsii.JSIIMeta, jsii_type="jsii-calc.Sum"):
    """An operation that sums multiple values.

    stability
    :stability: experimental
    """
    def __init__(self) -> None:
        """
        stability
        :stability: experimental
        """
        jsii.create(Sum, self, [])

    @builtins.property
    @jsii.member(jsii_name="expression")
    def expression(self) -> scope.jsii_calc_lib.Value:
        """The expression that this operation consists of.

        Must be implemented by derived classes.

        stability
        :stability: experimental
        """
        return jsii.get(self, "expression")

    @builtins.property
    @jsii.member(jsii_name="parts")
    def parts(self) -> typing.List[scope.jsii_calc_lib.Value]:
        """The parts to sum.

        stability
        :stability: experimental
        """
        return jsii.get(self, "parts")

    @parts.setter
    def parts(self, value: typing.List[scope.jsii_calc_lib.Value]):
        jsii.set(self, "parts", value)


class UnaryOperation(scope.jsii_calc_lib.Operation, metaclass=jsii.JSIIAbstractClass, jsii_type="jsii-calc.UnaryOperation"):
    """An operation on a single operand.

    stability
    :stability: experimental
    """
    @builtins.staticmethod
    def __jsii_proxy_class__():
        return _UnaryOperationProxy

    def __init__(self, operand: scope.jsii_calc_lib.Value) -> None:
        """
        :param operand: -

        stability
        :stability: experimental
        """
        jsii.create(UnaryOperation, self, [operand])

    @builtins.property
    @jsii.member(jsii_name="operand")
    def operand(self) -> scope.jsii_calc_lib.Value:
        """
        stability
        :stability: experimental
        """
        return jsii.get(self, "operand")


class _UnaryOperationProxy(UnaryOperation, jsii.proxy_for(scope.jsii_calc_lib.Operation)):
    pass

class Add(BinaryOperation, metaclass=jsii.JSIIMeta, jsii_type="jsii-calc.Add"):
    """The "+" binary operation.

    stability
    :stability: experimental
    """
    def __init__(self, lhs: scope.jsii_calc_lib.Value, rhs: scope.jsii_calc_lib.Value) -> None:
        """Creates a BinaryOperation.

        :param lhs: Left-hand side operand.
        :param rhs: Right-hand side operand.

        stability
        :stability: experimental
        """
        jsii.create(Add, self, [lhs, rhs])

    @jsii.member(jsii_name="toString")
    def to_string(self) -> str:
        """String representation of the value.

        stability
        :stability: experimental
        """
        return jsii.invoke(self, "toString", [])

    @builtins.property
    @jsii.member(jsii_name="value")
    def value(self) -> jsii.Number:
        """The value.

        stability
        :stability: experimental
        """
        return jsii.get(self, "value")


@jsii.interface(jsii_type="jsii-calc.IFriendlyRandomGenerator")
class IFriendlyRandomGenerator(IRandomNumberGenerator, scope.jsii_calc_lib.IFriendly, jsii.compat.Protocol):
    """
    stability
    :stability: experimental
    """
    @builtins.staticmethod
    def __jsii_proxy_class__():
        return _IFriendlyRandomGeneratorProxy

    pass

class _IFriendlyRandomGeneratorProxy(jsii.proxy_for(IRandomNumberGenerator), jsii.proxy_for(scope.jsii_calc_lib.IFriendly)):
    """
    stability
    :stability: experimental
    """
    __jsii_type__ = "jsii-calc.IFriendlyRandomGenerator"
    pass

@jsii.implements(IFriendlier)
class Negate(UnaryOperation, metaclass=jsii.JSIIMeta, jsii_type="jsii-calc.Negate"):
    """The negation operation ("-value").

    stability
    :stability: experimental
    """
    def __init__(self, operand: scope.jsii_calc_lib.Value) -> None:
        """
        :param operand: -

        stability
        :stability: experimental
        """
        jsii.create(Negate, self, [operand])

    @jsii.member(jsii_name="farewell")
    def farewell(self) -> str:
        """Say farewell.

        stability
        :stability: experimental
        """
        return jsii.invoke(self, "farewell", [])

    @jsii.member(jsii_name="goodbye")
    def goodbye(self) -> str:
        """Say goodbye.

        stability
        :stability: experimental
        """
        return jsii.invoke(self, "goodbye", [])

    @jsii.member(jsii_name="hello")
    def hello(self) -> str:
        """Say hello!

        stability
        :stability: experimental
        """
        return jsii.invoke(self, "hello", [])

    @jsii.member(jsii_name="toString")
    def to_string(self) -> str:
        """String representation of the value.

        stability
        :stability: experimental
        """
        return jsii.invoke(self, "toString", [])

    @builtins.property
    @jsii.member(jsii_name="value")
    def value(self) -> jsii.Number:
        """The value.

        stability
        :stability: experimental
        """
        return jsii.get(self, "value")


__all__ = ["AbstractSuite", "Add", "BinaryOperation", "Calculator", "CalculatorProps", "IFriendlier", "IFriendlyRandomGenerator", "IRandomNumberGenerator", "MethodNamedProperty", "Multiply", "Negate", "Power", "PropertyNamedProperty", "SmellyStruct", "Sum", "UnaryOperation", "__jsii_assembly__"]

publication.publish()<|MERGE_RESOLUTION|>--- conflicted
+++ resolved
@@ -42,79 +42,7 @@
 import scope.jsii_calc_base_of_base
 import scope.jsii_calc_lib
 
-<<<<<<< HEAD
-__jsii_assembly__ = jsii.JSIIAssembly.load("jsii-calc", "1.0.0", "jsii_calc", "jsii-calc@1.0.0.jsii.tgz")
-=======
-__jsii_assembly__ = jsii.JSIIAssembly.load("jsii-calc", "1.1.0", __name__, "jsii-calc@1.1.0.jsii.tgz")
-
-
-class AbstractClassBase(metaclass=jsii.JSIIAbstractClass, jsii_type="jsii-calc.AbstractClassBase"):
-    """
-    stability
-    :stability: experimental
-    """
-    @builtins.staticmethod
-    def __jsii_proxy_class__():
-        return _AbstractClassBaseProxy
-
-    def __init__(self) -> None:
-        jsii.create(AbstractClassBase, self, [])
-
-    @builtins.property
-    @jsii.member(jsii_name="abstractProperty")
-    @abc.abstractmethod
-    def abstract_property(self) -> str:
-        """
-        stability
-        :stability: experimental
-        """
-        ...
-
-
-class _AbstractClassBaseProxy(AbstractClassBase):
-    @builtins.property
-    @jsii.member(jsii_name="abstractProperty")
-    def abstract_property(self) -> str:
-        """
-        stability
-        :stability: experimental
-        """
-        return jsii.get(self, "abstractProperty")
-
-
-class AbstractClassReturner(metaclass=jsii.JSIIMeta, jsii_type="jsii-calc.AbstractClassReturner"):
-    """
-    stability
-    :stability: experimental
-    """
-    def __init__(self) -> None:
-        jsii.create(AbstractClassReturner, self, [])
-
-    @jsii.member(jsii_name="giveMeAbstract")
-    def give_me_abstract(self) -> "AbstractClass":
-        """
-        stability
-        :stability: experimental
-        """
-        return jsii.invoke(self, "giveMeAbstract", [])
-
-    @jsii.member(jsii_name="giveMeInterface")
-    def give_me_interface(self) -> "IInterfaceImplementedByAbstractClass":
-        """
-        stability
-        :stability: experimental
-        """
-        return jsii.invoke(self, "giveMeInterface", [])
-
-    @builtins.property
-    @jsii.member(jsii_name="returnAbstractFromProperty")
-    def return_abstract_from_property(self) -> "AbstractClassBase":
-        """
-        stability
-        :stability: experimental
-        """
-        return jsii.get(self, "returnAbstractFromProperty")
->>>>>>> 1ff25571
+__jsii_assembly__ = jsii.JSIIAssembly.load("jsii-calc", "1.1.0", "jsii_calc", "jsii-calc@1.1.0.jsii.tgz")
 
 
 class AbstractSuite(metaclass=jsii.JSIIAbstractClass, jsii_type="jsii-calc.AbstractSuite"):
