--- conflicted
+++ resolved
@@ -10,140 +10,6 @@
     /// This class includes property for all types supported by jsii. The setters will validate
     /// that the value set is of the expected type and throw otherwise.
     /// </summary>
-<<<<<<< HEAD
-    [JsiiClass(typeof(AllTypes), "jsii-calc.AllTypes", "[]")]
-    public class AllTypes : DeputyBase
-    {
-        public AllTypes(): base(new DeputyProps(new object[]{}))
-        {
-        }
-
-        protected AllTypes(ByRefValue reference): base(reference)
-        {
-        }
-
-        protected AllTypes(DeputyProps props): base(props)
-        {
-        }
-
-        [JsiiProperty("booleanProperty", "{\"primitive\":\"boolean\"}")]
-        public virtual bool BooleanProperty
-        {
-            get => GetInstanceProperty<bool>();
-            set => SetInstanceProperty(value);
-        }
-
-        [JsiiProperty("stringProperty", "{\"primitive\":\"string\"}")]
-        public virtual string StringProperty
-        {
-            get => GetInstanceProperty<string>();
-            set => SetInstanceProperty(value);
-        }
-
-        [JsiiProperty("numberProperty", "{\"primitive\":\"number\"}")]
-        public virtual double NumberProperty
-        {
-            get => GetInstanceProperty<double>();
-            set => SetInstanceProperty(value);
-        }
-
-        [JsiiProperty("dateProperty", "{\"primitive\":\"date\"}")]
-        public virtual DateTime DateProperty
-        {
-            get => GetInstanceProperty<DateTime>();
-            set => SetInstanceProperty(value);
-        }
-
-        [JsiiProperty("jsonProperty", "{\"primitive\":\"json\"}")]
-        public virtual JObject JsonProperty
-        {
-            get => GetInstanceProperty<JObject>();
-            set => SetInstanceProperty(value);
-        }
-
-        [JsiiProperty("mapProperty", "{\"collection\":{\"kind\":\"map\",\"elementtype\":{\"primitive\":\"number\"}}}")]
-        public virtual IDictionary<string, double> MapProperty
-        {
-            get => GetInstanceProperty<IDictionary<string, double>>();
-            set => SetInstanceProperty(value);
-        }
-
-        [JsiiProperty("arrayProperty", "{\"collection\":{\"kind\":\"array\",\"elementtype\":{\"primitive\":\"string\"}}}")]
-        public virtual string[] ArrayProperty
-        {
-            get => GetInstanceProperty<string[]>();
-            set => SetInstanceProperty(value);
-        }
-
-        [JsiiProperty("anyProperty", "{\"primitive\":\"any\"}")]
-        public virtual object AnyProperty
-        {
-            get => GetInstanceProperty<object>();
-            set => SetInstanceProperty(value);
-        }
-
-        [JsiiProperty("anyArrayProperty", "{\"collection\":{\"kind\":\"array\",\"elementtype\":{\"primitive\":\"any\"}}}")]
-        public virtual object[] AnyArrayProperty
-        {
-            get => GetInstanceProperty<object[]>();
-            set => SetInstanceProperty(value);
-        }
-
-        [JsiiProperty("anyMapProperty", "{\"collection\":{\"kind\":\"map\",\"elementtype\":{\"primitive\":\"any\"}}}")]
-        public virtual IDictionary<string, object> AnyMapProperty
-        {
-            get => GetInstanceProperty<IDictionary<string, object>>();
-            set => SetInstanceProperty(value);
-        }
-
-        [JsiiProperty("unionProperty", "{\"union\":{\"types\":[{\"primitive\":\"string\"},{\"primitive\":\"number\"},{\"fqn\":\"jsii-calc.Multiply\"}]}}")]
-        public virtual object UnionProperty
-        {
-            get => GetInstanceProperty<object>();
-            set => SetInstanceProperty(value);
-        }
-
-        [JsiiProperty("unionArrayProperty", "{\"collection\":{\"kind\":\"array\",\"elementtype\":{\"union\":{\"types\":[{\"primitive\":\"number\"},{\"fqn\":\"jsii-calc.composition.CompositeOperation\"}]}}}}")]
-        public virtual object[] UnionArrayProperty
-        {
-            get => GetInstanceProperty<object[]>();
-            set => SetInstanceProperty(value);
-        }
-
-        [JsiiProperty("unionMapProperty", "{\"collection\":{\"kind\":\"map\",\"elementtype\":{\"union\":{\"types\":[{\"primitive\":\"string\"},{\"primitive\":\"number\"}]}}}}")]
-        public virtual IDictionary<string, object> UnionMapProperty
-        {
-            get => GetInstanceProperty<IDictionary<string, object>>();
-            set => SetInstanceProperty(value);
-        }
-
-        [JsiiProperty("optionalEnumValue", "{\"fqn\":\"jsii-calc.StringEnum\",\"optional\":true}")]
-        public virtual StringEnum OptionalEnumValue
-        {
-            get => GetInstanceProperty<StringEnum>();
-            set => SetInstanceProperty(value);
-        }
-
-        [JsiiProperty("enumProperty", "{\"fqn\":\"jsii-calc.AllTypesEnum\"}")]
-        public virtual AllTypesEnum EnumProperty
-        {
-            get => GetInstanceProperty<AllTypesEnum>();
-            set => SetInstanceProperty(value);
-        }
-
-        [JsiiProperty("enumPropertyValue", "{\"primitive\":\"number\"}")]
-        public virtual double EnumPropertyValue
-        {
-            get => GetInstanceProperty<double>();
-        }
-
-        [JsiiMethod("enumMethod", "{\"fqn\":\"jsii-calc.StringEnum\"}", "[{\"name\":\"value\",\"type\":{\"fqn\":\"jsii-calc.StringEnum\"}}]")]
-        public virtual StringEnum EnumMethod(StringEnum value)
-        {
-            return InvokeInstanceMethod<StringEnum>(new object[]{value});
-        }
-    }
-=======
     [JsiiClass(typeof(AllTypes), "jsii-calc.AllTypes", "[]")]
     public class AllTypes : DeputyBase
     {
@@ -297,5 +163,4 @@
             return InvokeInstanceMethod<StringEnum>(new object[]{value});
         }
     }
->>>>>>> 1484d95c
 }