--- conflicted
+++ resolved
@@ -11859,9 +11859,5 @@
     }
   },
   "version": "0.20.8",
-<<<<<<< HEAD
-  "fingerprint": "YcBXjwxW0F/uh2j6qeBwPZc5w+yTyFLSkRz4f7QCDfI="
-=======
-  "fingerprint": "sZ6Jp7HsZKHGh8JYB08PYxyFX0bYBgK1FMDhzjtPjVQ="
->>>>>>> 33e820c9
+  "fingerprint": "4Bqzy6fanRSSO2qQVmaQtsFCqqZVG+7rA/YXuHTbAec="
 }