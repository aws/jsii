{
  "author": {
    "name": "Amazon Web Services",
    "organization": true,
    "roles": [
      "author"
    ],
    "url": "https://aws.amazon.com"
  },
  "bundled": {
    "jsii-calc-bundled": "^0.19.0"
  },
  "contributors": [
    {
      "name": "Elad Ben-Israel",
      "roles": [
        "maintainer"
      ],
      "url": "https://github.com/eladb"
    },
    {
      "name": "Rico Huijbers",
      "roles": [
        "maintainer"
      ],
      "url": "https://github.com/rix0rrr"
    },
    {
      "name": "Romain Marcadier-Muller",
      "roles": [
        "maintainer"
      ],
      "url": "https://github.com/RomainMuller"
    }
  ],
  "dependencies": {
    "@scope/jsii-calc-base": {
      "targets": {
        "dotnet": {
          "namespace": "Amazon.JSII.Tests.CalculatorNamespace.BaseNamespace",
          "packageId": "Amazon.JSII.Tests.CalculatorPackageId.BasePackageId"
        },
        "java": {
          "maven": {
            "artifactId": "calculator-base",
            "groupId": "software.amazon.jsii.tests"
          },
          "package": "software.amazon.jsii.tests.calculator.base"
        },
        "js": {
          "npm": "@scope/jsii-calc-base"
        },
        "python": {
          "distName": "scope.jsii-calc-base",
          "module": "scope.jsii_calc_base"
        },
        "sphinx": {}
      },
      "version": "0.19.0"
    },
    "@scope/jsii-calc-base-of-base": {
      "targets": {
        "dotnet": {
          "namespace": "Amazon.JSII.Tests.CalculatorNamespace.BaseOfBaseNamespace",
          "packageId": "Amazon.JSII.Tests.CalculatorPackageId.BaseOfBasePackageId"
        },
        "java": {
          "maven": {
            "artifactId": "calculator-base-of-base",
            "groupId": "software.amazon.jsii.tests"
          },
          "package": "software.amazon.jsii.tests.calculator.baseofbase"
        },
        "js": {
          "npm": "@scope/jsii-calc-base-of-base"
        },
        "python": {
          "distName": "scope.jsii-calc-base-of-base",
          "module": "scope.jsii_calc_base_of_base"
        },
        "sphinx": {}
      },
      "version": "0.19.0"
    },
    "@scope/jsii-calc-lib": {
      "targets": {
        "dotnet": {
          "namespace": "Amazon.JSII.Tests.CalculatorNamespace.LibNamespace",
          "packageId": "Amazon.JSII.Tests.CalculatorPackageId.LibPackageId",
          "versionSuffix": "-devpreview"
        },
        "java": {
          "maven": {
            "artifactId": "calculator-lib",
            "groupId": "software.amazon.jsii.tests",
            "versionSuffix": ".DEVPREVIEW"
          },
          "package": "software.amazon.jsii.tests.calculator.lib"
        },
        "js": {
          "npm": "@scope/jsii-calc-lib"
        },
        "python": {
          "distName": "scope.jsii-calc-lib",
          "module": "scope.jsii_calc_lib"
        },
        "sphinx": {}
      },
      "version": "0.19.0"
    }
  },
  "dependencyClosure": {
    "@scope/jsii-calc-base": {
      "targets": {
        "dotnet": {
          "namespace": "Amazon.JSII.Tests.CalculatorNamespace.BaseNamespace",
          "packageId": "Amazon.JSII.Tests.CalculatorPackageId.BasePackageId"
        },
        "java": {
          "maven": {
            "artifactId": "calculator-base",
            "groupId": "software.amazon.jsii.tests"
          },
          "package": "software.amazon.jsii.tests.calculator.base"
        },
        "js": {
          "npm": "@scope/jsii-calc-base"
        },
        "python": {
          "distName": "scope.jsii-calc-base",
          "module": "scope.jsii_calc_base"
        },
        "sphinx": {}
      },
      "version": "0.19.0"
    },
    "@scope/jsii-calc-base-of-base": {
      "targets": {
        "dotnet": {
          "namespace": "Amazon.JSII.Tests.CalculatorNamespace.BaseOfBaseNamespace",
          "packageId": "Amazon.JSII.Tests.CalculatorPackageId.BaseOfBasePackageId"
        },
        "java": {
          "maven": {
            "artifactId": "calculator-base-of-base",
            "groupId": "software.amazon.jsii.tests"
          },
          "package": "software.amazon.jsii.tests.calculator.baseofbase"
        },
        "js": {
          "npm": "@scope/jsii-calc-base-of-base"
        },
        "python": {
          "distName": "scope.jsii-calc-base-of-base",
          "module": "scope.jsii_calc_base_of_base"
        },
        "sphinx": {}
      },
      "version": "0.19.0"
    },
    "@scope/jsii-calc-lib": {
      "targets": {
        "dotnet": {
          "namespace": "Amazon.JSII.Tests.CalculatorNamespace.LibNamespace",
          "packageId": "Amazon.JSII.Tests.CalculatorPackageId.LibPackageId",
          "versionSuffix": "-devpreview"
        },
        "java": {
          "maven": {
            "artifactId": "calculator-lib",
            "groupId": "software.amazon.jsii.tests",
            "versionSuffix": ".DEVPREVIEW"
          },
          "package": "software.amazon.jsii.tests.calculator.lib"
        },
        "js": {
          "npm": "@scope/jsii-calc-lib"
        },
        "python": {
          "distName": "scope.jsii-calc-lib",
          "module": "scope.jsii_calc_lib"
        },
        "sphinx": {}
      },
      "version": "0.19.0"
    }
  },
  "description": "A simple calcuator built on JSII.",
  "docs": {
    "stability": "experimental"
  },
  "homepage": "https://github.com/aws/jsii",
  "jsiiVersion": "0.19.0",
  "license": "Apache-2.0",
  "metadata": {
    "jsii:boolean": true,
    "jsii:number": 1337,
    "jsii:object": {
      "string": "yes!"
    }
  },
  "name": "jsii-calc",
  "readme": {
    "markdown": "# jsii Calculator\n\nThis library is used to demonstrate and test the features of JSII\n\n## Sphinx\n\nThis file will be incorporated into the sphinx documentation.\n\nIf this file starts with an \"H1\" line (in our case `# jsii Calculator`), this\nheading will be used as the Sphinx topic name. Otherwise, the name of the module\n(`jsii-calc`) will be used instead.\n\n## Code Samples\n\n```ts\n/* This is totes a magic comment in here, just you wait! */\nconst foo = 'bar';\n```\n"
  },
  "repository": {
    "directory": "packages/jsii-calc",
    "type": "git",
    "url": "https://github.com/aws/jsii.git"
  },
  "schema": "jsii/0.10.0",
  "targets": {
    "dotnet": {
      "iconUrl": "https://sdk-for-net.amazonwebservices.com/images/AWSLogo128x128.png",
      "namespace": "Amazon.JSII.Tests.CalculatorNamespace",
      "packageId": "Amazon.JSII.Tests.CalculatorPackageId"
    },
    "java": {
      "maven": {
        "artifactId": "calculator",
        "groupId": "software.amazon.jsii.tests"
      },
      "package": "software.amazon.jsii.tests.calculator"
    },
    "js": {
      "npm": "jsii-calc"
    },
    "python": {
      "distName": "jsii-calc",
      "module": "jsii_calc"
    },
    "sphinx": {}
  },
  "types": {
    "jsii-calc.AbstractClass": {
      "abstract": true,
      "assembly": "jsii-calc",
      "base": "jsii-calc.AbstractClassBase",
      "docs": {
        "stability": "experimental"
      },
      "fqn": "jsii-calc.AbstractClass",
      "initializer": {},
      "interfaces": [
        "jsii-calc.IInterfaceImplementedByAbstractClass"
      ],
      "kind": "class",
      "locationInModule": {
        "filename": "lib/compliance.ts",
        "line": 1080
      },
      "methods": [
        {
          "abstract": true,
          "docs": {
            "stability": "experimental"
          },
          "locationInModule": {
            "filename": "lib/compliance.ts",
            "line": 1085
          },
          "name": "abstractMethod",
          "parameters": [
            {
              "name": "name",
              "type": {
                "primitive": "string"
              }
            }
          ],
          "returns": {
            "type": {
              "primitive": "string"
            }
          }
        },
        {
          "docs": {
            "stability": "experimental"
          },
          "locationInModule": {
            "filename": "lib/compliance.ts",
            "line": 1081
          },
          "name": "nonAbstractMethod",
          "returns": {
            "type": {
              "primitive": "number"
            }
          }
        }
      ],
      "name": "AbstractClass",
      "properties": [
        {
          "docs": {
            "stability": "experimental"
          },
          "immutable": true,
          "locationInModule": {
            "filename": "lib/compliance.ts",
            "line": 1087
          },
          "name": "propFromInterface",
          "overrides": "jsii-calc.IInterfaceImplementedByAbstractClass",
          "type": {
            "primitive": "string"
          }
        }
      ]
    },
    "jsii-calc.AbstractClassBase": {
      "abstract": true,
      "assembly": "jsii-calc",
      "docs": {
        "stability": "experimental"
      },
      "fqn": "jsii-calc.AbstractClassBase",
      "initializer": {},
      "kind": "class",
      "locationInModule": {
        "filename": "lib/compliance.ts",
        "line": 1076
      },
      "name": "AbstractClassBase",
      "properties": [
        {
          "abstract": true,
          "docs": {
            "stability": "experimental"
          },
          "immutable": true,
          "locationInModule": {
            "filename": "lib/compliance.ts",
            "line": 1077
          },
          "name": "abstractProperty",
          "type": {
            "primitive": "string"
          }
        }
      ]
    },
    "jsii-calc.AbstractClassReturner": {
      "assembly": "jsii-calc",
      "docs": {
        "stability": "experimental"
      },
      "fqn": "jsii-calc.AbstractClassReturner",
      "initializer": {},
      "kind": "class",
      "locationInModule": {
        "filename": "lib/compliance.ts",
        "line": 1102
      },
      "methods": [
        {
          "docs": {
            "stability": "experimental"
          },
          "locationInModule": {
            "filename": "lib/compliance.ts",
            "line": 1103
          },
          "name": "giveMeAbstract",
          "returns": {
            "type": {
              "fqn": "jsii-calc.AbstractClass"
            }
          }
        },
        {
          "docs": {
            "stability": "experimental"
          },
          "locationInModule": {
            "filename": "lib/compliance.ts",
            "line": 1107
          },
          "name": "giveMeInterface",
          "returns": {
            "type": {
              "fqn": "jsii-calc.IInterfaceImplementedByAbstractClass"
            }
          }
        }
      ],
      "name": "AbstractClassReturner",
      "properties": [
        {
          "docs": {
            "stability": "experimental"
          },
          "immutable": true,
          "locationInModule": {
            "filename": "lib/compliance.ts",
            "line": 1111
          },
          "name": "returnAbstractFromProperty",
          "type": {
            "fqn": "jsii-calc.AbstractClassBase"
          }
        }
      ]
    },
    "jsii-calc.Add": {
      "assembly": "jsii-calc",
      "base": "jsii-calc.BinaryOperation",
      "docs": {
        "stability": "experimental",
        "summary": "The \"+\" binary operation."
      },
      "fqn": "jsii-calc.Add",
      "initializer": {
        "docs": {
          "stability": "experimental",
          "summary": "Creates a BinaryOperation."
        },
        "parameters": [
          {
            "docs": {
              "summary": "Left-hand side operand."
            },
            "name": "lhs",
            "type": {
              "fqn": "@scope/jsii-calc-lib.Value"
            }
          },
          {
            "docs": {
              "summary": "Right-hand side operand."
            },
            "name": "rhs",
            "type": {
              "fqn": "@scope/jsii-calc-lib.Value"
            }
          }
        ]
      },
      "kind": "class",
      "locationInModule": {
        "filename": "lib/calculator.ts",
        "line": 55
      },
      "methods": [
        {
          "docs": {
            "stability": "experimental",
            "summary": "String representation of the value."
          },
          "locationInModule": {
            "filename": "lib/calculator.ts",
            "line": 60
          },
          "name": "toString",
          "overrides": "@scope/jsii-calc-lib.Operation",
          "returns": {
            "type": {
              "primitive": "string"
            }
          }
        }
      ],
      "name": "Add",
      "properties": [
        {
          "docs": {
            "stability": "experimental",
            "summary": "The value."
          },
          "immutable": true,
          "locationInModule": {
            "filename": "lib/calculator.ts",
            "line": 56
          },
          "name": "value",
          "overrides": "@scope/jsii-calc-lib.Value",
          "type": {
            "primitive": "number"
          }
        }
      ]
    },
    "jsii-calc.AllTypes": {
      "assembly": "jsii-calc",
      "docs": {
        "remarks": "The setters will validate\nthat the value set is of the expected type and throw otherwise.",
        "stability": "experimental",
        "summary": "This class includes property for all types supported by jsii."
      },
      "fqn": "jsii-calc.AllTypes",
      "initializer": {},
      "kind": "class",
      "locationInModule": {
        "filename": "lib/compliance.ts",
        "line": 52
      },
      "methods": [
        {
          "docs": {
            "stability": "experimental"
          },
          "locationInModule": {
            "filename": "lib/compliance.ts",
            "line": 220
          },
          "name": "anyIn",
          "parameters": [
            {
              "name": "inp",
              "type": {
                "primitive": "any"
              }
            }
          ]
        },
        {
          "docs": {
            "stability": "experimental"
          },
          "locationInModule": {
            "filename": "lib/compliance.ts",
            "line": 212
          },
          "name": "anyOut",
          "returns": {
            "type": {
              "primitive": "any"
            }
          }
        },
        {
          "docs": {
            "stability": "experimental"
          },
          "locationInModule": {
            "filename": "lib/compliance.ts",
            "line": 207
          },
          "name": "enumMethod",
          "parameters": [
            {
              "name": "value",
              "type": {
                "fqn": "jsii-calc.StringEnum"
              }
            }
          ],
          "returns": {
            "type": {
              "fqn": "jsii-calc.StringEnum"
            }
          }
        }
      ],
      "name": "AllTypes",
      "properties": [
        {
          "docs": {
            "stability": "experimental"
          },
          "immutable": true,
          "locationInModule": {
            "filename": "lib/compliance.ts",
            "line": 203
          },
          "name": "enumPropertyValue",
          "type": {
            "primitive": "number"
          }
        },
        {
          "docs": {
            "stability": "experimental"
          },
          "locationInModule": {
            "filename": "lib/compliance.ts",
            "line": 167
          },
          "name": "anyArrayProperty",
          "type": {
            "collection": {
              "elementtype": {
                "primitive": "any"
              },
              "kind": "array"
            }
          }
        },
        {
          "docs": {
            "stability": "experimental"
          },
          "locationInModule": {
            "filename": "lib/compliance.ts",
            "line": 168
          },
          "name": "anyMapProperty",
          "type": {
            "collection": {
              "elementtype": {
                "primitive": "any"
              },
              "kind": "map"
            }
          }
        },
        {
          "docs": {
            "stability": "experimental"
          },
          "locationInModule": {
            "filename": "lib/compliance.ts",
            "line": 166
          },
          "name": "anyProperty",
          "type": {
            "primitive": "any"
          }
        },
        {
          "docs": {
            "stability": "experimental"
          },
          "locationInModule": {
            "filename": "lib/compliance.ts",
            "line": 152
          },
          "name": "arrayProperty",
          "type": {
            "collection": {
              "elementtype": {
                "primitive": "string"
              },
              "kind": "array"
            }
          }
        },
        {
          "docs": {
            "stability": "experimental"
          },
          "locationInModule": {
            "filename": "lib/compliance.ts",
            "line": 58
          },
          "name": "booleanProperty",
          "type": {
            "primitive": "boolean"
          }
        },
        {
          "docs": {
            "stability": "experimental"
          },
          "locationInModule": {
            "filename": "lib/compliance.ts",
            "line": 104
          },
          "name": "dateProperty",
          "type": {
            "primitive": "date"
          }
        },
        {
          "docs": {
            "stability": "experimental"
          },
          "locationInModule": {
            "filename": "lib/compliance.ts",
            "line": 187
          },
          "name": "enumProperty",
          "type": {
            "fqn": "jsii-calc.AllTypesEnum"
          }
        },
        {
          "docs": {
            "stability": "experimental"
          },
          "locationInModule": {
            "filename": "lib/compliance.ts",
            "line": 121
          },
          "name": "jsonProperty",
          "type": {
            "primitive": "json"
          }
        },
        {
          "docs": {
            "stability": "experimental"
          },
          "locationInModule": {
            "filename": "lib/compliance.ts",
            "line": 137
          },
          "name": "mapProperty",
          "type": {
            "collection": {
              "elementtype": {
                "fqn": "@scope/jsii-calc-lib.Number"
              },
              "kind": "map"
            }
          }
        },
        {
          "docs": {
            "stability": "experimental"
          },
          "locationInModule": {
            "filename": "lib/compliance.ts",
            "line": 89
          },
          "name": "numberProperty",
          "type": {
            "primitive": "number"
          }
        },
        {
          "docs": {
            "stability": "experimental"
          },
          "locationInModule": {
            "filename": "lib/compliance.ts",
            "line": 73
          },
          "name": "stringProperty",
          "type": {
            "primitive": "string"
          }
        },
        {
          "docs": {
            "stability": "experimental"
          },
          "locationInModule": {
            "filename": "lib/compliance.ts",
            "line": 179
          },
          "name": "unionArrayProperty",
          "type": {
            "collection": {
              "elementtype": {
                "union": {
                  "types": [
                    {
                      "primitive": "number"
                    },
                    {
                      "fqn": "@scope/jsii-calc-lib.Value"
                    }
                  ]
                }
              },
              "kind": "array"
            }
          }
        },
        {
          "docs": {
            "stability": "experimental"
          },
          "locationInModule": {
            "filename": "lib/compliance.ts",
            "line": 180
          },
          "name": "unionMapProperty",
          "type": {
            "collection": {
              "elementtype": {
                "union": {
                  "types": [
                    {
                      "primitive": "string"
                    },
                    {
                      "primitive": "number"
                    },
                    {
                      "fqn": "@scope/jsii-calc-lib.Number"
                    }
                  ]
                }
              },
              "kind": "map"
            }
          }
        },
        {
          "docs": {
            "stability": "experimental"
          },
          "locationInModule": {
            "filename": "lib/compliance.ts",
            "line": 178
          },
          "name": "unionProperty",
          "type": {
            "union": {
              "types": [
                {
                  "primitive": "string"
                },
                {
                  "primitive": "number"
                },
                {
                  "fqn": "jsii-calc.Multiply"
                },
                {
                  "fqn": "@scope/jsii-calc-lib.Number"
                }
              ]
            }
          }
        },
        {
          "docs": {
            "stability": "experimental"
          },
          "locationInModule": {
            "filename": "lib/compliance.ts",
            "line": 173
          },
          "name": "unknownArrayProperty",
          "type": {
            "collection": {
              "elementtype": {
                "primitive": "any"
              },
              "kind": "array"
            }
          }
        },
        {
          "docs": {
            "stability": "experimental"
          },
          "locationInModule": {
            "filename": "lib/compliance.ts",
            "line": 174
          },
          "name": "unknownMapProperty",
          "type": {
            "collection": {
              "elementtype": {
                "primitive": "any"
              },
              "kind": "map"
            }
          }
        },
        {
          "docs": {
            "stability": "experimental"
          },
          "locationInModule": {
            "filename": "lib/compliance.ts",
            "line": 172
          },
          "name": "unknownProperty",
          "type": {
            "primitive": "any"
          }
        },
        {
          "docs": {
            "stability": "experimental"
          },
          "locationInModule": {
            "filename": "lib/compliance.ts",
            "line": 184
          },
          "name": "optionalEnumValue",
          "optional": true,
          "type": {
            "fqn": "jsii-calc.StringEnum"
          }
        }
      ]
    },
    "jsii-calc.AllTypesEnum": {
      "assembly": "jsii-calc",
      "docs": {
        "stability": "experimental"
      },
      "fqn": "jsii-calc.AllTypesEnum",
      "kind": "enum",
      "locationInModule": {
        "filename": "lib/compliance.ts",
        "line": 22
      },
      "members": [
        {
          "docs": {
            "stability": "experimental"
          },
          "name": "MY_ENUM_VALUE"
        },
        {
          "docs": {
            "stability": "experimental"
          },
          "name": "YOUR_ENUM_VALUE"
        },
        {
          "docs": {
            "stability": "experimental"
          },
          "name": "THIS_IS_GREAT"
        }
      ],
      "name": "AllTypesEnum"
    },
    "jsii-calc.AllowedMethodNames": {
      "assembly": "jsii-calc",
      "docs": {
        "stability": "experimental"
      },
      "fqn": "jsii-calc.AllowedMethodNames",
      "initializer": {},
      "kind": "class",
      "locationInModule": {
        "filename": "lib/compliance.ts",
        "line": 606
      },
      "methods": [
        {
          "docs": {
            "stability": "experimental"
          },
          "locationInModule": {
            "filename": "lib/compliance.ts",
            "line": 615
          },
          "name": "getBar",
          "parameters": [
            {
              "name": "_p1",
              "type": {
                "primitive": "string"
              }
            },
            {
              "name": "_p2",
              "type": {
                "primitive": "number"
              }
            }
          ]
        },
        {
          "docs": {
            "stability": "experimental",
            "summary": "getXxx() is not allowed (see negatives), but getXxx(a, ...) is okay."
          },
          "locationInModule": {
            "filename": "lib/compliance.ts",
            "line": 611
          },
          "name": "getFoo",
          "parameters": [
            {
              "name": "withParam",
              "type": {
                "primitive": "string"
              }
            }
          ],
          "returns": {
            "type": {
              "primitive": "string"
            }
          }
        },
        {
          "docs": {
            "stability": "experimental"
          },
          "locationInModule": {
            "filename": "lib/compliance.ts",
            "line": 626
          },
          "name": "setBar",
          "parameters": [
            {
              "name": "_x",
              "type": {
                "primitive": "string"
              }
            },
            {
              "name": "_y",
              "type": {
                "primitive": "number"
              }
            },
            {
              "name": "_z",
              "type": {
                "primitive": "boolean"
              }
            }
          ]
        },
        {
          "docs": {
            "stability": "experimental",
            "summary": "setFoo(x) is not allowed (see negatives), but setXxx(a, b, ...) is okay."
          },
          "locationInModule": {
            "filename": "lib/compliance.ts",
            "line": 622
          },
          "name": "setFoo",
          "parameters": [
            {
              "name": "_x",
              "type": {
                "primitive": "string"
              }
            },
            {
              "name": "_y",
              "type": {
                "primitive": "number"
              }
            }
          ]
        }
      ],
      "name": "AllowedMethodNames"
    },
    "jsii-calc.AnonymousImplementationProvider": {
      "assembly": "jsii-calc",
      "docs": {
        "stability": "experimental"
      },
      "fqn": "jsii-calc.AnonymousImplementationProvider",
      "initializer": {},
      "interfaces": [
        "jsii-calc.IAnonymousImplementationProvider"
      ],
      "kind": "class",
      "locationInModule": {
        "filename": "lib/compliance.ts",
        "line": 1891
      },
      "methods": [
        {
          "docs": {
            "stability": "experimental"
          },
          "locationInModule": {
            "filename": "lib/compliance.ts",
            "line": 1892
          },
          "name": "provide",
          "overrides": "jsii-calc.IAnonymousImplementationProvider",
          "returns": {
            "type": {
              "fqn": "jsii-calc.IAnonymouslyImplementMe"
            }
          }
        }
      ],
      "name": "AnonymousImplementationProvider"
    },
    "jsii-calc.AsyncVirtualMethods": {
      "assembly": "jsii-calc",
      "docs": {
        "stability": "experimental"
      },
      "fqn": "jsii-calc.AsyncVirtualMethods",
      "initializer": {},
      "kind": "class",
      "locationInModule": {
        "filename": "lib/compliance.ts",
        "line": 321
      },
      "methods": [
        {
          "async": true,
          "docs": {
            "stability": "experimental"
          },
          "locationInModule": {
            "filename": "lib/compliance.ts",
            "line": 322
          },
          "name": "callMe",
          "returns": {
            "type": {
              "primitive": "number"
            }
          }
        },
        {
          "async": true,
          "docs": {
            "stability": "experimental",
            "summary": "Just calls \"overrideMeToo\"."
          },
          "locationInModule": {
            "filename": "lib/compliance.ts",
            "line": 337
          },
          "name": "callMe2",
          "returns": {
            "type": {
              "primitive": "number"
            }
          }
        },
        {
          "async": true,
          "docs": {
            "remarks": "This is a \"double promise\" situation, which\nmeans that callbacks are not going to be available immediate, but only\nafter an \"immediates\" cycle.",
            "stability": "experimental",
            "summary": "This method calls the \"callMe\" async method indirectly, which will then invoke a virtual method."
          },
          "locationInModule": {
            "filename": "lib/compliance.ts",
            "line": 347
          },
          "name": "callMeDoublePromise",
          "returns": {
            "type": {
              "primitive": "number"
            }
          }
        },
        {
          "docs": {
            "stability": "experimental"
          },
          "locationInModule": {
            "filename": "lib/compliance.ts",
            "line": 355
          },
          "name": "dontOverrideMe",
          "returns": {
            "type": {
              "primitive": "number"
            }
          }
        },
        {
          "async": true,
          "docs": {
            "stability": "experimental"
          },
          "locationInModule": {
            "filename": "lib/compliance.ts",
            "line": 326
          },
          "name": "overrideMe",
          "parameters": [
            {
              "name": "mult",
              "type": {
                "primitive": "number"
              }
            }
          ],
          "returns": {
            "type": {
              "primitive": "number"
            }
          }
        },
        {
          "async": true,
          "docs": {
            "stability": "experimental"
          },
          "locationInModule": {
            "filename": "lib/compliance.ts",
            "line": 330
          },
          "name": "overrideMeToo",
          "returns": {
            "type": {
              "primitive": "number"
            }
          }
        }
      ],
      "name": "AsyncVirtualMethods"
    },
    "jsii-calc.AugmentableClass": {
      "assembly": "jsii-calc",
      "docs": {
        "stability": "experimental"
      },
      "fqn": "jsii-calc.AugmentableClass",
      "initializer": {},
      "kind": "class",
      "locationInModule": {
        "filename": "lib/compliance.ts",
        "line": 1334
      },
      "methods": [
        {
          "docs": {
            "stability": "experimental"
          },
          "locationInModule": {
            "filename": "lib/compliance.ts",
            "line": 1335
          },
          "name": "methodOne"
        },
        {
          "docs": {
            "stability": "experimental"
          },
          "locationInModule": {
            "filename": "lib/compliance.ts",
            "line": 1341
          },
          "name": "methodTwo"
        }
      ],
      "name": "AugmentableClass"
    },
    "jsii-calc.BinaryOperation": {
      "abstract": true,
      "assembly": "jsii-calc",
      "base": "@scope/jsii-calc-lib.Operation",
      "docs": {
        "stability": "experimental",
        "summary": "Represents an operation with two operands."
      },
      "fqn": "jsii-calc.BinaryOperation",
      "initializer": {
        "docs": {
          "stability": "experimental",
          "summary": "Creates a BinaryOperation."
        },
        "parameters": [
          {
            "docs": {
              "summary": "Left-hand side operand."
            },
            "name": "lhs",
            "type": {
              "fqn": "@scope/jsii-calc-lib.Value"
            }
          },
          {
            "docs": {
              "summary": "Right-hand side operand."
            },
            "name": "rhs",
            "type": {
              "fqn": "@scope/jsii-calc-lib.Value"
            }
          }
        ]
      },
      "interfaces": [
        "@scope/jsii-calc-lib.IFriendly"
      ],
      "kind": "class",
      "locationInModule": {
        "filename": "lib/calculator.ts",
        "line": 37
      },
      "methods": [
        {
          "docs": {
            "stability": "experimental",
            "summary": "Say hello!"
          },
          "locationInModule": {
            "filename": "lib/calculator.ts",
            "line": 47
          },
          "name": "hello",
          "overrides": "@scope/jsii-calc-lib.IFriendly",
          "returns": {
            "type": {
              "primitive": "string"
            }
          }
        }
      ],
      "name": "BinaryOperation",
      "properties": [
        {
          "docs": {
            "stability": "experimental",
            "summary": "Left-hand side operand."
          },
          "immutable": true,
          "locationInModule": {
            "filename": "lib/calculator.ts",
            "line": 43
          },
          "name": "lhs",
          "type": {
            "fqn": "@scope/jsii-calc-lib.Value"
          }
        },
        {
          "docs": {
            "stability": "experimental",
            "summary": "Right-hand side operand."
          },
          "immutable": true,
          "locationInModule": {
            "filename": "lib/calculator.ts",
            "line": 43
          },
          "name": "rhs",
          "type": {
            "fqn": "@scope/jsii-calc-lib.Value"
          }
        }
      ]
    },
    "jsii-calc.Calculator": {
      "assembly": "jsii-calc",
      "base": "jsii-calc.composition.CompositeOperation",
      "docs": {
        "stability": "experimental",
        "summary": "A calculator which maintains a current value and allows adding operations."
      },
      "fqn": "jsii-calc.Calculator",
      "initializer": {
        "docs": {
          "stability": "experimental",
          "summary": "Creates a Calculator object."
        },
        "parameters": [
          {
            "docs": {
              "summary": "Initialization properties."
            },
            "name": "props",
            "optional": true,
            "type": {
              "fqn": "jsii-calc.CalculatorProps"
            }
          }
        ]
      },
      "kind": "class",
      "locationInModule": {
        "filename": "lib/calculator.ts",
        "line": 242
      },
      "methods": [
        {
          "docs": {
            "stability": "experimental",
            "summary": "Adds a number to the current value."
          },
          "locationInModule": {
            "filename": "lib/calculator.ts",
            "line": 281
          },
          "name": "add",
          "parameters": [
            {
              "name": "value",
              "type": {
                "primitive": "number"
              }
            }
          ]
        },
        {
          "docs": {
            "stability": "experimental",
            "summary": "Multiplies the current value by a number."
          },
          "locationInModule": {
            "filename": "lib/calculator.ts",
            "line": 288
          },
          "name": "mul",
          "parameters": [
            {
              "name": "value",
              "type": {
                "primitive": "number"
              }
            }
          ]
        },
        {
          "docs": {
            "stability": "experimental",
            "summary": "Negates the current value."
          },
          "locationInModule": {
            "filename": "lib/calculator.ts",
            "line": 302
          },
          "name": "neg"
        },
        {
          "docs": {
            "stability": "experimental",
            "summary": "Raises the current value by a power."
          },
          "locationInModule": {
            "filename": "lib/calculator.ts",
            "line": 295
          },
          "name": "pow",
          "parameters": [
            {
              "name": "value",
              "type": {
                "primitive": "number"
              }
            }
          ]
        },
        {
          "docs": {
            "stability": "experimental",
            "summary": "Returns teh value of the union property (if defined)."
          },
          "locationInModule": {
            "filename": "lib/calculator.ts",
            "line": 321
          },
          "name": "readUnionValue",
          "returns": {
            "type": {
              "primitive": "number"
            }
          }
        }
      ],
      "name": "Calculator",
      "properties": [
        {
          "docs": {
            "stability": "experimental",
            "summary": "Returns the expression."
          },
          "immutable": true,
          "locationInModule": {
            "filename": "lib/calculator.ts",
            "line": 309
          },
          "name": "expression",
          "overrides": "jsii-calc.composition.CompositeOperation",
          "type": {
            "fqn": "@scope/jsii-calc-lib.Value"
          }
        },
        {
          "docs": {
            "stability": "experimental",
            "summary": "A log of all operations."
          },
          "immutable": true,
          "locationInModule": {
            "filename": "lib/calculator.ts",
            "line": 271
          },
          "name": "operationsLog",
          "type": {
            "collection": {
              "elementtype": {
                "fqn": "@scope/jsii-calc-lib.Value"
              },
              "kind": "array"
            }
          }
        },
        {
          "docs": {
            "stability": "experimental",
            "summary": "A map of per operation name of all operations performed."
          },
          "immutable": true,
          "locationInModule": {
            "filename": "lib/calculator.ts",
            "line": 266
          },
          "name": "operationsMap",
          "type": {
            "collection": {
              "elementtype": {
                "collection": {
                  "elementtype": {
                    "fqn": "@scope/jsii-calc-lib.Value"
                  },
                  "kind": "array"
                }
              },
              "kind": "map"
            }
          }
        },
        {
          "docs": {
            "stability": "experimental",
            "summary": "The current value."
          },
          "locationInModule": {
            "filename": "lib/calculator.ts",
            "line": 261
          },
          "name": "curr",
          "type": {
            "fqn": "@scope/jsii-calc-lib.Value"
          }
        },
        {
          "docs": {
            "stability": "experimental",
            "summary": "The maximum value allows in this calculator."
          },
          "locationInModule": {
            "filename": "lib/calculator.ts",
            "line": 276
          },
          "name": "maxValue",
          "optional": true,
          "type": {
            "primitive": "number"
          }
        },
        {
          "docs": {
            "stability": "experimental",
            "summary": "Example of a property that accepts a union of types."
          },
          "locationInModule": {
            "filename": "lib/calculator.ts",
            "line": 316
          },
          "name": "unionProperty",
          "optional": true,
          "type": {
            "union": {
              "types": [
                {
                  "fqn": "jsii-calc.Add"
                },
                {
                  "fqn": "jsii-calc.Multiply"
                },
                {
                  "fqn": "jsii-calc.Power"
                }
              ]
            }
          }
        }
      ]
    },
    "jsii-calc.CalculatorProps": {
      "assembly": "jsii-calc",
      "datatype": true,
      "docs": {
        "stability": "experimental",
        "summary": "Properties for Calculator."
      },
      "fqn": "jsii-calc.CalculatorProps",
      "kind": "interface",
      "locationInModule": {
        "filename": "lib/calculator.ts",
        "line": 234
      },
      "name": "CalculatorProps",
      "properties": [
        {
          "abstract": true,
          "docs": {
            "stability": "experimental"
          },
          "immutable": true,
          "locationInModule": {
            "filename": "lib/calculator.ts",
            "line": 235
          },
          "name": "initialValue",
          "optional": true,
          "type": {
            "primitive": "number"
          }
        },
        {
          "abstract": true,
          "docs": {
            "stability": "experimental"
          },
          "immutable": true,
          "locationInModule": {
            "filename": "lib/calculator.ts",
            "line": 236
          },
          "name": "maximumValue",
          "optional": true,
          "type": {
            "primitive": "number"
          }
        }
      ]
    },
    "jsii-calc.ClassThatImplementsTheInternalInterface": {
      "assembly": "jsii-calc",
      "docs": {
        "stability": "experimental"
      },
      "fqn": "jsii-calc.ClassThatImplementsTheInternalInterface",
      "initializer": {},
      "interfaces": [
        "jsii-calc.INonInternalInterface"
      ],
      "kind": "class",
      "locationInModule": {
        "filename": "lib/compliance.ts",
        "line": 1576
      },
      "name": "ClassThatImplementsTheInternalInterface",
      "properties": [
        {
          "docs": {
            "stability": "experimental"
          },
          "locationInModule": {
            "filename": "lib/compliance.ts",
            "line": 1577
          },
          "name": "a",
          "overrides": "jsii-calc.IAnotherPublicInterface",
          "type": {
            "primitive": "string"
          }
        },
        {
          "docs": {
            "stability": "experimental"
          },
          "locationInModule": {
            "filename": "lib/compliance.ts",
            "line": 1578
          },
          "name": "b",
          "overrides": "jsii-calc.INonInternalInterface",
          "type": {
            "primitive": "string"
          }
        },
        {
          "docs": {
            "stability": "experimental"
          },
          "locationInModule": {
            "filename": "lib/compliance.ts",
            "line": 1579
          },
          "name": "c",
          "overrides": "jsii-calc.INonInternalInterface",
          "type": {
            "primitive": "string"
          }
        },
        {
          "docs": {
            "stability": "experimental"
          },
          "locationInModule": {
            "filename": "lib/compliance.ts",
            "line": 1580
          },
          "name": "d",
          "type": {
            "primitive": "string"
          }
        }
      ]
    },
    "jsii-calc.ClassThatImplementsThePrivateInterface": {
      "assembly": "jsii-calc",
      "docs": {
        "stability": "experimental"
      },
      "fqn": "jsii-calc.ClassThatImplementsThePrivateInterface",
      "initializer": {},
      "interfaces": [
        "jsii-calc.INonInternalInterface"
      ],
      "kind": "class",
      "locationInModule": {
        "filename": "lib/compliance.ts",
        "line": 1583
      },
      "name": "ClassThatImplementsThePrivateInterface",
      "properties": [
        {
          "docs": {
            "stability": "experimental"
          },
          "locationInModule": {
            "filename": "lib/compliance.ts",
            "line": 1584
          },
          "name": "a",
          "overrides": "jsii-calc.IAnotherPublicInterface",
          "type": {
            "primitive": "string"
          }
        },
        {
          "docs": {
            "stability": "experimental"
          },
          "locationInModule": {
            "filename": "lib/compliance.ts",
            "line": 1585
          },
          "name": "b",
          "overrides": "jsii-calc.INonInternalInterface",
          "type": {
            "primitive": "string"
          }
        },
        {
          "docs": {
            "stability": "experimental"
          },
          "locationInModule": {
            "filename": "lib/compliance.ts",
            "line": 1586
          },
          "name": "c",
          "overrides": "jsii-calc.INonInternalInterface",
          "type": {
            "primitive": "string"
          }
        },
        {
          "docs": {
            "stability": "experimental"
          },
          "locationInModule": {
            "filename": "lib/compliance.ts",
            "line": 1587
          },
          "name": "e",
          "type": {
            "primitive": "string"
          }
        }
      ]
    },
    "jsii-calc.ClassWithCollections": {
      "assembly": "jsii-calc",
      "docs": {
        "stability": "experimental"
      },
      "fqn": "jsii-calc.ClassWithCollections",
      "initializer": {
        "docs": {
          "stability": "experimental"
        },
        "parameters": [
          {
            "name": "map",
            "type": {
              "collection": {
                "elementtype": {
                  "primitive": "string"
                },
                "kind": "map"
              }
            }
          },
          {
            "name": "array",
            "type": {
              "collection": {
                "elementtype": {
                  "primitive": "string"
                },
                "kind": "array"
              }
            }
          }
        ]
      },
      "kind": "class",
      "locationInModule": {
        "filename": "lib/compliance.ts",
        "line": 1863
      },
      "methods": [
        {
          "docs": {
            "stability": "experimental"
          },
          "locationInModule": {
            "filename": "lib/compliance.ts",
            "line": 1875
          },
          "name": "createAList",
          "returns": {
            "type": {
              "collection": {
                "elementtype": {
                  "primitive": "string"
                },
                "kind": "array"
              }
            }
          },
          "static": true
        },
        {
          "docs": {
            "stability": "experimental"
          },
          "locationInModule": {
            "filename": "lib/compliance.ts",
            "line": 1879
          },
          "name": "createAMap",
          "returns": {
            "type": {
              "collection": {
                "elementtype": {
                  "primitive": "string"
                },
                "kind": "map"
              }
            }
          },
          "static": true
        }
      ],
      "name": "ClassWithCollections",
      "properties": [
        {
          "docs": {
            "stability": "experimental"
          },
          "locationInModule": {
            "filename": "lib/compliance.ts",
            "line": 1868
          },
          "name": "staticArray",
          "static": true,
          "type": {
            "collection": {
              "elementtype": {
                "primitive": "string"
              },
              "kind": "array"
            }
          }
        },
        {
          "docs": {
            "stability": "experimental"
          },
          "locationInModule": {
            "filename": "lib/compliance.ts",
            "line": 1867
          },
          "name": "staticMap",
          "static": true,
          "type": {
            "collection": {
              "elementtype": {
                "primitive": "string"
              },
              "kind": "map"
            }
          }
        },
        {
          "docs": {
            "stability": "experimental"
          },
          "locationInModule": {
            "filename": "lib/compliance.ts",
            "line": 1865
          },
          "name": "array",
          "type": {
            "collection": {
              "elementtype": {
                "primitive": "string"
              },
              "kind": "array"
            }
          }
        },
        {
          "docs": {
            "stability": "experimental"
          },
          "locationInModule": {
            "filename": "lib/compliance.ts",
            "line": 1864
          },
          "name": "map",
          "type": {
            "collection": {
              "elementtype": {
                "primitive": "string"
              },
              "kind": "map"
            }
          }
        }
      ]
    },
    "jsii-calc.ClassWithDocs": {
      "assembly": "jsii-calc",
      "docs": {
        "custom": {
          "customAttribute": "hasAValue"
        },
        "example": "function anExample() {\n}",
        "remarks": "The docs are great. They're a bunch of tags.",
        "see": "https://aws.amazon.com/",
        "stability": "stable",
        "summary": "This class has docs."
      },
      "fqn": "jsii-calc.ClassWithDocs",
      "initializer": {},
      "kind": "class",
      "locationInModule": {
        "filename": "lib/compliance.ts",
        "line": 1649
      },
      "name": "ClassWithDocs"
    },
    "jsii-calc.ClassWithJavaReservedWords": {
      "assembly": "jsii-calc",
      "docs": {
        "stability": "experimental"
      },
      "fqn": "jsii-calc.ClassWithJavaReservedWords",
      "initializer": {
        "docs": {
          "stability": "experimental"
        },
        "parameters": [
          {
            "name": "int",
            "type": {
              "primitive": "string"
            }
          }
        ]
      },
      "kind": "class",
      "locationInModule": {
        "filename": "lib/compliance.ts",
        "line": 1816
      },
      "methods": [
        {
          "docs": {
            "stability": "experimental"
          },
          "locationInModule": {
            "filename": "lib/compliance.ts",
            "line": 1823
          },
          "name": "import",
          "parameters": [
            {
              "name": "assert",
              "type": {
                "primitive": "string"
              }
            }
          ],
          "returns": {
            "type": {
              "primitive": "string"
            }
          }
        }
      ],
      "name": "ClassWithJavaReservedWords",
      "properties": [
        {
          "docs": {
            "stability": "experimental"
          },
          "immutable": true,
          "locationInModule": {
            "filename": "lib/compliance.ts",
            "line": 1817
          },
          "name": "int",
          "type": {
            "primitive": "string"
          }
        }
      ]
    },
    "jsii-calc.ClassWithMutableObjectLiteralProperty": {
      "assembly": "jsii-calc",
      "docs": {
        "stability": "experimental"
      },
      "fqn": "jsii-calc.ClassWithMutableObjectLiteralProperty",
      "initializer": {},
      "kind": "class",
      "locationInModule": {
        "filename": "lib/compliance.ts",
        "line": 1122
      },
      "name": "ClassWithMutableObjectLiteralProperty",
      "properties": [
        {
          "docs": {
            "stability": "experimental"
          },
          "locationInModule": {
            "filename": "lib/compliance.ts",
            "line": 1123
          },
          "name": "mutableObject",
          "type": {
            "fqn": "jsii-calc.IMutableObjectLiteral"
          }
        }
      ]
    },
    "jsii-calc.ClassWithPrivateConstructorAndAutomaticProperties": {
      "assembly": "jsii-calc",
      "docs": {
        "stability": "experimental",
        "summary": "Class that implements interface properties automatically, but using a private constructor."
      },
      "fqn": "jsii-calc.ClassWithPrivateConstructorAndAutomaticProperties",
      "interfaces": [
        "jsii-calc.IInterfaceWithProperties"
      ],
      "kind": "class",
      "locationInModule": {
        "filename": "lib/compliance.ts",
        "line": 1149
      },
      "methods": [
        {
          "docs": {
            "stability": "experimental"
          },
          "locationInModule": {
            "filename": "lib/compliance.ts",
            "line": 1150
          },
          "name": "create",
          "parameters": [
            {
              "name": "readOnlyString",
              "type": {
                "primitive": "string"
              }
            },
            {
              "name": "readWriteString",
              "type": {
                "primitive": "string"
              }
            }
          ],
          "returns": {
            "type": {
              "fqn": "jsii-calc.ClassWithPrivateConstructorAndAutomaticProperties"
            }
          },
          "static": true
        }
      ],
      "name": "ClassWithPrivateConstructorAndAutomaticProperties",
      "properties": [
        {
          "docs": {
            "stability": "experimental"
          },
          "immutable": true,
          "locationInModule": {
            "filename": "lib/compliance.ts",
            "line": 1154
          },
          "name": "readOnlyString",
          "overrides": "jsii-calc.IInterfaceWithProperties",
          "type": {
            "primitive": "string"
          }
        },
        {
          "docs": {
            "stability": "experimental"
          },
          "locationInModule": {
            "filename": "lib/compliance.ts",
            "line": 1154
          },
          "name": "readWriteString",
          "overrides": "jsii-calc.IInterfaceWithProperties",
          "type": {
            "primitive": "string"
          }
        }
      ]
    },
    "jsii-calc.ConstructorPassesThisOut": {
      "assembly": "jsii-calc",
      "docs": {
        "stability": "experimental"
      },
      "fqn": "jsii-calc.ConstructorPassesThisOut",
      "initializer": {
        "docs": {
          "stability": "experimental"
        },
        "parameters": [
          {
            "name": "consumer",
            "type": {
              "fqn": "jsii-calc.PartiallyInitializedThisConsumer"
            }
          }
        ]
      },
      "kind": "class",
      "locationInModule": {
        "filename": "lib/compliance.ts",
        "line": 1608
      },
      "name": "ConstructorPassesThisOut"
    },
    "jsii-calc.Constructors": {
      "assembly": "jsii-calc",
      "docs": {
        "stability": "experimental"
      },
      "fqn": "jsii-calc.Constructors",
      "initializer": {},
      "kind": "class",
      "locationInModule": {
        "filename": "lib/compliance.ts",
        "line": 1373
      },
      "methods": [
        {
          "docs": {
            "stability": "experimental"
          },
          "locationInModule": {
            "filename": "lib/compliance.ts",
            "line": 1390
          },
          "name": "hiddenInterface",
          "returns": {
            "type": {
              "fqn": "jsii-calc.IPublicInterface"
            }
          },
          "static": true
        },
        {
          "docs": {
            "stability": "experimental"
          },
          "locationInModule": {
            "filename": "lib/compliance.ts",
            "line": 1394
          },
          "name": "hiddenInterfaces",
          "returns": {
            "type": {
              "collection": {
                "elementtype": {
                  "fqn": "jsii-calc.IPublicInterface"
                },
                "kind": "array"
              }
            }
          },
          "static": true
        },
        {
          "docs": {
            "stability": "experimental"
          },
          "locationInModule": {
            "filename": "lib/compliance.ts",
            "line": 1398
          },
          "name": "hiddenSubInterfaces",
          "returns": {
            "type": {
              "collection": {
                "elementtype": {
                  "fqn": "jsii-calc.IPublicInterface"
                },
                "kind": "array"
              }
            }
          },
          "static": true
        },
        {
          "docs": {
            "stability": "experimental"
          },
          "locationInModule": {
            "filename": "lib/compliance.ts",
            "line": 1374
          },
          "name": "makeClass",
          "returns": {
            "type": {
              "fqn": "jsii-calc.PublicClass"
            }
          },
          "static": true
        },
        {
          "docs": {
            "stability": "experimental"
          },
          "locationInModule": {
            "filename": "lib/compliance.ts",
            "line": 1378
          },
          "name": "makeInterface",
          "returns": {
            "type": {
              "fqn": "jsii-calc.IPublicInterface"
            }
          },
          "static": true
        },
        {
          "docs": {
            "stability": "experimental"
          },
          "locationInModule": {
            "filename": "lib/compliance.ts",
            "line": 1382
          },
          "name": "makeInterface2",
          "returns": {
            "type": {
              "fqn": "jsii-calc.IPublicInterface2"
            }
          },
          "static": true
        },
        {
          "docs": {
            "stability": "experimental"
          },
          "locationInModule": {
            "filename": "lib/compliance.ts",
            "line": 1386
          },
          "name": "makeInterfaces",
          "returns": {
            "type": {
              "collection": {
                "elementtype": {
                  "fqn": "jsii-calc.IPublicInterface"
                },
                "kind": "array"
              }
            }
          },
          "static": true
        }
      ],
      "name": "Constructors"
    },
    "jsii-calc.ConsumersOfThisCrazyTypeSystem": {
      "assembly": "jsii-calc",
      "docs": {
        "stability": "experimental"
      },
      "fqn": "jsii-calc.ConsumersOfThisCrazyTypeSystem",
      "initializer": {},
      "kind": "class",
      "locationInModule": {
        "filename": "lib/compliance.ts",
        "line": 1590
      },
      "methods": [
        {
          "docs": {
            "stability": "experimental"
          },
          "locationInModule": {
            "filename": "lib/compliance.ts",
            "line": 1591
          },
          "name": "consumeAnotherPublicInterface",
          "parameters": [
            {
              "name": "obj",
              "type": {
                "fqn": "jsii-calc.IAnotherPublicInterface"
              }
            }
          ],
          "returns": {
            "type": {
              "primitive": "string"
            }
          }
        },
        {
          "docs": {
            "stability": "experimental"
          },
          "locationInModule": {
            "filename": "lib/compliance.ts",
            "line": 1595
          },
          "name": "consumeNonInternalInterface",
          "parameters": [
            {
              "name": "obj",
              "type": {
                "fqn": "jsii-calc.INonInternalInterface"
              }
            }
          ],
          "returns": {
            "type": {
              "primitive": "any"
            }
          }
        }
      ],
      "name": "ConsumersOfThisCrazyTypeSystem"
    },
    "jsii-calc.DataRenderer": {
      "assembly": "jsii-calc",
      "docs": {
        "stability": "experimental",
        "summary": "Verifies proper type handling through dynamic overrides."
      },
      "fqn": "jsii-calc.DataRenderer",
      "initializer": {
        "docs": {
          "stability": "experimental"
        }
      },
      "kind": "class",
      "locationInModule": {
        "filename": "lib/compliance.ts",
        "line": 1746
      },
      "methods": [
        {
          "docs": {
            "stability": "experimental"
          },
          "locationInModule": {
            "filename": "lib/compliance.ts",
            "line": 1749
          },
          "name": "render",
          "parameters": [
            {
              "name": "data",
              "optional": true,
              "type": {
                "fqn": "@scope/jsii-calc-lib.MyFirstStruct"
              }
            }
          ],
          "returns": {
            "type": {
              "primitive": "string"
            }
          }
        },
        {
          "docs": {
            "stability": "experimental"
          },
          "locationInModule": {
            "filename": "lib/compliance.ts",
            "line": 1753
          },
          "name": "renderArbitrary",
          "parameters": [
            {
              "name": "data",
              "type": {
                "collection": {
                  "elementtype": {
                    "primitive": "any"
                  },
                  "kind": "map"
                }
              }
            }
          ],
          "returns": {
            "type": {
              "primitive": "string"
            }
          }
        },
        {
          "docs": {
            "stability": "experimental"
          },
          "locationInModule": {
            "filename": "lib/compliance.ts",
            "line": 1757
          },
          "name": "renderMap",
          "parameters": [
            {
              "name": "map",
              "type": {
                "collection": {
                  "elementtype": {
                    "primitive": "any"
                  },
                  "kind": "map"
                }
              }
            }
          ],
          "returns": {
            "type": {
              "primitive": "string"
            }
          }
        }
      ],
      "name": "DataRenderer"
    },
    "jsii-calc.DefaultedConstructorArgument": {
      "assembly": "jsii-calc",
      "docs": {
        "stability": "experimental"
      },
      "fqn": "jsii-calc.DefaultedConstructorArgument",
      "initializer": {
        "docs": {
          "stability": "experimental"
        },
        "parameters": [
          {
            "name": "arg1",
            "optional": true,
            "type": {
              "primitive": "number"
            }
          },
          {
            "name": "arg2",
            "optional": true,
            "type": {
              "primitive": "string"
            }
          },
          {
            "name": "arg3",
            "optional": true,
            "type": {
              "primitive": "date"
            }
          }
        ]
      },
      "kind": "class",
      "locationInModule": {
        "filename": "lib/compliance.ts",
        "line": 302
      },
      "name": "DefaultedConstructorArgument",
      "properties": [
        {
          "docs": {
            "stability": "experimental"
          },
          "immutable": true,
          "locationInModule": {
            "filename": "lib/compliance.ts",
            "line": 303
          },
          "name": "arg1",
          "type": {
            "primitive": "number"
          }
        },
        {
          "docs": {
            "stability": "experimental"
          },
          "immutable": true,
          "locationInModule": {
            "filename": "lib/compliance.ts",
            "line": 305
          },
          "name": "arg3",
          "type": {
            "primitive": "date"
          }
        },
        {
          "docs": {
            "stability": "experimental"
          },
          "immutable": true,
          "locationInModule": {
            "filename": "lib/compliance.ts",
            "line": 304
          },
          "name": "arg2",
          "optional": true,
          "type": {
            "primitive": "string"
          }
        }
      ]
    },
    "jsii-calc.DeprecatedClass": {
      "assembly": "jsii-calc",
      "docs": {
        "deprecated": "a pretty boring class",
        "stability": "deprecated"
      },
      "fqn": "jsii-calc.DeprecatedClass",
      "initializer": {
        "docs": {
          "deprecated": "this constructor is \"just\" okay",
          "stability": "deprecated"
        },
        "parameters": [
          {
            "name": "readonlyString",
            "type": {
              "primitive": "string"
            }
          },
          {
            "name": "mutableNumber",
            "optional": true,
            "type": {
              "primitive": "number"
            }
          }
        ]
      },
      "kind": "class",
      "locationInModule": {
        "filename": "lib/stability.ts",
        "line": 85
      },
      "methods": [
        {
          "docs": {
            "deprecated": "it was a bad idea",
            "stability": "deprecated"
          },
          "locationInModule": {
            "filename": "lib/stability.ts",
            "line": 96
          },
          "name": "method"
        }
      ],
      "name": "DeprecatedClass",
      "properties": [
        {
          "docs": {
            "deprecated": "this is not always \"wazoo\", be ready to be disappointed",
            "stability": "deprecated"
          },
          "immutable": true,
          "locationInModule": {
            "filename": "lib/stability.ts",
            "line": 87
          },
          "name": "readonlyProperty",
          "type": {
            "primitive": "string"
          }
        },
        {
          "docs": {
            "deprecated": "shouldn't have been mutable",
            "stability": "deprecated"
          },
          "locationInModule": {
            "filename": "lib/stability.ts",
            "line": 89
          },
          "name": "mutableProperty",
          "optional": true,
          "type": {
            "primitive": "number"
          }
        }
      ]
    },
    "jsii-calc.DeprecatedEnum": {
      "assembly": "jsii-calc",
      "docs": {
        "deprecated": "your deprecated selection of bad options",
        "stability": "deprecated"
      },
      "fqn": "jsii-calc.DeprecatedEnum",
      "kind": "enum",
      "locationInModule": {
        "filename": "lib/stability.ts",
        "line": 99
      },
      "members": [
        {
          "docs": {
            "deprecated": "option A is not great",
            "stability": "deprecated"
          },
          "name": "OPTION_A"
        },
        {
          "docs": {
            "deprecated": "option B is kinda bad, too",
            "stability": "deprecated"
          },
          "name": "OPTION_B"
        }
      ],
      "name": "DeprecatedEnum"
    },
    "jsii-calc.DeprecatedStruct": {
      "assembly": "jsii-calc",
      "datatype": true,
      "docs": {
        "deprecated": "it just wraps a string",
        "stability": "deprecated"
      },
      "fqn": "jsii-calc.DeprecatedStruct",
      "kind": "interface",
      "locationInModule": {
        "filename": "lib/stability.ts",
        "line": 73
      },
      "name": "DeprecatedStruct",
      "properties": [
        {
          "abstract": true,
          "docs": {
            "deprecated": "well, yeah",
            "stability": "deprecated"
          },
          "immutable": true,
          "locationInModule": {
            "filename": "lib/stability.ts",
            "line": 75
          },
          "name": "readonlyProperty",
          "type": {
            "primitive": "string"
          }
        }
      ]
    },
    "jsii-calc.DerivedClassHasNoProperties.Base": {
      "assembly": "jsii-calc",
      "docs": {
        "stability": "experimental"
      },
      "fqn": "jsii-calc.DerivedClassHasNoProperties.Base",
      "initializer": {},
      "kind": "class",
      "locationInModule": {
        "filename": "lib/compliance.ts",
        "line": 311
      },
      "name": "Base",
      "namespace": "DerivedClassHasNoProperties",
      "properties": [
        {
          "docs": {
            "stability": "experimental"
          },
          "locationInModule": {
            "filename": "lib/compliance.ts",
            "line": 312
          },
          "name": "prop",
          "type": {
            "primitive": "string"
          }
        }
      ]
    },
    "jsii-calc.DerivedClassHasNoProperties.Derived": {
      "assembly": "jsii-calc",
      "base": "jsii-calc.DerivedClassHasNoProperties.Base",
      "docs": {
        "stability": "experimental"
      },
      "fqn": "jsii-calc.DerivedClassHasNoProperties.Derived",
      "initializer": {},
      "kind": "class",
      "locationInModule": {
        "filename": "lib/compliance.ts",
        "line": 315
      },
      "name": "Derived",
      "namespace": "DerivedClassHasNoProperties"
    },
    "jsii-calc.DerivedStruct": {
      "assembly": "jsii-calc",
      "datatype": true,
      "docs": {
        "stability": "experimental",
        "summary": "A struct which derives from another struct."
      },
      "fqn": "jsii-calc.DerivedStruct",
      "interfaces": [
        "@scope/jsii-calc-lib.MyFirstStruct"
      ],
      "kind": "interface",
      "locationInModule": {
        "filename": "lib/compliance.ts",
        "line": 533
      },
      "name": "DerivedStruct",
      "properties": [
        {
          "abstract": true,
          "docs": {
            "stability": "experimental"
          },
          "immutable": true,
          "locationInModule": {
            "filename": "lib/compliance.ts",
            "line": 539
          },
          "name": "anotherRequired",
          "type": {
            "primitive": "date"
          }
        },
        {
          "abstract": true,
          "docs": {
            "stability": "experimental"
          },
          "immutable": true,
          "locationInModule": {
            "filename": "lib/compliance.ts",
            "line": 538
          },
          "name": "bool",
          "type": {
            "primitive": "boolean"
          }
        },
        {
          "abstract": true,
          "docs": {
            "stability": "experimental",
            "summary": "An example of a non primitive property."
          },
          "immutable": true,
          "locationInModule": {
            "filename": "lib/compliance.ts",
            "line": 537
          },
          "name": "nonPrimitive",
          "type": {
            "fqn": "jsii-calc.DoubleTrouble"
          }
        },
        {
          "abstract": true,
          "docs": {
            "stability": "experimental",
            "summary": "This is optional."
          },
          "immutable": true,
          "locationInModule": {
            "filename": "lib/compliance.ts",
            "line": 545
          },
          "name": "anotherOptional",
          "optional": true,
          "type": {
            "collection": {
              "elementtype": {
                "fqn": "@scope/jsii-calc-lib.Value"
              },
              "kind": "map"
            }
          }
        },
        {
          "abstract": true,
          "docs": {
            "stability": "experimental"
          },
          "immutable": true,
          "locationInModule": {
            "filename": "lib/compliance.ts",
            "line": 541
          },
          "name": "optionalAny",
          "optional": true,
          "type": {
            "primitive": "any"
          }
        },
        {
          "abstract": true,
          "docs": {
            "stability": "experimental"
          },
          "immutable": true,
          "locationInModule": {
            "filename": "lib/compliance.ts",
            "line": 540
          },
          "name": "optionalArray",
          "optional": true,
          "type": {
            "collection": {
              "elementtype": {
                "primitive": "string"
              },
              "kind": "array"
            }
          }
        }
      ]
    },
    "jsii-calc.DiamondInheritanceBaseLevelStruct": {
      "assembly": "jsii-calc",
      "datatype": true,
      "docs": {
        "stability": "experimental"
      },
      "fqn": "jsii-calc.DiamondInheritanceBaseLevelStruct",
      "kind": "interface",
      "locationInModule": {
        "filename": "lib/compliance.ts",
        "line": 1791
      },
      "name": "DiamondInheritanceBaseLevelStruct",
      "properties": [
        {
          "abstract": true,
          "docs": {
            "stability": "experimental"
          },
          "immutable": true,
          "locationInModule": {
            "filename": "lib/compliance.ts",
            "line": 1792
          },
          "name": "baseLevelProperty",
          "type": {
            "primitive": "string"
          }
        }
      ]
    },
    "jsii-calc.DiamondInheritanceFirstMidLevelStruct": {
      "assembly": "jsii-calc",
      "datatype": true,
      "docs": {
        "stability": "experimental"
      },
      "fqn": "jsii-calc.DiamondInheritanceFirstMidLevelStruct",
      "interfaces": [
        "jsii-calc.DiamondInheritanceBaseLevelStruct"
      ],
      "kind": "interface",
      "locationInModule": {
        "filename": "lib/compliance.ts",
        "line": 1795
      },
      "name": "DiamondInheritanceFirstMidLevelStruct",
      "properties": [
        {
          "abstract": true,
          "docs": {
            "stability": "experimental"
          },
          "immutable": true,
          "locationInModule": {
            "filename": "lib/compliance.ts",
            "line": 1796
          },
          "name": "firstMidLevelProperty",
          "type": {
            "primitive": "string"
          }
        }
      ]
    },
    "jsii-calc.DiamondInheritanceSecondMidLevelStruct": {
      "assembly": "jsii-calc",
      "datatype": true,
      "docs": {
        "stability": "experimental"
      },
      "fqn": "jsii-calc.DiamondInheritanceSecondMidLevelStruct",
      "interfaces": [
        "jsii-calc.DiamondInheritanceBaseLevelStruct"
      ],
      "kind": "interface",
      "locationInModule": {
        "filename": "lib/compliance.ts",
        "line": 1799
      },
      "name": "DiamondInheritanceSecondMidLevelStruct",
      "properties": [
        {
          "abstract": true,
          "docs": {
            "stability": "experimental"
          },
          "immutable": true,
          "locationInModule": {
            "filename": "lib/compliance.ts",
            "line": 1800
          },
          "name": "secondMidLevelProperty",
          "type": {
            "primitive": "string"
          }
        }
      ]
    },
    "jsii-calc.DiamondInheritanceTopLevelStruct": {
      "assembly": "jsii-calc",
      "datatype": true,
      "docs": {
        "stability": "experimental"
      },
      "fqn": "jsii-calc.DiamondInheritanceTopLevelStruct",
      "interfaces": [
        "jsii-calc.DiamondInheritanceFirstMidLevelStruct",
        "jsii-calc.DiamondInheritanceSecondMidLevelStruct"
      ],
      "kind": "interface",
      "locationInModule": {
        "filename": "lib/compliance.ts",
        "line": 1803
      },
      "name": "DiamondInheritanceTopLevelStruct",
      "properties": [
        {
          "abstract": true,
          "docs": {
            "stability": "experimental"
          },
          "immutable": true,
          "locationInModule": {
            "filename": "lib/compliance.ts",
            "line": 1804
          },
          "name": "topLevelProperty",
          "type": {
            "primitive": "string"
          }
        }
      ]
    },
    "jsii-calc.DoNotOverridePrivates": {
      "assembly": "jsii-calc",
      "docs": {
        "stability": "experimental"
      },
      "fqn": "jsii-calc.DoNotOverridePrivates",
      "initializer": {},
      "kind": "class",
      "locationInModule": {
        "filename": "lib/compliance.ts",
        "line": 1126
      },
      "methods": [
        {
          "docs": {
            "stability": "experimental"
          },
          "locationInModule": {
            "filename": "lib/compliance.ts",
            "line": 1141
          },
          "name": "changePrivatePropertyValue",
          "parameters": [
            {
              "name": "newValue",
              "type": {
                "primitive": "string"
              }
            }
          ]
        },
        {
          "docs": {
            "stability": "experimental"
          },
          "locationInModule": {
            "filename": "lib/compliance.ts",
            "line": 1133
          },
          "name": "privateMethodValue",
          "returns": {
            "type": {
              "primitive": "string"
            }
          }
        },
        {
          "docs": {
            "stability": "experimental"
          },
          "locationInModule": {
            "filename": "lib/compliance.ts",
            "line": 1137
          },
          "name": "privatePropertyValue",
          "returns": {
            "type": {
              "primitive": "string"
            }
          }
        }
      ],
      "name": "DoNotOverridePrivates"
    },
    "jsii-calc.DoNotRecognizeAnyAsOptional": {
      "assembly": "jsii-calc",
      "docs": {
        "stability": "experimental",
        "summary": "jsii#284: do not recognize \"any\" as an optional argument."
      },
      "fqn": "jsii-calc.DoNotRecognizeAnyAsOptional",
      "initializer": {},
      "kind": "class",
      "locationInModule": {
        "filename": "lib/compliance.ts",
        "line": 1175
      },
      "methods": [
        {
          "docs": {
            "stability": "experimental"
          },
          "locationInModule": {
            "filename": "lib/compliance.ts",
            "line": 1176
          },
          "name": "method",
          "parameters": [
            {
              "name": "_requiredAny",
              "type": {
                "primitive": "any"
              }
            },
            {
              "name": "_optionalAny",
              "optional": true,
              "type": {
                "primitive": "any"
              }
            },
            {
              "name": "_optionalString",
              "optional": true,
              "type": {
                "primitive": "string"
              }
            }
          ]
        }
      ],
      "name": "DoNotRecognizeAnyAsOptional"
    },
    "jsii-calc.DocumentedClass": {
      "assembly": "jsii-calc",
      "docs": {
        "remarks": "This is the meat of the TSDoc comment. It may contain\nmultiple lines and multiple paragraphs.\n\nMultiple paragraphs are separated by an empty line.",
        "stability": "stable",
        "summary": "Here's the first line of the TSDoc comment."
      },
      "fqn": "jsii-calc.DocumentedClass",
      "initializer": {},
      "kind": "class",
      "locationInModule": {
        "filename": "lib/documented.ts",
        "line": 11
      },
      "methods": [
        {
          "docs": {
            "remarks": "This will print out a friendly greeting intended for\nthe indicated person.",
            "returns": "A number that everyone knows very well",
            "stability": "stable",
            "summary": "Greet the indicated person."
          },
          "locationInModule": {
            "filename": "lib/documented.ts",
            "line": 22
          },
          "name": "greet",
          "parameters": [
            {
              "docs": {
                "summary": "The person to be greeted."
              },
              "name": "greetee",
              "optional": true,
              "type": {
                "fqn": "jsii-calc.Greetee"
              }
            }
          ],
          "returns": {
            "type": {
              "primitive": "number"
            }
          }
        },
        {
          "docs": {
            "stability": "experimental",
            "summary": "Say ¡Hola!"
          },
          "locationInModule": {
            "filename": "lib/documented.ts",
            "line": 32
          },
          "name": "hola"
        }
      ],
      "name": "DocumentedClass"
    },
    "jsii-calc.DontComplainAboutVariadicAfterOptional": {
      "assembly": "jsii-calc",
      "docs": {
        "stability": "experimental"
      },
      "fqn": "jsii-calc.DontComplainAboutVariadicAfterOptional",
      "initializer": {},
      "kind": "class",
      "locationInModule": {
        "filename": "lib/compliance.ts",
        "line": 1226
      },
      "methods": [
        {
          "docs": {
            "stability": "experimental"
          },
          "locationInModule": {
            "filename": "lib/compliance.ts",
            "line": 1227
          },
          "name": "optionalAndVariadic",
          "parameters": [
            {
              "name": "optional",
              "optional": true,
              "type": {
                "primitive": "string"
              }
            },
            {
              "name": "things",
              "type": {
                "primitive": "string"
              },
              "variadic": true
            }
          ],
          "returns": {
            "type": {
              "primitive": "string"
            }
          },
          "variadic": true
        }
      ],
      "name": "DontComplainAboutVariadicAfterOptional"
    },
    "jsii-calc.DoubleTrouble": {
      "assembly": "jsii-calc",
      "docs": {
        "stability": "experimental"
      },
      "fqn": "jsii-calc.DoubleTrouble",
      "initializer": {},
      "interfaces": [
        "jsii-calc.IFriendlyRandomGenerator"
      ],
      "kind": "class",
      "locationInModule": {
        "filename": "lib/compliance.ts",
        "line": 473
      },
      "methods": [
        {
          "docs": {
            "stability": "experimental",
            "summary": "Say hello!"
          },
          "locationInModule": {
            "filename": "lib/compliance.ts",
            "line": 478
          },
          "name": "hello",
          "overrides": "@scope/jsii-calc-lib.IFriendly",
          "returns": {
            "type": {
              "primitive": "string"
            }
          }
        },
        {
          "docs": {
            "stability": "experimental",
            "summary": "Returns another random number."
          },
          "locationInModule": {
            "filename": "lib/compliance.ts",
            "line": 474
          },
          "name": "next",
          "overrides": "jsii-calc.IRandomNumberGenerator",
          "returns": {
            "type": {
              "primitive": "number"
            }
          }
        }
      ],
      "name": "DoubleTrouble"
    },
    "jsii-calc.EnumDispenser": {
      "assembly": "jsii-calc",
      "docs": {
        "stability": "experimental"
      },
      "fqn": "jsii-calc.EnumDispenser",
      "kind": "class",
      "locationInModule": {
        "filename": "lib/compliance.ts",
        "line": 34
      },
      "methods": [
        {
          "docs": {
            "stability": "experimental"
          },
          "locationInModule": {
            "filename": "lib/compliance.ts",
            "line": 40
          },
          "name": "randomIntegerLikeEnum",
          "returns": {
            "type": {
              "fqn": "jsii-calc.AllTypesEnum"
            }
          },
          "static": true
        },
        {
          "docs": {
            "stability": "experimental"
          },
          "locationInModule": {
            "filename": "lib/compliance.ts",
            "line": 35
          },
          "name": "randomStringLikeEnum",
          "returns": {
            "type": {
              "fqn": "jsii-calc.StringEnum"
            }
          },
          "static": true
        }
      ],
      "name": "EnumDispenser"
    },
    "jsii-calc.EraseUndefinedHashValues": {
      "assembly": "jsii-calc",
      "docs": {
        "stability": "experimental"
      },
      "fqn": "jsii-calc.EraseUndefinedHashValues",
      "initializer": {},
      "kind": "class",
      "locationInModule": {
        "filename": "lib/compliance.ts",
        "line": 1429
      },
      "methods": [
        {
          "docs": {
            "remarks": "Used to check that undefined/null hash values\nare being erased when sending values from native code to JS.",
            "stability": "experimental",
            "summary": "Returns `true` if `key` is defined in `opts`."
          },
          "locationInModule": {
            "filename": "lib/compliance.ts",
            "line": 1434
          },
          "name": "doesKeyExist",
          "parameters": [
            {
              "name": "opts",
              "type": {
                "fqn": "jsii-calc.EraseUndefinedHashValuesOptions"
              }
            },
            {
              "name": "key",
              "type": {
                "primitive": "string"
              }
            }
          ],
          "returns": {
            "type": {
              "primitive": "boolean"
            }
          },
          "static": true
        },
        {
          "docs": {
            "stability": "experimental",
            "summary": "We expect \"prop1\" to be erased."
          },
          "locationInModule": {
            "filename": "lib/compliance.ts",
            "line": 1451
          },
          "name": "prop1IsNull",
          "returns": {
            "type": {
              "collection": {
                "elementtype": {
                  "primitive": "any"
                },
                "kind": "map"
              }
            }
          },
          "static": true
        },
        {
          "docs": {
            "stability": "experimental",
            "summary": "We expect \"prop2\" to be erased."
          },
          "locationInModule": {
            "filename": "lib/compliance.ts",
            "line": 1441
          },
          "name": "prop2IsUndefined",
          "returns": {
            "type": {
              "collection": {
                "elementtype": {
                  "primitive": "any"
                },
                "kind": "map"
              }
            }
          },
          "static": true
        }
      ],
      "name": "EraseUndefinedHashValues"
    },
    "jsii-calc.EraseUndefinedHashValuesOptions": {
      "assembly": "jsii-calc",
      "datatype": true,
      "docs": {
        "stability": "experimental"
      },
      "fqn": "jsii-calc.EraseUndefinedHashValuesOptions",
      "kind": "interface",
      "locationInModule": {
        "filename": "lib/compliance.ts",
        "line": 1424
      },
      "name": "EraseUndefinedHashValuesOptions",
      "properties": [
        {
          "abstract": true,
          "docs": {
            "stability": "experimental"
          },
          "immutable": true,
          "locationInModule": {
            "filename": "lib/compliance.ts",
            "line": 1425
          },
          "name": "option1",
          "optional": true,
          "type": {
            "primitive": "string"
          }
        },
        {
          "abstract": true,
          "docs": {
            "stability": "experimental"
          },
          "immutable": true,
          "locationInModule": {
            "filename": "lib/compliance.ts",
            "line": 1426
          },
          "name": "option2",
          "optional": true,
          "type": {
            "primitive": "string"
          }
        }
      ]
    },
    "jsii-calc.ExperimentalClass": {
      "assembly": "jsii-calc",
      "docs": {
        "stability": "experimental"
      },
      "fqn": "jsii-calc.ExperimentalClass",
      "initializer": {
        "docs": {
          "stability": "experimental"
        },
        "parameters": [
          {
            "name": "readonlyString",
            "type": {
              "primitive": "string"
            }
          },
          {
            "name": "mutableNumber",
            "optional": true,
            "type": {
              "primitive": "number"
            }
          }
        ]
      },
      "kind": "class",
      "locationInModule": {
        "filename": "lib/stability.ts",
        "line": 16
      },
      "methods": [
        {
          "docs": {
            "stability": "experimental"
          },
          "locationInModule": {
            "filename": "lib/stability.ts",
            "line": 28
          },
          "name": "method"
        }
      ],
      "name": "ExperimentalClass",
      "properties": [
        {
          "docs": {
            "stability": "experimental"
          },
          "immutable": true,
          "locationInModule": {
            "filename": "lib/stability.ts",
            "line": 18
          },
          "name": "readonlyProperty",
          "type": {
            "primitive": "string"
          }
        },
        {
          "docs": {
            "stability": "experimental"
          },
          "locationInModule": {
            "filename": "lib/stability.ts",
            "line": 20
          },
          "name": "mutableProperty",
          "optional": true,
          "type": {
            "primitive": "number"
          }
        }
      ]
    },
    "jsii-calc.ExperimentalEnum": {
      "assembly": "jsii-calc",
      "docs": {
        "stability": "experimental"
      },
      "fqn": "jsii-calc.ExperimentalEnum",
      "kind": "enum",
      "locationInModule": {
        "filename": "lib/stability.ts",
        "line": 31
      },
      "members": [
        {
          "docs": {
            "stability": "experimental"
          },
          "name": "OPTION_A"
        },
        {
          "docs": {
            "stability": "experimental"
          },
          "name": "OPTION_B"
        }
      ],
      "name": "ExperimentalEnum"
    },
    "jsii-calc.ExperimentalStruct": {
      "assembly": "jsii-calc",
      "datatype": true,
      "docs": {
        "stability": "experimental"
      },
      "fqn": "jsii-calc.ExperimentalStruct",
      "kind": "interface",
      "locationInModule": {
        "filename": "lib/stability.ts",
        "line": 4
      },
      "name": "ExperimentalStruct",
      "properties": [
        {
          "abstract": true,
          "docs": {
            "stability": "experimental"
          },
          "immutable": true,
          "locationInModule": {
            "filename": "lib/stability.ts",
            "line": 6
          },
          "name": "readonlyProperty",
          "type": {
            "primitive": "string"
          }
        }
      ]
    },
    "jsii-calc.ExportedBaseClass": {
      "assembly": "jsii-calc",
      "docs": {
        "stability": "experimental"
      },
      "fqn": "jsii-calc.ExportedBaseClass",
      "initializer": {
        "docs": {
          "stability": "experimental"
        },
        "parameters": [
          {
            "name": "success",
            "type": {
              "primitive": "boolean"
            }
          }
        ]
      },
      "kind": "class",
      "locationInModule": {
        "filename": "lib/compliance.ts",
        "line": 1311
      },
      "name": "ExportedBaseClass",
      "properties": [
        {
          "docs": {
            "stability": "experimental"
          },
          "immutable": true,
          "locationInModule": {
            "filename": "lib/compliance.ts",
            "line": 1312
          },
          "name": "success",
          "type": {
            "primitive": "boolean"
          }
        }
      ]
    },
    "jsii-calc.ExtendsInternalInterface": {
      "assembly": "jsii-calc",
      "datatype": true,
      "docs": {
        "stability": "experimental"
      },
      "fqn": "jsii-calc.ExtendsInternalInterface",
      "kind": "interface",
      "locationInModule": {
        "filename": "lib/compliance.ts",
        "line": 1532
      },
      "name": "ExtendsInternalInterface",
      "properties": [
        {
          "abstract": true,
          "docs": {
            "stability": "experimental"
          },
          "immutable": true,
          "locationInModule": {
            "filename": "lib/compliance.ts",
            "line": 1533
          },
          "name": "boom",
          "type": {
            "primitive": "boolean"
          }
        },
        {
          "abstract": true,
          "docs": {
            "stability": "experimental"
          },
          "immutable": true,
          "locationInModule": {
            "filename": "lib/compliance.ts",
            "line": 1481
          },
          "name": "prop",
          "type": {
            "primitive": "string"
          }
        }
      ]
    },
    "jsii-calc.GiveMeStructs": {
      "assembly": "jsii-calc",
      "docs": {
        "stability": "experimental"
      },
      "fqn": "jsii-calc.GiveMeStructs",
      "initializer": {},
      "kind": "class",
      "locationInModule": {
        "filename": "lib/compliance.ts",
        "line": 548
      },
      "methods": [
        {
          "docs": {
            "stability": "experimental",
            "summary": "Accepts a struct of type DerivedStruct and returns a struct of type FirstStruct."
          },
          "locationInModule": {
            "filename": "lib/compliance.ts",
            "line": 566
          },
          "name": "derivedToFirst",
          "parameters": [
            {
              "name": "derived",
              "type": {
                "fqn": "jsii-calc.DerivedStruct"
              }
            }
          ],
          "returns": {
            "type": {
              "fqn": "@scope/jsii-calc-lib.MyFirstStruct"
            }
          }
        },
        {
          "docs": {
            "stability": "experimental",
            "summary": "Returns the boolean from a DerivedStruct struct."
          },
          "locationInModule": {
            "filename": "lib/compliance.ts",
            "line": 559
          },
          "name": "readDerivedNonPrimitive",
          "parameters": [
            {
              "name": "derived",
              "type": {
                "fqn": "jsii-calc.DerivedStruct"
              }
            }
          ],
          "returns": {
            "type": {
              "fqn": "jsii-calc.DoubleTrouble"
            }
          }
        },
        {
          "docs": {
            "stability": "experimental",
            "summary": "Returns the \"anumber\" from a MyFirstStruct struct;"
          },
          "locationInModule": {
            "filename": "lib/compliance.ts",
            "line": 552
          },
          "name": "readFirstNumber",
          "parameters": [
            {
              "name": "first",
              "type": {
                "fqn": "@scope/jsii-calc-lib.MyFirstStruct"
              }
            }
          ],
          "returns": {
            "type": {
              "primitive": "number"
            }
          }
        }
      ],
      "name": "GiveMeStructs",
      "properties": [
        {
          "docs": {
            "stability": "experimental"
          },
          "immutable": true,
          "locationInModule": {
            "filename": "lib/compliance.ts",
            "line": 570
          },
          "name": "structLiteral",
          "type": {
            "fqn": "@scope/jsii-calc-lib.StructWithOnlyOptionals"
          }
        }
      ]
    },
    "jsii-calc.Greetee": {
      "assembly": "jsii-calc",
      "datatype": true,
      "docs": {
        "stability": "experimental",
        "summary": "These are some arguments you can pass to a method."
      },
      "fqn": "jsii-calc.Greetee",
      "kind": "interface",
      "locationInModule": {
        "filename": "lib/documented.ts",
        "line": 40
      },
      "name": "Greetee",
      "properties": [
        {
          "abstract": true,
          "docs": {
            "default": "world",
            "stability": "experimental",
            "summary": "The name of the greetee."
          },
          "immutable": true,
          "locationInModule": {
            "filename": "lib/documented.ts",
            "line": 46
          },
          "name": "name",
          "optional": true,
          "type": {
            "primitive": "string"
          }
        }
      ]
    },
    "jsii-calc.GreetingAugmenter": {
      "assembly": "jsii-calc",
      "docs": {
        "stability": "experimental"
      },
      "fqn": "jsii-calc.GreetingAugmenter",
      "initializer": {},
      "kind": "class",
      "locationInModule": {
        "filename": "lib/compliance.ts",
        "line": 524
      },
      "methods": [
        {
          "docs": {
            "stability": "experimental"
          },
          "locationInModule": {
            "filename": "lib/compliance.ts",
            "line": 525
          },
          "name": "betterGreeting",
          "parameters": [
            {
              "name": "friendly",
              "type": {
                "fqn": "@scope/jsii-calc-lib.IFriendly"
              }
            }
          ],
          "returns": {
            "type": {
              "primitive": "string"
            }
          }
        }
      ],
      "name": "GreetingAugmenter"
    },
    "jsii-calc.IAnonymousImplementationProvider": {
      "assembly": "jsii-calc",
      "docs": {
        "stability": "experimental",
        "summary": "We can return an anonymous interface implementation from an override without losing the interface declarations."
      },
      "fqn": "jsii-calc.IAnonymousImplementationProvider",
      "kind": "interface",
      "locationInModule": {
        "filename": "lib/compliance.ts",
        "line": 1888
      },
      "methods": [
        {
          "abstract": true,
          "docs": {
            "stability": "experimental"
          },
          "locationInModule": {
            "filename": "lib/compliance.ts",
            "line": 1889
          },
          "name": "provide",
          "returns": {
            "type": {
              "fqn": "jsii-calc.IAnonymouslyImplementMe"
            }
          }
        }
      ],
      "name": "IAnonymousImplementationProvider"
    },
    "jsii-calc.IAnonymouslyImplementMe": {
      "assembly": "jsii-calc",
      "docs": {
        "stability": "experimental"
      },
      "fqn": "jsii-calc.IAnonymouslyImplementMe",
      "kind": "interface",
      "locationInModule": {
        "filename": "lib/compliance.ts",
        "line": 1899
      },
      "methods": [
        {
          "abstract": true,
          "docs": {
            "stability": "experimental"
          },
          "locationInModule": {
            "filename": "lib/compliance.ts",
            "line": 1901
          },
          "name": "verb",
          "returns": {
            "type": {
              "primitive": "string"
            }
          }
        }
      ],
      "name": "IAnonymouslyImplementMe",
      "properties": [
        {
          "abstract": true,
          "docs": {
            "stability": "experimental"
          },
          "locationInModule": {
            "filename": "lib/compliance.ts",
            "line": 1900
          },
          "name": "value",
          "type": {
            "primitive": "number"
          }
        }
      ]
    },
    "jsii-calc.IAnotherPublicInterface": {
      "assembly": "jsii-calc",
      "docs": {
        "stability": "experimental"
      },
      "fqn": "jsii-calc.IAnotherPublicInterface",
      "kind": "interface",
      "locationInModule": {
        "filename": "lib/compliance.ts",
        "line": 1553
      },
      "name": "IAnotherPublicInterface",
      "properties": [
        {
          "abstract": true,
          "docs": {
            "stability": "experimental"
          },
          "locationInModule": {
            "filename": "lib/compliance.ts",
            "line": 1554
          },
          "name": "a",
          "type": {
            "primitive": "string"
          }
        }
      ]
    },
    "jsii-calc.IDeprecatedInterface": {
      "assembly": "jsii-calc",
      "docs": {
        "deprecated": "useless interface",
        "stability": "deprecated"
      },
      "fqn": "jsii-calc.IDeprecatedInterface",
      "kind": "interface",
      "locationInModule": {
        "filename": "lib/stability.ts",
        "line": 78
      },
      "methods": [
        {
          "abstract": true,
          "docs": {
            "deprecated": "services no purpose",
            "stability": "deprecated"
          },
          "locationInModule": {
            "filename": "lib/stability.ts",
            "line": 82
          },
          "name": "method"
        }
      ],
      "name": "IDeprecatedInterface",
      "properties": [
        {
          "abstract": true,
          "docs": {
            "deprecated": "could be better",
            "stability": "deprecated"
          },
          "locationInModule": {
            "filename": "lib/stability.ts",
            "line": 80
          },
          "name": "mutableProperty",
          "optional": true,
          "type": {
            "primitive": "number"
          }
        }
      ]
    },
    "jsii-calc.IExperimentalInterface": {
      "assembly": "jsii-calc",
      "docs": {
        "stability": "experimental"
      },
      "fqn": "jsii-calc.IExperimentalInterface",
      "kind": "interface",
      "locationInModule": {
        "filename": "lib/stability.ts",
        "line": 9
      },
      "methods": [
        {
          "abstract": true,
          "docs": {
            "stability": "experimental"
          },
          "locationInModule": {
            "filename": "lib/stability.ts",
            "line": 13
          },
          "name": "method"
        }
      ],
      "name": "IExperimentalInterface",
      "properties": [
        {
          "abstract": true,
          "docs": {
            "stability": "experimental"
          },
          "locationInModule": {
            "filename": "lib/stability.ts",
            "line": 11
          },
          "name": "mutableProperty",
          "optional": true,
          "type": {
            "primitive": "number"
          }
        }
      ]
    },
    "jsii-calc.IExtendsPrivateInterface": {
      "assembly": "jsii-calc",
      "docs": {
        "stability": "experimental"
      },
      "fqn": "jsii-calc.IExtendsPrivateInterface",
      "kind": "interface",
      "locationInModule": {
        "filename": "lib/compliance.ts",
        "line": 1544
      },
      "name": "IExtendsPrivateInterface",
      "properties": [
        {
          "abstract": true,
          "docs": {
            "stability": "experimental"
          },
          "immutable": true,
          "locationInModule": {
            "filename": "lib/compliance.ts",
            "line": 1545
          },
          "name": "moreThings",
          "type": {
            "collection": {
              "elementtype": {
                "primitive": "string"
              },
              "kind": "array"
            }
          }
        },
        {
          "abstract": true,
          "docs": {
            "stability": "experimental"
          },
          "locationInModule": {
            "filename": "lib/compliance.ts",
            "line": 1529
          },
          "name": "private",
          "type": {
            "primitive": "string"
          }
        }
      ]
    },
    "jsii-calc.IFriendlier": {
      "assembly": "jsii-calc",
      "docs": {
        "stability": "experimental",
        "summary": "Even friendlier classes can implement this interface."
      },
      "fqn": "jsii-calc.IFriendlier",
      "interfaces": [
        "@scope/jsii-calc-lib.IFriendly"
      ],
      "kind": "interface",
      "locationInModule": {
        "filename": "lib/calculator.ts",
        "line": 6
      },
      "methods": [
        {
          "abstract": true,
          "docs": {
            "stability": "experimental",
            "summary": "Say farewell."
          },
          "locationInModule": {
            "filename": "lib/calculator.ts",
            "line": 16
          },
          "name": "farewell",
          "returns": {
            "type": {
              "primitive": "string"
            }
          }
        },
        {
          "abstract": true,
          "docs": {
            "returns": "A goodbye blessing.",
            "stability": "experimental",
            "summary": "Say goodbye."
          },
          "locationInModule": {
            "filename": "lib/calculator.ts",
            "line": 11
          },
          "name": "goodbye",
          "returns": {
            "type": {
              "primitive": "string"
            }
          }
        }
      ],
      "name": "IFriendlier"
    },
    "jsii-calc.IFriendlyRandomGenerator": {
      "assembly": "jsii-calc",
      "docs": {
        "stability": "experimental"
      },
      "fqn": "jsii-calc.IFriendlyRandomGenerator",
      "interfaces": [
        "jsii-calc.IRandomNumberGenerator",
        "@scope/jsii-calc-lib.IFriendly"
      ],
      "kind": "interface",
      "locationInModule": {
        "filename": "lib/calculator.ts",
        "line": 30
      },
      "name": "IFriendlyRandomGenerator"
    },
    "jsii-calc.IInterfaceImplementedByAbstractClass": {
      "assembly": "jsii-calc",
      "docs": {
        "stability": "experimental",
        "summary": "awslabs/jsii#220 Abstract return type."
      },
      "fqn": "jsii-calc.IInterfaceImplementedByAbstractClass",
      "kind": "interface",
      "locationInModule": {
        "filename": "lib/compliance.ts",
        "line": 1072
      },
      "name": "IInterfaceImplementedByAbstractClass",
      "properties": [
        {
          "abstract": true,
          "docs": {
            "stability": "experimental"
          },
          "immutable": true,
          "locationInModule": {
            "filename": "lib/compliance.ts",
            "line": 1073
          },
          "name": "propFromInterface",
          "type": {
            "primitive": "string"
          }
        }
      ]
    },
    "jsii-calc.IInterfaceThatShouldNotBeADataType": {
      "assembly": "jsii-calc",
      "docs": {
        "stability": "experimental",
        "summary": "Even though this interface has only properties, it is disqualified from being a datatype because it inherits from an interface that is not a datatype."
      },
      "fqn": "jsii-calc.IInterfaceThatShouldNotBeADataType",
      "interfaces": [
        "jsii-calc.IInterfaceWithMethods"
      ],
      "kind": "interface",
      "locationInModule": {
        "filename": "lib/compliance.ts",
        "line": 1168
      },
      "name": "IInterfaceThatShouldNotBeADataType",
      "properties": [
        {
          "abstract": true,
          "docs": {
            "stability": "experimental"
          },
          "immutable": true,
          "locationInModule": {
            "filename": "lib/compliance.ts",
            "line": 1169
          },
          "name": "otherValue",
          "type": {
            "primitive": "string"
          }
        }
      ]
    },
    "jsii-calc.IInterfaceWithInternal": {
      "assembly": "jsii-calc",
      "docs": {
        "stability": "experimental"
      },
      "fqn": "jsii-calc.IInterfaceWithInternal",
      "kind": "interface",
      "locationInModule": {
        "filename": "lib/compliance.ts",
        "line": 1492
      },
      "methods": [
        {
          "abstract": true,
          "docs": {
            "stability": "experimental"
          },
          "locationInModule": {
            "filename": "lib/compliance.ts",
            "line": 1493
          },
          "name": "visible"
        }
      ],
      "name": "IInterfaceWithInternal"
    },
    "jsii-calc.IInterfaceWithMethods": {
      "assembly": "jsii-calc",
      "docs": {
        "stability": "experimental"
      },
      "fqn": "jsii-calc.IInterfaceWithMethods",
      "kind": "interface",
      "locationInModule": {
        "filename": "lib/compliance.ts",
        "line": 1158
      },
      "methods": [
        {
          "abstract": true,
          "docs": {
            "stability": "experimental"
          },
          "locationInModule": {
            "filename": "lib/compliance.ts",
            "line": 1161
          },
          "name": "doThings"
        }
      ],
      "name": "IInterfaceWithMethods",
      "properties": [
        {
          "abstract": true,
          "docs": {
            "stability": "experimental"
          },
          "immutable": true,
          "locationInModule": {
            "filename": "lib/compliance.ts",
            "line": 1159
          },
          "name": "value",
          "type": {
            "primitive": "string"
          }
        }
      ]
    },
    "jsii-calc.IInterfaceWithOptionalMethodArguments": {
      "assembly": "jsii-calc",
      "docs": {
        "stability": "experimental",
        "summary": "awslabs/jsii#175 Interface proxies (and builders) do not respect optional arguments in methods."
      },
      "fqn": "jsii-calc.IInterfaceWithOptionalMethodArguments",
      "kind": "interface",
      "locationInModule": {
        "filename": "lib/compliance.ts",
        "line": 1063
      },
      "methods": [
        {
          "abstract": true,
          "docs": {
            "stability": "experimental"
          },
          "locationInModule": {
            "filename": "lib/compliance.ts",
            "line": 1064
          },
          "name": "hello",
          "parameters": [
            {
              "name": "arg1",
              "type": {
                "primitive": "string"
              }
            },
            {
              "name": "arg2",
              "optional": true,
              "type": {
                "primitive": "number"
              }
            }
          ]
        }
      ],
      "name": "IInterfaceWithOptionalMethodArguments"
    },
    "jsii-calc.IInterfaceWithProperties": {
      "assembly": "jsii-calc",
      "docs": {
        "stability": "experimental"
      },
      "fqn": "jsii-calc.IInterfaceWithProperties",
      "kind": "interface",
      "locationInModule": {
        "filename": "lib/compliance.ts",
        "line": 578
      },
      "name": "IInterfaceWithProperties",
      "properties": [
        {
          "abstract": true,
          "docs": {
            "stability": "experimental"
          },
          "immutable": true,
          "locationInModule": {
            "filename": "lib/compliance.ts",
            "line": 579
          },
          "name": "readOnlyString",
          "type": {
            "primitive": "string"
          }
        },
        {
          "abstract": true,
          "docs": {
            "stability": "experimental"
          },
          "locationInModule": {
            "filename": "lib/compliance.ts",
            "line": 580
          },
          "name": "readWriteString",
          "type": {
            "primitive": "string"
          }
        }
      ]
    },
    "jsii-calc.IInterfaceWithPropertiesExtension": {
      "assembly": "jsii-calc",
      "docs": {
        "stability": "experimental"
      },
      "fqn": "jsii-calc.IInterfaceWithPropertiesExtension",
      "interfaces": [
        "jsii-calc.IInterfaceWithProperties"
      ],
      "kind": "interface",
      "locationInModule": {
        "filename": "lib/compliance.ts",
        "line": 583
      },
      "name": "IInterfaceWithPropertiesExtension",
      "properties": [
        {
          "abstract": true,
          "docs": {
            "stability": "experimental"
          },
          "locationInModule": {
            "filename": "lib/compliance.ts",
            "line": 584
          },
          "name": "foo",
          "type": {
            "primitive": "number"
          }
        }
      ]
    },
    "jsii-calc.IJSII417Derived": {
      "assembly": "jsii-calc",
      "docs": {
        "stability": "experimental"
      },
      "fqn": "jsii-calc.IJSII417Derived",
      "interfaces": [
        "jsii-calc.IJSII417PublicBaseOfBase"
      ],
      "kind": "interface",
      "locationInModule": {
        "filename": "lib/erasures.ts",
        "line": 37
      },
      "methods": [
        {
          "abstract": true,
          "docs": {
            "stability": "experimental"
          },
          "locationInModule": {
            "filename": "lib/erasures.ts",
            "line": 35
          },
          "name": "bar"
        },
        {
          "abstract": true,
          "docs": {
            "stability": "experimental"
          },
          "locationInModule": {
            "filename": "lib/erasures.ts",
            "line": 38
          },
          "name": "baz"
        }
      ],
      "name": "IJSII417Derived",
      "properties": [
        {
          "abstract": true,
          "docs": {
            "stability": "experimental"
          },
          "immutable": true,
          "locationInModule": {
            "filename": "lib/erasures.ts",
            "line": 34
          },
          "name": "property",
          "type": {
            "primitive": "string"
          }
        }
      ]
    },
    "jsii-calc.IJSII417PublicBaseOfBase": {
      "assembly": "jsii-calc",
      "docs": {
        "stability": "experimental"
      },
      "fqn": "jsii-calc.IJSII417PublicBaseOfBase",
      "kind": "interface",
      "locationInModule": {
        "filename": "lib/erasures.ts",
        "line": 30
      },
      "methods": [
        {
          "abstract": true,
          "docs": {
            "stability": "experimental"
          },
          "locationInModule": {
            "filename": "lib/erasures.ts",
            "line": 31
          },
          "name": "foo"
        }
      ],
      "name": "IJSII417PublicBaseOfBase",
      "properties": [
        {
          "abstract": true,
          "docs": {
            "stability": "experimental"
          },
          "immutable": true,
          "locationInModule": {
            "filename": "lib/erasures.ts",
            "line": 28
          },
          "name": "hasRoot",
          "type": {
            "primitive": "boolean"
          }
        }
      ]
    },
    "jsii-calc.IJsii487External": {
      "assembly": "jsii-calc",
      "docs": {
        "stability": "experimental"
      },
      "fqn": "jsii-calc.IJsii487External",
      "kind": "interface",
      "locationInModule": {
        "filename": "lib/erasures.ts",
        "line": 45
      },
      "name": "IJsii487External"
    },
    "jsii-calc.IJsii487External2": {
      "assembly": "jsii-calc",
      "docs": {
        "stability": "experimental"
      },
      "fqn": "jsii-calc.IJsii487External2",
      "kind": "interface",
      "locationInModule": {
        "filename": "lib/erasures.ts",
        "line": 46
      },
      "name": "IJsii487External2"
    },
    "jsii-calc.IJsii496": {
      "assembly": "jsii-calc",
      "docs": {
        "stability": "experimental"
      },
      "fqn": "jsii-calc.IJsii496",
      "kind": "interface",
      "locationInModule": {
        "filename": "lib/erasures.ts",
        "line": 54
      },
      "name": "IJsii496"
    },
    "jsii-calc.IMutableObjectLiteral": {
      "assembly": "jsii-calc",
      "docs": {
        "stability": "experimental"
      },
      "fqn": "jsii-calc.IMutableObjectLiteral",
      "kind": "interface",
      "locationInModule": {
        "filename": "lib/compliance.ts",
        "line": 1118
      },
      "name": "IMutableObjectLiteral",
      "properties": [
        {
          "abstract": true,
          "docs": {
            "stability": "experimental"
          },
          "locationInModule": {
            "filename": "lib/compliance.ts",
            "line": 1119
          },
          "name": "value",
          "type": {
            "primitive": "string"
          }
        }
      ]
    },
    "jsii-calc.INonInternalInterface": {
      "assembly": "jsii-calc",
      "docs": {
        "stability": "experimental"
      },
      "fqn": "jsii-calc.INonInternalInterface",
      "interfaces": [
        "jsii-calc.IAnotherPublicInterface"
      ],
      "kind": "interface",
      "locationInModule": {
        "filename": "lib/compliance.ts",
        "line": 1563
      },
      "name": "INonInternalInterface",
      "properties": [
        {
          "abstract": true,
          "docs": {
            "stability": "experimental"
          },
          "locationInModule": {
            "filename": "lib/compliance.ts",
            "line": 1560
          },
          "name": "b",
          "type": {
            "primitive": "string"
          }
        },
        {
          "abstract": true,
          "docs": {
            "stability": "experimental"
          },
          "locationInModule": {
            "filename": "lib/compliance.ts",
            "line": 1564
          },
          "name": "c",
          "type": {
            "primitive": "string"
          }
        }
      ]
    },
    "jsii-calc.IPrivatelyImplemented": {
      "assembly": "jsii-calc",
      "docs": {
        "stability": "experimental"
      },
      "fqn": "jsii-calc.IPrivatelyImplemented",
      "kind": "interface",
      "locationInModule": {
        "filename": "lib/compliance.ts",
        "line": 1308
      },
      "name": "IPrivatelyImplemented",
      "properties": [
        {
          "abstract": true,
          "docs": {
            "stability": "experimental"
          },
          "immutable": true,
          "locationInModule": {
            "filename": "lib/compliance.ts",
            "line": 1309
          },
          "name": "success",
          "type": {
            "primitive": "boolean"
          }
        }
      ]
    },
    "jsii-calc.IPublicInterface": {
      "assembly": "jsii-calc",
      "docs": {
        "stability": "experimental"
      },
      "fqn": "jsii-calc.IPublicInterface",
      "kind": "interface",
      "locationInModule": {
        "filename": "lib/compliance.ts",
        "line": 1351
      },
      "methods": [
        {
          "abstract": true,
          "docs": {
            "stability": "experimental"
          },
          "locationInModule": {
            "filename": "lib/compliance.ts",
            "line": 1352
          },
          "name": "bye",
          "returns": {
            "type": {
              "primitive": "string"
            }
          }
        }
      ],
      "name": "IPublicInterface"
    },
    "jsii-calc.IPublicInterface2": {
      "assembly": "jsii-calc",
      "docs": {
        "stability": "experimental"
      },
      "fqn": "jsii-calc.IPublicInterface2",
      "kind": "interface",
      "locationInModule": {
        "filename": "lib/compliance.ts",
        "line": 1355
      },
      "methods": [
        {
          "abstract": true,
          "docs": {
            "stability": "experimental"
          },
          "locationInModule": {
            "filename": "lib/compliance.ts",
            "line": 1356
          },
          "name": "ciao",
          "returns": {
            "type": {
              "primitive": "string"
            }
          }
        }
      ],
      "name": "IPublicInterface2"
    },
    "jsii-calc.IRandomNumberGenerator": {
      "assembly": "jsii-calc",
      "docs": {
        "stability": "experimental",
        "summary": "Generates random numbers."
      },
      "fqn": "jsii-calc.IRandomNumberGenerator",
      "kind": "interface",
      "locationInModule": {
        "filename": "lib/calculator.ts",
        "line": 22
      },
      "methods": [
        {
          "abstract": true,
          "docs": {
            "returns": "A random number.",
            "stability": "experimental",
            "summary": "Returns another random number."
          },
          "locationInModule": {
            "filename": "lib/calculator.ts",
            "line": 27
          },
          "name": "next",
          "returns": {
            "type": {
              "primitive": "number"
            }
          }
        }
      ],
      "name": "IRandomNumberGenerator"
    },
    "jsii-calc.IReturnsNumber": {
      "assembly": "jsii-calc",
      "docs": {
        "stability": "experimental"
      },
      "fqn": "jsii-calc.IReturnsNumber",
      "kind": "interface",
      "locationInModule": {
        "filename": "lib/compliance.ts",
        "line": 631
      },
      "methods": [
        {
          "abstract": true,
          "docs": {
            "stability": "experimental"
          },
          "locationInModule": {
            "filename": "lib/compliance.ts",
            "line": 632
          },
          "name": "obtainNumber",
          "returns": {
            "type": {
              "fqn": "@scope/jsii-calc-lib.IDoublable"
            }
          }
        }
      ],
      "name": "IReturnsNumber",
      "properties": [
        {
          "abstract": true,
          "docs": {
            "stability": "experimental"
          },
          "immutable": true,
          "locationInModule": {
            "filename": "lib/compliance.ts",
            "line": 634
          },
          "name": "numberProp",
          "type": {
            "fqn": "@scope/jsii-calc-lib.Number"
          }
        }
      ]
    },
    "jsii-calc.IStableInterface": {
      "assembly": "jsii-calc",
      "docs": {
        "stability": "stable"
      },
      "fqn": "jsii-calc.IStableInterface",
      "kind": "interface",
      "locationInModule": {
        "filename": "lib/stability.ts",
        "line": 44
      },
      "methods": [
        {
          "abstract": true,
          "docs": {
            "stability": "stable"
          },
          "locationInModule": {
            "filename": "lib/stability.ts",
            "line": 48
          },
          "name": "method"
        }
      ],
      "name": "IStableInterface",
      "properties": [
        {
          "abstract": true,
          "docs": {
            "stability": "stable"
          },
          "locationInModule": {
            "filename": "lib/stability.ts",
            "line": 46
          },
          "name": "mutableProperty",
          "optional": true,
          "type": {
            "primitive": "number"
          }
        }
      ]
    },
    "jsii-calc.ImplementInternalInterface": {
      "assembly": "jsii-calc",
      "docs": {
        "stability": "experimental"
      },
      "fqn": "jsii-calc.ImplementInternalInterface",
      "initializer": {},
      "kind": "class",
      "locationInModule": {
        "filename": "lib/compliance.ts",
        "line": 1536
      },
      "name": "ImplementInternalInterface",
      "properties": [
        {
          "docs": {
            "stability": "experimental"
          },
          "locationInModule": {
            "filename": "lib/compliance.ts",
            "line": 1537
          },
          "name": "prop",
          "type": {
            "primitive": "string"
          }
        }
      ]
    },
    "jsii-calc.ImplementsInterfaceWithInternal": {
      "assembly": "jsii-calc",
      "docs": {
        "stability": "experimental"
      },
      "fqn": "jsii-calc.ImplementsInterfaceWithInternal",
      "initializer": {},
      "interfaces": [
        "jsii-calc.IInterfaceWithInternal"
      ],
      "kind": "class",
      "locationInModule": {
        "filename": "lib/compliance.ts",
        "line": 1499
      },
      "methods": [
        {
          "docs": {
            "stability": "experimental"
          },
          "locationInModule": {
            "filename": "lib/compliance.ts",
            "line": 1500
          },
          "name": "visible",
          "overrides": "jsii-calc.IInterfaceWithInternal"
        }
      ],
      "name": "ImplementsInterfaceWithInternal"
    },
    "jsii-calc.ImplementsInterfaceWithInternalSubclass": {
      "assembly": "jsii-calc",
      "base": "jsii-calc.ImplementsInterfaceWithInternal",
      "docs": {
        "stability": "experimental"
      },
      "fqn": "jsii-calc.ImplementsInterfaceWithInternalSubclass",
      "initializer": {},
      "kind": "class",
      "locationInModule": {
        "filename": "lib/compliance.ts",
        "line": 1512
      },
      "name": "ImplementsInterfaceWithInternalSubclass"
    },
    "jsii-calc.ImplementsPrivateInterface": {
      "assembly": "jsii-calc",
      "docs": {
        "stability": "experimental"
      },
      "fqn": "jsii-calc.ImplementsPrivateInterface",
      "initializer": {},
      "kind": "class",
      "locationInModule": {
        "filename": "lib/compliance.ts",
        "line": 1540
      },
      "name": "ImplementsPrivateInterface",
      "properties": [
        {
          "docs": {
            "stability": "experimental"
          },
          "locationInModule": {
            "filename": "lib/compliance.ts",
            "line": 1541
          },
          "name": "private",
          "type": {
            "primitive": "string"
          }
        }
      ]
    },
    "jsii-calc.ImplictBaseOfBase": {
      "assembly": "jsii-calc",
      "datatype": true,
      "docs": {
        "stability": "experimental"
      },
      "fqn": "jsii-calc.ImplictBaseOfBase",
      "interfaces": [
        "@scope/jsii-calc-base.BaseProps"
      ],
      "kind": "interface",
      "locationInModule": {
        "filename": "lib/compliance.ts",
        "line": 1016
      },
      "name": "ImplictBaseOfBase",
      "properties": [
        {
          "abstract": true,
          "docs": {
            "stability": "experimental"
          },
          "immutable": true,
          "locationInModule": {
            "filename": "lib/compliance.ts",
            "line": 1017
          },
          "name": "goo",
          "type": {
            "primitive": "date"
          }
        }
      ]
    },
    "jsii-calc.InbetweenClass": {
      "assembly": "jsii-calc",
      "base": "jsii-calc.PublicClass",
      "docs": {
        "stability": "experimental"
      },
      "fqn": "jsii-calc.InbetweenClass",
      "initializer": {},
      "interfaces": [
        "jsii-calc.IPublicInterface2"
      ],
      "kind": "class",
      "locationInModule": {
        "filename": "lib/compliance.ts",
        "line": 1358
      },
      "methods": [
        {
          "docs": {
            "stability": "experimental"
          },
          "locationInModule": {
            "filename": "lib/compliance.ts",
            "line": 1359
          },
          "name": "ciao",
          "overrides": "jsii-calc.IPublicInterface2",
          "returns": {
            "type": {
              "primitive": "string"
            }
          }
        }
      ],
      "name": "InbetweenClass"
    },
    "jsii-calc.InterfaceInNamespaceIncludesClasses.Foo": {
      "assembly": "jsii-calc",
      "docs": {
        "stability": "experimental"
      },
      "fqn": "jsii-calc.InterfaceInNamespaceIncludesClasses.Foo",
      "initializer": {},
      "kind": "class",
      "locationInModule": {
        "filename": "lib/compliance.ts",
        "line": 1050
      },
      "name": "Foo",
      "namespace": "InterfaceInNamespaceIncludesClasses",
      "properties": [
        {
          "docs": {
            "stability": "experimental"
          },
          "locationInModule": {
            "filename": "lib/compliance.ts",
            "line": 1051
          },
          "name": "bar",
          "optional": true,
          "type": {
            "primitive": "string"
          }
        }
      ]
    },
    "jsii-calc.InterfaceInNamespaceIncludesClasses.Hello": {
      "assembly": "jsii-calc",
      "datatype": true,
      "docs": {
        "stability": "experimental"
      },
      "fqn": "jsii-calc.InterfaceInNamespaceIncludesClasses.Hello",
      "kind": "interface",
      "locationInModule": {
        "filename": "lib/compliance.ts",
        "line": 1054
      },
      "name": "Hello",
      "namespace": "InterfaceInNamespaceIncludesClasses",
      "properties": [
        {
          "abstract": true,
          "docs": {
            "stability": "experimental"
          },
          "immutable": true,
          "locationInModule": {
            "filename": "lib/compliance.ts",
            "line": 1055
          },
          "name": "foo",
          "type": {
            "primitive": "number"
          }
        }
      ]
    },
    "jsii-calc.InterfaceInNamespaceOnlyInterface.Hello": {
      "assembly": "jsii-calc",
      "datatype": true,
      "docs": {
        "stability": "experimental"
      },
      "fqn": "jsii-calc.InterfaceInNamespaceOnlyInterface.Hello",
      "kind": "interface",
      "locationInModule": {
        "filename": "lib/compliance.ts",
        "line": 1042
      },
      "name": "Hello",
      "namespace": "InterfaceInNamespaceOnlyInterface",
      "properties": [
        {
          "abstract": true,
          "docs": {
            "stability": "experimental"
          },
          "immutable": true,
          "locationInModule": {
            "filename": "lib/compliance.ts",
            "line": 1043
          },
          "name": "foo",
          "type": {
            "primitive": "number"
          }
        }
      ]
    },
    "jsii-calc.InterfacesMaker": {
      "assembly": "jsii-calc",
      "docs": {
        "stability": "experimental",
        "summary": "We can return arrays of interfaces See aws/aws-cdk#2362."
      },
      "fqn": "jsii-calc.InterfacesMaker",
      "kind": "class",
      "locationInModule": {
        "filename": "lib/compliance.ts",
        "line": 1851
      },
      "methods": [
        {
          "docs": {
            "stability": "experimental"
          },
          "locationInModule": {
            "filename": "lib/compliance.ts",
            "line": 1852
          },
          "name": "makeInterfaces",
          "parameters": [
            {
              "name": "count",
              "type": {
                "primitive": "number"
              }
            }
          ],
          "returns": {
            "type": {
              "collection": {
                "elementtype": {
                  "fqn": "@scope/jsii-calc-lib.IDoublable"
                },
                "kind": "array"
              }
            }
          },
          "static": true
        }
      ],
      "name": "InterfacesMaker"
    },
    "jsii-calc.JSII417Derived": {
      "assembly": "jsii-calc",
      "base": "jsii-calc.JSII417PublicBaseOfBase",
      "docs": {
        "stability": "experimental"
      },
      "fqn": "jsii-calc.JSII417Derived",
      "initializer": {
        "docs": {
          "stability": "experimental"
        },
        "parameters": [
          {
            "name": "property",
            "type": {
              "primitive": "string"
            }
          }
        ]
      },
      "kind": "class",
      "locationInModule": {
        "filename": "lib/erasures.ts",
        "line": 20
      },
      "methods": [
        {
          "docs": {
            "stability": "experimental"
          },
          "locationInModule": {
            "filename": "lib/erasures.ts",
            "line": 21
          },
          "name": "bar"
        },
        {
          "docs": {
            "stability": "experimental"
          },
          "locationInModule": {
            "filename": "lib/erasures.ts",
            "line": 24
          },
          "name": "baz"
        }
      ],
      "name": "JSII417Derived",
      "properties": [
        {
          "docs": {
            "stability": "experimental"
          },
          "immutable": true,
          "locationInModule": {
            "filename": "lib/erasures.ts",
            "line": 15
          },
          "name": "property",
          "protected": true,
          "type": {
            "primitive": "string"
          }
        }
      ]
    },
    "jsii-calc.JSII417PublicBaseOfBase": {
      "assembly": "jsii-calc",
      "docs": {
        "stability": "experimental"
      },
      "fqn": "jsii-calc.JSII417PublicBaseOfBase",
      "initializer": {},
      "kind": "class",
      "locationInModule": {
        "filename": "lib/erasures.ts",
        "line": 8
      },
      "methods": [
        {
          "docs": {
            "stability": "experimental"
          },
          "locationInModule": {
            "filename": "lib/erasures.ts",
            "line": 9
          },
          "name": "makeInstance",
          "returns": {
            "type": {
              "fqn": "jsii-calc.JSII417PublicBaseOfBase"
            }
          },
          "static": true
        },
        {
          "docs": {
            "stability": "experimental"
          },
          "locationInModule": {
            "filename": "lib/erasures.ts",
            "line": 12
          },
          "name": "foo"
        }
      ],
      "name": "JSII417PublicBaseOfBase",
      "properties": [
        {
          "docs": {
            "stability": "experimental"
          },
          "immutable": true,
          "locationInModule": {
            "filename": "lib/erasures.ts",
            "line": 6
          },
          "name": "hasRoot",
          "type": {
            "primitive": "boolean"
          }
        }
      ]
    },
    "jsii-calc.JSObjectLiteralForInterface": {
      "assembly": "jsii-calc",
      "docs": {
        "stability": "experimental"
      },
      "fqn": "jsii-calc.JSObjectLiteralForInterface",
      "initializer": {},
      "kind": "class",
      "locationInModule": {
        "filename": "lib/compliance.ts",
        "line": 507
      },
      "methods": [
        {
          "docs": {
            "stability": "experimental"
          },
          "locationInModule": {
            "filename": "lib/compliance.ts",
            "line": 509
          },
          "name": "giveMeFriendly",
          "returns": {
            "type": {
              "fqn": "@scope/jsii-calc-lib.IFriendly"
            }
          }
        },
        {
          "docs": {
            "stability": "experimental"
          },
          "locationInModule": {
            "filename": "lib/compliance.ts",
            "line": 515
          },
          "name": "giveMeFriendlyGenerator",
          "returns": {
            "type": {
              "fqn": "jsii-calc.IFriendlyRandomGenerator"
            }
          }
        }
      ],
      "name": "JSObjectLiteralForInterface"
    },
    "jsii-calc.JSObjectLiteralToNative": {
      "assembly": "jsii-calc",
      "docs": {
        "stability": "experimental"
      },
      "fqn": "jsii-calc.JSObjectLiteralToNative",
      "initializer": {},
      "kind": "class",
      "locationInModule": {
        "filename": "lib/compliance.ts",
        "line": 233
      },
      "methods": [
        {
          "docs": {
            "stability": "experimental"
          },
          "locationInModule": {
            "filename": "lib/compliance.ts",
            "line": 234
          },
          "name": "returnLiteral",
          "returns": {
            "type": {
              "fqn": "jsii-calc.JSObjectLiteralToNativeClass"
            }
          }
        }
      ],
      "name": "JSObjectLiteralToNative"
    },
    "jsii-calc.JSObjectLiteralToNativeClass": {
      "assembly": "jsii-calc",
      "docs": {
        "stability": "experimental"
      },
      "fqn": "jsii-calc.JSObjectLiteralToNativeClass",
      "initializer": {},
      "kind": "class",
      "locationInModule": {
        "filename": "lib/compliance.ts",
        "line": 242
      },
      "name": "JSObjectLiteralToNativeClass",
      "properties": [
        {
          "docs": {
            "stability": "experimental"
          },
          "locationInModule": {
            "filename": "lib/compliance.ts",
            "line": 243
          },
          "name": "propA",
          "type": {
            "primitive": "string"
          }
        },
        {
          "docs": {
            "stability": "experimental"
          },
          "locationInModule": {
            "filename": "lib/compliance.ts",
            "line": 244
          },
          "name": "propB",
          "type": {
            "primitive": "number"
          }
        }
      ]
    },
    "jsii-calc.JavaReservedWords": {
      "assembly": "jsii-calc",
      "docs": {
        "stability": "experimental"
      },
      "fqn": "jsii-calc.JavaReservedWords",
      "initializer": {},
      "kind": "class",
      "locationInModule": {
        "filename": "lib/compliance.ts",
        "line": 727
      },
      "methods": [
        {
          "docs": {
            "stability": "experimental"
          },
          "locationInModule": {
            "filename": "lib/compliance.ts",
            "line": 728
          },
          "name": "abstract"
        },
        {
          "docs": {
            "stability": "experimental"
          },
          "locationInModule": {
            "filename": "lib/compliance.ts",
            "line": 731
          },
          "name": "assert"
        },
        {
          "docs": {
            "stability": "experimental"
          },
          "locationInModule": {
            "filename": "lib/compliance.ts",
            "line": 734
          },
          "name": "boolean"
        },
        {
          "docs": {
            "stability": "experimental"
          },
          "locationInModule": {
            "filename": "lib/compliance.ts",
            "line": 737
          },
          "name": "break"
        },
        {
          "docs": {
            "stability": "experimental"
          },
          "locationInModule": {
            "filename": "lib/compliance.ts",
            "line": 740
          },
          "name": "byte"
        },
        {
          "docs": {
            "stability": "experimental"
          },
          "locationInModule": {
            "filename": "lib/compliance.ts",
            "line": 743
          },
          "name": "case"
        },
        {
          "docs": {
            "stability": "experimental"
          },
          "locationInModule": {
            "filename": "lib/compliance.ts",
            "line": 746
          },
          "name": "catch"
        },
        {
          "docs": {
            "stability": "experimental"
          },
          "locationInModule": {
            "filename": "lib/compliance.ts",
            "line": 749
          },
          "name": "char"
        },
        {
          "docs": {
            "stability": "experimental"
          },
          "locationInModule": {
            "filename": "lib/compliance.ts",
            "line": 752
          },
          "name": "class"
        },
        {
          "docs": {
            "stability": "experimental"
          },
          "locationInModule": {
            "filename": "lib/compliance.ts",
            "line": 755
          },
          "name": "const"
        },
        {
          "docs": {
            "stability": "experimental"
          },
          "locationInModule": {
            "filename": "lib/compliance.ts",
            "line": 758
          },
          "name": "continue"
        },
        {
          "docs": {
            "stability": "experimental"
          },
          "locationInModule": {
            "filename": "lib/compliance.ts",
            "line": 761
          },
          "name": "default"
        },
        {
          "docs": {
            "stability": "experimental"
          },
          "locationInModule": {
            "filename": "lib/compliance.ts",
            "line": 767
          },
          "name": "do"
        },
        {
          "docs": {
            "stability": "experimental"
          },
          "locationInModule": {
            "filename": "lib/compliance.ts",
            "line": 764
          },
          "name": "double"
        },
        {
          "docs": {
            "stability": "experimental"
          },
          "locationInModule": {
            "filename": "lib/compliance.ts",
            "line": 770
          },
          "name": "else"
        },
        {
          "docs": {
            "stability": "experimental"
          },
          "locationInModule": {
            "filename": "lib/compliance.ts",
            "line": 773
          },
          "name": "enum"
        },
        {
          "docs": {
            "stability": "experimental"
          },
          "locationInModule": {
            "filename": "lib/compliance.ts",
            "line": 776
          },
          "name": "extends"
        },
        {
          "docs": {
            "stability": "experimental"
          },
          "locationInModule": {
            "filename": "lib/compliance.ts",
            "line": 779
          },
          "name": "false"
        },
        {
          "docs": {
            "stability": "experimental"
          },
          "locationInModule": {
            "filename": "lib/compliance.ts",
            "line": 782
          },
          "name": "final"
        },
        {
          "docs": {
            "stability": "experimental"
          },
          "locationInModule": {
            "filename": "lib/compliance.ts",
            "line": 785
          },
          "name": "finally"
        },
        {
          "docs": {
            "stability": "experimental"
          },
          "locationInModule": {
            "filename": "lib/compliance.ts",
            "line": 788
          },
          "name": "float"
        },
        {
          "docs": {
            "stability": "experimental"
          },
          "locationInModule": {
            "filename": "lib/compliance.ts",
            "line": 791
          },
          "name": "for"
        },
        {
          "docs": {
            "stability": "experimental"
          },
          "locationInModule": {
            "filename": "lib/compliance.ts",
            "line": 794
          },
          "name": "goto"
        },
        {
          "docs": {
            "stability": "experimental"
          },
          "locationInModule": {
            "filename": "lib/compliance.ts",
            "line": 797
          },
          "name": "if"
        },
        {
          "docs": {
            "stability": "experimental"
          },
          "locationInModule": {
            "filename": "lib/compliance.ts",
            "line": 800
          },
          "name": "implements"
        },
        {
          "docs": {
            "stability": "experimental"
          },
          "locationInModule": {
            "filename": "lib/compliance.ts",
            "line": 803
          },
          "name": "import"
        },
        {
          "docs": {
            "stability": "experimental"
          },
          "locationInModule": {
            "filename": "lib/compliance.ts",
            "line": 806
          },
          "name": "instanceof"
        },
        {
          "docs": {
            "stability": "experimental"
          },
          "locationInModule": {
            "filename": "lib/compliance.ts",
            "line": 809
          },
          "name": "int"
        },
        {
          "docs": {
            "stability": "experimental"
          },
          "locationInModule": {
            "filename": "lib/compliance.ts",
            "line": 812
          },
          "name": "interface"
        },
        {
          "docs": {
            "stability": "experimental"
          },
          "locationInModule": {
            "filename": "lib/compliance.ts",
            "line": 815
          },
          "name": "long"
        },
        {
          "docs": {
            "stability": "experimental"
          },
          "locationInModule": {
            "filename": "lib/compliance.ts",
            "line": 818
          },
          "name": "native"
        },
        {
          "docs": {
            "stability": "experimental"
          },
          "locationInModule": {
            "filename": "lib/compliance.ts",
            "line": 821
          },
          "name": "new"
        },
        {
          "docs": {
            "stability": "experimental"
          },
          "locationInModule": {
            "filename": "lib/compliance.ts",
            "line": 824
          },
          "name": "null"
        },
        {
          "docs": {
            "stability": "experimental"
          },
          "locationInModule": {
            "filename": "lib/compliance.ts",
            "line": 827
          },
          "name": "package"
        },
        {
          "docs": {
            "stability": "experimental"
          },
          "locationInModule": {
            "filename": "lib/compliance.ts",
            "line": 830
          },
          "name": "private"
        },
        {
          "docs": {
            "stability": "experimental"
          },
          "locationInModule": {
            "filename": "lib/compliance.ts",
            "line": 833
          },
          "name": "protected"
        },
        {
          "docs": {
            "stability": "experimental"
          },
          "locationInModule": {
            "filename": "lib/compliance.ts",
            "line": 836
          },
          "name": "public"
        },
        {
          "docs": {
            "stability": "experimental"
          },
          "locationInModule": {
            "filename": "lib/compliance.ts",
            "line": 839
          },
          "name": "return"
        },
        {
          "docs": {
            "stability": "experimental"
          },
          "locationInModule": {
            "filename": "lib/compliance.ts",
            "line": 842
          },
          "name": "short"
        },
        {
          "docs": {
            "stability": "experimental"
          },
          "locationInModule": {
            "filename": "lib/compliance.ts",
            "line": 845
          },
          "name": "static"
        },
        {
          "docs": {
            "stability": "experimental"
          },
          "locationInModule": {
            "filename": "lib/compliance.ts",
            "line": 848
          },
          "name": "strictfp"
        },
        {
          "docs": {
            "stability": "experimental"
          },
          "locationInModule": {
            "filename": "lib/compliance.ts",
            "line": 851
          },
          "name": "super"
        },
        {
          "docs": {
            "stability": "experimental"
          },
          "locationInModule": {
            "filename": "lib/compliance.ts",
            "line": 854
          },
          "name": "switch"
        },
        {
          "docs": {
            "stability": "experimental"
          },
          "locationInModule": {
            "filename": "lib/compliance.ts",
            "line": 857
          },
          "name": "synchronized"
        },
        {
          "docs": {
            "stability": "experimental"
          },
          "locationInModule": {
            "filename": "lib/compliance.ts",
            "line": 860
          },
          "name": "this"
        },
        {
          "docs": {
            "stability": "experimental"
          },
          "locationInModule": {
            "filename": "lib/compliance.ts",
            "line": 863
          },
          "name": "throw"
        },
        {
          "docs": {
            "stability": "experimental"
          },
          "locationInModule": {
            "filename": "lib/compliance.ts",
            "line": 866
          },
          "name": "throws"
        },
        {
          "docs": {
            "stability": "experimental"
          },
          "locationInModule": {
            "filename": "lib/compliance.ts",
            "line": 869
          },
          "name": "transient"
        },
        {
          "docs": {
            "stability": "experimental"
          },
          "locationInModule": {
            "filename": "lib/compliance.ts",
            "line": 872
          },
          "name": "true"
        },
        {
          "docs": {
            "stability": "experimental"
          },
          "locationInModule": {
            "filename": "lib/compliance.ts",
            "line": 875
          },
          "name": "try"
        },
        {
          "docs": {
            "stability": "experimental"
          },
          "locationInModule": {
            "filename": "lib/compliance.ts",
            "line": 878
          },
          "name": "void"
        },
        {
          "docs": {
            "stability": "experimental"
          },
          "locationInModule": {
            "filename": "lib/compliance.ts",
            "line": 881
          },
          "name": "volatile"
        }
      ],
      "name": "JavaReservedWords",
      "properties": [
        {
          "docs": {
            "stability": "experimental"
          },
          "locationInModule": {
            "filename": "lib/compliance.ts",
            "line": 884
          },
          "name": "while",
          "type": {
            "primitive": "string"
          }
        }
      ]
    },
    "jsii-calc.Jsii487Derived": {
      "assembly": "jsii-calc",
      "docs": {
        "stability": "experimental"
      },
      "fqn": "jsii-calc.Jsii487Derived",
      "initializer": {},
      "interfaces": [
        "jsii-calc.IJsii487External2",
        "jsii-calc.IJsii487External"
      ],
      "kind": "class",
      "locationInModule": {
        "filename": "lib/erasures.ts",
        "line": 48
      },
      "name": "Jsii487Derived"
    },
    "jsii-calc.Jsii496Derived": {
      "assembly": "jsii-calc",
      "docs": {
        "stability": "experimental"
      },
      "fqn": "jsii-calc.Jsii496Derived",
      "initializer": {},
      "interfaces": [
        "jsii-calc.IJsii496"
      ],
      "kind": "class",
      "locationInModule": {
        "filename": "lib/erasures.ts",
        "line": 56
      },
      "name": "Jsii496Derived"
    },
    "jsii-calc.JsiiAgent": {
      "assembly": "jsii-calc",
      "docs": {
        "stability": "experimental",
        "summary": "Host runtime version should be set via JSII_AGENT."
      },
      "fqn": "jsii-calc.JsiiAgent",
      "initializer": {},
      "kind": "class",
      "locationInModule": {
        "filename": "lib/compliance.ts",
        "line": 1323
      },
      "name": "JsiiAgent",
      "properties": [
        {
          "docs": {
            "stability": "experimental",
            "summary": "Returns the value of the JSII_AGENT environment variable."
          },
          "immutable": true,
          "locationInModule": {
            "filename": "lib/compliance.ts",
            "line": 1327
          },
          "name": "jsiiAgent",
          "optional": true,
          "static": true,
          "type": {
            "primitive": "string"
          }
        }
      ]
    },
    "jsii-calc.LoadBalancedFargateServiceProps": {
      "assembly": "jsii-calc",
      "datatype": true,
      "docs": {
        "stability": "experimental",
        "summary": "jsii#298: show default values in sphinx documentation, and respect newlines."
      },
      "fqn": "jsii-calc.LoadBalancedFargateServiceProps",
      "kind": "interface",
      "locationInModule": {
        "filename": "lib/compliance.ts",
        "line": 1235
      },
      "name": "LoadBalancedFargateServiceProps",
      "properties": [
        {
          "abstract": true,
          "docs": {
            "default": "80",
            "remarks": "Corresponds to container port mapping.",
            "stability": "experimental",
            "summary": "The container port of the application load balancer attached to your Fargate service."
          },
          "immutable": true,
          "locationInModule": {
            "filename": "lib/compliance.ts",
            "line": 1278
          },
          "name": "containerPort",
          "optional": true,
          "type": {
            "primitive": "number"
          }
        },
        {
          "abstract": true,
          "docs": {
            "default": "256",
            "remarks": "This default is set in the underlying FargateTaskDefinition construct.",
            "stability": "experimental",
            "summary": "The number of cpu units used by the task. Valid values, which determines your range of valid values for the memory parameter: 256 (.25 vCPU) - Available memory values: 0.5GB, 1GB, 2GB 512 (.5 vCPU) - Available memory values: 1GB, 2GB, 3GB, 4GB 1024 (1 vCPU) - Available memory values: 2GB, 3GB, 4GB, 5GB, 6GB, 7GB, 8GB 2048 (2 vCPU) - Available memory values: Between 4GB and 16GB in 1GB increments 4096 (4 vCPU) - Available memory values: Between 8GB and 30GB in 1GB increments."
          },
          "immutable": true,
          "locationInModule": {
            "filename": "lib/compliance.ts",
            "line": 1249
          },
          "name": "cpu",
          "optional": true,
          "type": {
            "primitive": "string"
          }
        },
        {
          "abstract": true,
          "docs": {
            "default": "512",
            "remarks": "This field is required and you must use one of the following values, which determines your range of valid values\nfor the cpu parameter:\n\n0.5GB, 1GB, 2GB - Available cpu values: 256 (.25 vCPU)\n\n1GB, 2GB, 3GB, 4GB - Available cpu values: 512 (.5 vCPU)\n\n2GB, 3GB, 4GB, 5GB, 6GB, 7GB, 8GB - Available cpu values: 1024 (1 vCPU)\n\nBetween 4GB and 16GB in 1GB increments - Available cpu values: 2048 (2 vCPU)\n\nBetween 8GB and 30GB in 1GB increments - Available cpu values: 4096 (4 vCPU)\n\nThis default is set in the underlying FargateTaskDefinition construct.",
            "stability": "experimental",
            "summary": "The amount (in MiB) of memory used by the task."
          },
          "immutable": true,
          "locationInModule": {
            "filename": "lib/compliance.ts",
            "line": 1271
          },
          "name": "memoryMiB",
          "optional": true,
          "type": {
            "primitive": "string"
          }
        },
        {
          "abstract": true,
          "docs": {
            "default": "true",
            "stability": "experimental",
            "summary": "Determines whether the Application Load Balancer will be internet-facing."
          },
          "immutable": true,
          "locationInModule": {
            "filename": "lib/compliance.ts",
            "line": 1285
          },
          "name": "publicLoadBalancer",
          "optional": true,
          "type": {
            "primitive": "boolean"
          }
        },
        {
          "abstract": true,
          "docs": {
            "default": "false",
            "stability": "experimental",
            "summary": "Determines whether your Fargate Service will be assigned a public IP address."
          },
          "immutable": true,
          "locationInModule": {
            "filename": "lib/compliance.ts",
            "line": 1292
          },
          "name": "publicTasks",
          "optional": true,
          "type": {
            "primitive": "boolean"
          }
        }
      ]
    },
    "jsii-calc.Multiply": {
      "assembly": "jsii-calc",
      "base": "jsii-calc.BinaryOperation",
      "docs": {
        "stability": "experimental",
        "summary": "The \"*\" binary operation."
      },
      "fqn": "jsii-calc.Multiply",
      "initializer": {
        "docs": {
          "stability": "experimental",
          "summary": "Creates a BinaryOperation."
        },
        "parameters": [
          {
            "docs": {
              "summary": "Left-hand side operand."
            },
            "name": "lhs",
            "type": {
              "fqn": "@scope/jsii-calc-lib.Value"
            }
          },
          {
            "docs": {
              "summary": "Right-hand side operand."
            },
            "name": "rhs",
            "type": {
              "fqn": "@scope/jsii-calc-lib.Value"
            }
          }
        ]
      },
      "interfaces": [
        "jsii-calc.IFriendlier",
        "jsii-calc.IRandomNumberGenerator"
      ],
      "kind": "class",
      "locationInModule": {
        "filename": "lib/calculator.ts",
        "line": 68
      },
      "methods": [
        {
          "docs": {
            "stability": "experimental",
            "summary": "Say farewell."
          },
          "locationInModule": {
            "filename": "lib/calculator.ts",
            "line": 81
          },
          "name": "farewell",
          "overrides": "jsii-calc.IFriendlier",
          "returns": {
            "type": {
              "primitive": "string"
            }
          }
        },
        {
          "docs": {
            "stability": "experimental",
            "summary": "Say goodbye."
          },
          "locationInModule": {
            "filename": "lib/calculator.ts",
            "line": 77
          },
          "name": "goodbye",
          "overrides": "jsii-calc.IFriendlier",
          "returns": {
            "type": {
              "primitive": "string"
            }
          }
        },
        {
          "docs": {
            "stability": "experimental",
            "summary": "Returns another random number."
          },
          "locationInModule": {
            "filename": "lib/calculator.ts",
            "line": 85
          },
          "name": "next",
          "overrides": "jsii-calc.IRandomNumberGenerator",
          "returns": {
            "type": {
              "primitive": "number"
            }
          }
        },
        {
          "docs": {
            "stability": "experimental",
            "summary": "String representation of the value."
          },
          "locationInModule": {
            "filename": "lib/calculator.ts",
            "line": 73
          },
          "name": "toString",
          "overrides": "@scope/jsii-calc-lib.Operation",
          "returns": {
            "type": {
              "primitive": "string"
            }
          }
        }
      ],
      "name": "Multiply",
      "properties": [
        {
          "docs": {
            "stability": "experimental",
            "summary": "The value."
          },
          "immutable": true,
          "locationInModule": {
            "filename": "lib/calculator.ts",
            "line": 69
          },
          "name": "value",
          "overrides": "@scope/jsii-calc-lib.Value",
          "type": {
            "primitive": "number"
          }
        }
      ]
    },
    "jsii-calc.Negate": {
      "assembly": "jsii-calc",
      "base": "jsii-calc.UnaryOperation",
      "docs": {
        "stability": "experimental",
        "summary": "The negation operation (\"-value\")."
      },
      "fqn": "jsii-calc.Negate",
      "initializer": {
        "docs": {
          "stability": "experimental"
        },
        "parameters": [
          {
            "name": "operand",
            "type": {
              "fqn": "@scope/jsii-calc-lib.Value"
            }
          }
        ]
      },
      "interfaces": [
        "jsii-calc.IFriendlier"
      ],
      "kind": "class",
      "locationInModule": {
        "filename": "lib/calculator.ts",
        "line": 102
      },
      "methods": [
        {
          "docs": {
            "stability": "experimental",
            "summary": "Say farewell."
          },
          "locationInModule": {
            "filename": "lib/calculator.ts",
            "line": 119
          },
          "name": "farewell",
          "overrides": "jsii-calc.IFriendlier",
          "returns": {
            "type": {
              "primitive": "string"
            }
          }
        },
        {
          "docs": {
            "stability": "experimental",
            "summary": "Say goodbye."
          },
          "locationInModule": {
            "filename": "lib/calculator.ts",
            "line": 115
          },
          "name": "goodbye",
          "overrides": "jsii-calc.IFriendlier",
          "returns": {
            "type": {
              "primitive": "string"
            }
          }
        },
        {
          "docs": {
            "stability": "experimental",
            "summary": "Say hello!"
          },
          "locationInModule": {
            "filename": "lib/calculator.ts",
            "line": 111
          },
          "name": "hello",
          "overrides": "@scope/jsii-calc-lib.IFriendly",
          "returns": {
            "type": {
              "primitive": "string"
            }
          }
        },
        {
          "docs": {
            "stability": "experimental",
            "summary": "String representation of the value."
          },
          "locationInModule": {
            "filename": "lib/calculator.ts",
            "line": 107
          },
          "name": "toString",
          "overrides": "@scope/jsii-calc-lib.Operation",
          "returns": {
            "type": {
              "primitive": "string"
            }
          }
        }
      ],
      "name": "Negate",
      "properties": [
        {
          "docs": {
            "stability": "experimental",
            "summary": "The value."
          },
          "immutable": true,
          "locationInModule": {
            "filename": "lib/calculator.ts",
            "line": 103
          },
          "name": "value",
          "overrides": "@scope/jsii-calc-lib.Value",
          "type": {
            "primitive": "number"
          }
        }
      ]
    },
    "jsii-calc.NodeStandardLibrary": {
      "assembly": "jsii-calc",
      "docs": {
        "stability": "experimental",
        "summary": "Test fixture to verify that jsii modules can use the node standard library."
      },
      "fqn": "jsii-calc.NodeStandardLibrary",
      "initializer": {},
      "kind": "class",
      "locationInModule": {
        "filename": "lib/compliance.ts",
        "line": 968
      },
      "methods": [
        {
          "docs": {
            "returns": "\"6a2da20943931e9834fc12cfe5bb47bbd9ae43489a30726962b576f4e3993e50\"",
            "stability": "experimental",
            "summary": "Uses node.js \"crypto\" module to calculate sha256 of a string."
          },
          "locationInModule": {
            "filename": "lib/compliance.ts",
            "line": 997
          },
          "name": "cryptoSha256",
          "returns": {
            "type": {
              "primitive": "string"
            }
          }
        },
        {
          "async": true,
          "docs": {
            "returns": "\"Hello, resource!\"",
            "stability": "experimental",
            "summary": "Reads a local resource file (resource.txt) asynchronously."
          },
          "locationInModule": {
            "filename": "lib/compliance.ts",
            "line": 973
          },
          "name": "fsReadFile",
          "returns": {
            "type": {
              "primitive": "string"
            }
          }
        },
        {
          "docs": {
            "returns": "\"Hello, resource! SYNC!\"",
            "stability": "experimental",
            "summary": "Sync version of fsReadFile."
          },
          "locationInModule": {
            "filename": "lib/compliance.ts",
            "line": 982
          },
          "name": "fsReadFileSync",
          "returns": {
            "type": {
              "primitive": "string"
            }
          }
        }
      ],
      "name": "NodeStandardLibrary",
      "properties": [
        {
          "docs": {
            "stability": "experimental",
            "summary": "Returns the current os.platform() from the \"os\" node module."
          },
          "immutable": true,
          "locationInModule": {
            "filename": "lib/compliance.ts",
            "line": 989
          },
          "name": "osPlatform",
          "type": {
            "primitive": "string"
          }
        }
      ]
    },
    "jsii-calc.NullShouldBeTreatedAsUndefined": {
      "assembly": "jsii-calc",
      "docs": {
        "stability": "experimental",
        "summary": "jsii#282, aws-cdk#157: null should be treated as \"undefined\"."
      },
      "fqn": "jsii-calc.NullShouldBeTreatedAsUndefined",
      "initializer": {
        "docs": {
          "stability": "experimental"
        },
        "parameters": [
          {
            "name": "_param1",
            "type": {
              "primitive": "string"
            }
          },
          {
            "name": "optional",
            "optional": true,
            "type": {
              "primitive": "any"
            }
          }
        ]
      },
      "kind": "class",
      "locationInModule": {
        "filename": "lib/compliance.ts",
        "line": 1184
      },
      "methods": [
        {
          "docs": {
            "stability": "experimental"
          },
          "locationInModule": {
            "filename": "lib/compliance.ts",
            "line": 1193
          },
          "name": "giveMeUndefined",
          "parameters": [
            {
              "name": "value",
              "optional": true,
              "type": {
                "primitive": "any"
              }
            }
          ]
        },
        {
          "docs": {
            "stability": "experimental"
          },
          "locationInModule": {
            "filename": "lib/compliance.ts",
            "line": 1199
          },
          "name": "giveMeUndefinedInsideAnObject",
          "parameters": [
            {
              "name": "input",
              "type": {
                "fqn": "jsii-calc.NullShouldBeTreatedAsUndefinedData"
              }
            }
          ]
        },
        {
          "docs": {
            "stability": "experimental"
          },
          "locationInModule": {
            "filename": "lib/compliance.ts",
            "line": 1214
          },
          "name": "verifyPropertyIsUndefined"
        }
      ],
      "name": "NullShouldBeTreatedAsUndefined",
      "properties": [
        {
          "docs": {
            "stability": "experimental"
          },
          "locationInModule": {
            "filename": "lib/compliance.ts",
            "line": 1185
          },
          "name": "changeMeToUndefined",
          "optional": true,
          "type": {
            "primitive": "string"
          }
        }
      ]
    },
    "jsii-calc.NullShouldBeTreatedAsUndefinedData": {
      "assembly": "jsii-calc",
      "datatype": true,
      "docs": {
        "stability": "experimental"
      },
      "fqn": "jsii-calc.NullShouldBeTreatedAsUndefinedData",
      "kind": "interface",
      "locationInModule": {
        "filename": "lib/compliance.ts",
        "line": 1221
      },
      "name": "NullShouldBeTreatedAsUndefinedData",
      "properties": [
        {
          "abstract": true,
          "docs": {
            "stability": "experimental"
          },
          "immutable": true,
          "locationInModule": {
            "filename": "lib/compliance.ts",
            "line": 1223
          },
          "name": "arrayWithThreeElementsAndUndefinedAsSecondArgument",
          "type": {
            "collection": {
              "elementtype": {
                "primitive": "any"
              },
              "kind": "array"
            }
          }
        },
        {
          "abstract": true,
          "docs": {
            "stability": "experimental"
          },
          "immutable": true,
          "locationInModule": {
            "filename": "lib/compliance.ts",
            "line": 1222
          },
          "name": "thisShouldBeUndefined",
          "optional": true,
          "type": {
            "primitive": "any"
          }
        }
      ]
    },
    "jsii-calc.NumberGenerator": {
      "assembly": "jsii-calc",
      "docs": {
        "stability": "experimental",
        "summary": "This allows us to test that a reference can be stored for objects that implement interfaces."
      },
      "fqn": "jsii-calc.NumberGenerator",
      "initializer": {
        "docs": {
          "stability": "experimental"
        },
        "parameters": [
          {
            "name": "generator",
            "type": {
              "fqn": "jsii-calc.IRandomNumberGenerator"
            }
          }
        ]
      },
      "kind": "class",
      "locationInModule": {
        "filename": "lib/compliance.ts",
        "line": 493
      },
      "methods": [
        {
          "docs": {
            "stability": "experimental"
          },
          "locationInModule": {
            "filename": "lib/compliance.ts",
            "line": 502
          },
          "name": "isSameGenerator",
          "parameters": [
            {
              "name": "gen",
              "type": {
                "fqn": "jsii-calc.IRandomNumberGenerator"
              }
            }
          ],
          "returns": {
            "type": {
              "primitive": "boolean"
            }
          }
        },
        {
          "docs": {
            "stability": "experimental"
          },
          "locationInModule": {
            "filename": "lib/compliance.ts",
            "line": 498
          },
          "name": "nextTimes100",
          "returns": {
            "type": {
              "primitive": "number"
            }
          }
        }
      ],
      "name": "NumberGenerator",
      "properties": [
        {
          "docs": {
            "stability": "experimental"
          },
          "locationInModule": {
            "filename": "lib/compliance.ts",
            "line": 494
          },
          "name": "generator",
          "type": {
            "fqn": "jsii-calc.IRandomNumberGenerator"
          }
        }
      ]
    },
    "jsii-calc.ObjectRefsInCollections": {
      "assembly": "jsii-calc",
      "docs": {
        "stability": "experimental",
        "summary": "Verify that object references can be passed inside collections."
      },
      "fqn": "jsii-calc.ObjectRefsInCollections",
      "initializer": {},
      "kind": "class",
      "locationInModule": {
        "filename": "lib/compliance.ts",
        "line": 250
      },
      "methods": [
        {
          "docs": {
            "stability": "experimental",
            "summary": "Returns the sum of all values."
          },
          "locationInModule": {
            "filename": "lib/compliance.ts",
            "line": 254
          },
          "name": "sumFromArray",
          "parameters": [
            {
              "name": "values",
              "type": {
                "collection": {
                  "elementtype": {
                    "fqn": "@scope/jsii-calc-lib.Value"
                  },
                  "kind": "array"
                }
              }
            }
          ],
          "returns": {
            "type": {
              "primitive": "number"
            }
          }
        },
        {
          "docs": {
            "stability": "experimental",
            "summary": "Returns the sum of all values in a map."
          },
          "locationInModule": {
            "filename": "lib/compliance.ts",
            "line": 265
          },
          "name": "sumFromMap",
          "parameters": [
            {
              "name": "values",
              "type": {
                "collection": {
                  "elementtype": {
                    "fqn": "@scope/jsii-calc-lib.Value"
                  },
                  "kind": "map"
                }
              }
            }
          ],
          "returns": {
            "type": {
              "primitive": "number"
            }
          }
        }
      ],
      "name": "ObjectRefsInCollections"
    },
    "jsii-calc.Old": {
      "assembly": "jsii-calc",
      "docs": {
        "deprecated": "Use the new class",
        "stability": "deprecated",
        "summary": "Old class."
      },
      "fqn": "jsii-calc.Old",
      "initializer": {},
      "kind": "class",
      "locationInModule": {
        "filename": "lib/documented.ts",
        "line": 54
      },
      "methods": [
        {
          "docs": {
            "stability": "deprecated",
            "summary": "Doo wop that thing."
          },
          "locationInModule": {
            "filename": "lib/documented.ts",
            "line": 58
          },
          "name": "doAThing"
        }
      ],
      "name": "Old"
    },
    "jsii-calc.OptionalConstructorArgument": {
      "assembly": "jsii-calc",
      "docs": {
        "stability": "experimental"
      },
      "fqn": "jsii-calc.OptionalConstructorArgument",
      "initializer": {
        "docs": {
          "stability": "experimental"
        },
        "parameters": [
          {
            "name": "arg1",
            "type": {
              "primitive": "number"
            }
          },
          {
            "name": "arg2",
            "type": {
              "primitive": "string"
            }
          },
          {
            "name": "arg3",
            "optional": true,
            "type": {
              "primitive": "date"
            }
          }
        ]
      },
      "kind": "class",
      "locationInModule": {
        "filename": "lib/compliance.ts",
        "line": 295
      },
      "name": "OptionalConstructorArgument",
      "properties": [
        {
          "docs": {
            "stability": "experimental"
          },
          "immutable": true,
          "locationInModule": {
            "filename": "lib/compliance.ts",
            "line": 296
          },
          "name": "arg1",
          "type": {
            "primitive": "number"
          }
        },
        {
          "docs": {
            "stability": "experimental"
          },
          "immutable": true,
          "locationInModule": {
            "filename": "lib/compliance.ts",
            "line": 297
          },
          "name": "arg2",
          "type": {
            "primitive": "string"
          }
        },
        {
          "docs": {
            "stability": "experimental"
          },
          "immutable": true,
          "locationInModule": {
            "filename": "lib/compliance.ts",
            "line": 298
          },
          "name": "arg3",
          "optional": true,
          "type": {
            "primitive": "date"
          }
        }
      ]
    },
    "jsii-calc.OptionalStruct": {
      "assembly": "jsii-calc",
      "datatype": true,
      "docs": {
        "stability": "experimental"
      },
      "fqn": "jsii-calc.OptionalStruct",
      "kind": "interface",
      "locationInModule": {
        "filename": "lib/compliance.ts",
        "line": 1630
      },
      "name": "OptionalStruct",
      "properties": [
        {
          "abstract": true,
          "docs": {
            "stability": "experimental"
          },
          "immutable": true,
          "locationInModule": {
            "filename": "lib/compliance.ts",
            "line": 1631
          },
          "name": "field",
          "optional": true,
          "type": {
            "primitive": "string"
          }
        }
      ]
    },
    "jsii-calc.OptionalStructConsumer": {
      "assembly": "jsii-calc",
      "docs": {
        "stability": "experimental"
      },
      "fqn": "jsii-calc.OptionalStructConsumer",
      "initializer": {
        "docs": {
          "stability": "experimental"
        },
        "parameters": [
          {
            "name": "optionalStruct",
            "optional": true,
            "type": {
              "fqn": "jsii-calc.OptionalStruct"
            }
          }
        ]
      },
      "kind": "class",
      "locationInModule": {
        "filename": "lib/compliance.ts",
        "line": 1621
      },
      "name": "OptionalStructConsumer",
      "properties": [
        {
          "docs": {
            "stability": "experimental"
          },
          "immutable": true,
          "locationInModule": {
            "filename": "lib/compliance.ts",
            "line": 1622
          },
          "name": "parameterWasUndefined",
          "type": {
            "primitive": "boolean"
          }
        },
        {
          "docs": {
            "stability": "experimental"
          },
          "immutable": true,
          "locationInModule": {
            "filename": "lib/compliance.ts",
            "line": 1623
          },
          "name": "fieldValue",
          "optional": true,
          "type": {
            "primitive": "string"
          }
        }
      ]
    },
    "jsii-calc.OverrideReturnsObject": {
      "assembly": "jsii-calc",
      "docs": {
        "stability": "experimental"
      },
      "fqn": "jsii-calc.OverrideReturnsObject",
      "initializer": {},
      "kind": "class",
      "locationInModule": {
        "filename": "lib/compliance.ts",
        "line": 637
      },
      "methods": [
        {
          "docs": {
            "stability": "experimental"
          },
          "locationInModule": {
            "filename": "lib/compliance.ts",
            "line": 638
          },
          "name": "test",
          "parameters": [
            {
              "name": "obj",
              "type": {
                "fqn": "jsii-calc.IReturnsNumber"
              }
            }
          ],
          "returns": {
            "type": {
              "primitive": "number"
            }
          }
        }
      ],
      "name": "OverrideReturnsObject"
    },
    "jsii-calc.PartiallyInitializedThisConsumer": {
      "abstract": true,
      "assembly": "jsii-calc",
      "docs": {
        "stability": "experimental"
      },
      "fqn": "jsii-calc.PartiallyInitializedThisConsumer",
      "initializer": {},
      "kind": "class",
      "locationInModule": {
        "filename": "lib/compliance.ts",
        "line": 1604
      },
      "methods": [
        {
          "abstract": true,
          "docs": {
            "stability": "experimental"
          },
          "locationInModule": {
            "filename": "lib/compliance.ts",
            "line": 1605
          },
          "name": "consumePartiallyInitializedThis",
          "parameters": [
            {
              "name": "obj",
              "type": {
                "fqn": "jsii-calc.ConstructorPassesThisOut"
              }
            },
            {
              "name": "dt",
              "type": {
                "primitive": "date"
              }
            },
            {
              "name": "ev",
              "type": {
                "fqn": "jsii-calc.AllTypesEnum"
              }
            }
          ],
          "returns": {
            "type": {
              "primitive": "string"
            }
          }
        }
      ],
      "name": "PartiallyInitializedThisConsumer"
    },
    "jsii-calc.Polymorphism": {
      "assembly": "jsii-calc",
      "docs": {
        "stability": "experimental"
      },
      "fqn": "jsii-calc.Polymorphism",
      "initializer": {},
      "kind": "class",
      "locationInModule": {
        "filename": "lib/compliance.ts",
        "line": 483
      },
      "methods": [
        {
          "docs": {
            "stability": "experimental"
          },
          "locationInModule": {
            "filename": "lib/compliance.ts",
            "line": 484
          },
          "name": "sayHello",
          "parameters": [
            {
              "name": "friendly",
              "type": {
                "fqn": "@scope/jsii-calc-lib.IFriendly"
              }
            }
          ],
          "returns": {
            "type": {
              "primitive": "string"
            }
          }
        }
      ],
      "name": "Polymorphism"
    },
    "jsii-calc.Power": {
      "assembly": "jsii-calc",
      "base": "jsii-calc.composition.CompositeOperation",
      "docs": {
        "stability": "experimental",
        "summary": "The power operation."
      },
      "fqn": "jsii-calc.Power",
      "initializer": {
        "docs": {
          "stability": "experimental",
          "summary": "Creates a Power operation."
        },
        "parameters": [
          {
            "docs": {
              "summary": "The base of the power."
            },
            "name": "base",
            "type": {
              "fqn": "@scope/jsii-calc-lib.Value"
            }
          },
          {
            "docs": {
              "summary": "The number of times to multiply."
            },
            "name": "pow",
            "type": {
              "fqn": "@scope/jsii-calc-lib.Value"
            }
          }
        ]
      },
      "kind": "class",
      "locationInModule": {
        "filename": "lib/calculator.ts",
        "line": 211
      },
      "name": "Power",
      "properties": [
        {
          "docs": {
            "stability": "experimental",
            "summary": "The base of the power."
          },
          "immutable": true,
          "locationInModule": {
            "filename": "lib/calculator.ts",
            "line": 218
          },
          "name": "base",
          "type": {
            "fqn": "@scope/jsii-calc-lib.Value"
          }
        },
        {
          "docs": {
            "stability": "experimental",
            "summary": "The expression that this operation consists of. Must be implemented by derived classes."
          },
          "immutable": true,
          "locationInModule": {
            "filename": "lib/calculator.ts",
            "line": 222
          },
          "name": "expression",
          "overrides": "jsii-calc.composition.CompositeOperation",
          "type": {
            "fqn": "@scope/jsii-calc-lib.Value"
          }
        },
        {
          "docs": {
            "stability": "experimental",
            "summary": "The number of times to multiply."
          },
          "immutable": true,
          "locationInModule": {
            "filename": "lib/calculator.ts",
            "line": 218
          },
          "name": "pow",
          "type": {
            "fqn": "@scope/jsii-calc-lib.Value"
          }
        }
      ]
    },
    "jsii-calc.PublicClass": {
      "assembly": "jsii-calc",
      "docs": {
        "stability": "experimental"
      },
      "fqn": "jsii-calc.PublicClass",
      "initializer": {},
      "kind": "class",
      "locationInModule": {
        "filename": "lib/compliance.ts",
        "line": 1348
      },
      "methods": [
        {
          "docs": {
            "stability": "experimental"
          },
          "locationInModule": {
            "filename": "lib/compliance.ts",
            "line": 1349
          },
          "name": "hello"
        }
      ],
      "name": "PublicClass"
    },
    "jsii-calc.PythonReservedWords": {
      "assembly": "jsii-calc",
      "docs": {
        "stability": "experimental"
      },
      "fqn": "jsii-calc.PythonReservedWords",
      "initializer": {},
      "kind": "class",
      "locationInModule": {
        "filename": "lib/compliance.ts",
        "line": 887
      },
      "methods": [
        {
          "docs": {
            "stability": "experimental"
          },
          "locationInModule": {
            "filename": "lib/compliance.ts",
            "line": 889
          },
          "name": "and"
        },
        {
          "docs": {
            "stability": "experimental"
          },
          "locationInModule": {
            "filename": "lib/compliance.ts",
            "line": 891
          },
          "name": "as"
        },
        {
          "docs": {
            "stability": "experimental"
          },
          "locationInModule": {
            "filename": "lib/compliance.ts",
            "line": 893
          },
          "name": "assert"
        },
        {
          "docs": {
            "stability": "experimental"
          },
          "locationInModule": {
            "filename": "lib/compliance.ts",
            "line": 895
          },
          "name": "async"
        },
        {
          "docs": {
            "stability": "experimental"
          },
          "locationInModule": {
            "filename": "lib/compliance.ts",
            "line": 897
          },
          "name": "await"
        },
        {
          "docs": {
            "stability": "experimental"
          },
          "locationInModule": {
            "filename": "lib/compliance.ts",
            "line": 899
          },
          "name": "break"
        },
        {
          "docs": {
            "stability": "experimental"
          },
          "locationInModule": {
            "filename": "lib/compliance.ts",
            "line": 901
          },
          "name": "class"
        },
        {
          "docs": {
            "stability": "experimental"
          },
          "locationInModule": {
            "filename": "lib/compliance.ts",
            "line": 903
          },
          "name": "continue"
        },
        {
          "docs": {
            "stability": "experimental"
          },
          "locationInModule": {
            "filename": "lib/compliance.ts",
            "line": 905
          },
          "name": "def"
        },
        {
          "docs": {
            "stability": "experimental"
          },
          "locationInModule": {
            "filename": "lib/compliance.ts",
            "line": 907
          },
          "name": "del"
        },
        {
          "docs": {
            "stability": "experimental"
          },
          "locationInModule": {
            "filename": "lib/compliance.ts",
            "line": 909
          },
          "name": "elif"
        },
        {
          "docs": {
            "stability": "experimental"
          },
          "locationInModule": {
            "filename": "lib/compliance.ts",
            "line": 911
          },
          "name": "else"
        },
        {
          "docs": {
            "stability": "experimental"
          },
          "locationInModule": {
            "filename": "lib/compliance.ts",
            "line": 913
          },
          "name": "except"
        },
        {
          "docs": {
            "stability": "experimental"
          },
          "locationInModule": {
            "filename": "lib/compliance.ts",
            "line": 915
          },
          "name": "finally"
        },
        {
          "docs": {
            "stability": "experimental"
          },
          "locationInModule": {
            "filename": "lib/compliance.ts",
            "line": 917
          },
          "name": "for"
        },
        {
          "docs": {
            "stability": "experimental"
          },
          "locationInModule": {
            "filename": "lib/compliance.ts",
            "line": 919
          },
          "name": "from"
        },
        {
          "docs": {
            "stability": "experimental"
          },
          "locationInModule": {
            "filename": "lib/compliance.ts",
            "line": 921
          },
          "name": "global"
        },
        {
          "docs": {
            "stability": "experimental"
          },
          "locationInModule": {
            "filename": "lib/compliance.ts",
            "line": 923
          },
          "name": "if"
        },
        {
          "docs": {
            "stability": "experimental"
          },
          "locationInModule": {
            "filename": "lib/compliance.ts",
            "line": 925
          },
          "name": "import"
        },
        {
          "docs": {
            "stability": "experimental"
          },
          "locationInModule": {
            "filename": "lib/compliance.ts",
            "line": 927
          },
          "name": "in"
        },
        {
          "docs": {
            "stability": "experimental"
          },
          "locationInModule": {
            "filename": "lib/compliance.ts",
            "line": 929
          },
          "name": "is"
        },
        {
          "docs": {
            "stability": "experimental"
          },
          "locationInModule": {
            "filename": "lib/compliance.ts",
            "line": 931
          },
          "name": "lambda"
        },
        {
          "docs": {
            "stability": "experimental"
          },
          "locationInModule": {
            "filename": "lib/compliance.ts",
            "line": 933
          },
          "name": "nonlocal"
        },
        {
          "docs": {
            "stability": "experimental"
          },
          "locationInModule": {
            "filename": "lib/compliance.ts",
            "line": 935
          },
          "name": "not"
        },
        {
          "docs": {
            "stability": "experimental"
          },
          "locationInModule": {
            "filename": "lib/compliance.ts",
            "line": 937
          },
          "name": "or"
        },
        {
          "docs": {
            "stability": "experimental"
          },
          "locationInModule": {
            "filename": "lib/compliance.ts",
            "line": 939
          },
          "name": "pass"
        },
        {
          "docs": {
            "stability": "experimental"
          },
          "locationInModule": {
            "filename": "lib/compliance.ts",
            "line": 941
          },
          "name": "raise"
        },
        {
          "docs": {
            "stability": "experimental"
          },
          "locationInModule": {
            "filename": "lib/compliance.ts",
            "line": 943
          },
          "name": "return"
        },
        {
          "docs": {
            "stability": "experimental"
          },
          "locationInModule": {
            "filename": "lib/compliance.ts",
            "line": 945
          },
          "name": "try"
        },
        {
          "docs": {
            "stability": "experimental"
          },
          "locationInModule": {
            "filename": "lib/compliance.ts",
            "line": 947
          },
          "name": "while"
        },
        {
          "docs": {
            "stability": "experimental"
          },
          "locationInModule": {
            "filename": "lib/compliance.ts",
            "line": 949
          },
          "name": "with"
        },
        {
          "docs": {
            "stability": "experimental"
          },
          "locationInModule": {
            "filename": "lib/compliance.ts",
            "line": 951
          },
          "name": "yield"
        }
      ],
      "name": "PythonReservedWords"
    },
    "jsii-calc.ReferenceEnumFromScopedPackage": {
      "assembly": "jsii-calc",
      "docs": {
        "stability": "experimental",
        "summary": "See awslabs/jsii#138."
      },
      "fqn": "jsii-calc.ReferenceEnumFromScopedPackage",
      "initializer": {},
      "kind": "class",
      "locationInModule": {
        "filename": "lib/compliance.ts",
        "line": 1023
      },
      "methods": [
        {
          "docs": {
            "stability": "experimental"
          },
          "locationInModule": {
            "filename": "lib/compliance.ts",
            "line": 1026
          },
          "name": "loadFoo",
          "returns": {
            "optional": true,
            "type": {
              "fqn": "@scope/jsii-calc-lib.EnumFromScopedModule"
            }
          }
        },
        {
          "docs": {
            "stability": "experimental"
          },
          "locationInModule": {
            "filename": "lib/compliance.ts",
            "line": 1030
          },
          "name": "saveFoo",
          "parameters": [
            {
              "name": "value",
              "type": {
                "fqn": "@scope/jsii-calc-lib.EnumFromScopedModule"
              }
            }
          ]
        }
      ],
      "name": "ReferenceEnumFromScopedPackage",
      "properties": [
        {
          "docs": {
            "stability": "experimental"
          },
          "locationInModule": {
            "filename": "lib/compliance.ts",
            "line": 1024
          },
          "name": "foo",
          "optional": true,
          "type": {
            "fqn": "@scope/jsii-calc-lib.EnumFromScopedModule"
          }
        }
      ]
    },
    "jsii-calc.ReturnsPrivateImplementationOfInterface": {
      "assembly": "jsii-calc",
      "docs": {
        "returns": "an instance of an un-exported class that extends `ExportedBaseClass`, declared as `IPrivatelyImplemented`.",
        "see": "https://github.com/aws/jsii/issues/320",
        "stability": "experimental",
        "summary": "Helps ensure the JSII kernel & runtime cooperate correctly when an un-exported instance of a class is returned with a declared type that is an exported interface, and the instance inherits from an exported class."
      },
      "fqn": "jsii-calc.ReturnsPrivateImplementationOfInterface",
      "initializer": {},
      "kind": "class",
      "locationInModule": {
        "filename": "lib/compliance.ts",
        "line": 1303
      },
      "name": "ReturnsPrivateImplementationOfInterface",
      "properties": [
        {
          "docs": {
            "stability": "experimental"
          },
          "immutable": true,
          "locationInModule": {
            "filename": "lib/compliance.ts",
            "line": 1304
          },
          "name": "privateImplementation",
          "type": {
            "fqn": "jsii-calc.IPrivatelyImplemented"
          }
        }
      ]
    },
    "jsii-calc.RuntimeTypeChecking": {
      "assembly": "jsii-calc",
      "docs": {
        "stability": "experimental"
      },
      "fqn": "jsii-calc.RuntimeTypeChecking",
      "initializer": {},
      "kind": "class",
      "locationInModule": {
        "filename": "lib/compliance.ts",
        "line": 274
      },
      "methods": [
        {
          "docs": {
            "stability": "experimental"
          },
          "locationInModule": {
            "filename": "lib/compliance.ts",
            "line": 284
          },
          "name": "methodWithDefaultedArguments",
          "parameters": [
            {
              "name": "arg1",
              "optional": true,
              "type": {
                "primitive": "number"
              }
            },
            {
              "name": "arg2",
              "optional": true,
              "type": {
                "primitive": "string"
              }
            },
            {
              "name": "arg3",
              "optional": true,
              "type": {
                "primitive": "date"
              }
            }
          ]
        },
        {
          "docs": {
            "stability": "experimental"
          },
          "locationInModule": {
            "filename": "lib/compliance.ts",
            "line": 290
          },
          "name": "methodWithOptionalAnyArgument",
          "parameters": [
            {
              "name": "arg",
              "optional": true,
              "type": {
                "primitive": "any"
              }
            }
          ]
        },
        {
          "docs": {
            "stability": "experimental",
            "summary": "Used to verify verification of number of method arguments."
          },
          "locationInModule": {
            "filename": "lib/compliance.ts",
            "line": 278
          },
          "name": "methodWithOptionalArguments",
          "parameters": [
            {
              "name": "arg1",
              "type": {
                "primitive": "number"
              }
            },
            {
              "name": "arg2",
              "type": {
                "primitive": "string"
              }
            },
            {
              "name": "arg3",
              "optional": true,
              "type": {
                "primitive": "date"
              }
            }
          ]
        }
      ],
      "name": "RuntimeTypeChecking"
    },
    "jsii-calc.SecondLevelStruct": {
      "assembly": "jsii-calc",
      "datatype": true,
      "docs": {
        "stability": "experimental"
      },
      "fqn": "jsii-calc.SecondLevelStruct",
      "kind": "interface",
      "locationInModule": {
        "filename": "lib/compliance.ts",
        "line": 1779
      },
      "name": "SecondLevelStruct",
      "properties": [
        {
          "abstract": true,
          "docs": {
            "stability": "experimental",
            "summary": "It's long and required."
          },
          "immutable": true,
          "locationInModule": {
            "filename": "lib/compliance.ts",
            "line": 1783
          },
          "name": "deeperRequiredProp",
          "type": {
            "primitive": "string"
          }
        },
        {
          "abstract": true,
          "docs": {
            "stability": "experimental",
            "summary": "It's long, but you'll almost never pass it."
          },
          "immutable": true,
          "locationInModule": {
            "filename": "lib/compliance.ts",
            "line": 1788
          },
          "name": "deeperOptionalProp",
          "optional": true,
          "type": {
            "primitive": "string"
          }
        }
      ]
    },
    "jsii-calc.SingleInstanceTwoTypes": {
      "assembly": "jsii-calc",
      "docs": {
        "remarks": "JSII clients can instantiate 2 different strongly-typed wrappers for the same\nobject. Unfortunately, this will break object equality, but if we didn't do\nthis it would break runtime type checks in the JVM or CLR.",
        "stability": "experimental",
        "summary": "Test that a single instance can be returned under two different FQNs."
      },
      "fqn": "jsii-calc.SingleInstanceTwoTypes",
      "initializer": {},
      "kind": "class",
      "locationInModule": {
        "filename": "lib/compliance.ts",
        "line": 1410
      },
      "methods": [
        {
          "docs": {
            "stability": "experimental"
          },
          "locationInModule": {
            "filename": "lib/compliance.ts",
            "line": 1413
          },
          "name": "interface1",
          "returns": {
            "type": {
              "fqn": "jsii-calc.InbetweenClass"
            }
          }
        },
        {
          "docs": {
            "stability": "experimental"
          },
          "locationInModule": {
            "filename": "lib/compliance.ts",
            "line": 1417
          },
          "name": "interface2",
          "returns": {
            "type": {
              "fqn": "jsii-calc.IPublicInterface"
            }
          }
        }
      ],
      "name": "SingleInstanceTwoTypes"
    },
    "jsii-calc.SingletonInt": {
      "assembly": "jsii-calc",
      "docs": {
        "remarks": "https://github.com/aws/jsii/issues/231",
        "stability": "experimental",
        "summary": "Verifies that singleton enums are handled correctly."
      },
      "fqn": "jsii-calc.SingletonInt",
      "kind": "class",
      "locationInModule": {
        "filename": "lib/compliance.ts",
        "line": 1731
      },
      "methods": [
        {
          "docs": {
            "stability": "experimental"
          },
          "locationInModule": {
            "filename": "lib/compliance.ts",
            "line": 1733
          },
          "name": "isSingletonInt",
          "parameters": [
            {
              "name": "value",
              "type": {
                "primitive": "number"
              }
            }
          ],
          "returns": {
            "type": {
              "primitive": "boolean"
            }
          }
        }
      ],
      "name": "SingletonInt"
    },
    "jsii-calc.SingletonIntEnum": {
      "assembly": "jsii-calc",
      "docs": {
        "stability": "experimental",
        "summary": "A singleton integer."
      },
      "fqn": "jsii-calc.SingletonIntEnum",
      "kind": "enum",
      "locationInModule": {
        "filename": "lib/compliance.ts",
        "line": 1738
      },
      "members": [
        {
          "docs": {
            "stability": "experimental",
            "summary": "Elite!"
          },
          "name": "SINGLETON_INT"
        }
      ],
      "name": "SingletonIntEnum"
    },
    "jsii-calc.SingletonString": {
      "assembly": "jsii-calc",
      "docs": {
        "remarks": "https://github.com/aws/jsii/issues/231",
        "stability": "experimental",
        "summary": "Verifies that singleton enums are handled correctly."
      },
      "fqn": "jsii-calc.SingletonString",
      "kind": "class",
      "locationInModule": {
        "filename": "lib/compliance.ts",
        "line": 1714
      },
      "methods": [
        {
          "docs": {
            "stability": "experimental"
          },
          "locationInModule": {
            "filename": "lib/compliance.ts",
            "line": 1717
          },
          "name": "isSingletonString",
          "parameters": [
            {
              "name": "value",
              "type": {
                "primitive": "string"
              }
            }
          ],
          "returns": {
            "type": {
              "primitive": "boolean"
            }
          }
        }
      ],
      "name": "SingletonString"
    },
    "jsii-calc.SingletonStringEnum": {
      "assembly": "jsii-calc",
      "docs": {
        "stability": "experimental",
        "summary": "A singleton string."
      },
      "fqn": "jsii-calc.SingletonStringEnum",
      "kind": "enum",
      "locationInModule": {
        "filename": "lib/compliance.ts",
        "line": 1722
      },
      "members": [
        {
          "docs": {
            "stability": "experimental",
            "summary": "1337."
          },
          "name": "SINGLETON_STRING"
        }
      ],
      "name": "SingletonStringEnum"
    },
    "jsii-calc.StableClass": {
      "assembly": "jsii-calc",
      "docs": {
        "stability": "stable"
      },
      "fqn": "jsii-calc.StableClass",
      "initializer": {
        "docs": {
          "stability": "stable"
        },
        "parameters": [
          {
            "name": "readonlyString",
            "type": {
              "primitive": "string"
            }
          },
          {
            "name": "mutableNumber",
            "optional": true,
            "type": {
              "primitive": "number"
            }
          }
        ]
      },
      "kind": "class",
      "locationInModule": {
        "filename": "lib/stability.ts",
        "line": 51
      },
      "methods": [
        {
          "docs": {
            "stability": "stable"
          },
          "locationInModule": {
            "filename": "lib/stability.ts",
            "line": 62
          },
          "name": "method"
        }
      ],
      "name": "StableClass",
      "properties": [
        {
          "docs": {
            "stability": "stable"
          },
          "immutable": true,
          "locationInModule": {
            "filename": "lib/stability.ts",
            "line": 53
          },
          "name": "readonlyProperty",
          "type": {
            "primitive": "string"
          }
        },
        {
          "docs": {
            "stability": "stable"
          },
          "locationInModule": {
            "filename": "lib/stability.ts",
            "line": 55
          },
          "name": "mutableProperty",
          "optional": true,
          "type": {
            "primitive": "number"
          }
        }
      ]
    },
    "jsii-calc.StableEnum": {
      "assembly": "jsii-calc",
      "docs": {
        "stability": "stable"
      },
      "fqn": "jsii-calc.StableEnum",
      "kind": "enum",
      "locationInModule": {
        "filename": "lib/stability.ts",
        "line": 65
      },
      "members": [
        {
          "docs": {
            "stability": "stable"
          },
          "name": "OPTION_A"
        },
        {
          "docs": {
            "stability": "stable"
          },
          "name": "OPTION_B"
        }
      ],
      "name": "StableEnum"
    },
    "jsii-calc.StableStruct": {
      "assembly": "jsii-calc",
      "datatype": true,
      "docs": {
        "stability": "stable"
      },
      "fqn": "jsii-calc.StableStruct",
      "kind": "interface",
      "locationInModule": {
        "filename": "lib/stability.ts",
        "line": 39
      },
      "name": "StableStruct",
      "properties": [
        {
          "abstract": true,
          "docs": {
            "stability": "stable"
          },
          "immutable": true,
          "locationInModule": {
            "filename": "lib/stability.ts",
            "line": 41
          },
          "name": "readonlyProperty",
          "type": {
            "primitive": "string"
          }
        }
      ]
    },
    "jsii-calc.StaticContext": {
      "assembly": "jsii-calc",
      "docs": {
        "remarks": "https://github.com/awslabs/aws-cdk/issues/2304",
        "stability": "experimental",
        "summary": "This is used to validate the ability to use `this` from within a static context."
      },
      "fqn": "jsii-calc.StaticContext",
      "kind": "class",
      "locationInModule": {
        "filename": "lib/compliance.ts",
        "line": 1657
      },
      "methods": [
        {
          "docs": {
            "stability": "experimental"
          },
          "locationInModule": {
            "filename": "lib/compliance.ts",
            "line": 1660
          },
          "name": "canAccessStaticContext",
          "returns": {
            "type": {
              "primitive": "boolean"
            }
          },
          "static": true
        }
      ],
      "name": "StaticContext",
      "properties": [
        {
          "docs": {
            "stability": "experimental"
          },
          "locationInModule": {
            "filename": "lib/compliance.ts",
            "line": 1668
          },
          "name": "staticVariable",
          "static": true,
          "type": {
            "primitive": "boolean"
          }
        }
      ]
    },
    "jsii-calc.Statics": {
      "assembly": "jsii-calc",
      "docs": {
        "stability": "experimental"
      },
      "fqn": "jsii-calc.Statics",
      "initializer": {
        "docs": {
          "stability": "experimental"
        },
        "parameters": [
          {
            "name": "value",
            "type": {
              "primitive": "string"
            }
          }
        ]
      },
      "kind": "class",
      "locationInModule": {
        "filename": "lib/compliance.ts",
        "line": 672
      },
      "methods": [
        {
          "docs": {
            "stability": "experimental",
            "summary": "Jsdocs for static method."
          },
          "locationInModule": {
            "filename": "lib/compliance.ts",
            "line": 680
          },
          "name": "staticMethod",
          "parameters": [
            {
              "docs": {
                "summary": "The name of the person to say hello to."
              },
              "name": "name",
              "type": {
                "primitive": "string"
              }
            }
          ],
          "returns": {
            "type": {
              "primitive": "string"
            }
          },
          "static": true
        },
        {
          "docs": {
            "stability": "experimental"
          },
          "locationInModule": {
            "filename": "lib/compliance.ts",
            "line": 684
          },
          "name": "justMethod",
          "returns": {
            "type": {
              "primitive": "string"
            }
          }
        }
      ],
      "name": "Statics",
      "properties": [
        {
          "const": true,
          "docs": {
            "stability": "experimental",
            "summary": "Constants may also use all-caps."
          },
          "immutable": true,
          "locationInModule": {
            "filename": "lib/compliance.ts",
            "line": 696
          },
          "name": "BAR",
          "static": true,
          "type": {
            "primitive": "number"
          }
        },
        {
          "const": true,
          "docs": {
            "stability": "experimental"
          },
          "immutable": true,
          "locationInModule": {
            "filename": "lib/compliance.ts",
            "line": 723
          },
          "name": "ConstObj",
          "static": true,
          "type": {
            "fqn": "jsii-calc.DoubleTrouble"
          }
        },
        {
          "const": true,
          "docs": {
            "stability": "experimental",
            "summary": "Jsdocs for static property."
          },
          "immutable": true,
          "locationInModule": {
            "filename": "lib/compliance.ts",
            "line": 691
          },
          "name": "Foo",
          "static": true,
          "type": {
            "primitive": "string"
          }
        },
        {
          "const": true,
          "docs": {
            "stability": "experimental",
            "summary": "Constants can also use camelCase."
          },
          "immutable": true,
          "locationInModule": {
            "filename": "lib/compliance.ts",
            "line": 701
          },
          "name": "zooBar",
          "static": true,
          "type": {
            "collection": {
              "elementtype": {
                "primitive": "string"
              },
              "kind": "map"
            }
          }
        },
        {
          "docs": {
            "stability": "experimental",
            "summary": "Jsdocs for static getter. Jsdocs for static setter."
          },
          "locationInModule": {
            "filename": "lib/compliance.ts",
            "line": 708
          },
          "name": "instance",
          "static": true,
          "type": {
            "fqn": "jsii-calc.Statics"
          }
        },
        {
          "docs": {
            "stability": "experimental"
          },
          "locationInModule": {
            "filename": "lib/compliance.ts",
            "line": 722
          },
          "name": "nonConstStatic",
          "static": true,
          "type": {
            "primitive": "number"
          }
        },
        {
          "docs": {
            "stability": "experimental"
          },
          "immutable": true,
          "locationInModule": {
            "filename": "lib/compliance.ts",
            "line": 673
          },
          "name": "value",
          "type": {
            "primitive": "string"
          }
        }
      ]
    },
    "jsii-calc.StringEnum": {
      "assembly": "jsii-calc",
      "docs": {
        "stability": "experimental"
      },
      "fqn": "jsii-calc.StringEnum",
      "kind": "enum",
      "locationInModule": {
        "filename": "lib/compliance.ts",
        "line": 28
      },
      "members": [
        {
          "docs": {
            "stability": "experimental"
          },
          "name": "A"
        },
        {
          "docs": {
            "stability": "experimental"
          },
          "name": "B"
        },
        {
          "docs": {
            "stability": "experimental"
          },
          "name": "C"
        }
      ],
      "name": "StringEnum"
    },
    "jsii-calc.StripInternal": {
      "assembly": "jsii-calc",
      "docs": {
        "stability": "experimental"
      },
      "fqn": "jsii-calc.StripInternal",
      "initializer": {},
      "kind": "class",
      "locationInModule": {
        "filename": "lib/compliance.ts",
        "line": 1460
      },
      "name": "StripInternal",
      "properties": [
        {
          "docs": {
            "stability": "experimental"
          },
          "locationInModule": {
            "filename": "lib/compliance.ts",
            "line": 1461
          },
          "name": "youSeeMe",
          "type": {
            "primitive": "string"
          }
        }
      ]
    },
    "jsii-calc.StructPassing": {
      "assembly": "jsii-calc",
      "docs": {
        "stability": "external",
        "summary": "Just because we can."
      },
      "fqn": "jsii-calc.StructPassing",
      "initializer": {},
      "kind": "class",
      "locationInModule": {
        "filename": "lib/compliance.ts",
        "line": 1833
      },
      "methods": [
        {
          "docs": {
            "stability": "external"
          },
          "locationInModule": {
            "filename": "lib/compliance.ts",
            "line": 1842
          },
          "name": "howManyVarArgsDidIPass",
          "parameters": [
            {
              "name": "_positional",
              "type": {
                "primitive": "number"
              }
            },
            {
              "name": "inputs",
              "type": {
                "fqn": "jsii-calc.TopLevelStruct"
              },
              "variadic": true
            }
          ],
          "returns": {
            "type": {
              "primitive": "number"
            }
          },
          "static": true,
          "variadic": true
        },
        {
          "docs": {
            "stability": "external"
          },
          "locationInModule": {
            "filename": "lib/compliance.ts",
            "line": 1834
          },
          "name": "roundTrip",
          "parameters": [
            {
              "name": "_positional",
              "type": {
                "primitive": "number"
              }
            },
            {
              "name": "input",
              "type": {
                "fqn": "jsii-calc.TopLevelStruct"
              }
            }
          ],
          "returns": {
            "type": {
              "fqn": "jsii-calc.TopLevelStruct"
            }
          },
          "static": true
        }
      ],
      "name": "StructPassing"
    },
    "jsii-calc.StructWithJavaReservedWords": {
      "assembly": "jsii-calc",
      "datatype": true,
      "docs": {
        "stability": "experimental"
      },
      "fqn": "jsii-calc.StructWithJavaReservedWords",
      "kind": "interface",
      "locationInModule": {
        "filename": "lib/compliance.ts",
        "line": 1807
      },
      "name": "StructWithJavaReservedWords",
      "properties": [
        {
          "abstract": true,
          "docs": {
            "stability": "experimental"
          },
          "immutable": true,
          "locationInModule": {
            "filename": "lib/compliance.ts",
            "line": 1808
          },
          "name": "default",
          "type": {
            "primitive": "string"
          }
        },
        {
          "abstract": true,
          "docs": {
            "stability": "experimental"
          },
          "immutable": true,
          "locationInModule": {
            "filename": "lib/compliance.ts",
            "line": 1809
          },
          "name": "assert",
          "optional": true,
          "type": {
            "primitive": "string"
          }
        },
        {
          "abstract": true,
          "docs": {
            "stability": "experimental"
          },
          "immutable": true,
          "locationInModule": {
            "filename": "lib/compliance.ts",
            "line": 1812
          },
          "name": "result",
          "optional": true,
          "type": {
            "primitive": "string"
          }
        },
        {
          "abstract": true,
          "docs": {
            "stability": "experimental"
          },
          "immutable": true,
          "locationInModule": {
            "filename": "lib/compliance.ts",
            "line": 1813
          },
          "name": "that",
          "optional": true,
          "type": {
            "primitive": "string"
          }
        }
      ]
    },
    "jsii-calc.Sum": {
      "assembly": "jsii-calc",
      "base": "jsii-calc.composition.CompositeOperation",
      "docs": {
        "stability": "experimental",
        "summary": "An operation that sums multiple values."
      },
      "fqn": "jsii-calc.Sum",
      "initializer": {
        "docs": {
          "stability": "experimental"
        }
      },
      "kind": "class",
      "locationInModule": {
        "filename": "lib/calculator.ts",
        "line": 186
      },
      "name": "Sum",
      "properties": [
        {
          "docs": {
            "stability": "experimental",
            "summary": "The expression that this operation consists of. Must be implemented by derived classes."
          },
          "immutable": true,
          "locationInModule": {
            "filename": "lib/calculator.ts",
            "line": 199
          },
          "name": "expression",
          "overrides": "jsii-calc.composition.CompositeOperation",
          "type": {
            "fqn": "@scope/jsii-calc-lib.Value"
          }
        },
        {
          "docs": {
            "stability": "experimental",
            "summary": "The parts to sum."
          },
          "locationInModule": {
            "filename": "lib/calculator.ts",
            "line": 191
          },
          "name": "parts",
          "type": {
            "collection": {
              "elementtype": {
                "fqn": "@scope/jsii-calc-lib.Value"
              },
              "kind": "array"
            }
          }
        }
      ]
    },
    "jsii-calc.SyncVirtualMethods": {
      "assembly": "jsii-calc",
      "docs": {
        "stability": "experimental"
      },
      "fqn": "jsii-calc.SyncVirtualMethods",
      "initializer": {},
      "kind": "class",
      "locationInModule": {
        "filename": "lib/compliance.ts",
        "line": 360
      },
      "methods": [
        {
          "async": true,
          "docs": {
            "stability": "experimental"
          },
          "locationInModule": {
            "filename": "lib/compliance.ts",
            "line": 373
          },
          "name": "callerIsAsync",
          "returns": {
            "type": {
              "primitive": "number"
            }
          }
        },
        {
          "docs": {
            "stability": "experimental"
          },
          "locationInModule": {
            "filename": "lib/compliance.ts",
            "line": 361
          },
          "name": "callerIsMethod",
          "returns": {
            "type": {
              "primitive": "number"
            }
          }
        },
        {
          "docs": {
            "stability": "experimental"
          },
          "locationInModule": {
            "filename": "lib/compliance.ts",
            "line": 413
          },
          "name": "modifyOtherProperty",
          "parameters": [
            {
              "name": "value",
              "type": {
                "primitive": "string"
              }
            }
          ]
        },
        {
          "docs": {
            "stability": "experimental"
          },
          "locationInModule": {
            "filename": "lib/compliance.ts",
            "line": 385
          },
          "name": "modifyValueOfTheProperty",
          "parameters": [
            {
              "name": "value",
              "type": {
                "primitive": "string"
              }
            }
          ]
        },
        {
          "docs": {
            "stability": "experimental"
          },
          "locationInModule": {
            "filename": "lib/compliance.ts",
            "line": 426
          },
          "name": "readA",
          "returns": {
            "type": {
              "primitive": "number"
            }
          }
        },
        {
          "docs": {
            "stability": "experimental"
          },
          "locationInModule": {
            "filename": "lib/compliance.ts",
            "line": 417
          },
          "name": "retrieveOtherProperty",
          "returns": {
            "type": {
              "primitive": "string"
            }
          }
        },
        {
          "docs": {
            "stability": "experimental"
          },
          "locationInModule": {
            "filename": "lib/compliance.ts",
            "line": 397
          },
          "name": "retrieveReadOnlyProperty",
          "returns": {
            "type": {
              "primitive": "string"
            }
          }
        },
        {
          "docs": {
            "stability": "experimental"
          },
          "locationInModule": {
            "filename": "lib/compliance.ts",
            "line": 389
          },
          "name": "retrieveValueOfTheProperty",
          "returns": {
            "type": {
              "primitive": "string"
            }
          }
        },
        {
          "docs": {
            "stability": "experimental"
          },
          "locationInModule": {
            "filename": "lib/compliance.ts",
            "line": 377
          },
          "name": "virtualMethod",
          "parameters": [
            {
              "name": "n",
              "type": {
                "primitive": "number"
              }
            }
          ],
          "returns": {
            "type": {
              "primitive": "number"
            }
          }
        },
        {
          "docs": {
            "stability": "experimental"
          },
          "locationInModule": {
            "filename": "lib/compliance.ts",
            "line": 430
          },
          "name": "writeA",
          "parameters": [
            {
              "name": "value",
              "type": {
                "primitive": "number"
              }
            }
          ]
        }
      ],
      "name": "SyncVirtualMethods",
      "properties": [
        {
          "docs": {
            "stability": "experimental"
          },
          "immutable": true,
          "locationInModule": {
            "filename": "lib/compliance.ts",
            "line": 395
          },
          "name": "readonlyProperty",
          "type": {
            "primitive": "string"
          }
        },
        {
          "docs": {
            "stability": "experimental"
          },
          "locationInModule": {
            "filename": "lib/compliance.ts",
            "line": 424
          },
          "name": "a",
          "type": {
            "primitive": "number"
          }
        },
        {
          "docs": {
            "stability": "experimental"
          },
          "locationInModule": {
            "filename": "lib/compliance.ts",
            "line": 365
          },
          "name": "callerIsProperty",
          "type": {
            "primitive": "number"
          }
        },
        {
          "docs": {
            "stability": "experimental"
          },
          "locationInModule": {
            "filename": "lib/compliance.ts",
            "line": 403
          },
          "name": "otherProperty",
          "type": {
            "primitive": "string"
          }
        },
        {
          "docs": {
            "stability": "experimental"
          },
          "locationInModule": {
            "filename": "lib/compliance.ts",
            "line": 383
          },
          "name": "theProperty",
          "type": {
            "primitive": "string"
          }
        },
        {
          "docs": {
            "stability": "experimental"
          },
          "locationInModule": {
            "filename": "lib/compliance.ts",
            "line": 411
          },
          "name": "valueOfOtherProperty",
          "type": {
            "primitive": "string"
          }
        }
      ]
    },
    "jsii-calc.Thrower": {
      "assembly": "jsii-calc",
      "docs": {
        "stability": "experimental"
      },
      "fqn": "jsii-calc.Thrower",
      "initializer": {},
      "kind": "class",
      "locationInModule": {
        "filename": "lib/compliance.ts",
        "line": 643
      },
      "methods": [
        {
          "docs": {
            "stability": "experimental"
          },
          "locationInModule": {
            "filename": "lib/compliance.ts",
            "line": 644
          },
          "name": "throwError"
        }
      ],
      "name": "Thrower"
    },
    "jsii-calc.TopLevelStruct": {
      "assembly": "jsii-calc",
      "datatype": true,
      "docs": {
        "stability": "experimental"
      },
      "fqn": "jsii-calc.TopLevelStruct",
      "kind": "interface",
      "locationInModule": {
        "filename": "lib/compliance.ts",
        "line": 1762
      },
      "name": "TopLevelStruct",
      "properties": [
        {
          "abstract": true,
          "docs": {
            "stability": "experimental",
            "summary": "This is a required field."
          },
          "immutable": true,
          "locationInModule": {
            "filename": "lib/compliance.ts",
            "line": 1766
          },
          "name": "required",
          "type": {
            "primitive": "string"
          }
        },
        {
          "abstract": true,
          "docs": {
            "stability": "experimental",
            "summary": "A union to really stress test our serialization."
          },
          "immutable": true,
          "locationInModule": {
            "filename": "lib/compliance.ts",
            "line": 1776
          },
          "name": "secondLevel",
          "type": {
            "union": {
              "types": [
                {
                  "primitive": "number"
                },
                {
                  "fqn": "jsii-calc.SecondLevelStruct"
                }
              ]
            }
          }
        },
        {
          "abstract": true,
          "docs": {
            "stability": "experimental",
            "summary": "You don't have to pass this."
          },
          "immutable": true,
          "locationInModule": {
            "filename": "lib/compliance.ts",
            "line": 1771
          },
          "name": "optional",
          "optional": true,
          "type": {
            "primitive": "string"
          }
        }
      ]
    },
    "jsii-calc.UnaryOperation": {
      "abstract": true,
      "assembly": "jsii-calc",
      "base": "@scope/jsii-calc-lib.Operation",
      "docs": {
        "stability": "experimental",
        "summary": "An operation on a single operand."
      },
      "fqn": "jsii-calc.UnaryOperation",
      "initializer": {
        "docs": {
          "stability": "experimental"
        },
        "parameters": [
          {
            "name": "operand",
            "type": {
              "fqn": "@scope/jsii-calc-lib.Value"
            }
          }
        ]
      },
      "kind": "class",
      "locationInModule": {
        "filename": "lib/calculator.ts",
        "line": 93
      },
      "name": "UnaryOperation",
      "properties": [
        {
          "docs": {
            "stability": "experimental"
          },
          "immutable": true,
          "locationInModule": {
            "filename": "lib/calculator.ts",
            "line": 94
          },
          "name": "operand",
          "type": {
            "fqn": "@scope/jsii-calc-lib.Value"
          }
        }
      ]
    },
    "jsii-calc.UnionProperties": {
      "assembly": "jsii-calc",
      "datatype": true,
      "docs": {
        "stability": "experimental"
      },
      "fqn": "jsii-calc.UnionProperties",
      "kind": "interface",
      "locationInModule": {
        "filename": "lib/compliance.ts",
        "line": 954
      },
      "name": "UnionProperties",
      "properties": [
        {
          "abstract": true,
          "docs": {
            "stability": "experimental"
          },
          "immutable": true,
          "locationInModule": {
            "filename": "lib/compliance.ts",
            "line": 956
          },
          "name": "bar",
          "type": {
            "union": {
              "types": [
                {
                  "primitive": "string"
                },
                {
                  "primitive": "number"
                },
                {
                  "fqn": "jsii-calc.AllTypes"
                }
              ]
            }
          }
        },
        {
          "abstract": true,
          "docs": {
            "stability": "experimental"
          },
          "immutable": true,
          "locationInModule": {
            "filename": "lib/compliance.ts",
            "line": 955
          },
          "name": "foo",
          "optional": true,
          "type": {
            "union": {
              "types": [
                {
                  "primitive": "string"
                },
                {
                  "primitive": "number"
                }
              ]
            }
          }
        }
      ]
    },
    "jsii-calc.UseBundledDependency": {
      "assembly": "jsii-calc",
      "docs": {
        "stability": "experimental"
      },
      "fqn": "jsii-calc.UseBundledDependency",
      "initializer": {},
      "kind": "class",
      "locationInModule": {
        "filename": "lib/compliance.ts",
        "line": 959
      },
      "methods": [
        {
          "docs": {
            "stability": "experimental"
          },
          "locationInModule": {
            "filename": "lib/compliance.ts",
            "line": 960
          },
          "name": "value",
          "returns": {
            "type": {
              "primitive": "any"
            }
          }
        }
      ],
      "name": "UseBundledDependency"
    },
    "jsii-calc.UseCalcBase": {
      "assembly": "jsii-calc",
      "docs": {
        "stability": "experimental",
        "summary": "Depend on a type from jsii-calc-base as a test for awslabs/jsii#128."
      },
      "fqn": "jsii-calc.UseCalcBase",
      "initializer": {},
      "kind": "class",
      "locationInModule": {
        "filename": "lib/compliance.ts",
        "line": 1008
      },
      "methods": [
        {
          "docs": {
            "stability": "experimental"
          },
          "locationInModule": {
            "filename": "lib/compliance.ts",
            "line": 1009
          },
          "name": "hello",
          "returns": {
            "type": {
              "fqn": "@scope/jsii-calc-base.Base"
            }
          }
        }
      ],
      "name": "UseCalcBase"
    },
    "jsii-calc.UsesInterfaceWithProperties": {
      "assembly": "jsii-calc",
      "docs": {
        "stability": "experimental"
      },
      "fqn": "jsii-calc.UsesInterfaceWithProperties",
      "initializer": {
        "docs": {
          "stability": "experimental"
        },
        "parameters": [
          {
            "name": "obj",
            "type": {
              "fqn": "jsii-calc.IInterfaceWithProperties"
            }
          }
        ]
      },
      "kind": "class",
      "locationInModule": {
        "filename": "lib/compliance.ts",
        "line": 587
      },
      "methods": [
        {
          "docs": {
            "stability": "experimental"
          },
          "locationInModule": {
            "filename": "lib/compliance.ts",
            "line": 592
          },
          "name": "justRead",
          "returns": {
            "type": {
              "primitive": "string"
            }
          }
        },
        {
          "docs": {
            "stability": "experimental"
          },
          "locationInModule": {
            "filename": "lib/compliance.ts",
            "line": 601
          },
          "name": "readStringAndNumber",
          "parameters": [
            {
              "name": "ext",
              "type": {
                "fqn": "jsii-calc.IInterfaceWithPropertiesExtension"
              }
            }
          ],
          "returns": {
            "type": {
              "primitive": "string"
            }
          }
        },
        {
          "docs": {
            "stability": "experimental"
          },
          "locationInModule": {
            "filename": "lib/compliance.ts",
            "line": 596
          },
          "name": "writeAndRead",
          "parameters": [
            {
              "name": "value",
              "type": {
                "primitive": "string"
              }
            }
          ],
          "returns": {
            "type": {
              "primitive": "string"
            }
          }
        }
      ],
      "name": "UsesInterfaceWithProperties",
      "properties": [
        {
          "docs": {
            "stability": "experimental"
          },
          "immutable": true,
          "locationInModule": {
            "filename": "lib/compliance.ts",
            "line": 588
          },
          "name": "obj",
          "type": {
            "fqn": "jsii-calc.IInterfaceWithProperties"
          }
        }
      ]
    },
    "jsii-calc.VariadicMethod": {
      "assembly": "jsii-calc",
      "docs": {
        "stability": "experimental"
      },
      "fqn": "jsii-calc.VariadicMethod",
      "initializer": {
        "docs": {
          "stability": "experimental"
        },
        "parameters": [
          {
            "docs": {
              "summary": "a prefix that will be use for all values returned by `#asArray`."
            },
            "name": "prefix",
            "type": {
              "primitive": "number"
            },
            "variadic": true
          }
        ],
        "variadic": true
      },
      "kind": "class",
      "locationInModule": {
        "filename": "lib/compliance.ts",
        "line": 653
      },
      "methods": [
        {
          "docs": {
            "stability": "experimental"
          },
          "locationInModule": {
            "filename": "lib/compliance.ts",
            "line": 667
          },
          "name": "asArray",
          "parameters": [
            {
              "docs": {
                "summary": "the first element of the array to be returned (after the `prefix` provided at construction time)."
              },
              "name": "first",
              "type": {
                "primitive": "number"
              }
            },
            {
              "docs": {
                "summary": "other elements to be included in the array."
              },
              "name": "others",
              "type": {
                "primitive": "number"
              },
              "variadic": true
            }
          ],
          "returns": {
            "type": {
              "collection": {
                "elementtype": {
                  "primitive": "number"
                },
                "kind": "array"
              }
            }
          },
          "variadic": true
        }
      ],
      "name": "VariadicMethod"
    },
    "jsii-calc.VirtualMethodPlayground": {
      "assembly": "jsii-calc",
      "docs": {
        "stability": "experimental"
      },
      "fqn": "jsii-calc.VirtualMethodPlayground",
      "initializer": {},
      "kind": "class",
      "locationInModule": {
        "filename": "lib/compliance.ts",
        "line": 436
      },
      "methods": [
        {
          "async": true,
          "docs": {
            "stability": "experimental"
          },
          "locationInModule": {
            "filename": "lib/compliance.ts",
            "line": 464
          },
          "name": "overrideMeAsync",
          "parameters": [
            {
              "name": "index",
              "type": {
                "primitive": "number"
              }
            }
          ],
          "returns": {
            "type": {
              "primitive": "number"
            }
          }
        },
        {
          "docs": {
            "stability": "experimental"
          },
          "locationInModule": {
            "filename": "lib/compliance.ts",
            "line": 468
          },
          "name": "overrideMeSync",
          "parameters": [
            {
              "name": "index",
              "type": {
                "primitive": "number"
              }
            }
          ],
          "returns": {
            "type": {
              "primitive": "number"
            }
          }
        },
        {
          "async": true,
          "docs": {
            "stability": "experimental"
          },
          "locationInModule": {
            "filename": "lib/compliance.ts",
            "line": 446
          },
          "name": "parallelSumAsync",
          "parameters": [
            {
              "name": "count",
              "type": {
                "primitive": "number"
              }
            }
          ],
          "returns": {
            "type": {
              "primitive": "number"
            }
          }
        },
        {
          "async": true,
          "docs": {
            "stability": "experimental"
          },
          "locationInModule": {
            "filename": "lib/compliance.ts",
            "line": 437
          },
          "name": "serialSumAsync",
          "parameters": [
            {
              "name": "count",
              "type": {
                "primitive": "number"
              }
            }
          ],
          "returns": {
            "type": {
              "primitive": "number"
            }
          }
        },
        {
          "docs": {
            "stability": "experimental"
          },
          "locationInModule": {
            "filename": "lib/compliance.ts",
            "line": 456
          },
          "name": "sumSync",
          "parameters": [
            {
              "name": "count",
              "type": {
                "primitive": "number"
              }
            }
          ],
          "returns": {
            "type": {
              "primitive": "number"
            }
          }
        }
      ],
      "name": "VirtualMethodPlayground"
    },
    "jsii-calc.VoidCallback": {
      "abstract": true,
      "assembly": "jsii-calc",
      "docs": {
        "remarks": "- Implement `overrideMe` (method does not have to do anything).\n- Invoke `callMe`\n- Verify that `methodWasCalled` is `true`.",
        "stability": "experimental",
        "summary": "This test is used to validate the runtimes can return correctly from a void callback."
      },
      "fqn": "jsii-calc.VoidCallback",
      "initializer": {},
      "kind": "class",
      "locationInModule": {
        "filename": "lib/compliance.ts",
        "line": 1686
      },
      "methods": [
        {
          "docs": {
            "stability": "experimental"
          },
          "locationInModule": {
            "filename": "lib/compliance.ts",
            "line": 1691
          },
          "name": "callMe"
        },
        {
          "abstract": true,
          "docs": {
            "stability": "experimental"
          },
          "locationInModule": {
            "filename": "lib/compliance.ts",
            "line": 1695
          },
          "name": "overrideMe",
          "protected": true
        }
      ],
      "name": "VoidCallback",
      "properties": [
        {
          "docs": {
            "stability": "experimental"
          },
          "immutable": true,
          "locationInModule": {
            "filename": "lib/compliance.ts",
            "line": 1688
          },
          "name": "methodWasCalled",
          "type": {
            "primitive": "boolean"
          }
        }
      ]
    },
    "jsii-calc.WithPrivatePropertyInConstructor": {
      "assembly": "jsii-calc",
      "docs": {
        "stability": "experimental",
        "summary": "Verifies that private property declarations in constructor arguments are hidden."
      },
      "fqn": "jsii-calc.WithPrivatePropertyInConstructor",
      "initializer": {
        "docs": {
          "stability": "experimental"
        },
        "parameters": [
          {
            "name": "privateField",
            "optional": true,
            "type": {
              "primitive": "string"
            }
          }
        ]
      },
      "kind": "class",
      "locationInModule": {
        "filename": "lib/compliance.ts",
        "line": 1701
      },
      "name": "WithPrivatePropertyInConstructor",
      "properties": [
        {
          "docs": {
            "stability": "experimental"
          },
          "immutable": true,
          "locationInModule": {
            "filename": "lib/compliance.ts",
            "line": 1704
          },
          "name": "success",
          "type": {
            "primitive": "boolean"
          }
        }
      ]
    },
    "jsii-calc.composition.CompositeOperation": {
      "abstract": true,
      "assembly": "jsii-calc",
      "base": "@scope/jsii-calc-lib.Operation",
      "docs": {
        "stability": "experimental",
        "summary": "Abstract operation composed from an expression of other operations."
      },
      "fqn": "jsii-calc.composition.CompositeOperation",
      "initializer": {},
      "kind": "class",
      "locationInModule": {
        "filename": "lib/calculator.ts",
        "line": 131
      },
      "methods": [
        {
          "docs": {
            "stability": "experimental",
            "summary": "String representation of the value."
          },
          "locationInModule": {
            "filename": "lib/calculator.ts",
            "line": 157
          },
          "name": "toString",
          "overrides": "@scope/jsii-calc-lib.Operation",
          "returns": {
            "type": {
              "primitive": "string"
            }
          }
        }
      ],
      "name": "CompositeOperation",
      "namespace": "composition",
      "properties": [
        {
          "abstract": true,
          "docs": {
            "stability": "experimental",
            "summary": "The expression that this operation consists of. Must be implemented by derived classes."
          },
          "immutable": true,
          "locationInModule": {
            "filename": "lib/calculator.ts",
            "line": 155
          },
          "name": "expression",
          "type": {
            "fqn": "@scope/jsii-calc-lib.Value"
          }
        },
        {
          "docs": {
            "stability": "experimental",
            "summary": "The value."
          },
          "immutable": true,
          "locationInModule": {
            "filename": "lib/calculator.ts",
            "line": 147
          },
          "name": "value",
          "overrides": "@scope/jsii-calc-lib.Value",
          "type": {
            "primitive": "number"
          }
        },
        {
          "docs": {
            "stability": "experimental",
            "summary": "A set of postfixes to include in a decorated .toString()."
          },
          "locationInModule": {
            "filename": "lib/calculator.ts",
            "line": 145
          },
          "name": "decorationPostfixes",
          "type": {
            "collection": {
              "elementtype": {
                "primitive": "string"
              },
              "kind": "array"
            }
          }
        },
        {
          "docs": {
            "stability": "experimental",
            "summary": "A set of prefixes to include in a decorated .toString()."
          },
          "locationInModule": {
            "filename": "lib/calculator.ts",
            "line": 140
          },
          "name": "decorationPrefixes",
          "type": {
            "collection": {
              "elementtype": {
                "primitive": "string"
              },
              "kind": "array"
            }
          }
        },
        {
          "docs": {
            "stability": "experimental",
            "summary": "The .toString() style."
          },
          "locationInModule": {
            "filename": "lib/calculator.ts",
            "line": 135
          },
          "name": "stringStyle",
          "type": {
            "fqn": "jsii-calc.composition.CompositeOperation.CompositionStringStyle"
          }
        }
      ]
    },
    "jsii-calc.composition.CompositeOperation.CompositionStringStyle": {
      "assembly": "jsii-calc",
      "docs": {
        "stability": "experimental",
        "summary": "Style of .toString() output for CompositeOperation."
      },
      "fqn": "jsii-calc.composition.CompositeOperation.CompositionStringStyle",
      "kind": "enum",
      "locationInModule": {
        "filename": "lib/calculator.ts",
        "line": 173
      },
      "members": [
        {
          "docs": {
            "stability": "experimental",
            "summary": "Normal string expression."
          },
          "name": "NORMAL"
        },
        {
          "docs": {
            "stability": "experimental",
            "summary": "Decorated string expression."
          },
          "name": "DECORATED"
        }
      ],
      "name": "CompositionStringStyle",
      "namespace": "composition.CompositeOperation"
    }
  },
<<<<<<< HEAD
  "version": "0.17.0",
  "fingerprint": "X8/nv2QOSSBSfo2IwTkc7AaTgVtae8G1Z1CYDfRHzbM="
=======
  "version": "0.19.0",
  "fingerprint": "z0M8ATIlYi8ohIQB7KR90oh4pKmIb3EdBoPgS3/lyHM="
>>>>>>> f5f18c4b
}<|MERGE_RESOLUTION|>--- conflicted
+++ resolved
@@ -9740,11 +9740,6 @@
       "namespace": "composition.CompositeOperation"
     }
   },
-<<<<<<< HEAD
-  "version": "0.17.0",
-  "fingerprint": "X8/nv2QOSSBSfo2IwTkc7AaTgVtae8G1Z1CYDfRHzbM="
-=======
   "version": "0.19.0",
-  "fingerprint": "z0M8ATIlYi8ohIQB7KR90oh4pKmIb3EdBoPgS3/lyHM="
->>>>>>> f5f18c4b
+  "fingerprint": "BpP/ZthOC7fQy8TUdkny1A6+PqARkakJ1i9ce4DP5KQ="
 }