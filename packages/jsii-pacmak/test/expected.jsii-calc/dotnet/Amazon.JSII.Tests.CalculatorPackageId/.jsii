{
  "author": {
    "name": "Amazon Web Services",
    "organization": true,
    "roles": [
      "author"
    ],
    "url": "https://aws.amazon.com"
  },
  "bundled": {
    "jsii-calc-bundled": "^0.19.0"
  },
  "contributors": [
    {
      "name": "Elad Ben-Israel",
      "roles": [
        "maintainer"
      ],
      "url": "https://github.com/eladb"
    },
    {
      "name": "Rico Huijbers",
      "roles": [
        "maintainer"
      ],
      "url": "https://github.com/rix0rrr"
    },
    {
      "name": "Romain Marcadier-Muller",
      "roles": [
        "maintainer"
      ],
      "url": "https://github.com/RomainMuller"
    }
  ],
  "dependencies": {
    "@scope/jsii-calc-base": {
      "targets": {
        "dotnet": {
          "namespace": "Amazon.JSII.Tests.CalculatorNamespace.BaseNamespace",
          "packageId": "Amazon.JSII.Tests.CalculatorPackageId.BasePackageId"
        },
        "java": {
          "maven": {
            "artifactId": "calculator-base",
            "groupId": "software.amazon.jsii.tests"
          },
          "package": "software.amazon.jsii.tests.calculator.base"
        },
        "js": {
          "npm": "@scope/jsii-calc-base"
        },
        "python": {
          "distName": "scope.jsii-calc-base",
          "module": "scope.jsii_calc_base"
        }
      },
      "version": "0.20.8"
    },
    "@scope/jsii-calc-base-of-base": {
      "targets": {
        "dotnet": {
          "namespace": "Amazon.JSII.Tests.CalculatorNamespace.BaseOfBaseNamespace",
          "packageId": "Amazon.JSII.Tests.CalculatorPackageId.BaseOfBasePackageId"
        },
        "java": {
          "maven": {
            "artifactId": "calculator-base-of-base",
            "groupId": "software.amazon.jsii.tests"
          },
          "package": "software.amazon.jsii.tests.calculator.baseofbase"
        },
        "js": {
          "npm": "@scope/jsii-calc-base-of-base"
        },
        "python": {
          "distName": "scope.jsii-calc-base-of-base",
          "module": "scope.jsii_calc_base_of_base"
        }
      },
      "version": "0.20.8"
    },
    "@scope/jsii-calc-lib": {
      "targets": {
        "dotnet": {
          "namespace": "Amazon.JSII.Tests.CalculatorNamespace.LibNamespace",
          "packageId": "Amazon.JSII.Tests.CalculatorPackageId.LibPackageId",
          "versionSuffix": "-devpreview"
        },
        "java": {
          "maven": {
            "artifactId": "calculator-lib",
            "groupId": "software.amazon.jsii.tests",
            "versionSuffix": ".DEVPREVIEW"
          },
          "package": "software.amazon.jsii.tests.calculator.lib"
        },
        "js": {
          "npm": "@scope/jsii-calc-lib"
        },
        "python": {
          "distName": "scope.jsii-calc-lib",
          "module": "scope.jsii_calc_lib"
        }
      },
      "version": "0.20.8"
    }
  },
  "dependencyClosure": {
    "@scope/jsii-calc-base": {
      "targets": {
        "dotnet": {
          "namespace": "Amazon.JSII.Tests.CalculatorNamespace.BaseNamespace",
          "packageId": "Amazon.JSII.Tests.CalculatorPackageId.BasePackageId"
        },
        "java": {
          "maven": {
            "artifactId": "calculator-base",
            "groupId": "software.amazon.jsii.tests"
          },
          "package": "software.amazon.jsii.tests.calculator.base"
        },
        "js": {
          "npm": "@scope/jsii-calc-base"
        },
        "python": {
          "distName": "scope.jsii-calc-base",
          "module": "scope.jsii_calc_base"
        }
      },
      "version": "0.20.8"
    },
    "@scope/jsii-calc-base-of-base": {
      "targets": {
        "dotnet": {
          "namespace": "Amazon.JSII.Tests.CalculatorNamespace.BaseOfBaseNamespace",
          "packageId": "Amazon.JSII.Tests.CalculatorPackageId.BaseOfBasePackageId"
        },
        "java": {
          "maven": {
            "artifactId": "calculator-base-of-base",
            "groupId": "software.amazon.jsii.tests"
          },
          "package": "software.amazon.jsii.tests.calculator.baseofbase"
        },
        "js": {
          "npm": "@scope/jsii-calc-base-of-base"
        },
        "python": {
          "distName": "scope.jsii-calc-base-of-base",
          "module": "scope.jsii_calc_base_of_base"
        }
      },
      "version": "0.20.8"
    },
    "@scope/jsii-calc-lib": {
      "targets": {
        "dotnet": {
          "namespace": "Amazon.JSII.Tests.CalculatorNamespace.LibNamespace",
          "packageId": "Amazon.JSII.Tests.CalculatorPackageId.LibPackageId",
          "versionSuffix": "-devpreview"
        },
        "java": {
          "maven": {
            "artifactId": "calculator-lib",
            "groupId": "software.amazon.jsii.tests",
            "versionSuffix": ".DEVPREVIEW"
          },
          "package": "software.amazon.jsii.tests.calculator.lib"
        },
        "js": {
          "npm": "@scope/jsii-calc-lib"
        },
        "python": {
          "distName": "scope.jsii-calc-lib",
          "module": "scope.jsii_calc_lib"
        }
      },
      "version": "0.20.8"
    }
  },
  "description": "A simple calcuator built on JSII.",
  "docs": {
    "stability": "experimental"
  },
  "homepage": "https://github.com/aws/jsii",
  "jsiiVersion": "0.20.8",
  "license": "Apache-2.0",
  "metadata": {
    "jsii:boolean": true,
    "jsii:number": 1337,
    "jsii:object": {
      "string": "yes!"
    }
  },
  "name": "jsii-calc",
  "readme": {
    "markdown": "# jsii Calculator\n\nThis library is used to demonstrate and test the features of JSII\n\n## How to use running sum API:\n\nFirst, create a calculator:\n\n```ts\nconst calculator = new calc.Calculator();\n```\n\nThen call some operations:\n\n\n```ts fixture=with-calculator\ncalculator.add(10);\n```\n\n## Code Samples\n\n```ts\n/* This is totes a magic comment in here, just you wait! */\nconst foo = 'bar';\n```\n"
  },
  "repository": {
    "directory": "packages/jsii-calc",
    "type": "git",
    "url": "https://github.com/aws/jsii.git"
  },
  "schema": "jsii/0.10.0",
  "targets": {
    "dotnet": {
      "iconUrl": "https://sdk-for-net.amazonwebservices.com/images/AWSLogo128x128.png",
      "namespace": "Amazon.JSII.Tests.CalculatorNamespace",
      "packageId": "Amazon.JSII.Tests.CalculatorPackageId"
    },
    "java": {
      "maven": {
        "artifactId": "calculator",
        "groupId": "software.amazon.jsii.tests"
      },
      "package": "software.amazon.jsii.tests.calculator"
    },
    "js": {
      "npm": "jsii-calc"
    },
    "python": {
      "distName": "jsii-calc",
      "module": "jsii_calc"
    }
  },
  "types": {
    "jsii-calc.AbstractClass": {
      "abstract": true,
      "assembly": "jsii-calc",
      "base": "jsii-calc.AbstractClassBase",
      "docs": {
        "stability": "experimental"
      },
      "fqn": "jsii-calc.AbstractClass",
      "initializer": {},
      "interfaces": [
        "jsii-calc.IInterfaceImplementedByAbstractClass"
      ],
      "kind": "class",
      "locationInModule": {
        "filename": "lib/compliance.ts",
        "line": 1100
      },
      "methods": [
        {
          "abstract": true,
          "docs": {
            "stability": "experimental"
          },
          "locationInModule": {
            "filename": "lib/compliance.ts",
            "line": 1105
          },
          "name": "abstractMethod",
          "parameters": [
            {
              "name": "name",
              "type": {
                "primitive": "string"
              }
            }
          ],
          "returns": {
            "type": {
              "primitive": "string"
            }
          }
        },
        {
          "docs": {
            "stability": "experimental"
          },
          "locationInModule": {
            "filename": "lib/compliance.ts",
            "line": 1101
          },
          "name": "nonAbstractMethod",
          "returns": {
            "type": {
              "primitive": "number"
            }
          }
        }
      ],
      "name": "AbstractClass",
      "properties": [
        {
          "docs": {
            "stability": "experimental"
          },
          "immutable": true,
          "locationInModule": {
            "filename": "lib/compliance.ts",
            "line": 1107
          },
          "name": "propFromInterface",
          "overrides": "jsii-calc.IInterfaceImplementedByAbstractClass",
          "type": {
            "primitive": "string"
          }
        }
      ]
    },
    "jsii-calc.AbstractClassBase": {
      "abstract": true,
      "assembly": "jsii-calc",
      "docs": {
        "stability": "experimental"
      },
      "fqn": "jsii-calc.AbstractClassBase",
      "initializer": {},
      "kind": "class",
      "locationInModule": {
        "filename": "lib/compliance.ts",
        "line": 1096
      },
      "name": "AbstractClassBase",
      "properties": [
        {
          "abstract": true,
          "docs": {
            "stability": "experimental"
          },
          "immutable": true,
          "locationInModule": {
            "filename": "lib/compliance.ts",
            "line": 1097
          },
          "name": "abstractProperty",
          "type": {
            "primitive": "string"
          }
        }
      ]
    },
    "jsii-calc.AbstractClassReturner": {
      "assembly": "jsii-calc",
      "docs": {
        "stability": "experimental"
      },
      "fqn": "jsii-calc.AbstractClassReturner",
      "initializer": {},
      "kind": "class",
      "locationInModule": {
        "filename": "lib/compliance.ts",
        "line": 1122
      },
      "methods": [
        {
          "docs": {
            "stability": "experimental"
          },
          "locationInModule": {
            "filename": "lib/compliance.ts",
            "line": 1123
          },
          "name": "giveMeAbstract",
          "returns": {
            "type": {
              "fqn": "jsii-calc.AbstractClass"
            }
          }
        },
        {
          "docs": {
            "stability": "experimental"
          },
          "locationInModule": {
            "filename": "lib/compliance.ts",
            "line": 1127
          },
          "name": "giveMeInterface",
          "returns": {
            "type": {
              "fqn": "jsii-calc.IInterfaceImplementedByAbstractClass"
            }
          }
        }
      ],
      "name": "AbstractClassReturner",
      "properties": [
        {
          "docs": {
            "stability": "experimental"
          },
          "immutable": true,
          "locationInModule": {
            "filename": "lib/compliance.ts",
            "line": 1131
          },
          "name": "returnAbstractFromProperty",
          "type": {
            "fqn": "jsii-calc.AbstractClassBase"
          }
        }
      ]
    },
    "jsii-calc.Add": {
      "assembly": "jsii-calc",
      "base": "jsii-calc.BinaryOperation",
      "docs": {
        "stability": "experimental",
        "summary": "The \"+\" binary operation."
      },
      "fqn": "jsii-calc.Add",
      "initializer": {
        "docs": {
          "stability": "experimental",
          "summary": "Creates a BinaryOperation."
        },
        "parameters": [
          {
            "docs": {
              "summary": "Left-hand side operand."
            },
            "name": "lhs",
            "type": {
              "fqn": "@scope/jsii-calc-lib.Value"
            }
          },
          {
            "docs": {
              "summary": "Right-hand side operand."
            },
            "name": "rhs",
            "type": {
              "fqn": "@scope/jsii-calc-lib.Value"
            }
          }
        ]
      },
      "kind": "class",
      "locationInModule": {
        "filename": "lib/calculator.ts",
        "line": 55
      },
      "methods": [
        {
          "docs": {
            "stability": "experimental",
            "summary": "String representation of the value."
          },
          "locationInModule": {
            "filename": "lib/calculator.ts",
            "line": 60
          },
          "name": "toString",
          "overrides": "@scope/jsii-calc-lib.Operation",
          "returns": {
            "type": {
              "primitive": "string"
            }
          }
        }
      ],
      "name": "Add",
      "properties": [
        {
          "docs": {
            "stability": "experimental",
            "summary": "The value."
          },
          "immutable": true,
          "locationInModule": {
            "filename": "lib/calculator.ts",
            "line": 56
          },
          "name": "value",
          "overrides": "@scope/jsii-calc-lib.Value",
          "type": {
            "primitive": "number"
          }
        }
      ]
    },
    "jsii-calc.AllTypes": {
      "assembly": "jsii-calc",
      "docs": {
        "remarks": "The setters will validate\nthat the value set is of the expected type and throw otherwise.",
        "stability": "experimental",
        "summary": "This class includes property for all types supported by jsii."
      },
      "fqn": "jsii-calc.AllTypes",
      "initializer": {},
      "kind": "class",
      "locationInModule": {
        "filename": "lib/compliance.ts",
        "line": 52
      },
      "methods": [
        {
          "docs": {
            "stability": "experimental"
          },
          "locationInModule": {
            "filename": "lib/compliance.ts",
            "line": 220
          },
          "name": "anyIn",
          "parameters": [
            {
              "name": "inp",
              "type": {
                "primitive": "any"
              }
            }
          ]
        },
        {
          "docs": {
            "stability": "experimental"
          },
          "locationInModule": {
            "filename": "lib/compliance.ts",
            "line": 212
          },
          "name": "anyOut",
          "returns": {
            "type": {
              "primitive": "any"
            }
          }
        },
        {
          "docs": {
            "stability": "experimental"
          },
          "locationInModule": {
            "filename": "lib/compliance.ts",
            "line": 207
          },
          "name": "enumMethod",
          "parameters": [
            {
              "name": "value",
              "type": {
                "fqn": "jsii-calc.StringEnum"
              }
            }
          ],
          "returns": {
            "type": {
              "fqn": "jsii-calc.StringEnum"
            }
          }
        }
      ],
      "name": "AllTypes",
      "properties": [
        {
          "docs": {
            "stability": "experimental"
          },
          "immutable": true,
          "locationInModule": {
            "filename": "lib/compliance.ts",
            "line": 203
          },
          "name": "enumPropertyValue",
          "type": {
            "primitive": "number"
          }
        },
        {
          "docs": {
            "stability": "experimental"
          },
          "locationInModule": {
            "filename": "lib/compliance.ts",
            "line": 167
          },
          "name": "anyArrayProperty",
          "type": {
            "collection": {
              "elementtype": {
                "primitive": "any"
              },
              "kind": "array"
            }
          }
        },
        {
          "docs": {
            "stability": "experimental"
          },
          "locationInModule": {
            "filename": "lib/compliance.ts",
            "line": 168
          },
          "name": "anyMapProperty",
          "type": {
            "collection": {
              "elementtype": {
                "primitive": "any"
              },
              "kind": "map"
            }
          }
        },
        {
          "docs": {
            "stability": "experimental"
          },
          "locationInModule": {
            "filename": "lib/compliance.ts",
            "line": 166
          },
          "name": "anyProperty",
          "type": {
            "primitive": "any"
          }
        },
        {
          "docs": {
            "stability": "experimental"
          },
          "locationInModule": {
            "filename": "lib/compliance.ts",
            "line": 152
          },
          "name": "arrayProperty",
          "type": {
            "collection": {
              "elementtype": {
                "primitive": "string"
              },
              "kind": "array"
            }
          }
        },
        {
          "docs": {
            "stability": "experimental"
          },
          "locationInModule": {
            "filename": "lib/compliance.ts",
            "line": 58
          },
          "name": "booleanProperty",
          "type": {
            "primitive": "boolean"
          }
        },
        {
          "docs": {
            "stability": "experimental"
          },
          "locationInModule": {
            "filename": "lib/compliance.ts",
            "line": 104
          },
          "name": "dateProperty",
          "type": {
            "primitive": "date"
          }
        },
        {
          "docs": {
            "stability": "experimental"
          },
          "locationInModule": {
            "filename": "lib/compliance.ts",
            "line": 187
          },
          "name": "enumProperty",
          "type": {
            "fqn": "jsii-calc.AllTypesEnum"
          }
        },
        {
          "docs": {
            "stability": "experimental"
          },
          "locationInModule": {
            "filename": "lib/compliance.ts",
            "line": 121
          },
          "name": "jsonProperty",
          "type": {
            "primitive": "json"
          }
        },
        {
          "docs": {
            "stability": "experimental"
          },
          "locationInModule": {
            "filename": "lib/compliance.ts",
            "line": 137
          },
          "name": "mapProperty",
          "type": {
            "collection": {
              "elementtype": {
                "fqn": "@scope/jsii-calc-lib.Number"
              },
              "kind": "map"
            }
          }
        },
        {
          "docs": {
            "stability": "experimental"
          },
          "locationInModule": {
            "filename": "lib/compliance.ts",
            "line": 89
          },
          "name": "numberProperty",
          "type": {
            "primitive": "number"
          }
        },
        {
          "docs": {
            "stability": "experimental"
          },
          "locationInModule": {
            "filename": "lib/compliance.ts",
            "line": 73
          },
          "name": "stringProperty",
          "type": {
            "primitive": "string"
          }
        },
        {
          "docs": {
            "stability": "experimental"
          },
          "locationInModule": {
            "filename": "lib/compliance.ts",
            "line": 179
          },
          "name": "unionArrayProperty",
          "type": {
            "collection": {
              "elementtype": {
                "union": {
                  "types": [
                    {
                      "primitive": "number"
                    },
                    {
                      "fqn": "@scope/jsii-calc-lib.Value"
                    }
                  ]
                }
              },
              "kind": "array"
            }
          }
        },
        {
          "docs": {
            "stability": "experimental"
          },
          "locationInModule": {
            "filename": "lib/compliance.ts",
            "line": 180
          },
          "name": "unionMapProperty",
          "type": {
            "collection": {
              "elementtype": {
                "union": {
                  "types": [
                    {
                      "primitive": "string"
                    },
                    {
                      "primitive": "number"
                    },
                    {
                      "fqn": "@scope/jsii-calc-lib.Number"
                    }
                  ]
                }
              },
              "kind": "map"
            }
          }
        },
        {
          "docs": {
            "stability": "experimental"
          },
          "locationInModule": {
            "filename": "lib/compliance.ts",
            "line": 178
          },
          "name": "unionProperty",
          "type": {
            "union": {
              "types": [
                {
                  "primitive": "string"
                },
                {
                  "primitive": "number"
                },
                {
                  "fqn": "jsii-calc.Multiply"
                },
                {
                  "fqn": "@scope/jsii-calc-lib.Number"
                }
              ]
            }
          }
        },
        {
          "docs": {
            "stability": "experimental"
          },
          "locationInModule": {
            "filename": "lib/compliance.ts",
            "line": 173
          },
          "name": "unknownArrayProperty",
          "type": {
            "collection": {
              "elementtype": {
                "primitive": "any"
              },
              "kind": "array"
            }
          }
        },
        {
          "docs": {
            "stability": "experimental"
          },
          "locationInModule": {
            "filename": "lib/compliance.ts",
            "line": 174
          },
          "name": "unknownMapProperty",
          "type": {
            "collection": {
              "elementtype": {
                "primitive": "any"
              },
              "kind": "map"
            }
          }
        },
        {
          "docs": {
            "stability": "experimental"
          },
          "locationInModule": {
            "filename": "lib/compliance.ts",
            "line": 172
          },
          "name": "unknownProperty",
          "type": {
            "primitive": "any"
          }
        },
        {
          "docs": {
            "stability": "experimental"
          },
          "locationInModule": {
            "filename": "lib/compliance.ts",
            "line": 184
          },
          "name": "optionalEnumValue",
          "optional": true,
          "type": {
            "fqn": "jsii-calc.StringEnum"
          }
        }
      ]
    },
    "jsii-calc.AllTypesEnum": {
      "assembly": "jsii-calc",
      "docs": {
        "stability": "experimental"
      },
      "fqn": "jsii-calc.AllTypesEnum",
      "kind": "enum",
      "locationInModule": {
        "filename": "lib/compliance.ts",
        "line": 22
      },
      "members": [
        {
          "docs": {
            "stability": "experimental"
          },
          "name": "MY_ENUM_VALUE"
        },
        {
          "docs": {
            "stability": "experimental"
          },
          "name": "YOUR_ENUM_VALUE"
        },
        {
          "docs": {
            "stability": "experimental"
          },
          "name": "THIS_IS_GREAT"
        }
      ],
      "name": "AllTypesEnum"
    },
    "jsii-calc.AllowedMethodNames": {
      "assembly": "jsii-calc",
      "docs": {
        "stability": "experimental"
      },
      "fqn": "jsii-calc.AllowedMethodNames",
      "initializer": {},
      "kind": "class",
      "locationInModule": {
        "filename": "lib/compliance.ts",
        "line": 606
      },
      "methods": [
        {
          "docs": {
            "stability": "experimental"
          },
          "locationInModule": {
            "filename": "lib/compliance.ts",
            "line": 615
          },
          "name": "getBar",
          "parameters": [
            {
              "name": "_p1",
              "type": {
                "primitive": "string"
              }
            },
            {
              "name": "_p2",
              "type": {
                "primitive": "number"
              }
            }
          ]
        },
        {
          "docs": {
            "stability": "experimental",
            "summary": "getXxx() is not allowed (see negatives), but getXxx(a, ...) is okay."
          },
          "locationInModule": {
            "filename": "lib/compliance.ts",
            "line": 611
          },
          "name": "getFoo",
          "parameters": [
            {
              "name": "withParam",
              "type": {
                "primitive": "string"
              }
            }
          ],
          "returns": {
            "type": {
              "primitive": "string"
            }
          }
        },
        {
          "docs": {
            "stability": "experimental"
          },
          "locationInModule": {
            "filename": "lib/compliance.ts",
            "line": 626
          },
          "name": "setBar",
          "parameters": [
            {
              "name": "_x",
              "type": {
                "primitive": "string"
              }
            },
            {
              "name": "_y",
              "type": {
                "primitive": "number"
              }
            },
            {
              "name": "_z",
              "type": {
                "primitive": "boolean"
              }
            }
          ]
        },
        {
          "docs": {
            "stability": "experimental",
            "summary": "setFoo(x) is not allowed (see negatives), but setXxx(a, b, ...) is okay."
          },
          "locationInModule": {
            "filename": "lib/compliance.ts",
            "line": 622
          },
          "name": "setFoo",
          "parameters": [
            {
              "name": "_x",
              "type": {
                "primitive": "string"
              }
            },
            {
              "name": "_y",
              "type": {
                "primitive": "number"
              }
            }
          ]
        }
      ],
      "name": "AllowedMethodNames"
    },
    "jsii-calc.AnonymousImplementationProvider": {
      "assembly": "jsii-calc",
      "docs": {
        "stability": "experimental"
      },
      "fqn": "jsii-calc.AnonymousImplementationProvider",
      "initializer": {},
      "interfaces": [
        "jsii-calc.IAnonymousImplementationProvider"
      ],
      "kind": "class",
      "locationInModule": {
        "filename": "lib/compliance.ts",
        "line": 1976
      },
      "methods": [
        {
          "docs": {
            "stability": "experimental"
          },
          "locationInModule": {
            "filename": "lib/compliance.ts",
            "line": 1979
          },
          "name": "provideAsClass",
          "overrides": "jsii-calc.IAnonymousImplementationProvider",
          "returns": {
            "type": {
              "fqn": "jsii-calc.Implementation"
            }
          }
        },
        {
          "docs": {
            "stability": "experimental"
          },
          "locationInModule": {
            "filename": "lib/compliance.ts",
            "line": 1983
          },
          "name": "provideAsInterface",
          "overrides": "jsii-calc.IAnonymousImplementationProvider",
          "returns": {
            "type": {
              "fqn": "jsii-calc.IAnonymouslyImplementMe"
            }
          }
        }
      ],
      "name": "AnonymousImplementationProvider"
    },
    "jsii-calc.AsyncVirtualMethods": {
      "assembly": "jsii-calc",
      "docs": {
        "stability": "experimental"
      },
      "fqn": "jsii-calc.AsyncVirtualMethods",
      "initializer": {},
      "kind": "class",
      "locationInModule": {
        "filename": "lib/compliance.ts",
        "line": 321
      },
      "methods": [
        {
          "async": true,
          "docs": {
            "stability": "experimental"
          },
          "locationInModule": {
            "filename": "lib/compliance.ts",
            "line": 322
          },
          "name": "callMe",
          "returns": {
            "type": {
              "primitive": "number"
            }
          }
        },
        {
          "async": true,
          "docs": {
            "stability": "experimental",
            "summary": "Just calls \"overrideMeToo\"."
          },
          "locationInModule": {
            "filename": "lib/compliance.ts",
            "line": 337
          },
          "name": "callMe2",
          "returns": {
            "type": {
              "primitive": "number"
            }
          }
        },
        {
          "async": true,
          "docs": {
            "remarks": "This is a \"double promise\" situation, which\nmeans that callbacks are not going to be available immediate, but only\nafter an \"immediates\" cycle.",
            "stability": "experimental",
            "summary": "This method calls the \"callMe\" async method indirectly, which will then invoke a virtual method."
          },
          "locationInModule": {
            "filename": "lib/compliance.ts",
            "line": 347
          },
          "name": "callMeDoublePromise",
          "returns": {
            "type": {
              "primitive": "number"
            }
          }
        },
        {
          "docs": {
            "stability": "experimental"
          },
          "locationInModule": {
            "filename": "lib/compliance.ts",
            "line": 355
          },
          "name": "dontOverrideMe",
          "returns": {
            "type": {
              "primitive": "number"
            }
          }
        },
        {
          "async": true,
          "docs": {
            "stability": "experimental"
          },
          "locationInModule": {
            "filename": "lib/compliance.ts",
            "line": 326
          },
          "name": "overrideMe",
          "parameters": [
            {
              "name": "mult",
              "type": {
                "primitive": "number"
              }
            }
          ],
          "returns": {
            "type": {
              "primitive": "number"
            }
          }
        },
        {
          "async": true,
          "docs": {
            "stability": "experimental"
          },
          "locationInModule": {
            "filename": "lib/compliance.ts",
            "line": 330
          },
          "name": "overrideMeToo",
          "returns": {
            "type": {
              "primitive": "number"
            }
          }
        }
      ],
      "name": "AsyncVirtualMethods"
    },
    "jsii-calc.AugmentableClass": {
      "assembly": "jsii-calc",
      "docs": {
        "stability": "experimental"
      },
      "fqn": "jsii-calc.AugmentableClass",
      "initializer": {},
      "kind": "class",
      "locationInModule": {
        "filename": "lib/compliance.ts",
        "line": 1354
      },
      "methods": [
        {
          "docs": {
            "stability": "experimental"
          },
          "locationInModule": {
            "filename": "lib/compliance.ts",
            "line": 1355
          },
          "name": "methodOne"
        },
        {
          "docs": {
            "stability": "experimental"
          },
          "locationInModule": {
            "filename": "lib/compliance.ts",
            "line": 1361
          },
          "name": "methodTwo"
        }
      ],
      "name": "AugmentableClass"
    },
    "jsii-calc.BaseJsii976": {
      "assembly": "jsii-calc",
      "docs": {
        "stability": "experimental"
      },
      "fqn": "jsii-calc.BaseJsii976",
      "initializer": {},
      "kind": "class",
      "locationInModule": {
        "filename": "lib/compliance.ts",
        "line": 2219
      },
      "name": "BaseJsii976"
    },
    "jsii-calc.Bell": {
      "assembly": "jsii-calc",
      "docs": {
        "stability": "experimental"
      },
      "fqn": "jsii-calc.Bell",
      "initializer": {},
      "interfaces": [
        "jsii-calc.IBell"
      ],
      "kind": "class",
      "locationInModule": {
        "filename": "lib/compliance.ts",
        "line": 2163
      },
      "methods": [
        {
          "docs": {
            "stability": "experimental"
          },
          "locationInModule": {
            "filename": "lib/compliance.ts",
            "line": 2166
          },
          "name": "ring",
          "overrides": "jsii-calc.IBell"
        }
      ],
      "name": "Bell",
      "properties": [
        {
          "docs": {
            "stability": "experimental"
          },
          "locationInModule": {
            "filename": "lib/compliance.ts",
            "line": 2164
          },
          "name": "rung",
          "type": {
            "primitive": "boolean"
          }
        }
      ]
    },
    "jsii-calc.BinaryOperation": {
      "abstract": true,
      "assembly": "jsii-calc",
      "base": "@scope/jsii-calc-lib.Operation",
      "docs": {
        "stability": "experimental",
        "summary": "Represents an operation with two operands."
      },
      "fqn": "jsii-calc.BinaryOperation",
      "initializer": {
        "docs": {
          "stability": "experimental",
          "summary": "Creates a BinaryOperation."
        },
        "parameters": [
          {
            "docs": {
              "summary": "Left-hand side operand."
            },
            "name": "lhs",
            "type": {
              "fqn": "@scope/jsii-calc-lib.Value"
            }
          },
          {
            "docs": {
              "summary": "Right-hand side operand."
            },
            "name": "rhs",
            "type": {
              "fqn": "@scope/jsii-calc-lib.Value"
            }
          }
        ]
      },
      "interfaces": [
        "@scope/jsii-calc-lib.IFriendly"
      ],
      "kind": "class",
      "locationInModule": {
        "filename": "lib/calculator.ts",
        "line": 37
      },
      "methods": [
        {
          "docs": {
            "stability": "experimental",
            "summary": "Say hello!"
          },
          "locationInModule": {
            "filename": "lib/calculator.ts",
            "line": 47
          },
          "name": "hello",
          "overrides": "@scope/jsii-calc-lib.IFriendly",
          "returns": {
            "type": {
              "primitive": "string"
            }
          }
        }
      ],
      "name": "BinaryOperation",
      "properties": [
        {
          "docs": {
            "stability": "experimental",
            "summary": "Left-hand side operand."
          },
          "immutable": true,
          "locationInModule": {
            "filename": "lib/calculator.ts",
            "line": 43
          },
          "name": "lhs",
          "type": {
            "fqn": "@scope/jsii-calc-lib.Value"
          }
        },
        {
          "docs": {
            "stability": "experimental",
            "summary": "Right-hand side operand."
          },
          "immutable": true,
          "locationInModule": {
            "filename": "lib/calculator.ts",
            "line": 43
          },
          "name": "rhs",
          "type": {
            "fqn": "@scope/jsii-calc-lib.Value"
          }
        }
      ]
    },
    "jsii-calc.Calculator": {
      "assembly": "jsii-calc",
      "base": "jsii-calc.composition.CompositeOperation",
      "docs": {
        "example": "const calculator = new calc.Calculator();\ncalculator.add(5);\ncalculator.mul(3);\nconsole.log(calculator.expression.value);",
        "remarks": "Here's how you use it:\n\n```ts\nconst calculator = new calc.Calculator();\ncalculator.add(5);\ncalculator.mul(3);\nconsole.log(calculator.expression.value);\n```\n\nI will repeat this example again, but in an @example tag.",
        "stability": "experimental",
        "summary": "A calculator which maintains a current value and allows adding operations."
      },
      "fqn": "jsii-calc.Calculator",
      "initializer": {
        "docs": {
          "stability": "experimental",
          "summary": "Creates a Calculator object."
        },
        "parameters": [
          {
            "docs": {
              "summary": "Initialization properties."
            },
            "name": "props",
            "optional": true,
            "type": {
              "fqn": "jsii-calc.CalculatorProps"
            }
          }
        ]
      },
      "kind": "class",
      "locationInModule": {
        "filename": "lib/calculator.ts",
        "line": 260
      },
      "methods": [
        {
          "docs": {
            "stability": "experimental",
            "summary": "Adds a number to the current value."
          },
          "locationInModule": {
            "filename": "lib/calculator.ts",
            "line": 299
          },
          "name": "add",
          "parameters": [
            {
              "name": "value",
              "type": {
                "primitive": "number"
              }
            }
          ]
        },
        {
          "docs": {
            "stability": "experimental",
            "summary": "Multiplies the current value by a number."
          },
          "locationInModule": {
            "filename": "lib/calculator.ts",
            "line": 306
          },
          "name": "mul",
          "parameters": [
            {
              "name": "value",
              "type": {
                "primitive": "number"
              }
            }
          ]
        },
        {
          "docs": {
            "stability": "experimental",
            "summary": "Negates the current value."
          },
          "locationInModule": {
            "filename": "lib/calculator.ts",
            "line": 320
          },
          "name": "neg"
        },
        {
          "docs": {
            "stability": "experimental",
            "summary": "Raises the current value by a power."
          },
          "locationInModule": {
            "filename": "lib/calculator.ts",
            "line": 313
          },
          "name": "pow",
          "parameters": [
            {
              "name": "value",
              "type": {
                "primitive": "number"
              }
            }
          ]
        },
        {
          "docs": {
            "stability": "experimental",
            "summary": "Returns teh value of the union property (if defined)."
          },
          "locationInModule": {
            "filename": "lib/calculator.ts",
            "line": 339
          },
          "name": "readUnionValue",
          "returns": {
            "type": {
              "primitive": "number"
            }
          }
        }
      ],
      "name": "Calculator",
      "properties": [
        {
          "docs": {
            "stability": "experimental",
            "summary": "Returns the expression."
          },
          "immutable": true,
          "locationInModule": {
            "filename": "lib/calculator.ts",
            "line": 327
          },
          "name": "expression",
          "overrides": "jsii-calc.composition.CompositeOperation",
          "type": {
            "fqn": "@scope/jsii-calc-lib.Value"
          }
        },
        {
          "docs": {
            "stability": "experimental",
            "summary": "A log of all operations."
          },
          "immutable": true,
          "locationInModule": {
            "filename": "lib/calculator.ts",
            "line": 289
          },
          "name": "operationsLog",
          "type": {
            "collection": {
              "elementtype": {
                "fqn": "@scope/jsii-calc-lib.Value"
              },
              "kind": "array"
            }
          }
        },
        {
          "docs": {
            "stability": "experimental",
            "summary": "A map of per operation name of all operations performed."
          },
          "immutable": true,
          "locationInModule": {
            "filename": "lib/calculator.ts",
            "line": 284
          },
          "name": "operationsMap",
          "type": {
            "collection": {
              "elementtype": {
                "collection": {
                  "elementtype": {
                    "fqn": "@scope/jsii-calc-lib.Value"
                  },
                  "kind": "array"
                }
              },
              "kind": "map"
            }
          }
        },
        {
          "docs": {
            "stability": "experimental",
            "summary": "The current value."
          },
          "locationInModule": {
            "filename": "lib/calculator.ts",
            "line": 279
          },
          "name": "curr",
          "type": {
            "fqn": "@scope/jsii-calc-lib.Value"
          }
        },
        {
          "docs": {
            "stability": "experimental",
            "summary": "The maximum value allows in this calculator."
          },
          "locationInModule": {
            "filename": "lib/calculator.ts",
            "line": 294
          },
          "name": "maxValue",
          "optional": true,
          "type": {
            "primitive": "number"
          }
        },
        {
          "docs": {
            "stability": "experimental",
            "summary": "Example of a property that accepts a union of types."
          },
          "locationInModule": {
            "filename": "lib/calculator.ts",
            "line": 334
          },
          "name": "unionProperty",
          "optional": true,
          "type": {
            "union": {
              "types": [
                {
                  "fqn": "jsii-calc.Add"
                },
                {
                  "fqn": "jsii-calc.Multiply"
                },
                {
                  "fqn": "jsii-calc.Power"
                }
              ]
            }
          }
        }
      ]
    },
    "jsii-calc.CalculatorProps": {
      "assembly": "jsii-calc",
      "datatype": true,
      "docs": {
        "stability": "experimental",
        "summary": "Properties for Calculator."
      },
      "fqn": "jsii-calc.CalculatorProps",
      "kind": "interface",
      "locationInModule": {
        "filename": "lib/calculator.ts",
        "line": 234
      },
      "name": "CalculatorProps",
      "properties": [
        {
          "abstract": true,
          "docs": {
            "stability": "experimental"
          },
          "immutable": true,
          "locationInModule": {
            "filename": "lib/calculator.ts",
            "line": 235
          },
          "name": "initialValue",
          "optional": true,
          "type": {
            "primitive": "number"
          }
        },
        {
          "abstract": true,
          "docs": {
            "stability": "experimental"
          },
          "immutable": true,
          "locationInModule": {
            "filename": "lib/calculator.ts",
            "line": 236
          },
          "name": "maximumValue",
          "optional": true,
          "type": {
            "primitive": "number"
          }
        }
      ]
    },
    "jsii-calc.ChildStruct982": {
      "assembly": "jsii-calc",
      "datatype": true,
      "docs": {
        "stability": "experimental"
      },
      "fqn": "jsii-calc.ChildStruct982",
      "interfaces": [
        "jsii-calc.ParentStruct982"
      ],
      "kind": "interface",
      "locationInModule": {
        "filename": "lib/compliance.ts",
        "line": 2244
      },
      "name": "ChildStruct982",
      "properties": [
        {
          "abstract": true,
          "docs": {
            "stability": "experimental"
          },
          "immutable": true,
          "locationInModule": {
            "filename": "lib/compliance.ts",
            "line": 2245
          },
          "name": "bar",
          "type": {
            "primitive": "number"
          }
        }
      ]
    },
    "jsii-calc.ClassThatImplementsTheInternalInterface": {
      "assembly": "jsii-calc",
      "docs": {
        "stability": "experimental"
      },
      "fqn": "jsii-calc.ClassThatImplementsTheInternalInterface",
      "initializer": {},
      "interfaces": [
        "jsii-calc.INonInternalInterface"
      ],
      "kind": "class",
      "locationInModule": {
        "filename": "lib/compliance.ts",
        "line": 1596
      },
      "name": "ClassThatImplementsTheInternalInterface",
      "properties": [
        {
          "docs": {
            "stability": "experimental"
          },
          "locationInModule": {
            "filename": "lib/compliance.ts",
            "line": 1597
          },
          "name": "a",
          "overrides": "jsii-calc.IAnotherPublicInterface",
          "type": {
            "primitive": "string"
          }
        },
        {
          "docs": {
            "stability": "experimental"
          },
          "locationInModule": {
            "filename": "lib/compliance.ts",
            "line": 1598
          },
          "name": "b",
          "overrides": "jsii-calc.INonInternalInterface",
          "type": {
            "primitive": "string"
          }
        },
        {
          "docs": {
            "stability": "experimental"
          },
          "locationInModule": {
            "filename": "lib/compliance.ts",
            "line": 1599
          },
          "name": "c",
          "overrides": "jsii-calc.INonInternalInterface",
          "type": {
            "primitive": "string"
          }
        },
        {
          "docs": {
            "stability": "experimental"
          },
          "locationInModule": {
            "filename": "lib/compliance.ts",
            "line": 1600
          },
          "name": "d",
          "type": {
            "primitive": "string"
          }
        }
      ]
    },
    "jsii-calc.ClassThatImplementsThePrivateInterface": {
      "assembly": "jsii-calc",
      "docs": {
        "stability": "experimental"
      },
      "fqn": "jsii-calc.ClassThatImplementsThePrivateInterface",
      "initializer": {},
      "interfaces": [
        "jsii-calc.INonInternalInterface"
      ],
      "kind": "class",
      "locationInModule": {
        "filename": "lib/compliance.ts",
        "line": 1603
      },
      "name": "ClassThatImplementsThePrivateInterface",
      "properties": [
        {
          "docs": {
            "stability": "experimental"
          },
          "locationInModule": {
            "filename": "lib/compliance.ts",
            "line": 1604
          },
          "name": "a",
          "overrides": "jsii-calc.IAnotherPublicInterface",
          "type": {
            "primitive": "string"
          }
        },
        {
          "docs": {
            "stability": "experimental"
          },
          "locationInModule": {
            "filename": "lib/compliance.ts",
            "line": 1605
          },
          "name": "b",
          "overrides": "jsii-calc.INonInternalInterface",
          "type": {
            "primitive": "string"
          }
        },
        {
          "docs": {
            "stability": "experimental"
          },
          "locationInModule": {
            "filename": "lib/compliance.ts",
            "line": 1606
          },
          "name": "c",
          "overrides": "jsii-calc.INonInternalInterface",
          "type": {
            "primitive": "string"
          }
        },
        {
          "docs": {
            "stability": "experimental"
          },
          "locationInModule": {
            "filename": "lib/compliance.ts",
            "line": 1607
          },
          "name": "e",
          "type": {
            "primitive": "string"
          }
        }
      ]
    },
    "jsii-calc.ClassWithCollections": {
      "assembly": "jsii-calc",
      "docs": {
        "stability": "experimental"
      },
      "fqn": "jsii-calc.ClassWithCollections",
      "initializer": {
        "docs": {
          "stability": "experimental"
        },
        "parameters": [
          {
            "name": "map",
            "type": {
              "collection": {
                "elementtype": {
                  "primitive": "string"
                },
                "kind": "map"
              }
            }
          },
          {
            "name": "array",
            "type": {
              "collection": {
                "elementtype": {
                  "primitive": "string"
                },
                "kind": "array"
              }
            }
          }
        ]
      },
      "kind": "class",
      "locationInModule": {
        "filename": "lib/compliance.ts",
        "line": 1883
      },
      "methods": [
        {
          "docs": {
            "stability": "experimental"
          },
          "locationInModule": {
            "filename": "lib/compliance.ts",
            "line": 1895
          },
          "name": "createAList",
          "returns": {
            "type": {
              "collection": {
                "elementtype": {
                  "primitive": "string"
                },
                "kind": "array"
              }
            }
          },
          "static": true
        },
        {
          "docs": {
            "stability": "experimental"
          },
          "locationInModule": {
            "filename": "lib/compliance.ts",
            "line": 1899
          },
          "name": "createAMap",
          "returns": {
            "type": {
              "collection": {
                "elementtype": {
                  "primitive": "string"
                },
                "kind": "map"
              }
            }
          },
          "static": true
        }
      ],
      "name": "ClassWithCollections",
      "properties": [
        {
          "docs": {
            "stability": "experimental"
          },
          "locationInModule": {
            "filename": "lib/compliance.ts",
            "line": 1888
          },
          "name": "staticArray",
          "static": true,
          "type": {
            "collection": {
              "elementtype": {
                "primitive": "string"
              },
              "kind": "array"
            }
          }
        },
        {
          "docs": {
            "stability": "experimental"
          },
          "locationInModule": {
            "filename": "lib/compliance.ts",
            "line": 1887
          },
          "name": "staticMap",
          "static": true,
          "type": {
            "collection": {
              "elementtype": {
                "primitive": "string"
              },
              "kind": "map"
            }
          }
        },
        {
          "docs": {
            "stability": "experimental"
          },
          "locationInModule": {
            "filename": "lib/compliance.ts",
            "line": 1885
          },
          "name": "array",
          "type": {
            "collection": {
              "elementtype": {
                "primitive": "string"
              },
              "kind": "array"
            }
          }
        },
        {
          "docs": {
            "stability": "experimental"
          },
          "locationInModule": {
            "filename": "lib/compliance.ts",
            "line": 1884
          },
          "name": "map",
          "type": {
            "collection": {
              "elementtype": {
                "primitive": "string"
              },
              "kind": "map"
            }
          }
        }
      ]
    },
    "jsii-calc.ClassWithDocs": {
      "assembly": "jsii-calc",
      "docs": {
        "custom": {
          "customAttribute": "hasAValue"
        },
        "example": "function anExample() {\n}",
        "remarks": "The docs are great. They're a bunch of tags.",
        "see": "https://aws.amazon.com/",
        "stability": "stable",
        "summary": "This class has docs."
      },
      "fqn": "jsii-calc.ClassWithDocs",
      "initializer": {},
      "kind": "class",
      "locationInModule": {
        "filename": "lib/compliance.ts",
        "line": 1669
      },
      "name": "ClassWithDocs"
    },
    "jsii-calc.ClassWithJavaReservedWords": {
      "assembly": "jsii-calc",
      "docs": {
        "stability": "experimental"
      },
      "fqn": "jsii-calc.ClassWithJavaReservedWords",
      "initializer": {
        "docs": {
          "stability": "experimental"
        },
        "parameters": [
          {
            "name": "int",
            "type": {
              "primitive": "string"
            }
          }
        ]
      },
      "kind": "class",
      "locationInModule": {
        "filename": "lib/compliance.ts",
        "line": 1836
      },
      "methods": [
        {
          "docs": {
            "stability": "experimental"
          },
          "locationInModule": {
            "filename": "lib/compliance.ts",
            "line": 1843
          },
          "name": "import",
          "parameters": [
            {
              "name": "assert",
              "type": {
                "primitive": "string"
              }
            }
          ],
          "returns": {
            "type": {
              "primitive": "string"
            }
          }
        }
      ],
      "name": "ClassWithJavaReservedWords",
      "properties": [
        {
          "docs": {
            "stability": "experimental"
          },
          "immutable": true,
          "locationInModule": {
            "filename": "lib/compliance.ts",
            "line": 1837
          },
          "name": "int",
          "type": {
            "primitive": "string"
          }
        }
      ]
    },
    "jsii-calc.ClassWithMutableObjectLiteralProperty": {
      "assembly": "jsii-calc",
      "docs": {
        "stability": "experimental"
      },
      "fqn": "jsii-calc.ClassWithMutableObjectLiteralProperty",
      "initializer": {},
      "kind": "class",
      "locationInModule": {
        "filename": "lib/compliance.ts",
        "line": 1142
      },
      "name": "ClassWithMutableObjectLiteralProperty",
      "properties": [
        {
          "docs": {
            "stability": "experimental"
          },
          "locationInModule": {
            "filename": "lib/compliance.ts",
            "line": 1143
          },
          "name": "mutableObject",
          "type": {
            "fqn": "jsii-calc.IMutableObjectLiteral"
          }
        }
      ]
    },
    "jsii-calc.ClassWithPrivateConstructorAndAutomaticProperties": {
      "assembly": "jsii-calc",
      "docs": {
        "stability": "experimental",
        "summary": "Class that implements interface properties automatically, but using a private constructor."
      },
      "fqn": "jsii-calc.ClassWithPrivateConstructorAndAutomaticProperties",
      "interfaces": [
        "jsii-calc.IInterfaceWithProperties"
      ],
      "kind": "class",
      "locationInModule": {
        "filename": "lib/compliance.ts",
        "line": 1169
      },
      "methods": [
        {
          "docs": {
            "stability": "experimental"
          },
          "locationInModule": {
            "filename": "lib/compliance.ts",
            "line": 1170
          },
          "name": "create",
          "parameters": [
            {
              "name": "readOnlyString",
              "type": {
                "primitive": "string"
              }
            },
            {
              "name": "readWriteString",
              "type": {
                "primitive": "string"
              }
            }
          ],
          "returns": {
            "type": {
              "fqn": "jsii-calc.ClassWithPrivateConstructorAndAutomaticProperties"
            }
          },
          "static": true
        }
      ],
      "name": "ClassWithPrivateConstructorAndAutomaticProperties",
      "properties": [
        {
          "docs": {
            "stability": "experimental"
          },
          "immutable": true,
          "locationInModule": {
            "filename": "lib/compliance.ts",
            "line": 1174
          },
          "name": "readOnlyString",
          "overrides": "jsii-calc.IInterfaceWithProperties",
          "type": {
            "primitive": "string"
          }
        },
        {
          "docs": {
            "stability": "experimental"
          },
          "locationInModule": {
            "filename": "lib/compliance.ts",
            "line": 1174
          },
          "name": "readWriteString",
          "overrides": "jsii-calc.IInterfaceWithProperties",
          "type": {
            "primitive": "string"
          }
        }
      ]
    },
    "jsii-calc.ConfusingToJackson": {
      "assembly": "jsii-calc",
      "docs": {
        "see": "https://github.com/aws/aws-cdk/issues/4080",
        "stability": "experimental",
        "summary": "This tries to confuse Jackson by having overloaded property setters."
      },
      "fqn": "jsii-calc.ConfusingToJackson",
      "kind": "class",
      "locationInModule": {
        "filename": "lib/compliance.ts",
        "line": 2383
      },
      "methods": [
        {
          "docs": {
            "stability": "experimental"
          },
          "locationInModule": {
            "filename": "lib/compliance.ts",
            "line": 2384
          },
          "name": "makeInstance",
          "returns": {
            "type": {
              "fqn": "jsii-calc.ConfusingToJackson"
            }
          },
          "static": true
        },
        {
          "docs": {
            "stability": "experimental"
          },
          "locationInModule": {
            "filename": "lib/compliance.ts",
            "line": 2388
          },
          "name": "makeStructInstance",
          "returns": {
            "type": {
              "fqn": "jsii-calc.ConfusingToJacksonStruct"
            }
          },
          "static": true
        }
      ],
      "name": "ConfusingToJackson",
      "properties": [
        {
          "docs": {
            "stability": "experimental"
          },
          "locationInModule": {
            "filename": "lib/compliance.ts",
            "line": 2392
          },
          "name": "unionProperty",
          "optional": true,
          "type": {
            "union": {
              "types": [
                {
                  "fqn": "@scope/jsii-calc-lib.IFriendly"
                },
                {
                  "collection": {
                    "elementtype": {
                      "union": {
                        "types": [
                          {
                            "fqn": "@scope/jsii-calc-lib.IFriendly"
                          },
                          {
                            "fqn": "jsii-calc.AbstractClass"
                          }
                        ]
                      }
                    },
                    "kind": "array"
                  }
                }
              ]
            }
          }
        }
      ]
    },
    "jsii-calc.ConfusingToJacksonStruct": {
      "assembly": "jsii-calc",
      "datatype": true,
      "docs": {
        "stability": "experimental"
      },
      "fqn": "jsii-calc.ConfusingToJacksonStruct",
      "kind": "interface",
      "locationInModule": {
        "filename": "lib/compliance.ts",
        "line": 2396
      },
      "name": "ConfusingToJacksonStruct",
      "properties": [
        {
          "abstract": true,
          "docs": {
            "stability": "experimental"
          },
          "immutable": true,
          "locationInModule": {
            "filename": "lib/compliance.ts",
            "line": 2397
          },
          "name": "unionProperty",
          "optional": true,
          "type": {
            "union": {
              "types": [
                {
                  "fqn": "@scope/jsii-calc-lib.IFriendly"
                },
                {
                  "collection": {
                    "elementtype": {
                      "union": {
                        "types": [
                          {
                            "fqn": "@scope/jsii-calc-lib.IFriendly"
                          },
                          {
                            "fqn": "jsii-calc.AbstractClass"
                          }
                        ]
                      }
                    },
                    "kind": "array"
                  }
                }
              ]
            }
          }
        }
      ]
    },
    "jsii-calc.ConstructorPassesThisOut": {
      "assembly": "jsii-calc",
      "docs": {
        "stability": "experimental"
      },
      "fqn": "jsii-calc.ConstructorPassesThisOut",
      "initializer": {
        "docs": {
          "stability": "experimental"
        },
        "parameters": [
          {
            "name": "consumer",
            "type": {
              "fqn": "jsii-calc.PartiallyInitializedThisConsumer"
            }
          }
        ]
      },
      "kind": "class",
      "locationInModule": {
        "filename": "lib/compliance.ts",
        "line": 1628
      },
      "name": "ConstructorPassesThisOut"
    },
    "jsii-calc.Constructors": {
      "assembly": "jsii-calc",
      "docs": {
        "stability": "experimental"
      },
      "fqn": "jsii-calc.Constructors",
      "initializer": {},
      "kind": "class",
      "locationInModule": {
        "filename": "lib/compliance.ts",
        "line": 1393
      },
      "methods": [
        {
          "docs": {
            "stability": "experimental"
          },
          "locationInModule": {
            "filename": "lib/compliance.ts",
            "line": 1410
          },
          "name": "hiddenInterface",
          "returns": {
            "type": {
              "fqn": "jsii-calc.IPublicInterface"
            }
          },
          "static": true
        },
        {
          "docs": {
            "stability": "experimental"
          },
          "locationInModule": {
            "filename": "lib/compliance.ts",
            "line": 1414
          },
          "name": "hiddenInterfaces",
          "returns": {
            "type": {
              "collection": {
                "elementtype": {
                  "fqn": "jsii-calc.IPublicInterface"
                },
                "kind": "array"
              }
            }
          },
          "static": true
        },
        {
          "docs": {
            "stability": "experimental"
          },
          "locationInModule": {
            "filename": "lib/compliance.ts",
            "line": 1418
          },
          "name": "hiddenSubInterfaces",
          "returns": {
            "type": {
              "collection": {
                "elementtype": {
                  "fqn": "jsii-calc.IPublicInterface"
                },
                "kind": "array"
              }
            }
          },
          "static": true
        },
        {
          "docs": {
            "stability": "experimental"
          },
          "locationInModule": {
            "filename": "lib/compliance.ts",
            "line": 1394
          },
          "name": "makeClass",
          "returns": {
            "type": {
              "fqn": "jsii-calc.PublicClass"
            }
          },
          "static": true
        },
        {
          "docs": {
            "stability": "experimental"
          },
          "locationInModule": {
            "filename": "lib/compliance.ts",
            "line": 1398
          },
          "name": "makeInterface",
          "returns": {
            "type": {
              "fqn": "jsii-calc.IPublicInterface"
            }
          },
          "static": true
        },
        {
          "docs": {
            "stability": "experimental"
          },
          "locationInModule": {
            "filename": "lib/compliance.ts",
            "line": 1402
          },
          "name": "makeInterface2",
          "returns": {
            "type": {
              "fqn": "jsii-calc.IPublicInterface2"
            }
          },
          "static": true
        },
        {
          "docs": {
            "stability": "experimental"
          },
          "locationInModule": {
            "filename": "lib/compliance.ts",
            "line": 1406
          },
          "name": "makeInterfaces",
          "returns": {
            "type": {
              "collection": {
                "elementtype": {
                  "fqn": "jsii-calc.IPublicInterface"
                },
                "kind": "array"
              }
            }
          },
          "static": true
        }
      ],
      "name": "Constructors"
    },
    "jsii-calc.ConsumePureInterface": {
      "assembly": "jsii-calc",
      "docs": {
        "stability": "experimental"
      },
      "fqn": "jsii-calc.ConsumePureInterface",
      "initializer": {
        "docs": {
          "stability": "experimental"
        },
        "parameters": [
          {
            "name": "delegate",
            "type": {
              "fqn": "jsii-calc.IStructReturningDelegate"
            }
          }
        ]
      },
      "kind": "class",
      "locationInModule": {
        "filename": "lib/compliance.ts",
        "line": 2384
      },
      "methods": [
        {
          "docs": {
            "stability": "experimental"
          },
          "locationInModule": {
            "filename": "lib/compliance.ts",
            "line": 2387
          },
          "name": "workItBaby",
          "returns": {
            "type": {
              "fqn": "jsii-calc.StructB"
            }
          }
        }
      ],
      "name": "ConsumePureInterface"
    },
    "jsii-calc.ConsumerCanRingBell": {
      "assembly": "jsii-calc",
      "docs": {
        "remarks": "Check that if a JSII consumer implements IConsumerWithInterfaceParam, they can call\nthe method on the argument that they're passed...",
        "stability": "experimental",
        "summary": "Test calling back to consumers that implement interfaces."
      },
      "fqn": "jsii-calc.ConsumerCanRingBell",
      "initializer": {},
      "kind": "class",
      "locationInModule": {
        "filename": "lib/compliance.ts",
        "line": 2048
      },
      "methods": [
        {
          "docs": {
            "remarks": "Returns whether the bell was rung.",
            "stability": "experimental",
            "summary": "...if the interface is implemented using an object literal."
          },
          "locationInModule": {
            "filename": "lib/compliance.ts",
            "line": 2054
          },
          "name": "staticImplementedByObjectLiteral",
          "parameters": [
            {
              "name": "ringer",
              "type": {
                "fqn": "jsii-calc.IBellRinger"
              }
            }
          ],
          "returns": {
            "type": {
              "primitive": "boolean"
            }
          },
          "static": true
        },
        {
          "docs": {
            "remarks": "Return whether the bell was rung.",
            "stability": "experimental",
            "summary": "...if the interface is implemented using a private class."
          },
          "locationInModule": {
            "filename": "lib/compliance.ts",
            "line": 2080
          },
          "name": "staticImplementedByPrivateClass",
          "parameters": [
            {
              "name": "ringer",
              "type": {
                "fqn": "jsii-calc.IBellRinger"
              }
            }
          ],
          "returns": {
            "type": {
              "primitive": "boolean"
            }
          },
          "static": true
        },
        {
          "docs": {
            "remarks": "Return whether the bell was rung.",
            "stability": "experimental",
            "summary": "...if the interface is implemented using a public class."
          },
          "locationInModule": {
            "filename": "lib/compliance.ts",
            "line": 2069
          },
          "name": "staticImplementedByPublicClass",
          "parameters": [
            {
              "name": "ringer",
              "type": {
                "fqn": "jsii-calc.IBellRinger"
              }
            }
          ],
          "returns": {
            "type": {
              "primitive": "boolean"
            }
          },
          "static": true
        },
        {
          "docs": {
            "remarks": "Return whether the bell was rung.",
            "stability": "experimental",
            "summary": "If the parameter is a concrete class instead of an interface."
          },
          "locationInModule": {
            "filename": "lib/compliance.ts",
            "line": 2091
          },
          "name": "staticWhenTypedAsClass",
          "parameters": [
            {
              "name": "ringer",
              "type": {
                "fqn": "jsii-calc.IConcreteBellRinger"
              }
            }
          ],
          "returns": {
            "type": {
              "primitive": "boolean"
            }
          },
          "static": true
        },
        {
          "docs": {
            "remarks": "Returns whether the bell was rung.",
            "stability": "experimental",
            "summary": "...if the interface is implemented using an object literal."
          },
          "locationInModule": {
            "filename": "lib/compliance.ts",
            "line": 2101
          },
          "name": "implementedByObjectLiteral",
          "parameters": [
            {
              "name": "ringer",
              "type": {
                "fqn": "jsii-calc.IBellRinger"
              }
            }
          ],
          "returns": {
            "type": {
              "primitive": "boolean"
            }
          }
        },
        {
          "docs": {
            "remarks": "Return whether the bell was rung.",
            "stability": "experimental",
            "summary": "...if the interface is implemented using a private class."
          },
          "locationInModule": {
            "filename": "lib/compliance.ts",
            "line": 2127
          },
          "name": "implementedByPrivateClass",
          "parameters": [
            {
              "name": "ringer",
              "type": {
                "fqn": "jsii-calc.IBellRinger"
              }
            }
          ],
          "returns": {
            "type": {
              "primitive": "boolean"
            }
          }
        },
        {
          "docs": {
            "remarks": "Return whether the bell was rung.",
            "stability": "experimental",
            "summary": "...if the interface is implemented using a public class."
          },
          "locationInModule": {
            "filename": "lib/compliance.ts",
            "line": 2116
          },
          "name": "implementedByPublicClass",
          "parameters": [
            {
              "name": "ringer",
              "type": {
                "fqn": "jsii-calc.IBellRinger"
              }
            }
          ],
          "returns": {
            "type": {
              "primitive": "boolean"
            }
          }
        },
        {
          "docs": {
            "remarks": "Return whether the bell was rung.",
            "stability": "experimental",
            "summary": "If the parameter is a concrete class instead of an interface."
          },
          "locationInModule": {
            "filename": "lib/compliance.ts",
            "line": 2138
          },
          "name": "whenTypedAsClass",
          "parameters": [
            {
              "name": "ringer",
              "type": {
                "fqn": "jsii-calc.IConcreteBellRinger"
              }
            }
          ],
          "returns": {
            "type": {
              "primitive": "boolean"
            }
          }
        }
      ],
      "name": "ConsumerCanRingBell"
    },
    "jsii-calc.ConsumersOfThisCrazyTypeSystem": {
      "assembly": "jsii-calc",
      "docs": {
        "stability": "experimental"
      },
      "fqn": "jsii-calc.ConsumersOfThisCrazyTypeSystem",
      "initializer": {},
      "kind": "class",
      "locationInModule": {
        "filename": "lib/compliance.ts",
        "line": 1610
      },
      "methods": [
        {
          "docs": {
            "stability": "experimental"
          },
          "locationInModule": {
            "filename": "lib/compliance.ts",
            "line": 1611
          },
          "name": "consumeAnotherPublicInterface",
          "parameters": [
            {
              "name": "obj",
              "type": {
                "fqn": "jsii-calc.IAnotherPublicInterface"
              }
            }
          ],
          "returns": {
            "type": {
              "primitive": "string"
            }
          }
        },
        {
          "docs": {
            "stability": "experimental"
          },
          "locationInModule": {
            "filename": "lib/compliance.ts",
            "line": 1615
          },
          "name": "consumeNonInternalInterface",
          "parameters": [
            {
              "name": "obj",
              "type": {
                "fqn": "jsii-calc.INonInternalInterface"
              }
            }
          ],
          "returns": {
            "type": {
              "primitive": "any"
            }
          }
        }
      ],
      "name": "ConsumersOfThisCrazyTypeSystem"
    },
    "jsii-calc.DataRenderer": {
      "assembly": "jsii-calc",
      "docs": {
        "stability": "experimental",
        "summary": "Verifies proper type handling through dynamic overrides."
      },
      "fqn": "jsii-calc.DataRenderer",
      "initializer": {
        "docs": {
          "stability": "experimental"
        }
      },
      "kind": "class",
      "locationInModule": {
        "filename": "lib/compliance.ts",
        "line": 1766
      },
      "methods": [
        {
          "docs": {
            "stability": "experimental"
          },
          "locationInModule": {
            "filename": "lib/compliance.ts",
            "line": 1769
          },
          "name": "render",
          "parameters": [
            {
              "name": "data",
              "optional": true,
              "type": {
                "fqn": "@scope/jsii-calc-lib.MyFirstStruct"
              }
            }
          ],
          "returns": {
            "type": {
              "primitive": "string"
            }
          }
        },
        {
          "docs": {
            "stability": "experimental"
          },
          "locationInModule": {
            "filename": "lib/compliance.ts",
            "line": 1773
          },
          "name": "renderArbitrary",
          "parameters": [
            {
              "name": "data",
              "type": {
                "collection": {
                  "elementtype": {
                    "primitive": "any"
                  },
                  "kind": "map"
                }
              }
            }
          ],
          "returns": {
            "type": {
              "primitive": "string"
            }
          }
        },
        {
          "docs": {
            "stability": "experimental"
          },
          "locationInModule": {
            "filename": "lib/compliance.ts",
            "line": 1777
          },
          "name": "renderMap",
          "parameters": [
            {
              "name": "map",
              "type": {
                "collection": {
                  "elementtype": {
                    "primitive": "any"
                  },
                  "kind": "map"
                }
              }
            }
          ],
          "returns": {
            "type": {
              "primitive": "string"
            }
          }
        }
      ],
      "name": "DataRenderer"
    },
    "jsii-calc.DefaultedConstructorArgument": {
      "assembly": "jsii-calc",
      "docs": {
        "stability": "experimental"
      },
      "fqn": "jsii-calc.DefaultedConstructorArgument",
      "initializer": {
        "docs": {
          "stability": "experimental"
        },
        "parameters": [
          {
            "name": "arg1",
            "optional": true,
            "type": {
              "primitive": "number"
            }
          },
          {
            "name": "arg2",
            "optional": true,
            "type": {
              "primitive": "string"
            }
          },
          {
            "name": "arg3",
            "optional": true,
            "type": {
              "primitive": "date"
            }
          }
        ]
      },
      "kind": "class",
      "locationInModule": {
        "filename": "lib/compliance.ts",
        "line": 302
      },
      "name": "DefaultedConstructorArgument",
      "properties": [
        {
          "docs": {
            "stability": "experimental"
          },
          "immutable": true,
          "locationInModule": {
            "filename": "lib/compliance.ts",
            "line": 303
          },
          "name": "arg1",
          "type": {
            "primitive": "number"
          }
        },
        {
          "docs": {
            "stability": "experimental"
          },
          "immutable": true,
          "locationInModule": {
            "filename": "lib/compliance.ts",
            "line": 305
          },
          "name": "arg3",
          "type": {
            "primitive": "date"
          }
        },
        {
          "docs": {
            "stability": "experimental"
          },
          "immutable": true,
          "locationInModule": {
            "filename": "lib/compliance.ts",
            "line": 304
          },
          "name": "arg2",
          "optional": true,
          "type": {
            "primitive": "string"
          }
        }
      ]
    },
    "jsii-calc.Demonstrate982": {
      "assembly": "jsii-calc",
      "docs": {
        "remarks": "call #takeThis() -> An ObjectRef will be provisioned for the value (it'll be re-used!)\n2. call #takeThisToo() -> The ObjectRef from before will need to be down-cased to the ParentStruct982 type",
        "stability": "experimental",
        "summary": "1."
      },
      "fqn": "jsii-calc.Demonstrate982",
      "initializer": {
        "docs": {
          "stability": "experimental"
        }
      },
      "kind": "class",
      "locationInModule": {
        "filename": "lib/compliance.ts",
        "line": 2251
      },
      "methods": [
        {
          "docs": {
            "stability": "experimental",
            "summary": "It's dangerous to go alone!"
          },
          "locationInModule": {
            "filename": "lib/compliance.ts",
            "line": 2258
          },
          "name": "takeThis",
          "returns": {
            "type": {
              "fqn": "jsii-calc.ChildStruct982"
            }
          },
          "static": true
        },
        {
          "docs": {
            "stability": "experimental",
            "summary": "It's dangerous to go alone!"
          },
          "locationInModule": {
            "filename": "lib/compliance.ts",
            "line": 2263
          },
          "name": "takeThisToo",
          "returns": {
            "type": {
              "fqn": "jsii-calc.ParentStruct982"
            }
          },
          "static": true
        }
      ],
      "name": "Demonstrate982"
    },
    "jsii-calc.DeprecatedClass": {
      "assembly": "jsii-calc",
      "docs": {
        "deprecated": "a pretty boring class",
        "stability": "deprecated"
      },
      "fqn": "jsii-calc.DeprecatedClass",
      "initializer": {
        "docs": {
          "deprecated": "this constructor is \"just\" okay",
          "stability": "deprecated"
        },
        "parameters": [
          {
            "name": "readonlyString",
            "type": {
              "primitive": "string"
            }
          },
          {
            "name": "mutableNumber",
            "optional": true,
            "type": {
              "primitive": "number"
            }
          }
        ]
      },
      "kind": "class",
      "locationInModule": {
        "filename": "lib/stability.ts",
        "line": 85
      },
      "methods": [
        {
          "docs": {
            "deprecated": "it was a bad idea",
            "stability": "deprecated"
          },
          "locationInModule": {
            "filename": "lib/stability.ts",
            "line": 96
          },
          "name": "method"
        }
      ],
      "name": "DeprecatedClass",
      "properties": [
        {
          "docs": {
            "deprecated": "this is not always \"wazoo\", be ready to be disappointed",
            "stability": "deprecated"
          },
          "immutable": true,
          "locationInModule": {
            "filename": "lib/stability.ts",
            "line": 87
          },
          "name": "readonlyProperty",
          "type": {
            "primitive": "string"
          }
        },
        {
          "docs": {
            "deprecated": "shouldn't have been mutable",
            "stability": "deprecated"
          },
          "locationInModule": {
            "filename": "lib/stability.ts",
            "line": 89
          },
          "name": "mutableProperty",
          "optional": true,
          "type": {
            "primitive": "number"
          }
        }
      ]
    },
    "jsii-calc.DeprecatedEnum": {
      "assembly": "jsii-calc",
      "docs": {
        "deprecated": "your deprecated selection of bad options",
        "stability": "deprecated"
      },
      "fqn": "jsii-calc.DeprecatedEnum",
      "kind": "enum",
      "locationInModule": {
        "filename": "lib/stability.ts",
        "line": 99
      },
      "members": [
        {
          "docs": {
            "deprecated": "option A is not great",
            "stability": "deprecated"
          },
          "name": "OPTION_A"
        },
        {
          "docs": {
            "deprecated": "option B is kinda bad, too",
            "stability": "deprecated"
          },
          "name": "OPTION_B"
        }
      ],
      "name": "DeprecatedEnum"
    },
    "jsii-calc.DeprecatedStruct": {
      "assembly": "jsii-calc",
      "datatype": true,
      "docs": {
        "deprecated": "it just wraps a string",
        "stability": "deprecated"
      },
      "fqn": "jsii-calc.DeprecatedStruct",
      "kind": "interface",
      "locationInModule": {
        "filename": "lib/stability.ts",
        "line": 73
      },
      "name": "DeprecatedStruct",
      "properties": [
        {
          "abstract": true,
          "docs": {
            "deprecated": "well, yeah",
            "stability": "deprecated"
          },
          "immutable": true,
          "locationInModule": {
            "filename": "lib/stability.ts",
            "line": 75
          },
          "name": "readonlyProperty",
          "type": {
            "primitive": "string"
          }
        }
      ]
    },
    "jsii-calc.DerivedClassHasNoProperties.Base": {
      "assembly": "jsii-calc",
      "docs": {
        "stability": "experimental"
      },
      "fqn": "jsii-calc.DerivedClassHasNoProperties.Base",
      "initializer": {},
      "kind": "class",
      "locationInModule": {
        "filename": "lib/compliance.ts",
        "line": 311
      },
      "name": "Base",
      "namespace": "DerivedClassHasNoProperties",
      "properties": [
        {
          "docs": {
            "stability": "experimental"
          },
          "locationInModule": {
            "filename": "lib/compliance.ts",
            "line": 312
          },
          "name": "prop",
          "type": {
            "primitive": "string"
          }
        }
      ]
    },
    "jsii-calc.DerivedClassHasNoProperties.Derived": {
      "assembly": "jsii-calc",
      "base": "jsii-calc.DerivedClassHasNoProperties.Base",
      "docs": {
        "stability": "experimental"
      },
      "fqn": "jsii-calc.DerivedClassHasNoProperties.Derived",
      "initializer": {},
      "kind": "class",
      "locationInModule": {
        "filename": "lib/compliance.ts",
        "line": 315
      },
      "name": "Derived",
      "namespace": "DerivedClassHasNoProperties"
    },
    "jsii-calc.DerivedStruct": {
      "assembly": "jsii-calc",
      "datatype": true,
      "docs": {
        "stability": "experimental",
        "summary": "A struct which derives from another struct."
      },
      "fqn": "jsii-calc.DerivedStruct",
      "interfaces": [
        "@scope/jsii-calc-lib.MyFirstStruct"
      ],
      "kind": "interface",
      "locationInModule": {
        "filename": "lib/compliance.ts",
        "line": 533
      },
      "name": "DerivedStruct",
      "properties": [
        {
          "abstract": true,
          "docs": {
            "stability": "experimental"
          },
          "immutable": true,
          "locationInModule": {
            "filename": "lib/compliance.ts",
            "line": 539
          },
          "name": "anotherRequired",
          "type": {
            "primitive": "date"
          }
        },
        {
          "abstract": true,
          "docs": {
            "stability": "experimental"
          },
          "immutable": true,
          "locationInModule": {
            "filename": "lib/compliance.ts",
            "line": 538
          },
          "name": "bool",
          "type": {
            "primitive": "boolean"
          }
        },
        {
          "abstract": true,
          "docs": {
            "stability": "experimental",
            "summary": "An example of a non primitive property."
          },
          "immutable": true,
          "locationInModule": {
            "filename": "lib/compliance.ts",
            "line": 537
          },
          "name": "nonPrimitive",
          "type": {
            "fqn": "jsii-calc.DoubleTrouble"
          }
        },
        {
          "abstract": true,
          "docs": {
            "stability": "experimental",
            "summary": "This is optional."
          },
          "immutable": true,
          "locationInModule": {
            "filename": "lib/compliance.ts",
            "line": 545
          },
          "name": "anotherOptional",
          "optional": true,
          "type": {
            "collection": {
              "elementtype": {
                "fqn": "@scope/jsii-calc-lib.Value"
              },
              "kind": "map"
            }
          }
        },
        {
          "abstract": true,
          "docs": {
            "stability": "experimental"
          },
          "immutable": true,
          "locationInModule": {
            "filename": "lib/compliance.ts",
            "line": 541
          },
          "name": "optionalAny",
          "optional": true,
          "type": {
            "primitive": "any"
          }
        },
        {
          "abstract": true,
          "docs": {
            "stability": "experimental"
          },
          "immutable": true,
          "locationInModule": {
            "filename": "lib/compliance.ts",
            "line": 540
          },
          "name": "optionalArray",
          "optional": true,
          "type": {
            "collection": {
              "elementtype": {
                "primitive": "string"
              },
              "kind": "array"
            }
          }
        }
      ]
    },
    "jsii-calc.DiamondInheritanceBaseLevelStruct": {
      "assembly": "jsii-calc",
      "datatype": true,
      "docs": {
        "stability": "experimental"
      },
      "fqn": "jsii-calc.DiamondInheritanceBaseLevelStruct",
      "kind": "interface",
      "locationInModule": {
        "filename": "lib/compliance.ts",
        "line": 1811
      },
      "name": "DiamondInheritanceBaseLevelStruct",
      "properties": [
        {
          "abstract": true,
          "docs": {
            "stability": "experimental"
          },
          "immutable": true,
          "locationInModule": {
            "filename": "lib/compliance.ts",
            "line": 1812
          },
          "name": "baseLevelProperty",
          "type": {
            "primitive": "string"
          }
        }
      ]
    },
    "jsii-calc.DiamondInheritanceFirstMidLevelStruct": {
      "assembly": "jsii-calc",
      "datatype": true,
      "docs": {
        "stability": "experimental"
      },
      "fqn": "jsii-calc.DiamondInheritanceFirstMidLevelStruct",
      "interfaces": [
        "jsii-calc.DiamondInheritanceBaseLevelStruct"
      ],
      "kind": "interface",
      "locationInModule": {
        "filename": "lib/compliance.ts",
        "line": 1815
      },
      "name": "DiamondInheritanceFirstMidLevelStruct",
      "properties": [
        {
          "abstract": true,
          "docs": {
            "stability": "experimental"
          },
          "immutable": true,
          "locationInModule": {
            "filename": "lib/compliance.ts",
            "line": 1816
          },
          "name": "firstMidLevelProperty",
          "type": {
            "primitive": "string"
          }
        }
      ]
    },
    "jsii-calc.DiamondInheritanceSecondMidLevelStruct": {
      "assembly": "jsii-calc",
      "datatype": true,
      "docs": {
        "stability": "experimental"
      },
      "fqn": "jsii-calc.DiamondInheritanceSecondMidLevelStruct",
      "interfaces": [
        "jsii-calc.DiamondInheritanceBaseLevelStruct"
      ],
      "kind": "interface",
      "locationInModule": {
        "filename": "lib/compliance.ts",
        "line": 1819
      },
      "name": "DiamondInheritanceSecondMidLevelStruct",
      "properties": [
        {
          "abstract": true,
          "docs": {
            "stability": "experimental"
          },
          "immutable": true,
          "locationInModule": {
            "filename": "lib/compliance.ts",
            "line": 1820
          },
          "name": "secondMidLevelProperty",
          "type": {
            "primitive": "string"
          }
        }
      ]
    },
    "jsii-calc.DiamondInheritanceTopLevelStruct": {
      "assembly": "jsii-calc",
      "datatype": true,
      "docs": {
        "stability": "experimental"
      },
      "fqn": "jsii-calc.DiamondInheritanceTopLevelStruct",
      "interfaces": [
        "jsii-calc.DiamondInheritanceFirstMidLevelStruct",
        "jsii-calc.DiamondInheritanceSecondMidLevelStruct"
      ],
      "kind": "interface",
      "locationInModule": {
        "filename": "lib/compliance.ts",
        "line": 1823
      },
      "name": "DiamondInheritanceTopLevelStruct",
      "properties": [
        {
          "abstract": true,
          "docs": {
            "stability": "experimental"
          },
          "immutable": true,
          "locationInModule": {
            "filename": "lib/compliance.ts",
            "line": 1824
          },
          "name": "topLevelProperty",
          "type": {
            "primitive": "string"
          }
        }
      ]
    },
    "jsii-calc.DisappointingCollectionSource": {
      "assembly": "jsii-calc",
      "docs": {
        "remarks": "This source of collections is disappointing - it'll always give you nothing :(",
        "stability": "experimental",
        "summary": "Verifies that null/undefined can be returned for optional collections."
      },
      "fqn": "jsii-calc.DisappointingCollectionSource",
      "kind": "class",
      "locationInModule": {
        "filename": "lib/compliance.ts",
        "line": 2275
      },
      "name": "DisappointingCollectionSource",
      "properties": [
        {
          "const": true,
          "docs": {
            "remarks": "(Nah, just a billion dollars mistake!)",
            "stability": "experimental",
            "summary": "Some List of strings, maybe?"
          },
          "immutable": true,
          "locationInModule": {
            "filename": "lib/compliance.ts",
            "line": 2277
          },
          "name": "maybeList",
          "optional": true,
          "static": true,
          "type": {
            "collection": {
              "elementtype": {
                "primitive": "string"
              },
              "kind": "array"
            }
          }
        },
        {
          "const": true,
          "docs": {
            "remarks": "(Nah, just a billion dollars mistake!)",
            "stability": "experimental",
            "summary": "Some Map of strings to numbers, maybe?"
          },
          "immutable": true,
          "locationInModule": {
            "filename": "lib/compliance.ts",
            "line": 2279
          },
          "name": "maybeMap",
          "optional": true,
          "static": true,
          "type": {
            "collection": {
              "elementtype": {
                "primitive": "number"
              },
              "kind": "map"
            }
          }
        }
      ]
    },
    "jsii-calc.DoNotOverridePrivates": {
      "assembly": "jsii-calc",
      "docs": {
        "stability": "experimental"
      },
      "fqn": "jsii-calc.DoNotOverridePrivates",
      "initializer": {},
      "kind": "class",
      "locationInModule": {
        "filename": "lib/compliance.ts",
        "line": 1146
      },
      "methods": [
        {
          "docs": {
            "stability": "experimental"
          },
          "locationInModule": {
            "filename": "lib/compliance.ts",
            "line": 1161
          },
          "name": "changePrivatePropertyValue",
          "parameters": [
            {
              "name": "newValue",
              "type": {
                "primitive": "string"
              }
            }
          ]
        },
        {
          "docs": {
            "stability": "experimental"
          },
          "locationInModule": {
            "filename": "lib/compliance.ts",
            "line": 1153
          },
          "name": "privateMethodValue",
          "returns": {
            "type": {
              "primitive": "string"
            }
          }
        },
        {
          "docs": {
            "stability": "experimental"
          },
          "locationInModule": {
            "filename": "lib/compliance.ts",
            "line": 1157
          },
          "name": "privatePropertyValue",
          "returns": {
            "type": {
              "primitive": "string"
            }
          }
        }
      ],
      "name": "DoNotOverridePrivates"
    },
    "jsii-calc.DoNotRecognizeAnyAsOptional": {
      "assembly": "jsii-calc",
      "docs": {
        "stability": "experimental",
        "summary": "jsii#284: do not recognize \"any\" as an optional argument."
      },
      "fqn": "jsii-calc.DoNotRecognizeAnyAsOptional",
      "initializer": {},
      "kind": "class",
      "locationInModule": {
        "filename": "lib/compliance.ts",
        "line": 1195
      },
      "methods": [
        {
          "docs": {
            "stability": "experimental"
          },
          "locationInModule": {
            "filename": "lib/compliance.ts",
            "line": 1196
          },
          "name": "method",
          "parameters": [
            {
              "name": "_requiredAny",
              "type": {
                "primitive": "any"
              }
            },
            {
              "name": "_optionalAny",
              "optional": true,
              "type": {
                "primitive": "any"
              }
            },
            {
              "name": "_optionalString",
              "optional": true,
              "type": {
                "primitive": "string"
              }
            }
          ]
        }
      ],
      "name": "DoNotRecognizeAnyAsOptional"
    },
    "jsii-calc.DocumentedClass": {
      "assembly": "jsii-calc",
      "docs": {
        "remarks": "This is the meat of the TSDoc comment. It may contain\nmultiple lines and multiple paragraphs.\n\nMultiple paragraphs are separated by an empty line.",
        "stability": "stable",
        "summary": "Here's the first line of the TSDoc comment."
      },
      "fqn": "jsii-calc.DocumentedClass",
      "initializer": {},
      "kind": "class",
      "locationInModule": {
        "filename": "lib/documented.ts",
        "line": 11
      },
      "methods": [
        {
          "docs": {
            "remarks": "This will print out a friendly greeting intended for\nthe indicated person.",
            "returns": "A number that everyone knows very well",
            "stability": "stable",
            "summary": "Greet the indicated person."
          },
          "locationInModule": {
            "filename": "lib/documented.ts",
            "line": 22
          },
          "name": "greet",
          "parameters": [
            {
              "docs": {
                "summary": "The person to be greeted."
              },
              "name": "greetee",
              "optional": true,
              "type": {
                "fqn": "jsii-calc.Greetee"
              }
            }
          ],
          "returns": {
            "type": {
              "primitive": "number"
            }
          }
        },
        {
          "docs": {
            "stability": "experimental",
            "summary": "Say ¡Hola!"
          },
          "locationInModule": {
            "filename": "lib/documented.ts",
            "line": 32
          },
          "name": "hola"
        }
      ],
      "name": "DocumentedClass"
    },
    "jsii-calc.DontComplainAboutVariadicAfterOptional": {
      "assembly": "jsii-calc",
      "docs": {
        "stability": "experimental"
      },
      "fqn": "jsii-calc.DontComplainAboutVariadicAfterOptional",
      "initializer": {},
      "kind": "class",
      "locationInModule": {
        "filename": "lib/compliance.ts",
        "line": 1246
      },
      "methods": [
        {
          "docs": {
            "stability": "experimental"
          },
          "locationInModule": {
            "filename": "lib/compliance.ts",
            "line": 1247
          },
          "name": "optionalAndVariadic",
          "parameters": [
            {
              "name": "optional",
              "optional": true,
              "type": {
                "primitive": "string"
              }
            },
            {
              "name": "things",
              "type": {
                "primitive": "string"
              },
              "variadic": true
            }
          ],
          "returns": {
            "type": {
              "primitive": "string"
            }
          },
          "variadic": true
        }
      ],
      "name": "DontComplainAboutVariadicAfterOptional"
    },
    "jsii-calc.DoubleTrouble": {
      "assembly": "jsii-calc",
      "docs": {
        "stability": "experimental"
      },
      "fqn": "jsii-calc.DoubleTrouble",
      "initializer": {},
      "interfaces": [
        "jsii-calc.IFriendlyRandomGenerator"
      ],
      "kind": "class",
      "locationInModule": {
        "filename": "lib/compliance.ts",
        "line": 473
      },
      "methods": [
        {
          "docs": {
            "stability": "experimental",
            "summary": "Say hello!"
          },
          "locationInModule": {
            "filename": "lib/compliance.ts",
            "line": 478
          },
          "name": "hello",
          "overrides": "@scope/jsii-calc-lib.IFriendly",
          "returns": {
            "type": {
              "primitive": "string"
            }
          }
        },
        {
          "docs": {
            "stability": "experimental",
            "summary": "Returns another random number."
          },
          "locationInModule": {
            "filename": "lib/compliance.ts",
            "line": 474
          },
          "name": "next",
          "overrides": "jsii-calc.IRandomNumberGenerator",
          "returns": {
            "type": {
              "primitive": "number"
            }
          }
        }
      ],
      "name": "DoubleTrouble"
    },
    "jsii-calc.EnumDispenser": {
      "assembly": "jsii-calc",
      "docs": {
        "stability": "experimental"
      },
      "fqn": "jsii-calc.EnumDispenser",
      "kind": "class",
      "locationInModule": {
        "filename": "lib/compliance.ts",
        "line": 34
      },
      "methods": [
        {
          "docs": {
            "stability": "experimental"
          },
          "locationInModule": {
            "filename": "lib/compliance.ts",
            "line": 40
          },
          "name": "randomIntegerLikeEnum",
          "returns": {
            "type": {
              "fqn": "jsii-calc.AllTypesEnum"
            }
          },
          "static": true
        },
        {
          "docs": {
            "stability": "experimental"
          },
          "locationInModule": {
            "filename": "lib/compliance.ts",
            "line": 35
          },
          "name": "randomStringLikeEnum",
          "returns": {
            "type": {
              "fqn": "jsii-calc.StringEnum"
            }
          },
          "static": true
        }
      ],
      "name": "EnumDispenser"
    },
    "jsii-calc.EraseUndefinedHashValues": {
      "assembly": "jsii-calc",
      "docs": {
        "stability": "experimental"
      },
      "fqn": "jsii-calc.EraseUndefinedHashValues",
      "initializer": {},
      "kind": "class",
      "locationInModule": {
        "filename": "lib/compliance.ts",
        "line": 1449
      },
      "methods": [
        {
          "docs": {
            "remarks": "Used to check that undefined/null hash values\nare being erased when sending values from native code to JS.",
            "stability": "experimental",
            "summary": "Returns `true` if `key` is defined in `opts`."
          },
          "locationInModule": {
            "filename": "lib/compliance.ts",
            "line": 1454
          },
          "name": "doesKeyExist",
          "parameters": [
            {
              "name": "opts",
              "type": {
                "fqn": "jsii-calc.EraseUndefinedHashValuesOptions"
              }
            },
            {
              "name": "key",
              "type": {
                "primitive": "string"
              }
            }
          ],
          "returns": {
            "type": {
              "primitive": "boolean"
            }
          },
          "static": true
        },
        {
          "docs": {
            "stability": "experimental",
            "summary": "We expect \"prop1\" to be erased."
          },
          "locationInModule": {
            "filename": "lib/compliance.ts",
            "line": 1471
          },
          "name": "prop1IsNull",
          "returns": {
            "type": {
              "collection": {
                "elementtype": {
                  "primitive": "any"
                },
                "kind": "map"
              }
            }
          },
          "static": true
        },
        {
          "docs": {
            "stability": "experimental",
            "summary": "We expect \"prop2\" to be erased."
          },
          "locationInModule": {
            "filename": "lib/compliance.ts",
            "line": 1461
          },
          "name": "prop2IsUndefined",
          "returns": {
            "type": {
              "collection": {
                "elementtype": {
                  "primitive": "any"
                },
                "kind": "map"
              }
            }
          },
          "static": true
        }
      ],
      "name": "EraseUndefinedHashValues"
    },
    "jsii-calc.EraseUndefinedHashValuesOptions": {
      "assembly": "jsii-calc",
      "datatype": true,
      "docs": {
        "stability": "experimental"
      },
      "fqn": "jsii-calc.EraseUndefinedHashValuesOptions",
      "kind": "interface",
      "locationInModule": {
        "filename": "lib/compliance.ts",
        "line": 1444
      },
      "name": "EraseUndefinedHashValuesOptions",
      "properties": [
        {
          "abstract": true,
          "docs": {
            "stability": "experimental"
          },
          "immutable": true,
          "locationInModule": {
            "filename": "lib/compliance.ts",
            "line": 1445
          },
          "name": "option1",
          "optional": true,
          "type": {
            "primitive": "string"
          }
        },
        {
          "abstract": true,
          "docs": {
            "stability": "experimental"
          },
          "immutable": true,
          "locationInModule": {
            "filename": "lib/compliance.ts",
            "line": 1446
          },
          "name": "option2",
          "optional": true,
          "type": {
            "primitive": "string"
          }
        }
      ]
    },
    "jsii-calc.ExperimentalClass": {
      "assembly": "jsii-calc",
      "docs": {
        "stability": "experimental"
      },
      "fqn": "jsii-calc.ExperimentalClass",
      "initializer": {
        "docs": {
          "stability": "experimental"
        },
        "parameters": [
          {
            "name": "readonlyString",
            "type": {
              "primitive": "string"
            }
          },
          {
            "name": "mutableNumber",
            "optional": true,
            "type": {
              "primitive": "number"
            }
          }
        ]
      },
      "kind": "class",
      "locationInModule": {
        "filename": "lib/stability.ts",
        "line": 16
      },
      "methods": [
        {
          "docs": {
            "stability": "experimental"
          },
          "locationInModule": {
            "filename": "lib/stability.ts",
            "line": 28
          },
          "name": "method"
        }
      ],
      "name": "ExperimentalClass",
      "properties": [
        {
          "docs": {
            "stability": "experimental"
          },
          "immutable": true,
          "locationInModule": {
            "filename": "lib/stability.ts",
            "line": 18
          },
          "name": "readonlyProperty",
          "type": {
            "primitive": "string"
          }
        },
        {
          "docs": {
            "stability": "experimental"
          },
          "locationInModule": {
            "filename": "lib/stability.ts",
            "line": 20
          },
          "name": "mutableProperty",
          "optional": true,
          "type": {
            "primitive": "number"
          }
        }
      ]
    },
    "jsii-calc.ExperimentalEnum": {
      "assembly": "jsii-calc",
      "docs": {
        "stability": "experimental"
      },
      "fqn": "jsii-calc.ExperimentalEnum",
      "kind": "enum",
      "locationInModule": {
        "filename": "lib/stability.ts",
        "line": 31
      },
      "members": [
        {
          "docs": {
            "stability": "experimental"
          },
          "name": "OPTION_A"
        },
        {
          "docs": {
            "stability": "experimental"
          },
          "name": "OPTION_B"
        }
      ],
      "name": "ExperimentalEnum"
    },
    "jsii-calc.ExperimentalStruct": {
      "assembly": "jsii-calc",
      "datatype": true,
      "docs": {
        "stability": "experimental"
      },
      "fqn": "jsii-calc.ExperimentalStruct",
      "kind": "interface",
      "locationInModule": {
        "filename": "lib/stability.ts",
        "line": 4
      },
      "name": "ExperimentalStruct",
      "properties": [
        {
          "abstract": true,
          "docs": {
            "stability": "experimental"
          },
          "immutable": true,
          "locationInModule": {
            "filename": "lib/stability.ts",
            "line": 6
          },
          "name": "readonlyProperty",
          "type": {
            "primitive": "string"
          }
        }
      ]
    },
    "jsii-calc.ExportedBaseClass": {
      "assembly": "jsii-calc",
      "docs": {
        "stability": "experimental"
      },
      "fqn": "jsii-calc.ExportedBaseClass",
      "initializer": {
        "docs": {
          "stability": "experimental"
        },
        "parameters": [
          {
            "name": "success",
            "type": {
              "primitive": "boolean"
            }
          }
        ]
      },
      "kind": "class",
      "locationInModule": {
        "filename": "lib/compliance.ts",
        "line": 1331
      },
      "name": "ExportedBaseClass",
      "properties": [
        {
          "docs": {
            "stability": "experimental"
          },
          "immutable": true,
          "locationInModule": {
            "filename": "lib/compliance.ts",
            "line": 1332
          },
          "name": "success",
          "type": {
            "primitive": "boolean"
          }
        }
      ]
    },
    "jsii-calc.ExtendsInternalInterface": {
      "assembly": "jsii-calc",
      "datatype": true,
      "docs": {
        "stability": "experimental"
      },
      "fqn": "jsii-calc.ExtendsInternalInterface",
      "kind": "interface",
      "locationInModule": {
        "filename": "lib/compliance.ts",
        "line": 1552
      },
      "name": "ExtendsInternalInterface",
      "properties": [
        {
          "abstract": true,
          "docs": {
            "stability": "experimental"
          },
          "immutable": true,
          "locationInModule": {
            "filename": "lib/compliance.ts",
            "line": 1553
          },
          "name": "boom",
          "type": {
            "primitive": "boolean"
          }
        },
        {
          "abstract": true,
          "docs": {
            "stability": "experimental"
          },
          "immutable": true,
          "locationInModule": {
            "filename": "lib/compliance.ts",
            "line": 1501
          },
          "name": "prop",
          "type": {
            "primitive": "string"
          }
        }
      ]
    },
    "jsii-calc.GiveMeStructs": {
      "assembly": "jsii-calc",
      "docs": {
        "stability": "experimental"
      },
      "fqn": "jsii-calc.GiveMeStructs",
      "initializer": {},
      "kind": "class",
      "locationInModule": {
        "filename": "lib/compliance.ts",
        "line": 548
      },
      "methods": [
        {
          "docs": {
            "stability": "experimental",
            "summary": "Accepts a struct of type DerivedStruct and returns a struct of type FirstStruct."
          },
          "locationInModule": {
            "filename": "lib/compliance.ts",
            "line": 566
          },
          "name": "derivedToFirst",
          "parameters": [
            {
              "name": "derived",
              "type": {
                "fqn": "jsii-calc.DerivedStruct"
              }
            }
          ],
          "returns": {
            "type": {
              "fqn": "@scope/jsii-calc-lib.MyFirstStruct"
            }
          }
        },
        {
          "docs": {
            "stability": "experimental",
            "summary": "Returns the boolean from a DerivedStruct struct."
          },
          "locationInModule": {
            "filename": "lib/compliance.ts",
            "line": 559
          },
          "name": "readDerivedNonPrimitive",
          "parameters": [
            {
              "name": "derived",
              "type": {
                "fqn": "jsii-calc.DerivedStruct"
              }
            }
          ],
          "returns": {
            "type": {
              "fqn": "jsii-calc.DoubleTrouble"
            }
          }
        },
        {
          "docs": {
            "stability": "experimental",
            "summary": "Returns the \"anumber\" from a MyFirstStruct struct;"
          },
          "locationInModule": {
            "filename": "lib/compliance.ts",
            "line": 552
          },
          "name": "readFirstNumber",
          "parameters": [
            {
              "name": "first",
              "type": {
                "fqn": "@scope/jsii-calc-lib.MyFirstStruct"
              }
            }
          ],
          "returns": {
            "type": {
              "primitive": "number"
            }
          }
        }
      ],
      "name": "GiveMeStructs",
      "properties": [
        {
          "docs": {
            "stability": "experimental"
          },
          "immutable": true,
          "locationInModule": {
            "filename": "lib/compliance.ts",
            "line": 570
          },
          "name": "structLiteral",
          "type": {
            "fqn": "@scope/jsii-calc-lib.StructWithOnlyOptionals"
          }
        }
      ]
    },
    "jsii-calc.Greetee": {
      "assembly": "jsii-calc",
      "datatype": true,
      "docs": {
        "stability": "experimental",
        "summary": "These are some arguments you can pass to a method."
      },
      "fqn": "jsii-calc.Greetee",
      "kind": "interface",
      "locationInModule": {
        "filename": "lib/documented.ts",
        "line": 40
      },
      "name": "Greetee",
      "properties": [
        {
          "abstract": true,
          "docs": {
            "default": "world",
            "stability": "experimental",
            "summary": "The name of the greetee."
          },
          "immutable": true,
          "locationInModule": {
            "filename": "lib/documented.ts",
            "line": 46
          },
          "name": "name",
          "optional": true,
          "type": {
            "primitive": "string"
          }
        }
      ]
    },
    "jsii-calc.GreetingAugmenter": {
      "assembly": "jsii-calc",
      "docs": {
        "stability": "experimental"
      },
      "fqn": "jsii-calc.GreetingAugmenter",
      "initializer": {},
      "kind": "class",
      "locationInModule": {
        "filename": "lib/compliance.ts",
        "line": 524
      },
      "methods": [
        {
          "docs": {
            "stability": "experimental"
          },
          "locationInModule": {
            "filename": "lib/compliance.ts",
            "line": 525
          },
          "name": "betterGreeting",
          "parameters": [
            {
              "name": "friendly",
              "type": {
                "fqn": "@scope/jsii-calc-lib.IFriendly"
              }
            }
          ],
          "returns": {
            "type": {
              "primitive": "string"
            }
          }
        }
      ],
      "name": "GreetingAugmenter"
    },
    "jsii-calc.IAnonymousImplementationProvider": {
      "assembly": "jsii-calc",
      "docs": {
        "stability": "experimental",
        "summary": "We can return an anonymous interface implementation from an override without losing the interface declarations."
      },
      "fqn": "jsii-calc.IAnonymousImplementationProvider",
      "kind": "interface",
      "locationInModule": {
        "filename": "lib/compliance.ts",
        "line": 1972
      },
      "methods": [
        {
          "abstract": true,
          "docs": {
            "stability": "experimental"
          },
          "locationInModule": {
            "filename": "lib/compliance.ts",
            "line": 1974
          },
          "name": "provideAsClass",
          "returns": {
            "type": {
              "fqn": "jsii-calc.Implementation"
            }
          }
        },
        {
          "abstract": true,
          "docs": {
            "stability": "experimental"
          },
          "locationInModule": {
            "filename": "lib/compliance.ts",
            "line": 1973
          },
          "name": "provideAsInterface",
          "returns": {
            "type": {
              "fqn": "jsii-calc.IAnonymouslyImplementMe"
            }
          }
        }
      ],
      "name": "IAnonymousImplementationProvider"
    },
    "jsii-calc.IAnonymouslyImplementMe": {
      "assembly": "jsii-calc",
      "docs": {
        "stability": "experimental"
      },
      "fqn": "jsii-calc.IAnonymouslyImplementMe",
      "kind": "interface",
      "locationInModule": {
        "filename": "lib/compliance.ts",
        "line": 1990
      },
      "methods": [
        {
          "abstract": true,
          "docs": {
            "stability": "experimental"
          },
          "locationInModule": {
            "filename": "lib/compliance.ts",
            "line": 1992
          },
          "name": "verb",
          "returns": {
            "type": {
              "primitive": "string"
            }
          }
        }
      ],
      "name": "IAnonymouslyImplementMe",
      "properties": [
        {
          "abstract": true,
          "docs": {
            "stability": "experimental"
          },
          "immutable": true,
          "locationInModule": {
            "filename": "lib/compliance.ts",
            "line": 1991
          },
          "name": "value",
          "type": {
            "primitive": "number"
          }
        }
      ]
    },
    "jsii-calc.IAnotherPublicInterface": {
      "assembly": "jsii-calc",
      "docs": {
        "stability": "experimental"
      },
      "fqn": "jsii-calc.IAnotherPublicInterface",
      "kind": "interface",
      "locationInModule": {
        "filename": "lib/compliance.ts",
        "line": 1573
      },
      "name": "IAnotherPublicInterface",
      "properties": [
        {
          "abstract": true,
          "docs": {
            "stability": "experimental"
          },
          "locationInModule": {
            "filename": "lib/compliance.ts",
            "line": 1574
          },
          "name": "a",
          "type": {
            "primitive": "string"
          }
        }
      ]
    },
    "jsii-calc.IBell": {
      "assembly": "jsii-calc",
      "docs": {
        "stability": "experimental"
      },
      "fqn": "jsii-calc.IBell",
      "kind": "interface",
      "locationInModule": {
        "filename": "lib/compliance.ts",
        "line": 2159
      },
      "methods": [
        {
          "abstract": true,
          "docs": {
            "stability": "experimental"
          },
          "locationInModule": {
            "filename": "lib/compliance.ts",
            "line": 2160
          },
          "name": "ring"
        }
      ],
      "name": "IBell"
    },
    "jsii-calc.IBellRinger": {
      "assembly": "jsii-calc",
      "docs": {
        "stability": "experimental",
        "summary": "Takes the object parameter as an interface."
      },
      "fqn": "jsii-calc.IBellRinger",
      "kind": "interface",
      "locationInModule": {
        "filename": "lib/compliance.ts",
        "line": 2148
      },
      "methods": [
        {
          "abstract": true,
          "docs": {
            "stability": "experimental"
          },
          "locationInModule": {
            "filename": "lib/compliance.ts",
            "line": 2149
          },
          "name": "yourTurn",
          "parameters": [
            {
              "name": "bell",
              "type": {
                "fqn": "jsii-calc.IBell"
              }
            }
          ]
        }
      ],
      "name": "IBellRinger"
    },
    "jsii-calc.IConcreteBellRinger": {
      "assembly": "jsii-calc",
      "docs": {
        "stability": "experimental",
        "summary": "Takes the object parameter as a calss."
      },
      "fqn": "jsii-calc.IConcreteBellRinger",
      "kind": "interface",
      "locationInModule": {
        "filename": "lib/compliance.ts",
        "line": 2155
      },
      "methods": [
        {
          "abstract": true,
          "docs": {
            "stability": "experimental"
          },
          "locationInModule": {
            "filename": "lib/compliance.ts",
            "line": 2156
          },
          "name": "yourTurn",
          "parameters": [
            {
              "name": "bell",
              "type": {
                "fqn": "jsii-calc.Bell"
              }
            }
          ]
        }
      ],
      "name": "IConcreteBellRinger"
    },
    "jsii-calc.IDeprecatedInterface": {
      "assembly": "jsii-calc",
      "docs": {
        "deprecated": "useless interface",
        "stability": "deprecated"
      },
      "fqn": "jsii-calc.IDeprecatedInterface",
      "kind": "interface",
      "locationInModule": {
        "filename": "lib/stability.ts",
        "line": 78
      },
      "methods": [
        {
          "abstract": true,
          "docs": {
            "deprecated": "services no purpose",
            "stability": "deprecated"
          },
          "locationInModule": {
            "filename": "lib/stability.ts",
            "line": 82
          },
          "name": "method"
        }
      ],
      "name": "IDeprecatedInterface",
      "properties": [
        {
          "abstract": true,
          "docs": {
            "deprecated": "could be better",
            "stability": "deprecated"
          },
          "locationInModule": {
            "filename": "lib/stability.ts",
            "line": 80
          },
          "name": "mutableProperty",
          "optional": true,
          "type": {
            "primitive": "number"
          }
        }
      ]
    },
    "jsii-calc.IExperimentalInterface": {
      "assembly": "jsii-calc",
      "docs": {
        "stability": "experimental"
      },
      "fqn": "jsii-calc.IExperimentalInterface",
      "kind": "interface",
      "locationInModule": {
        "filename": "lib/stability.ts",
        "line": 9
      },
      "methods": [
        {
          "abstract": true,
          "docs": {
            "stability": "experimental"
          },
          "locationInModule": {
            "filename": "lib/stability.ts",
            "line": 13
          },
          "name": "method"
        }
      ],
      "name": "IExperimentalInterface",
      "properties": [
        {
          "abstract": true,
          "docs": {
            "stability": "experimental"
          },
          "locationInModule": {
            "filename": "lib/stability.ts",
            "line": 11
          },
          "name": "mutableProperty",
          "optional": true,
          "type": {
            "primitive": "number"
          }
        }
      ]
    },
    "jsii-calc.IExtendsPrivateInterface": {
      "assembly": "jsii-calc",
      "docs": {
        "stability": "experimental"
      },
      "fqn": "jsii-calc.IExtendsPrivateInterface",
      "kind": "interface",
      "locationInModule": {
        "filename": "lib/compliance.ts",
        "line": 1564
      },
      "name": "IExtendsPrivateInterface",
      "properties": [
        {
          "abstract": true,
          "docs": {
            "stability": "experimental"
          },
          "immutable": true,
          "locationInModule": {
            "filename": "lib/compliance.ts",
            "line": 1565
          },
          "name": "moreThings",
          "type": {
            "collection": {
              "elementtype": {
                "primitive": "string"
              },
              "kind": "array"
            }
          }
        },
        {
          "abstract": true,
          "docs": {
            "stability": "experimental"
          },
          "locationInModule": {
            "filename": "lib/compliance.ts",
            "line": 1549
          },
          "name": "private",
          "type": {
            "primitive": "string"
          }
        }
      ]
    },
    "jsii-calc.IFriendlier": {
      "assembly": "jsii-calc",
      "docs": {
        "stability": "experimental",
        "summary": "Even friendlier classes can implement this interface."
      },
      "fqn": "jsii-calc.IFriendlier",
      "interfaces": [
        "@scope/jsii-calc-lib.IFriendly"
      ],
      "kind": "interface",
      "locationInModule": {
        "filename": "lib/calculator.ts",
        "line": 6
      },
      "methods": [
        {
          "abstract": true,
          "docs": {
            "stability": "experimental",
            "summary": "Say farewell."
          },
          "locationInModule": {
            "filename": "lib/calculator.ts",
            "line": 16
          },
          "name": "farewell",
          "returns": {
            "type": {
              "primitive": "string"
            }
          }
        },
        {
          "abstract": true,
          "docs": {
            "returns": "A goodbye blessing.",
            "stability": "experimental",
            "summary": "Say goodbye."
          },
          "locationInModule": {
            "filename": "lib/calculator.ts",
            "line": 11
          },
          "name": "goodbye",
          "returns": {
            "type": {
              "primitive": "string"
            }
          }
        }
      ],
      "name": "IFriendlier"
    },
    "jsii-calc.IFriendlyRandomGenerator": {
      "assembly": "jsii-calc",
      "docs": {
        "stability": "experimental"
      },
      "fqn": "jsii-calc.IFriendlyRandomGenerator",
      "interfaces": [
        "jsii-calc.IRandomNumberGenerator",
        "@scope/jsii-calc-lib.IFriendly"
      ],
      "kind": "interface",
      "locationInModule": {
        "filename": "lib/calculator.ts",
        "line": 30
      },
      "name": "IFriendlyRandomGenerator"
    },
    "jsii-calc.IInterfaceImplementedByAbstractClass": {
      "assembly": "jsii-calc",
      "docs": {
        "stability": "experimental",
        "summary": "awslabs/jsii#220 Abstract return type."
      },
      "fqn": "jsii-calc.IInterfaceImplementedByAbstractClass",
      "kind": "interface",
      "locationInModule": {
        "filename": "lib/compliance.ts",
        "line": 1092
      },
      "name": "IInterfaceImplementedByAbstractClass",
      "properties": [
        {
          "abstract": true,
          "docs": {
            "stability": "experimental"
          },
          "immutable": true,
          "locationInModule": {
            "filename": "lib/compliance.ts",
            "line": 1093
          },
          "name": "propFromInterface",
          "type": {
            "primitive": "string"
          }
        }
      ]
    },
    "jsii-calc.IInterfaceThatShouldNotBeADataType": {
      "assembly": "jsii-calc",
      "docs": {
        "stability": "experimental",
        "summary": "Even though this interface has only properties, it is disqualified from being a datatype because it inherits from an interface that is not a datatype."
      },
      "fqn": "jsii-calc.IInterfaceThatShouldNotBeADataType",
      "interfaces": [
        "jsii-calc.IInterfaceWithMethods"
      ],
      "kind": "interface",
      "locationInModule": {
        "filename": "lib/compliance.ts",
        "line": 1188
      },
      "name": "IInterfaceThatShouldNotBeADataType",
      "properties": [
        {
          "abstract": true,
          "docs": {
            "stability": "experimental"
          },
          "immutable": true,
          "locationInModule": {
            "filename": "lib/compliance.ts",
            "line": 1189
          },
          "name": "otherValue",
          "type": {
            "primitive": "string"
          }
        }
      ]
    },
    "jsii-calc.IInterfaceWithInternal": {
      "assembly": "jsii-calc",
      "docs": {
        "stability": "experimental"
      },
      "fqn": "jsii-calc.IInterfaceWithInternal",
      "kind": "interface",
      "locationInModule": {
        "filename": "lib/compliance.ts",
        "line": 1512
      },
      "methods": [
        {
          "abstract": true,
          "docs": {
            "stability": "experimental"
          },
          "locationInModule": {
            "filename": "lib/compliance.ts",
            "line": 1513
          },
          "name": "visible"
        }
      ],
      "name": "IInterfaceWithInternal"
    },
    "jsii-calc.IInterfaceWithMethods": {
      "assembly": "jsii-calc",
      "docs": {
        "stability": "experimental"
      },
      "fqn": "jsii-calc.IInterfaceWithMethods",
      "kind": "interface",
      "locationInModule": {
        "filename": "lib/compliance.ts",
        "line": 1178
      },
      "methods": [
        {
          "abstract": true,
          "docs": {
            "stability": "experimental"
          },
          "locationInModule": {
            "filename": "lib/compliance.ts",
            "line": 1181
          },
          "name": "doThings"
        }
      ],
      "name": "IInterfaceWithMethods",
      "properties": [
        {
          "abstract": true,
          "docs": {
            "stability": "experimental"
          },
          "immutable": true,
          "locationInModule": {
            "filename": "lib/compliance.ts",
            "line": 1179
          },
          "name": "value",
          "type": {
            "primitive": "string"
          }
        }
      ]
    },
    "jsii-calc.IInterfaceWithOptionalMethodArguments": {
      "assembly": "jsii-calc",
      "docs": {
        "stability": "experimental",
        "summary": "awslabs/jsii#175 Interface proxies (and builders) do not respect optional arguments in methods."
      },
      "fqn": "jsii-calc.IInterfaceWithOptionalMethodArguments",
      "kind": "interface",
      "locationInModule": {
        "filename": "lib/compliance.ts",
        "line": 1072
      },
      "methods": [
        {
          "abstract": true,
          "docs": {
            "stability": "experimental"
          },
          "locationInModule": {
            "filename": "lib/compliance.ts",
            "line": 1073
          },
          "name": "hello",
          "parameters": [
            {
              "name": "arg1",
              "type": {
                "primitive": "string"
              }
            },
            {
              "name": "arg2",
              "optional": true,
              "type": {
                "primitive": "number"
              }
            }
          ]
        }
      ],
      "name": "IInterfaceWithOptionalMethodArguments"
    },
    "jsii-calc.IInterfaceWithProperties": {
      "assembly": "jsii-calc",
      "docs": {
        "stability": "experimental"
      },
      "fqn": "jsii-calc.IInterfaceWithProperties",
      "kind": "interface",
      "locationInModule": {
        "filename": "lib/compliance.ts",
        "line": 578
      },
      "name": "IInterfaceWithProperties",
      "properties": [
        {
          "abstract": true,
          "docs": {
            "stability": "experimental"
          },
          "immutable": true,
          "locationInModule": {
            "filename": "lib/compliance.ts",
            "line": 579
          },
          "name": "readOnlyString",
          "type": {
            "primitive": "string"
          }
        },
        {
          "abstract": true,
          "docs": {
            "stability": "experimental"
          },
          "locationInModule": {
            "filename": "lib/compliance.ts",
            "line": 580
          },
          "name": "readWriteString",
          "type": {
            "primitive": "string"
          }
        }
      ]
    },
    "jsii-calc.IInterfaceWithPropertiesExtension": {
      "assembly": "jsii-calc",
      "docs": {
        "stability": "experimental"
      },
      "fqn": "jsii-calc.IInterfaceWithPropertiesExtension",
      "interfaces": [
        "jsii-calc.IInterfaceWithProperties"
      ],
      "kind": "interface",
      "locationInModule": {
        "filename": "lib/compliance.ts",
        "line": 583
      },
      "name": "IInterfaceWithPropertiesExtension",
      "properties": [
        {
          "abstract": true,
          "docs": {
            "stability": "experimental"
          },
          "locationInModule": {
            "filename": "lib/compliance.ts",
            "line": 584
          },
          "name": "foo",
          "type": {
            "primitive": "number"
          }
        }
      ]
    },
    "jsii-calc.IJSII417Derived": {
      "assembly": "jsii-calc",
      "docs": {
        "stability": "experimental"
      },
      "fqn": "jsii-calc.IJSII417Derived",
      "interfaces": [
        "jsii-calc.IJSII417PublicBaseOfBase"
      ],
      "kind": "interface",
      "locationInModule": {
        "filename": "lib/erasures.ts",
        "line": 37
      },
      "methods": [
        {
          "abstract": true,
          "docs": {
            "stability": "experimental"
          },
          "locationInModule": {
            "filename": "lib/erasures.ts",
            "line": 35
          },
          "name": "bar"
        },
        {
          "abstract": true,
          "docs": {
            "stability": "experimental"
          },
          "locationInModule": {
            "filename": "lib/erasures.ts",
            "line": 38
          },
          "name": "baz"
        }
      ],
      "name": "IJSII417Derived",
      "properties": [
        {
          "abstract": true,
          "docs": {
            "stability": "experimental"
          },
          "immutable": true,
          "locationInModule": {
            "filename": "lib/erasures.ts",
            "line": 34
          },
          "name": "property",
          "type": {
            "primitive": "string"
          }
        }
      ]
    },
    "jsii-calc.IJSII417PublicBaseOfBase": {
      "assembly": "jsii-calc",
      "docs": {
        "stability": "experimental"
      },
      "fqn": "jsii-calc.IJSII417PublicBaseOfBase",
      "kind": "interface",
      "locationInModule": {
        "filename": "lib/erasures.ts",
        "line": 30
      },
      "methods": [
        {
          "abstract": true,
          "docs": {
            "stability": "experimental"
          },
          "locationInModule": {
            "filename": "lib/erasures.ts",
            "line": 31
          },
          "name": "foo"
        }
      ],
      "name": "IJSII417PublicBaseOfBase",
      "properties": [
        {
          "abstract": true,
          "docs": {
            "stability": "experimental"
          },
          "immutable": true,
          "locationInModule": {
            "filename": "lib/erasures.ts",
            "line": 28
          },
          "name": "hasRoot",
          "type": {
            "primitive": "boolean"
          }
        }
      ]
    },
    "jsii-calc.IJsii487External": {
      "assembly": "jsii-calc",
      "docs": {
        "stability": "experimental"
      },
      "fqn": "jsii-calc.IJsii487External",
      "kind": "interface",
      "locationInModule": {
        "filename": "lib/erasures.ts",
        "line": 45
      },
      "name": "IJsii487External"
    },
    "jsii-calc.IJsii487External2": {
      "assembly": "jsii-calc",
      "docs": {
        "stability": "experimental"
      },
      "fqn": "jsii-calc.IJsii487External2",
      "kind": "interface",
      "locationInModule": {
        "filename": "lib/erasures.ts",
        "line": 46
      },
      "name": "IJsii487External2"
    },
    "jsii-calc.IJsii496": {
      "assembly": "jsii-calc",
      "docs": {
        "stability": "experimental"
      },
      "fqn": "jsii-calc.IJsii496",
      "kind": "interface",
      "locationInModule": {
        "filename": "lib/erasures.ts",
        "line": 54
      },
      "name": "IJsii496"
    },
    "jsii-calc.IMutableObjectLiteral": {
      "assembly": "jsii-calc",
      "docs": {
        "stability": "experimental"
      },
      "fqn": "jsii-calc.IMutableObjectLiteral",
      "kind": "interface",
      "locationInModule": {
        "filename": "lib/compliance.ts",
        "line": 1138
      },
      "name": "IMutableObjectLiteral",
      "properties": [
        {
          "abstract": true,
          "docs": {
            "stability": "experimental"
          },
          "locationInModule": {
            "filename": "lib/compliance.ts",
            "line": 1139
          },
          "name": "value",
          "type": {
            "primitive": "string"
          }
        }
      ]
    },
    "jsii-calc.INonInternalInterface": {
      "assembly": "jsii-calc",
      "docs": {
        "stability": "experimental"
      },
      "fqn": "jsii-calc.INonInternalInterface",
      "interfaces": [
        "jsii-calc.IAnotherPublicInterface"
      ],
      "kind": "interface",
      "locationInModule": {
        "filename": "lib/compliance.ts",
        "line": 1583
      },
      "name": "INonInternalInterface",
      "properties": [
        {
          "abstract": true,
          "docs": {
            "stability": "experimental"
          },
          "locationInModule": {
            "filename": "lib/compliance.ts",
            "line": 1580
          },
          "name": "b",
          "type": {
            "primitive": "string"
          }
        },
        {
          "abstract": true,
          "docs": {
            "stability": "experimental"
          },
          "locationInModule": {
            "filename": "lib/compliance.ts",
            "line": 1584
          },
          "name": "c",
          "type": {
            "primitive": "string"
          }
        }
      ]
    },
    "jsii-calc.IObjectWithProperty": {
      "assembly": "jsii-calc",
      "docs": {
        "stability": "experimental",
        "summary": "Make sure that setters are properly called on objects with interfaces."
      },
      "fqn": "jsii-calc.IObjectWithProperty",
      "kind": "interface",
      "locationInModule": {
        "filename": "lib/compliance.ts",
        "line": 2287
      },
      "methods": [
        {
          "abstract": true,
          "docs": {
            "stability": "experimental"
          },
          "locationInModule": {
            "filename": "lib/compliance.ts",
            "line": 2289
          },
          "name": "wasSet",
          "returns": {
            "type": {
              "primitive": "boolean"
            }
          }
        }
      ],
      "name": "IObjectWithProperty",
      "properties": [
        {
          "abstract": true,
          "docs": {
            "stability": "experimental"
          },
          "locationInModule": {
            "filename": "lib/compliance.ts",
            "line": 2288
          },
          "name": "property",
          "type": {
            "primitive": "string"
          }
        }
      ]
    },
    "jsii-calc.IPrivatelyImplemented": {
      "assembly": "jsii-calc",
      "docs": {
        "stability": "experimental"
      },
      "fqn": "jsii-calc.IPrivatelyImplemented",
      "kind": "interface",
      "locationInModule": {
        "filename": "lib/compliance.ts",
        "line": 1328
      },
      "name": "IPrivatelyImplemented",
      "properties": [
        {
          "abstract": true,
          "docs": {
            "stability": "experimental"
          },
          "immutable": true,
          "locationInModule": {
            "filename": "lib/compliance.ts",
            "line": 1329
          },
          "name": "success",
          "type": {
            "primitive": "boolean"
          }
        }
      ]
    },
    "jsii-calc.IPublicInterface": {
      "assembly": "jsii-calc",
      "docs": {
        "stability": "experimental"
      },
      "fqn": "jsii-calc.IPublicInterface",
      "kind": "interface",
      "locationInModule": {
        "filename": "lib/compliance.ts",
        "line": 1371
      },
      "methods": [
        {
          "abstract": true,
          "docs": {
            "stability": "experimental"
          },
          "locationInModule": {
            "filename": "lib/compliance.ts",
            "line": 1372
          },
          "name": "bye",
          "returns": {
            "type": {
              "primitive": "string"
            }
          }
        }
      ],
      "name": "IPublicInterface"
    },
    "jsii-calc.IPublicInterface2": {
      "assembly": "jsii-calc",
      "docs": {
        "stability": "experimental"
      },
      "fqn": "jsii-calc.IPublicInterface2",
      "kind": "interface",
      "locationInModule": {
        "filename": "lib/compliance.ts",
        "line": 1375
      },
      "methods": [
        {
          "abstract": true,
          "docs": {
            "stability": "experimental"
          },
          "locationInModule": {
            "filename": "lib/compliance.ts",
            "line": 1376
          },
          "name": "ciao",
          "returns": {
            "type": {
              "primitive": "string"
            }
          }
        }
      ],
      "name": "IPublicInterface2"
    },
    "jsii-calc.IRandomNumberGenerator": {
      "assembly": "jsii-calc",
      "docs": {
        "stability": "experimental",
        "summary": "Generates random numbers."
      },
      "fqn": "jsii-calc.IRandomNumberGenerator",
      "kind": "interface",
      "locationInModule": {
        "filename": "lib/calculator.ts",
        "line": 22
      },
      "methods": [
        {
          "abstract": true,
          "docs": {
            "returns": "A random number.",
            "stability": "experimental",
            "summary": "Returns another random number."
          },
          "locationInModule": {
            "filename": "lib/calculator.ts",
            "line": 27
          },
          "name": "next",
          "returns": {
            "type": {
              "primitive": "number"
            }
          }
        }
      ],
      "name": "IRandomNumberGenerator"
    },
    "jsii-calc.IReturnJsii976": {
      "assembly": "jsii-calc",
      "docs": {
        "stability": "experimental",
        "summary": "Returns a subclass of a known class which implements an interface."
      },
      "fqn": "jsii-calc.IReturnJsii976",
      "kind": "interface",
      "locationInModule": {
        "filename": "lib/compliance.ts",
        "line": 2215
      },
      "name": "IReturnJsii976",
      "properties": [
        {
          "abstract": true,
          "docs": {
            "stability": "experimental"
          },
          "immutable": true,
          "locationInModule": {
            "filename": "lib/compliance.ts",
            "line": 2216
          },
          "name": "foo",
          "type": {
            "primitive": "number"
          }
        }
      ]
    },
    "jsii-calc.IReturnsNumber": {
      "assembly": "jsii-calc",
      "docs": {
        "stability": "experimental"
      },
      "fqn": "jsii-calc.IReturnsNumber",
      "kind": "interface",
      "locationInModule": {
        "filename": "lib/compliance.ts",
        "line": 631
      },
      "methods": [
        {
          "abstract": true,
          "docs": {
            "stability": "experimental"
          },
          "locationInModule": {
            "filename": "lib/compliance.ts",
            "line": 632
          },
          "name": "obtainNumber",
          "returns": {
            "type": {
              "fqn": "@scope/jsii-calc-lib.IDoublable"
            }
          }
        }
      ],
      "name": "IReturnsNumber",
      "properties": [
        {
          "abstract": true,
          "docs": {
            "stability": "experimental"
          },
          "immutable": true,
          "locationInModule": {
            "filename": "lib/compliance.ts",
            "line": 634
          },
          "name": "numberProp",
          "type": {
            "fqn": "@scope/jsii-calc-lib.Number"
          }
        }
      ]
    },
    "jsii-calc.IStableInterface": {
      "assembly": "jsii-calc",
      "docs": {
        "stability": "stable"
      },
      "fqn": "jsii-calc.IStableInterface",
      "kind": "interface",
      "locationInModule": {
        "filename": "lib/stability.ts",
        "line": 44
      },
      "methods": [
        {
          "abstract": true,
          "docs": {
            "stability": "stable"
          },
          "locationInModule": {
            "filename": "lib/stability.ts",
            "line": 48
          },
          "name": "method"
        }
      ],
      "name": "IStableInterface",
      "properties": [
        {
          "abstract": true,
          "docs": {
            "stability": "stable"
          },
          "locationInModule": {
            "filename": "lib/stability.ts",
            "line": 46
          },
          "name": "mutableProperty",
          "optional": true,
          "type": {
            "primitive": "number"
          }
        }
      ]
    },
    "jsii-calc.IStructReturningDelegate": {
      "assembly": "jsii-calc",
      "docs": {
        "stability": "experimental",
        "summary": "Verifies that a \"pure\" implementation of an interface works correctly."
      },
      "fqn": "jsii-calc.IStructReturningDelegate",
      "kind": "interface",
      "locationInModule": {
        "filename": "lib/compliance.ts",
        "line": 2381
      },
      "methods": [
        {
          "abstract": true,
          "docs": {
            "stability": "experimental"
          },
          "locationInModule": {
            "filename": "lib/compliance.ts",
            "line": 2382
          },
          "name": "returnStruct",
          "returns": {
            "type": {
              "fqn": "jsii-calc.StructB"
            }
          }
        }
      ],
      "name": "IStructReturningDelegate"
    },
    "jsii-calc.ImplementInternalInterface": {
      "assembly": "jsii-calc",
      "docs": {
        "stability": "experimental"
      },
      "fqn": "jsii-calc.ImplementInternalInterface",
      "initializer": {},
      "kind": "class",
      "locationInModule": {
        "filename": "lib/compliance.ts",
        "line": 1556
      },
      "name": "ImplementInternalInterface",
      "properties": [
        {
          "docs": {
            "stability": "experimental"
          },
          "locationInModule": {
            "filename": "lib/compliance.ts",
            "line": 1557
          },
          "name": "prop",
          "type": {
            "primitive": "string"
          }
        }
      ]
    },
    "jsii-calc.Implementation": {
      "assembly": "jsii-calc",
      "docs": {
        "stability": "experimental"
      },
      "fqn": "jsii-calc.Implementation",
      "initializer": {},
      "kind": "class",
      "locationInModule": {
        "filename": "lib/compliance.ts",
        "line": 1987
      },
      "name": "Implementation",
      "properties": [
        {
          "docs": {
            "stability": "experimental"
          },
          "immutable": true,
          "locationInModule": {
            "filename": "lib/compliance.ts",
            "line": 1988
          },
          "name": "value",
          "type": {
            "primitive": "number"
          }
        }
      ]
    },
    "jsii-calc.ImplementsInterfaceWithInternal": {
      "assembly": "jsii-calc",
      "docs": {
        "stability": "experimental"
      },
      "fqn": "jsii-calc.ImplementsInterfaceWithInternal",
      "initializer": {},
      "interfaces": [
        "jsii-calc.IInterfaceWithInternal"
      ],
      "kind": "class",
      "locationInModule": {
        "filename": "lib/compliance.ts",
        "line": 1519
      },
      "methods": [
        {
          "docs": {
            "stability": "experimental"
          },
          "locationInModule": {
            "filename": "lib/compliance.ts",
            "line": 1520
          },
          "name": "visible",
          "overrides": "jsii-calc.IInterfaceWithInternal"
        }
      ],
      "name": "ImplementsInterfaceWithInternal"
    },
    "jsii-calc.ImplementsInterfaceWithInternalSubclass": {
      "assembly": "jsii-calc",
      "base": "jsii-calc.ImplementsInterfaceWithInternal",
      "docs": {
        "stability": "experimental"
      },
      "fqn": "jsii-calc.ImplementsInterfaceWithInternalSubclass",
      "initializer": {},
      "kind": "class",
      "locationInModule": {
        "filename": "lib/compliance.ts",
        "line": 1532
      },
      "name": "ImplementsInterfaceWithInternalSubclass"
    },
    "jsii-calc.ImplementsPrivateInterface": {
      "assembly": "jsii-calc",
      "docs": {
        "stability": "experimental"
      },
      "fqn": "jsii-calc.ImplementsPrivateInterface",
      "initializer": {},
      "kind": "class",
      "locationInModule": {
        "filename": "lib/compliance.ts",
        "line": 1560
      },
      "name": "ImplementsPrivateInterface",
      "properties": [
        {
          "docs": {
            "stability": "experimental"
          },
          "locationInModule": {
            "filename": "lib/compliance.ts",
            "line": 1561
          },
          "name": "private",
          "type": {
            "primitive": "string"
          }
        }
      ]
    },
    "jsii-calc.ImplictBaseOfBase": {
      "assembly": "jsii-calc",
      "datatype": true,
      "docs": {
        "stability": "experimental"
      },
      "fqn": "jsii-calc.ImplictBaseOfBase",
      "interfaces": [
        "@scope/jsii-calc-base.BaseProps"
      ],
      "kind": "interface",
      "locationInModule": {
        "filename": "lib/compliance.ts",
        "line": 1025
      },
      "name": "ImplictBaseOfBase",
      "properties": [
        {
          "abstract": true,
          "docs": {
            "stability": "experimental"
          },
          "immutable": true,
          "locationInModule": {
            "filename": "lib/compliance.ts",
            "line": 1026
          },
          "name": "goo",
          "type": {
            "primitive": "date"
          }
        }
      ]
    },
    "jsii-calc.InbetweenClass": {
      "assembly": "jsii-calc",
      "base": "jsii-calc.PublicClass",
      "docs": {
        "stability": "experimental"
      },
      "fqn": "jsii-calc.InbetweenClass",
      "initializer": {},
      "interfaces": [
        "jsii-calc.IPublicInterface2"
      ],
      "kind": "class",
      "locationInModule": {
        "filename": "lib/compliance.ts",
        "line": 1378
      },
      "methods": [
        {
          "docs": {
            "stability": "experimental"
          },
          "locationInModule": {
            "filename": "lib/compliance.ts",
            "line": 1379
          },
          "name": "ciao",
          "overrides": "jsii-calc.IPublicInterface2",
          "returns": {
            "type": {
              "primitive": "string"
            }
          }
        }
      ],
      "name": "InbetweenClass"
    },
    "jsii-calc.InterfaceInNamespaceIncludesClasses.Foo": {
      "assembly": "jsii-calc",
      "docs": {
        "stability": "experimental"
      },
      "fqn": "jsii-calc.InterfaceInNamespaceIncludesClasses.Foo",
      "initializer": {},
      "kind": "class",
      "locationInModule": {
        "filename": "lib/compliance.ts",
        "line": 1059
      },
      "name": "Foo",
      "namespace": "InterfaceInNamespaceIncludesClasses",
      "properties": [
        {
          "docs": {
            "stability": "experimental"
          },
          "locationInModule": {
            "filename": "lib/compliance.ts",
            "line": 1060
          },
          "name": "bar",
          "optional": true,
          "type": {
            "primitive": "string"
          }
        }
      ]
    },
    "jsii-calc.InterfaceInNamespaceIncludesClasses.Hello": {
      "assembly": "jsii-calc",
      "datatype": true,
      "docs": {
        "stability": "experimental"
      },
      "fqn": "jsii-calc.InterfaceInNamespaceIncludesClasses.Hello",
      "kind": "interface",
      "locationInModule": {
        "filename": "lib/compliance.ts",
        "line": 1063
      },
      "name": "Hello",
      "namespace": "InterfaceInNamespaceIncludesClasses",
      "properties": [
        {
          "abstract": true,
          "docs": {
            "stability": "experimental"
          },
          "immutable": true,
          "locationInModule": {
            "filename": "lib/compliance.ts",
            "line": 1064
          },
          "name": "foo",
          "type": {
            "primitive": "number"
          }
        }
      ]
    },
    "jsii-calc.InterfaceInNamespaceOnlyInterface.Hello": {
      "assembly": "jsii-calc",
      "datatype": true,
      "docs": {
        "stability": "experimental"
      },
      "fqn": "jsii-calc.InterfaceInNamespaceOnlyInterface.Hello",
      "kind": "interface",
      "locationInModule": {
        "filename": "lib/compliance.ts",
        "line": 1051
      },
      "name": "Hello",
      "namespace": "InterfaceInNamespaceOnlyInterface",
      "properties": [
        {
          "abstract": true,
          "docs": {
            "stability": "experimental"
          },
          "immutable": true,
          "locationInModule": {
            "filename": "lib/compliance.ts",
            "line": 1052
          },
          "name": "foo",
          "type": {
            "primitive": "number"
          }
        }
      ]
    },
    "jsii-calc.InterfacesMaker": {
      "assembly": "jsii-calc",
      "docs": {
        "stability": "experimental",
        "summary": "We can return arrays of interfaces See aws/aws-cdk#2362."
      },
      "fqn": "jsii-calc.InterfacesMaker",
      "kind": "class",
      "locationInModule": {
        "filename": "lib/compliance.ts",
        "line": 1871
      },
      "methods": [
        {
          "docs": {
            "stability": "experimental"
          },
          "locationInModule": {
            "filename": "lib/compliance.ts",
            "line": 1872
          },
          "name": "makeInterfaces",
          "parameters": [
            {
              "name": "count",
              "type": {
                "primitive": "number"
              }
            }
          ],
          "returns": {
            "type": {
              "collection": {
                "elementtype": {
                  "fqn": "@scope/jsii-calc-lib.IDoublable"
                },
                "kind": "array"
              }
            }
          },
          "static": true
        }
      ],
      "name": "InterfacesMaker"
    },
    "jsii-calc.JSII417Derived": {
      "assembly": "jsii-calc",
      "base": "jsii-calc.JSII417PublicBaseOfBase",
      "docs": {
        "stability": "experimental"
      },
      "fqn": "jsii-calc.JSII417Derived",
      "initializer": {
        "docs": {
          "stability": "experimental"
        },
        "parameters": [
          {
            "name": "property",
            "type": {
              "primitive": "string"
            }
          }
        ]
      },
      "kind": "class",
      "locationInModule": {
        "filename": "lib/erasures.ts",
        "line": 20
      },
      "methods": [
        {
          "docs": {
            "stability": "experimental"
          },
          "locationInModule": {
            "filename": "lib/erasures.ts",
            "line": 21
          },
          "name": "bar"
        },
        {
          "docs": {
            "stability": "experimental"
          },
          "locationInModule": {
            "filename": "lib/erasures.ts",
            "line": 24
          },
          "name": "baz"
        }
      ],
      "name": "JSII417Derived",
      "properties": [
        {
          "docs": {
            "stability": "experimental"
          },
          "immutable": true,
          "locationInModule": {
            "filename": "lib/erasures.ts",
            "line": 15
          },
          "name": "property",
          "protected": true,
          "type": {
            "primitive": "string"
          }
        }
      ]
    },
    "jsii-calc.JSII417PublicBaseOfBase": {
      "assembly": "jsii-calc",
      "docs": {
        "stability": "experimental"
      },
      "fqn": "jsii-calc.JSII417PublicBaseOfBase",
      "initializer": {},
      "kind": "class",
      "locationInModule": {
        "filename": "lib/erasures.ts",
        "line": 8
      },
      "methods": [
        {
          "docs": {
            "stability": "experimental"
          },
          "locationInModule": {
            "filename": "lib/erasures.ts",
            "line": 9
          },
          "name": "makeInstance",
          "returns": {
            "type": {
              "fqn": "jsii-calc.JSII417PublicBaseOfBase"
            }
          },
          "static": true
        },
        {
          "docs": {
            "stability": "experimental"
          },
          "locationInModule": {
            "filename": "lib/erasures.ts",
            "line": 12
          },
          "name": "foo"
        }
      ],
      "name": "JSII417PublicBaseOfBase",
      "properties": [
        {
          "docs": {
            "stability": "experimental"
          },
          "immutable": true,
          "locationInModule": {
            "filename": "lib/erasures.ts",
            "line": 6
          },
          "name": "hasRoot",
          "type": {
            "primitive": "boolean"
          }
        }
      ]
    },
    "jsii-calc.JSObjectLiteralForInterface": {
      "assembly": "jsii-calc",
      "docs": {
        "stability": "experimental"
      },
      "fqn": "jsii-calc.JSObjectLiteralForInterface",
      "initializer": {},
      "kind": "class",
      "locationInModule": {
        "filename": "lib/compliance.ts",
        "line": 507
      },
      "methods": [
        {
          "docs": {
            "stability": "experimental"
          },
          "locationInModule": {
            "filename": "lib/compliance.ts",
            "line": 509
          },
          "name": "giveMeFriendly",
          "returns": {
            "type": {
              "fqn": "@scope/jsii-calc-lib.IFriendly"
            }
          }
        },
        {
          "docs": {
            "stability": "experimental"
          },
          "locationInModule": {
            "filename": "lib/compliance.ts",
            "line": 515
          },
          "name": "giveMeFriendlyGenerator",
          "returns": {
            "type": {
              "fqn": "jsii-calc.IFriendlyRandomGenerator"
            }
          }
        }
      ],
      "name": "JSObjectLiteralForInterface"
    },
    "jsii-calc.JSObjectLiteralToNative": {
      "assembly": "jsii-calc",
      "docs": {
        "stability": "experimental"
      },
      "fqn": "jsii-calc.JSObjectLiteralToNative",
      "initializer": {},
      "kind": "class",
      "locationInModule": {
        "filename": "lib/compliance.ts",
        "line": 233
      },
      "methods": [
        {
          "docs": {
            "stability": "experimental"
          },
          "locationInModule": {
            "filename": "lib/compliance.ts",
            "line": 234
          },
          "name": "returnLiteral",
          "returns": {
            "type": {
              "fqn": "jsii-calc.JSObjectLiteralToNativeClass"
            }
          }
        }
      ],
      "name": "JSObjectLiteralToNative"
    },
    "jsii-calc.JSObjectLiteralToNativeClass": {
      "assembly": "jsii-calc",
      "docs": {
        "stability": "experimental"
      },
      "fqn": "jsii-calc.JSObjectLiteralToNativeClass",
      "initializer": {},
      "kind": "class",
      "locationInModule": {
        "filename": "lib/compliance.ts",
        "line": 242
      },
      "name": "JSObjectLiteralToNativeClass",
      "properties": [
        {
          "docs": {
            "stability": "experimental"
          },
          "locationInModule": {
            "filename": "lib/compliance.ts",
            "line": 243
          },
          "name": "propA",
          "type": {
            "primitive": "string"
          }
        },
        {
          "docs": {
            "stability": "experimental"
          },
          "locationInModule": {
            "filename": "lib/compliance.ts",
            "line": 244
          },
          "name": "propB",
          "type": {
            "primitive": "number"
          }
        }
      ]
    },
    "jsii-calc.JavaReservedWords": {
      "assembly": "jsii-calc",
      "docs": {
        "stability": "experimental"
      },
      "fqn": "jsii-calc.JavaReservedWords",
      "initializer": {},
      "kind": "class",
      "locationInModule": {
        "filename": "lib/compliance.ts",
        "line": 736
      },
      "methods": [
        {
          "docs": {
            "stability": "experimental"
          },
          "locationInModule": {
            "filename": "lib/compliance.ts",
            "line": 737
          },
          "name": "abstract"
        },
        {
          "docs": {
            "stability": "experimental"
          },
          "locationInModule": {
            "filename": "lib/compliance.ts",
            "line": 740
          },
          "name": "assert"
        },
        {
          "docs": {
            "stability": "experimental"
          },
          "locationInModule": {
            "filename": "lib/compliance.ts",
            "line": 743
          },
          "name": "boolean"
        },
        {
          "docs": {
            "stability": "experimental"
          },
          "locationInModule": {
            "filename": "lib/compliance.ts",
            "line": 746
          },
          "name": "break"
        },
        {
          "docs": {
            "stability": "experimental"
          },
          "locationInModule": {
            "filename": "lib/compliance.ts",
            "line": 749
          },
          "name": "byte"
        },
        {
          "docs": {
            "stability": "experimental"
          },
          "locationInModule": {
            "filename": "lib/compliance.ts",
            "line": 752
          },
          "name": "case"
        },
        {
          "docs": {
            "stability": "experimental"
          },
          "locationInModule": {
            "filename": "lib/compliance.ts",
            "line": 755
          },
          "name": "catch"
        },
        {
          "docs": {
            "stability": "experimental"
          },
          "locationInModule": {
            "filename": "lib/compliance.ts",
            "line": 758
          },
          "name": "char"
        },
        {
          "docs": {
            "stability": "experimental"
          },
          "locationInModule": {
            "filename": "lib/compliance.ts",
            "line": 761
          },
          "name": "class"
        },
        {
          "docs": {
            "stability": "experimental"
          },
          "locationInModule": {
            "filename": "lib/compliance.ts",
            "line": 764
          },
          "name": "const"
        },
        {
          "docs": {
            "stability": "experimental"
          },
          "locationInModule": {
            "filename": "lib/compliance.ts",
            "line": 767
          },
          "name": "continue"
        },
        {
          "docs": {
            "stability": "experimental"
          },
          "locationInModule": {
            "filename": "lib/compliance.ts",
            "line": 770
          },
          "name": "default"
        },
        {
          "docs": {
            "stability": "experimental"
          },
          "locationInModule": {
            "filename": "lib/compliance.ts",
            "line": 776
          },
          "name": "do"
        },
        {
          "docs": {
            "stability": "experimental"
          },
          "locationInModule": {
            "filename": "lib/compliance.ts",
            "line": 773
          },
          "name": "double"
        },
        {
          "docs": {
            "stability": "experimental"
          },
          "locationInModule": {
            "filename": "lib/compliance.ts",
            "line": 779
          },
          "name": "else"
        },
        {
          "docs": {
            "stability": "experimental"
          },
          "locationInModule": {
            "filename": "lib/compliance.ts",
            "line": 782
          },
          "name": "enum"
        },
        {
          "docs": {
            "stability": "experimental"
          },
          "locationInModule": {
            "filename": "lib/compliance.ts",
            "line": 785
          },
          "name": "extends"
        },
        {
          "docs": {
            "stability": "experimental"
          },
          "locationInModule": {
            "filename": "lib/compliance.ts",
            "line": 788
          },
          "name": "false"
        },
        {
          "docs": {
            "stability": "experimental"
          },
          "locationInModule": {
            "filename": "lib/compliance.ts",
            "line": 791
          },
          "name": "final"
        },
        {
          "docs": {
            "stability": "experimental"
          },
          "locationInModule": {
            "filename": "lib/compliance.ts",
            "line": 794
          },
          "name": "finally"
        },
        {
          "docs": {
            "stability": "experimental"
          },
          "locationInModule": {
            "filename": "lib/compliance.ts",
            "line": 797
          },
          "name": "float"
        },
        {
          "docs": {
            "stability": "experimental"
          },
          "locationInModule": {
            "filename": "lib/compliance.ts",
            "line": 800
          },
          "name": "for"
        },
        {
          "docs": {
            "stability": "experimental"
          },
          "locationInModule": {
            "filename": "lib/compliance.ts",
            "line": 803
          },
          "name": "goto"
        },
        {
          "docs": {
            "stability": "experimental"
          },
          "locationInModule": {
            "filename": "lib/compliance.ts",
            "line": 806
          },
          "name": "if"
        },
        {
          "docs": {
            "stability": "experimental"
          },
          "locationInModule": {
            "filename": "lib/compliance.ts",
            "line": 809
          },
          "name": "implements"
        },
        {
          "docs": {
            "stability": "experimental"
          },
          "locationInModule": {
            "filename": "lib/compliance.ts",
            "line": 812
          },
          "name": "import"
        },
        {
          "docs": {
            "stability": "experimental"
          },
          "locationInModule": {
            "filename": "lib/compliance.ts",
            "line": 815
          },
          "name": "instanceof"
        },
        {
          "docs": {
            "stability": "experimental"
          },
          "locationInModule": {
            "filename": "lib/compliance.ts",
            "line": 818
          },
          "name": "int"
        },
        {
          "docs": {
            "stability": "experimental"
          },
          "locationInModule": {
            "filename": "lib/compliance.ts",
            "line": 821
          },
          "name": "interface"
        },
        {
          "docs": {
            "stability": "experimental"
          },
          "locationInModule": {
            "filename": "lib/compliance.ts",
            "line": 824
          },
          "name": "long"
        },
        {
          "docs": {
            "stability": "experimental"
          },
          "locationInModule": {
            "filename": "lib/compliance.ts",
            "line": 827
          },
          "name": "native"
        },
        {
          "docs": {
            "stability": "experimental"
          },
          "locationInModule": {
            "filename": "lib/compliance.ts",
            "line": 830
          },
          "name": "new"
        },
        {
          "docs": {
            "stability": "experimental"
          },
          "locationInModule": {
            "filename": "lib/compliance.ts",
            "line": 833
          },
          "name": "null"
        },
        {
          "docs": {
            "stability": "experimental"
          },
          "locationInModule": {
            "filename": "lib/compliance.ts",
            "line": 836
          },
          "name": "package"
        },
        {
          "docs": {
            "stability": "experimental"
          },
          "locationInModule": {
            "filename": "lib/compliance.ts",
            "line": 839
          },
          "name": "private"
        },
        {
          "docs": {
            "stability": "experimental"
          },
          "locationInModule": {
            "filename": "lib/compliance.ts",
            "line": 842
          },
          "name": "protected"
        },
        {
          "docs": {
            "stability": "experimental"
          },
          "locationInModule": {
            "filename": "lib/compliance.ts",
            "line": 845
          },
          "name": "public"
        },
        {
          "docs": {
            "stability": "experimental"
          },
          "locationInModule": {
            "filename": "lib/compliance.ts",
            "line": 848
          },
          "name": "return"
        },
        {
          "docs": {
            "stability": "experimental"
          },
          "locationInModule": {
            "filename": "lib/compliance.ts",
            "line": 851
          },
          "name": "short"
        },
        {
          "docs": {
            "stability": "experimental"
          },
          "locationInModule": {
            "filename": "lib/compliance.ts",
            "line": 854
          },
          "name": "static"
        },
        {
          "docs": {
            "stability": "experimental"
          },
          "locationInModule": {
            "filename": "lib/compliance.ts",
            "line": 857
          },
          "name": "strictfp"
        },
        {
          "docs": {
            "stability": "experimental"
          },
          "locationInModule": {
            "filename": "lib/compliance.ts",
            "line": 860
          },
          "name": "super"
        },
        {
          "docs": {
            "stability": "experimental"
          },
          "locationInModule": {
            "filename": "lib/compliance.ts",
            "line": 863
          },
          "name": "switch"
        },
        {
          "docs": {
            "stability": "experimental"
          },
          "locationInModule": {
            "filename": "lib/compliance.ts",
            "line": 866
          },
          "name": "synchronized"
        },
        {
          "docs": {
            "stability": "experimental"
          },
          "locationInModule": {
            "filename": "lib/compliance.ts",
            "line": 869
          },
          "name": "this"
        },
        {
          "docs": {
            "stability": "experimental"
          },
          "locationInModule": {
            "filename": "lib/compliance.ts",
            "line": 872
          },
          "name": "throw"
        },
        {
          "docs": {
            "stability": "experimental"
          },
          "locationInModule": {
            "filename": "lib/compliance.ts",
            "line": 875
          },
          "name": "throws"
        },
        {
          "docs": {
            "stability": "experimental"
          },
          "locationInModule": {
            "filename": "lib/compliance.ts",
            "line": 878
          },
          "name": "transient"
        },
        {
          "docs": {
            "stability": "experimental"
          },
          "locationInModule": {
            "filename": "lib/compliance.ts",
            "line": 881
          },
          "name": "true"
        },
        {
          "docs": {
            "stability": "experimental"
          },
          "locationInModule": {
            "filename": "lib/compliance.ts",
            "line": 884
          },
          "name": "try"
        },
        {
          "docs": {
            "stability": "experimental"
          },
          "locationInModule": {
            "filename": "lib/compliance.ts",
            "line": 887
          },
          "name": "void"
        },
        {
          "docs": {
            "stability": "experimental"
          },
          "locationInModule": {
            "filename": "lib/compliance.ts",
            "line": 890
          },
          "name": "volatile"
        }
      ],
      "name": "JavaReservedWords",
      "properties": [
        {
          "docs": {
            "stability": "experimental"
          },
          "locationInModule": {
            "filename": "lib/compliance.ts",
            "line": 893
          },
          "name": "while",
          "type": {
            "primitive": "string"
          }
        }
      ]
    },
    "jsii-calc.Jsii487Derived": {
      "assembly": "jsii-calc",
      "docs": {
        "stability": "experimental"
      },
      "fqn": "jsii-calc.Jsii487Derived",
      "initializer": {},
      "interfaces": [
        "jsii-calc.IJsii487External2",
        "jsii-calc.IJsii487External"
      ],
      "kind": "class",
      "locationInModule": {
        "filename": "lib/erasures.ts",
        "line": 48
      },
      "name": "Jsii487Derived"
    },
    "jsii-calc.Jsii496Derived": {
      "assembly": "jsii-calc",
      "docs": {
        "stability": "experimental"
      },
      "fqn": "jsii-calc.Jsii496Derived",
      "initializer": {},
      "interfaces": [
        "jsii-calc.IJsii496"
      ],
      "kind": "class",
      "locationInModule": {
        "filename": "lib/erasures.ts",
        "line": 56
      },
      "name": "Jsii496Derived"
    },
    "jsii-calc.JsiiAgent": {
      "assembly": "jsii-calc",
      "docs": {
        "stability": "experimental",
        "summary": "Host runtime version should be set via JSII_AGENT."
      },
      "fqn": "jsii-calc.JsiiAgent",
      "initializer": {},
      "kind": "class",
      "locationInModule": {
        "filename": "lib/compliance.ts",
        "line": 1343
      },
      "name": "JsiiAgent",
      "properties": [
        {
          "docs": {
            "stability": "experimental",
            "summary": "Returns the value of the JSII_AGENT environment variable."
          },
          "immutable": true,
          "locationInModule": {
            "filename": "lib/compliance.ts",
            "line": 1347
          },
          "name": "jsiiAgent",
          "optional": true,
          "static": true,
          "type": {
            "primitive": "string"
          }
        }
      ]
    },
    "jsii-calc.JsonFormatter": {
      "assembly": "jsii-calc",
      "docs": {
        "see": "https://github.com/aws/aws-cdk/issues/5066",
        "stability": "experimental",
        "summary": "Make sure structs are un-decorated on the way in."
      },
      "fqn": "jsii-calc.JsonFormatter",
      "kind": "class",
      "locationInModule": {
        "filename": "lib/compliance.ts",
        "line": 2318
      },
      "methods": [
        {
          "docs": {
            "stability": "experimental"
          },
          "locationInModule": {
            "filename": "lib/compliance.ts",
            "line": 2363
          },
          "name": "anyArray",
          "returns": {
            "type": {
              "primitive": "any"
            }
          },
          "static": true
        },
        {
          "docs": {
            "stability": "experimental"
          },
          "locationInModule": {
            "filename": "lib/compliance.ts",
            "line": 2359
          },
          "name": "anyBooleanFalse",
          "returns": {
            "type": {
              "primitive": "any"
            }
          },
          "static": true
        },
        {
          "docs": {
            "stability": "experimental"
          },
          "locationInModule": {
            "filename": "lib/compliance.ts",
            "line": 2355
          },
          "name": "anyBooleanTrue",
          "returns": {
            "type": {
              "primitive": "any"
            }
          },
          "static": true
        },
        {
          "docs": {
            "stability": "experimental"
          },
          "locationInModule": {
            "filename": "lib/compliance.ts",
            "line": 2335
          },
          "name": "anyDate",
          "returns": {
            "type": {
              "primitive": "any"
            }
          },
          "static": true
        },
        {
          "docs": {
            "stability": "experimental"
          },
          "locationInModule": {
            "filename": "lib/compliance.ts",
            "line": 2351
          },
          "name": "anyEmptyString",
          "returns": {
            "type": {
              "primitive": "any"
            }
          },
          "static": true
        },
        {
          "docs": {
            "stability": "experimental"
          },
          "locationInModule": {
            "filename": "lib/compliance.ts",
            "line": 2331
          },
          "name": "anyFunction",
          "returns": {
            "type": {
              "primitive": "any"
            }
          },
          "static": true
        },
        {
          "docs": {
            "stability": "experimental"
          },
          "locationInModule": {
            "filename": "lib/compliance.ts",
            "line": 2367
          },
          "name": "anyHash",
          "returns": {
            "type": {
              "primitive": "any"
            }
          },
          "static": true
        },
        {
          "docs": {
            "stability": "experimental"
          },
          "locationInModule": {
            "filename": "lib/compliance.ts",
            "line": 2323
          },
          "name": "anyNull",
          "returns": {
            "type": {
              "primitive": "any"
            }
          },
          "static": true
        },
        {
          "docs": {
            "stability": "experimental"
          },
          "locationInModule": {
            "filename": "lib/compliance.ts",
            "line": 2339
          },
          "name": "anyNumber",
          "returns": {
            "type": {
              "primitive": "any"
            }
          },
          "static": true
        },
        {
          "docs": {
            "stability": "experimental"
          },
          "locationInModule": {
            "filename": "lib/compliance.ts",
            "line": 2371
          },
          "name": "anyRef",
          "returns": {
            "type": {
              "primitive": "any"
            }
          },
          "static": true
        },
        {
          "docs": {
            "stability": "experimental"
          },
          "locationInModule": {
            "filename": "lib/compliance.ts",
            "line": 2347
          },
          "name": "anyString",
          "returns": {
            "type": {
              "primitive": "any"
            }
          },
          "static": true
        },
        {
          "docs": {
            "stability": "experimental"
          },
          "locationInModule": {
            "filename": "lib/compliance.ts",
            "line": 2327
          },
          "name": "anyUndefined",
          "returns": {
            "type": {
              "primitive": "any"
            }
          },
          "static": true
        },
        {
          "docs": {
            "stability": "experimental"
          },
          "locationInModule": {
            "filename": "lib/compliance.ts",
            "line": 2343
          },
          "name": "anyZero",
          "returns": {
            "type": {
              "primitive": "any"
            }
          },
          "static": true
        },
        {
          "docs": {
            "stability": "experimental"
          },
          "locationInModule": {
            "filename": "lib/compliance.ts",
            "line": 2319
          },
          "name": "stringify",
          "parameters": [
            {
              "name": "value",
              "optional": true,
              "type": {
                "primitive": "any"
              }
            }
          ],
          "returns": {
            "optional": true,
            "type": {
              "primitive": "string"
            }
          },
          "static": true
        }
      ],
      "name": "JsonFormatter"
    },
    "jsii-calc.LoadBalancedFargateServiceProps": {
      "assembly": "jsii-calc",
      "datatype": true,
      "docs": {
        "stability": "experimental",
        "summary": "jsii#298: show default values in sphinx documentation, and respect newlines."
      },
      "fqn": "jsii-calc.LoadBalancedFargateServiceProps",
      "kind": "interface",
      "locationInModule": {
        "filename": "lib/compliance.ts",
        "line": 1255
      },
      "name": "LoadBalancedFargateServiceProps",
      "properties": [
        {
          "abstract": true,
          "docs": {
            "default": "80",
            "remarks": "Corresponds to container port mapping.",
            "stability": "experimental",
            "summary": "The container port of the application load balancer attached to your Fargate service."
          },
          "immutable": true,
          "locationInModule": {
            "filename": "lib/compliance.ts",
            "line": 1298
          },
          "name": "containerPort",
          "optional": true,
          "type": {
            "primitive": "number"
          }
        },
        {
          "abstract": true,
          "docs": {
            "default": "256",
            "remarks": "This default is set in the underlying FargateTaskDefinition construct.",
            "stability": "experimental",
            "summary": "The number of cpu units used by the task. Valid values, which determines your range of valid values for the memory parameter: 256 (.25 vCPU) - Available memory values: 0.5GB, 1GB, 2GB 512 (.5 vCPU) - Available memory values: 1GB, 2GB, 3GB, 4GB 1024 (1 vCPU) - Available memory values: 2GB, 3GB, 4GB, 5GB, 6GB, 7GB, 8GB 2048 (2 vCPU) - Available memory values: Between 4GB and 16GB in 1GB increments 4096 (4 vCPU) - Available memory values: Between 8GB and 30GB in 1GB increments."
          },
          "immutable": true,
          "locationInModule": {
            "filename": "lib/compliance.ts",
            "line": 1269
          },
          "name": "cpu",
          "optional": true,
          "type": {
            "primitive": "string"
          }
        },
        {
          "abstract": true,
          "docs": {
            "default": "512",
            "remarks": "This field is required and you must use one of the following values, which determines your range of valid values\nfor the cpu parameter:\n\n0.5GB, 1GB, 2GB - Available cpu values: 256 (.25 vCPU)\n\n1GB, 2GB, 3GB, 4GB - Available cpu values: 512 (.5 vCPU)\n\n2GB, 3GB, 4GB, 5GB, 6GB, 7GB, 8GB - Available cpu values: 1024 (1 vCPU)\n\nBetween 4GB and 16GB in 1GB increments - Available cpu values: 2048 (2 vCPU)\n\nBetween 8GB and 30GB in 1GB increments - Available cpu values: 4096 (4 vCPU)\n\nThis default is set in the underlying FargateTaskDefinition construct.",
            "stability": "experimental",
            "summary": "The amount (in MiB) of memory used by the task."
          },
          "immutable": true,
          "locationInModule": {
            "filename": "lib/compliance.ts",
            "line": 1291
          },
          "name": "memoryMiB",
          "optional": true,
          "type": {
            "primitive": "string"
          }
        },
        {
          "abstract": true,
          "docs": {
            "default": "true",
            "stability": "experimental",
            "summary": "Determines whether the Application Load Balancer will be internet-facing."
          },
          "immutable": true,
          "locationInModule": {
            "filename": "lib/compliance.ts",
            "line": 1305
          },
          "name": "publicLoadBalancer",
          "optional": true,
          "type": {
            "primitive": "boolean"
          }
        },
        {
          "abstract": true,
          "docs": {
            "default": "false",
            "stability": "experimental",
            "summary": "Determines whether your Fargate Service will be assigned a public IP address."
          },
          "immutable": true,
          "locationInModule": {
            "filename": "lib/compliance.ts",
            "line": 1312
          },
          "name": "publicTasks",
          "optional": true,
          "type": {
            "primitive": "boolean"
          }
        }
      ]
    },
    "jsii-calc.Multiply": {
      "assembly": "jsii-calc",
      "base": "jsii-calc.BinaryOperation",
      "docs": {
        "stability": "experimental",
        "summary": "The \"*\" binary operation."
      },
      "fqn": "jsii-calc.Multiply",
      "initializer": {
        "docs": {
          "stability": "experimental",
          "summary": "Creates a BinaryOperation."
        },
        "parameters": [
          {
            "docs": {
              "summary": "Left-hand side operand."
            },
            "name": "lhs",
            "type": {
              "fqn": "@scope/jsii-calc-lib.Value"
            }
          },
          {
            "docs": {
              "summary": "Right-hand side operand."
            },
            "name": "rhs",
            "type": {
              "fqn": "@scope/jsii-calc-lib.Value"
            }
          }
        ]
      },
      "interfaces": [
        "jsii-calc.IFriendlier",
        "jsii-calc.IRandomNumberGenerator"
      ],
      "kind": "class",
      "locationInModule": {
        "filename": "lib/calculator.ts",
        "line": 68
      },
      "methods": [
        {
          "docs": {
            "stability": "experimental",
            "summary": "Say farewell."
          },
          "locationInModule": {
            "filename": "lib/calculator.ts",
            "line": 81
          },
          "name": "farewell",
          "overrides": "jsii-calc.IFriendlier",
          "returns": {
            "type": {
              "primitive": "string"
            }
          }
        },
        {
          "docs": {
            "stability": "experimental",
            "summary": "Say goodbye."
          },
          "locationInModule": {
            "filename": "lib/calculator.ts",
            "line": 77
          },
          "name": "goodbye",
          "overrides": "jsii-calc.IFriendlier",
          "returns": {
            "type": {
              "primitive": "string"
            }
          }
        },
        {
          "docs": {
            "stability": "experimental",
            "summary": "Returns another random number."
          },
          "locationInModule": {
            "filename": "lib/calculator.ts",
            "line": 85
          },
          "name": "next",
          "overrides": "jsii-calc.IRandomNumberGenerator",
          "returns": {
            "type": {
              "primitive": "number"
            }
          }
        },
        {
          "docs": {
            "stability": "experimental",
            "summary": "String representation of the value."
          },
          "locationInModule": {
            "filename": "lib/calculator.ts",
            "line": 73
          },
          "name": "toString",
          "overrides": "@scope/jsii-calc-lib.Operation",
          "returns": {
            "type": {
              "primitive": "string"
            }
          }
        }
      ],
      "name": "Multiply",
      "properties": [
        {
          "docs": {
            "stability": "experimental",
            "summary": "The value."
          },
          "immutable": true,
          "locationInModule": {
            "filename": "lib/calculator.ts",
            "line": 69
          },
          "name": "value",
          "overrides": "@scope/jsii-calc-lib.Value",
          "type": {
            "primitive": "number"
          }
        }
      ]
    },
    "jsii-calc.Negate": {
      "assembly": "jsii-calc",
      "base": "jsii-calc.UnaryOperation",
      "docs": {
        "stability": "experimental",
        "summary": "The negation operation (\"-value\")."
      },
      "fqn": "jsii-calc.Negate",
      "initializer": {
        "docs": {
          "stability": "experimental"
        },
        "parameters": [
          {
            "name": "operand",
            "type": {
              "fqn": "@scope/jsii-calc-lib.Value"
            }
          }
        ]
      },
      "interfaces": [
        "jsii-calc.IFriendlier"
      ],
      "kind": "class",
      "locationInModule": {
        "filename": "lib/calculator.ts",
        "line": 102
      },
      "methods": [
        {
          "docs": {
            "stability": "experimental",
            "summary": "Say farewell."
          },
          "locationInModule": {
            "filename": "lib/calculator.ts",
            "line": 119
          },
          "name": "farewell",
          "overrides": "jsii-calc.IFriendlier",
          "returns": {
            "type": {
              "primitive": "string"
            }
          }
        },
        {
          "docs": {
            "stability": "experimental",
            "summary": "Say goodbye."
          },
          "locationInModule": {
            "filename": "lib/calculator.ts",
            "line": 115
          },
          "name": "goodbye",
          "overrides": "jsii-calc.IFriendlier",
          "returns": {
            "type": {
              "primitive": "string"
            }
          }
        },
        {
          "docs": {
            "stability": "experimental",
            "summary": "Say hello!"
          },
          "locationInModule": {
            "filename": "lib/calculator.ts",
            "line": 111
          },
          "name": "hello",
          "overrides": "@scope/jsii-calc-lib.IFriendly",
          "returns": {
            "type": {
              "primitive": "string"
            }
          }
        },
        {
          "docs": {
            "stability": "experimental",
            "summary": "String representation of the value."
          },
          "locationInModule": {
            "filename": "lib/calculator.ts",
            "line": 107
          },
          "name": "toString",
          "overrides": "@scope/jsii-calc-lib.Operation",
          "returns": {
            "type": {
              "primitive": "string"
            }
          }
        }
      ],
      "name": "Negate",
      "properties": [
        {
          "docs": {
            "stability": "experimental",
            "summary": "The value."
          },
          "immutable": true,
          "locationInModule": {
            "filename": "lib/calculator.ts",
            "line": 103
          },
          "name": "value",
          "overrides": "@scope/jsii-calc-lib.Value",
          "type": {
            "primitive": "number"
          }
        }
      ]
    },
    "jsii-calc.NestedStruct": {
      "assembly": "jsii-calc",
      "datatype": true,
      "docs": {
        "stability": "experimental"
      },
      "fqn": "jsii-calc.NestedStruct",
      "kind": "interface",
      "locationInModule": {
        "filename": "lib/compliance.ts",
        "line": 2191
      },
      "name": "NestedStruct",
      "properties": [
        {
          "abstract": true,
          "docs": {
            "stability": "experimental",
            "summary": "When provided, must be > 0."
          },
          "immutable": true,
          "locationInModule": {
            "filename": "lib/compliance.ts",
            "line": 2195
          },
          "name": "numberProp",
          "type": {
            "primitive": "number"
          }
        }
      ]
    },
    "jsii-calc.NodeStandardLibrary": {
      "assembly": "jsii-calc",
      "docs": {
        "stability": "experimental",
        "summary": "Test fixture to verify that jsii modules can use the node standard library."
      },
      "fqn": "jsii-calc.NodeStandardLibrary",
      "initializer": {},
      "kind": "class",
      "locationInModule": {
        "filename": "lib/compliance.ts",
        "line": 977
      },
      "methods": [
        {
          "docs": {
            "returns": "\"6a2da20943931e9834fc12cfe5bb47bbd9ae43489a30726962b576f4e3993e50\"",
            "stability": "experimental",
            "summary": "Uses node.js \"crypto\" module to calculate sha256 of a string."
          },
          "locationInModule": {
            "filename": "lib/compliance.ts",
            "line": 1006
          },
          "name": "cryptoSha256",
          "returns": {
            "type": {
              "primitive": "string"
            }
          }
        },
        {
          "async": true,
          "docs": {
            "returns": "\"Hello, resource!\"",
            "stability": "experimental",
            "summary": "Reads a local resource file (resource.txt) asynchronously."
          },
          "locationInModule": {
            "filename": "lib/compliance.ts",
            "line": 982
          },
          "name": "fsReadFile",
          "returns": {
            "type": {
              "primitive": "string"
            }
          }
        },
        {
          "docs": {
            "returns": "\"Hello, resource! SYNC!\"",
            "stability": "experimental",
            "summary": "Sync version of fsReadFile."
          },
          "locationInModule": {
            "filename": "lib/compliance.ts",
            "line": 991
          },
          "name": "fsReadFileSync",
          "returns": {
            "type": {
              "primitive": "string"
            }
          }
        }
      ],
      "name": "NodeStandardLibrary",
      "properties": [
        {
          "docs": {
            "stability": "experimental",
            "summary": "Returns the current os.platform() from the \"os\" node module."
          },
          "immutable": true,
          "locationInModule": {
            "filename": "lib/compliance.ts",
            "line": 998
          },
          "name": "osPlatform",
          "type": {
            "primitive": "string"
          }
        }
      ]
    },
    "jsii-calc.NullShouldBeTreatedAsUndefined": {
      "assembly": "jsii-calc",
      "docs": {
        "stability": "experimental",
        "summary": "jsii#282, aws-cdk#157: null should be treated as \"undefined\"."
      },
      "fqn": "jsii-calc.NullShouldBeTreatedAsUndefined",
      "initializer": {
        "docs": {
          "stability": "experimental"
        },
        "parameters": [
          {
            "name": "_param1",
            "type": {
              "primitive": "string"
            }
          },
          {
            "name": "optional",
            "optional": true,
            "type": {
              "primitive": "any"
            }
          }
        ]
      },
      "kind": "class",
      "locationInModule": {
        "filename": "lib/compliance.ts",
        "line": 1204
      },
      "methods": [
        {
          "docs": {
            "stability": "experimental"
          },
          "locationInModule": {
            "filename": "lib/compliance.ts",
            "line": 1213
          },
          "name": "giveMeUndefined",
          "parameters": [
            {
              "name": "value",
              "optional": true,
              "type": {
                "primitive": "any"
              }
            }
          ]
        },
        {
          "docs": {
            "stability": "experimental"
          },
          "locationInModule": {
            "filename": "lib/compliance.ts",
            "line": 1219
          },
          "name": "giveMeUndefinedInsideAnObject",
          "parameters": [
            {
              "name": "input",
              "type": {
                "fqn": "jsii-calc.NullShouldBeTreatedAsUndefinedData"
              }
            }
          ]
        },
        {
          "docs": {
            "stability": "experimental"
          },
          "locationInModule": {
            "filename": "lib/compliance.ts",
            "line": 1234
          },
          "name": "verifyPropertyIsUndefined"
        }
      ],
      "name": "NullShouldBeTreatedAsUndefined",
      "properties": [
        {
          "docs": {
            "stability": "experimental"
          },
          "locationInModule": {
            "filename": "lib/compliance.ts",
            "line": 1205
          },
          "name": "changeMeToUndefined",
          "optional": true,
          "type": {
            "primitive": "string"
          }
        }
      ]
    },
    "jsii-calc.NullShouldBeTreatedAsUndefinedData": {
      "assembly": "jsii-calc",
      "datatype": true,
      "docs": {
        "stability": "experimental"
      },
      "fqn": "jsii-calc.NullShouldBeTreatedAsUndefinedData",
      "kind": "interface",
      "locationInModule": {
        "filename": "lib/compliance.ts",
        "line": 1241
      },
      "name": "NullShouldBeTreatedAsUndefinedData",
      "properties": [
        {
          "abstract": true,
          "docs": {
            "stability": "experimental"
          },
          "immutable": true,
          "locationInModule": {
            "filename": "lib/compliance.ts",
            "line": 1243
          },
          "name": "arrayWithThreeElementsAndUndefinedAsSecondArgument",
          "type": {
            "collection": {
              "elementtype": {
                "primitive": "any"
              },
              "kind": "array"
            }
          }
        },
        {
          "abstract": true,
          "docs": {
            "stability": "experimental"
          },
          "immutable": true,
          "locationInModule": {
            "filename": "lib/compliance.ts",
            "line": 1242
          },
          "name": "thisShouldBeUndefined",
          "optional": true,
          "type": {
            "primitive": "any"
          }
        }
      ]
    },
    "jsii-calc.NumberGenerator": {
      "assembly": "jsii-calc",
      "docs": {
        "stability": "experimental",
        "summary": "This allows us to test that a reference can be stored for objects that implement interfaces."
      },
      "fqn": "jsii-calc.NumberGenerator",
      "initializer": {
        "docs": {
          "stability": "experimental"
        },
        "parameters": [
          {
            "name": "generator",
            "type": {
              "fqn": "jsii-calc.IRandomNumberGenerator"
            }
          }
        ]
      },
      "kind": "class",
      "locationInModule": {
        "filename": "lib/compliance.ts",
        "line": 493
      },
      "methods": [
        {
          "docs": {
            "stability": "experimental"
          },
          "locationInModule": {
            "filename": "lib/compliance.ts",
            "line": 502
          },
          "name": "isSameGenerator",
          "parameters": [
            {
              "name": "gen",
              "type": {
                "fqn": "jsii-calc.IRandomNumberGenerator"
              }
            }
          ],
          "returns": {
            "type": {
              "primitive": "boolean"
            }
          }
        },
        {
          "docs": {
            "stability": "experimental"
          },
          "locationInModule": {
            "filename": "lib/compliance.ts",
            "line": 498
          },
          "name": "nextTimes100",
          "returns": {
            "type": {
              "primitive": "number"
            }
          }
        }
      ],
      "name": "NumberGenerator",
      "properties": [
        {
          "docs": {
            "stability": "experimental"
          },
          "locationInModule": {
            "filename": "lib/compliance.ts",
            "line": 494
          },
          "name": "generator",
          "type": {
            "fqn": "jsii-calc.IRandomNumberGenerator"
          }
        }
      ]
    },
    "jsii-calc.ObjectRefsInCollections": {
      "assembly": "jsii-calc",
      "docs": {
        "stability": "experimental",
        "summary": "Verify that object references can be passed inside collections."
      },
      "fqn": "jsii-calc.ObjectRefsInCollections",
      "initializer": {},
      "kind": "class",
      "locationInModule": {
        "filename": "lib/compliance.ts",
        "line": 250
      },
      "methods": [
        {
          "docs": {
            "stability": "experimental",
            "summary": "Returns the sum of all values."
          },
          "locationInModule": {
            "filename": "lib/compliance.ts",
            "line": 254
          },
          "name": "sumFromArray",
          "parameters": [
            {
              "name": "values",
              "type": {
                "collection": {
                  "elementtype": {
                    "fqn": "@scope/jsii-calc-lib.Value"
                  },
                  "kind": "array"
                }
              }
            }
          ],
          "returns": {
            "type": {
              "primitive": "number"
            }
          }
        },
        {
          "docs": {
            "stability": "experimental",
            "summary": "Returns the sum of all values in a map."
          },
          "locationInModule": {
            "filename": "lib/compliance.ts",
            "line": 265
          },
          "name": "sumFromMap",
          "parameters": [
            {
              "name": "values",
              "type": {
                "collection": {
                  "elementtype": {
                    "fqn": "@scope/jsii-calc-lib.Value"
                  },
                  "kind": "map"
                }
              }
            }
          ],
          "returns": {
            "type": {
              "primitive": "number"
            }
          }
        }
      ],
      "name": "ObjectRefsInCollections"
    },
    "jsii-calc.ObjectWithPropertyProvider": {
      "assembly": "jsii-calc",
      "docs": {
        "stability": "experimental"
      },
      "fqn": "jsii-calc.ObjectWithPropertyProvider",
      "kind": "class",
      "locationInModule": {
        "filename": "lib/compliance.ts",
        "line": 2291
      },
      "methods": [
        {
          "docs": {
            "stability": "experimental"
          },
          "locationInModule": {
            "filename": "lib/compliance.ts",
            "line": 2292
          },
          "name": "provide",
          "returns": {
            "type": {
              "fqn": "jsii-calc.IObjectWithProperty"
            }
          },
          "static": true
        }
      ],
      "name": "ObjectWithPropertyProvider"
    },
    "jsii-calc.Old": {
      "assembly": "jsii-calc",
      "docs": {
        "deprecated": "Use the new class",
        "stability": "deprecated",
        "summary": "Old class."
      },
      "fqn": "jsii-calc.Old",
      "initializer": {},
      "kind": "class",
      "locationInModule": {
        "filename": "lib/documented.ts",
        "line": 54
      },
      "methods": [
        {
          "docs": {
            "stability": "deprecated",
            "summary": "Doo wop that thing."
          },
          "locationInModule": {
            "filename": "lib/documented.ts",
            "line": 58
          },
          "name": "doAThing"
        }
      ],
      "name": "Old"
    },
    "jsii-calc.OptionalArgumentInvoker": {
      "assembly": "jsii-calc",
      "docs": {
        "stability": "experimental"
      },
      "fqn": "jsii-calc.OptionalArgumentInvoker",
      "initializer": {
        "docs": {
          "stability": "experimental"
        },
        "parameters": [
          {
            "name": "delegate",
            "type": {
              "fqn": "jsii-calc.IInterfaceWithOptionalMethodArguments"
            }
          }
        ]
      },
      "kind": "class",
      "locationInModule": {
        "filename": "lib/compliance.ts",
        "line": 1075
      },
      "methods": [
        {
          "docs": {
            "stability": "experimental"
          },
          "locationInModule": {
            "filename": "lib/compliance.ts",
            "line": 1082
          },
          "name": "invokeWithOptional"
        },
        {
          "docs": {
            "stability": "experimental"
          },
          "locationInModule": {
            "filename": "lib/compliance.ts",
            "line": 1078
          },
          "name": "invokeWithoutOptional"
        }
      ],
      "name": "OptionalArgumentInvoker"
    },
    "jsii-calc.OptionalConstructorArgument": {
      "assembly": "jsii-calc",
      "docs": {
        "stability": "experimental"
      },
      "fqn": "jsii-calc.OptionalConstructorArgument",
      "initializer": {
        "docs": {
          "stability": "experimental"
        },
        "parameters": [
          {
            "name": "arg1",
            "type": {
              "primitive": "number"
            }
          },
          {
            "name": "arg2",
            "type": {
              "primitive": "string"
            }
          },
          {
            "name": "arg3",
            "optional": true,
            "type": {
              "primitive": "date"
            }
          }
        ]
      },
      "kind": "class",
      "locationInModule": {
        "filename": "lib/compliance.ts",
        "line": 295
      },
      "name": "OptionalConstructorArgument",
      "properties": [
        {
          "docs": {
            "stability": "experimental"
          },
          "immutable": true,
          "locationInModule": {
            "filename": "lib/compliance.ts",
            "line": 296
          },
          "name": "arg1",
          "type": {
            "primitive": "number"
          }
        },
        {
          "docs": {
            "stability": "experimental"
          },
          "immutable": true,
          "locationInModule": {
            "filename": "lib/compliance.ts",
            "line": 297
          },
          "name": "arg2",
          "type": {
            "primitive": "string"
          }
        },
        {
          "docs": {
            "stability": "experimental"
          },
          "immutable": true,
          "locationInModule": {
            "filename": "lib/compliance.ts",
            "line": 298
          },
          "name": "arg3",
          "optional": true,
          "type": {
            "primitive": "date"
          }
        }
      ]
    },
    "jsii-calc.OptionalStruct": {
      "assembly": "jsii-calc",
      "datatype": true,
      "docs": {
        "stability": "experimental"
      },
      "fqn": "jsii-calc.OptionalStruct",
      "kind": "interface",
      "locationInModule": {
        "filename": "lib/compliance.ts",
        "line": 1650
      },
      "name": "OptionalStruct",
      "properties": [
        {
          "abstract": true,
          "docs": {
            "stability": "experimental"
          },
          "immutable": true,
          "locationInModule": {
            "filename": "lib/compliance.ts",
            "line": 1651
          },
          "name": "field",
          "optional": true,
          "type": {
            "primitive": "string"
          }
        }
      ]
    },
    "jsii-calc.OptionalStructConsumer": {
      "assembly": "jsii-calc",
      "docs": {
        "stability": "experimental"
      },
      "fqn": "jsii-calc.OptionalStructConsumer",
      "initializer": {
        "docs": {
          "stability": "experimental"
        },
        "parameters": [
          {
            "name": "optionalStruct",
            "optional": true,
            "type": {
              "fqn": "jsii-calc.OptionalStruct"
            }
          }
        ]
      },
      "kind": "class",
      "locationInModule": {
        "filename": "lib/compliance.ts",
        "line": 1641
      },
      "name": "OptionalStructConsumer",
      "properties": [
        {
          "docs": {
            "stability": "experimental"
          },
          "immutable": true,
          "locationInModule": {
            "filename": "lib/compliance.ts",
            "line": 1642
          },
          "name": "parameterWasUndefined",
          "type": {
            "primitive": "boolean"
          }
        },
        {
          "docs": {
            "stability": "experimental"
          },
          "immutable": true,
          "locationInModule": {
            "filename": "lib/compliance.ts",
            "line": 1643
          },
          "name": "fieldValue",
          "optional": true,
          "type": {
            "primitive": "string"
          }
        }
      ]
    },
    "jsii-calc.OverridableProtectedMember": {
      "assembly": "jsii-calc",
      "docs": {
        "see": "https://github.com/aws/jsii/issues/903",
        "stability": "experimental"
      },
      "fqn": "jsii-calc.OverridableProtectedMember",
      "initializer": {},
      "kind": "class",
      "locationInModule": {
        "filename": "lib/compliance.ts",
        "line": 1907
      },
      "methods": [
        {
          "docs": {
            "stability": "experimental"
          },
          "locationInModule": {
            "filename": "lib/compliance.ts",
            "line": 1919
          },
          "name": "overrideMe",
          "protected": true,
          "returns": {
            "type": {
              "primitive": "string"
            }
          }
        },
        {
          "docs": {
            "stability": "experimental"
          },
          "locationInModule": {
            "filename": "lib/compliance.ts",
            "line": 1915
          },
          "name": "switchModes"
        },
        {
          "docs": {
            "stability": "experimental"
          },
          "locationInModule": {
            "filename": "lib/compliance.ts",
            "line": 1911
          },
          "name": "valueFromProtected",
          "returns": {
            "type": {
              "primitive": "string"
            }
          }
        }
      ],
      "name": "OverridableProtectedMember",
      "properties": [
        {
          "docs": {
            "stability": "experimental"
          },
          "immutable": true,
          "locationInModule": {
            "filename": "lib/compliance.ts",
            "line": 1908
          },
          "name": "overrideReadOnly",
          "protected": true,
          "type": {
            "primitive": "string"
          }
        },
        {
          "docs": {
            "stability": "experimental"
          },
          "locationInModule": {
            "filename": "lib/compliance.ts",
            "line": 1909
          },
          "name": "overrideReadWrite",
          "protected": true,
          "type": {
            "primitive": "string"
          }
        }
      ]
    },
    "jsii-calc.OverrideReturnsObject": {
      "assembly": "jsii-calc",
      "docs": {
        "stability": "experimental"
      },
      "fqn": "jsii-calc.OverrideReturnsObject",
      "initializer": {},
      "kind": "class",
      "locationInModule": {
        "filename": "lib/compliance.ts",
        "line": 637
      },
      "methods": [
        {
          "docs": {
            "stability": "experimental"
          },
          "locationInModule": {
            "filename": "lib/compliance.ts",
            "line": 638
          },
          "name": "test",
          "parameters": [
            {
              "name": "obj",
              "type": {
                "fqn": "jsii-calc.IReturnsNumber"
              }
            }
          ],
          "returns": {
            "type": {
              "primitive": "number"
            }
          }
        }
      ],
      "name": "OverrideReturnsObject"
    },
    "jsii-calc.ParentStruct982": {
      "assembly": "jsii-calc",
      "datatype": true,
      "docs": {
        "stability": "experimental",
        "summary": "https://github.com/aws/jsii/issues/982."
      },
      "fqn": "jsii-calc.ParentStruct982",
      "kind": "interface",
      "locationInModule": {
        "filename": "lib/compliance.ts",
        "line": 2241
      },
      "name": "ParentStruct982",
      "properties": [
        {
          "abstract": true,
          "docs": {
            "stability": "experimental"
          },
          "immutable": true,
          "locationInModule": {
            "filename": "lib/compliance.ts",
            "line": 2242
          },
          "name": "foo",
          "type": {
            "primitive": "string"
          }
        }
      ]
    },
    "jsii-calc.PartiallyInitializedThisConsumer": {
      "abstract": true,
      "assembly": "jsii-calc",
      "docs": {
        "stability": "experimental"
      },
      "fqn": "jsii-calc.PartiallyInitializedThisConsumer",
      "initializer": {},
      "kind": "class",
      "locationInModule": {
        "filename": "lib/compliance.ts",
        "line": 1624
      },
      "methods": [
        {
          "abstract": true,
          "docs": {
            "stability": "experimental"
          },
          "locationInModule": {
            "filename": "lib/compliance.ts",
            "line": 1625
          },
          "name": "consumePartiallyInitializedThis",
          "parameters": [
            {
              "name": "obj",
              "type": {
                "fqn": "jsii-calc.ConstructorPassesThisOut"
              }
            },
            {
              "name": "dt",
              "type": {
                "primitive": "date"
              }
            },
            {
              "name": "ev",
              "type": {
                "fqn": "jsii-calc.AllTypesEnum"
              }
            }
          ],
          "returns": {
            "type": {
              "primitive": "string"
            }
          }
        }
      ],
      "name": "PartiallyInitializedThisConsumer"
    },
    "jsii-calc.Polymorphism": {
      "assembly": "jsii-calc",
      "docs": {
        "stability": "experimental"
      },
      "fqn": "jsii-calc.Polymorphism",
      "initializer": {},
      "kind": "class",
      "locationInModule": {
        "filename": "lib/compliance.ts",
        "line": 483
      },
      "methods": [
        {
          "docs": {
            "stability": "experimental"
          },
          "locationInModule": {
            "filename": "lib/compliance.ts",
            "line": 484
          },
          "name": "sayHello",
          "parameters": [
            {
              "name": "friendly",
              "type": {
                "fqn": "@scope/jsii-calc-lib.IFriendly"
              }
            }
          ],
          "returns": {
            "type": {
              "primitive": "string"
            }
          }
        }
      ],
      "name": "Polymorphism"
    },
    "jsii-calc.Power": {
      "assembly": "jsii-calc",
      "base": "jsii-calc.composition.CompositeOperation",
      "docs": {
        "stability": "experimental",
        "summary": "The power operation."
      },
      "fqn": "jsii-calc.Power",
      "initializer": {
        "docs": {
          "stability": "experimental",
          "summary": "Creates a Power operation."
        },
        "parameters": [
          {
            "docs": {
              "summary": "The base of the power."
            },
            "name": "base",
            "type": {
              "fqn": "@scope/jsii-calc-lib.Value"
            }
          },
          {
            "docs": {
              "summary": "The number of times to multiply."
            },
            "name": "pow",
            "type": {
              "fqn": "@scope/jsii-calc-lib.Value"
            }
          }
        ]
      },
      "kind": "class",
      "locationInModule": {
        "filename": "lib/calculator.ts",
        "line": 211
      },
      "name": "Power",
      "properties": [
        {
          "docs": {
            "stability": "experimental",
            "summary": "The base of the power."
          },
          "immutable": true,
          "locationInModule": {
            "filename": "lib/calculator.ts",
            "line": 218
          },
          "name": "base",
          "type": {
            "fqn": "@scope/jsii-calc-lib.Value"
          }
        },
        {
          "docs": {
            "stability": "experimental",
            "summary": "The expression that this operation consists of. Must be implemented by derived classes."
          },
          "immutable": true,
          "locationInModule": {
            "filename": "lib/calculator.ts",
            "line": 222
          },
          "name": "expression",
          "overrides": "jsii-calc.composition.CompositeOperation",
          "type": {
            "fqn": "@scope/jsii-calc-lib.Value"
          }
        },
        {
          "docs": {
            "stability": "experimental",
            "summary": "The number of times to multiply."
          },
          "immutable": true,
          "locationInModule": {
            "filename": "lib/calculator.ts",
            "line": 218
          },
          "name": "pow",
          "type": {
            "fqn": "@scope/jsii-calc-lib.Value"
          }
        }
      ]
    },
    "jsii-calc.PublicClass": {
      "assembly": "jsii-calc",
      "docs": {
        "stability": "experimental"
      },
      "fqn": "jsii-calc.PublicClass",
      "initializer": {},
      "kind": "class",
      "locationInModule": {
        "filename": "lib/compliance.ts",
        "line": 1368
      },
      "methods": [
        {
          "docs": {
            "stability": "experimental"
          },
          "locationInModule": {
            "filename": "lib/compliance.ts",
            "line": 1369
          },
          "name": "hello"
        }
      ],
      "name": "PublicClass"
    },
    "jsii-calc.PythonReservedWords": {
      "assembly": "jsii-calc",
      "docs": {
        "stability": "experimental"
      },
      "fqn": "jsii-calc.PythonReservedWords",
      "initializer": {},
      "kind": "class",
      "locationInModule": {
        "filename": "lib/compliance.ts",
        "line": 896
      },
      "methods": [
        {
          "docs": {
            "stability": "experimental"
          },
          "locationInModule": {
            "filename": "lib/compliance.ts",
            "line": 898
          },
          "name": "and"
        },
        {
          "docs": {
            "stability": "experimental"
          },
          "locationInModule": {
            "filename": "lib/compliance.ts",
            "line": 900
          },
          "name": "as"
        },
        {
          "docs": {
            "stability": "experimental"
          },
          "locationInModule": {
            "filename": "lib/compliance.ts",
            "line": 902
          },
          "name": "assert"
        },
        {
          "docs": {
            "stability": "experimental"
          },
          "locationInModule": {
            "filename": "lib/compliance.ts",
            "line": 904
          },
          "name": "async"
        },
        {
          "docs": {
            "stability": "experimental"
          },
          "locationInModule": {
            "filename": "lib/compliance.ts",
            "line": 906
          },
          "name": "await"
        },
        {
          "docs": {
            "stability": "experimental"
          },
          "locationInModule": {
            "filename": "lib/compliance.ts",
            "line": 908
          },
          "name": "break"
        },
        {
          "docs": {
            "stability": "experimental"
          },
          "locationInModule": {
            "filename": "lib/compliance.ts",
            "line": 910
          },
          "name": "class"
        },
        {
          "docs": {
            "stability": "experimental"
          },
          "locationInModule": {
            "filename": "lib/compliance.ts",
            "line": 912
          },
          "name": "continue"
        },
        {
          "docs": {
            "stability": "experimental"
          },
          "locationInModule": {
            "filename": "lib/compliance.ts",
            "line": 914
          },
          "name": "def"
        },
        {
          "docs": {
            "stability": "experimental"
          },
          "locationInModule": {
            "filename": "lib/compliance.ts",
            "line": 916
          },
          "name": "del"
        },
        {
          "docs": {
            "stability": "experimental"
          },
          "locationInModule": {
            "filename": "lib/compliance.ts",
            "line": 918
          },
          "name": "elif"
        },
        {
          "docs": {
            "stability": "experimental"
          },
          "locationInModule": {
            "filename": "lib/compliance.ts",
            "line": 920
          },
          "name": "else"
        },
        {
          "docs": {
            "stability": "experimental"
          },
          "locationInModule": {
            "filename": "lib/compliance.ts",
            "line": 922
          },
          "name": "except"
        },
        {
          "docs": {
            "stability": "experimental"
          },
          "locationInModule": {
            "filename": "lib/compliance.ts",
            "line": 924
          },
          "name": "finally"
        },
        {
          "docs": {
            "stability": "experimental"
          },
          "locationInModule": {
            "filename": "lib/compliance.ts",
            "line": 926
          },
          "name": "for"
        },
        {
          "docs": {
            "stability": "experimental"
          },
          "locationInModule": {
            "filename": "lib/compliance.ts",
            "line": 928
          },
          "name": "from"
        },
        {
          "docs": {
            "stability": "experimental"
          },
          "locationInModule": {
            "filename": "lib/compliance.ts",
            "line": 930
          },
          "name": "global"
        },
        {
          "docs": {
            "stability": "experimental"
          },
          "locationInModule": {
            "filename": "lib/compliance.ts",
            "line": 932
          },
          "name": "if"
        },
        {
          "docs": {
            "stability": "experimental"
          },
          "locationInModule": {
            "filename": "lib/compliance.ts",
            "line": 934
          },
          "name": "import"
        },
        {
          "docs": {
            "stability": "experimental"
          },
          "locationInModule": {
            "filename": "lib/compliance.ts",
            "line": 936
          },
          "name": "in"
        },
        {
          "docs": {
            "stability": "experimental"
          },
          "locationInModule": {
            "filename": "lib/compliance.ts",
            "line": 938
          },
          "name": "is"
        },
        {
          "docs": {
            "stability": "experimental"
          },
          "locationInModule": {
            "filename": "lib/compliance.ts",
            "line": 940
          },
          "name": "lambda"
        },
        {
          "docs": {
            "stability": "experimental"
          },
          "locationInModule": {
            "filename": "lib/compliance.ts",
            "line": 942
          },
          "name": "nonlocal"
        },
        {
          "docs": {
            "stability": "experimental"
          },
          "locationInModule": {
            "filename": "lib/compliance.ts",
            "line": 944
          },
          "name": "not"
        },
        {
          "docs": {
            "stability": "experimental"
          },
          "locationInModule": {
            "filename": "lib/compliance.ts",
            "line": 946
          },
          "name": "or"
        },
        {
          "docs": {
            "stability": "experimental"
          },
          "locationInModule": {
            "filename": "lib/compliance.ts",
            "line": 948
          },
          "name": "pass"
        },
        {
          "docs": {
            "stability": "experimental"
          },
          "locationInModule": {
            "filename": "lib/compliance.ts",
            "line": 950
          },
          "name": "raise"
        },
        {
          "docs": {
            "stability": "experimental"
          },
          "locationInModule": {
            "filename": "lib/compliance.ts",
            "line": 952
          },
          "name": "return"
        },
        {
          "docs": {
            "stability": "experimental"
          },
          "locationInModule": {
            "filename": "lib/compliance.ts",
            "line": 954
          },
          "name": "try"
        },
        {
          "docs": {
            "stability": "experimental"
          },
          "locationInModule": {
            "filename": "lib/compliance.ts",
            "line": 956
          },
          "name": "while"
        },
        {
          "docs": {
            "stability": "experimental"
          },
          "locationInModule": {
            "filename": "lib/compliance.ts",
            "line": 958
          },
          "name": "with"
        },
        {
          "docs": {
            "stability": "experimental"
          },
          "locationInModule": {
            "filename": "lib/compliance.ts",
            "line": 960
          },
          "name": "yield"
        }
      ],
      "name": "PythonReservedWords"
    },
    "jsii-calc.ReferenceEnumFromScopedPackage": {
      "assembly": "jsii-calc",
      "docs": {
        "stability": "experimental",
        "summary": "See awslabs/jsii#138."
      },
      "fqn": "jsii-calc.ReferenceEnumFromScopedPackage",
      "initializer": {},
      "kind": "class",
      "locationInModule": {
        "filename": "lib/compliance.ts",
        "line": 1032
      },
      "methods": [
        {
          "docs": {
            "stability": "experimental"
          },
          "locationInModule": {
            "filename": "lib/compliance.ts",
            "line": 1035
          },
          "name": "loadFoo",
          "returns": {
            "optional": true,
            "type": {
              "fqn": "@scope/jsii-calc-lib.EnumFromScopedModule"
            }
          }
        },
        {
          "docs": {
            "stability": "experimental"
          },
          "locationInModule": {
            "filename": "lib/compliance.ts",
            "line": 1039
          },
          "name": "saveFoo",
          "parameters": [
            {
              "name": "value",
              "type": {
                "fqn": "@scope/jsii-calc-lib.EnumFromScopedModule"
              }
            }
          ]
        }
      ],
      "name": "ReferenceEnumFromScopedPackage",
      "properties": [
        {
          "docs": {
            "stability": "experimental"
          },
          "locationInModule": {
            "filename": "lib/compliance.ts",
            "line": 1033
          },
          "name": "foo",
          "optional": true,
          "type": {
            "fqn": "@scope/jsii-calc-lib.EnumFromScopedModule"
          }
        }
      ]
    },
    "jsii-calc.ReturnsPrivateImplementationOfInterface": {
      "assembly": "jsii-calc",
      "docs": {
        "returns": "an instance of an un-exported class that extends `ExportedBaseClass`, declared as `IPrivatelyImplemented`.",
        "see": "https://github.com/aws/jsii/issues/320",
        "stability": "experimental",
        "summary": "Helps ensure the JSII kernel & runtime cooperate correctly when an un-exported instance of a class is returned with a declared type that is an exported interface, and the instance inherits from an exported class."
      },
      "fqn": "jsii-calc.ReturnsPrivateImplementationOfInterface",
      "initializer": {},
      "kind": "class",
      "locationInModule": {
        "filename": "lib/compliance.ts",
        "line": 1323
      },
      "name": "ReturnsPrivateImplementationOfInterface",
      "properties": [
        {
          "docs": {
            "stability": "experimental"
          },
          "immutable": true,
          "locationInModule": {
            "filename": "lib/compliance.ts",
            "line": 1324
          },
          "name": "privateImplementation",
          "type": {
            "fqn": "jsii-calc.IPrivatelyImplemented"
          }
        }
      ]
    },
    "jsii-calc.RootStruct": {
      "assembly": "jsii-calc",
      "datatype": true,
      "docs": {
        "remarks": "This is cheating with the (current) declared types, but this is the \"more\nidiomatic\" way for Pythonists.",
        "stability": "experimental",
        "summary": "This is here to check that we can pass a nested struct into a kwargs by specifying it as an in-line dictionary."
      },
      "fqn": "jsii-calc.RootStruct",
      "kind": "interface",
      "locationInModule": {
        "filename": "lib/compliance.ts",
        "line": 2184
      },
      "name": "RootStruct",
      "properties": [
        {
          "abstract": true,
          "docs": {
            "stability": "experimental",
            "summary": "May not be empty."
          },
          "immutable": true,
          "locationInModule": {
            "filename": "lib/compliance.ts",
            "line": 2188
          },
          "name": "stringProp",
          "type": {
            "primitive": "string"
          }
        },
        {
          "abstract": true,
          "docs": {
            "stability": "experimental"
          },
          "immutable": true,
          "locationInModule": {
            "filename": "lib/compliance.ts",
            "line": 2189
          },
          "name": "nestedStruct",
          "optional": true,
          "type": {
            "fqn": "jsii-calc.NestedStruct"
          }
        }
      ]
    },
    "jsii-calc.RootStructValidator": {
      "assembly": "jsii-calc",
      "docs": {
        "stability": "experimental"
      },
      "fqn": "jsii-calc.RootStructValidator",
      "kind": "class",
      "locationInModule": {
        "filename": "lib/compliance.ts",
        "line": 2197
      },
      "methods": [
        {
          "docs": {
            "stability": "experimental"
          },
          "locationInModule": {
            "filename": "lib/compliance.ts",
            "line": 2198
          },
          "name": "validate",
          "parameters": [
            {
              "name": "struct",
              "type": {
                "fqn": "jsii-calc.RootStruct"
              }
            }
          ],
          "static": true
        }
      ],
      "name": "RootStructValidator"
    },
    "jsii-calc.RuntimeTypeChecking": {
      "assembly": "jsii-calc",
      "docs": {
        "stability": "experimental"
      },
      "fqn": "jsii-calc.RuntimeTypeChecking",
      "initializer": {},
      "kind": "class",
      "locationInModule": {
        "filename": "lib/compliance.ts",
        "line": 274
      },
      "methods": [
        {
          "docs": {
            "stability": "experimental"
          },
          "locationInModule": {
            "filename": "lib/compliance.ts",
            "line": 284
          },
          "name": "methodWithDefaultedArguments",
          "parameters": [
            {
              "name": "arg1",
              "optional": true,
              "type": {
                "primitive": "number"
              }
            },
            {
              "name": "arg2",
              "optional": true,
              "type": {
                "primitive": "string"
              }
            },
            {
              "name": "arg3",
              "optional": true,
              "type": {
                "primitive": "date"
              }
            }
          ]
        },
        {
          "docs": {
            "stability": "experimental"
          },
          "locationInModule": {
            "filename": "lib/compliance.ts",
            "line": 290
          },
          "name": "methodWithOptionalAnyArgument",
          "parameters": [
            {
              "name": "arg",
              "optional": true,
              "type": {
                "primitive": "any"
              }
            }
          ]
        },
        {
          "docs": {
            "stability": "experimental",
            "summary": "Used to verify verification of number of method arguments."
          },
          "locationInModule": {
            "filename": "lib/compliance.ts",
            "line": 278
          },
          "name": "methodWithOptionalArguments",
          "parameters": [
            {
              "name": "arg1",
              "type": {
                "primitive": "number"
              }
            },
            {
              "name": "arg2",
              "type": {
                "primitive": "string"
              }
            },
            {
              "name": "arg3",
              "optional": true,
              "type": {
                "primitive": "date"
              }
            }
          ]
        }
      ],
      "name": "RuntimeTypeChecking"
    },
    "jsii-calc.SecondLevelStruct": {
      "assembly": "jsii-calc",
      "datatype": true,
      "docs": {
        "stability": "experimental"
      },
      "fqn": "jsii-calc.SecondLevelStruct",
      "kind": "interface",
      "locationInModule": {
        "filename": "lib/compliance.ts",
        "line": 1799
      },
      "name": "SecondLevelStruct",
      "properties": [
        {
          "abstract": true,
          "docs": {
            "stability": "experimental",
            "summary": "It's long and required."
          },
          "immutable": true,
          "locationInModule": {
            "filename": "lib/compliance.ts",
            "line": 1803
          },
          "name": "deeperRequiredProp",
          "type": {
            "primitive": "string"
          }
        },
        {
          "abstract": true,
          "docs": {
            "stability": "experimental",
            "summary": "It's long, but you'll almost never pass it."
          },
          "immutable": true,
          "locationInModule": {
            "filename": "lib/compliance.ts",
            "line": 1808
          },
          "name": "deeperOptionalProp",
          "optional": true,
          "type": {
            "primitive": "string"
          }
        }
      ]
    },
    "jsii-calc.SingleInstanceTwoTypes": {
      "assembly": "jsii-calc",
      "docs": {
        "remarks": "JSII clients can instantiate 2 different strongly-typed wrappers for the same\nobject. Unfortunately, this will break object equality, but if we didn't do\nthis it would break runtime type checks in the JVM or CLR.",
        "stability": "experimental",
        "summary": "Test that a single instance can be returned under two different FQNs."
      },
      "fqn": "jsii-calc.SingleInstanceTwoTypes",
      "initializer": {},
      "kind": "class",
      "locationInModule": {
        "filename": "lib/compliance.ts",
        "line": 1430
      },
      "methods": [
        {
          "docs": {
            "stability": "experimental"
          },
          "locationInModule": {
            "filename": "lib/compliance.ts",
            "line": 1433
          },
          "name": "interface1",
          "returns": {
            "type": {
              "fqn": "jsii-calc.InbetweenClass"
            }
          }
        },
        {
          "docs": {
            "stability": "experimental"
          },
          "locationInModule": {
            "filename": "lib/compliance.ts",
            "line": 1437
          },
          "name": "interface2",
          "returns": {
            "type": {
              "fqn": "jsii-calc.IPublicInterface"
            }
          }
        }
      ],
      "name": "SingleInstanceTwoTypes"
    },
    "jsii-calc.SingletonInt": {
      "assembly": "jsii-calc",
      "docs": {
        "remarks": "https://github.com/aws/jsii/issues/231",
        "stability": "experimental",
        "summary": "Verifies that singleton enums are handled correctly."
      },
      "fqn": "jsii-calc.SingletonInt",
      "kind": "class",
      "locationInModule": {
        "filename": "lib/compliance.ts",
        "line": 1751
      },
      "methods": [
        {
          "docs": {
            "stability": "experimental"
          },
          "locationInModule": {
            "filename": "lib/compliance.ts",
            "line": 1753
          },
          "name": "isSingletonInt",
          "parameters": [
            {
              "name": "value",
              "type": {
                "primitive": "number"
              }
            }
          ],
          "returns": {
            "type": {
              "primitive": "boolean"
            }
          }
        }
      ],
      "name": "SingletonInt"
    },
    "jsii-calc.SingletonIntEnum": {
      "assembly": "jsii-calc",
      "docs": {
        "stability": "experimental",
        "summary": "A singleton integer."
      },
      "fqn": "jsii-calc.SingletonIntEnum",
      "kind": "enum",
      "locationInModule": {
        "filename": "lib/compliance.ts",
        "line": 1758
      },
      "members": [
        {
          "docs": {
            "stability": "experimental",
            "summary": "Elite!"
          },
          "name": "SINGLETON_INT"
        }
      ],
      "name": "SingletonIntEnum"
    },
    "jsii-calc.SingletonString": {
      "assembly": "jsii-calc",
      "docs": {
        "remarks": "https://github.com/aws/jsii/issues/231",
        "stability": "experimental",
        "summary": "Verifies that singleton enums are handled correctly."
      },
      "fqn": "jsii-calc.SingletonString",
      "kind": "class",
      "locationInModule": {
        "filename": "lib/compliance.ts",
        "line": 1734
      },
      "methods": [
        {
          "docs": {
            "stability": "experimental"
          },
          "locationInModule": {
            "filename": "lib/compliance.ts",
            "line": 1737
          },
          "name": "isSingletonString",
          "parameters": [
            {
              "name": "value",
              "type": {
                "primitive": "string"
              }
            }
          ],
          "returns": {
            "type": {
              "primitive": "boolean"
            }
          }
        }
      ],
      "name": "SingletonString"
    },
    "jsii-calc.SingletonStringEnum": {
      "assembly": "jsii-calc",
      "docs": {
        "stability": "experimental",
        "summary": "A singleton string."
      },
      "fqn": "jsii-calc.SingletonStringEnum",
      "kind": "enum",
      "locationInModule": {
        "filename": "lib/compliance.ts",
        "line": 1742
      },
      "members": [
        {
          "docs": {
            "stability": "experimental",
            "summary": "1337."
          },
          "name": "SINGLETON_STRING"
        }
      ],
      "name": "SingletonStringEnum"
    },
    "jsii-calc.SomeTypeJsii976": {
      "assembly": "jsii-calc",
      "docs": {
        "stability": "experimental"
      },
      "fqn": "jsii-calc.SomeTypeJsii976",
      "initializer": {},
      "kind": "class",
      "locationInModule": {
        "filename": "lib/compliance.ts",
        "line": 2221
      },
      "methods": [
        {
          "docs": {
            "stability": "experimental"
          },
          "locationInModule": {
            "filename": "lib/compliance.ts",
            "line": 2231
          },
          "name": "returnAnonymous",
          "returns": {
            "type": {
              "primitive": "any"
            }
          },
          "static": true
        },
        {
          "docs": {
            "stability": "experimental"
          },
          "locationInModule": {
            "filename": "lib/compliance.ts",
            "line": 2223
          },
          "name": "returnReturn",
          "returns": {
            "type": {
              "fqn": "jsii-calc.IReturnJsii976"
            }
          },
          "static": true
        }
      ],
      "name": "SomeTypeJsii976"
    },
    "jsii-calc.StableClass": {
      "assembly": "jsii-calc",
      "docs": {
        "stability": "stable"
      },
      "fqn": "jsii-calc.StableClass",
      "initializer": {
        "docs": {
          "stability": "stable"
        },
        "parameters": [
          {
            "name": "readonlyString",
            "type": {
              "primitive": "string"
            }
          },
          {
            "name": "mutableNumber",
            "optional": true,
            "type": {
              "primitive": "number"
            }
          }
        ]
      },
      "kind": "class",
      "locationInModule": {
        "filename": "lib/stability.ts",
        "line": 51
      },
      "methods": [
        {
          "docs": {
            "stability": "stable"
          },
          "locationInModule": {
            "filename": "lib/stability.ts",
            "line": 62
          },
          "name": "method"
        }
      ],
      "name": "StableClass",
      "properties": [
        {
          "docs": {
            "stability": "stable"
          },
          "immutable": true,
          "locationInModule": {
            "filename": "lib/stability.ts",
            "line": 53
          },
          "name": "readonlyProperty",
          "type": {
            "primitive": "string"
          }
        },
        {
          "docs": {
            "stability": "stable"
          },
          "locationInModule": {
            "filename": "lib/stability.ts",
            "line": 55
          },
          "name": "mutableProperty",
          "optional": true,
          "type": {
            "primitive": "number"
          }
        }
      ]
    },
    "jsii-calc.StableEnum": {
      "assembly": "jsii-calc",
      "docs": {
        "stability": "stable"
      },
      "fqn": "jsii-calc.StableEnum",
      "kind": "enum",
      "locationInModule": {
        "filename": "lib/stability.ts",
        "line": 65
      },
      "members": [
        {
          "docs": {
            "stability": "stable"
          },
          "name": "OPTION_A"
        },
        {
          "docs": {
            "stability": "stable"
          },
          "name": "OPTION_B"
        }
      ],
      "name": "StableEnum"
    },
    "jsii-calc.StableStruct": {
      "assembly": "jsii-calc",
      "datatype": true,
      "docs": {
        "stability": "stable"
      },
      "fqn": "jsii-calc.StableStruct",
      "kind": "interface",
      "locationInModule": {
        "filename": "lib/stability.ts",
        "line": 39
      },
      "name": "StableStruct",
      "properties": [
        {
          "abstract": true,
          "docs": {
            "stability": "stable"
          },
          "immutable": true,
          "locationInModule": {
            "filename": "lib/stability.ts",
            "line": 41
          },
          "name": "readonlyProperty",
          "type": {
            "primitive": "string"
          }
        }
      ]
    },
    "jsii-calc.StaticContext": {
      "assembly": "jsii-calc",
      "docs": {
        "remarks": "https://github.com/awslabs/aws-cdk/issues/2304",
        "stability": "experimental",
        "summary": "This is used to validate the ability to use `this` from within a static context."
      },
      "fqn": "jsii-calc.StaticContext",
      "kind": "class",
      "locationInModule": {
        "filename": "lib/compliance.ts",
        "line": 1677
      },
      "methods": [
        {
          "docs": {
            "stability": "experimental"
          },
          "locationInModule": {
            "filename": "lib/compliance.ts",
            "line": 1680
          },
          "name": "canAccessStaticContext",
          "returns": {
            "type": {
              "primitive": "boolean"
            }
          },
          "static": true
        }
      ],
      "name": "StaticContext",
      "properties": [
        {
          "docs": {
            "stability": "experimental"
          },
          "locationInModule": {
            "filename": "lib/compliance.ts",
            "line": 1688
          },
          "name": "staticVariable",
          "static": true,
          "type": {
            "primitive": "boolean"
          }
        }
      ]
    },
    "jsii-calc.Statics": {
      "assembly": "jsii-calc",
      "docs": {
        "stability": "experimental"
      },
      "fqn": "jsii-calc.Statics",
      "initializer": {
        "docs": {
          "stability": "experimental"
        },
        "parameters": [
          {
            "name": "value",
            "type": {
              "primitive": "string"
            }
          }
        ]
      },
      "kind": "class",
      "locationInModule": {
        "filename": "lib/compliance.ts",
        "line": 681
      },
      "methods": [
        {
          "docs": {
            "stability": "experimental",
            "summary": "Jsdocs for static method."
          },
          "locationInModule": {
            "filename": "lib/compliance.ts",
            "line": 689
          },
          "name": "staticMethod",
          "parameters": [
            {
              "docs": {
                "summary": "The name of the person to say hello to."
              },
              "name": "name",
              "type": {
                "primitive": "string"
              }
            }
          ],
          "returns": {
            "type": {
              "primitive": "string"
            }
          },
          "static": true
        },
        {
          "docs": {
            "stability": "experimental"
          },
          "locationInModule": {
            "filename": "lib/compliance.ts",
            "line": 693
          },
          "name": "justMethod",
          "returns": {
            "type": {
              "primitive": "string"
            }
          }
        }
      ],
      "name": "Statics",
      "properties": [
        {
          "const": true,
          "docs": {
            "stability": "experimental",
            "summary": "Constants may also use all-caps."
          },
          "immutable": true,
          "locationInModule": {
            "filename": "lib/compliance.ts",
            "line": 705
          },
          "name": "BAR",
          "static": true,
          "type": {
            "primitive": "number"
          }
        },
        {
          "const": true,
          "docs": {
            "stability": "experimental"
          },
          "immutable": true,
          "locationInModule": {
            "filename": "lib/compliance.ts",
            "line": 732
          },
          "name": "ConstObj",
          "static": true,
          "type": {
            "fqn": "jsii-calc.DoubleTrouble"
          }
        },
        {
          "const": true,
          "docs": {
            "stability": "experimental",
            "summary": "Jsdocs for static property."
          },
          "immutable": true,
          "locationInModule": {
            "filename": "lib/compliance.ts",
            "line": 700
          },
          "name": "Foo",
          "static": true,
          "type": {
            "primitive": "string"
          }
        },
        {
          "const": true,
          "docs": {
            "stability": "experimental",
            "summary": "Constants can also use camelCase."
          },
          "immutable": true,
          "locationInModule": {
            "filename": "lib/compliance.ts",
            "line": 710
          },
          "name": "zooBar",
          "static": true,
          "type": {
            "collection": {
              "elementtype": {
                "primitive": "string"
              },
              "kind": "map"
            }
          }
        },
        {
          "docs": {
            "stability": "experimental",
            "summary": "Jsdocs for static getter. Jsdocs for static setter."
          },
          "locationInModule": {
            "filename": "lib/compliance.ts",
            "line": 717
          },
          "name": "instance",
          "static": true,
          "type": {
            "fqn": "jsii-calc.Statics"
          }
        },
        {
          "docs": {
            "stability": "experimental"
          },
          "locationInModule": {
            "filename": "lib/compliance.ts",
            "line": 731
          },
          "name": "nonConstStatic",
          "static": true,
          "type": {
            "primitive": "number"
          }
        },
        {
          "docs": {
            "stability": "experimental"
          },
          "immutable": true,
          "locationInModule": {
            "filename": "lib/compliance.ts",
            "line": 682
          },
          "name": "value",
          "type": {
            "primitive": "string"
          }
        }
      ]
    },
    "jsii-calc.StringEnum": {
      "assembly": "jsii-calc",
      "docs": {
        "stability": "experimental"
      },
      "fqn": "jsii-calc.StringEnum",
      "kind": "enum",
      "locationInModule": {
        "filename": "lib/compliance.ts",
        "line": 28
      },
      "members": [
        {
          "docs": {
            "stability": "experimental"
          },
          "name": "A"
        },
        {
          "docs": {
            "stability": "experimental"
          },
          "name": "B"
        },
        {
          "docs": {
            "stability": "experimental"
          },
          "name": "C"
        }
      ],
      "name": "StringEnum"
    },
    "jsii-calc.StripInternal": {
      "assembly": "jsii-calc",
      "docs": {
        "stability": "experimental"
      },
      "fqn": "jsii-calc.StripInternal",
      "initializer": {},
      "kind": "class",
      "locationInModule": {
        "filename": "lib/compliance.ts",
        "line": 1480
      },
      "name": "StripInternal",
      "properties": [
        {
          "docs": {
            "stability": "experimental"
          },
          "locationInModule": {
            "filename": "lib/compliance.ts",
            "line": 1481
          },
          "name": "youSeeMe",
          "type": {
            "primitive": "string"
          }
        }
      ]
    },
    "jsii-calc.StructA": {
      "assembly": "jsii-calc",
      "datatype": true,
      "docs": {
        "stability": "experimental",
        "summary": "We can serialize and deserialize structs without silently ignoring optional fields."
      },
      "fqn": "jsii-calc.StructA",
      "kind": "interface",
      "locationInModule": {
        "filename": "lib/compliance.ts",
        "line": 2003
      },
      "name": "StructA",
      "properties": [
        {
          "abstract": true,
          "docs": {
            "stability": "experimental"
          },
          "immutable": true,
          "locationInModule": {
            "filename": "lib/compliance.ts",
            "line": 2004
          },
          "name": "requiredString",
          "type": {
            "primitive": "string"
          }
        },
        {
          "abstract": true,
          "docs": {
            "stability": "experimental"
          },
          "immutable": true,
          "locationInModule": {
            "filename": "lib/compliance.ts",
            "line": 2006
          },
          "name": "optionalNumber",
          "optional": true,
          "type": {
            "primitive": "number"
          }
        },
        {
          "abstract": true,
          "docs": {
            "stability": "experimental"
          },
          "immutable": true,
          "locationInModule": {
            "filename": "lib/compliance.ts",
            "line": 2005
          },
          "name": "optionalString",
          "optional": true,
          "type": {
            "primitive": "string"
          }
        }
      ]
    },
    "jsii-calc.StructB": {
      "assembly": "jsii-calc",
      "datatype": true,
      "docs": {
        "stability": "experimental",
        "summary": "This intentionally overlaps with StructA (where only requiredString is provided) to test htat the kernel properly disambiguates those."
      },
      "fqn": "jsii-calc.StructB",
      "kind": "interface",
      "locationInModule": {
        "filename": "lib/compliance.ts",
        "line": 2012
      },
      "name": "StructB",
      "properties": [
        {
          "abstract": true,
          "docs": {
            "stability": "experimental"
          },
          "immutable": true,
          "locationInModule": {
            "filename": "lib/compliance.ts",
            "line": 2013
          },
          "name": "requiredString",
          "type": {
            "primitive": "string"
          }
        },
        {
          "abstract": true,
          "docs": {
            "stability": "experimental"
          },
          "immutable": true,
          "locationInModule": {
            "filename": "lib/compliance.ts",
            "line": 2014
          },
          "name": "optionalBoolean",
          "optional": true,
          "type": {
            "primitive": "boolean"
          }
        },
        {
          "abstract": true,
          "docs": {
            "stability": "experimental"
          },
          "immutable": true,
          "locationInModule": {
            "filename": "lib/compliance.ts",
            "line": 2015
          },
          "name": "optionalStructA",
          "optional": true,
          "type": {
            "fqn": "jsii-calc.StructA"
          }
        }
      ]
    },
    "jsii-calc.StructPassing": {
      "assembly": "jsii-calc",
      "docs": {
        "stability": "external",
        "summary": "Just because we can."
      },
      "fqn": "jsii-calc.StructPassing",
      "initializer": {},
      "kind": "class",
      "locationInModule": {
        "filename": "lib/compliance.ts",
        "line": 1853
      },
      "methods": [
        {
          "docs": {
            "stability": "external"
          },
          "locationInModule": {
            "filename": "lib/compliance.ts",
            "line": 1862
          },
          "name": "howManyVarArgsDidIPass",
          "parameters": [
            {
              "name": "_positional",
              "type": {
                "primitive": "number"
              }
            },
            {
              "name": "inputs",
              "type": {
                "fqn": "jsii-calc.TopLevelStruct"
              },
              "variadic": true
            }
          ],
          "returns": {
            "type": {
              "primitive": "number"
            }
          },
          "static": true,
          "variadic": true
        },
        {
          "docs": {
            "stability": "external"
          },
          "locationInModule": {
            "filename": "lib/compliance.ts",
            "line": 1854
          },
          "name": "roundTrip",
          "parameters": [
            {
              "name": "_positional",
              "type": {
                "primitive": "number"
              }
            },
            {
              "name": "input",
              "type": {
                "fqn": "jsii-calc.TopLevelStruct"
              }
            }
          ],
          "returns": {
            "type": {
              "fqn": "jsii-calc.TopLevelStruct"
            }
          },
          "static": true
        }
      ],
      "name": "StructPassing"
    },
    "jsii-calc.StructUnionConsumer": {
      "assembly": "jsii-calc",
      "docs": {
        "stability": "experimental"
      },
      "fqn": "jsii-calc.StructUnionConsumer",
      "kind": "class",
      "locationInModule": {
        "filename": "lib/compliance.ts",
        "line": 2017
      },
      "methods": [
        {
          "docs": {
            "stability": "experimental"
          },
          "locationInModule": {
            "filename": "lib/compliance.ts",
            "line": 2018
          },
          "name": "isStructA",
          "parameters": [
            {
              "name": "struct",
              "type": {
                "union": {
                  "types": [
                    {
                      "fqn": "jsii-calc.StructA"
                    },
                    {
                      "fqn": "jsii-calc.StructB"
                    }
                  ]
                }
              }
            }
          ],
          "returns": {
            "type": {
              "primitive": "boolean"
            }
          },
          "static": true
        },
        {
          "docs": {
            "stability": "experimental"
          },
          "locationInModule": {
            "filename": "lib/compliance.ts",
            "line": 2028
          },
          "name": "isStructB",
          "parameters": [
            {
              "name": "struct",
              "type": {
                "union": {
                  "types": [
                    {
                      "fqn": "jsii-calc.StructA"
                    },
                    {
                      "fqn": "jsii-calc.StructB"
                    }
                  ]
                }
              }
            }
          ],
          "returns": {
            "type": {
              "primitive": "boolean"
            }
          },
          "static": true
        }
      ],
      "name": "StructUnionConsumer"
    },
    "jsii-calc.StructWithJavaReservedWords": {
      "assembly": "jsii-calc",
      "datatype": true,
      "docs": {
        "stability": "experimental"
      },
      "fqn": "jsii-calc.StructWithJavaReservedWords",
      "kind": "interface",
      "locationInModule": {
        "filename": "lib/compliance.ts",
        "line": 1827
      },
      "name": "StructWithJavaReservedWords",
      "properties": [
        {
          "abstract": true,
          "docs": {
            "stability": "experimental"
          },
          "immutable": true,
          "locationInModule": {
            "filename": "lib/compliance.ts",
            "line": 1828
          },
          "name": "default",
          "type": {
            "primitive": "string"
          }
        },
        {
          "abstract": true,
          "docs": {
            "stability": "experimental"
          },
          "immutable": true,
          "locationInModule": {
            "filename": "lib/compliance.ts",
            "line": 1829
          },
          "name": "assert",
          "optional": true,
          "type": {
            "primitive": "string"
          }
        },
        {
          "abstract": true,
          "docs": {
            "stability": "experimental"
          },
          "immutable": true,
          "locationInModule": {
            "filename": "lib/compliance.ts",
            "line": 1832
          },
          "name": "result",
          "optional": true,
          "type": {
            "primitive": "string"
          }
        },
        {
          "abstract": true,
          "docs": {
            "stability": "experimental"
          },
          "immutable": true,
          "locationInModule": {
            "filename": "lib/compliance.ts",
            "line": 1833
          },
          "name": "that",
          "optional": true,
          "type": {
            "primitive": "string"
          }
        }
      ]
    },
    "jsii-calc.Sum": {
      "assembly": "jsii-calc",
      "base": "jsii-calc.composition.CompositeOperation",
      "docs": {
        "stability": "experimental",
        "summary": "An operation that sums multiple values."
      },
      "fqn": "jsii-calc.Sum",
      "initializer": {
        "docs": {
          "stability": "experimental"
        }
      },
      "kind": "class",
      "locationInModule": {
        "filename": "lib/calculator.ts",
        "line": 186
      },
      "name": "Sum",
      "properties": [
        {
          "docs": {
            "stability": "experimental",
            "summary": "The expression that this operation consists of. Must be implemented by derived classes."
          },
          "immutable": true,
          "locationInModule": {
            "filename": "lib/calculator.ts",
            "line": 199
          },
          "name": "expression",
          "overrides": "jsii-calc.composition.CompositeOperation",
          "type": {
            "fqn": "@scope/jsii-calc-lib.Value"
          }
        },
        {
          "docs": {
            "stability": "experimental",
            "summary": "The parts to sum."
          },
          "locationInModule": {
            "filename": "lib/calculator.ts",
            "line": 191
          },
          "name": "parts",
          "type": {
            "collection": {
              "elementtype": {
                "fqn": "@scope/jsii-calc-lib.Value"
              },
              "kind": "array"
            }
          }
        }
      ]
    },
    "jsii-calc.SupportsNiceJavaBuilder": {
      "assembly": "jsii-calc",
      "base": "jsii-calc.SupportsNiceJavaBuilderWithRequiredProps",
      "docs": {
        "stability": "experimental"
      },
      "fqn": "jsii-calc.SupportsNiceJavaBuilder",
      "initializer": {
        "docs": {
          "stability": "experimental"
        },
        "parameters": [
          {
            "docs": {
              "summary": "some identifier."
            },
            "name": "id",
            "type": {
              "primitive": "number"
            }
          },
          {
            "docs": {
              "summary": "the default value of `bar`."
            },
            "name": "defaultBar",
            "optional": true,
            "type": {
              "primitive": "number"
            }
          },
          {
            "docs": {
              "summary": "some props once can provide."
            },
            "name": "props",
            "optional": true,
            "type": {
              "fqn": "jsii-calc.SupportsNiceJavaBuilderProps"
            }
          },
          {
            "docs": {
              "summary": "a variadic continuation."
            },
            "name": "rest",
            "type": {
              "primitive": "string"
            },
            "variadic": true
          }
        ],
        "variadic": true
      },
      "kind": "class",
      "locationInModule": {
        "filename": "lib/compliance.ts",
        "line": 1940
      },
      "name": "SupportsNiceJavaBuilder",
      "properties": [
        {
          "docs": {
            "stability": "experimental",
            "summary": "some identifier."
          },
          "immutable": true,
          "locationInModule": {
            "filename": "lib/compliance.ts",
            "line": 1950
          },
          "name": "id",
          "overrides": "jsii-calc.SupportsNiceJavaBuilderWithRequiredProps",
          "type": {
            "primitive": "number"
          }
        },
        {
          "docs": {
            "stability": "experimental"
          },
          "immutable": true,
          "locationInModule": {
            "filename": "lib/compliance.ts",
            "line": 1941
          },
          "name": "rest",
          "type": {
            "collection": {
              "elementtype": {
                "primitive": "string"
              },
              "kind": "array"
            }
          }
        }
      ]
    },
    "jsii-calc.SupportsNiceJavaBuilderProps": {
      "assembly": "jsii-calc",
      "datatype": true,
      "docs": {
        "stability": "experimental"
      },
      "fqn": "jsii-calc.SupportsNiceJavaBuilderProps",
      "kind": "interface",
      "locationInModule": {
        "filename": "lib/compliance.ts",
        "line": 1955
      },
      "name": "SupportsNiceJavaBuilderProps",
      "properties": [
        {
          "abstract": true,
          "docs": {
            "stability": "experimental",
            "summary": "Some number, like 42."
          },
          "immutable": true,
          "locationInModule": {
            "filename": "lib/compliance.ts",
            "line": 1965
          },
          "name": "bar",
          "type": {
            "primitive": "number"
          }
        },
        {
          "abstract": true,
          "docs": {
            "remarks": "But here we are, doing it like we didn't care.",
            "stability": "experimental",
            "summary": "An `id` field here is terrible API design, because the constructor of `SupportsNiceJavaBuilder` already has a parameter named `id`."
          },
          "immutable": true,
          "locationInModule": {
            "filename": "lib/compliance.ts",
            "line": 1960
          },
          "name": "id",
          "optional": true,
          "type": {
            "primitive": "string"
          }
        }
      ]
    },
    "jsii-calc.SupportsNiceJavaBuilderWithRequiredProps": {
      "assembly": "jsii-calc",
      "docs": {
        "stability": "experimental",
        "summary": "We can generate fancy builders in Java for classes which take a mix of positional & struct parameters."
      },
      "fqn": "jsii-calc.SupportsNiceJavaBuilderWithRequiredProps",
      "initializer": {
        "docs": {
          "stability": "experimental"
        },
        "parameters": [
          {
            "docs": {
              "summary": "some identifier of your choice."
            },
            "name": "id",
            "type": {
              "primitive": "number"
            }
          },
          {
            "docs": {
              "summary": "some properties."
            },
            "name": "props",
            "type": {
              "fqn": "jsii-calc.SupportsNiceJavaBuilderProps"
            }
          }
        ]
      },
      "kind": "class",
      "locationInModule": {
        "filename": "lib/compliance.ts",
        "line": 1927
      },
      "name": "SupportsNiceJavaBuilderWithRequiredProps",
      "properties": [
        {
          "docs": {
            "stability": "experimental"
          },
          "immutable": true,
          "locationInModule": {
            "filename": "lib/compliance.ts",
            "line": 1929
          },
          "name": "bar",
          "type": {
            "primitive": "number"
          }
        },
        {
          "docs": {
            "stability": "experimental",
            "summary": "some identifier of your choice."
          },
          "immutable": true,
          "locationInModule": {
            "filename": "lib/compliance.ts",
            "line": 1935
          },
          "name": "id",
          "type": {
            "primitive": "number"
          }
        },
        {
          "docs": {
            "stability": "experimental"
          },
          "immutable": true,
          "locationInModule": {
            "filename": "lib/compliance.ts",
            "line": 1928
          },
          "name": "propId",
          "optional": true,
          "type": {
            "primitive": "string"
          }
        }
      ]
    },
    "jsii-calc.SyncVirtualMethods": {
      "assembly": "jsii-calc",
      "docs": {
        "stability": "experimental"
      },
      "fqn": "jsii-calc.SyncVirtualMethods",
      "initializer": {},
      "kind": "class",
      "locationInModule": {
        "filename": "lib/compliance.ts",
        "line": 360
      },
      "methods": [
        {
          "async": true,
          "docs": {
            "stability": "experimental"
          },
          "locationInModule": {
            "filename": "lib/compliance.ts",
            "line": 373
          },
          "name": "callerIsAsync",
          "returns": {
            "type": {
              "primitive": "number"
            }
          }
        },
        {
          "docs": {
            "stability": "experimental"
          },
          "locationInModule": {
            "filename": "lib/compliance.ts",
            "line": 361
          },
          "name": "callerIsMethod",
          "returns": {
            "type": {
              "primitive": "number"
            }
          }
        },
        {
          "docs": {
            "stability": "experimental"
          },
          "locationInModule": {
            "filename": "lib/compliance.ts",
            "line": 413
          },
          "name": "modifyOtherProperty",
          "parameters": [
            {
              "name": "value",
              "type": {
                "primitive": "string"
              }
            }
          ]
        },
        {
          "docs": {
            "stability": "experimental"
          },
          "locationInModule": {
            "filename": "lib/compliance.ts",
            "line": 385
          },
          "name": "modifyValueOfTheProperty",
          "parameters": [
            {
              "name": "value",
              "type": {
                "primitive": "string"
              }
            }
          ]
        },
        {
          "docs": {
            "stability": "experimental"
          },
          "locationInModule": {
            "filename": "lib/compliance.ts",
            "line": 426
          },
          "name": "readA",
          "returns": {
            "type": {
              "primitive": "number"
            }
          }
        },
        {
          "docs": {
            "stability": "experimental"
          },
          "locationInModule": {
            "filename": "lib/compliance.ts",
            "line": 417
          },
          "name": "retrieveOtherProperty",
          "returns": {
            "type": {
              "primitive": "string"
            }
          }
        },
        {
          "docs": {
            "stability": "experimental"
          },
          "locationInModule": {
            "filename": "lib/compliance.ts",
            "line": 397
          },
          "name": "retrieveReadOnlyProperty",
          "returns": {
            "type": {
              "primitive": "string"
            }
          }
        },
        {
          "docs": {
            "stability": "experimental"
          },
          "locationInModule": {
            "filename": "lib/compliance.ts",
            "line": 389
          },
          "name": "retrieveValueOfTheProperty",
          "returns": {
            "type": {
              "primitive": "string"
            }
          }
        },
        {
          "docs": {
            "stability": "experimental"
          },
          "locationInModule": {
            "filename": "lib/compliance.ts",
            "line": 377
          },
          "name": "virtualMethod",
          "parameters": [
            {
              "name": "n",
              "type": {
                "primitive": "number"
              }
            }
          ],
          "returns": {
            "type": {
              "primitive": "number"
            }
          }
        },
        {
          "docs": {
            "stability": "experimental"
          },
          "locationInModule": {
            "filename": "lib/compliance.ts",
            "line": 430
          },
          "name": "writeA",
          "parameters": [
            {
              "name": "value",
              "type": {
                "primitive": "number"
              }
            }
          ]
        }
      ],
      "name": "SyncVirtualMethods",
      "properties": [
        {
          "docs": {
            "stability": "experimental"
          },
          "immutable": true,
          "locationInModule": {
            "filename": "lib/compliance.ts",
            "line": 395
          },
          "name": "readonlyProperty",
          "type": {
            "primitive": "string"
          }
        },
        {
          "docs": {
            "stability": "experimental"
          },
          "locationInModule": {
            "filename": "lib/compliance.ts",
            "line": 424
          },
          "name": "a",
          "type": {
            "primitive": "number"
          }
        },
        {
          "docs": {
            "stability": "experimental"
          },
          "locationInModule": {
            "filename": "lib/compliance.ts",
            "line": 365
          },
          "name": "callerIsProperty",
          "type": {
            "primitive": "number"
          }
        },
        {
          "docs": {
            "stability": "experimental"
          },
          "locationInModule": {
            "filename": "lib/compliance.ts",
            "line": 403
          },
          "name": "otherProperty",
          "type": {
            "primitive": "string"
          }
        },
        {
          "docs": {
            "stability": "experimental"
          },
          "locationInModule": {
            "filename": "lib/compliance.ts",
            "line": 383
          },
          "name": "theProperty",
          "type": {
            "primitive": "string"
          }
        },
        {
          "docs": {
            "stability": "experimental"
          },
          "locationInModule": {
            "filename": "lib/compliance.ts",
            "line": 411
          },
          "name": "valueOfOtherProperty",
          "type": {
            "primitive": "string"
          }
        }
      ]
    },
    "jsii-calc.Thrower": {
      "assembly": "jsii-calc",
      "docs": {
        "stability": "experimental"
      },
      "fqn": "jsii-calc.Thrower",
      "initializer": {},
      "kind": "class",
      "locationInModule": {
        "filename": "lib/compliance.ts",
        "line": 643
      },
      "methods": [
        {
          "docs": {
            "stability": "experimental"
          },
          "locationInModule": {
            "filename": "lib/compliance.ts",
            "line": 644
          },
          "name": "throwError"
        }
      ],
      "name": "Thrower"
    },
    "jsii-calc.TopLevelStruct": {
      "assembly": "jsii-calc",
      "datatype": true,
      "docs": {
        "stability": "experimental"
      },
      "fqn": "jsii-calc.TopLevelStruct",
      "kind": "interface",
      "locationInModule": {
        "filename": "lib/compliance.ts",
        "line": 1782
      },
      "name": "TopLevelStruct",
      "properties": [
        {
          "abstract": true,
          "docs": {
            "stability": "experimental",
            "summary": "This is a required field."
          },
          "immutable": true,
          "locationInModule": {
            "filename": "lib/compliance.ts",
            "line": 1786
          },
          "name": "required",
          "type": {
            "primitive": "string"
          }
        },
        {
          "abstract": true,
          "docs": {
            "stability": "experimental",
            "summary": "A union to really stress test our serialization."
          },
          "immutable": true,
          "locationInModule": {
            "filename": "lib/compliance.ts",
            "line": 1796
          },
          "name": "secondLevel",
          "type": {
            "union": {
              "types": [
                {
                  "primitive": "number"
                },
                {
                  "fqn": "jsii-calc.SecondLevelStruct"
                }
              ]
            }
          }
        },
        {
          "abstract": true,
          "docs": {
            "stability": "experimental",
            "summary": "You don't have to pass this."
          },
          "immutable": true,
          "locationInModule": {
            "filename": "lib/compliance.ts",
            "line": 1791
          },
          "name": "optional",
          "optional": true,
          "type": {
            "primitive": "string"
          }
        }
      ]
    },
    "jsii-calc.UnaryOperation": {
      "abstract": true,
      "assembly": "jsii-calc",
      "base": "@scope/jsii-calc-lib.Operation",
      "docs": {
        "stability": "experimental",
        "summary": "An operation on a single operand."
      },
      "fqn": "jsii-calc.UnaryOperation",
      "initializer": {
        "docs": {
          "stability": "experimental"
        },
        "parameters": [
          {
            "name": "operand",
            "type": {
              "fqn": "@scope/jsii-calc-lib.Value"
            }
          }
        ]
      },
      "kind": "class",
      "locationInModule": {
        "filename": "lib/calculator.ts",
        "line": 93
      },
      "name": "UnaryOperation",
      "properties": [
        {
          "docs": {
            "stability": "experimental"
          },
          "immutable": true,
          "locationInModule": {
            "filename": "lib/calculator.ts",
            "line": 94
          },
          "name": "operand",
          "type": {
            "fqn": "@scope/jsii-calc-lib.Value"
          }
        }
      ]
    },
    "jsii-calc.UnionProperties": {
      "assembly": "jsii-calc",
      "datatype": true,
      "docs": {
        "stability": "experimental"
      },
      "fqn": "jsii-calc.UnionProperties",
      "kind": "interface",
      "locationInModule": {
        "filename": "lib/compliance.ts",
        "line": 963
      },
      "name": "UnionProperties",
      "properties": [
        {
          "abstract": true,
          "docs": {
            "stability": "experimental"
          },
          "immutable": true,
          "locationInModule": {
            "filename": "lib/compliance.ts",
            "line": 965
          },
          "name": "bar",
          "type": {
            "union": {
              "types": [
                {
                  "primitive": "string"
                },
                {
                  "primitive": "number"
                },
                {
                  "fqn": "jsii-calc.AllTypes"
                }
              ]
            }
          }
        },
        {
          "abstract": true,
          "docs": {
            "stability": "experimental"
          },
          "immutable": true,
          "locationInModule": {
            "filename": "lib/compliance.ts",
            "line": 964
          },
          "name": "foo",
          "optional": true,
          "type": {
            "union": {
              "types": [
                {
                  "primitive": "string"
                },
                {
                  "primitive": "number"
                }
              ]
            }
          }
        }
      ]
    },
    "jsii-calc.UseBundledDependency": {
      "assembly": "jsii-calc",
      "docs": {
        "stability": "experimental"
      },
      "fqn": "jsii-calc.UseBundledDependency",
      "initializer": {},
      "kind": "class",
      "locationInModule": {
        "filename": "lib/compliance.ts",
        "line": 968
      },
      "methods": [
        {
          "docs": {
            "stability": "experimental"
          },
          "locationInModule": {
            "filename": "lib/compliance.ts",
            "line": 969
          },
          "name": "value",
          "returns": {
            "type": {
              "primitive": "any"
            }
          }
        }
      ],
      "name": "UseBundledDependency"
    },
    "jsii-calc.UseCalcBase": {
      "assembly": "jsii-calc",
      "docs": {
        "stability": "experimental",
        "summary": "Depend on a type from jsii-calc-base as a test for awslabs/jsii#128."
      },
      "fqn": "jsii-calc.UseCalcBase",
      "initializer": {},
      "kind": "class",
      "locationInModule": {
        "filename": "lib/compliance.ts",
        "line": 1017
      },
      "methods": [
        {
          "docs": {
            "stability": "experimental"
          },
          "locationInModule": {
            "filename": "lib/compliance.ts",
            "line": 1018
          },
          "name": "hello",
          "returns": {
            "type": {
              "fqn": "@scope/jsii-calc-base.Base"
            }
          }
        }
      ],
      "name": "UseCalcBase"
    },
    "jsii-calc.UsesInterfaceWithProperties": {
      "assembly": "jsii-calc",
      "docs": {
        "stability": "experimental"
      },
      "fqn": "jsii-calc.UsesInterfaceWithProperties",
      "initializer": {
        "docs": {
          "stability": "experimental"
        },
        "parameters": [
          {
            "name": "obj",
            "type": {
              "fqn": "jsii-calc.IInterfaceWithProperties"
            }
          }
        ]
      },
      "kind": "class",
      "locationInModule": {
        "filename": "lib/compliance.ts",
        "line": 587
      },
      "methods": [
        {
          "docs": {
            "stability": "experimental"
          },
          "locationInModule": {
            "filename": "lib/compliance.ts",
            "line": 592
          },
          "name": "justRead",
          "returns": {
            "type": {
              "primitive": "string"
            }
          }
        },
        {
          "docs": {
            "stability": "experimental"
          },
          "locationInModule": {
            "filename": "lib/compliance.ts",
            "line": 601
          },
          "name": "readStringAndNumber",
          "parameters": [
            {
              "name": "ext",
              "type": {
                "fqn": "jsii-calc.IInterfaceWithPropertiesExtension"
              }
            }
          ],
          "returns": {
            "type": {
              "primitive": "string"
            }
          }
        },
        {
          "docs": {
            "stability": "experimental"
          },
          "locationInModule": {
            "filename": "lib/compliance.ts",
            "line": 596
          },
          "name": "writeAndRead",
          "parameters": [
            {
              "name": "value",
              "type": {
                "primitive": "string"
              }
            }
          ],
          "returns": {
            "type": {
              "primitive": "string"
            }
          }
        }
      ],
      "name": "UsesInterfaceWithProperties",
      "properties": [
        {
          "docs": {
            "stability": "experimental"
          },
          "immutable": true,
          "locationInModule": {
            "filename": "lib/compliance.ts",
            "line": 588
          },
          "name": "obj",
          "type": {
            "fqn": "jsii-calc.IInterfaceWithProperties"
          }
        }
      ]
    },
    "jsii-calc.VariadicInvoker": {
      "assembly": "jsii-calc",
      "docs": {
        "stability": "experimental"
      },
      "fqn": "jsii-calc.VariadicInvoker",
      "initializer": {
        "docs": {
          "stability": "experimental"
        },
        "parameters": [
          {
            "name": "method",
            "type": {
              "fqn": "jsii-calc.VariadicMethod"
            }
          }
        ]
      },
      "kind": "class",
      "locationInModule": {
        "filename": "lib/compliance.ts",
        "line": 672
      },
      "methods": [
        {
          "docs": {
            "stability": "experimental"
          },
          "locationInModule": {
            "filename": "lib/compliance.ts",
            "line": 675
          },
          "name": "asArray",
          "parameters": [
            {
              "name": "values",
              "type": {
                "primitive": "number"
              },
              "variadic": true
            }
          ],
          "returns": {
            "type": {
              "collection": {
                "elementtype": {
                  "primitive": "number"
                },
                "kind": "array"
              }
            }
          },
          "variadic": true
        }
      ],
      "name": "VariadicInvoker"
    },
    "jsii-calc.VariadicMethod": {
      "assembly": "jsii-calc",
      "docs": {
        "stability": "experimental"
      },
      "fqn": "jsii-calc.VariadicMethod",
      "initializer": {
        "docs": {
          "stability": "experimental"
        },
        "parameters": [
          {
            "docs": {
              "summary": "a prefix that will be use for all values returned by `#asArray`."
            },
            "name": "prefix",
            "type": {
              "primitive": "number"
            },
            "variadic": true
          }
        ],
        "variadic": true
      },
      "kind": "class",
      "locationInModule": {
        "filename": "lib/compliance.ts",
        "line": 653
      },
      "methods": [
        {
          "docs": {
            "stability": "experimental"
          },
          "locationInModule": {
            "filename": "lib/compliance.ts",
            "line": 667
          },
          "name": "asArray",
          "parameters": [
            {
              "docs": {
                "summary": "the first element of the array to be returned (after the `prefix` provided at construction time)."
              },
              "name": "first",
              "type": {
                "primitive": "number"
              }
            },
            {
              "docs": {
                "summary": "other elements to be included in the array."
              },
              "name": "others",
              "type": {
                "primitive": "number"
              },
              "variadic": true
            }
          ],
          "returns": {
            "type": {
              "collection": {
                "elementtype": {
                  "primitive": "number"
                },
                "kind": "array"
              }
            }
          },
          "variadic": true
        }
      ],
      "name": "VariadicMethod"
    },
    "jsii-calc.VirtualMethodPlayground": {
      "assembly": "jsii-calc",
      "docs": {
        "stability": "experimental"
      },
      "fqn": "jsii-calc.VirtualMethodPlayground",
      "initializer": {},
      "kind": "class",
      "locationInModule": {
        "filename": "lib/compliance.ts",
        "line": 436
      },
      "methods": [
        {
          "async": true,
          "docs": {
            "stability": "experimental"
          },
          "locationInModule": {
            "filename": "lib/compliance.ts",
            "line": 464
          },
          "name": "overrideMeAsync",
          "parameters": [
            {
              "name": "index",
              "type": {
                "primitive": "number"
              }
            }
          ],
          "returns": {
            "type": {
              "primitive": "number"
            }
          }
        },
        {
          "docs": {
            "stability": "experimental"
          },
          "locationInModule": {
            "filename": "lib/compliance.ts",
            "line": 468
          },
          "name": "overrideMeSync",
          "parameters": [
            {
              "name": "index",
              "type": {
                "primitive": "number"
              }
            }
          ],
          "returns": {
            "type": {
              "primitive": "number"
            }
          }
        },
        {
          "async": true,
          "docs": {
            "stability": "experimental"
          },
          "locationInModule": {
            "filename": "lib/compliance.ts",
            "line": 446
          },
          "name": "parallelSumAsync",
          "parameters": [
            {
              "name": "count",
              "type": {
                "primitive": "number"
              }
            }
          ],
          "returns": {
            "type": {
              "primitive": "number"
            }
          }
        },
        {
          "async": true,
          "docs": {
            "stability": "experimental"
          },
          "locationInModule": {
            "filename": "lib/compliance.ts",
            "line": 437
          },
          "name": "serialSumAsync",
          "parameters": [
            {
              "name": "count",
              "type": {
                "primitive": "number"
              }
            }
          ],
          "returns": {
            "type": {
              "primitive": "number"
            }
          }
        },
        {
          "docs": {
            "stability": "experimental"
          },
          "locationInModule": {
            "filename": "lib/compliance.ts",
            "line": 456
          },
          "name": "sumSync",
          "parameters": [
            {
              "name": "count",
              "type": {
                "primitive": "number"
              }
            }
          ],
          "returns": {
            "type": {
              "primitive": "number"
            }
          }
        }
      ],
      "name": "VirtualMethodPlayground"
    },
    "jsii-calc.VoidCallback": {
      "abstract": true,
      "assembly": "jsii-calc",
      "docs": {
        "remarks": "- Implement `overrideMe` (method does not have to do anything).\n- Invoke `callMe`\n- Verify that `methodWasCalled` is `true`.",
        "stability": "experimental",
        "summary": "This test is used to validate the runtimes can return correctly from a void callback."
      },
      "fqn": "jsii-calc.VoidCallback",
      "initializer": {},
      "kind": "class",
      "locationInModule": {
        "filename": "lib/compliance.ts",
        "line": 1706
      },
      "methods": [
        {
          "docs": {
            "stability": "experimental"
          },
          "locationInModule": {
            "filename": "lib/compliance.ts",
            "line": 1711
          },
          "name": "callMe"
        },
        {
          "abstract": true,
          "docs": {
            "stability": "experimental"
          },
          "locationInModule": {
            "filename": "lib/compliance.ts",
            "line": 1715
          },
          "name": "overrideMe",
          "protected": true
        }
      ],
      "name": "VoidCallback",
      "properties": [
        {
          "docs": {
            "stability": "experimental"
          },
          "immutable": true,
          "locationInModule": {
            "filename": "lib/compliance.ts",
            "line": 1708
          },
          "name": "methodWasCalled",
          "type": {
            "primitive": "boolean"
          }
        }
      ]
    },
    "jsii-calc.WithPrivatePropertyInConstructor": {
      "assembly": "jsii-calc",
      "docs": {
        "stability": "experimental",
        "summary": "Verifies that private property declarations in constructor arguments are hidden."
      },
      "fqn": "jsii-calc.WithPrivatePropertyInConstructor",
      "initializer": {
        "docs": {
          "stability": "experimental"
        },
        "parameters": [
          {
            "name": "privateField",
            "optional": true,
            "type": {
              "primitive": "string"
            }
          }
        ]
      },
      "kind": "class",
      "locationInModule": {
        "filename": "lib/compliance.ts",
        "line": 1721
      },
      "name": "WithPrivatePropertyInConstructor",
      "properties": [
        {
          "docs": {
            "stability": "experimental"
          },
          "immutable": true,
          "locationInModule": {
            "filename": "lib/compliance.ts",
            "line": 1724
          },
          "name": "success",
          "type": {
            "primitive": "boolean"
          }
        }
      ]
    },
    "jsii-calc.composition.CompositeOperation": {
      "abstract": true,
      "assembly": "jsii-calc",
      "base": "@scope/jsii-calc-lib.Operation",
      "docs": {
        "stability": "experimental",
        "summary": "Abstract operation composed from an expression of other operations."
      },
      "fqn": "jsii-calc.composition.CompositeOperation",
      "initializer": {},
      "kind": "class",
      "locationInModule": {
        "filename": "lib/calculator.ts",
        "line": 131
      },
      "methods": [
        {
          "docs": {
            "stability": "experimental",
            "summary": "String representation of the value."
          },
          "locationInModule": {
            "filename": "lib/calculator.ts",
            "line": 157
          },
          "name": "toString",
          "overrides": "@scope/jsii-calc-lib.Operation",
          "returns": {
            "type": {
              "primitive": "string"
            }
          }
        }
      ],
      "name": "CompositeOperation",
      "namespace": "composition",
      "properties": [
        {
          "abstract": true,
          "docs": {
            "stability": "experimental",
            "summary": "The expression that this operation consists of. Must be implemented by derived classes."
          },
          "immutable": true,
          "locationInModule": {
            "filename": "lib/calculator.ts",
            "line": 155
          },
          "name": "expression",
          "type": {
            "fqn": "@scope/jsii-calc-lib.Value"
          }
        },
        {
          "docs": {
            "stability": "experimental",
            "summary": "The value."
          },
          "immutable": true,
          "locationInModule": {
            "filename": "lib/calculator.ts",
            "line": 147
          },
          "name": "value",
          "overrides": "@scope/jsii-calc-lib.Value",
          "type": {
            "primitive": "number"
          }
        },
        {
          "docs": {
            "stability": "experimental",
            "summary": "A set of postfixes to include in a decorated .toString()."
          },
          "locationInModule": {
            "filename": "lib/calculator.ts",
            "line": 145
          },
          "name": "decorationPostfixes",
          "type": {
            "collection": {
              "elementtype": {
                "primitive": "string"
              },
              "kind": "array"
            }
          }
        },
        {
          "docs": {
            "stability": "experimental",
            "summary": "A set of prefixes to include in a decorated .toString()."
          },
          "locationInModule": {
            "filename": "lib/calculator.ts",
            "line": 140
          },
          "name": "decorationPrefixes",
          "type": {
            "collection": {
              "elementtype": {
                "primitive": "string"
              },
              "kind": "array"
            }
          }
        },
        {
          "docs": {
            "stability": "experimental",
            "summary": "The .toString() style."
          },
          "locationInModule": {
            "filename": "lib/calculator.ts",
            "line": 135
          },
          "name": "stringStyle",
          "type": {
            "fqn": "jsii-calc.composition.CompositeOperation.CompositionStringStyle"
          }
        }
      ]
    },
    "jsii-calc.composition.CompositeOperation.CompositionStringStyle": {
      "assembly": "jsii-calc",
      "docs": {
        "stability": "experimental",
        "summary": "Style of .toString() output for CompositeOperation."
      },
      "fqn": "jsii-calc.composition.CompositeOperation.CompositionStringStyle",
      "kind": "enum",
      "locationInModule": {
        "filename": "lib/calculator.ts",
        "line": 173
      },
      "members": [
        {
          "docs": {
            "stability": "experimental",
            "summary": "Normal string expression."
          },
          "name": "NORMAL"
        },
        {
          "docs": {
            "stability": "experimental",
            "summary": "Decorated string expression."
          },
          "name": "DECORATED"
        }
      ],
      "name": "CompositionStringStyle",
      "namespace": "composition.CompositeOperation"
    }
  },
  "version": "0.20.8",
<<<<<<< HEAD
  "fingerprint": "+RP1SeCfWPdg28sHAcZDni6RTbEUwSieZsbQ7eni6jk="
=======
  "fingerprint": "s++IK3929zHRbg2MXmnn2A+PdvZnMVvPwaarJuUeBNM="
>>>>>>> 9eacbe34
}<|MERGE_RESOLUTION|>--- conflicted
+++ resolved
@@ -2555,7 +2555,7 @@
       "kind": "class",
       "locationInModule": {
         "filename": "lib/compliance.ts",
-        "line": 2384
+        "line": 2406
       },
       "methods": [
         {
@@ -2564,7 +2564,7 @@
           },
           "locationInModule": {
             "filename": "lib/compliance.ts",
-            "line": 2387
+            "line": 2409
           },
           "name": "workItBaby",
           "returns": {
@@ -5677,7 +5677,7 @@
       "kind": "interface",
       "locationInModule": {
         "filename": "lib/compliance.ts",
-        "line": 2381
+        "line": 2403
       },
       "methods": [
         {
@@ -5687,7 +5687,7 @@
           },
           "locationInModule": {
             "filename": "lib/compliance.ts",
-            "line": 2382
+            "line": 2404
           },
           "name": "returnStruct",
           "returns": {
@@ -11743,9 +11743,5 @@
     }
   },
   "version": "0.20.8",
-<<<<<<< HEAD
-  "fingerprint": "+RP1SeCfWPdg28sHAcZDni6RTbEUwSieZsbQ7eni6jk="
-=======
-  "fingerprint": "s++IK3929zHRbg2MXmnn2A+PdvZnMVvPwaarJuUeBNM="
->>>>>>> 9eacbe34
+  "fingerprint": "R5DFMiv/0riWRnreyHs899X53BbbVd5NTXmswDeF4/8="
 }