--- conflicted
+++ resolved
@@ -2843,11 +2843,6 @@
       "namespace": "composition.CompositeOperation"
     }
   },
-<<<<<<< HEAD
-  "version": "0.6.4",
-  "fingerprint": "A6PSlMkLYrySPqgKflMrn2U4DjO6HO+VAJrO66IcSlo="
-=======
   "version": "0.7.0",
-  "fingerprint": "GnP0LLo9SpYQUrRPBrkrx9taOuXatdKd5m/qR3gkx04="
->>>>>>> f60b0ace
+  "fingerprint": "PKieyTzOsIlclpI9bUXc4G5D8M4FLhS82VDWS8Ujv04="
 }