--- conflicted
+++ resolved
@@ -80,6 +80,30 @@
         "python": {
           "distName": "scope.jsii-calc-base",
           "module": "scope.jsii_calc_base"
+        }
+      },
+      "version": "0.8.0"
+    },
+    "@scope/jsii-calc-base-of-base": {
+      "peer": true,
+      "targets": {
+        "dotnet": {
+          "namespace": "Amazon.JSII.Tests.CalculatorNamespace.BaseOfBaseNamespace",
+          "packageId": "Amazon.JSII.Tests.CalculatorPackageId.BaseOfBasePackageId"
+        },
+        "java": {
+          "maven": {
+            "artifactId": "calculator-base-of-base",
+            "groupId": "software.amazon.jsii.tests"
+          },
+          "package": "software.amazon.jsii.tests.calculator.baseofbase"
+        },
+        "js": {
+          "npm": "@scope/jsii-calc-base-of-base"
+        },
+        "python": {
+          "distName": "scope.jsii-calc-base-of-base",
+          "module": "scope.jsii_calc_base_of_base"
         }
       },
       "version": "0.8.0"
@@ -3362,6 +3386,18 @@
               "type": {
                 "fqn": "jsii-calc.ConstructorPassesThisOut"
               }
+            },
+            {
+              "name": "dt",
+              "type": {
+                "primitive": "date"
+              }
+            },
+            {
+              "name": "ev",
+              "type": {
+                "fqn": "jsii-calc.AllTypesEnum"
+              }
             }
           ],
           "returns": {
@@ -4544,9 +4580,5 @@
     }
   },
   "version": "0.8.0",
-<<<<<<< HEAD
-  "fingerprint": "aqcu48O8v6/9d2dj1e13X/Bhw/epeUBSh3OnlTIM2Vw="
-=======
-  "fingerprint": "7BN7XlOFufVEMTaAbMH5GDcE4zQmJj4iiDlYoXiRvCs="
->>>>>>> 4c0695cf
+  "fingerprint": "J0bhm0cu1dlTAyMfBlAMWCVXZf6e8k2pHkmxye6P7Wk="
 }