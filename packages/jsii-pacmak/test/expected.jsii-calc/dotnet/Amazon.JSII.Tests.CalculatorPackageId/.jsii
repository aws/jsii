{
  "author": {
    "name": "Amazon Web Services",
    "organization": true,
    "roles": [
      "author"
    ],
    "url": "https://aws.amazon.com"
  },
  "bundled": {
    "jsii-calc-bundled": "^0.12.1"
  },
  "contributors": [
    {
      "name": "Elad Ben-Israel",
      "roles": [
        "maintainer"
      ],
      "url": "https://github.com/eladb"
    },
    {
      "name": "Rico Huijbers",
      "roles": [
        "maintainer"
      ],
      "url": "https://github.com/rix0rrr"
    },
    {
      "name": "Romain Marcadier-Muller",
      "roles": [
        "maintainer"
      ],
      "url": "https://github.com/RomainMuller"
    }
  ],
  "dependencies": {
    "@scope/jsii-calc-base": {
      "targets": {
        "dotnet": {
          "namespace": "Amazon.JSII.Tests.CalculatorNamespace.BaseNamespace",
          "packageId": "Amazon.JSII.Tests.CalculatorPackageId.BasePackageId"
        },
        "java": {
          "maven": {
            "artifactId": "calculator-base",
            "groupId": "software.amazon.jsii.tests"
          },
          "package": "software.amazon.jsii.tests.calculator.base"
        },
        "js": {
          "npm": "@scope/jsii-calc-base"
        },
        "python": {
          "distName": "scope.jsii-calc-base",
          "module": "scope.jsii_calc_base"
        },
        "sphinx": {}
      },
      "version": "0.12.1"
    },
    "@scope/jsii-calc-base-of-base": {
      "targets": {
        "dotnet": {
          "namespace": "Amazon.JSII.Tests.CalculatorNamespace.BaseOfBaseNamespace",
          "packageId": "Amazon.JSII.Tests.CalculatorPackageId.BaseOfBasePackageId"
        },
        "java": {
          "maven": {
            "artifactId": "calculator-base-of-base",
            "groupId": "software.amazon.jsii.tests"
          },
          "package": "software.amazon.jsii.tests.calculator.baseofbase"
        },
        "js": {
          "npm": "@scope/jsii-calc-base-of-base"
        },
        "python": {
          "distName": "scope.jsii-calc-base-of-base",
          "module": "scope.jsii_calc_base_of_base"
        },
        "sphinx": {}
      },
      "version": "0.12.1"
    },
    "@scope/jsii-calc-lib": {
      "targets": {
        "dotnet": {
          "namespace": "Amazon.JSII.Tests.CalculatorNamespace.LibNamespace",
          "packageId": "Amazon.JSII.Tests.CalculatorPackageId.LibPackageId"
        },
        "java": {
          "maven": {
            "artifactId": "calculator-lib",
            "groupId": "software.amazon.jsii.tests",
            "versionSuffix": "devpreview"
          },
          "package": "software.amazon.jsii.tests.calculator.lib"
        },
        "js": {
          "npm": "@scope/jsii-calc-lib"
        },
        "python": {
          "distName": "scope.jsii-calc-lib",
          "module": "scope.jsii_calc_lib"
        },
        "sphinx": {}
      },
      "version": "0.12.1"
    }
  },
  "dependencyClosure": {
    "@scope/jsii-calc-base": {
      "targets": {
        "dotnet": {
          "namespace": "Amazon.JSII.Tests.CalculatorNamespace.BaseNamespace",
          "packageId": "Amazon.JSII.Tests.CalculatorPackageId.BasePackageId"
        },
        "java": {
          "maven": {
            "artifactId": "calculator-base",
            "groupId": "software.amazon.jsii.tests"
          },
          "package": "software.amazon.jsii.tests.calculator.base"
        },
        "js": {
          "npm": "@scope/jsii-calc-base"
        },
        "python": {
          "distName": "scope.jsii-calc-base",
          "module": "scope.jsii_calc_base"
        },
        "sphinx": {}
      },
      "version": "0.12.1"
    },
    "@scope/jsii-calc-base-of-base": {
      "targets": {
        "dotnet": {
          "namespace": "Amazon.JSII.Tests.CalculatorNamespace.BaseOfBaseNamespace",
          "packageId": "Amazon.JSII.Tests.CalculatorPackageId.BaseOfBasePackageId"
        },
        "java": {
          "maven": {
            "artifactId": "calculator-base-of-base",
            "groupId": "software.amazon.jsii.tests"
          },
          "package": "software.amazon.jsii.tests.calculator.baseofbase"
        },
        "js": {
          "npm": "@scope/jsii-calc-base-of-base"
        },
        "python": {
          "distName": "scope.jsii-calc-base-of-base",
          "module": "scope.jsii_calc_base_of_base"
        },
        "sphinx": {}
      },
      "version": "0.12.1"
    },
    "@scope/jsii-calc-lib": {
      "targets": {
        "dotnet": {
          "namespace": "Amazon.JSII.Tests.CalculatorNamespace.LibNamespace",
          "packageId": "Amazon.JSII.Tests.CalculatorPackageId.LibPackageId"
        },
        "java": {
          "maven": {
            "artifactId": "calculator-lib",
            "groupId": "software.amazon.jsii.tests",
            "versionSuffix": "devpreview"
          },
          "package": "software.amazon.jsii.tests.calculator.lib"
        },
        "js": {
          "npm": "@scope/jsii-calc-lib"
        },
        "python": {
          "distName": "scope.jsii-calc-lib",
          "module": "scope.jsii_calc_lib"
        },
        "sphinx": {}
      },
      "version": "0.12.1"
    }
  },
  "description": "A simple calcuator built on JSII.",
  "docs": {
    "stability": "experimental"
  },
  "homepage": "https://github.com/awslabs/jsii.git",
  "jsiiVersion": "0.12.1",
  "license": "Apache-2.0",
  "metadata": {
    "jsii:boolean": true,
    "jsii:number": 1337,
    "jsii:object": {
      "string": "yes!"
    }
  },
  "name": "jsii-calc",
  "readme": {
    "markdown": "# jsii Calculator\n\nThis library is used to demonstrate and test the features of JSII\n\n## Sphinx\n\nThis file will be incorporated into the sphinx documentation.\n\nIf this file starts with an \"H1\" line (in our case `# jsii Calculator`), this\nheading will be used as the Sphinx topic name. Otherwise, the name of the module\n(`jsii-calc`) will be used instead.\n\n## Code Samples\n\n```ts\n/* This is totes a magic comment in here, just you wait! */\nconst foo = 'bar';\n```\n"
  },
  "repository": {
    "type": "git",
    "url": "https://github.com/awslabs/jsii.git"
  },
  "schema": "jsii/0.10.0",
  "targets": {
    "dotnet": {
      "namespace": "Amazon.JSII.Tests.CalculatorNamespace",
      "packageId": "Amazon.JSII.Tests.CalculatorPackageId"
    },
    "java": {
      "maven": {
        "artifactId": "calculator",
        "groupId": "software.amazon.jsii.tests"
      },
      "package": "software.amazon.jsii.tests.calculator"
    },
    "js": {
      "npm": "jsii-calc"
    },
    "python": {
      "distName": "jsii-calc",
      "module": "jsii_calc"
    },
    "sphinx": {}
  },
  "types": {
    "jsii-calc.AbstractClass": {
      "abstract": true,
      "assembly": "jsii-calc",
      "base": "jsii-calc.AbstractClassBase",
      "docs": {
        "stability": "experimental"
      },
      "fqn": "jsii-calc.AbstractClass",
      "initializer": {},
      "interfaces": [
        "jsii-calc.IInterfaceImplementedByAbstractClass"
      ],
      "kind": "class",
      "locationInModule": {
        "filename": "lib/compliance.ts",
        "line": 1067
      },
      "methods": [
        {
          "abstract": true,
          "docs": {
            "stability": "experimental"
          },
          "locationInModule": {
            "filename": "lib/compliance.ts",
            "line": 1072
          },
          "name": "abstractMethod",
          "parameters": [
            {
              "name": "name",
              "type": {
                "primitive": "string"
              }
            }
          ],
          "returns": {
            "type": {
              "primitive": "string"
            }
          }
        },
        {
          "docs": {
            "stability": "experimental"
          },
          "locationInModule": {
            "filename": "lib/compliance.ts",
            "line": 1068
          },
          "name": "nonAbstractMethod",
          "returns": {
            "type": {
              "primitive": "number"
            }
          }
        }
      ],
      "name": "AbstractClass",
      "properties": [
        {
          "docs": {
            "stability": "experimental"
          },
          "immutable": true,
          "locationInModule": {
            "filename": "lib/compliance.ts",
            "line": 1074
          },
          "name": "propFromInterface",
          "overrides": "jsii-calc.IInterfaceImplementedByAbstractClass",
          "type": {
            "primitive": "string"
          }
        }
      ]
    },
    "jsii-calc.AbstractClassBase": {
      "abstract": true,
      "assembly": "jsii-calc",
      "docs": {
        "stability": "experimental"
      },
      "fqn": "jsii-calc.AbstractClassBase",
      "initializer": {},
      "kind": "class",
      "locationInModule": {
        "filename": "lib/compliance.ts",
        "line": 1063
      },
      "name": "AbstractClassBase",
      "properties": [
        {
          "abstract": true,
          "docs": {
            "stability": "experimental"
          },
          "immutable": true,
          "locationInModule": {
            "filename": "lib/compliance.ts",
            "line": 1064
          },
          "name": "abstractProperty",
          "type": {
            "primitive": "string"
          }
        }
      ]
    },
    "jsii-calc.AbstractClassReturner": {
      "assembly": "jsii-calc",
      "docs": {
        "stability": "experimental"
      },
      "fqn": "jsii-calc.AbstractClassReturner",
      "initializer": {},
      "kind": "class",
      "locationInModule": {
        "filename": "lib/compliance.ts",
        "line": 1089
      },
      "methods": [
        {
          "docs": {
            "stability": "experimental"
          },
          "locationInModule": {
            "filename": "lib/compliance.ts",
            "line": 1090
          },
          "name": "giveMeAbstract",
          "returns": {
            "type": {
              "fqn": "jsii-calc.AbstractClass"
            }
          }
        },
        {
          "docs": {
            "stability": "experimental"
          },
          "locationInModule": {
            "filename": "lib/compliance.ts",
            "line": 1094
          },
          "name": "giveMeInterface",
          "returns": {
            "type": {
              "fqn": "jsii-calc.IInterfaceImplementedByAbstractClass"
            }
          }
        }
      ],
      "name": "AbstractClassReturner",
      "properties": [
        {
          "docs": {
            "stability": "experimental"
          },
          "immutable": true,
          "locationInModule": {
            "filename": "lib/compliance.ts",
            "line": 1098
          },
          "name": "returnAbstractFromProperty",
          "type": {
            "fqn": "jsii-calc.AbstractClassBase"
          }
        }
      ]
    },
    "jsii-calc.Add": {
      "assembly": "jsii-calc",
      "base": "jsii-calc.BinaryOperation",
      "docs": {
        "stability": "experimental",
        "summary": "The \"+\" binary operation."
      },
      "fqn": "jsii-calc.Add",
      "initializer": {
        "docs": {
          "stability": "experimental",
          "summary": "Creates a BinaryOperation."
        },
        "parameters": [
          {
            "docs": {
              "summary": "Left-hand side operand."
            },
            "name": "lhs",
            "type": {
              "fqn": "@scope/jsii-calc-lib.Value"
            }
          },
          {
            "docs": {
              "summary": "Right-hand side operand."
            },
            "name": "rhs",
            "type": {
              "fqn": "@scope/jsii-calc-lib.Value"
            }
          }
        ]
      },
      "kind": "class",
      "locationInModule": {
        "filename": "lib/calculator.ts",
        "line": 56
      },
      "methods": [
        {
          "docs": {
            "stability": "experimental",
            "summary": "String representation of the value."
          },
          "locationInModule": {
            "filename": "lib/calculator.ts",
            "line": 61
          },
          "name": "toString",
          "overrides": "@scope/jsii-calc-lib.Operation",
          "returns": {
            "type": {
              "primitive": "string"
            }
          }
        }
      ],
      "name": "Add",
      "properties": [
        {
          "docs": {
            "stability": "experimental",
            "summary": "The value."
          },
          "immutable": true,
          "locationInModule": {
            "filename": "lib/calculator.ts",
            "line": 57
          },
          "name": "value",
          "overrides": "@scope/jsii-calc-lib.Value",
          "type": {
            "primitive": "number"
          }
        }
      ]
    },
    "jsii-calc.AllTypes": {
      "assembly": "jsii-calc",
      "docs": {
        "remarks": "The setters will validate\nthat the value set is of the expected type and throw otherwise.",
        "stability": "experimental",
        "summary": "This class includes property for all types supported by jsii."
      },
      "fqn": "jsii-calc.AllTypes",
      "initializer": {},
      "kind": "class",
      "locationInModule": {
        "filename": "lib/compliance.ts",
        "line": 39
      },
      "methods": [
        {
          "docs": {
            "stability": "experimental"
          },
          "locationInModule": {
            "filename": "lib/compliance.ts",
            "line": 207
          },
          "name": "anyIn",
          "parameters": [
            {
              "name": "inp",
              "type": {
                "primitive": "any"
              }
            }
          ]
        },
        {
          "docs": {
            "stability": "experimental"
          },
          "locationInModule": {
            "filename": "lib/compliance.ts",
            "line": 199
          },
          "name": "anyOut",
          "returns": {
            "type": {
              "primitive": "any"
            }
          }
        },
        {
          "docs": {
            "stability": "experimental"
          },
          "locationInModule": {
            "filename": "lib/compliance.ts",
            "line": 194
          },
          "name": "enumMethod",
          "parameters": [
            {
              "name": "value",
              "type": {
                "fqn": "jsii-calc.StringEnum"
              }
            }
          ],
          "returns": {
            "type": {
              "fqn": "jsii-calc.StringEnum"
            }
          }
        }
      ],
      "name": "AllTypes",
      "properties": [
        {
          "docs": {
            "stability": "experimental"
          },
          "immutable": true,
          "locationInModule": {
            "filename": "lib/compliance.ts",
            "line": 190
          },
          "name": "enumPropertyValue",
          "type": {
            "primitive": "number"
          }
        },
        {
          "docs": {
            "stability": "experimental"
          },
          "locationInModule": {
            "filename": "lib/compliance.ts",
            "line": 154
          },
          "name": "anyArrayProperty",
          "type": {
            "collection": {
              "elementtype": {
                "primitive": "any"
              },
              "kind": "array"
            }
          }
        },
        {
          "docs": {
            "stability": "experimental"
          },
          "locationInModule": {
            "filename": "lib/compliance.ts",
            "line": 155
          },
          "name": "anyMapProperty",
          "type": {
            "collection": {
              "elementtype": {
                "primitive": "any"
              },
              "kind": "map"
            }
          }
        },
        {
          "docs": {
            "stability": "experimental"
          },
          "locationInModule": {
            "filename": "lib/compliance.ts",
            "line": 153
          },
          "name": "anyProperty",
          "type": {
            "primitive": "any"
          }
        },
        {
          "docs": {
            "stability": "experimental"
          },
          "locationInModule": {
            "filename": "lib/compliance.ts",
            "line": 139
          },
          "name": "arrayProperty",
          "type": {
            "collection": {
              "elementtype": {
                "primitive": "string"
              },
              "kind": "array"
            }
          }
        },
        {
          "docs": {
            "stability": "experimental"
          },
          "locationInModule": {
            "filename": "lib/compliance.ts",
            "line": 45
          },
          "name": "booleanProperty",
          "type": {
            "primitive": "boolean"
          }
        },
        {
          "docs": {
            "stability": "experimental"
          },
          "locationInModule": {
            "filename": "lib/compliance.ts",
            "line": 91
          },
          "name": "dateProperty",
          "type": {
            "primitive": "date"
          }
        },
        {
          "docs": {
            "stability": "experimental"
          },
          "locationInModule": {
            "filename": "lib/compliance.ts",
            "line": 174
          },
          "name": "enumProperty",
          "type": {
            "fqn": "jsii-calc.AllTypesEnum"
          }
        },
        {
          "docs": {
            "stability": "experimental"
          },
          "locationInModule": {
            "filename": "lib/compliance.ts",
            "line": 108
          },
          "name": "jsonProperty",
          "type": {
            "primitive": "json"
          }
        },
        {
          "docs": {
            "stability": "experimental"
          },
          "locationInModule": {
            "filename": "lib/compliance.ts",
            "line": 124
          },
          "name": "mapProperty",
          "type": {
            "collection": {
              "elementtype": {
                "fqn": "@scope/jsii-calc-lib.Number"
              },
              "kind": "map"
            }
          }
        },
        {
          "docs": {
            "stability": "experimental"
          },
          "locationInModule": {
            "filename": "lib/compliance.ts",
            "line": 76
          },
          "name": "numberProperty",
          "type": {
            "primitive": "number"
          }
        },
        {
          "docs": {
            "stability": "experimental"
          },
          "locationInModule": {
            "filename": "lib/compliance.ts",
            "line": 60
          },
          "name": "stringProperty",
          "type": {
            "primitive": "string"
          }
        },
        {
          "docs": {
            "stability": "experimental"
          },
          "locationInModule": {
            "filename": "lib/compliance.ts",
            "line": 166
          },
          "name": "unionArrayProperty",
          "type": {
            "collection": {
              "elementtype": {
                "union": {
                  "types": [
                    {
                      "primitive": "number"
                    },
                    {
                      "fqn": "@scope/jsii-calc-lib.Value"
                    }
                  ]
                }
              },
              "kind": "array"
            }
          }
        },
        {
          "docs": {
            "stability": "experimental"
          },
          "locationInModule": {
            "filename": "lib/compliance.ts",
            "line": 167
          },
          "name": "unionMapProperty",
          "type": {
            "collection": {
              "elementtype": {
                "union": {
                  "types": [
                    {
                      "primitive": "string"
                    },
                    {
                      "primitive": "number"
                    },
                    {
                      "fqn": "@scope/jsii-calc-lib.Number"
                    }
                  ]
                }
              },
              "kind": "map"
            }
          }
        },
        {
          "docs": {
            "stability": "experimental"
          },
          "locationInModule": {
            "filename": "lib/compliance.ts",
            "line": 165
          },
          "name": "unionProperty",
          "type": {
            "union": {
              "types": [
                {
                  "primitive": "string"
                },
                {
                  "primitive": "number"
                },
                {
                  "fqn": "jsii-calc.Multiply"
                },
                {
                  "fqn": "@scope/jsii-calc-lib.Number"
                }
              ]
            }
          }
        },
        {
          "docs": {
            "stability": "experimental"
          },
          "locationInModule": {
            "filename": "lib/compliance.ts",
            "line": 160
          },
          "name": "unknownArrayProperty",
          "type": {
            "collection": {
              "elementtype": {
                "primitive": "any"
              },
              "kind": "array"
            }
          }
        },
        {
          "docs": {
            "stability": "experimental"
          },
          "locationInModule": {
            "filename": "lib/compliance.ts",
            "line": 161
          },
          "name": "unknownMapProperty",
          "type": {
            "collection": {
              "elementtype": {
                "primitive": "any"
              },
              "kind": "map"
            }
          }
        },
        {
          "docs": {
            "stability": "experimental"
          },
          "locationInModule": {
            "filename": "lib/compliance.ts",
            "line": 159
          },
          "name": "unknownProperty",
          "type": {
            "primitive": "any"
          }
        },
        {
          "docs": {
            "stability": "experimental"
          },
          "locationInModule": {
            "filename": "lib/compliance.ts",
            "line": 171
          },
          "name": "optionalEnumValue",
          "optional": true,
          "type": {
            "fqn": "jsii-calc.StringEnum"
          }
        }
      ]
    },
    "jsii-calc.AllTypesEnum": {
      "assembly": "jsii-calc",
      "docs": {
        "stability": "experimental"
      },
      "fqn": "jsii-calc.AllTypesEnum",
      "kind": "enum",
      "locationInModule": {
        "filename": "lib/compliance.ts",
        "line": 23
      },
      "members": [
        {
          "docs": {
            "stability": "experimental"
          },
          "name": "MY_ENUM_VALUE"
        },
        {
          "docs": {
            "stability": "experimental"
          },
          "name": "YOUR_ENUM_VALUE"
        },
        {
          "docs": {
            "stability": "experimental"
          },
          "name": "THIS_IS_GREAT"
        }
      ],
      "name": "AllTypesEnum"
    },
    "jsii-calc.AllowedMethodNames": {
      "assembly": "jsii-calc",
      "docs": {
        "stability": "experimental"
      },
      "fqn": "jsii-calc.AllowedMethodNames",
      "initializer": {},
      "kind": "class",
      "locationInModule": {
        "filename": "lib/compliance.ts",
        "line": 593
      },
      "methods": [
        {
          "docs": {
            "stability": "experimental"
          },
          "locationInModule": {
            "filename": "lib/compliance.ts",
            "line": 602
          },
          "name": "getBar",
          "parameters": [
            {
              "name": "_p1",
              "type": {
                "primitive": "string"
              }
            },
            {
              "name": "_p2",
              "type": {
                "primitive": "number"
              }
            }
          ]
        },
        {
          "docs": {
            "stability": "experimental",
            "summary": "getXxx() is not allowed (see negatives), but getXxx(a, ...) is okay."
          },
          "locationInModule": {
            "filename": "lib/compliance.ts",
            "line": 598
          },
          "name": "getFoo",
          "parameters": [
            {
              "name": "withParam",
              "type": {
                "primitive": "string"
              }
            }
          ],
          "returns": {
            "type": {
              "primitive": "string"
            }
          }
        },
        {
          "docs": {
            "stability": "experimental"
          },
          "locationInModule": {
            "filename": "lib/compliance.ts",
            "line": 613
          },
          "name": "setBar",
          "parameters": [
            {
              "name": "_x",
              "type": {
                "primitive": "string"
              }
            },
            {
              "name": "_y",
              "type": {
                "primitive": "number"
              }
            },
            {
              "name": "_z",
              "type": {
                "primitive": "boolean"
              }
            }
          ]
        },
        {
          "docs": {
            "stability": "experimental",
            "summary": "setFoo(x) is not allowed (see negatives), but setXxx(a, b, ...) is okay."
          },
          "locationInModule": {
            "filename": "lib/compliance.ts",
            "line": 609
          },
          "name": "setFoo",
          "parameters": [
            {
              "name": "_x",
              "type": {
                "primitive": "string"
              }
            },
            {
              "name": "_y",
              "type": {
                "primitive": "number"
              }
            }
          ]
        }
      ],
      "name": "AllowedMethodNames"
    },
    "jsii-calc.AsyncVirtualMethods": {
      "assembly": "jsii-calc",
      "docs": {
        "stability": "experimental"
      },
      "fqn": "jsii-calc.AsyncVirtualMethods",
      "initializer": {},
      "kind": "class",
      "locationInModule": {
        "filename": "lib/compliance.ts",
        "line": 308
      },
      "methods": [
        {
          "async": true,
          "docs": {
            "stability": "experimental"
          },
          "locationInModule": {
            "filename": "lib/compliance.ts",
            "line": 309
          },
          "name": "callMe",
          "returns": {
            "type": {
              "primitive": "number"
            }
          }
        },
        {
          "async": true,
          "docs": {
            "stability": "experimental",
            "summary": "Just calls \"overrideMeToo\"."
          },
          "locationInModule": {
            "filename": "lib/compliance.ts",
            "line": 324
          },
          "name": "callMe2",
          "returns": {
            "type": {
              "primitive": "number"
            }
          }
        },
        {
          "async": true,
          "docs": {
            "remarks": "This is a \"double promise\" situation, which\nmeans that callbacks are not going to be available immediate, but only\nafter an \"immediates\" cycle.",
            "stability": "experimental",
            "summary": "This method calls the \"callMe\" async method indirectly, which will then invoke a virtual method."
          },
          "locationInModule": {
            "filename": "lib/compliance.ts",
            "line": 334
          },
          "name": "callMeDoublePromise",
          "returns": {
            "type": {
              "primitive": "number"
            }
          }
        },
        {
          "docs": {
            "stability": "experimental"
          },
          "locationInModule": {
            "filename": "lib/compliance.ts",
            "line": 342
          },
          "name": "dontOverrideMe",
          "returns": {
            "type": {
              "primitive": "number"
            }
          }
        },
        {
          "async": true,
          "docs": {
            "stability": "experimental"
          },
          "locationInModule": {
            "filename": "lib/compliance.ts",
            "line": 313
          },
          "name": "overrideMe",
          "parameters": [
            {
              "name": "mult",
              "type": {
                "primitive": "number"
              }
            }
          ],
          "returns": {
            "type": {
              "primitive": "number"
            }
          }
        },
        {
          "async": true,
          "docs": {
            "stability": "experimental"
          },
          "locationInModule": {
            "filename": "lib/compliance.ts",
            "line": 317
          },
          "name": "overrideMeToo",
          "returns": {
            "type": {
              "primitive": "number"
            }
          }
        }
      ],
      "name": "AsyncVirtualMethods"
    },
    "jsii-calc.AugmentableClass": {
      "assembly": "jsii-calc",
      "docs": {
        "stability": "experimental"
      },
      "fqn": "jsii-calc.AugmentableClass",
      "initializer": {},
      "kind": "class",
      "locationInModule": {
        "filename": "lib/compliance.ts",
        "line": 1321
      },
      "methods": [
        {
          "docs": {
            "stability": "experimental"
          },
          "locationInModule": {
            "filename": "lib/compliance.ts",
            "line": 1322
          },
          "name": "methodOne"
        },
        {
          "docs": {
            "stability": "experimental"
          },
          "locationInModule": {
            "filename": "lib/compliance.ts",
            "line": 1328
          },
          "name": "methodTwo"
        }
      ],
      "name": "AugmentableClass"
    },
    "jsii-calc.BinaryOperation": {
      "abstract": true,
      "assembly": "jsii-calc",
      "base": "@scope/jsii-calc-lib.Operation",
      "docs": {
        "stability": "experimental",
        "summary": "Represents an operation with two operands."
      },
      "fqn": "jsii-calc.BinaryOperation",
      "initializer": {
        "docs": {
          "stability": "experimental",
          "summary": "Creates a BinaryOperation."
        },
        "parameters": [
          {
            "docs": {
              "summary": "Left-hand side operand."
            },
            "name": "lhs",
            "type": {
              "fqn": "@scope/jsii-calc-lib.Value"
            }
          },
          {
            "docs": {
              "summary": "Right-hand side operand."
            },
            "name": "rhs",
            "type": {
              "fqn": "@scope/jsii-calc-lib.Value"
            }
          }
        ]
      },
      "interfaces": [
        "@scope/jsii-calc-lib.IFriendly"
      ],
      "kind": "class",
      "locationInModule": {
        "filename": "lib/calculator.ts",
        "line": 38
      },
      "methods": [
        {
          "docs": {
            "stability": "experimental",
            "summary": "Say hello!"
          },
          "locationInModule": {
            "filename": "lib/calculator.ts",
            "line": 48
          },
          "name": "hello",
          "overrides": "@scope/jsii-calc-lib.IFriendly",
          "returns": {
            "type": {
              "primitive": "string"
            }
          }
        }
      ],
      "name": "BinaryOperation",
      "properties": [
        {
          "docs": {
            "stability": "experimental",
            "summary": "Left-hand side operand."
          },
          "immutable": true,
          "locationInModule": {
            "filename": "lib/calculator.ts",
            "line": 44
          },
          "name": "lhs",
          "type": {
            "fqn": "@scope/jsii-calc-lib.Value"
          }
        },
        {
          "docs": {
            "stability": "experimental",
            "summary": "Right-hand side operand."
          },
          "immutable": true,
          "locationInModule": {
            "filename": "lib/calculator.ts",
            "line": 44
          },
          "name": "rhs",
          "type": {
            "fqn": "@scope/jsii-calc-lib.Value"
          }
        }
      ]
    },
    "jsii-calc.Calculator": {
      "assembly": "jsii-calc",
      "base": "jsii-calc.composition.CompositeOperation",
      "docs": {
        "stability": "experimental",
        "summary": "A calculator which maintains a current value and allows adding operations."
      },
      "fqn": "jsii-calc.Calculator",
      "initializer": {
        "docs": {
          "stability": "experimental",
          "summary": "Creates a Calculator object."
        },
        "parameters": [
          {
            "docs": {
              "summary": "Initialization properties."
            },
            "name": "props",
            "optional": true,
            "type": {
              "fqn": "jsii-calc.CalculatorProps"
            }
          }
        ]
      },
      "kind": "class",
      "locationInModule": {
        "filename": "lib/calculator.ts",
        "line": 243
      },
      "methods": [
        {
          "docs": {
            "stability": "experimental",
            "summary": "Adds a number to the current value."
          },
          "locationInModule": {
            "filename": "lib/calculator.ts",
            "line": 282
          },
          "name": "add",
          "parameters": [
            {
              "name": "value",
              "type": {
                "primitive": "number"
              }
            }
          ]
        },
        {
          "docs": {
            "stability": "experimental",
            "summary": "Multiplies the current value by a number."
          },
          "locationInModule": {
            "filename": "lib/calculator.ts",
            "line": 289
          },
          "name": "mul",
          "parameters": [
            {
              "name": "value",
              "type": {
                "primitive": "number"
              }
            }
          ]
        },
        {
          "docs": {
            "stability": "experimental",
            "summary": "Negates the current value."
          },
          "locationInModule": {
            "filename": "lib/calculator.ts",
            "line": 303
          },
          "name": "neg"
        },
        {
          "docs": {
            "stability": "experimental",
            "summary": "Raises the current value by a power."
          },
          "locationInModule": {
            "filename": "lib/calculator.ts",
            "line": 296
          },
          "name": "pow",
          "parameters": [
            {
              "name": "value",
              "type": {
                "primitive": "number"
              }
            }
          ]
        },
        {
          "docs": {
            "stability": "experimental",
            "summary": "Returns teh value of the union property (if defined)."
          },
          "locationInModule": {
            "filename": "lib/calculator.ts",
            "line": 322
          },
          "name": "readUnionValue",
          "returns": {
            "type": {
              "primitive": "number"
            }
          }
        }
      ],
      "name": "Calculator",
      "properties": [
        {
          "docs": {
            "stability": "experimental",
            "summary": "Returns the expression."
          },
          "immutable": true,
          "locationInModule": {
            "filename": "lib/calculator.ts",
            "line": 310
          },
          "name": "expression",
          "overrides": "jsii-calc.composition.CompositeOperation",
          "type": {
            "fqn": "@scope/jsii-calc-lib.Value"
          }
        },
        {
          "docs": {
            "stability": "experimental",
            "summary": "A log of all operations."
          },
          "immutable": true,
          "locationInModule": {
            "filename": "lib/calculator.ts",
            "line": 272
          },
          "name": "operationsLog",
          "type": {
            "collection": {
              "elementtype": {
                "fqn": "@scope/jsii-calc-lib.Value"
              },
              "kind": "array"
            }
          }
        },
        {
          "docs": {
            "stability": "experimental",
            "summary": "A map of per operation name of all operations performed."
          },
          "immutable": true,
          "locationInModule": {
            "filename": "lib/calculator.ts",
            "line": 267
          },
          "name": "operationsMap",
          "type": {
            "collection": {
              "elementtype": {
                "collection": {
                  "elementtype": {
                    "fqn": "@scope/jsii-calc-lib.Value"
                  },
                  "kind": "array"
                }
              },
              "kind": "map"
            }
          }
        },
        {
          "docs": {
            "stability": "experimental",
            "summary": "The current value."
          },
          "locationInModule": {
            "filename": "lib/calculator.ts",
            "line": 262
          },
          "name": "curr",
          "type": {
            "fqn": "@scope/jsii-calc-lib.Value"
          }
        },
        {
          "docs": {
            "stability": "experimental",
            "summary": "The maximum value allows in this calculator."
          },
          "locationInModule": {
            "filename": "lib/calculator.ts",
            "line": 277
          },
          "name": "maxValue",
          "optional": true,
          "type": {
            "primitive": "number"
          }
        },
        {
          "docs": {
            "stability": "experimental",
            "summary": "Example of a property that accepts a union of types."
          },
          "locationInModule": {
            "filename": "lib/calculator.ts",
            "line": 317
          },
          "name": "unionProperty",
          "optional": true,
          "type": {
            "union": {
              "types": [
                {
                  "fqn": "jsii-calc.Add"
                },
                {
                  "fqn": "jsii-calc.Multiply"
                },
                {
                  "fqn": "jsii-calc.Power"
                }
              ]
            }
          }
        }
      ]
    },
    "jsii-calc.CalculatorProps": {
      "assembly": "jsii-calc",
      "datatype": true,
      "docs": {
        "stability": "experimental",
        "summary": "Properties for Calculator."
      },
      "fqn": "jsii-calc.CalculatorProps",
      "kind": "interface",
      "locationInModule": {
        "filename": "lib/calculator.ts",
        "line": 235
      },
      "name": "CalculatorProps",
      "properties": [
        {
          "abstract": true,
          "docs": {
            "stability": "experimental"
          },
          "immutable": true,
          "locationInModule": {
            "filename": "lib/calculator.ts",
            "line": 236
          },
          "name": "initialValue",
          "optional": true,
          "type": {
            "primitive": "number"
          }
        },
        {
          "abstract": true,
          "docs": {
            "stability": "experimental"
          },
          "immutable": true,
          "locationInModule": {
            "filename": "lib/calculator.ts",
            "line": 237
          },
          "name": "maximumValue",
          "optional": true,
          "type": {
            "primitive": "number"
          }
        }
      ]
    },
    "jsii-calc.ClassThatImplementsTheInternalInterface": {
      "assembly": "jsii-calc",
      "docs": {
        "stability": "experimental"
      },
      "fqn": "jsii-calc.ClassThatImplementsTheInternalInterface",
      "initializer": {},
      "interfaces": [
        "jsii-calc.INonInternalInterface"
      ],
      "kind": "class",
      "locationInModule": {
        "filename": "lib/compliance.ts",
        "line": 1563
      },
      "name": "ClassThatImplementsTheInternalInterface",
      "properties": [
        {
          "docs": {
            "stability": "experimental"
          },
          "locationInModule": {
            "filename": "lib/compliance.ts",
            "line": 1564
          },
          "name": "a",
          "overrides": "jsii-calc.IAnotherPublicInterface",
          "type": {
            "primitive": "string"
          }
        },
        {
          "docs": {
            "stability": "experimental"
          },
          "locationInModule": {
            "filename": "lib/compliance.ts",
            "line": 1565
          },
          "name": "b",
          "overrides": "jsii-calc.INonInternalInterface",
          "type": {
            "primitive": "string"
          }
        },
        {
          "docs": {
            "stability": "experimental"
          },
          "locationInModule": {
            "filename": "lib/compliance.ts",
            "line": 1566
          },
          "name": "c",
          "overrides": "jsii-calc.INonInternalInterface",
          "type": {
            "primitive": "string"
          }
        },
        {
          "docs": {
            "stability": "experimental"
          },
          "locationInModule": {
            "filename": "lib/compliance.ts",
            "line": 1567
          },
          "name": "d",
          "type": {
            "primitive": "string"
          }
        }
      ]
    },
    "jsii-calc.ClassThatImplementsThePrivateInterface": {
      "assembly": "jsii-calc",
      "docs": {
        "stability": "experimental"
      },
      "fqn": "jsii-calc.ClassThatImplementsThePrivateInterface",
      "initializer": {},
      "interfaces": [
        "jsii-calc.INonInternalInterface"
      ],
      "kind": "class",
      "locationInModule": {
        "filename": "lib/compliance.ts",
        "line": 1570
      },
      "name": "ClassThatImplementsThePrivateInterface",
      "properties": [
        {
          "docs": {
            "stability": "experimental"
          },
          "locationInModule": {
            "filename": "lib/compliance.ts",
            "line": 1571
          },
          "name": "a",
          "overrides": "jsii-calc.IAnotherPublicInterface",
          "type": {
            "primitive": "string"
          }
        },
        {
          "docs": {
            "stability": "experimental"
          },
          "locationInModule": {
            "filename": "lib/compliance.ts",
            "line": 1572
          },
          "name": "b",
          "overrides": "jsii-calc.INonInternalInterface",
          "type": {
            "primitive": "string"
          }
        },
        {
          "docs": {
            "stability": "experimental"
          },
          "locationInModule": {
            "filename": "lib/compliance.ts",
            "line": 1573
          },
          "name": "c",
          "overrides": "jsii-calc.INonInternalInterface",
          "type": {
            "primitive": "string"
          }
        },
        {
          "docs": {
            "stability": "experimental"
          },
          "locationInModule": {
            "filename": "lib/compliance.ts",
            "line": 1574
          },
          "name": "e",
          "type": {
            "primitive": "string"
          }
        }
      ]
    },
    "jsii-calc.ClassWithDocs": {
      "assembly": "jsii-calc",
      "docs": {
        "custom": {
          "customAttribute": "hasAValue"
        },
        "example": "function anExample() {\n}",
        "remarks": "The docs are great. They're a bunch of tags.",
        "see": "https://aws.amazon.com/",
        "stability": "stable",
        "summary": "This class has docs."
      },
      "fqn": "jsii-calc.ClassWithDocs",
      "initializer": {},
      "kind": "class",
      "locationInModule": {
        "filename": "lib/compliance.ts",
        "line": 1636
      },
      "name": "ClassWithDocs"
    },
    "jsii-calc.ClassWithMutableObjectLiteralProperty": {
      "assembly": "jsii-calc",
      "docs": {
        "stability": "experimental"
      },
      "fqn": "jsii-calc.ClassWithMutableObjectLiteralProperty",
      "initializer": {},
      "kind": "class",
      "locationInModule": {
        "filename": "lib/compliance.ts",
        "line": 1109
      },
      "name": "ClassWithMutableObjectLiteralProperty",
      "properties": [
        {
          "docs": {
            "stability": "experimental"
          },
          "locationInModule": {
            "filename": "lib/compliance.ts",
            "line": 1110
          },
          "name": "mutableObject",
          "type": {
            "fqn": "jsii-calc.IMutableObjectLiteral"
          }
        }
      ]
    },
    "jsii-calc.ClassWithPrivateConstructorAndAutomaticProperties": {
      "assembly": "jsii-calc",
      "docs": {
        "stability": "experimental",
        "summary": "Class that implements interface properties automatically, but using a private constructor."
      },
      "fqn": "jsii-calc.ClassWithPrivateConstructorAndAutomaticProperties",
      "interfaces": [
        "jsii-calc.IInterfaceWithProperties"
      ],
      "kind": "class",
      "locationInModule": {
        "filename": "lib/compliance.ts",
        "line": 1136
      },
      "methods": [
        {
          "docs": {
            "stability": "experimental"
          },
          "locationInModule": {
            "filename": "lib/compliance.ts",
            "line": 1137
          },
          "name": "create",
          "parameters": [
            {
              "name": "readOnlyString",
              "type": {
                "primitive": "string"
              }
            },
            {
              "name": "readWriteString",
              "type": {
                "primitive": "string"
              }
            }
          ],
          "returns": {
            "type": {
              "fqn": "jsii-calc.ClassWithPrivateConstructorAndAutomaticProperties"
            }
          },
          "static": true
        }
      ],
      "name": "ClassWithPrivateConstructorAndAutomaticProperties",
      "properties": [
        {
          "docs": {
            "stability": "experimental"
          },
          "immutable": true,
          "locationInModule": {
            "filename": "lib/compliance.ts",
            "line": 1141
          },
          "name": "readOnlyString",
          "overrides": "jsii-calc.IInterfaceWithProperties",
          "type": {
            "primitive": "string"
          }
        },
        {
          "docs": {
            "stability": "experimental"
          },
          "locationInModule": {
            "filename": "lib/compliance.ts",
            "line": 1141
          },
          "name": "readWriteString",
          "overrides": "jsii-calc.IInterfaceWithProperties",
          "type": {
            "primitive": "string"
          }
        }
      ]
    },
    "jsii-calc.ConstructorPassesThisOut": {
      "assembly": "jsii-calc",
      "docs": {
        "stability": "experimental"
      },
      "fqn": "jsii-calc.ConstructorPassesThisOut",
      "initializer": {
        "docs": {
          "stability": "experimental"
        },
        "parameters": [
          {
            "name": "consumer",
            "type": {
              "fqn": "jsii-calc.PartiallyInitializedThisConsumer"
            }
          }
        ]
      },
      "kind": "class",
      "locationInModule": {
        "filename": "lib/compliance.ts",
        "line": 1595
      },
      "name": "ConstructorPassesThisOut"
    },
    "jsii-calc.Constructors": {
      "assembly": "jsii-calc",
      "docs": {
        "stability": "experimental"
      },
      "fqn": "jsii-calc.Constructors",
      "initializer": {},
      "kind": "class",
      "locationInModule": {
        "filename": "lib/compliance.ts",
        "line": 1360
      },
      "methods": [
        {
          "docs": {
            "stability": "experimental"
          },
          "locationInModule": {
            "filename": "lib/compliance.ts",
            "line": 1377
          },
          "name": "hiddenInterface",
          "returns": {
            "type": {
              "fqn": "jsii-calc.IPublicInterface"
            }
          },
          "static": true
        },
        {
          "docs": {
            "stability": "experimental"
          },
          "locationInModule": {
            "filename": "lib/compliance.ts",
            "line": 1381
          },
          "name": "hiddenInterfaces",
          "returns": {
            "type": {
              "collection": {
                "elementtype": {
                  "fqn": "jsii-calc.IPublicInterface"
                },
                "kind": "array"
              }
            }
          },
          "static": true
        },
        {
          "docs": {
            "stability": "experimental"
          },
          "locationInModule": {
            "filename": "lib/compliance.ts",
            "line": 1385
          },
          "name": "hiddenSubInterfaces",
          "returns": {
            "type": {
              "collection": {
                "elementtype": {
                  "fqn": "jsii-calc.IPublicInterface"
                },
                "kind": "array"
              }
            }
          },
          "static": true
        },
        {
          "docs": {
            "stability": "experimental"
          },
          "locationInModule": {
            "filename": "lib/compliance.ts",
            "line": 1361
          },
          "name": "makeClass",
          "returns": {
            "type": {
              "fqn": "jsii-calc.PublicClass"
            }
          },
          "static": true
        },
        {
          "docs": {
            "stability": "experimental"
          },
          "locationInModule": {
            "filename": "lib/compliance.ts",
            "line": 1365
          },
          "name": "makeInterface",
          "returns": {
            "type": {
              "fqn": "jsii-calc.IPublicInterface"
            }
          },
          "static": true
        },
        {
          "docs": {
            "stability": "experimental"
          },
          "locationInModule": {
            "filename": "lib/compliance.ts",
            "line": 1369
          },
          "name": "makeInterface2",
          "returns": {
            "type": {
              "fqn": "jsii-calc.IPublicInterface2"
            }
          },
          "static": true
        },
        {
          "docs": {
            "stability": "experimental"
          },
          "locationInModule": {
            "filename": "lib/compliance.ts",
            "line": 1373
          },
          "name": "makeInterfaces",
          "returns": {
            "type": {
              "collection": {
                "elementtype": {
                  "fqn": "jsii-calc.IPublicInterface"
                },
                "kind": "array"
              }
            }
          },
          "static": true
        }
      ],
      "name": "Constructors"
    },
    "jsii-calc.ConsumersOfThisCrazyTypeSystem": {
      "assembly": "jsii-calc",
      "docs": {
        "stability": "experimental"
      },
      "fqn": "jsii-calc.ConsumersOfThisCrazyTypeSystem",
      "initializer": {},
      "kind": "class",
      "locationInModule": {
        "filename": "lib/compliance.ts",
        "line": 1577
      },
      "methods": [
        {
          "docs": {
            "stability": "experimental"
          },
          "locationInModule": {
            "filename": "lib/compliance.ts",
            "line": 1578
          },
          "name": "consumeAnotherPublicInterface",
          "parameters": [
            {
              "name": "obj",
              "type": {
                "fqn": "jsii-calc.IAnotherPublicInterface"
              }
            }
          ],
          "returns": {
            "type": {
              "primitive": "string"
            }
          }
        },
        {
          "docs": {
            "stability": "experimental"
          },
          "locationInModule": {
            "filename": "lib/compliance.ts",
            "line": 1582
          },
          "name": "consumeNonInternalInterface",
          "parameters": [
            {
              "name": "obj",
              "type": {
                "fqn": "jsii-calc.INonInternalInterface"
              }
            }
          ],
          "returns": {
            "type": {
              "primitive": "any"
            }
          }
        }
      ],
      "name": "ConsumersOfThisCrazyTypeSystem"
    },
    "jsii-calc.DefaultedConstructorArgument": {
      "assembly": "jsii-calc",
      "docs": {
        "stability": "experimental"
      },
      "fqn": "jsii-calc.DefaultedConstructorArgument",
      "initializer": {
        "docs": {
          "stability": "experimental"
        },
        "parameters": [
          {
            "name": "arg1",
            "optional": true,
            "type": {
              "primitive": "number"
            }
          },
          {
            "name": "arg2",
            "optional": true,
            "type": {
              "primitive": "string"
            }
          },
          {
            "name": "arg3",
            "optional": true,
            "type": {
              "primitive": "date"
            }
          }
        ]
      },
      "kind": "class",
      "locationInModule": {
        "filename": "lib/compliance.ts",
        "line": 289
      },
      "name": "DefaultedConstructorArgument",
      "properties": [
        {
          "docs": {
            "stability": "experimental"
          },
          "immutable": true,
          "locationInModule": {
            "filename": "lib/compliance.ts",
            "line": 290
          },
          "name": "arg1",
          "type": {
            "primitive": "number"
          }
        },
        {
          "docs": {
            "stability": "experimental"
          },
          "immutable": true,
          "locationInModule": {
            "filename": "lib/compliance.ts",
            "line": 292
          },
          "name": "arg3",
          "type": {
            "primitive": "date"
          }
        },
        {
          "docs": {
            "stability": "experimental"
          },
          "immutable": true,
          "locationInModule": {
            "filename": "lib/compliance.ts",
            "line": 291
          },
          "name": "arg2",
          "optional": true,
          "type": {
            "primitive": "string"
          }
        }
      ]
    },
    "jsii-calc.DeprecatedClass": {
      "assembly": "jsii-calc",
      "docs": {
        "deprecated": "a pretty boring class",
        "stability": "deprecated"
      },
      "fqn": "jsii-calc.DeprecatedClass",
      "initializer": {
        "docs": {
          "deprecated": "this constructor is \"just\" okay",
          "stability": "deprecated"
        },
        "parameters": [
          {
            "name": "readonlyString",
            "type": {
              "primitive": "string"
            }
          },
          {
            "name": "mutableNumber",
            "optional": true,
            "type": {
              "primitive": "number"
            }
          }
        ]
      },
      "kind": "class",
      "locationInModule": {
        "filename": "lib/stability.ts",
        "line": 85
      },
      "methods": [
        {
          "docs": {
            "deprecated": "it was a bad idea",
            "stability": "deprecated"
          },
          "locationInModule": {
            "filename": "lib/stability.ts",
            "line": 96
          },
          "name": "method"
        }
      ],
      "name": "DeprecatedClass",
      "properties": [
        {
          "docs": {
            "deprecated": "this is not always \"wazoo\", be ready to be disappointed",
            "stability": "deprecated"
          },
          "immutable": true,
          "locationInModule": {
            "filename": "lib/stability.ts",
            "line": 87
          },
          "name": "readonlyProperty",
          "type": {
            "primitive": "string"
          }
        },
        {
          "docs": {
            "deprecated": "shouldn't have been mutable",
            "stability": "deprecated"
          },
          "locationInModule": {
            "filename": "lib/stability.ts",
            "line": 89
          },
          "name": "mutableProperty",
          "optional": true,
          "type": {
            "primitive": "number"
          }
        }
      ]
    },
    "jsii-calc.DeprecatedEnum": {
      "assembly": "jsii-calc",
      "docs": {
        "deprecated": "your deprecated selection of bad options",
        "stability": "deprecated"
      },
      "fqn": "jsii-calc.DeprecatedEnum",
      "kind": "enum",
      "locationInModule": {
        "filename": "lib/stability.ts",
        "line": 99
      },
      "members": [
        {
          "docs": {
            "deprecated": "option A is not great",
            "stability": "deprecated"
          },
          "name": "OPTION_A"
        },
        {
          "docs": {
            "deprecated": "option B is kinda bad, too",
            "stability": "deprecated"
          },
          "name": "OPTION_B"
        }
      ],
      "name": "DeprecatedEnum"
    },
    "jsii-calc.DeprecatedStruct": {
      "assembly": "jsii-calc",
      "datatype": true,
      "docs": {
        "deprecated": "it just wraps a string",
        "stability": "deprecated"
      },
      "fqn": "jsii-calc.DeprecatedStruct",
      "kind": "interface",
      "locationInModule": {
        "filename": "lib/stability.ts",
        "line": 73
      },
      "name": "DeprecatedStruct",
      "properties": [
        {
          "abstract": true,
          "docs": {
            "deprecated": "well, yeah",
            "stability": "deprecated"
          },
          "immutable": true,
          "locationInModule": {
            "filename": "lib/stability.ts",
            "line": 75
          },
          "name": "readonlyProperty",
          "type": {
            "primitive": "string"
          }
        }
      ]
    },
    "jsii-calc.DerivedClassHasNoProperties.Base": {
      "assembly": "jsii-calc",
      "docs": {
        "stability": "experimental"
      },
      "fqn": "jsii-calc.DerivedClassHasNoProperties.Base",
      "initializer": {},
      "kind": "class",
      "locationInModule": {
        "filename": "lib/compliance.ts",
        "line": 298
      },
      "name": "Base",
      "namespace": "DerivedClassHasNoProperties",
      "properties": [
        {
          "docs": {
            "stability": "experimental"
          },
          "locationInModule": {
            "filename": "lib/compliance.ts",
            "line": 299
          },
          "name": "prop",
          "type": {
            "primitive": "string"
          }
        }
      ]
    },
    "jsii-calc.DerivedClassHasNoProperties.Derived": {
      "assembly": "jsii-calc",
      "base": "jsii-calc.DerivedClassHasNoProperties.Base",
      "docs": {
        "stability": "experimental"
      },
      "fqn": "jsii-calc.DerivedClassHasNoProperties.Derived",
      "initializer": {},
      "kind": "class",
      "locationInModule": {
        "filename": "lib/compliance.ts",
        "line": 302
      },
      "name": "Derived",
      "namespace": "DerivedClassHasNoProperties"
    },
    "jsii-calc.DerivedStruct": {
      "assembly": "jsii-calc",
      "datatype": true,
      "docs": {
        "stability": "experimental",
        "summary": "A struct which derives from another struct."
      },
      "fqn": "jsii-calc.DerivedStruct",
      "interfaces": [
        "@scope/jsii-calc-lib.MyFirstStruct"
      ],
      "kind": "interface",
      "locationInModule": {
        "filename": "lib/compliance.ts",
        "line": 520
      },
      "name": "DerivedStruct",
      "properties": [
        {
          "abstract": true,
          "docs": {
            "stability": "experimental"
          },
          "immutable": true,
          "locationInModule": {
            "filename": "lib/compliance.ts",
            "line": 526
          },
          "name": "anotherRequired",
          "type": {
            "primitive": "date"
          }
        },
        {
          "abstract": true,
          "docs": {
            "stability": "experimental"
          },
          "immutable": true,
          "locationInModule": {
            "filename": "lib/compliance.ts",
            "line": 525
          },
          "name": "bool",
          "type": {
            "primitive": "boolean"
          }
        },
        {
          "abstract": true,
          "docs": {
            "stability": "experimental",
            "summary": "An example of a non primitive property."
          },
          "immutable": true,
          "locationInModule": {
            "filename": "lib/compliance.ts",
            "line": 524
          },
          "name": "nonPrimitive",
          "type": {
            "fqn": "jsii-calc.DoubleTrouble"
          }
        },
        {
          "abstract": true,
          "docs": {
            "stability": "experimental",
            "summary": "This is optional."
          },
          "immutable": true,
          "locationInModule": {
            "filename": "lib/compliance.ts",
            "line": 532
          },
          "name": "anotherOptional",
          "optional": true,
          "type": {
            "collection": {
              "elementtype": {
                "fqn": "@scope/jsii-calc-lib.Value"
              },
              "kind": "map"
            }
          }
        },
        {
          "abstract": true,
          "docs": {
            "stability": "experimental"
          },
          "immutable": true,
          "locationInModule": {
            "filename": "lib/compliance.ts",
            "line": 528
          },
          "name": "optionalAny",
          "optional": true,
          "type": {
            "primitive": "any"
          }
        },
        {
          "abstract": true,
          "docs": {
            "stability": "experimental"
          },
          "immutable": true,
          "locationInModule": {
            "filename": "lib/compliance.ts",
            "line": 527
          },
          "name": "optionalArray",
          "optional": true,
          "type": {
            "collection": {
              "elementtype": {
                "primitive": "string"
              },
              "kind": "array"
            }
          }
        }
      ]
    },
    "jsii-calc.DoNotOverridePrivates": {
      "assembly": "jsii-calc",
      "docs": {
        "stability": "experimental"
      },
      "fqn": "jsii-calc.DoNotOverridePrivates",
      "initializer": {},
      "kind": "class",
      "locationInModule": {
        "filename": "lib/compliance.ts",
        "line": 1113
      },
      "methods": [
        {
          "docs": {
            "stability": "experimental"
          },
          "locationInModule": {
            "filename": "lib/compliance.ts",
            "line": 1128
          },
          "name": "changePrivatePropertyValue",
          "parameters": [
            {
              "name": "newValue",
              "type": {
                "primitive": "string"
              }
            }
          ]
        },
        {
          "docs": {
            "stability": "experimental"
          },
          "locationInModule": {
            "filename": "lib/compliance.ts",
            "line": 1120
          },
          "name": "privateMethodValue",
          "returns": {
            "type": {
              "primitive": "string"
            }
          }
        },
        {
          "docs": {
            "stability": "experimental"
          },
          "locationInModule": {
            "filename": "lib/compliance.ts",
            "line": 1124
          },
          "name": "privatePropertyValue",
          "returns": {
            "type": {
              "primitive": "string"
            }
          }
        }
      ],
      "name": "DoNotOverridePrivates"
    },
    "jsii-calc.DoNotRecognizeAnyAsOptional": {
      "assembly": "jsii-calc",
      "docs": {
        "stability": "experimental",
        "summary": "jsii#284: do not recognize \"any\" as an optional argument."
      },
      "fqn": "jsii-calc.DoNotRecognizeAnyAsOptional",
      "initializer": {},
      "kind": "class",
      "locationInModule": {
        "filename": "lib/compliance.ts",
        "line": 1162
      },
      "methods": [
        {
          "docs": {
            "stability": "experimental"
          },
          "locationInModule": {
            "filename": "lib/compliance.ts",
            "line": 1163
          },
          "name": "method",
          "parameters": [
            {
              "name": "_requiredAny",
              "type": {
                "primitive": "any"
              }
            },
            {
              "name": "_optionalAny",
              "optional": true,
              "type": {
                "primitive": "any"
              }
            },
            {
              "name": "_optionalString",
              "optional": true,
              "type": {
                "primitive": "string"
              }
            }
          ]
        }
      ],
      "name": "DoNotRecognizeAnyAsOptional"
    },
    "jsii-calc.DocumentedClass": {
      "assembly": "jsii-calc",
      "docs": {
        "remarks": "This is the meat of the TSDoc comment. It may contain\nmultiple lines and multiple paragraphs.\n\nMultiple paragraphs are separated by an empty line.",
        "stability": "stable",
        "summary": "Here's the first line of the TSDoc comment."
      },
      "fqn": "jsii-calc.DocumentedClass",
      "initializer": {},
      "kind": "class",
      "locationInModule": {
        "filename": "lib/documented.ts",
        "line": 11
      },
      "methods": [
        {
          "docs": {
            "remarks": "This will print out a friendly greeting intended for\nthe indicated person.",
            "returns": "A number that everyone knows very well",
            "stability": "stable",
            "summary": "Greet the indicated person."
          },
          "locationInModule": {
            "filename": "lib/documented.ts",
            "line": 22
          },
          "name": "greet",
          "parameters": [
            {
              "docs": {
                "summary": "The person to be greeted."
              },
              "name": "greetee",
              "optional": true,
              "type": {
                "fqn": "jsii-calc.Greetee"
              }
            }
          ],
          "returns": {
            "type": {
              "primitive": "number"
            }
          }
        },
        {
          "docs": {
            "stability": "experimental",
            "summary": "Say ¡Hola!"
          },
          "locationInModule": {
            "filename": "lib/documented.ts",
            "line": 32
          },
          "name": "hola"
        }
      ],
      "name": "DocumentedClass"
    },
    "jsii-calc.DontComplainAboutVariadicAfterOptional": {
      "assembly": "jsii-calc",
      "docs": {
        "stability": "experimental"
      },
      "fqn": "jsii-calc.DontComplainAboutVariadicAfterOptional",
      "initializer": {},
      "kind": "class",
      "locationInModule": {
        "filename": "lib/compliance.ts",
        "line": 1213
      },
      "methods": [
        {
          "docs": {
            "stability": "experimental"
          },
          "locationInModule": {
            "filename": "lib/compliance.ts",
            "line": 1214
          },
          "name": "optionalAndVariadic",
          "parameters": [
            {
              "name": "optional",
              "optional": true,
              "type": {
                "primitive": "string"
              }
            },
            {
              "name": "things",
              "type": {
                "primitive": "string"
              },
              "variadic": true
            }
          ],
          "returns": {
            "type": {
              "primitive": "string"
            }
          },
          "variadic": true
        }
      ],
      "name": "DontComplainAboutVariadicAfterOptional"
    },
    "jsii-calc.DoubleTrouble": {
      "assembly": "jsii-calc",
      "docs": {
        "stability": "experimental"
      },
      "fqn": "jsii-calc.DoubleTrouble",
      "initializer": {},
      "interfaces": [
        "jsii-calc.IFriendlyRandomGenerator"
      ],
      "kind": "class",
      "locationInModule": {
        "filename": "lib/compliance.ts",
        "line": 460
      },
      "methods": [
        {
          "docs": {
            "stability": "experimental",
            "summary": "Say hello!"
          },
          "locationInModule": {
            "filename": "lib/compliance.ts",
            "line": 465
          },
          "name": "hello",
          "overrides": "@scope/jsii-calc-lib.IFriendly",
          "returns": {
            "type": {
              "primitive": "string"
            }
          }
        },
        {
          "docs": {
            "stability": "experimental",
            "summary": "Returns another random number."
          },
          "locationInModule": {
            "filename": "lib/compliance.ts",
            "line": 461
          },
          "name": "next",
          "overrides": "jsii-calc.IRandomNumberGenerator",
          "returns": {
            "type": {
              "primitive": "number"
            }
          }
        }
      ],
      "name": "DoubleTrouble"
    },
    "jsii-calc.EraseUndefinedHashValues": {
      "assembly": "jsii-calc",
      "docs": {
        "stability": "experimental"
      },
      "fqn": "jsii-calc.EraseUndefinedHashValues",
      "initializer": {},
      "kind": "class",
      "locationInModule": {
        "filename": "lib/compliance.ts",
        "line": 1416
      },
      "methods": [
        {
          "docs": {
            "remarks": "Used to check that undefined/null hash values\nare being erased when sending values from native code to JS.",
            "stability": "experimental",
            "summary": "Returns `true` if `key` is defined in `opts`."
          },
          "locationInModule": {
            "filename": "lib/compliance.ts",
            "line": 1421
          },
          "name": "doesKeyExist",
          "parameters": [
            {
              "name": "opts",
              "type": {
                "fqn": "jsii-calc.EraseUndefinedHashValuesOptions"
              }
            },
            {
              "name": "key",
              "type": {
                "primitive": "string"
              }
            }
          ],
          "returns": {
            "type": {
              "primitive": "boolean"
            }
          },
          "static": true
        },
        {
          "docs": {
            "stability": "experimental",
            "summary": "We expect \"prop1\" to be erased."
          },
          "locationInModule": {
            "filename": "lib/compliance.ts",
            "line": 1438
          },
          "name": "prop1IsNull",
          "returns": {
            "type": {
              "primitive": "any"
            }
          },
          "static": true
        },
        {
          "docs": {
            "stability": "experimental",
            "summary": "We expect \"prop2\" to be erased."
          },
          "locationInModule": {
            "filename": "lib/compliance.ts",
            "line": 1428
          },
          "name": "prop2IsUndefined",
          "returns": {
            "type": {
              "primitive": "any"
            }
          },
          "static": true
        }
      ],
      "name": "EraseUndefinedHashValues"
    },
    "jsii-calc.EraseUndefinedHashValuesOptions": {
      "assembly": "jsii-calc",
      "datatype": true,
      "docs": {
        "stability": "experimental"
      },
      "fqn": "jsii-calc.EraseUndefinedHashValuesOptions",
      "kind": "interface",
      "locationInModule": {
        "filename": "lib/compliance.ts",
        "line": 1411
      },
      "name": "EraseUndefinedHashValuesOptions",
      "properties": [
        {
          "abstract": true,
          "docs": {
            "stability": "experimental"
          },
          "immutable": true,
          "locationInModule": {
            "filename": "lib/compliance.ts",
            "line": 1412
          },
          "name": "option1",
          "optional": true,
          "type": {
            "primitive": "string"
          }
        },
        {
          "abstract": true,
          "docs": {
            "stability": "experimental"
          },
          "immutable": true,
          "locationInModule": {
            "filename": "lib/compliance.ts",
            "line": 1413
          },
          "name": "option2",
          "optional": true,
          "type": {
            "primitive": "string"
          }
        }
      ]
    },
    "jsii-calc.ExperimentalClass": {
      "assembly": "jsii-calc",
      "docs": {
        "stability": "experimental"
      },
      "fqn": "jsii-calc.ExperimentalClass",
      "initializer": {
        "docs": {
          "stability": "experimental"
        },
        "parameters": [
          {
            "name": "readonlyString",
            "type": {
              "primitive": "string"
            }
          },
          {
            "name": "mutableNumber",
            "optional": true,
            "type": {
              "primitive": "number"
            }
          }
        ]
      },
      "kind": "class",
      "locationInModule": {
        "filename": "lib/stability.ts",
        "line": 16
      },
      "methods": [
        {
          "docs": {
            "stability": "experimental"
          },
          "locationInModule": {
            "filename": "lib/stability.ts",
            "line": 28
          },
          "name": "method"
        }
      ],
      "name": "ExperimentalClass",
      "properties": [
        {
          "docs": {
            "stability": "experimental"
          },
          "immutable": true,
          "locationInModule": {
            "filename": "lib/stability.ts",
            "line": 18
          },
          "name": "readonlyProperty",
          "type": {
            "primitive": "string"
          }
        },
        {
          "docs": {
            "stability": "experimental"
          },
          "locationInModule": {
            "filename": "lib/stability.ts",
            "line": 20
          },
          "name": "mutableProperty",
          "optional": true,
          "type": {
            "primitive": "number"
          }
        }
      ]
    },
    "jsii-calc.ExperimentalEnum": {
      "assembly": "jsii-calc",
      "docs": {
        "stability": "experimental"
      },
      "fqn": "jsii-calc.ExperimentalEnum",
      "kind": "enum",
      "locationInModule": {
        "filename": "lib/stability.ts",
        "line": 31
      },
      "members": [
        {
          "docs": {
            "stability": "experimental"
          },
          "name": "OPTION_A"
        },
        {
          "docs": {
            "stability": "experimental"
          },
          "name": "OPTION_B"
        }
      ],
      "name": "ExperimentalEnum"
    },
    "jsii-calc.ExperimentalStruct": {
      "assembly": "jsii-calc",
      "datatype": true,
      "docs": {
        "stability": "experimental"
      },
      "fqn": "jsii-calc.ExperimentalStruct",
      "kind": "interface",
      "locationInModule": {
        "filename": "lib/stability.ts",
        "line": 4
      },
      "name": "ExperimentalStruct",
      "properties": [
        {
          "abstract": true,
          "docs": {
            "stability": "experimental"
          },
          "immutable": true,
          "locationInModule": {
            "filename": "lib/stability.ts",
            "line": 6
          },
          "name": "readonlyProperty",
          "type": {
            "primitive": "string"
          }
        }
      ]
    },
    "jsii-calc.ExportedBaseClass": {
      "assembly": "jsii-calc",
      "docs": {
        "stability": "experimental"
      },
      "fqn": "jsii-calc.ExportedBaseClass",
      "initializer": {
        "docs": {
          "stability": "experimental"
        },
        "parameters": [
          {
            "name": "success",
            "type": {
              "primitive": "boolean"
            }
          }
        ]
      },
      "kind": "class",
      "locationInModule": {
        "filename": "lib/compliance.ts",
        "line": 1298
      },
      "name": "ExportedBaseClass",
      "properties": [
        {
          "docs": {
            "stability": "experimental"
          },
          "immutable": true,
          "locationInModule": {
            "filename": "lib/compliance.ts",
            "line": 1299
          },
          "name": "success",
          "type": {
            "primitive": "boolean"
          }
        }
      ]
    },
    "jsii-calc.ExtendsInternalInterface": {
      "assembly": "jsii-calc",
      "datatype": true,
      "docs": {
        "stability": "experimental"
      },
      "fqn": "jsii-calc.ExtendsInternalInterface",
      "kind": "interface",
      "locationInModule": {
        "filename": "lib/compliance.ts",
        "line": 1519
      },
      "name": "ExtendsInternalInterface",
      "properties": [
        {
          "abstract": true,
          "docs": {
            "stability": "experimental"
          },
          "immutable": true,
          "locationInModule": {
            "filename": "lib/compliance.ts",
            "line": 1520
          },
          "name": "boom",
          "type": {
            "primitive": "boolean"
          }
        },
        {
          "abstract": true,
          "docs": {
            "stability": "experimental"
          },
          "immutable": true,
          "locationInModule": {
            "filename": "lib/compliance.ts",
            "line": 1468
          },
          "name": "prop",
          "type": {
            "primitive": "string"
          }
        }
      ]
    },
    "jsii-calc.GiveMeStructs": {
      "assembly": "jsii-calc",
      "docs": {
        "stability": "experimental"
      },
      "fqn": "jsii-calc.GiveMeStructs",
      "initializer": {},
      "kind": "class",
      "locationInModule": {
        "filename": "lib/compliance.ts",
        "line": 535
      },
      "methods": [
        {
          "docs": {
            "stability": "experimental",
            "summary": "Accepts a struct of type DerivedStruct and returns a struct of type FirstStruct."
          },
          "locationInModule": {
            "filename": "lib/compliance.ts",
            "line": 553
          },
          "name": "derivedToFirst",
          "parameters": [
            {
              "name": "derived",
              "type": {
                "fqn": "jsii-calc.DerivedStruct"
              }
            }
          ],
          "returns": {
            "type": {
              "fqn": "@scope/jsii-calc-lib.MyFirstStruct"
            }
          }
        },
        {
          "docs": {
            "stability": "experimental",
            "summary": "Returns the boolean from a DerivedStruct struct."
          },
          "locationInModule": {
            "filename": "lib/compliance.ts",
            "line": 546
          },
          "name": "readDerivedNonPrimitive",
          "parameters": [
            {
              "name": "derived",
              "type": {
                "fqn": "jsii-calc.DerivedStruct"
              }
            }
          ],
          "returns": {
            "type": {
              "fqn": "jsii-calc.DoubleTrouble"
            }
          }
        },
        {
          "docs": {
            "stability": "experimental",
            "summary": "Returns the \"anumber\" from a MyFirstStruct struct;"
          },
          "locationInModule": {
            "filename": "lib/compliance.ts",
            "line": 539
          },
          "name": "readFirstNumber",
          "parameters": [
            {
              "name": "first",
              "type": {
                "fqn": "@scope/jsii-calc-lib.MyFirstStruct"
              }
            }
          ],
          "returns": {
            "type": {
              "primitive": "number"
            }
          }
        }
      ],
      "name": "GiveMeStructs",
      "properties": [
        {
          "docs": {
            "stability": "experimental"
          },
          "immutable": true,
          "locationInModule": {
            "filename": "lib/compliance.ts",
            "line": 557
          },
          "name": "structLiteral",
          "type": {
            "fqn": "@scope/jsii-calc-lib.StructWithOnlyOptionals"
          }
        }
      ]
    },
    "jsii-calc.Greetee": {
      "assembly": "jsii-calc",
      "datatype": true,
      "docs": {
        "stability": "experimental",
        "summary": "These are some arguments you can pass to a method."
      },
      "fqn": "jsii-calc.Greetee",
      "kind": "interface",
      "locationInModule": {
        "filename": "lib/documented.ts",
        "line": 40
      },
      "name": "Greetee",
      "properties": [
        {
          "abstract": true,
          "docs": {
            "default": "world",
            "stability": "experimental",
            "summary": "The name of the greetee."
          },
          "immutable": true,
          "locationInModule": {
            "filename": "lib/documented.ts",
            "line": 46
          },
          "name": "name",
          "optional": true,
          "type": {
            "primitive": "string"
          }
        }
      ]
    },
    "jsii-calc.GreetingAugmenter": {
      "assembly": "jsii-calc",
      "docs": {
        "stability": "experimental"
      },
      "fqn": "jsii-calc.GreetingAugmenter",
      "initializer": {},
      "kind": "class",
      "locationInModule": {
        "filename": "lib/compliance.ts",
        "line": 511
      },
      "methods": [
        {
          "docs": {
            "stability": "experimental"
          },
          "locationInModule": {
            "filename": "lib/compliance.ts",
            "line": 512
          },
          "name": "betterGreeting",
          "parameters": [
            {
              "name": "friendly",
              "type": {
                "fqn": "@scope/jsii-calc-lib.IFriendly"
              }
            }
          ],
          "returns": {
            "type": {
              "primitive": "string"
            }
          }
        }
      ],
      "name": "GreetingAugmenter"
    },
    "jsii-calc.IAnotherPublicInterface": {
      "assembly": "jsii-calc",
      "docs": {
        "stability": "experimental"
      },
      "fqn": "jsii-calc.IAnotherPublicInterface",
      "kind": "interface",
      "locationInModule": {
        "filename": "lib/compliance.ts",
        "line": 1540
      },
      "name": "IAnotherPublicInterface",
      "properties": [
        {
          "abstract": true,
          "docs": {
            "stability": "experimental"
          },
          "locationInModule": {
            "filename": "lib/compliance.ts",
            "line": 1541
          },
          "name": "a",
          "type": {
            "primitive": "string"
          }
        }
      ]
    },
    "jsii-calc.IDeprecatedInterface": {
      "assembly": "jsii-calc",
      "docs": {
        "deprecated": "useless interface",
        "stability": "deprecated"
      },
      "fqn": "jsii-calc.IDeprecatedInterface",
      "kind": "interface",
      "locationInModule": {
        "filename": "lib/stability.ts",
        "line": 78
      },
      "methods": [
        {
          "abstract": true,
          "docs": {
            "deprecated": "services no purpose",
            "stability": "deprecated"
          },
          "locationInModule": {
            "filename": "lib/stability.ts",
            "line": 82
          },
          "name": "method"
        }
      ],
      "name": "IDeprecatedInterface",
      "properties": [
        {
          "abstract": true,
          "docs": {
            "deprecated": "could be better",
            "stability": "deprecated"
          },
          "locationInModule": {
            "filename": "lib/stability.ts",
            "line": 80
          },
          "name": "mutableProperty",
          "optional": true,
          "type": {
            "primitive": "number"
          }
        }
      ]
    },
    "jsii-calc.IExperimentalInterface": {
      "assembly": "jsii-calc",
      "docs": {
        "stability": "experimental"
      },
      "fqn": "jsii-calc.IExperimentalInterface",
      "kind": "interface",
      "locationInModule": {
        "filename": "lib/stability.ts",
        "line": 9
      },
      "methods": [
        {
          "abstract": true,
          "docs": {
            "stability": "experimental"
          },
          "locationInModule": {
            "filename": "lib/stability.ts",
            "line": 13
          },
          "name": "method"
        }
      ],
      "name": "IExperimentalInterface",
      "properties": [
        {
          "abstract": true,
          "docs": {
            "stability": "experimental"
          },
          "locationInModule": {
            "filename": "lib/stability.ts",
            "line": 11
          },
          "name": "mutableProperty",
          "optional": true,
          "type": {
            "primitive": "number"
          }
        }
      ]
    },
    "jsii-calc.IExtendsPrivateInterface": {
      "assembly": "jsii-calc",
      "docs": {
        "stability": "experimental"
      },
      "fqn": "jsii-calc.IExtendsPrivateInterface",
      "kind": "interface",
      "locationInModule": {
        "filename": "lib/compliance.ts",
        "line": 1531
      },
      "name": "IExtendsPrivateInterface",
      "properties": [
        {
          "abstract": true,
          "docs": {
            "stability": "experimental"
          },
          "immutable": true,
          "locationInModule": {
            "filename": "lib/compliance.ts",
            "line": 1532
          },
          "name": "moreThings",
          "type": {
            "collection": {
              "elementtype": {
                "primitive": "string"
              },
              "kind": "array"
            }
          }
        },
        {
          "abstract": true,
          "docs": {
            "stability": "experimental"
          },
          "locationInModule": {
            "filename": "lib/compliance.ts",
            "line": 1516
          },
          "name": "private",
          "type": {
            "primitive": "string"
          }
        }
      ]
    },
    "jsii-calc.IFriendlier": {
      "assembly": "jsii-calc",
      "docs": {
        "stability": "experimental",
        "summary": "Even friendlier classes can implement this interface."
      },
      "fqn": "jsii-calc.IFriendlier",
      "interfaces": [
        "@scope/jsii-calc-lib.IFriendly"
      ],
      "kind": "interface",
      "locationInModule": {
        "filename": "lib/calculator.ts",
        "line": 7
      },
      "methods": [
        {
          "abstract": true,
          "docs": {
            "stability": "experimental",
            "summary": "Say farewell."
          },
          "locationInModule": {
            "filename": "lib/calculator.ts",
            "line": 17
          },
          "name": "farewell",
          "returns": {
            "type": {
              "primitive": "string"
            }
          }
        },
        {
          "abstract": true,
          "docs": {
            "returns": "A goodbye blessing.",
            "stability": "experimental",
            "summary": "Say goodbye."
          },
          "locationInModule": {
            "filename": "lib/calculator.ts",
            "line": 12
          },
          "name": "goodbye",
          "returns": {
            "type": {
              "primitive": "string"
            }
          }
        }
      ],
      "name": "IFriendlier"
    },
    "jsii-calc.IFriendlyRandomGenerator": {
      "assembly": "jsii-calc",
      "docs": {
        "stability": "experimental"
      },
      "fqn": "jsii-calc.IFriendlyRandomGenerator",
      "interfaces": [
        "jsii-calc.IRandomNumberGenerator",
        "@scope/jsii-calc-lib.IFriendly"
      ],
      "kind": "interface",
      "locationInModule": {
        "filename": "lib/calculator.ts",
        "line": 31
      },
      "name": "IFriendlyRandomGenerator"
    },
    "jsii-calc.IInterfaceImplementedByAbstractClass": {
      "assembly": "jsii-calc",
      "docs": {
        "stability": "experimental",
        "summary": "awslabs/jsii#220 Abstract return type."
      },
      "fqn": "jsii-calc.IInterfaceImplementedByAbstractClass",
      "kind": "interface",
      "locationInModule": {
        "filename": "lib/compliance.ts",
        "line": 1059
      },
      "name": "IInterfaceImplementedByAbstractClass",
      "properties": [
        {
          "abstract": true,
          "docs": {
            "stability": "experimental"
          },
          "immutable": true,
          "locationInModule": {
            "filename": "lib/compliance.ts",
            "line": 1060
          },
          "name": "propFromInterface",
          "type": {
            "primitive": "string"
          }
        }
      ]
    },
    "jsii-calc.IInterfaceThatShouldNotBeADataType": {
      "assembly": "jsii-calc",
      "docs": {
        "stability": "experimental",
        "summary": "Even though this interface has only properties, it is disqualified from being a datatype because it inherits from an interface that is not a datatype."
      },
      "fqn": "jsii-calc.IInterfaceThatShouldNotBeADataType",
      "interfaces": [
        "jsii-calc.IInterfaceWithMethods"
      ],
      "kind": "interface",
      "locationInModule": {
        "filename": "lib/compliance.ts",
        "line": 1155
      },
      "name": "IInterfaceThatShouldNotBeADataType",
      "properties": [
        {
          "abstract": true,
          "docs": {
            "stability": "experimental"
          },
          "immutable": true,
          "locationInModule": {
            "filename": "lib/compliance.ts",
            "line": 1156
          },
          "name": "otherValue",
          "type": {
            "primitive": "string"
          }
        }
      ]
    },
    "jsii-calc.IInterfaceWithInternal": {
      "assembly": "jsii-calc",
      "docs": {
        "stability": "experimental"
      },
      "fqn": "jsii-calc.IInterfaceWithInternal",
      "kind": "interface",
      "locationInModule": {
        "filename": "lib/compliance.ts",
        "line": 1479
      },
      "methods": [
        {
          "abstract": true,
          "docs": {
            "stability": "experimental"
          },
          "locationInModule": {
            "filename": "lib/compliance.ts",
            "line": 1480
          },
          "name": "visible"
        }
      ],
      "name": "IInterfaceWithInternal"
    },
    "jsii-calc.IInterfaceWithMethods": {
      "assembly": "jsii-calc",
      "docs": {
        "stability": "experimental"
      },
      "fqn": "jsii-calc.IInterfaceWithMethods",
      "kind": "interface",
      "locationInModule": {
        "filename": "lib/compliance.ts",
        "line": 1145
      },
      "methods": [
        {
          "abstract": true,
          "docs": {
            "stability": "experimental"
          },
          "locationInModule": {
            "filename": "lib/compliance.ts",
            "line": 1148
          },
          "name": "doThings"
        }
      ],
      "name": "IInterfaceWithMethods",
      "properties": [
        {
          "abstract": true,
          "docs": {
            "stability": "experimental"
          },
          "immutable": true,
          "locationInModule": {
            "filename": "lib/compliance.ts",
            "line": 1146
          },
          "name": "value",
          "type": {
            "primitive": "string"
          }
        }
      ]
    },
    "jsii-calc.IInterfaceWithOptionalMethodArguments": {
      "assembly": "jsii-calc",
      "docs": {
        "stability": "experimental",
        "summary": "awslabs/jsii#175 Interface proxies (and builders) do not respect optional arguments in methods."
      },
      "fqn": "jsii-calc.IInterfaceWithOptionalMethodArguments",
      "kind": "interface",
      "locationInModule": {
        "filename": "lib/compliance.ts",
        "line": 1050
      },
      "methods": [
        {
          "abstract": true,
          "docs": {
            "stability": "experimental"
          },
          "locationInModule": {
            "filename": "lib/compliance.ts",
            "line": 1051
          },
          "name": "hello",
          "parameters": [
            {
              "name": "arg1",
              "type": {
                "primitive": "string"
              }
            },
            {
              "name": "arg2",
              "optional": true,
              "type": {
                "primitive": "number"
              }
            }
          ]
        }
      ],
      "name": "IInterfaceWithOptionalMethodArguments"
    },
    "jsii-calc.IInterfaceWithProperties": {
      "assembly": "jsii-calc",
      "docs": {
        "stability": "experimental"
      },
      "fqn": "jsii-calc.IInterfaceWithProperties",
      "kind": "interface",
      "locationInModule": {
        "filename": "lib/compliance.ts",
        "line": 565
      },
      "name": "IInterfaceWithProperties",
      "properties": [
        {
          "abstract": true,
          "docs": {
            "stability": "experimental"
          },
          "immutable": true,
          "locationInModule": {
            "filename": "lib/compliance.ts",
            "line": 566
          },
          "name": "readOnlyString",
          "type": {
            "primitive": "string"
          }
        },
        {
          "abstract": true,
          "docs": {
            "stability": "experimental"
          },
          "locationInModule": {
            "filename": "lib/compliance.ts",
            "line": 567
          },
          "name": "readWriteString",
          "type": {
            "primitive": "string"
          }
        }
      ]
    },
    "jsii-calc.IInterfaceWithPropertiesExtension": {
      "assembly": "jsii-calc",
      "docs": {
        "stability": "experimental"
      },
      "fqn": "jsii-calc.IInterfaceWithPropertiesExtension",
      "interfaces": [
        "jsii-calc.IInterfaceWithProperties"
      ],
      "kind": "interface",
      "locationInModule": {
        "filename": "lib/compliance.ts",
        "line": 570
      },
      "name": "IInterfaceWithPropertiesExtension",
      "properties": [
        {
          "abstract": true,
          "docs": {
            "stability": "experimental"
          },
          "locationInModule": {
            "filename": "lib/compliance.ts",
            "line": 571
          },
          "name": "foo",
          "type": {
            "primitive": "number"
          }
        }
      ]
    },
    "jsii-calc.IJSII417Derived": {
      "assembly": "jsii-calc",
      "docs": {
        "stability": "experimental"
      },
      "fqn": "jsii-calc.IJSII417Derived",
      "interfaces": [
        "jsii-calc.IJSII417PublicBaseOfBase"
      ],
      "kind": "interface",
      "locationInModule": {
        "filename": "lib/erasures.ts",
        "line": 39
      },
      "methods": [
        {
          "abstract": true,
          "docs": {
            "stability": "experimental"
          },
          "locationInModule": {
            "filename": "lib/erasures.ts",
            "line": 37
          },
          "name": "bar"
        },
        {
          "abstract": true,
          "docs": {
            "stability": "experimental"
          },
          "locationInModule": {
            "filename": "lib/erasures.ts",
            "line": 40
          },
          "name": "baz"
        }
      ],
      "name": "IJSII417Derived",
      "properties": [
        {
          "abstract": true,
          "docs": {
            "stability": "experimental"
          },
          "immutable": true,
          "locationInModule": {
            "filename": "lib/erasures.ts",
            "line": 36
          },
          "name": "property",
          "type": {
            "primitive": "string"
          }
        }
      ]
    },
    "jsii-calc.IJSII417PublicBaseOfBase": {
      "assembly": "jsii-calc",
      "docs": {
        "stability": "experimental"
      },
      "fqn": "jsii-calc.IJSII417PublicBaseOfBase",
      "kind": "interface",
      "locationInModule": {
        "filename": "lib/erasures.ts",
        "line": 32
      },
      "methods": [
        {
          "abstract": true,
          "docs": {
            "stability": "experimental"
          },
          "locationInModule": {
            "filename": "lib/erasures.ts",
            "line": 33
          },
          "name": "foo"
        }
      ],
      "name": "IJSII417PublicBaseOfBase",
      "properties": [
        {
          "abstract": true,
          "docs": {
            "stability": "experimental"
          },
          "immutable": true,
          "locationInModule": {
            "filename": "lib/erasures.ts",
            "line": 30
          },
          "name": "hasRoot",
          "type": {
            "primitive": "boolean"
          }
        }
      ]
    },
    "jsii-calc.IJsii487External": {
      "assembly": "jsii-calc",
      "docs": {
        "stability": "experimental"
      },
      "fqn": "jsii-calc.IJsii487External",
      "kind": "interface",
      "locationInModule": {
        "filename": "lib/erasures.ts",
        "line": 47
      },
      "name": "IJsii487External"
    },
    "jsii-calc.IJsii487External2": {
      "assembly": "jsii-calc",
      "docs": {
        "stability": "experimental"
      },
      "fqn": "jsii-calc.IJsii487External2",
      "kind": "interface",
      "locationInModule": {
        "filename": "lib/erasures.ts",
        "line": 48
      },
      "name": "IJsii487External2"
    },
    "jsii-calc.IJsii496": {
      "assembly": "jsii-calc",
      "docs": {
        "stability": "experimental"
      },
      "fqn": "jsii-calc.IJsii496",
      "kind": "interface",
      "locationInModule": {
        "filename": "lib/erasures.ts",
        "line": 56
      },
      "name": "IJsii496"
    },
    "jsii-calc.IMutableObjectLiteral": {
      "assembly": "jsii-calc",
      "docs": {
        "stability": "experimental"
      },
      "fqn": "jsii-calc.IMutableObjectLiteral",
      "kind": "interface",
      "locationInModule": {
        "filename": "lib/compliance.ts",
        "line": 1105
      },
      "name": "IMutableObjectLiteral",
      "properties": [
        {
          "abstract": true,
          "docs": {
            "stability": "experimental"
          },
          "locationInModule": {
            "filename": "lib/compliance.ts",
            "line": 1106
          },
          "name": "value",
          "type": {
            "primitive": "string"
          }
        }
      ]
    },
    "jsii-calc.INonInternalInterface": {
      "assembly": "jsii-calc",
      "docs": {
        "stability": "experimental"
      },
      "fqn": "jsii-calc.INonInternalInterface",
      "interfaces": [
        "jsii-calc.IAnotherPublicInterface"
      ],
      "kind": "interface",
      "locationInModule": {
        "filename": "lib/compliance.ts",
        "line": 1550
      },
      "name": "INonInternalInterface",
      "properties": [
        {
          "abstract": true,
          "docs": {
            "stability": "experimental"
          },
          "locationInModule": {
            "filename": "lib/compliance.ts",
            "line": 1547
          },
          "name": "b",
          "type": {
            "primitive": "string"
          }
        },
        {
          "abstract": true,
          "docs": {
            "stability": "experimental"
          },
          "locationInModule": {
            "filename": "lib/compliance.ts",
            "line": 1551
          },
          "name": "c",
          "type": {
            "primitive": "string"
          }
        }
      ]
    },
    "jsii-calc.IPrivatelyImplemented": {
      "assembly": "jsii-calc",
      "docs": {
        "stability": "experimental"
      },
      "fqn": "jsii-calc.IPrivatelyImplemented",
      "kind": "interface",
      "locationInModule": {
        "filename": "lib/compliance.ts",
        "line": 1295
      },
      "name": "IPrivatelyImplemented",
      "properties": [
        {
          "abstract": true,
          "docs": {
            "stability": "experimental"
          },
          "immutable": true,
          "locationInModule": {
            "filename": "lib/compliance.ts",
            "line": 1296
          },
          "name": "success",
          "type": {
            "primitive": "boolean"
          }
        }
      ]
    },
    "jsii-calc.IPublicInterface": {
      "assembly": "jsii-calc",
      "docs": {
        "stability": "experimental"
      },
      "fqn": "jsii-calc.IPublicInterface",
      "kind": "interface",
      "locationInModule": {
        "filename": "lib/compliance.ts",
        "line": 1338
      },
      "methods": [
        {
          "abstract": true,
          "docs": {
            "stability": "experimental"
          },
          "locationInModule": {
            "filename": "lib/compliance.ts",
            "line": 1339
          },
          "name": "bye",
          "returns": {
            "type": {
              "primitive": "string"
            }
          }
        }
      ],
      "name": "IPublicInterface"
    },
    "jsii-calc.IPublicInterface2": {
      "assembly": "jsii-calc",
      "docs": {
        "stability": "experimental"
      },
      "fqn": "jsii-calc.IPublicInterface2",
      "kind": "interface",
      "locationInModule": {
        "filename": "lib/compliance.ts",
        "line": 1342
      },
      "methods": [
        {
          "abstract": true,
          "docs": {
            "stability": "experimental"
          },
          "locationInModule": {
            "filename": "lib/compliance.ts",
            "line": 1343
          },
          "name": "ciao",
          "returns": {
            "type": {
              "primitive": "string"
            }
          }
        }
      ],
      "name": "IPublicInterface2"
    },
    "jsii-calc.IRandomNumberGenerator": {
      "assembly": "jsii-calc",
      "docs": {
        "stability": "experimental",
        "summary": "Generates random numbers."
      },
      "fqn": "jsii-calc.IRandomNumberGenerator",
      "kind": "interface",
      "locationInModule": {
        "filename": "lib/calculator.ts",
        "line": 23
      },
      "methods": [
        {
          "abstract": true,
          "docs": {
            "returns": "A random number.",
            "stability": "experimental",
            "summary": "Returns another random number."
          },
          "locationInModule": {
            "filename": "lib/calculator.ts",
            "line": 28
          },
          "name": "next",
          "returns": {
            "type": {
              "primitive": "number"
            }
          }
        }
      ],
      "name": "IRandomNumberGenerator"
    },
    "jsii-calc.IReturnsNumber": {
      "assembly": "jsii-calc",
      "docs": {
        "stability": "experimental"
      },
      "fqn": "jsii-calc.IReturnsNumber",
      "kind": "interface",
      "locationInModule": {
        "filename": "lib/compliance.ts",
        "line": 618
      },
      "methods": [
        {
          "abstract": true,
          "docs": {
            "stability": "experimental"
          },
          "locationInModule": {
            "filename": "lib/compliance.ts",
            "line": 619
          },
          "name": "obtainNumber",
          "returns": {
            "type": {
              "fqn": "@scope/jsii-calc-lib.IDoublable"
            }
          }
        }
      ],
      "name": "IReturnsNumber",
      "properties": [
        {
          "abstract": true,
          "docs": {
            "stability": "experimental"
          },
          "immutable": true,
          "locationInModule": {
            "filename": "lib/compliance.ts",
            "line": 621
          },
          "name": "numberProp",
          "type": {
            "fqn": "@scope/jsii-calc-lib.Number"
          }
        }
      ]
    },
    "jsii-calc.IStableInterface": {
      "assembly": "jsii-calc",
      "docs": {
        "stability": "stable"
      },
      "fqn": "jsii-calc.IStableInterface",
      "kind": "interface",
      "locationInModule": {
        "filename": "lib/stability.ts",
        "line": 44
      },
      "methods": [
        {
          "abstract": true,
          "docs": {
            "stability": "stable"
          },
          "locationInModule": {
            "filename": "lib/stability.ts",
            "line": 48
          },
          "name": "method"
        }
      ],
      "name": "IStableInterface",
      "properties": [
        {
          "abstract": true,
          "docs": {
            "stability": "stable"
          },
          "locationInModule": {
            "filename": "lib/stability.ts",
            "line": 46
          },
          "name": "mutableProperty",
          "optional": true,
          "type": {
            "primitive": "number"
          }
        }
      ]
    },
    "jsii-calc.ImplementInternalInterface": {
      "assembly": "jsii-calc",
      "docs": {
        "stability": "experimental"
      },
      "fqn": "jsii-calc.ImplementInternalInterface",
      "initializer": {},
      "kind": "class",
      "locationInModule": {
        "filename": "lib/compliance.ts",
        "line": 1523
      },
      "name": "ImplementInternalInterface",
      "properties": [
        {
          "docs": {
            "stability": "experimental"
          },
          "locationInModule": {
            "filename": "lib/compliance.ts",
            "line": 1524
          },
          "name": "prop",
          "type": {
            "primitive": "string"
          }
        }
      ]
    },
    "jsii-calc.ImplementsInterfaceWithInternal": {
      "assembly": "jsii-calc",
      "docs": {
        "stability": "experimental"
      },
      "fqn": "jsii-calc.ImplementsInterfaceWithInternal",
      "initializer": {},
      "interfaces": [
        "jsii-calc.IInterfaceWithInternal"
      ],
      "kind": "class",
      "locationInModule": {
        "filename": "lib/compliance.ts",
        "line": 1486
      },
      "methods": [
        {
          "docs": {
            "stability": "experimental"
          },
          "locationInModule": {
            "filename": "lib/compliance.ts",
            "line": 1487
          },
          "name": "visible",
          "overrides": "jsii-calc.IInterfaceWithInternal"
        }
      ],
      "name": "ImplementsInterfaceWithInternal"
    },
    "jsii-calc.ImplementsInterfaceWithInternalSubclass": {
      "assembly": "jsii-calc",
      "base": "jsii-calc.ImplementsInterfaceWithInternal",
      "docs": {
        "stability": "experimental"
      },
      "fqn": "jsii-calc.ImplementsInterfaceWithInternalSubclass",
      "initializer": {},
      "kind": "class",
      "locationInModule": {
        "filename": "lib/compliance.ts",
        "line": 1499
      },
      "name": "ImplementsInterfaceWithInternalSubclass"
    },
    "jsii-calc.ImplementsPrivateInterface": {
      "assembly": "jsii-calc",
      "docs": {
        "stability": "experimental"
      },
      "fqn": "jsii-calc.ImplementsPrivateInterface",
      "initializer": {},
      "kind": "class",
      "locationInModule": {
        "filename": "lib/compliance.ts",
        "line": 1527
      },
      "name": "ImplementsPrivateInterface",
      "properties": [
        {
          "docs": {
            "stability": "experimental"
          },
          "locationInModule": {
            "filename": "lib/compliance.ts",
            "line": 1528
          },
          "name": "private",
          "type": {
            "primitive": "string"
          }
        }
      ]
    },
    "jsii-calc.ImplictBaseOfBase": {
      "assembly": "jsii-calc",
      "datatype": true,
      "docs": {
        "stability": "experimental"
      },
      "fqn": "jsii-calc.ImplictBaseOfBase",
      "interfaces": [
        "@scope/jsii-calc-base.BaseProps"
      ],
      "kind": "interface",
      "locationInModule": {
        "filename": "lib/compliance.ts",
        "line": 1003
      },
      "name": "ImplictBaseOfBase",
      "properties": [
        {
          "abstract": true,
          "docs": {
            "stability": "experimental"
          },
          "immutable": true,
          "locationInModule": {
            "filename": "lib/compliance.ts",
            "line": 1004
          },
          "name": "goo",
          "type": {
            "primitive": "date"
          }
        }
      ]
    },
    "jsii-calc.InbetweenClass": {
      "assembly": "jsii-calc",
      "base": "jsii-calc.PublicClass",
      "docs": {
        "stability": "experimental"
      },
      "fqn": "jsii-calc.InbetweenClass",
      "initializer": {},
      "interfaces": [
        "jsii-calc.IPublicInterface2"
      ],
      "kind": "class",
      "locationInModule": {
        "filename": "lib/compliance.ts",
        "line": 1345
      },
      "methods": [
        {
          "docs": {
            "stability": "experimental"
          },
          "locationInModule": {
            "filename": "lib/compliance.ts",
            "line": 1346
          },
          "name": "ciao",
          "overrides": "jsii-calc.IPublicInterface2",
          "returns": {
            "type": {
              "primitive": "string"
            }
          }
        }
      ],
      "name": "InbetweenClass"
    },
    "jsii-calc.InterfaceInNamespaceIncludesClasses.Foo": {
      "assembly": "jsii-calc",
      "docs": {
        "stability": "experimental"
      },
      "fqn": "jsii-calc.InterfaceInNamespaceIncludesClasses.Foo",
      "initializer": {},
      "kind": "class",
      "locationInModule": {
        "filename": "lib/compliance.ts",
        "line": 1037
      },
      "name": "Foo",
      "namespace": "InterfaceInNamespaceIncludesClasses",
      "properties": [
        {
          "docs": {
            "stability": "experimental"
          },
          "locationInModule": {
            "filename": "lib/compliance.ts",
            "line": 1038
          },
          "name": "bar",
          "optional": true,
          "type": {
            "primitive": "string"
          }
        }
      ]
    },
    "jsii-calc.InterfaceInNamespaceIncludesClasses.Hello": {
      "assembly": "jsii-calc",
      "datatype": true,
      "docs": {
        "stability": "experimental"
      },
      "fqn": "jsii-calc.InterfaceInNamespaceIncludesClasses.Hello",
      "kind": "interface",
      "locationInModule": {
        "filename": "lib/compliance.ts",
        "line": 1041
      },
      "name": "Hello",
      "namespace": "InterfaceInNamespaceIncludesClasses",
      "properties": [
        {
          "abstract": true,
          "docs": {
            "stability": "experimental"
          },
          "immutable": true,
          "locationInModule": {
            "filename": "lib/compliance.ts",
            "line": 1042
          },
          "name": "foo",
          "type": {
            "primitive": "number"
          }
        }
      ]
    },
    "jsii-calc.InterfaceInNamespaceOnlyInterface.Hello": {
      "assembly": "jsii-calc",
      "datatype": true,
      "docs": {
        "stability": "experimental"
      },
      "fqn": "jsii-calc.InterfaceInNamespaceOnlyInterface.Hello",
      "kind": "interface",
      "locationInModule": {
        "filename": "lib/compliance.ts",
        "line": 1029
      },
      "name": "Hello",
      "namespace": "InterfaceInNamespaceOnlyInterface",
      "properties": [
        {
          "abstract": true,
          "docs": {
            "stability": "experimental"
          },
          "immutable": true,
          "locationInModule": {
            "filename": "lib/compliance.ts",
            "line": 1030
          },
          "name": "foo",
          "type": {
            "primitive": "number"
          }
        }
      ]
    },
    "jsii-calc.JSII417Derived": {
      "assembly": "jsii-calc",
      "base": "jsii-calc.JSII417PublicBaseOfBase",
      "docs": {
        "stability": "experimental"
      },
      "fqn": "jsii-calc.JSII417Derived",
      "initializer": {
        "docs": {
          "stability": "experimental"
        },
        "parameters": [
          {
            "name": "property",
            "type": {
              "primitive": "string"
            }
          }
        ]
      },
      "kind": "class",
      "locationInModule": {
        "filename": "lib/erasures.ts",
        "line": 22
      },
      "methods": [
        {
          "docs": {
            "stability": "experimental"
          },
          "locationInModule": {
            "filename": "lib/erasures.ts",
            "line": 23
          },
          "name": "bar"
        },
        {
          "docs": {
            "stability": "experimental"
          },
          "locationInModule": {
            "filename": "lib/erasures.ts",
            "line": 26
          },
          "name": "baz"
        }
      ],
      "name": "JSII417Derived",
      "properties": [
        {
          "docs": {
            "stability": "experimental"
          },
          "immutable": true,
          "locationInModule": {
            "filename": "lib/erasures.ts",
            "line": 17
          },
          "name": "property",
          "protected": true,
          "type": {
            "primitive": "string"
          }
        }
      ]
    },
    "jsii-calc.JSII417PublicBaseOfBase": {
      "assembly": "jsii-calc",
      "docs": {
        "stability": "experimental"
      },
      "fqn": "jsii-calc.JSII417PublicBaseOfBase",
      "initializer": {},
      "kind": "class",
      "locationInModule": {
        "filename": "lib/erasures.ts",
        "line": 10
      },
      "methods": [
        {
          "docs": {
            "stability": "experimental"
          },
          "locationInModule": {
            "filename": "lib/erasures.ts",
            "line": 11
          },
          "name": "makeInstance",
          "returns": {
            "type": {
              "fqn": "jsii-calc.JSII417PublicBaseOfBase"
            }
          },
          "static": true
        },
        {
          "docs": {
            "stability": "experimental"
          },
          "locationInModule": {
            "filename": "lib/erasures.ts",
            "line": 14
          },
          "name": "foo"
        }
      ],
      "name": "JSII417PublicBaseOfBase",
      "properties": [
        {
          "docs": {
            "stability": "experimental"
          },
          "immutable": true,
          "locationInModule": {
            "filename": "lib/erasures.ts",
            "line": 8
          },
          "name": "hasRoot",
          "type": {
            "primitive": "boolean"
          }
        }
      ]
    },
    "jsii-calc.JSObjectLiteralForInterface": {
      "assembly": "jsii-calc",
      "docs": {
        "stability": "experimental"
      },
      "fqn": "jsii-calc.JSObjectLiteralForInterface",
      "initializer": {},
      "kind": "class",
      "locationInModule": {
        "filename": "lib/compliance.ts",
        "line": 494
      },
      "methods": [
        {
          "docs": {
            "stability": "experimental"
          },
          "locationInModule": {
            "filename": "lib/compliance.ts",
            "line": 496
          },
          "name": "giveMeFriendly",
          "returns": {
            "type": {
              "fqn": "@scope/jsii-calc-lib.IFriendly"
            }
          }
        },
        {
          "docs": {
            "stability": "experimental"
          },
          "locationInModule": {
            "filename": "lib/compliance.ts",
            "line": 502
          },
          "name": "giveMeFriendlyGenerator",
          "returns": {
            "type": {
              "fqn": "jsii-calc.IFriendlyRandomGenerator"
            }
          }
        }
      ],
      "name": "JSObjectLiteralForInterface"
    },
    "jsii-calc.JSObjectLiteralToNative": {
      "assembly": "jsii-calc",
      "docs": {
        "stability": "experimental"
      },
      "fqn": "jsii-calc.JSObjectLiteralToNative",
      "initializer": {},
      "kind": "class",
      "locationInModule": {
        "filename": "lib/compliance.ts",
        "line": 220
      },
      "methods": [
        {
          "docs": {
            "stability": "experimental"
          },
          "locationInModule": {
            "filename": "lib/compliance.ts",
            "line": 221
          },
          "name": "returnLiteral",
          "returns": {
            "type": {
              "fqn": "jsii-calc.JSObjectLiteralToNativeClass"
            }
          }
        }
      ],
      "name": "JSObjectLiteralToNative"
    },
    "jsii-calc.JSObjectLiteralToNativeClass": {
      "assembly": "jsii-calc",
      "docs": {
        "stability": "experimental"
      },
      "fqn": "jsii-calc.JSObjectLiteralToNativeClass",
      "initializer": {},
      "kind": "class",
      "locationInModule": {
        "filename": "lib/compliance.ts",
        "line": 229
      },
      "name": "JSObjectLiteralToNativeClass",
      "properties": [
        {
          "docs": {
            "stability": "experimental"
          },
          "locationInModule": {
            "filename": "lib/compliance.ts",
            "line": 230
          },
          "name": "propA",
          "type": {
            "primitive": "string"
          }
        },
        {
          "docs": {
            "stability": "experimental"
          },
          "locationInModule": {
            "filename": "lib/compliance.ts",
            "line": 231
          },
          "name": "propB",
          "type": {
            "primitive": "number"
          }
        }
      ]
    },
    "jsii-calc.JavaReservedWords": {
      "assembly": "jsii-calc",
      "docs": {
        "stability": "experimental"
      },
      "fqn": "jsii-calc.JavaReservedWords",
      "initializer": {},
      "kind": "class",
      "locationInModule": {
        "filename": "lib/compliance.ts",
        "line": 714
      },
      "methods": [
        {
          "docs": {
            "stability": "experimental"
          },
          "locationInModule": {
            "filename": "lib/compliance.ts",
            "line": 715
          },
          "name": "abstract"
        },
        {
          "docs": {
            "stability": "experimental"
          },
          "locationInModule": {
            "filename": "lib/compliance.ts",
            "line": 718
          },
          "name": "assert"
        },
        {
          "docs": {
            "stability": "experimental"
          },
          "locationInModule": {
            "filename": "lib/compliance.ts",
            "line": 721
          },
          "name": "boolean"
        },
        {
          "docs": {
            "stability": "experimental"
          },
          "locationInModule": {
            "filename": "lib/compliance.ts",
            "line": 724
          },
          "name": "break"
        },
        {
          "docs": {
            "stability": "experimental"
          },
          "locationInModule": {
            "filename": "lib/compliance.ts",
            "line": 727
          },
          "name": "byte"
        },
        {
          "docs": {
            "stability": "experimental"
          },
          "locationInModule": {
            "filename": "lib/compliance.ts",
            "line": 730
          },
          "name": "case"
        },
        {
          "docs": {
            "stability": "experimental"
          },
          "locationInModule": {
            "filename": "lib/compliance.ts",
            "line": 733
          },
          "name": "catch"
        },
        {
          "docs": {
            "stability": "experimental"
          },
          "locationInModule": {
            "filename": "lib/compliance.ts",
            "line": 736
          },
          "name": "char"
        },
        {
          "docs": {
            "stability": "experimental"
          },
          "locationInModule": {
            "filename": "lib/compliance.ts",
            "line": 739
          },
          "name": "class"
        },
        {
          "docs": {
            "stability": "experimental"
          },
          "locationInModule": {
            "filename": "lib/compliance.ts",
            "line": 742
          },
          "name": "const"
        },
        {
          "docs": {
            "stability": "experimental"
          },
          "locationInModule": {
            "filename": "lib/compliance.ts",
            "line": 745
          },
          "name": "continue"
        },
        {
          "docs": {
            "stability": "experimental"
          },
          "locationInModule": {
            "filename": "lib/compliance.ts",
            "line": 748
          },
          "name": "default"
        },
        {
          "docs": {
            "stability": "experimental"
          },
          "locationInModule": {
            "filename": "lib/compliance.ts",
            "line": 754
          },
          "name": "do"
        },
        {
          "docs": {
            "stability": "experimental"
          },
          "locationInModule": {
            "filename": "lib/compliance.ts",
            "line": 751
          },
          "name": "double"
        },
        {
          "docs": {
            "stability": "experimental"
          },
          "locationInModule": {
            "filename": "lib/compliance.ts",
            "line": 757
          },
          "name": "else"
        },
        {
          "docs": {
            "stability": "experimental"
          },
          "locationInModule": {
            "filename": "lib/compliance.ts",
            "line": 760
          },
          "name": "enum"
        },
        {
          "docs": {
            "stability": "experimental"
          },
          "locationInModule": {
            "filename": "lib/compliance.ts",
            "line": 763
          },
          "name": "extends"
        },
        {
          "docs": {
            "stability": "experimental"
          },
          "locationInModule": {
            "filename": "lib/compliance.ts",
            "line": 766
          },
          "name": "false"
        },
        {
          "docs": {
            "stability": "experimental"
          },
          "locationInModule": {
            "filename": "lib/compliance.ts",
            "line": 769
          },
          "name": "final"
        },
        {
          "docs": {
            "stability": "experimental"
          },
          "locationInModule": {
            "filename": "lib/compliance.ts",
            "line": 772
          },
          "name": "finally"
        },
        {
          "docs": {
            "stability": "experimental"
          },
          "locationInModule": {
            "filename": "lib/compliance.ts",
            "line": 775
          },
          "name": "float"
        },
        {
          "docs": {
            "stability": "experimental"
          },
          "locationInModule": {
            "filename": "lib/compliance.ts",
            "line": 778
          },
          "name": "for"
        },
        {
          "docs": {
            "stability": "experimental"
          },
          "locationInModule": {
            "filename": "lib/compliance.ts",
            "line": 781
          },
          "name": "goto"
        },
        {
          "docs": {
            "stability": "experimental"
          },
          "locationInModule": {
            "filename": "lib/compliance.ts",
            "line": 784
          },
          "name": "if"
        },
        {
          "docs": {
            "stability": "experimental"
          },
          "locationInModule": {
            "filename": "lib/compliance.ts",
            "line": 787
          },
          "name": "implements"
        },
        {
          "docs": {
            "stability": "experimental"
          },
          "locationInModule": {
            "filename": "lib/compliance.ts",
            "line": 790
          },
          "name": "import"
        },
        {
          "docs": {
            "stability": "experimental"
          },
          "locationInModule": {
            "filename": "lib/compliance.ts",
            "line": 793
          },
          "name": "instanceof"
        },
        {
          "docs": {
            "stability": "experimental"
          },
          "locationInModule": {
            "filename": "lib/compliance.ts",
            "line": 796
          },
          "name": "int"
        },
        {
          "docs": {
            "stability": "experimental"
          },
          "locationInModule": {
            "filename": "lib/compliance.ts",
            "line": 799
          },
          "name": "interface"
        },
        {
          "docs": {
            "stability": "experimental"
          },
          "locationInModule": {
            "filename": "lib/compliance.ts",
            "line": 802
          },
          "name": "long"
        },
        {
          "docs": {
            "stability": "experimental"
          },
          "locationInModule": {
            "filename": "lib/compliance.ts",
            "line": 805
          },
          "name": "native"
        },
        {
          "docs": {
            "stability": "experimental"
          },
          "locationInModule": {
            "filename": "lib/compliance.ts",
            "line": 808
          },
          "name": "new"
        },
        {
          "docs": {
            "stability": "experimental"
          },
          "locationInModule": {
            "filename": "lib/compliance.ts",
            "line": 811
          },
          "name": "null"
        },
        {
          "docs": {
            "stability": "experimental"
          },
          "locationInModule": {
            "filename": "lib/compliance.ts",
            "line": 814
          },
          "name": "package"
        },
        {
          "docs": {
            "stability": "experimental"
          },
          "locationInModule": {
            "filename": "lib/compliance.ts",
            "line": 817
          },
          "name": "private"
        },
        {
          "docs": {
            "stability": "experimental"
          },
          "locationInModule": {
            "filename": "lib/compliance.ts",
            "line": 820
          },
          "name": "protected"
        },
        {
          "docs": {
            "stability": "experimental"
          },
          "locationInModule": {
            "filename": "lib/compliance.ts",
            "line": 823
          },
          "name": "public"
        },
        {
          "docs": {
            "stability": "experimental"
          },
          "locationInModule": {
            "filename": "lib/compliance.ts",
            "line": 826
          },
          "name": "return"
        },
        {
          "docs": {
            "stability": "experimental"
          },
          "locationInModule": {
            "filename": "lib/compliance.ts",
            "line": 829
          },
          "name": "short"
        },
        {
          "docs": {
            "stability": "experimental"
          },
          "locationInModule": {
            "filename": "lib/compliance.ts",
            "line": 832
          },
          "name": "static"
        },
        {
          "docs": {
            "stability": "experimental"
          },
          "locationInModule": {
            "filename": "lib/compliance.ts",
            "line": 835
          },
          "name": "strictfp"
        },
        {
          "docs": {
            "stability": "experimental"
          },
          "locationInModule": {
            "filename": "lib/compliance.ts",
            "line": 838
          },
          "name": "super"
        },
        {
          "docs": {
            "stability": "experimental"
          },
          "locationInModule": {
            "filename": "lib/compliance.ts",
            "line": 841
          },
          "name": "switch"
        },
        {
          "docs": {
            "stability": "experimental"
          },
          "locationInModule": {
            "filename": "lib/compliance.ts",
            "line": 844
          },
          "name": "synchronized"
        },
        {
          "docs": {
            "stability": "experimental"
          },
          "locationInModule": {
            "filename": "lib/compliance.ts",
            "line": 847
          },
          "name": "this"
        },
        {
          "docs": {
            "stability": "experimental"
          },
          "locationInModule": {
            "filename": "lib/compliance.ts",
            "line": 850
          },
          "name": "throw"
        },
        {
          "docs": {
            "stability": "experimental"
          },
          "locationInModule": {
            "filename": "lib/compliance.ts",
            "line": 853
          },
          "name": "throws"
        },
        {
          "docs": {
            "stability": "experimental"
          },
          "locationInModule": {
            "filename": "lib/compliance.ts",
            "line": 856
          },
          "name": "transient"
        },
        {
          "docs": {
            "stability": "experimental"
          },
          "locationInModule": {
            "filename": "lib/compliance.ts",
            "line": 859
          },
          "name": "true"
        },
        {
          "docs": {
            "stability": "experimental"
          },
          "locationInModule": {
            "filename": "lib/compliance.ts",
            "line": 862
          },
          "name": "try"
        },
        {
          "docs": {
            "stability": "experimental"
          },
          "locationInModule": {
            "filename": "lib/compliance.ts",
            "line": 865
          },
          "name": "void"
        },
        {
          "docs": {
            "stability": "experimental"
          },
          "locationInModule": {
            "filename": "lib/compliance.ts",
            "line": 868
          },
          "name": "volatile"
        }
      ],
      "name": "JavaReservedWords",
      "properties": [
        {
          "docs": {
            "stability": "experimental"
          },
          "locationInModule": {
            "filename": "lib/compliance.ts",
            "line": 871
          },
          "name": "while",
          "type": {
            "primitive": "string"
          }
        }
      ]
    },
    "jsii-calc.Jsii487Derived": {
      "assembly": "jsii-calc",
      "docs": {
        "stability": "experimental"
      },
      "fqn": "jsii-calc.Jsii487Derived",
      "initializer": {},
      "interfaces": [
        "jsii-calc.IJsii487External2",
        "jsii-calc.IJsii487External"
      ],
      "kind": "class",
      "locationInModule": {
        "filename": "lib/erasures.ts",
        "line": 50
      },
      "name": "Jsii487Derived"
    },
    "jsii-calc.Jsii496Derived": {
      "assembly": "jsii-calc",
      "docs": {
        "stability": "experimental"
      },
      "fqn": "jsii-calc.Jsii496Derived",
      "initializer": {},
      "interfaces": [
        "jsii-calc.IJsii496"
      ],
      "kind": "class",
      "locationInModule": {
        "filename": "lib/erasures.ts",
        "line": 58
      },
      "name": "Jsii496Derived"
    },
    "jsii-calc.JsiiAgent": {
      "assembly": "jsii-calc",
      "docs": {
        "stability": "experimental",
        "summary": "Host runtime version should be set via JSII_AGENT."
      },
      "fqn": "jsii-calc.JsiiAgent",
      "initializer": {},
      "kind": "class",
      "locationInModule": {
        "filename": "lib/compliance.ts",
        "line": 1310
      },
      "name": "JsiiAgent",
      "properties": [
        {
          "docs": {
            "stability": "experimental",
            "summary": "Returns the value of the JSII_AGENT environment variable."
          },
          "immutable": true,
          "locationInModule": {
            "filename": "lib/compliance.ts",
            "line": 1314
          },
          "name": "jsiiAgent",
          "optional": true,
          "static": true,
          "type": {
            "primitive": "string"
          }
        }
      ]
    },
    "jsii-calc.LoadBalancedFargateServiceProps": {
      "assembly": "jsii-calc",
      "datatype": true,
      "docs": {
        "stability": "experimental",
        "summary": "jsii#298: show default values in sphinx documentation, and respect newlines."
      },
      "fqn": "jsii-calc.LoadBalancedFargateServiceProps",
      "kind": "interface",
      "locationInModule": {
        "filename": "lib/compliance.ts",
        "line": 1222
      },
      "name": "LoadBalancedFargateServiceProps",
      "properties": [
        {
          "abstract": true,
          "docs": {
            "default": "80",
            "remarks": "Corresponds to container port mapping.",
            "stability": "experimental",
            "summary": "The container port of the application load balancer attached to your Fargate service."
          },
          "immutable": true,
          "locationInModule": {
            "filename": "lib/compliance.ts",
            "line": 1265
          },
          "name": "containerPort",
          "optional": true,
          "type": {
            "primitive": "number"
          }
        },
        {
          "abstract": true,
          "docs": {
            "default": "256",
            "remarks": "This default is set in the underlying FargateTaskDefinition construct.",
            "stability": "experimental",
            "summary": "The number of cpu units used by the task. Valid values, which determines your range of valid values for the memory parameter: 256 (.25 vCPU) - Available memory values: 0.5GB, 1GB, 2GB 512 (.5 vCPU) - Available memory values: 1GB, 2GB, 3GB, 4GB 1024 (1 vCPU) - Available memory values: 2GB, 3GB, 4GB, 5GB, 6GB, 7GB, 8GB 2048 (2 vCPU) - Available memory values: Between 4GB and 16GB in 1GB increments 4096 (4 vCPU) - Available memory values: Between 8GB and 30GB in 1GB increments."
          },
          "immutable": true,
          "locationInModule": {
            "filename": "lib/compliance.ts",
            "line": 1236
          },
          "name": "cpu",
          "optional": true,
          "type": {
            "primitive": "string"
          }
        },
        {
          "abstract": true,
          "docs": {
            "default": "512",
            "remarks": "This field is required and you must use one of the following values, which determines your range of valid values\nfor the cpu parameter:\n\n0.5GB, 1GB, 2GB - Available cpu values: 256 (.25 vCPU)\n\n1GB, 2GB, 3GB, 4GB - Available cpu values: 512 (.5 vCPU)\n\n2GB, 3GB, 4GB, 5GB, 6GB, 7GB, 8GB - Available cpu values: 1024 (1 vCPU)\n\nBetween 4GB and 16GB in 1GB increments - Available cpu values: 2048 (2 vCPU)\n\nBetween 8GB and 30GB in 1GB increments - Available cpu values: 4096 (4 vCPU)\n\nThis default is set in the underlying FargateTaskDefinition construct.",
            "stability": "experimental",
            "summary": "The amount (in MiB) of memory used by the task."
          },
          "immutable": true,
          "locationInModule": {
            "filename": "lib/compliance.ts",
            "line": 1258
          },
          "name": "memoryMiB",
          "optional": true,
          "type": {
            "primitive": "string"
          }
        },
        {
          "abstract": true,
          "docs": {
            "default": "true",
            "stability": "experimental",
            "summary": "Determines whether the Application Load Balancer will be internet-facing."
          },
          "immutable": true,
          "locationInModule": {
            "filename": "lib/compliance.ts",
            "line": 1272
          },
          "name": "publicLoadBalancer",
          "optional": true,
          "type": {
            "primitive": "boolean"
          }
        },
        {
          "abstract": true,
          "docs": {
            "default": "false",
            "stability": "experimental",
            "summary": "Determines whether your Fargate Service will be assigned a public IP address."
          },
          "immutable": true,
          "locationInModule": {
            "filename": "lib/compliance.ts",
            "line": 1279
          },
          "name": "publicTasks",
          "optional": true,
          "type": {
            "primitive": "boolean"
          }
        }
      ]
    },
    "jsii-calc.Multiply": {
      "assembly": "jsii-calc",
      "base": "jsii-calc.BinaryOperation",
      "docs": {
        "stability": "experimental",
        "summary": "The \"*\" binary operation."
      },
      "fqn": "jsii-calc.Multiply",
      "initializer": {
        "docs": {
          "stability": "experimental",
          "summary": "Creates a BinaryOperation."
        },
        "parameters": [
          {
            "docs": {
              "summary": "Left-hand side operand."
            },
            "name": "lhs",
            "type": {
              "fqn": "@scope/jsii-calc-lib.Value"
            }
          },
          {
            "docs": {
              "summary": "Right-hand side operand."
            },
            "name": "rhs",
            "type": {
              "fqn": "@scope/jsii-calc-lib.Value"
            }
          }
        ]
      },
      "interfaces": [
        "jsii-calc.IFriendlier",
        "jsii-calc.IRandomNumberGenerator"
      ],
      "kind": "class",
      "locationInModule": {
        "filename": "lib/calculator.ts",
        "line": 69
      },
      "methods": [
        {
          "docs": {
            "stability": "experimental",
            "summary": "Say farewell."
          },
          "locationInModule": {
            "filename": "lib/calculator.ts",
            "line": 82
          },
          "name": "farewell",
          "overrides": "jsii-calc.IFriendlier",
          "returns": {
            "type": {
              "primitive": "string"
            }
          }
        },
        {
          "docs": {
            "stability": "experimental",
            "summary": "Say goodbye."
          },
          "locationInModule": {
            "filename": "lib/calculator.ts",
            "line": 78
          },
          "name": "goodbye",
          "overrides": "jsii-calc.IFriendlier",
          "returns": {
            "type": {
              "primitive": "string"
            }
          }
        },
        {
          "docs": {
            "stability": "experimental",
            "summary": "Returns another random number."
          },
          "locationInModule": {
            "filename": "lib/calculator.ts",
            "line": 86
          },
          "name": "next",
          "overrides": "jsii-calc.IRandomNumberGenerator",
          "returns": {
            "type": {
              "primitive": "number"
            }
          }
        },
        {
          "docs": {
            "stability": "experimental",
            "summary": "String representation of the value."
          },
          "locationInModule": {
            "filename": "lib/calculator.ts",
            "line": 74
          },
          "name": "toString",
          "overrides": "@scope/jsii-calc-lib.Operation",
          "returns": {
            "type": {
              "primitive": "string"
            }
          }
        }
      ],
      "name": "Multiply",
      "properties": [
        {
          "docs": {
            "stability": "experimental",
            "summary": "The value."
          },
          "immutable": true,
          "locationInModule": {
            "filename": "lib/calculator.ts",
            "line": 70
          },
          "name": "value",
          "overrides": "@scope/jsii-calc-lib.Value",
          "type": {
            "primitive": "number"
          }
        }
      ]
    },
    "jsii-calc.Negate": {
      "assembly": "jsii-calc",
      "base": "jsii-calc.UnaryOperation",
      "docs": {
        "stability": "experimental",
        "summary": "The negation operation (\"-value\")."
      },
      "fqn": "jsii-calc.Negate",
      "initializer": {
        "docs": {
          "stability": "experimental"
        },
        "parameters": [
          {
            "name": "operand",
            "type": {
              "fqn": "@scope/jsii-calc-lib.Value"
            }
          }
        ]
      },
      "interfaces": [
        "jsii-calc.IFriendlier"
      ],
      "kind": "class",
      "locationInModule": {
        "filename": "lib/calculator.ts",
        "line": 103
      },
      "methods": [
        {
          "docs": {
            "stability": "experimental",
            "summary": "Say farewell."
          },
          "locationInModule": {
            "filename": "lib/calculator.ts",
            "line": 120
          },
          "name": "farewell",
          "overrides": "jsii-calc.IFriendlier",
          "returns": {
            "type": {
              "primitive": "string"
            }
          }
        },
        {
          "docs": {
            "stability": "experimental",
            "summary": "Say goodbye."
          },
          "locationInModule": {
            "filename": "lib/calculator.ts",
            "line": 116
          },
          "name": "goodbye",
          "overrides": "jsii-calc.IFriendlier",
          "returns": {
            "type": {
              "primitive": "string"
            }
          }
        },
        {
          "docs": {
            "stability": "experimental",
            "summary": "Say hello!"
          },
          "locationInModule": {
            "filename": "lib/calculator.ts",
            "line": 112
          },
          "name": "hello",
          "overrides": "@scope/jsii-calc-lib.IFriendly",
          "returns": {
            "type": {
              "primitive": "string"
            }
          }
        },
        {
          "docs": {
            "stability": "experimental",
            "summary": "String representation of the value."
          },
          "locationInModule": {
            "filename": "lib/calculator.ts",
            "line": 108
          },
          "name": "toString",
          "overrides": "@scope/jsii-calc-lib.Operation",
          "returns": {
            "type": {
              "primitive": "string"
            }
          }
        }
      ],
      "name": "Negate",
      "properties": [
        {
          "docs": {
            "stability": "experimental",
            "summary": "The value."
          },
          "immutable": true,
          "locationInModule": {
            "filename": "lib/calculator.ts",
            "line": 104
          },
          "name": "value",
          "overrides": "@scope/jsii-calc-lib.Value",
          "type": {
            "primitive": "number"
          }
        }
      ]
    },
    "jsii-calc.NodeStandardLibrary": {
      "assembly": "jsii-calc",
      "docs": {
        "stability": "experimental",
        "summary": "Test fixture to verify that jsii modules can use the node standard library."
      },
      "fqn": "jsii-calc.NodeStandardLibrary",
      "initializer": {},
      "kind": "class",
      "locationInModule": {
        "filename": "lib/compliance.ts",
        "line": 955
      },
      "methods": [
        {
          "docs": {
            "returns": "\"6a2da20943931e9834fc12cfe5bb47bbd9ae43489a30726962b576f4e3993e50\"",
            "stability": "experimental",
            "summary": "Uses node.js \"crypto\" module to calculate sha256 of a string."
          },
          "locationInModule": {
            "filename": "lib/compliance.ts",
            "line": 984
          },
          "name": "cryptoSha256",
          "returns": {
            "type": {
              "primitive": "string"
            }
          }
        },
        {
          "async": true,
          "docs": {
            "returns": "\"Hello, resource!\"",
            "stability": "experimental",
            "summary": "Reads a local resource file (resource.txt) asynchronously."
          },
          "locationInModule": {
            "filename": "lib/compliance.ts",
            "line": 960
          },
          "name": "fsReadFile",
          "returns": {
            "type": {
              "primitive": "string"
            }
          }
        },
        {
          "docs": {
            "returns": "\"Hello, resource! SYNC!\"",
            "stability": "experimental",
            "summary": "Sync version of fsReadFile."
          },
          "locationInModule": {
            "filename": "lib/compliance.ts",
            "line": 969
          },
          "name": "fsReadFileSync",
          "returns": {
            "type": {
              "primitive": "string"
            }
          }
        }
      ],
      "name": "NodeStandardLibrary",
      "properties": [
        {
          "docs": {
            "stability": "experimental",
            "summary": "Returns the current os.platform() from the \"os\" node module."
          },
          "immutable": true,
          "locationInModule": {
            "filename": "lib/compliance.ts",
            "line": 976
          },
          "name": "osPlatform",
          "type": {
            "primitive": "string"
          }
        }
      ]
    },
    "jsii-calc.NullShouldBeTreatedAsUndefined": {
      "assembly": "jsii-calc",
      "docs": {
        "stability": "experimental",
        "summary": "jsii#282, aws-cdk#157: null should be treated as \"undefined\"."
      },
      "fqn": "jsii-calc.NullShouldBeTreatedAsUndefined",
      "initializer": {
        "docs": {
          "stability": "experimental"
        },
        "parameters": [
          {
            "name": "_param1",
            "type": {
              "primitive": "string"
            }
          },
          {
            "name": "optional",
            "optional": true,
            "type": {
              "primitive": "any"
            }
          }
        ]
      },
      "kind": "class",
      "locationInModule": {
        "filename": "lib/compliance.ts",
        "line": 1171
      },
      "methods": [
        {
          "docs": {
            "stability": "experimental"
          },
          "locationInModule": {
            "filename": "lib/compliance.ts",
            "line": 1180
          },
          "name": "giveMeUndefined",
          "parameters": [
            {
              "name": "value",
              "optional": true,
              "type": {
                "primitive": "any"
              }
            }
          ]
        },
        {
          "docs": {
            "stability": "experimental"
          },
          "locationInModule": {
            "filename": "lib/compliance.ts",
            "line": 1186
          },
          "name": "giveMeUndefinedInsideAnObject",
          "parameters": [
            {
              "name": "input",
              "type": {
                "fqn": "jsii-calc.NullShouldBeTreatedAsUndefinedData"
              }
            }
          ]
        },
        {
          "docs": {
            "stability": "experimental"
          },
          "locationInModule": {
            "filename": "lib/compliance.ts",
            "line": 1201
          },
          "name": "verifyPropertyIsUndefined"
        }
      ],
      "name": "NullShouldBeTreatedAsUndefined",
      "properties": [
        {
          "docs": {
            "stability": "experimental"
          },
          "locationInModule": {
            "filename": "lib/compliance.ts",
            "line": 1172
          },
          "name": "changeMeToUndefined",
          "optional": true,
          "type": {
            "primitive": "string"
          }
        }
      ]
    },
    "jsii-calc.NullShouldBeTreatedAsUndefinedData": {
      "assembly": "jsii-calc",
      "datatype": true,
      "docs": {
        "stability": "experimental"
      },
      "fqn": "jsii-calc.NullShouldBeTreatedAsUndefinedData",
      "kind": "interface",
      "locationInModule": {
        "filename": "lib/compliance.ts",
        "line": 1208
      },
      "name": "NullShouldBeTreatedAsUndefinedData",
      "properties": [
        {
          "abstract": true,
          "docs": {
            "stability": "experimental"
          },
          "immutable": true,
          "locationInModule": {
            "filename": "lib/compliance.ts",
            "line": 1210
          },
          "name": "arrayWithThreeElementsAndUndefinedAsSecondArgument",
          "type": {
            "collection": {
              "elementtype": {
                "primitive": "any"
              },
              "kind": "array"
            }
          }
        },
        {
          "abstract": true,
          "docs": {
            "stability": "experimental"
          },
          "immutable": true,
          "locationInModule": {
            "filename": "lib/compliance.ts",
            "line": 1209
          },
          "name": "thisShouldBeUndefined",
          "optional": true,
          "type": {
            "primitive": "any"
          }
        }
      ]
    },
    "jsii-calc.NumberGenerator": {
      "assembly": "jsii-calc",
      "docs": {
        "stability": "experimental",
        "summary": "This allows us to test that a reference can be stored for objects that implement interfaces."
      },
      "fqn": "jsii-calc.NumberGenerator",
      "initializer": {
        "docs": {
          "stability": "experimental"
        },
        "parameters": [
          {
            "name": "generator",
            "type": {
              "fqn": "jsii-calc.IRandomNumberGenerator"
            }
          }
        ]
      },
      "kind": "class",
      "locationInModule": {
        "filename": "lib/compliance.ts",
        "line": 480
      },
      "methods": [
        {
          "docs": {
            "stability": "experimental"
          },
          "locationInModule": {
            "filename": "lib/compliance.ts",
            "line": 489
          },
          "name": "isSameGenerator",
          "parameters": [
            {
              "name": "gen",
              "type": {
                "fqn": "jsii-calc.IRandomNumberGenerator"
              }
            }
          ],
          "returns": {
            "type": {
              "primitive": "boolean"
            }
          }
        },
        {
          "docs": {
            "stability": "experimental"
          },
          "locationInModule": {
            "filename": "lib/compliance.ts",
            "line": 485
          },
          "name": "nextTimes100",
          "returns": {
            "type": {
              "primitive": "number"
            }
          }
        }
      ],
      "name": "NumberGenerator",
      "properties": [
        {
          "docs": {
            "stability": "experimental"
          },
          "locationInModule": {
            "filename": "lib/compliance.ts",
            "line": 481
          },
          "name": "generator",
          "type": {
            "fqn": "jsii-calc.IRandomNumberGenerator"
          }
        }
      ]
    },
    "jsii-calc.ObjectRefsInCollections": {
      "assembly": "jsii-calc",
      "docs": {
        "stability": "experimental",
        "summary": "Verify that object references can be passed inside collections."
      },
      "fqn": "jsii-calc.ObjectRefsInCollections",
      "initializer": {},
      "kind": "class",
      "locationInModule": {
        "filename": "lib/compliance.ts",
        "line": 237
      },
      "methods": [
        {
          "docs": {
            "stability": "experimental",
            "summary": "Returns the sum of all values."
          },
          "locationInModule": {
            "filename": "lib/compliance.ts",
            "line": 241
          },
          "name": "sumFromArray",
          "parameters": [
            {
              "name": "values",
              "type": {
                "collection": {
                  "elementtype": {
                    "fqn": "@scope/jsii-calc-lib.Value"
                  },
                  "kind": "array"
                }
              }
            }
          ],
          "returns": {
            "type": {
              "primitive": "number"
            }
          }
        },
        {
          "docs": {
            "stability": "experimental",
            "summary": "Returns the sum of all values in a map."
          },
          "locationInModule": {
            "filename": "lib/compliance.ts",
            "line": 252
          },
          "name": "sumFromMap",
          "parameters": [
            {
              "name": "values",
              "type": {
                "collection": {
                  "elementtype": {
                    "fqn": "@scope/jsii-calc-lib.Value"
                  },
                  "kind": "map"
                }
              }
            }
          ],
          "returns": {
            "type": {
              "primitive": "number"
            }
          }
        }
      ],
      "name": "ObjectRefsInCollections"
    },
    "jsii-calc.Old": {
      "assembly": "jsii-calc",
      "docs": {
        "deprecated": "Use the new class",
        "stability": "deprecated",
        "summary": "Old class."
      },
      "fqn": "jsii-calc.Old",
      "initializer": {},
      "kind": "class",
      "locationInModule": {
        "filename": "lib/documented.ts",
        "line": 54
      },
      "methods": [
        {
          "docs": {
            "stability": "deprecated",
            "summary": "Doo wop that thing."
          },
          "locationInModule": {
            "filename": "lib/documented.ts",
            "line": 58
          },
          "name": "doAThing"
        }
      ],
      "name": "Old"
    },
    "jsii-calc.OptionalConstructorArgument": {
      "assembly": "jsii-calc",
      "docs": {
        "stability": "experimental"
      },
      "fqn": "jsii-calc.OptionalConstructorArgument",
      "initializer": {
        "docs": {
          "stability": "experimental"
        },
        "parameters": [
          {
            "name": "arg1",
            "type": {
              "primitive": "number"
            }
          },
          {
            "name": "arg2",
            "type": {
              "primitive": "string"
            }
          },
          {
            "name": "arg3",
            "optional": true,
            "type": {
              "primitive": "date"
            }
          }
        ]
      },
      "kind": "class",
      "locationInModule": {
        "filename": "lib/compliance.ts",
        "line": 282
      },
      "name": "OptionalConstructorArgument",
      "properties": [
        {
          "docs": {
            "stability": "experimental"
          },
          "immutable": true,
          "locationInModule": {
            "filename": "lib/compliance.ts",
            "line": 283
          },
          "name": "arg1",
          "type": {
            "primitive": "number"
          }
        },
        {
          "docs": {
            "stability": "experimental"
          },
          "immutable": true,
          "locationInModule": {
            "filename": "lib/compliance.ts",
            "line": 284
          },
          "name": "arg2",
          "type": {
            "primitive": "string"
          }
        },
        {
          "docs": {
            "stability": "experimental"
          },
          "immutable": true,
          "locationInModule": {
            "filename": "lib/compliance.ts",
            "line": 285
          },
          "name": "arg3",
          "optional": true,
          "type": {
            "primitive": "date"
          }
        }
      ]
    },
    "jsii-calc.OptionalStruct": {
      "assembly": "jsii-calc",
      "datatype": true,
      "docs": {
        "stability": "experimental"
      },
      "fqn": "jsii-calc.OptionalStruct",
      "kind": "interface",
      "locationInModule": {
        "filename": "lib/compliance.ts",
        "line": 1617
      },
      "name": "OptionalStruct",
      "properties": [
        {
          "abstract": true,
          "docs": {
            "stability": "experimental"
          },
          "immutable": true,
          "locationInModule": {
            "filename": "lib/compliance.ts",
            "line": 1618
          },
          "name": "field",
          "optional": true,
          "type": {
            "primitive": "string"
          }
        }
      ]
    },
    "jsii-calc.OptionalStructConsumer": {
      "assembly": "jsii-calc",
      "docs": {
        "stability": "experimental"
      },
      "fqn": "jsii-calc.OptionalStructConsumer",
      "initializer": {
        "docs": {
          "stability": "experimental"
        },
        "parameters": [
          {
            "name": "optionalStruct",
            "optional": true,
            "type": {
              "fqn": "jsii-calc.OptionalStruct"
            }
          }
        ]
      },
      "kind": "class",
      "locationInModule": {
        "filename": "lib/compliance.ts",
        "line": 1608
      },
      "name": "OptionalStructConsumer",
      "properties": [
        {
          "docs": {
            "stability": "experimental"
          },
          "immutable": true,
          "locationInModule": {
            "filename": "lib/compliance.ts",
            "line": 1609
          },
          "name": "parameterWasUndefined",
          "type": {
            "primitive": "boolean"
          }
        },
        {
          "docs": {
            "stability": "experimental"
          },
          "immutable": true,
          "locationInModule": {
            "filename": "lib/compliance.ts",
            "line": 1610
          },
          "name": "fieldValue",
          "optional": true,
          "type": {
            "primitive": "string"
          }
        }
      ]
    },
    "jsii-calc.OverrideReturnsObject": {
      "assembly": "jsii-calc",
      "docs": {
        "stability": "experimental"
      },
      "fqn": "jsii-calc.OverrideReturnsObject",
      "initializer": {},
      "kind": "class",
      "locationInModule": {
        "filename": "lib/compliance.ts",
        "line": 624
      },
      "methods": [
        {
          "docs": {
            "stability": "experimental"
          },
          "locationInModule": {
            "filename": "lib/compliance.ts",
            "line": 625
          },
          "name": "test",
          "parameters": [
            {
              "name": "obj",
              "type": {
                "fqn": "jsii-calc.IReturnsNumber"
              }
            }
          ],
          "returns": {
            "type": {
              "primitive": "number"
            }
          }
        }
      ],
      "name": "OverrideReturnsObject"
    },
    "jsii-calc.PartiallyInitializedThisConsumer": {
      "abstract": true,
      "assembly": "jsii-calc",
      "docs": {
        "stability": "experimental"
      },
      "fqn": "jsii-calc.PartiallyInitializedThisConsumer",
      "initializer": {},
      "kind": "class",
      "locationInModule": {
        "filename": "lib/compliance.ts",
        "line": 1591
      },
      "methods": [
        {
          "abstract": true,
          "docs": {
            "stability": "experimental"
          },
          "locationInModule": {
            "filename": "lib/compliance.ts",
            "line": 1592
          },
          "name": "consumePartiallyInitializedThis",
          "parameters": [
            {
              "name": "obj",
              "type": {
                "fqn": "jsii-calc.ConstructorPassesThisOut"
              }
            },
            {
              "name": "dt",
              "type": {
                "primitive": "date"
              }
            },
            {
              "name": "ev",
              "type": {
                "fqn": "jsii-calc.AllTypesEnum"
              }
            }
          ],
          "returns": {
            "type": {
              "primitive": "string"
            }
          }
        }
      ],
      "name": "PartiallyInitializedThisConsumer"
    },
    "jsii-calc.Polymorphism": {
      "assembly": "jsii-calc",
      "docs": {
        "stability": "experimental"
      },
      "fqn": "jsii-calc.Polymorphism",
      "initializer": {},
      "kind": "class",
      "locationInModule": {
        "filename": "lib/compliance.ts",
        "line": 470
      },
      "methods": [
        {
          "docs": {
            "stability": "experimental"
          },
          "locationInModule": {
            "filename": "lib/compliance.ts",
            "line": 471
          },
          "name": "sayHello",
          "parameters": [
            {
              "name": "friendly",
              "type": {
                "fqn": "@scope/jsii-calc-lib.IFriendly"
              }
            }
          ],
          "returns": {
            "type": {
              "primitive": "string"
            }
          }
        }
      ],
      "name": "Polymorphism"
    },
    "jsii-calc.Power": {
      "assembly": "jsii-calc",
      "base": "jsii-calc.composition.CompositeOperation",
      "docs": {
        "stability": "experimental",
        "summary": "The power operation."
      },
      "fqn": "jsii-calc.Power",
      "initializer": {
        "docs": {
          "stability": "experimental",
          "summary": "Creates a Power operation."
        },
        "parameters": [
          {
            "docs": {
              "summary": "The base of the power."
            },
            "name": "base",
            "type": {
              "fqn": "@scope/jsii-calc-lib.Value"
            }
          },
          {
            "docs": {
              "summary": "The number of times to multiply."
            },
            "name": "pow",
            "type": {
              "fqn": "@scope/jsii-calc-lib.Value"
            }
          }
        ]
      },
      "kind": "class",
      "locationInModule": {
        "filename": "lib/calculator.ts",
        "line": 212
      },
      "name": "Power",
      "properties": [
        {
          "docs": {
            "stability": "experimental",
            "summary": "The base of the power."
          },
          "immutable": true,
          "locationInModule": {
            "filename": "lib/calculator.ts",
            "line": 219
          },
          "name": "base",
          "type": {
            "fqn": "@scope/jsii-calc-lib.Value"
          }
        },
        {
          "docs": {
            "stability": "experimental",
            "summary": "The expression that this operation consists of. Must be implemented by derived classes."
          },
          "immutable": true,
          "locationInModule": {
            "filename": "lib/calculator.ts",
            "line": 223
          },
          "name": "expression",
          "overrides": "jsii-calc.composition.CompositeOperation",
          "type": {
            "fqn": "@scope/jsii-calc-lib.Value"
          }
        },
        {
          "docs": {
            "stability": "experimental",
            "summary": "The number of times to multiply."
          },
          "immutable": true,
          "locationInModule": {
            "filename": "lib/calculator.ts",
            "line": 219
          },
          "name": "pow",
          "type": {
            "fqn": "@scope/jsii-calc-lib.Value"
          }
        }
      ]
    },
    "jsii-calc.PublicClass": {
      "assembly": "jsii-calc",
      "docs": {
        "stability": "experimental"
      },
      "fqn": "jsii-calc.PublicClass",
      "initializer": {},
      "kind": "class",
      "locationInModule": {
        "filename": "lib/compliance.ts",
        "line": 1335
      },
      "methods": [
        {
          "docs": {
            "stability": "experimental"
          },
          "locationInModule": {
            "filename": "lib/compliance.ts",
            "line": 1336
          },
          "name": "hello"
        }
      ],
      "name": "PublicClass"
    },
    "jsii-calc.PythonReservedWords": {
      "assembly": "jsii-calc",
      "docs": {
        "stability": "experimental"
      },
      "fqn": "jsii-calc.PythonReservedWords",
      "initializer": {},
      "kind": "class",
      "locationInModule": {
        "filename": "lib/compliance.ts",
        "line": 874
      },
      "methods": [
        {
          "docs": {
            "stability": "experimental"
          },
          "locationInModule": {
            "filename": "lib/compliance.ts",
            "line": 876
          },
          "name": "and"
        },
        {
          "docs": {
            "stability": "experimental"
          },
          "locationInModule": {
            "filename": "lib/compliance.ts",
            "line": 878
          },
          "name": "as"
        },
        {
          "docs": {
            "stability": "experimental"
          },
          "locationInModule": {
            "filename": "lib/compliance.ts",
            "line": 880
          },
          "name": "assert"
        },
        {
          "docs": {
            "stability": "experimental"
          },
          "locationInModule": {
            "filename": "lib/compliance.ts",
            "line": 882
          },
          "name": "async"
        },
        {
          "docs": {
            "stability": "experimental"
          },
          "locationInModule": {
            "filename": "lib/compliance.ts",
            "line": 884
          },
          "name": "await"
        },
        {
          "docs": {
            "stability": "experimental"
          },
          "locationInModule": {
            "filename": "lib/compliance.ts",
            "line": 886
          },
          "name": "break"
        },
        {
          "docs": {
            "stability": "experimental"
          },
          "locationInModule": {
            "filename": "lib/compliance.ts",
            "line": 888
          },
          "name": "class"
        },
        {
          "docs": {
            "stability": "experimental"
          },
          "locationInModule": {
            "filename": "lib/compliance.ts",
            "line": 890
          },
          "name": "continue"
        },
        {
          "docs": {
            "stability": "experimental"
          },
          "locationInModule": {
            "filename": "lib/compliance.ts",
            "line": 892
          },
          "name": "def"
        },
        {
          "docs": {
            "stability": "experimental"
          },
          "locationInModule": {
            "filename": "lib/compliance.ts",
            "line": 894
          },
          "name": "del"
        },
        {
          "docs": {
            "stability": "experimental"
          },
          "locationInModule": {
            "filename": "lib/compliance.ts",
            "line": 896
          },
          "name": "elif"
        },
        {
          "docs": {
            "stability": "experimental"
          },
          "locationInModule": {
            "filename": "lib/compliance.ts",
            "line": 898
          },
          "name": "else"
        },
        {
          "docs": {
            "stability": "experimental"
          },
          "locationInModule": {
            "filename": "lib/compliance.ts",
            "line": 900
          },
          "name": "except"
        },
        {
          "docs": {
            "stability": "experimental"
          },
          "locationInModule": {
            "filename": "lib/compliance.ts",
            "line": 902
          },
          "name": "finally"
        },
        {
          "docs": {
            "stability": "experimental"
          },
          "locationInModule": {
            "filename": "lib/compliance.ts",
            "line": 904
          },
          "name": "for"
        },
        {
          "docs": {
            "stability": "experimental"
          },
          "locationInModule": {
            "filename": "lib/compliance.ts",
            "line": 906
          },
          "name": "from"
        },
        {
          "docs": {
            "stability": "experimental"
          },
          "locationInModule": {
            "filename": "lib/compliance.ts",
            "line": 908
          },
          "name": "global"
        },
        {
          "docs": {
            "stability": "experimental"
          },
          "locationInModule": {
            "filename": "lib/compliance.ts",
            "line": 910
          },
          "name": "if"
        },
        {
          "docs": {
            "stability": "experimental"
          },
          "locationInModule": {
            "filename": "lib/compliance.ts",
            "line": 912
          },
          "name": "import"
        },
        {
          "docs": {
            "stability": "experimental"
          },
          "locationInModule": {
            "filename": "lib/compliance.ts",
            "line": 914
          },
          "name": "in"
        },
        {
          "docs": {
            "stability": "experimental"
          },
          "locationInModule": {
            "filename": "lib/compliance.ts",
            "line": 916
          },
          "name": "is"
        },
        {
          "docs": {
            "stability": "experimental"
          },
          "locationInModule": {
            "filename": "lib/compliance.ts",
            "line": 918
          },
          "name": "lambda"
        },
        {
          "docs": {
            "stability": "experimental"
          },
          "locationInModule": {
            "filename": "lib/compliance.ts",
            "line": 920
          },
          "name": "nonlocal"
        },
        {
          "docs": {
            "stability": "experimental"
          },
          "locationInModule": {
            "filename": "lib/compliance.ts",
            "line": 922
          },
          "name": "not"
        },
        {
          "docs": {
            "stability": "experimental"
          },
          "locationInModule": {
            "filename": "lib/compliance.ts",
            "line": 924
          },
          "name": "or"
        },
        {
          "docs": {
            "stability": "experimental"
          },
          "locationInModule": {
            "filename": "lib/compliance.ts",
            "line": 926
          },
          "name": "pass"
        },
        {
          "docs": {
            "stability": "experimental"
          },
          "locationInModule": {
            "filename": "lib/compliance.ts",
            "line": 928
          },
          "name": "raise"
        },
        {
          "docs": {
            "stability": "experimental"
          },
          "locationInModule": {
            "filename": "lib/compliance.ts",
            "line": 930
          },
          "name": "return"
        },
        {
          "docs": {
            "stability": "experimental"
          },
          "locationInModule": {
            "filename": "lib/compliance.ts",
            "line": 932
          },
          "name": "try"
        },
        {
          "docs": {
            "stability": "experimental"
          },
          "locationInModule": {
            "filename": "lib/compliance.ts",
            "line": 934
          },
          "name": "while"
        },
        {
          "docs": {
            "stability": "experimental"
          },
          "locationInModule": {
            "filename": "lib/compliance.ts",
            "line": 936
          },
          "name": "with"
        },
        {
          "docs": {
            "stability": "experimental"
          },
          "locationInModule": {
            "filename": "lib/compliance.ts",
            "line": 938
          },
          "name": "yield"
        }
      ],
      "name": "PythonReservedWords"
    },
    "jsii-calc.ReferenceEnumFromScopedPackage": {
      "assembly": "jsii-calc",
      "docs": {
        "stability": "experimental",
        "summary": "See awslabs/jsii#138."
      },
      "fqn": "jsii-calc.ReferenceEnumFromScopedPackage",
      "initializer": {},
      "kind": "class",
      "locationInModule": {
        "filename": "lib/compliance.ts",
        "line": 1010
      },
      "methods": [
        {
          "docs": {
            "stability": "experimental"
          },
          "locationInModule": {
            "filename": "lib/compliance.ts",
            "line": 1013
          },
          "name": "loadFoo",
          "returns": {
            "optional": true,
            "type": {
              "fqn": "@scope/jsii-calc-lib.EnumFromScopedModule"
            }
          }
        },
        {
          "docs": {
            "stability": "experimental"
          },
          "locationInModule": {
            "filename": "lib/compliance.ts",
            "line": 1017
          },
          "name": "saveFoo",
          "parameters": [
            {
              "name": "value",
              "type": {
                "fqn": "@scope/jsii-calc-lib.EnumFromScopedModule"
              }
            }
          ]
        }
      ],
      "name": "ReferenceEnumFromScopedPackage",
      "properties": [
        {
          "docs": {
            "stability": "experimental"
          },
          "locationInModule": {
            "filename": "lib/compliance.ts",
            "line": 1011
          },
          "name": "foo",
          "optional": true,
          "type": {
            "fqn": "@scope/jsii-calc-lib.EnumFromScopedModule"
          }
        }
      ]
    },
    "jsii-calc.ReturnsPrivateImplementationOfInterface": {
      "assembly": "jsii-calc",
      "docs": {
        "returns": "an instance of an un-exported class that extends `ExportedBaseClass`, declared as `IPrivatelyImplemented`.",
        "see": "https://github.com/awslabs/jsii/issues/320",
        "stability": "experimental",
        "summary": "Helps ensure the JSII kernel & runtime cooperate correctly when an un-exported instance of a class is returned with a declared type that is an exported interface, and the instance inherits from an exported class."
      },
      "fqn": "jsii-calc.ReturnsPrivateImplementationOfInterface",
      "initializer": {},
      "kind": "class",
      "locationInModule": {
        "filename": "lib/compliance.ts",
        "line": 1290
      },
      "name": "ReturnsPrivateImplementationOfInterface",
      "properties": [
        {
          "docs": {
            "stability": "experimental"
          },
          "immutable": true,
          "locationInModule": {
            "filename": "lib/compliance.ts",
            "line": 1291
          },
          "name": "privateImplementation",
          "type": {
            "fqn": "jsii-calc.IPrivatelyImplemented"
          }
        }
      ]
    },
    "jsii-calc.RuntimeTypeChecking": {
      "assembly": "jsii-calc",
      "docs": {
        "stability": "experimental"
      },
      "fqn": "jsii-calc.RuntimeTypeChecking",
      "initializer": {},
      "kind": "class",
      "locationInModule": {
        "filename": "lib/compliance.ts",
        "line": 261
      },
      "methods": [
        {
          "docs": {
            "stability": "experimental"
          },
          "locationInModule": {
            "filename": "lib/compliance.ts",
            "line": 271
          },
          "name": "methodWithDefaultedArguments",
          "parameters": [
            {
              "name": "arg1",
              "optional": true,
              "type": {
                "primitive": "number"
              }
            },
            {
              "name": "arg2",
              "optional": true,
              "type": {
                "primitive": "string"
              }
            },
            {
              "name": "arg3",
              "optional": true,
              "type": {
                "primitive": "date"
              }
            }
          ]
        },
        {
          "docs": {
            "stability": "experimental"
          },
          "locationInModule": {
            "filename": "lib/compliance.ts",
            "line": 277
          },
          "name": "methodWithOptionalAnyArgument",
          "parameters": [
            {
              "name": "arg",
              "optional": true,
              "type": {
                "primitive": "any"
              }
            }
          ]
        },
        {
          "docs": {
            "stability": "experimental",
            "summary": "Used to verify verification of number of method arguments."
          },
          "locationInModule": {
            "filename": "lib/compliance.ts",
            "line": 265
          },
          "name": "methodWithOptionalArguments",
          "parameters": [
            {
              "name": "arg1",
              "type": {
                "primitive": "number"
              }
            },
            {
              "name": "arg2",
              "type": {
                "primitive": "string"
              }
            },
            {
              "name": "arg3",
              "optional": true,
              "type": {
                "primitive": "date"
              }
            }
          ]
        }
      ],
      "name": "RuntimeTypeChecking"
    },
    "jsii-calc.SingleInstanceTwoTypes": {
      "assembly": "jsii-calc",
      "docs": {
        "remarks": "JSII clients can instantiate 2 different strongly-typed wrappers for the same\nobject. Unfortunately, this will break object equality, but if we didn't do\nthis it would break runtime type checks in the JVM or CLR.",
        "stability": "experimental",
        "summary": "Test that a single instance can be returned under two different FQNs."
      },
      "fqn": "jsii-calc.SingleInstanceTwoTypes",
      "initializer": {},
      "kind": "class",
      "locationInModule": {
        "filename": "lib/compliance.ts",
        "line": 1397
      },
      "methods": [
        {
          "docs": {
            "stability": "experimental"
          },
          "locationInModule": {
            "filename": "lib/compliance.ts",
            "line": 1400
          },
          "name": "interface1",
          "returns": {
            "type": {
              "fqn": "jsii-calc.InbetweenClass"
            }
          }
        },
        {
          "docs": {
            "stability": "experimental"
          },
          "locationInModule": {
            "filename": "lib/compliance.ts",
            "line": 1404
          },
          "name": "interface2",
          "returns": {
            "type": {
              "fqn": "jsii-calc.IPublicInterface"
            }
          }
        }
      ],
      "name": "SingleInstanceTwoTypes"
    },
    "jsii-calc.SingletonInt": {
      "assembly": "jsii-calc",
      "docs": {
        "remarks": "https://github.com/awslabs/jsii/issues/231",
        "stability": "experimental",
        "summary": "Verifies that singleton enums are handled correctly."
      },
      "fqn": "jsii-calc.SingletonInt",
      "kind": "class",
      "locationInModule": {
        "filename": "lib/compliance.ts",
        "line": 1718
      },
      "methods": [
        {
          "docs": {
            "stability": "experimental"
          },
          "locationInModule": {
            "filename": "lib/compliance.ts",
            "line": 1720
          },
          "name": "isSingletonInt",
          "parameters": [
            {
              "name": "value",
              "type": {
                "primitive": "number"
              }
            }
          ],
          "returns": {
            "type": {
              "primitive": "boolean"
            }
          }
        }
      ],
      "name": "SingletonInt"
    },
    "jsii-calc.SingletonIntEnum": {
      "assembly": "jsii-calc",
      "docs": {
        "stability": "experimental",
        "summary": "A singleton integer."
      },
      "fqn": "jsii-calc.SingletonIntEnum",
      "kind": "enum",
      "locationInModule": {
        "filename": "lib/compliance.ts",
        "line": 1725
      },
      "members": [
        {
          "docs": {
            "stability": "experimental",
            "summary": "Elite!"
          },
          "name": "SINGLETON_INT"
        }
      ],
      "name": "SingletonIntEnum"
    },
    "jsii-calc.SingletonString": {
      "assembly": "jsii-calc",
      "docs": {
        "remarks": "https://github.com/awslabs/jsii/issues/231",
        "stability": "experimental",
        "summary": "Verifies that singleton enums are handled correctly."
      },
      "fqn": "jsii-calc.SingletonString",
      "kind": "class",
      "locationInModule": {
        "filename": "lib/compliance.ts",
        "line": 1701
      },
      "methods": [
        {
          "docs": {
            "stability": "experimental"
          },
          "locationInModule": {
            "filename": "lib/compliance.ts",
            "line": 1704
          },
          "name": "isSingletonString",
          "parameters": [
            {
              "name": "value",
              "type": {
                "primitive": "string"
              }
            }
          ],
          "returns": {
            "type": {
              "primitive": "boolean"
            }
          }
        }
      ],
      "name": "SingletonString"
    },
    "jsii-calc.SingletonStringEnum": {
      "assembly": "jsii-calc",
      "docs": {
        "stability": "experimental",
        "summary": "A singleton string."
      },
      "fqn": "jsii-calc.SingletonStringEnum",
      "kind": "enum",
      "locationInModule": {
        "filename": "lib/compliance.ts",
        "line": 1709
      },
      "members": [
        {
          "docs": {
            "stability": "experimental",
            "summary": "1337."
          },
          "name": "SINGLETON_STRING"
        }
      ],
      "name": "SingletonStringEnum"
    },
    "jsii-calc.StableClass": {
      "assembly": "jsii-calc",
      "docs": {
        "stability": "stable"
      },
      "fqn": "jsii-calc.StableClass",
      "initializer": {
        "docs": {
          "stability": "stable"
        },
        "parameters": [
          {
            "name": "readonlyString",
            "type": {
              "primitive": "string"
            }
          },
          {
            "name": "mutableNumber",
            "optional": true,
            "type": {
              "primitive": "number"
            }
          }
        ]
      },
      "kind": "class",
      "locationInModule": {
        "filename": "lib/stability.ts",
        "line": 51
      },
      "methods": [
        {
          "docs": {
            "stability": "stable"
          },
          "locationInModule": {
            "filename": "lib/stability.ts",
            "line": 62
          },
          "name": "method"
        }
      ],
      "name": "StableClass",
      "properties": [
        {
          "docs": {
            "stability": "stable"
          },
          "immutable": true,
          "locationInModule": {
            "filename": "lib/stability.ts",
            "line": 53
          },
          "name": "readonlyProperty",
          "type": {
            "primitive": "string"
          }
        },
        {
          "docs": {
            "stability": "stable"
          },
          "locationInModule": {
            "filename": "lib/stability.ts",
            "line": 55
          },
          "name": "mutableProperty",
          "optional": true,
          "type": {
            "primitive": "number"
          }
        }
      ]
    },
    "jsii-calc.StableEnum": {
      "assembly": "jsii-calc",
      "docs": {
        "stability": "stable"
      },
      "fqn": "jsii-calc.StableEnum",
      "kind": "enum",
      "locationInModule": {
        "filename": "lib/stability.ts",
        "line": 65
      },
      "members": [
        {
          "docs": {
            "stability": "stable"
          },
          "name": "OPTION_A"
        },
        {
          "docs": {
            "stability": "stable"
          },
          "name": "OPTION_B"
        }
      ],
      "name": "StableEnum"
    },
    "jsii-calc.StableStruct": {
      "assembly": "jsii-calc",
      "datatype": true,
      "docs": {
        "stability": "stable"
      },
      "fqn": "jsii-calc.StableStruct",
      "kind": "interface",
      "locationInModule": {
        "filename": "lib/stability.ts",
        "line": 39
      },
      "name": "StableStruct",
      "properties": [
        {
          "abstract": true,
          "docs": {
            "stability": "stable"
          },
          "immutable": true,
          "locationInModule": {
            "filename": "lib/stability.ts",
            "line": 41
          },
          "name": "readonlyProperty",
          "type": {
            "primitive": "string"
          }
        }
      ]
    },
    "jsii-calc.StaticContext": {
      "assembly": "jsii-calc",
      "docs": {
        "remarks": "https://github.com/awslabs/aws-cdk/issues/2304",
        "stability": "experimental",
        "summary": "This is used to validate the ability to use `this` from within a static context."
      },
      "fqn": "jsii-calc.StaticContext",
      "kind": "class",
      "locationInModule": {
        "filename": "lib/compliance.ts",
        "line": 1644
      },
      "methods": [
        {
          "docs": {
            "stability": "experimental"
          },
          "locationInModule": {
            "filename": "lib/compliance.ts",
            "line": 1647
          },
          "name": "canAccessStaticContext",
          "returns": {
            "type": {
              "primitive": "boolean"
            }
          },
          "static": true
        }
      ],
      "name": "StaticContext",
      "properties": [
        {
          "docs": {
            "stability": "experimental"
          },
          "locationInModule": {
            "filename": "lib/compliance.ts",
            "line": 1655
          },
          "name": "staticVariable",
          "static": true,
          "type": {
            "primitive": "boolean"
          }
        }
      ]
    },
    "jsii-calc.Statics": {
      "assembly": "jsii-calc",
      "docs": {
        "stability": "experimental"
      },
      "fqn": "jsii-calc.Statics",
      "initializer": {
        "docs": {
          "stability": "experimental"
        },
        "parameters": [
          {
            "name": "value",
            "type": {
              "primitive": "string"
            }
          }
        ]
      },
      "kind": "class",
      "locationInModule": {
        "filename": "lib/compliance.ts",
        "line": 659
      },
      "methods": [
        {
          "docs": {
            "stability": "experimental",
            "summary": "Jsdocs for static method."
          },
          "locationInModule": {
            "filename": "lib/compliance.ts",
            "line": 667
          },
          "name": "staticMethod",
          "parameters": [
            {
              "docs": {
                "summary": "The name of the person to say hello to."
              },
              "name": "name",
              "type": {
                "primitive": "string"
              }
            }
          ],
          "returns": {
            "type": {
              "primitive": "string"
            }
          },
          "static": true
        },
        {
          "docs": {
            "stability": "experimental"
          },
          "locationInModule": {
            "filename": "lib/compliance.ts",
            "line": 671
          },
          "name": "justMethod",
          "returns": {
            "type": {
              "primitive": "string"
            }
          }
        }
      ],
      "name": "Statics",
      "properties": [
        {
          "const": true,
          "docs": {
            "stability": "experimental",
            "summary": "Constants may also use all-caps."
          },
          "immutable": true,
          "locationInModule": {
            "filename": "lib/compliance.ts",
            "line": 683
          },
          "name": "BAR",
          "static": true,
          "type": {
            "primitive": "number"
          }
        },
        {
          "const": true,
          "docs": {
            "stability": "experimental"
          },
          "immutable": true,
          "locationInModule": {
            "filename": "lib/compliance.ts",
            "line": 710
          },
          "name": "ConstObj",
          "static": true,
          "type": {
            "fqn": "jsii-calc.DoubleTrouble"
          }
        },
        {
          "const": true,
          "docs": {
            "stability": "experimental",
            "summary": "Jsdocs for static property."
          },
          "immutable": true,
          "locationInModule": {
            "filename": "lib/compliance.ts",
            "line": 678
          },
          "name": "Foo",
          "static": true,
          "type": {
            "primitive": "string"
          }
        },
        {
          "const": true,
          "docs": {
            "stability": "experimental",
            "summary": "Constants can also use camelCase."
          },
          "immutable": true,
          "locationInModule": {
            "filename": "lib/compliance.ts",
            "line": 688
          },
          "name": "zooBar",
          "static": true,
          "type": {
            "collection": {
              "elementtype": {
                "primitive": "string"
              },
              "kind": "map"
            }
          }
        },
        {
          "docs": {
            "stability": "experimental",
            "summary": "Jsdocs for static getter. Jsdocs for static setter."
          },
          "locationInModule": {
            "filename": "lib/compliance.ts",
            "line": 695
          },
          "name": "instance",
          "static": true,
          "type": {
            "fqn": "jsii-calc.Statics"
          }
        },
        {
          "docs": {
            "stability": "experimental"
          },
          "locationInModule": {
            "filename": "lib/compliance.ts",
            "line": 709
          },
          "name": "nonConstStatic",
          "static": true,
          "type": {
            "primitive": "number"
          }
        },
        {
          "docs": {
            "stability": "experimental"
          },
          "immutable": true,
          "locationInModule": {
            "filename": "lib/compliance.ts",
            "line": 660
          },
          "name": "value",
          "type": {
            "primitive": "string"
          }
        }
      ]
    },
    "jsii-calc.StringEnum": {
      "assembly": "jsii-calc",
      "docs": {
        "stability": "experimental"
      },
      "fqn": "jsii-calc.StringEnum",
      "kind": "enum",
      "locationInModule": {
        "filename": "lib/compliance.ts",
        "line": 29
      },
      "members": [
        {
          "docs": {
            "stability": "experimental"
          },
          "name": "A"
        },
        {
          "docs": {
            "stability": "experimental"
          },
          "name": "B"
        },
        {
          "docs": {
            "stability": "experimental"
          },
          "name": "C"
        }
      ],
      "name": "StringEnum"
    },
    "jsii-calc.StripInternal": {
      "assembly": "jsii-calc",
      "docs": {
        "stability": "experimental"
      },
      "fqn": "jsii-calc.StripInternal",
      "initializer": {},
      "kind": "class",
      "locationInModule": {
        "filename": "lib/compliance.ts",
        "line": 1447
      },
      "name": "StripInternal",
      "properties": [
        {
          "docs": {
            "stability": "experimental"
          },
          "locationInModule": {
            "filename": "lib/compliance.ts",
            "line": 1448
          },
          "name": "youSeeMe",
          "type": {
            "primitive": "string"
          }
        }
      ]
    },
    "jsii-calc.Sum": {
      "assembly": "jsii-calc",
      "base": "jsii-calc.composition.CompositeOperation",
      "docs": {
        "stability": "experimental",
        "summary": "An operation that sums multiple values."
      },
      "fqn": "jsii-calc.Sum",
      "initializer": {
        "docs": {
          "stability": "experimental"
        }
      },
      "kind": "class",
      "locationInModule": {
        "filename": "lib/calculator.ts",
        "line": 187
      },
      "name": "Sum",
      "properties": [
        {
          "docs": {
            "stability": "experimental",
            "summary": "The expression that this operation consists of. Must be implemented by derived classes."
          },
          "immutable": true,
          "locationInModule": {
            "filename": "lib/calculator.ts",
            "line": 200
          },
          "name": "expression",
          "overrides": "jsii-calc.composition.CompositeOperation",
          "type": {
            "fqn": "@scope/jsii-calc-lib.Value"
          }
        },
        {
          "docs": {
            "stability": "experimental",
            "summary": "The parts to sum."
          },
          "locationInModule": {
            "filename": "lib/calculator.ts",
            "line": 192
          },
          "name": "parts",
          "type": {
            "collection": {
              "elementtype": {
                "fqn": "@scope/jsii-calc-lib.Value"
              },
              "kind": "array"
            }
          }
        }
      ]
    },
    "jsii-calc.SyncVirtualMethods": {
      "assembly": "jsii-calc",
      "docs": {
        "stability": "experimental"
      },
      "fqn": "jsii-calc.SyncVirtualMethods",
      "initializer": {},
      "kind": "class",
      "locationInModule": {
        "filename": "lib/compliance.ts",
        "line": 347
      },
      "methods": [
        {
          "async": true,
          "docs": {
            "stability": "experimental"
          },
          "locationInModule": {
            "filename": "lib/compliance.ts",
            "line": 360
          },
          "name": "callerIsAsync",
          "returns": {
            "type": {
              "primitive": "number"
            }
          }
        },
        {
          "docs": {
            "stability": "experimental"
          },
          "locationInModule": {
            "filename": "lib/compliance.ts",
            "line": 348
          },
          "name": "callerIsMethod",
          "returns": {
            "type": {
              "primitive": "number"
            }
          }
        },
        {
          "docs": {
            "stability": "experimental"
          },
          "locationInModule": {
            "filename": "lib/compliance.ts",
            "line": 400
          },
          "name": "modifyOtherProperty",
          "parameters": [
            {
              "name": "value",
              "type": {
                "primitive": "string"
              }
            }
          ]
        },
        {
          "docs": {
            "stability": "experimental"
          },
          "locationInModule": {
            "filename": "lib/compliance.ts",
            "line": 372
          },
          "name": "modifyValueOfTheProperty",
          "parameters": [
            {
              "name": "value",
              "type": {
                "primitive": "string"
              }
            }
          ]
        },
        {
          "docs": {
            "stability": "experimental"
          },
          "locationInModule": {
            "filename": "lib/compliance.ts",
            "line": 413
          },
          "name": "readA",
          "returns": {
            "type": {
              "primitive": "number"
            }
          }
        },
        {
          "docs": {
            "stability": "experimental"
          },
          "locationInModule": {
            "filename": "lib/compliance.ts",
            "line": 404
          },
          "name": "retrieveOtherProperty",
          "returns": {
            "type": {
              "primitive": "string"
            }
          }
        },
        {
          "docs": {
            "stability": "experimental"
          },
          "locationInModule": {
            "filename": "lib/compliance.ts",
            "line": 384
          },
          "name": "retrieveReadOnlyProperty",
          "returns": {
            "type": {
              "primitive": "string"
            }
          }
        },
        {
          "docs": {
            "stability": "experimental"
          },
          "locationInModule": {
            "filename": "lib/compliance.ts",
            "line": 376
          },
          "name": "retrieveValueOfTheProperty",
          "returns": {
            "type": {
              "primitive": "string"
            }
          }
        },
        {
          "docs": {
            "stability": "experimental"
          },
          "locationInModule": {
            "filename": "lib/compliance.ts",
            "line": 364
          },
          "name": "virtualMethod",
          "parameters": [
            {
              "name": "n",
              "type": {
                "primitive": "number"
              }
            }
          ],
          "returns": {
            "type": {
              "primitive": "number"
            }
          }
        },
        {
          "docs": {
            "stability": "experimental"
          },
          "locationInModule": {
            "filename": "lib/compliance.ts",
            "line": 417
          },
          "name": "writeA",
          "parameters": [
            {
              "name": "value",
              "type": {
                "primitive": "number"
              }
            }
          ]
        }
      ],
      "name": "SyncVirtualMethods",
      "properties": [
        {
          "docs": {
            "stability": "experimental"
          },
          "immutable": true,
          "locationInModule": {
            "filename": "lib/compliance.ts",
            "line": 382
          },
          "name": "readonlyProperty",
          "type": {
            "primitive": "string"
          }
        },
        {
          "docs": {
            "stability": "experimental"
          },
          "locationInModule": {
            "filename": "lib/compliance.ts",
            "line": 411
          },
          "name": "a",
          "type": {
            "primitive": "number"
          }
        },
        {
          "docs": {
            "stability": "experimental"
          },
          "locationInModule": {
            "filename": "lib/compliance.ts",
            "line": 352
          },
          "name": "callerIsProperty",
          "type": {
            "primitive": "number"
          }
        },
        {
          "docs": {
            "stability": "experimental"
          },
          "locationInModule": {
            "filename": "lib/compliance.ts",
            "line": 390
          },
          "name": "otherProperty",
          "type": {
            "primitive": "string"
          }
        },
        {
          "docs": {
            "stability": "experimental"
          },
          "locationInModule": {
            "filename": "lib/compliance.ts",
            "line": 370
          },
          "name": "theProperty",
          "type": {
            "primitive": "string"
          }
        },
        {
          "docs": {
            "stability": "experimental"
          },
          "locationInModule": {
            "filename": "lib/compliance.ts",
            "line": 398
          },
          "name": "valueOfOtherProperty",
          "type": {
            "primitive": "string"
          }
        }
      ]
    },
    "jsii-calc.Thrower": {
      "assembly": "jsii-calc",
      "docs": {
        "stability": "experimental"
      },
      "fqn": "jsii-calc.Thrower",
      "initializer": {},
      "kind": "class",
      "locationInModule": {
        "filename": "lib/compliance.ts",
        "line": 630
      },
      "methods": [
        {
          "docs": {
            "stability": "experimental"
          },
          "locationInModule": {
            "filename": "lib/compliance.ts",
            "line": 631
          },
          "name": "throwError"
        }
      ],
      "name": "Thrower"
    },
    "jsii-calc.UnaryOperation": {
      "abstract": true,
      "assembly": "jsii-calc",
      "base": "@scope/jsii-calc-lib.Operation",
      "docs": {
        "stability": "experimental",
        "summary": "An operation on a single operand."
      },
      "fqn": "jsii-calc.UnaryOperation",
      "initializer": {
        "docs": {
          "stability": "experimental"
        },
        "parameters": [
          {
            "name": "operand",
            "type": {
              "fqn": "@scope/jsii-calc-lib.Value"
            }
          }
        ]
      },
      "kind": "class",
      "locationInModule": {
        "filename": "lib/calculator.ts",
        "line": 94
      },
      "name": "UnaryOperation",
      "properties": [
        {
          "docs": {
            "stability": "experimental"
          },
          "immutable": true,
          "locationInModule": {
            "filename": "lib/calculator.ts",
            "line": 95
          },
          "name": "operand",
          "type": {
            "fqn": "@scope/jsii-calc-lib.Value"
          }
        }
      ]
    },
    "jsii-calc.UnionProperties": {
      "assembly": "jsii-calc",
      "datatype": true,
      "docs": {
        "stability": "experimental"
      },
      "fqn": "jsii-calc.UnionProperties",
      "kind": "interface",
      "locationInModule": {
        "filename": "lib/compliance.ts",
        "line": 941
      },
      "name": "UnionProperties",
      "properties": [
        {
          "abstract": true,
          "docs": {
            "stability": "experimental"
          },
          "immutable": true,
          "locationInModule": {
            "filename": "lib/compliance.ts",
            "line": 943
          },
          "name": "bar",
          "type": {
            "union": {
              "types": [
                {
                  "primitive": "string"
                },
                {
                  "primitive": "number"
                },
                {
                  "fqn": "jsii-calc.AllTypes"
                }
              ]
            }
          }
        },
        {
          "abstract": true,
          "docs": {
            "stability": "experimental"
          },
          "immutable": true,
          "locationInModule": {
            "filename": "lib/compliance.ts",
            "line": 942
          },
          "name": "foo",
          "optional": true,
          "type": {
            "union": {
              "types": [
                {
                  "primitive": "string"
                },
                {
                  "primitive": "number"
                }
              ]
            }
          }
        }
      ]
    },
    "jsii-calc.UseBundledDependency": {
      "assembly": "jsii-calc",
      "docs": {
        "stability": "experimental"
      },
      "fqn": "jsii-calc.UseBundledDependency",
      "initializer": {},
      "kind": "class",
      "locationInModule": {
        "filename": "lib/compliance.ts",
        "line": 946
      },
      "methods": [
        {
          "docs": {
            "stability": "experimental"
          },
          "locationInModule": {
            "filename": "lib/compliance.ts",
            "line": 947
          },
          "name": "value",
          "returns": {
            "type": {
              "primitive": "any"
            }
          }
        }
      ],
      "name": "UseBundledDependency"
    },
    "jsii-calc.UseCalcBase": {
      "assembly": "jsii-calc",
      "docs": {
        "stability": "experimental",
        "summary": "Depend on a type from jsii-calc-base as a test for awslabs/jsii#128."
      },
      "fqn": "jsii-calc.UseCalcBase",
      "initializer": {},
      "kind": "class",
      "locationInModule": {
        "filename": "lib/compliance.ts",
        "line": 995
      },
      "methods": [
        {
          "docs": {
            "stability": "experimental"
          },
          "locationInModule": {
            "filename": "lib/compliance.ts",
            "line": 996
          },
          "name": "hello",
          "returns": {
            "type": {
              "fqn": "@scope/jsii-calc-base.Base"
            }
          }
        }
      ],
      "name": "UseCalcBase"
    },
    "jsii-calc.UsesInterfaceWithProperties": {
      "assembly": "jsii-calc",
      "docs": {
        "stability": "experimental"
      },
      "fqn": "jsii-calc.UsesInterfaceWithProperties",
      "initializer": {
        "docs": {
          "stability": "experimental"
        },
        "parameters": [
          {
            "name": "obj",
            "type": {
              "fqn": "jsii-calc.IInterfaceWithProperties"
            }
          }
        ]
      },
      "kind": "class",
      "locationInModule": {
        "filename": "lib/compliance.ts",
        "line": 574
      },
      "methods": [
        {
          "docs": {
            "stability": "experimental"
          },
          "locationInModule": {
            "filename": "lib/compliance.ts",
            "line": 579
          },
          "name": "justRead",
          "returns": {
            "type": {
              "primitive": "string"
            }
          }
        },
        {
          "docs": {
            "stability": "experimental"
          },
          "locationInModule": {
            "filename": "lib/compliance.ts",
            "line": 588
          },
          "name": "readStringAndNumber",
          "parameters": [
            {
              "name": "ext",
              "type": {
                "fqn": "jsii-calc.IInterfaceWithPropertiesExtension"
              }
            }
          ],
          "returns": {
            "type": {
              "primitive": "string"
            }
          }
        },
        {
          "docs": {
            "stability": "experimental"
          },
          "locationInModule": {
            "filename": "lib/compliance.ts",
            "line": 583
          },
          "name": "writeAndRead",
          "parameters": [
            {
              "name": "value",
              "type": {
                "primitive": "string"
              }
            }
          ],
          "returns": {
            "type": {
              "primitive": "string"
            }
          }
        }
      ],
      "name": "UsesInterfaceWithProperties",
      "properties": [
        {
          "docs": {
            "stability": "experimental"
          },
          "immutable": true,
          "locationInModule": {
            "filename": "lib/compliance.ts",
            "line": 575
          },
          "name": "obj",
          "type": {
            "fqn": "jsii-calc.IInterfaceWithProperties"
          }
        }
      ]
    },
    "jsii-calc.VariadicMethod": {
      "assembly": "jsii-calc",
      "docs": {
        "stability": "experimental"
      },
      "fqn": "jsii-calc.VariadicMethod",
      "initializer": {
        "docs": {
          "stability": "experimental"
        },
        "parameters": [
          {
            "docs": {
              "summary": "a prefix that will be use for all values returned by `#asArray`."
            },
            "name": "prefix",
            "type": {
              "primitive": "number"
            },
            "variadic": true
          }
        ],
        "variadic": true
      },
      "kind": "class",
      "locationInModule": {
        "filename": "lib/compliance.ts",
        "line": 640
      },
      "methods": [
        {
          "docs": {
            "stability": "experimental"
          },
          "locationInModule": {
            "filename": "lib/compliance.ts",
            "line": 654
          },
          "name": "asArray",
          "parameters": [
            {
              "docs": {
                "summary": "the first element of the array to be returned (after the `prefix` provided at construction time)."
              },
              "name": "first",
              "type": {
                "primitive": "number"
              }
            },
            {
              "docs": {
                "summary": "other elements to be included in the array."
              },
              "name": "others",
              "type": {
                "primitive": "number"
              },
              "variadic": true
            }
          ],
          "returns": {
            "type": {
              "collection": {
                "elementtype": {
                  "primitive": "number"
                },
                "kind": "array"
              }
            }
          },
          "variadic": true
        }
      ],
      "name": "VariadicMethod"
    },
    "jsii-calc.VirtualMethodPlayground": {
      "assembly": "jsii-calc",
      "docs": {
        "stability": "experimental"
      },
      "fqn": "jsii-calc.VirtualMethodPlayground",
      "initializer": {},
      "kind": "class",
      "locationInModule": {
        "filename": "lib/compliance.ts",
        "line": 423
      },
      "methods": [
        {
          "async": true,
          "docs": {
            "stability": "experimental"
          },
          "locationInModule": {
            "filename": "lib/compliance.ts",
            "line": 451
          },
          "name": "overrideMeAsync",
          "parameters": [
            {
              "name": "index",
              "type": {
                "primitive": "number"
              }
            }
          ],
          "returns": {
            "type": {
              "primitive": "number"
            }
          }
        },
        {
          "docs": {
            "stability": "experimental"
          },
          "locationInModule": {
            "filename": "lib/compliance.ts",
            "line": 455
          },
          "name": "overrideMeSync",
          "parameters": [
            {
              "name": "index",
              "type": {
                "primitive": "number"
              }
            }
          ],
          "returns": {
            "type": {
              "primitive": "number"
            }
          }
        },
        {
          "async": true,
          "docs": {
            "stability": "experimental"
          },
          "locationInModule": {
            "filename": "lib/compliance.ts",
            "line": 433
          },
          "name": "parallelSumAsync",
          "parameters": [
            {
              "name": "count",
              "type": {
                "primitive": "number"
              }
            }
          ],
          "returns": {
            "type": {
              "primitive": "number"
            }
          }
        },
        {
          "async": true,
          "docs": {
            "stability": "experimental"
          },
          "locationInModule": {
            "filename": "lib/compliance.ts",
            "line": 424
          },
          "name": "serialSumAsync",
          "parameters": [
            {
              "name": "count",
              "type": {
                "primitive": "number"
              }
            }
          ],
          "returns": {
            "type": {
              "primitive": "number"
            }
          }
        },
        {
          "docs": {
            "stability": "experimental"
          },
          "locationInModule": {
            "filename": "lib/compliance.ts",
            "line": 443
          },
          "name": "sumSync",
          "parameters": [
            {
              "name": "count",
              "type": {
                "primitive": "number"
              }
            }
          ],
          "returns": {
            "type": {
              "primitive": "number"
            }
          }
        }
      ],
      "name": "VirtualMethodPlayground"
    },
    "jsii-calc.VoidCallback": {
      "abstract": true,
      "assembly": "jsii-calc",
      "docs": {
        "remarks": "- Implement `overrideMe` (method does not have to do anything).\n- Invoke `callMe`\n- Verify that `methodWasCalled` is `true`.",
        "stability": "experimental",
        "summary": "This test is used to validate the runtimes can return correctly from a void callback."
      },
      "fqn": "jsii-calc.VoidCallback",
      "initializer": {},
      "kind": "class",
      "locationInModule": {
        "filename": "lib/compliance.ts",
        "line": 1673
      },
      "methods": [
        {
          "docs": {
            "stability": "experimental"
          },
          "locationInModule": {
            "filename": "lib/compliance.ts",
            "line": 1678
          },
          "name": "callMe"
        },
        {
          "abstract": true,
          "docs": {
            "stability": "experimental"
          },
          "locationInModule": {
            "filename": "lib/compliance.ts",
            "line": 1682
          },
          "name": "overrideMe",
          "protected": true
        }
      ],
      "name": "VoidCallback",
      "properties": [
        {
          "docs": {
            "stability": "experimental"
          },
          "immutable": true,
          "locationInModule": {
            "filename": "lib/compliance.ts",
            "line": 1675
          },
          "name": "methodWasCalled",
          "type": {
            "primitive": "boolean"
          }
        }
      ]
    },
    "jsii-calc.WithPrivatePropertyInConstructor": {
      "assembly": "jsii-calc",
      "docs": {
        "stability": "experimental",
        "summary": "Verifies that private property declarations in constructor arguments are hidden."
      },
      "fqn": "jsii-calc.WithPrivatePropertyInConstructor",
      "initializer": {
        "docs": {
          "stability": "experimental"
        },
        "parameters": [
          {
            "name": "privateField",
            "optional": true,
            "type": {
              "primitive": "string"
            }
          }
        ]
      },
      "kind": "class",
      "locationInModule": {
        "filename": "lib/compliance.ts",
        "line": 1688
      },
      "name": "WithPrivatePropertyInConstructor",
      "properties": [
        {
          "docs": {
            "stability": "experimental"
          },
          "immutable": true,
          "locationInModule": {
            "filename": "lib/compliance.ts",
            "line": 1691
          },
          "name": "success",
          "type": {
            "primitive": "boolean"
          }
        }
      ]
    },
    "jsii-calc.composition.CompositeOperation": {
      "abstract": true,
      "assembly": "jsii-calc",
      "base": "@scope/jsii-calc-lib.Operation",
      "docs": {
        "stability": "experimental",
        "summary": "Abstract operation composed from an expression of other operations."
      },
      "fqn": "jsii-calc.composition.CompositeOperation",
      "initializer": {},
      "kind": "class",
      "locationInModule": {
        "filename": "lib/calculator.ts",
        "line": 132
      },
      "methods": [
        {
          "docs": {
            "stability": "experimental",
            "summary": "String representation of the value."
          },
          "locationInModule": {
            "filename": "lib/calculator.ts",
            "line": 158
          },
          "name": "toString",
          "overrides": "@scope/jsii-calc-lib.Operation",
          "returns": {
            "type": {
              "primitive": "string"
            }
          }
        }
      ],
      "name": "CompositeOperation",
      "namespace": "composition",
      "properties": [
        {
          "abstract": true,
          "docs": {
            "stability": "experimental",
            "summary": "The expression that this operation consists of. Must be implemented by derived classes."
          },
          "immutable": true,
          "locationInModule": {
            "filename": "lib/calculator.ts",
            "line": 156
          },
          "name": "expression",
          "type": {
            "fqn": "@scope/jsii-calc-lib.Value"
          }
        },
        {
          "docs": {
            "stability": "experimental",
            "summary": "The value."
          },
          "immutable": true,
          "locationInModule": {
            "filename": "lib/calculator.ts",
            "line": 148
          },
          "name": "value",
          "overrides": "@scope/jsii-calc-lib.Value",
          "type": {
            "primitive": "number"
          }
        },
        {
          "docs": {
            "stability": "experimental",
            "summary": "A set of postfixes to include in a decorated .toString()."
          },
          "locationInModule": {
            "filename": "lib/calculator.ts",
            "line": 146
          },
          "name": "decorationPostfixes",
          "type": {
            "collection": {
              "elementtype": {
                "primitive": "string"
              },
              "kind": "array"
            }
          }
        },
        {
          "docs": {
            "stability": "experimental",
            "summary": "A set of prefixes to include in a decorated .toString()."
          },
          "locationInModule": {
            "filename": "lib/calculator.ts",
            "line": 141
          },
          "name": "decorationPrefixes",
          "type": {
            "collection": {
              "elementtype": {
                "primitive": "string"
              },
              "kind": "array"
            }
          }
        },
        {
          "docs": {
            "stability": "experimental",
            "summary": "The .toString() style."
          },
          "locationInModule": {
            "filename": "lib/calculator.ts",
            "line": 136
          },
          "name": "stringStyle",
          "type": {
            "fqn": "jsii-calc.composition.CompositeOperation.CompositionStringStyle"
          }
        }
      ]
    },
    "jsii-calc.composition.CompositeOperation.CompositionStringStyle": {
      "assembly": "jsii-calc",
      "docs": {
        "stability": "experimental",
        "summary": "Style of .toString() output for CompositeOperation."
      },
      "fqn": "jsii-calc.composition.CompositeOperation.CompositionStringStyle",
      "kind": "enum",
      "locationInModule": {
        "filename": "lib/calculator.ts",
        "line": 174
      },
      "members": [
        {
          "docs": {
            "stability": "experimental",
            "summary": "Normal string expression."
          },
          "name": "NORMAL"
        },
        {
          "docs": {
            "stability": "experimental",
            "summary": "Decorated string expression."
          },
          "name": "DECORATED"
        }
      ],
      "name": "CompositionStringStyle",
      "namespace": "composition.CompositeOperation"
    }
  },
<<<<<<< HEAD
  "version": "0.12.0",
  "fingerprint": "rrV8G53P/puLL1SWzH2HGgoG3/ucjuRmY4EgIFjUz4c="
=======
  "version": "0.12.1",
  "fingerprint": "zqNgOADt1geKGnlmywyqSBDc4sGLkoK3kxoWdDOf6ro="
>>>>>>> 3ce4842f
}<|MERGE_RESOLUTION|>--- conflicted
+++ resolved
@@ -8775,11 +8775,6 @@
       "namespace": "composition.CompositeOperation"
     }
   },
-<<<<<<< HEAD
-  "version": "0.12.0",
-  "fingerprint": "rrV8G53P/puLL1SWzH2HGgoG3/ucjuRmY4EgIFjUz4c="
-=======
   "version": "0.12.1",
-  "fingerprint": "zqNgOADt1geKGnlmywyqSBDc4sGLkoK3kxoWdDOf6ro="
->>>>>>> 3ce4842f
+  "fingerprint": "AlSn00Q27h2jLbVq5Xtz97KdHszOYlZOq+al2FOvsWM="
 }