{
  "author": {
    "name": "Amazon Web Services",
    "organization": true,
    "roles": [
      "author"
    ],
    "url": "https://aws.amazon.com"
  },
  "bundled": {
    "jsii-calc-bundled": "^0.7.6"
  },
  "contributors": [
    {
      "name": "Elad Ben-Israel",
      "roles": [
        "maintainer"
      ],
      "url": "https://github.com/eladb"
    },
    {
      "name": "Rico Huijbers",
      "roles": [
        "maintainer"
      ],
      "url": "https://github.com/rix0rrr"
    },
    {
      "name": "Romain Marcadier-Muller",
      "roles": [
        "maintainer"
      ],
      "url": "https://github.com/RomainMuller"
    }
  ],
  "dependencies": {
    "@scope/jsii-calc-base": {
      "dependencies": {
        "@scope/jsii-calc-base-of-base": {
          "targets": {
            "dotnet": {
              "namespace": "Amazon.JSII.Tests.CalculatorNamespace.BaseOfBaseNamespace",
              "packageId": "Amazon.JSII.Tests.CalculatorPackageId.BaseOfBasePackageId"
            },
            "java": {
              "maven": {
                "artifactId": "calculator-base-of-base",
                "groupId": "software.amazon.jsii.tests"
              },
              "package": "software.amazon.jsii.tests.calculator.baseofbase"
            },
            "js": {
              "npm": "@scope/jsii-calc-base-of-base"
            }
          },
          "version": "0.7.6"
        }
      },
      "targets": {
        "dotnet": {
          "namespace": "Amazon.JSII.Tests.CalculatorNamespace.BaseNamespace",
          "packageId": "Amazon.JSII.Tests.CalculatorPackageId.BasePackageId"
        },
        "java": {
          "maven": {
            "artifactId": "calculator-base",
            "groupId": "software.amazon.jsii.tests"
          },
          "package": "software.amazon.jsii.tests.calculator.base"
        },
        "js": {
          "npm": "@scope/jsii-calc-base"
        }
      },
      "version": "0.7.6"
    },
    "@scope/jsii-calc-lib": {
      "dependencies": {
        "@scope/jsii-calc-base": {
          "dependencies": {
            "@scope/jsii-calc-base-of-base": {
              "targets": {
                "dotnet": {
                  "namespace": "Amazon.JSII.Tests.CalculatorNamespace.BaseOfBaseNamespace",
                  "packageId": "Amazon.JSII.Tests.CalculatorPackageId.BaseOfBasePackageId"
                },
                "java": {
                  "maven": {
                    "artifactId": "calculator-base-of-base",
                    "groupId": "software.amazon.jsii.tests"
                  },
                  "package": "software.amazon.jsii.tests.calculator.baseofbase"
                },
                "js": {
                  "npm": "@scope/jsii-calc-base-of-base"
                }
              },
              "version": "0.7.6"
            }
          },
          "targets": {
            "dotnet": {
              "namespace": "Amazon.JSII.Tests.CalculatorNamespace.BaseNamespace",
              "packageId": "Amazon.JSII.Tests.CalculatorPackageId.BasePackageId"
            },
            "java": {
              "maven": {
                "artifactId": "calculator-base",
                "groupId": "software.amazon.jsii.tests"
              },
              "package": "software.amazon.jsii.tests.calculator.base"
            },
            "js": {
              "npm": "@scope/jsii-calc-base"
            }
          },
          "version": "0.7.6"
        }
      },
      "targets": {
        "dotnet": {
          "namespace": "Amazon.JSII.Tests.CalculatorNamespace.LibNamespace",
          "packageId": "Amazon.JSII.Tests.CalculatorPackageId.LibPackageId"
        },
        "java": {
          "maven": {
            "artifactId": "calculator-lib",
            "groupId": "software.amazon.jsii.tests"
          },
          "package": "software.amazon.jsii.tests.calculator.lib"
        },
        "js": {
          "npm": "@scope/jsii-calc-lib"
        }
      },
      "version": "0.7.6"
    }
  },
  "description": "A simple calcuator built on JSII.",
  "homepage": "https://github.com/awslabs/jsii.git",
  "license": "Apache-2.0",
  "name": "jsii-calc",
  "readme": {
    "markdown": "# jsii Calculator\n\nThis library is used to demonstrate and test the features of JSII\n\n## Sphinx\n\nThis file will be incorporated into the sphinx documentation.\n\nIf this file starts with an \"H1\" line (in our case `# jsii Calculator`), this\nheading will be used as the Sphinx topic name. Otherwise, the name of the module\n(`jsii-calc`) will be used instead.\n\n\n\n\n"
  },
  "repository": {
    "type": "git",
    "url": "https://github.com/awslabs/jsii.git"
  },
  "schema": "jsii/1.0",
  "targets": {
    "dotnet": {
      "namespace": "Amazon.JSII.Tests.CalculatorNamespace",
      "packageId": "Amazon.JSII.Tests.CalculatorPackageId"
    },
    "java": {
      "maven": {
        "artifactId": "calculator",
        "groupId": "software.amazon.jsii.tests"
      },
      "package": "software.amazon.jsii.tests.calculator"
    },
    "js": {
      "npm": "jsii-calc"
    }
  },
  "types": {
    "jsii-calc.AbstractClass": {
      "abstract": true,
      "assembly": "jsii-calc",
      "base": {
        "fqn": "jsii-calc.AbstractClassBase"
      },
      "fqn": "jsii-calc.AbstractClass",
      "initializer": {
        "initializer": true
      },
      "interfaces": [
        {
          "fqn": "jsii-calc.InterfaceImplementedByAbstractClass"
        }
      ],
      "kind": "class",
      "methods": [
        {
          "abstract": true,
          "name": "abstractMethod",
          "parameters": [
            {
              "name": "name",
              "type": {
                "primitive": "string"
              }
            }
          ],
          "returns": {
            "primitive": "string"
          }
        },
        {
          "name": "nonAbstractMethod",
          "returns": {
            "primitive": "number"
          }
        }
      ],
      "name": "AbstractClass",
      "properties": [
        {
          "immutable": true,
          "name": "propFromInterface",
          "overrides": {
            "fqn": "jsii-calc.InterfaceImplementedByAbstractClass"
          },
          "type": {
            "primitive": "string"
          }
        }
      ]
    },
    "jsii-calc.AbstractClassBase": {
      "abstract": true,
      "assembly": "jsii-calc",
      "fqn": "jsii-calc.AbstractClassBase",
      "initializer": {
        "initializer": true
      },
      "kind": "class",
      "name": "AbstractClassBase",
      "properties": [
        {
          "abstract": true,
          "immutable": true,
          "name": "abstractProperty",
          "type": {
            "primitive": "string"
          }
        }
      ]
    },
    "jsii-calc.AbstractClassReturner": {
      "assembly": "jsii-calc",
      "fqn": "jsii-calc.AbstractClassReturner",
      "initializer": {
        "initializer": true
      },
      "kind": "class",
      "methods": [
        {
          "name": "giveMeAbstract",
          "returns": {
            "fqn": "jsii-calc.AbstractClass"
          }
        },
        {
          "name": "giveMeInterface",
          "returns": {
            "fqn": "jsii-calc.InterfaceImplementedByAbstractClass"
          }
        }
      ],
      "name": "AbstractClassReturner",
      "properties": [
        {
          "immutable": true,
          "name": "returnAbstractFromProperty",
          "type": {
            "fqn": "jsii-calc.AbstractClassBase"
          }
        }
      ]
    },
    "jsii-calc.Add": {
      "assembly": "jsii-calc",
      "base": {
        "fqn": "jsii-calc.BinaryOperation"
      },
      "docs": {
        "comment": "The \"+\" binary operation."
      },
      "fqn": "jsii-calc.Add",
      "initializer": {
        "docs": {
          "comment": "Creates a BinaryOperation"
        },
        "initializer": true,
        "parameters": [
          {
            "docs": {
              "comment": "Left-hand side operand"
            },
            "name": "lhs",
            "type": {
              "fqn": "@scope/jsii-calc-lib.Value"
            }
          },
          {
            "docs": {
              "comment": "Right-hand side operand"
            },
            "name": "rhs",
            "type": {
              "fqn": "@scope/jsii-calc-lib.Value"
            }
          }
        ]
      },
      "kind": "class",
      "methods": [
        {
          "docs": {
            "comment": "String representation of the value."
          },
          "name": "toString",
          "overrides": {
            "fqn": "@scope/jsii-calc-lib.Operation"
          },
          "returns": {
            "primitive": "string"
          }
        }
      ],
      "name": "Add",
      "properties": [
        {
          "docs": {
            "comment": "The value."
          },
          "immutable": true,
          "name": "value",
          "overrides": {
            "fqn": "@scope/jsii-calc-lib.Value"
          },
          "type": {
            "primitive": "number"
          }
        }
      ]
    },
    "jsii-calc.AllTypes": {
      "assembly": "jsii-calc",
      "docs": {
        "comment": "This class includes property for all types supported by jsii. The setters will validate\nthat the value set is of the expected type and throw otherwise."
      },
      "fqn": "jsii-calc.AllTypes",
      "initializer": {
        "initializer": true
      },
      "kind": "class",
      "methods": [
        {
          "name": "enumMethod",
          "parameters": [
            {
              "name": "value",
              "type": {
                "fqn": "jsii-calc.StringEnum"
              }
            }
          ],
          "returns": {
            "fqn": "jsii-calc.StringEnum"
          }
        }
      ],
      "name": "AllTypes",
      "properties": [
        {
          "immutable": true,
          "name": "enumPropertyValue",
          "type": {
            "primitive": "number"
          }
        },
        {
          "name": "anyArrayProperty",
          "type": {
            "collection": {
              "elementtype": {
                "optional": true,
                "primitive": "any"
              },
              "kind": "array"
            }
          }
        },
        {
          "name": "anyMapProperty",
          "type": {
            "collection": {
              "elementtype": {
                "optional": true,
                "primitive": "any"
              },
              "kind": "map"
            }
          }
        },
        {
          "name": "arrayProperty",
          "type": {
            "collection": {
              "elementtype": {
                "primitive": "string"
              },
              "kind": "array"
            }
          }
        },
        {
          "name": "booleanProperty",
          "type": {
            "primitive": "boolean"
          }
        },
        {
          "name": "dateProperty",
          "type": {
            "primitive": "date"
          }
        },
        {
          "name": "enumProperty",
          "type": {
            "fqn": "jsii-calc.AllTypesEnum"
          }
        },
        {
          "name": "jsonProperty",
          "type": {
            "primitive": "json"
          }
        },
        {
          "name": "mapProperty",
          "type": {
            "collection": {
              "elementtype": {
                "primitive": "number"
              },
              "kind": "map"
            }
          }
        },
        {
          "name": "numberProperty",
          "type": {
            "primitive": "number"
          }
        },
        {
          "name": "stringProperty",
          "type": {
            "primitive": "string"
          }
        },
        {
          "name": "unionArrayProperty",
          "type": {
            "collection": {
              "elementtype": {
                "union": {
                  "types": [
                    {
                      "primitive": "number"
                    },
                    {
                      "fqn": "jsii-calc.composition.CompositeOperation"
                    }
                  ]
                }
              },
              "kind": "array"
            }
          }
        },
        {
          "name": "unionMapProperty",
          "type": {
            "collection": {
              "elementtype": {
                "union": {
                  "types": [
                    {
                      "primitive": "string"
                    },
                    {
                      "primitive": "number"
                    }
                  ]
                }
              },
              "kind": "map"
            }
          }
        },
        {
          "name": "unionProperty",
          "type": {
            "union": {
              "types": [
                {
                  "primitive": "string"
                },
                {
                  "primitive": "number"
                },
                {
                  "fqn": "jsii-calc.Multiply"
                }
              ]
            }
          }
        },
        {
          "name": "unknownArrayProperty",
          "type": {
            "collection": {
              "elementtype": {
                "optional": true,
                "primitive": "any"
              },
              "kind": "array"
            }
          }
        },
        {
          "name": "unknownMapProperty",
          "type": {
            "collection": {
              "elementtype": {
                "optional": true,
                "primitive": "any"
              },
              "kind": "map"
            }
          }
        },
        {
          "name": "anyProperty",
          "type": {
            "optional": true,
            "primitive": "any"
          }
        },
        {
          "name": "optionalEnumValue",
          "type": {
            "fqn": "jsii-calc.StringEnum",
            "optional": true
          }
        },
        {
          "name": "unknownProperty",
          "type": {
            "optional": true,
            "primitive": "any"
          }
        }
      ]
    },
    "jsii-calc.AllTypesEnum": {
      "assembly": "jsii-calc",
      "fqn": "jsii-calc.AllTypesEnum",
      "kind": "enum",
      "members": [
        {
          "name": "MyEnumValue"
        },
        {
          "name": "YourEnumValue"
        },
        {
          "name": "ThisIsGreat"
        }
      ],
      "name": "AllTypesEnum"
    },
    "jsii-calc.AllowedMethodNames": {
      "assembly": "jsii-calc",
      "fqn": "jsii-calc.AllowedMethodNames",
      "initializer": {
        "initializer": true
      },
      "kind": "class",
      "methods": [
        {
          "name": "getBar",
          "parameters": [
            {
              "name": "_p1",
              "type": {
                "primitive": "string"
              }
            },
            {
              "name": "_p2",
              "type": {
                "primitive": "number"
              }
            }
          ]
        },
        {
          "docs": {
            "comment": "getXxx() is not allowed (see negatives), but getXxx(a, ...) is okay."
          },
          "name": "getFoo",
          "parameters": [
            {
              "name": "withParam",
              "type": {
                "primitive": "string"
              }
            }
          ],
          "returns": {
            "primitive": "string"
          }
        },
        {
          "name": "setBar",
          "parameters": [
            {
              "name": "_x",
              "type": {
                "primitive": "string"
              }
            },
            {
              "name": "_y",
              "type": {
                "primitive": "number"
              }
            },
            {
              "name": "_z",
              "type": {
                "primitive": "boolean"
              }
            }
          ]
        },
        {
          "docs": {
            "comment": "setFoo(x) is not allowed (see negatives), but setXxx(a, b, ...) is okay."
          },
          "name": "setFoo",
          "parameters": [
            {
              "name": "_x",
              "type": {
                "primitive": "string"
              }
            },
            {
              "name": "_y",
              "type": {
                "primitive": "number"
              }
            }
          ]
        }
      ],
      "name": "AllowedMethodNames"
    },
    "jsii-calc.AsyncVirtualMethods": {
      "assembly": "jsii-calc",
      "fqn": "jsii-calc.AsyncVirtualMethods",
      "initializer": {
        "initializer": true
      },
      "kind": "class",
      "methods": [
        {
          "name": "callMe",
          "returns": {
            "primitive": "number",
            "promise": true
          }
        },
        {
          "docs": {
            "comment": "Just calls \"overrideMeToo\""
          },
          "name": "callMe2",
          "returns": {
            "primitive": "number",
            "promise": true
          }
        },
        {
          "docs": {
            "comment": "This method calls the \"callMe\" async method indirectly, which will then\ninvoke a virtual method. This is a \"double promise\" situation, which\nmeans that callbacks are not going to be available immediate, but only\nafter an \"immediates\" cycle."
          },
          "name": "callMeDoublePromise",
          "returns": {
            "primitive": "number",
            "promise": true
          }
        },
        {
          "name": "dontOverrideMe",
          "returns": {
            "primitive": "number"
          }
        },
        {
          "name": "overrideMe",
          "parameters": [
            {
              "name": "mult",
              "type": {
                "primitive": "number"
              }
            }
          ],
          "returns": {
            "primitive": "number",
            "promise": true
          }
        },
        {
          "name": "overrideMeToo",
          "returns": {
            "primitive": "number",
            "promise": true
          }
        }
      ],
      "name": "AsyncVirtualMethods"
    },
    "jsii-calc.BinaryOperation": {
      "abstract": true,
      "assembly": "jsii-calc",
      "base": {
        "fqn": "@scope/jsii-calc-lib.Operation"
      },
      "docs": {
        "comment": "Represents an operation with two operands."
      },
      "fqn": "jsii-calc.BinaryOperation",
      "initializer": {
        "docs": {
          "comment": "Creates a BinaryOperation"
        },
        "initializer": true,
        "parameters": [
          {
            "docs": {
              "comment": "Left-hand side operand"
            },
            "name": "lhs",
            "type": {
              "fqn": "@scope/jsii-calc-lib.Value"
            }
          },
          {
            "docs": {
              "comment": "Right-hand side operand"
            },
            "name": "rhs",
            "type": {
              "fqn": "@scope/jsii-calc-lib.Value"
            }
          }
        ]
      },
      "interfaces": [
        {
          "fqn": "@scope/jsii-calc-lib.IFriendly"
        }
      ],
      "kind": "class",
      "methods": [
        {
          "docs": {
            "comment": "Say hello!"
          },
          "name": "hello",
          "overrides": {
            "fqn": "@scope/jsii-calc-lib.IFriendly"
          },
          "returns": {
            "primitive": "string"
          }
        }
      ],
      "name": "BinaryOperation",
      "properties": [
        {
          "docs": {
            "comment": "Left-hand side operand"
          },
          "immutable": true,
          "name": "lhs",
          "type": {
            "fqn": "@scope/jsii-calc-lib.Value"
          }
        },
        {
          "docs": {
            "comment": "Right-hand side operand"
          },
          "immutable": true,
          "name": "rhs",
          "type": {
            "fqn": "@scope/jsii-calc-lib.Value"
          }
        }
      ]
    },
    "jsii-calc.Calculator": {
      "assembly": "jsii-calc",
      "base": {
        "fqn": "jsii-calc.composition.CompositeOperation"
      },
      "docs": {
        "comment": "A calculator which maintains a current value and allows adding operations."
      },
      "fqn": "jsii-calc.Calculator",
      "initializer": {
        "docs": {
          "comment": "Creates a Calculator object."
        },
        "initializer": true,
        "parameters": [
          {
            "docs": {
              "comment": "Initialization properties."
            },
            "name": "props",
            "type": {
              "fqn": "jsii-calc.CalculatorProps",
              "optional": true
            }
          }
        ]
      },
      "kind": "class",
      "methods": [
        {
          "docs": {
            "comment": "Adds a number to the current value."
          },
          "name": "add",
          "parameters": [
            {
              "name": "value",
              "type": {
                "primitive": "number"
              }
            }
          ]
        },
        {
          "docs": {
            "comment": "Multiplies the current value by a number."
          },
          "name": "mul",
          "parameters": [
            {
              "name": "value",
              "type": {
                "primitive": "number"
              }
            }
          ]
        },
        {
          "docs": {
            "comment": "Negates the current value."
          },
          "name": "neg"
        },
        {
          "docs": {
            "comment": "Raises the current value by a power."
          },
          "name": "pow",
          "parameters": [
            {
              "name": "value",
              "type": {
                "primitive": "number"
              }
            }
          ]
        },
        {
          "docs": {
            "comment": "Returns teh value of the union property (if defined)."
          },
          "name": "readUnionValue",
          "returns": {
            "primitive": "number"
          }
        }
      ],
      "name": "Calculator",
      "properties": [
        {
          "docs": {
            "comment": "Returns the expression."
          },
          "immutable": true,
          "name": "expression",
          "overrides": {
            "fqn": "jsii-calc.composition.CompositeOperation"
          },
          "type": {
            "fqn": "@scope/jsii-calc-lib.Value"
          }
        },
        {
          "docs": {
            "comment": "A log of all operations."
          },
          "immutable": true,
          "name": "operationsLog",
          "type": {
            "collection": {
              "elementtype": {
                "fqn": "@scope/jsii-calc-lib.Value"
              },
              "kind": "array"
            }
          }
        },
        {
          "docs": {
            "comment": "A map of per operation name of all operations performed."
          },
          "immutable": true,
          "name": "operationsMap",
          "type": {
            "collection": {
              "elementtype": {
                "collection": {
                  "elementtype": {
                    "fqn": "@scope/jsii-calc-lib.Value"
                  },
                  "kind": "array"
                }
              },
              "kind": "map"
            }
          }
        },
        {
          "docs": {
            "comment": "The current value."
          },
          "name": "curr",
          "type": {
            "fqn": "@scope/jsii-calc-lib.Value"
          }
        },
        {
          "docs": {
            "comment": "The maximum value allows in this calculator."
          },
          "name": "maxValue",
          "type": {
            "optional": true,
            "primitive": "number"
          }
        },
        {
          "docs": {
            "comment": "Example of a property that accepts a union of types."
          },
          "name": "unionProperty",
          "type": {
            "optional": true,
            "union": {
              "types": [
                {
                  "fqn": "jsii-calc.Add"
                },
                {
                  "fqn": "jsii-calc.Multiply"
                },
                {
                  "fqn": "jsii-calc.Power"
                }
              ]
            }
          }
        }
      ]
    },
    "jsii-calc.CalculatorProps": {
      "assembly": "jsii-calc",
      "datatype": true,
      "docs": {
        "comment": "Properties for Calculator."
      },
      "fqn": "jsii-calc.CalculatorProps",
      "kind": "interface",
      "name": "CalculatorProps",
      "properties": [
        {
          "abstract": true,
          "name": "initialValue",
          "type": {
            "optional": true,
            "primitive": "number"
          }
        },
        {
          "abstract": true,
          "name": "maximumValue",
          "type": {
            "optional": true,
            "primitive": "number"
          }
        }
      ]
    },
    "jsii-calc.ClassWithMutableObjectLiteralProperty": {
      "assembly": "jsii-calc",
      "fqn": "jsii-calc.ClassWithMutableObjectLiteralProperty",
      "initializer": {
        "initializer": true
      },
      "kind": "class",
      "name": "ClassWithMutableObjectLiteralProperty",
      "properties": [
        {
          "name": "mutableObject",
          "type": {
            "fqn": "jsii-calc.MutableObjectLiteral"
          }
        }
      ]
    },
    "jsii-calc.DefaultedConstructorArgument": {
      "assembly": "jsii-calc",
      "fqn": "jsii-calc.DefaultedConstructorArgument",
      "initializer": {
        "initializer": true,
        "parameters": [
          {
            "name": "arg1",
            "type": {
              "optional": true,
              "primitive": "number"
            }
          },
          {
            "name": "arg2",
            "type": {
              "primitive": "string"
            }
          },
          {
            "name": "arg3",
            "type": {
              "optional": true,
              "primitive": "date"
            }
          }
        ]
      },
      "kind": "class",
      "name": "DefaultedConstructorArgument",
      "properties": [
        {
          "immutable": true,
          "name": "arg1",
          "type": {
            "primitive": "number"
          }
        },
        {
          "immutable": true,
          "name": "arg2",
          "type": {
            "primitive": "string"
          }
        },
        {
          "immutable": true,
          "name": "arg3",
          "type": {
            "primitive": "date"
          }
        }
      ]
    },
    "jsii-calc.DerivedClassHasNoProperties.Base": {
      "assembly": "jsii-calc",
      "fqn": "jsii-calc.DerivedClassHasNoProperties.Base",
      "initializer": {
        "initializer": true
      },
      "kind": "class",
      "name": "Base",
      "namespace": "DerivedClassHasNoProperties",
      "properties": [
        {
          "name": "prop",
          "type": {
            "primitive": "string"
          }
        }
      ]
    },
    "jsii-calc.DerivedClassHasNoProperties.Derived": {
      "assembly": "jsii-calc",
      "base": {
        "fqn": "jsii-calc.DerivedClassHasNoProperties.Base"
      },
      "fqn": "jsii-calc.DerivedClassHasNoProperties.Derived",
      "initializer": {
        "initializer": true
      },
      "kind": "class",
      "name": "Derived",
      "namespace": "DerivedClassHasNoProperties"
    },
    "jsii-calc.DerivedStruct": {
      "assembly": "jsii-calc",
      "datatype": true,
      "docs": {
        "comment": "A struct which derives from another struct."
      },
      "fqn": "jsii-calc.DerivedStruct",
      "interfaces": [
        {
          "fqn": "@scope/jsii-calc-lib.MyFirstStruct"
        }
      ],
      "kind": "interface",
      "name": "DerivedStruct",
      "properties": [
        {
          "abstract": true,
          "name": "anotherRequired",
          "type": {
            "primitive": "date"
          }
        },
        {
          "abstract": true,
          "name": "bool",
          "type": {
            "primitive": "boolean"
          }
        },
        {
          "abstract": true,
          "docs": {
            "comment": "An example of a non primitive property."
          },
          "name": "nonPrimitive",
          "type": {
            "fqn": "jsii-calc.DoubleTrouble"
          }
        },
        {
          "abstract": true,
          "docs": {
            "comment": "This is optional."
          },
          "name": "anotherOptional",
          "type": {
            "collection": {
              "elementtype": {
                "fqn": "@scope/jsii-calc-lib.Value"
              },
              "kind": "map"
            },
            "optional": true
          }
        },
        {
          "abstract": true,
          "name": "optionalAny",
          "type": {
            "optional": true,
            "primitive": "any"
          }
        },
        {
          "abstract": true,
          "name": "optionalArray",
          "type": {
            "collection": {
              "elementtype": {
                "primitive": "string"
              },
              "kind": "array"
            },
            "optional": true
          }
        }
      ]
    },
    "jsii-calc.DoubleTrouble": {
      "assembly": "jsii-calc",
      "fqn": "jsii-calc.DoubleTrouble",
      "initializer": {
        "initializer": true
      },
      "interfaces": [
        {
          "fqn": "jsii-calc.IFriendlyRandomGenerator"
        }
      ],
      "kind": "class",
      "methods": [
        {
          "docs": {
            "comment": "Say hello!"
          },
          "name": "hello",
          "overrides": {
            "fqn": "@scope/jsii-calc-lib.IFriendly"
          },
          "returns": {
            "primitive": "string"
          }
        },
        {
          "docs": {
            "comment": "Returns another random number."
          },
          "name": "next",
          "overrides": {
            "fqn": "jsii-calc.IRandomNumberGenerator"
          },
          "returns": {
            "primitive": "number"
          }
        }
      ],
      "name": "DoubleTrouble"
    },
    "jsii-calc.GiveMeStructs": {
      "assembly": "jsii-calc",
      "fqn": "jsii-calc.GiveMeStructs",
      "initializer": {
        "initializer": true
      },
      "kind": "class",
      "methods": [
        {
          "docs": {
            "comment": "Accepts a struct of type DerivedStruct and returns a struct of type FirstStruct."
          },
          "name": "derivedToFirst",
          "parameters": [
            {
              "name": "derived",
              "type": {
                "fqn": "jsii-calc.DerivedStruct"
              }
            }
          ],
          "returns": {
            "fqn": "@scope/jsii-calc-lib.MyFirstStruct"
          }
        },
        {
          "docs": {
            "comment": "Returns the boolean from a DerivedStruct struct."
          },
          "name": "readDerivedNonPrimitive",
          "parameters": [
            {
              "name": "derived",
              "type": {
                "fqn": "jsii-calc.DerivedStruct"
              }
            }
          ],
          "returns": {
            "fqn": "jsii-calc.DoubleTrouble"
          }
        },
        {
          "docs": {
            "comment": "Returns the \"anumber\" from a MyFirstStruct struct;"
          },
          "name": "readFirstNumber",
          "parameters": [
            {
              "name": "first",
              "type": {
                "fqn": "@scope/jsii-calc-lib.MyFirstStruct"
              }
            }
          ],
          "returns": {
            "primitive": "number"
          }
        }
      ],
      "name": "GiveMeStructs",
      "properties": [
        {
          "immutable": true,
          "name": "structLiteral",
          "type": {
            "fqn": "@scope/jsii-calc-lib.StructWithOnlyOptionals"
          }
        }
      ]
    },
    "jsii-calc.IFriendlier": {
      "assembly": "jsii-calc",
      "docs": {
        "comment": "Even friendlier classes can implement this interface."
      },
      "fqn": "jsii-calc.IFriendlier",
      "interfaces": [
        {
          "fqn": "@scope/jsii-calc-lib.IFriendly"
        }
      ],
      "kind": "interface",
      "methods": [
        {
          "abstract": true,
          "docs": {
            "comment": "Say farewell."
          },
          "name": "farewell",
          "returns": {
            "primitive": "string"
          }
        },
        {
          "abstract": true,
          "docs": {
            "comment": "Say goodbye.",
            "return": "A goodbye blessing."
          },
          "name": "goodbye",
          "returns": {
            "primitive": "string"
          }
        }
      ],
      "name": "IFriendlier"
    },
    "jsii-calc.IFriendlyRandomGenerator": {
      "assembly": "jsii-calc",
      "fqn": "jsii-calc.IFriendlyRandomGenerator",
      "interfaces": [
        {
          "fqn": "jsii-calc.IRandomNumberGenerator"
        },
        {
          "fqn": "@scope/jsii-calc-lib.IFriendly"
        }
      ],
      "kind": "interface",
      "name": "IFriendlyRandomGenerator"
    },
    "jsii-calc.IInterfaceWithProperties": {
      "assembly": "jsii-calc",
      "datatype": true,
      "fqn": "jsii-calc.IInterfaceWithProperties",
      "kind": "interface",
      "name": "IInterfaceWithProperties",
      "properties": [
        {
          "abstract": true,
          "immutable": true,
          "name": "readOnlyString",
          "type": {
            "primitive": "string"
          }
        },
        {
          "abstract": true,
          "name": "readWriteString",
          "type": {
            "primitive": "string"
          }
        }
      ]
    },
    "jsii-calc.IInterfaceWithPropertiesExtension": {
      "assembly": "jsii-calc",
      "datatype": true,
      "fqn": "jsii-calc.IInterfaceWithPropertiesExtension",
      "interfaces": [
        {
          "fqn": "jsii-calc.IInterfaceWithProperties"
        }
      ],
      "kind": "interface",
      "name": "IInterfaceWithPropertiesExtension",
      "properties": [
        {
          "abstract": true,
          "name": "foo",
          "type": {
            "primitive": "number"
          }
        }
      ]
    },
    "jsii-calc.IRandomNumberGenerator": {
      "assembly": "jsii-calc",
      "docs": {
        "comment": "Generates random numbers."
      },
      "fqn": "jsii-calc.IRandomNumberGenerator",
      "kind": "interface",
      "methods": [
        {
          "abstract": true,
          "docs": {
            "comment": "Returns another random number.",
            "return": "A random number."
          },
          "name": "next",
          "returns": {
            "primitive": "number"
          }
        }
      ],
      "name": "IRandomNumberGenerator"
    },
    "jsii-calc.ImplictBaseOfBase": {
      "assembly": "jsii-calc",
      "datatype": true,
      "fqn": "jsii-calc.ImplictBaseOfBase",
      "interfaces": [
        {
          "fqn": "@scope/jsii-calc-base.BaseProps"
        }
      ],
      "kind": "interface",
      "name": "ImplictBaseOfBase",
      "properties": [
        {
          "abstract": true,
          "name": "goo",
          "type": {
            "primitive": "date"
          }
        }
      ]
    },
    "jsii-calc.InterfaceImplementedByAbstractClass": {
      "assembly": "jsii-calc",
      "datatype": true,
      "docs": {
        "comment": "awslabs/jsii#220\nAbstract return type"
      },
      "fqn": "jsii-calc.InterfaceImplementedByAbstractClass",
      "kind": "interface",
      "name": "InterfaceImplementedByAbstractClass",
      "properties": [
        {
          "abstract": true,
          "immutable": true,
          "name": "propFromInterface",
          "type": {
            "primitive": "string"
          }
        }
      ]
    },
    "jsii-calc.InterfaceInNamespaceIncludesClasses.Foo": {
      "assembly": "jsii-calc",
      "fqn": "jsii-calc.InterfaceInNamespaceIncludesClasses.Foo",
      "initializer": {
        "initializer": true
      },
      "kind": "class",
      "name": "Foo",
      "namespace": "InterfaceInNamespaceIncludesClasses",
      "properties": [
        {
          "name": "bar",
          "type": {
            "optional": true,
            "primitive": "string"
          }
        }
      ]
    },
    "jsii-calc.InterfaceInNamespaceIncludesClasses.Hello": {
      "assembly": "jsii-calc",
      "datatype": true,
      "fqn": "jsii-calc.InterfaceInNamespaceIncludesClasses.Hello",
      "kind": "interface",
      "name": "Hello",
      "namespace": "InterfaceInNamespaceIncludesClasses",
      "properties": [
        {
          "abstract": true,
          "name": "foo",
          "type": {
            "primitive": "number"
          }
        }
      ]
    },
    "jsii-calc.InterfaceInNamespaceOnlyInterface.Hello": {
      "assembly": "jsii-calc",
      "datatype": true,
      "fqn": "jsii-calc.InterfaceInNamespaceOnlyInterface.Hello",
      "kind": "interface",
      "name": "Hello",
      "namespace": "InterfaceInNamespaceOnlyInterface",
      "properties": [
        {
          "abstract": true,
          "name": "foo",
          "type": {
            "primitive": "number"
          }
        }
      ]
    },
    "jsii-calc.InterfaceWithOptionalMethodArguments": {
      "assembly": "jsii-calc",
      "docs": {
        "comment": "awslabs/jsii#175\nInterface proxies (and builders) do not respect optional arguments in methods"
      },
      "fqn": "jsii-calc.InterfaceWithOptionalMethodArguments",
      "kind": "interface",
      "methods": [
        {
          "abstract": true,
          "name": "hello",
          "parameters": [
            {
              "name": "arg1",
              "type": {
                "primitive": "string"
              }
            },
            {
              "name": "arg2",
              "type": {
                "optional": true,
                "primitive": "number"
              }
            }
          ]
        }
      ],
      "name": "InterfaceWithOptionalMethodArguments"
    },
    "jsii-calc.JSObjectLiteralForInterface": {
      "assembly": "jsii-calc",
      "fqn": "jsii-calc.JSObjectLiteralForInterface",
      "initializer": {
        "initializer": true
      },
      "kind": "class",
      "methods": [
        {
          "name": "giveMeFriendly",
          "returns": {
            "fqn": "@scope/jsii-calc-lib.IFriendly"
          }
        },
        {
          "name": "giveMeFriendlyGenerator",
          "returns": {
            "fqn": "jsii-calc.IFriendlyRandomGenerator"
          }
        }
      ],
      "name": "JSObjectLiteralForInterface"
    },
    "jsii-calc.JSObjectLiteralToNative": {
      "assembly": "jsii-calc",
      "fqn": "jsii-calc.JSObjectLiteralToNative",
      "initializer": {
        "initializer": true
      },
      "kind": "class",
      "methods": [
        {
          "name": "returnLiteral",
          "returns": {
            "fqn": "jsii-calc.JSObjectLiteralToNativeClass"
          }
        }
      ],
      "name": "JSObjectLiteralToNative"
    },
    "jsii-calc.JSObjectLiteralToNativeClass": {
      "assembly": "jsii-calc",
      "fqn": "jsii-calc.JSObjectLiteralToNativeClass",
      "initializer": {
        "initializer": true
      },
      "kind": "class",
      "name": "JSObjectLiteralToNativeClass",
      "properties": [
        {
          "name": "propA",
          "type": {
            "primitive": "string"
          }
        },
        {
          "name": "propB",
          "type": {
            "primitive": "number"
          }
        }
      ]
    },
    "jsii-calc.JavaReservedWords": {
      "assembly": "jsii-calc",
      "fqn": "jsii-calc.JavaReservedWords",
      "initializer": {
        "initializer": true
      },
      "kind": "class",
      "methods": [
        {
          "name": "abstract"
        },
        {
          "name": "assert"
        },
        {
          "name": "boolean"
        },
        {
          "name": "break"
        },
        {
          "name": "byte"
        },
        {
          "name": "case"
        },
        {
          "name": "catch"
        },
        {
          "name": "char"
        },
        {
          "name": "class"
        },
        {
          "name": "const"
        },
        {
          "name": "continue"
        },
        {
          "name": "default"
        },
        {
          "name": "do"
        },
        {
          "name": "double"
        },
        {
          "name": "else"
        },
        {
          "name": "enum"
        },
        {
          "name": "extends"
        },
        {
          "name": "false"
        },
        {
          "name": "final"
        },
        {
          "name": "finally"
        },
        {
          "name": "float"
        },
        {
          "name": "for"
        },
        {
          "name": "goto"
        },
        {
          "name": "if"
        },
        {
          "name": "implements"
        },
        {
          "name": "import"
        },
        {
          "name": "instanceof"
        },
        {
          "name": "int"
        },
        {
          "name": "interface"
        },
        {
          "name": "long"
        },
        {
          "name": "native"
        },
        {
          "name": "new"
        },
        {
          "name": "null"
        },
        {
          "name": "package"
        },
        {
          "name": "private"
        },
        {
          "name": "protected"
        },
        {
          "name": "public"
        },
        {
          "name": "return"
        },
        {
          "name": "short"
        },
        {
          "name": "static"
        },
        {
          "name": "strictfp"
        },
        {
          "name": "super"
        },
        {
          "name": "switch"
        },
        {
          "name": "synchronized"
        },
        {
          "name": "this"
        },
        {
          "name": "throw"
        },
        {
          "name": "throws"
        },
        {
          "name": "transient"
        },
        {
          "name": "true"
        },
        {
          "name": "try"
        },
        {
          "name": "void"
        },
        {
          "name": "volatile"
        }
      ],
      "name": "JavaReservedWords",
      "properties": [
        {
          "name": "while",
          "type": {
            "primitive": "string"
          }
        }
      ]
    },
    "jsii-calc.Multiply": {
      "assembly": "jsii-calc",
      "base": {
        "fqn": "jsii-calc.BinaryOperation"
      },
      "docs": {
        "comment": "The \"*\" binary operation."
      },
      "fqn": "jsii-calc.Multiply",
      "initializer": {
        "docs": {
          "comment": "Creates a BinaryOperation"
        },
        "initializer": true,
        "parameters": [
          {
            "docs": {
              "comment": "Left-hand side operand"
            },
            "name": "lhs",
            "type": {
              "fqn": "@scope/jsii-calc-lib.Value"
            }
          },
          {
            "docs": {
              "comment": "Right-hand side operand"
            },
            "name": "rhs",
            "type": {
              "fqn": "@scope/jsii-calc-lib.Value"
            }
          }
        ]
      },
      "interfaces": [
        {
          "fqn": "jsii-calc.IFriendlier"
        },
        {
          "fqn": "jsii-calc.IRandomNumberGenerator"
        }
      ],
      "kind": "class",
      "methods": [
        {
          "docs": {
            "comment": "Say farewell."
          },
          "name": "farewell",
          "overrides": {
            "fqn": "jsii-calc.IFriendlier"
          },
          "returns": {
            "primitive": "string"
          }
        },
        {
          "docs": {
            "comment": "Say goodbye."
          },
          "name": "goodbye",
          "overrides": {
            "fqn": "jsii-calc.IFriendlier"
          },
          "returns": {
            "primitive": "string"
          }
        },
        {
          "docs": {
            "comment": "Returns another random number."
          },
          "name": "next",
          "overrides": {
            "fqn": "jsii-calc.IRandomNumberGenerator"
          },
          "returns": {
            "primitive": "number"
          }
        },
        {
          "docs": {
            "comment": "String representation of the value."
          },
          "name": "toString",
          "overrides": {
            "fqn": "@scope/jsii-calc-lib.Operation"
          },
          "returns": {
            "primitive": "string"
          }
        }
      ],
      "name": "Multiply",
      "properties": [
        {
          "docs": {
            "comment": "The value."
          },
          "immutable": true,
          "name": "value",
          "overrides": {
            "fqn": "@scope/jsii-calc-lib.Value"
          },
          "type": {
            "primitive": "number"
          }
        }
      ]
    },
    "jsii-calc.MutableObjectLiteral": {
      "assembly": "jsii-calc",
      "datatype": true,
      "fqn": "jsii-calc.MutableObjectLiteral",
      "kind": "interface",
      "name": "MutableObjectLiteral",
      "properties": [
        {
          "abstract": true,
          "name": "value",
          "type": {
            "primitive": "string"
          }
        }
      ]
    },
    "jsii-calc.Negate": {
      "assembly": "jsii-calc",
      "base": {
        "fqn": "jsii-calc.UnaryOperation"
      },
      "docs": {
        "comment": "The negation operation (\"-value\")"
      },
      "fqn": "jsii-calc.Negate",
      "initializer": {
        "initializer": true,
        "parameters": [
          {
            "name": "operand",
            "type": {
              "fqn": "@scope/jsii-calc-lib.Value"
            }
          }
        ]
      },
      "interfaces": [
        {
          "fqn": "jsii-calc.IFriendlier"
        }
      ],
      "kind": "class",
      "methods": [
        {
          "docs": {
            "comment": "Say farewell."
          },
          "name": "farewell",
          "overrides": {
            "fqn": "jsii-calc.IFriendlier"
          },
          "returns": {
            "primitive": "string"
          }
        },
        {
          "docs": {
            "comment": "Say goodbye."
          },
          "name": "goodbye",
          "overrides": {
            "fqn": "jsii-calc.IFriendlier"
          },
          "returns": {
            "primitive": "string"
          }
        },
        {
          "docs": {
            "comment": "Say hello!"
          },
          "name": "hello",
          "overrides": {
            "fqn": "@scope/jsii-calc-lib.IFriendly"
          },
          "returns": {
            "primitive": "string"
          }
        },
        {
          "docs": {
            "comment": "String representation of the value."
          },
          "name": "toString",
          "overrides": {
            "fqn": "@scope/jsii-calc-lib.Operation"
          },
          "returns": {
            "primitive": "string"
          }
        }
      ],
      "name": "Negate",
      "properties": [
        {
          "docs": {
            "comment": "The value."
          },
          "immutable": true,
          "name": "value",
          "overrides": {
            "fqn": "@scope/jsii-calc-lib.Value"
          },
          "type": {
            "primitive": "number"
          }
        }
      ]
    },
    "jsii-calc.NodeStandardLibrary": {
      "assembly": "jsii-calc",
      "docs": {
        "comment": "Test fixture to verify that jsii modules can use the node standard library."
      },
      "fqn": "jsii-calc.NodeStandardLibrary",
      "initializer": {
        "initializer": true
      },
      "kind": "class",
      "methods": [
        {
          "docs": {
            "comment": "Uses node.js \"crypto\" module to calculate sha256 of a string.",
            "return": "\"6a2da20943931e9834fc12cfe5bb47bbd9ae43489a30726962b576f4e3993e50\""
          },
          "name": "cryptoSha256",
          "returns": {
            "primitive": "string"
          }
        },
        {
          "docs": {
            "comment": "Reads a local resource file (resource.txt) asynchronously.",
            "return": "\"Hello, resource!\""
          },
          "name": "fsReadFile",
          "returns": {
            "primitive": "string",
            "promise": true
          }
        },
        {
          "docs": {
            "comment": "Sync version of fsReadFile.",
            "return": "\"Hello, resource! SYNC!\""
          },
          "name": "fsReadFileSync",
          "returns": {
            "primitive": "string"
          }
        }
      ],
      "name": "NodeStandardLibrary",
      "properties": [
        {
          "docs": {
            "comment": "Returns the current os.platform() from the \"os\" node module."
          },
          "immutable": true,
          "name": "osPlatform",
          "type": {
            "primitive": "string"
          }
        }
      ]
    },
    "jsii-calc.NumberGenerator": {
      "assembly": "jsii-calc",
      "docs": {
        "comment": "This allows us to test that a reference can be stored for objects that\nimplement interfaces."
      },
      "fqn": "jsii-calc.NumberGenerator",
      "initializer": {
        "initializer": true,
        "parameters": [
          {
            "name": "generator",
            "type": {
              "fqn": "jsii-calc.IRandomNumberGenerator"
            }
          }
        ]
      },
      "kind": "class",
      "methods": [
        {
          "name": "isSameGenerator",
          "parameters": [
            {
              "name": "gen",
              "type": {
                "fqn": "jsii-calc.IRandomNumberGenerator"
              }
            }
          ],
          "returns": {
            "primitive": "boolean"
          }
        },
        {
          "name": "nextTimes100",
          "returns": {
            "primitive": "number"
          }
        }
      ],
      "name": "NumberGenerator",
      "properties": [
        {
          "name": "generator",
          "type": {
            "fqn": "jsii-calc.IRandomNumberGenerator"
          }
        }
      ]
    },
    "jsii-calc.ObjectRefsInCollections": {
      "assembly": "jsii-calc",
      "docs": {
        "comment": "Verify that object references can be passed inside collections."
      },
      "fqn": "jsii-calc.ObjectRefsInCollections",
      "initializer": {
        "initializer": true
      },
      "kind": "class",
      "methods": [
        {
          "docs": {
            "comment": "Returns the sum of all values"
          },
          "name": "sumFromArray",
          "parameters": [
            {
              "name": "values",
              "type": {
                "collection": {
                  "elementtype": {
                    "fqn": "@scope/jsii-calc-lib.Value"
                  },
                  "kind": "array"
                }
              }
            }
          ],
          "returns": {
            "primitive": "number"
          }
        },
        {
          "docs": {
            "comment": "Returns the sum of all values in a map"
          },
          "name": "sumFromMap",
          "parameters": [
            {
              "name": "values",
              "type": {
                "collection": {
                  "elementtype": {
                    "fqn": "@scope/jsii-calc-lib.Value"
                  },
                  "kind": "map"
                }
              }
            }
          ],
          "returns": {
            "primitive": "number"
          }
        }
      ],
      "name": "ObjectRefsInCollections"
    },
    "jsii-calc.OptionalConstructorArgument": {
      "assembly": "jsii-calc",
      "fqn": "jsii-calc.OptionalConstructorArgument",
      "initializer": {
        "initializer": true,
        "parameters": [
          {
            "name": "arg1",
            "type": {
              "primitive": "number"
            }
          },
          {
            "name": "arg2",
            "type": {
              "primitive": "string"
            }
          },
          {
            "name": "arg3",
            "type": {
              "optional": true,
              "primitive": "date"
            }
          }
        ]
      },
      "kind": "class",
      "name": "OptionalConstructorArgument",
      "properties": [
        {
          "immutable": true,
          "name": "arg1",
          "type": {
            "primitive": "number"
          }
        },
        {
          "immutable": true,
          "name": "arg2",
          "type": {
            "primitive": "string"
          }
        },
        {
          "immutable": true,
          "name": "arg3",
          "type": {
            "optional": true,
            "primitive": "date"
          }
        }
      ]
    },
    "jsii-calc.OverrideReturnsObject": {
      "assembly": "jsii-calc",
      "fqn": "jsii-calc.OverrideReturnsObject",
      "initializer": {
        "initializer": true
      },
      "kind": "class",
      "methods": [
        {
          "name": "test",
          "parameters": [
            {
              "name": "obj",
              "type": {
                "fqn": "jsii-calc.ReturnsNumber"
              }
            }
          ],
          "returns": {
            "primitive": "number"
          }
        }
      ],
      "name": "OverrideReturnsObject"
    },
    "jsii-calc.Polymorphism": {
      "assembly": "jsii-calc",
      "fqn": "jsii-calc.Polymorphism",
      "initializer": {
        "initializer": true
      },
      "kind": "class",
      "methods": [
        {
          "name": "sayHello",
          "parameters": [
            {
              "name": "friendly",
              "type": {
                "fqn": "@scope/jsii-calc-lib.IFriendly"
              }
            }
          ],
          "returns": {
            "primitive": "string"
          }
        }
      ],
      "name": "Polymorphism"
    },
    "jsii-calc.Power": {
      "assembly": "jsii-calc",
      "base": {
        "fqn": "jsii-calc.composition.CompositeOperation"
      },
      "docs": {
        "comment": "The power operation."
      },
      "fqn": "jsii-calc.Power",
      "initializer": {
        "docs": {
          "comment": "Creates a Power operation."
        },
        "initializer": true,
        "parameters": [
          {
            "docs": {
              "comment": "The base of the power"
            },
            "name": "base",
            "type": {
              "fqn": "@scope/jsii-calc-lib.Value"
            }
          },
          {
            "docs": {
              "comment": "The number of times to multiply"
            },
            "name": "pow",
            "type": {
              "fqn": "@scope/jsii-calc-lib.Value"
            }
          }
        ]
      },
      "kind": "class",
      "name": "Power",
      "properties": [
        {
          "docs": {
            "comment": "The base of the power"
          },
          "immutable": true,
          "name": "base",
          "type": {
            "fqn": "@scope/jsii-calc-lib.Value"
          }
        },
        {
          "docs": {
            "comment": "The expression that this operation consists of.\nMust be implemented by derived classes."
          },
          "immutable": true,
          "name": "expression",
          "overrides": {
            "fqn": "jsii-calc.composition.CompositeOperation"
          },
          "type": {
            "fqn": "@scope/jsii-calc-lib.Value"
          }
        },
        {
          "docs": {
            "comment": "The number of times to multiply"
          },
          "immutable": true,
          "name": "pow",
          "type": {
            "fqn": "@scope/jsii-calc-lib.Value"
          }
        }
      ]
    },
    "jsii-calc.ReferenceEnumFromScopedPackage": {
      "assembly": "jsii-calc",
      "docs": {
        "comment": "See awslabs/jsii#138"
      },
      "fqn": "jsii-calc.ReferenceEnumFromScopedPackage",
      "initializer": {
        "initializer": true
      },
      "kind": "class",
      "methods": [
        {
          "name": "loadFoo",
          "returns": {
            "fqn": "@scope/jsii-calc-lib.EnumFromScopedModule",
            "optional": true
          }
        },
        {
          "name": "saveFoo",
          "parameters": [
            {
              "name": "value",
              "type": {
                "fqn": "@scope/jsii-calc-lib.EnumFromScopedModule"
              }
            }
          ]
        }
      ],
      "name": "ReferenceEnumFromScopedPackage",
      "properties": [
        {
          "name": "foo",
          "type": {
            "fqn": "@scope/jsii-calc-lib.EnumFromScopedModule",
            "optional": true
          }
        }
      ]
    },
    "jsii-calc.ReturnsNumber": {
      "assembly": "jsii-calc",
      "fqn": "jsii-calc.ReturnsNumber",
      "kind": "interface",
      "methods": [
        {
          "abstract": true,
          "name": "obtainNumber",
          "returns": {
            "primitive": "number"
          }
        }
      ],
      "name": "ReturnsNumber",
      "properties": [
        {
          "abstract": true,
          "immutable": true,
          "name": "numberProp",
          "type": {
            "primitive": "number"
          }
        }
      ]
    },
    "jsii-calc.RuntimeTypeChecking": {
      "assembly": "jsii-calc",
      "fqn": "jsii-calc.RuntimeTypeChecking",
      "initializer": {
        "initializer": true
      },
      "kind": "class",
      "methods": [
        {
          "name": "methodWithDefaultedArguments",
          "parameters": [
            {
              "name": "arg1",
              "type": {
                "optional": true,
                "primitive": "number"
              }
            },
            {
              "name": "arg2",
              "type": {
                "primitive": "string"
              }
            },
            {
              "name": "arg3",
              "type": {
                "optional": true,
                "primitive": "date"
              }
            }
          ]
        },
        {
          "name": "methodWithOptionalAnyArgument",
          "parameters": [
            {
              "name": "arg",
              "type": {
                "optional": true,
                "primitive": "any"
              }
            }
          ]
        },
        {
          "docs": {
            "comment": "Used to verify verification of number of method arguments."
          },
          "name": "methodWithOptionalArguments",
          "parameters": [
            {
              "name": "arg1",
              "type": {
                "primitive": "number"
              }
            },
            {
              "name": "arg2",
              "type": {
                "primitive": "string"
              }
            },
            {
              "name": "arg3",
              "type": {
                "optional": true,
                "primitive": "date"
              }
            }
          ]
        }
      ],
      "name": "RuntimeTypeChecking"
    },
    "jsii-calc.Statics": {
      "assembly": "jsii-calc",
      "fqn": "jsii-calc.Statics",
      "initializer": {
        "initializer": true,
        "parameters": [
          {
            "name": "value",
            "type": {
              "primitive": "string"
            }
          }
        ]
      },
      "kind": "class",
      "methods": [
        {
          "docs": {
            "comment": "Jsdocs for static method"
          },
          "name": "staticMethod",
          "parameters": [
            {
              "docs": {
                "comment": "The name of the person to say hello to"
              },
              "name": "name",
              "type": {
                "primitive": "string"
              }
            }
          ],
          "returns": {
            "primitive": "string"
          },
          "static": true
        },
        {
          "name": "justMethod",
          "returns": {
            "primitive": "string"
          }
        }
      ],
      "name": "Statics",
      "properties": [
        {
          "const": true,
          "docs": {
            "comment": "Constants may also use all-caps."
          },
          "immutable": true,
          "name": "BAR",
          "static": true,
          "type": {
            "primitive": "number"
          }
        },
        {
          "const": true,
          "immutable": true,
          "name": "ConstObj",
          "static": true,
          "type": {
            "fqn": "jsii-calc.DoubleTrouble"
          }
        },
        {
          "const": true,
          "docs": {
            "comment": "Jsdocs for static property."
          },
          "immutable": true,
          "name": "Foo",
          "static": true,
          "type": {
            "primitive": "string"
          }
        },
        {
          "const": true,
          "docs": {
            "comment": "Constants can also use camelCase."
          },
          "immutable": true,
          "name": "zooBar",
          "static": true,
          "type": {
            "collection": {
              "elementtype": {
                "primitive": "string"
              },
              "kind": "map"
            }
          }
        },
        {
          "docs": {
            "comment": "Jsdocs for static getter.\nJsdocs for static setter."
          },
          "name": "instance",
          "static": true,
          "type": {
            "fqn": "jsii-calc.Statics"
          }
        },
        {
          "name": "nonConstStatic",
          "static": true,
          "type": {
            "primitive": "number"
          }
        },
        {
          "immutable": true,
          "name": "value",
          "type": {
            "primitive": "string"
          }
        }
      ]
    },
    "jsii-calc.StringEnum": {
      "assembly": "jsii-calc",
      "fqn": "jsii-calc.StringEnum",
      "kind": "enum",
      "members": [
        {
          "name": "A"
        },
        {
          "name": "B"
        },
        {
          "name": "C"
        }
      ],
      "name": "StringEnum"
    },
    "jsii-calc.Sum": {
      "assembly": "jsii-calc",
      "base": {
        "fqn": "jsii-calc.composition.CompositeOperation"
      },
      "docs": {
        "comment": "An operation that sums multiple values."
      },
      "fqn": "jsii-calc.Sum",
      "initializer": {
        "initializer": true
      },
      "kind": "class",
      "name": "Sum",
      "properties": [
        {
          "docs": {
            "comment": "The expression that this operation consists of.\nMust be implemented by derived classes."
          },
          "immutable": true,
          "name": "expression",
          "overrides": {
            "fqn": "jsii-calc.composition.CompositeOperation"
          },
          "type": {
            "fqn": "@scope/jsii-calc-lib.Value"
          }
        },
        {
          "docs": {
            "comment": "The parts to sum."
          },
          "name": "parts",
          "type": {
            "collection": {
              "elementtype": {
                "fqn": "@scope/jsii-calc-lib.Value"
              },
              "kind": "array"
            }
          }
        }
      ]
    },
    "jsii-calc.SyncVirtualMethods": {
      "assembly": "jsii-calc",
      "fqn": "jsii-calc.SyncVirtualMethods",
      "initializer": {
        "initializer": true
      },
      "kind": "class",
      "methods": [
        {
          "name": "callerIsAsync",
          "returns": {
            "primitive": "number",
            "promise": true
          }
        },
        {
          "name": "callerIsMethod",
          "returns": {
            "primitive": "number"
          }
        },
        {
          "name": "modifyOtherProperty",
          "parameters": [
            {
              "name": "value",
              "type": {
                "primitive": "string"
              }
            }
          ]
        },
        {
          "name": "modifyValueOfTheProperty",
          "parameters": [
            {
              "name": "value",
              "type": {
                "primitive": "string"
              }
            }
          ]
        },
        {
          "name": "readA",
          "returns": {
            "primitive": "number"
          }
        },
        {
          "name": "retrieveOtherProperty",
          "returns": {
            "primitive": "string"
          }
        },
        {
          "name": "retrieveReadOnlyProperty",
          "returns": {
            "primitive": "string"
          }
        },
        {
          "name": "retrieveValueOfTheProperty",
          "returns": {
            "primitive": "string"
          }
        },
        {
          "name": "virtualMethod",
          "parameters": [
            {
              "name": "n",
              "type": {
                "primitive": "number"
              }
            }
          ],
          "returns": {
            "primitive": "number"
          }
        },
        {
          "name": "writeA",
          "parameters": [
            {
              "name": "value",
              "type": {
                "primitive": "number"
              }
            }
          ]
        }
      ],
      "name": "SyncVirtualMethods",
      "properties": [
        {
          "immutable": true,
          "name": "readonlyProperty",
          "type": {
            "primitive": "string"
          }
        },
        {
          "name": "a",
          "type": {
            "primitive": "number"
          }
        },
        {
          "name": "callerIsProperty",
          "type": {
            "primitive": "number"
          }
        },
        {
          "name": "otherProperty",
          "type": {
            "primitive": "string"
          }
        },
        {
          "name": "theProperty",
          "type": {
            "primitive": "string"
          }
        },
        {
          "name": "valueOfOtherProperty",
          "type": {
            "primitive": "string"
          }
        }
      ]
    },
    "jsii-calc.Thrower": {
      "assembly": "jsii-calc",
      "fqn": "jsii-calc.Thrower",
      "initializer": {
        "initializer": true
      },
      "kind": "class",
      "methods": [
        {
          "name": "throwError"
        }
      ],
      "name": "Thrower"
    },
    "jsii-calc.UnaryOperation": {
      "abstract": true,
      "assembly": "jsii-calc",
      "base": {
        "fqn": "@scope/jsii-calc-lib.Operation"
      },
      "docs": {
        "comment": "An operation on a single operand."
      },
      "fqn": "jsii-calc.UnaryOperation",
      "initializer": {
        "initializer": true,
        "parameters": [
          {
            "name": "operand",
            "type": {
              "fqn": "@scope/jsii-calc-lib.Value"
            }
          }
        ]
      },
      "kind": "class",
      "name": "UnaryOperation",
      "properties": [
        {
          "immutable": true,
          "name": "operand",
          "type": {
            "fqn": "@scope/jsii-calc-lib.Value"
          }
        }
      ]
    },
    "jsii-calc.UnionProperties": {
      "assembly": "jsii-calc",
      "datatype": true,
      "fqn": "jsii-calc.UnionProperties",
      "kind": "interface",
      "name": "UnionProperties",
      "properties": [
        {
          "abstract": true,
          "immutable": true,
          "name": "bar",
          "type": {
            "union": {
              "types": [
                {
                  "primitive": "string"
                },
                {
                  "primitive": "number"
                },
                {
                  "fqn": "jsii-calc.AllTypes"
                }
              ]
            }
          }
        },
        {
          "abstract": true,
          "name": "foo",
          "type": {
            "optional": true,
            "union": {
              "types": [
                {
                  "primitive": "string"
                },
                {
                  "primitive": "number"
                }
              ]
            }
          }
        }
      ]
    },
    "jsii-calc.UseBundledDependency": {
      "assembly": "jsii-calc",
      "fqn": "jsii-calc.UseBundledDependency",
      "initializer": {
        "initializer": true
      },
      "kind": "class",
      "methods": [
        {
          "name": "value",
          "returns": {
            "optional": true,
            "primitive": "any"
          }
        }
      ],
      "name": "UseBundledDependency"
    },
    "jsii-calc.UseCalcBase": {
      "assembly": "jsii-calc",
      "docs": {
        "comment": "Depend on a type from jsii-calc-base as a test for awslabs/jsii#128"
      },
      "fqn": "jsii-calc.UseCalcBase",
      "initializer": {
        "initializer": true
      },
      "kind": "class",
      "methods": [
        {
          "name": "hello",
          "returns": {
            "fqn": "@scope/jsii-calc-base.Base"
          }
        }
      ],
      "name": "UseCalcBase"
    },
    "jsii-calc.UsesInterfaceWithProperties": {
      "assembly": "jsii-calc",
      "fqn": "jsii-calc.UsesInterfaceWithProperties",
      "initializer": {
        "initializer": true,
        "parameters": [
          {
            "name": "obj",
            "type": {
              "fqn": "jsii-calc.IInterfaceWithProperties"
            }
          }
        ]
      },
      "kind": "class",
      "methods": [
        {
          "name": "justRead",
          "returns": {
            "primitive": "string"
          }
        },
        {
          "name": "readStringAndNumber",
          "parameters": [
            {
              "name": "ext",
              "type": {
                "fqn": "jsii-calc.IInterfaceWithPropertiesExtension"
              }
            }
          ],
          "returns": {
            "primitive": "string"
          }
        },
        {
          "name": "writeAndRead",
          "parameters": [
            {
              "name": "value",
              "type": {
                "primitive": "string"
              }
            }
          ],
          "returns": {
            "primitive": "string"
          }
        }
      ],
      "name": "UsesInterfaceWithProperties",
      "properties": [
        {
          "immutable": true,
          "name": "obj",
          "type": {
            "fqn": "jsii-calc.IInterfaceWithProperties"
          }
        }
      ]
    },
    "jsii-calc.VariadicMethod": {
      "assembly": "jsii-calc",
      "fqn": "jsii-calc.VariadicMethod",
      "initializer": {
        "initializer": true,
        "parameters": [
          {
            "docs": {
              "comment": "a prefix that will be use for all values returned by ``#asArray``."
            },
            "name": "prefix",
            "type": {
              "primitive": "number"
            },
            "variadic": true
          }
        ],
        "variadic": true
      },
      "kind": "class",
      "methods": [
        {
          "name": "asArray",
          "parameters": [
            {
              "docs": {
                "comment": "the first element of the array to be returned (after the ``prefix`` provided at construction time)."
              },
              "name": "first",
              "type": {
                "primitive": "number"
              }
            },
            {
              "docs": {
                "comment": "other elements to be included in the array."
              },
              "name": "others",
              "type": {
                "primitive": "number"
              },
              "variadic": true
            }
          ],
          "returns": {
            "collection": {
              "elementtype": {
                "primitive": "number"
              },
              "kind": "array"
            }
          },
          "variadic": true
        }
      ],
      "name": "VariadicMethod"
    },
    "jsii-calc.VirtualMethodPlayground": {
      "assembly": "jsii-calc",
      "fqn": "jsii-calc.VirtualMethodPlayground",
      "initializer": {
        "initializer": true
      },
      "kind": "class",
      "methods": [
        {
          "name": "overrideMeAsync",
          "parameters": [
            {
              "name": "index",
              "type": {
                "primitive": "number"
              }
            }
          ],
          "returns": {
            "primitive": "number",
            "promise": true
          }
        },
        {
          "name": "overrideMeSync",
          "parameters": [
            {
              "name": "index",
              "type": {
                "primitive": "number"
              }
            }
          ],
          "returns": {
            "primitive": "number"
          }
        },
        {
          "name": "parallelSumAsync",
          "parameters": [
            {
              "name": "count",
              "type": {
                "primitive": "number"
              }
            }
          ],
          "returns": {
            "primitive": "number",
            "promise": true
          }
        },
        {
          "name": "serialSumAsync",
          "parameters": [
            {
              "name": "count",
              "type": {
                "primitive": "number"
              }
            }
          ],
          "returns": {
            "primitive": "number",
            "promise": true
          }
        },
        {
          "name": "sumSync",
          "parameters": [
            {
              "name": "count",
              "type": {
                "primitive": "number"
              }
            }
          ],
          "returns": {
            "primitive": "number"
          }
        }
      ],
      "name": "VirtualMethodPlayground"
    },
    "jsii-calc.composition.CompositeOperation": {
      "abstract": true,
      "assembly": "jsii-calc",
      "base": {
        "fqn": "@scope/jsii-calc-lib.Operation"
      },
      "docs": {
        "comment": "Abstract operation composed from an expression of other operations."
      },
      "fqn": "jsii-calc.composition.CompositeOperation",
      "initializer": {
        "initializer": true
      },
      "kind": "class",
      "methods": [
        {
          "docs": {
            "comment": "String representation of the value."
          },
          "name": "toString",
          "overrides": {
            "fqn": "@scope/jsii-calc-lib.Operation"
          },
          "returns": {
            "primitive": "string"
          }
        }
      ],
      "name": "CompositeOperation",
      "namespace": "composition",
      "properties": [
        {
          "abstract": true,
          "docs": {
            "comment": "The expression that this operation consists of.\nMust be implemented by derived classes."
          },
          "immutable": true,
          "name": "expression",
          "type": {
            "fqn": "@scope/jsii-calc-lib.Value"
          }
        },
        {
          "docs": {
            "comment": "The value."
          },
          "immutable": true,
          "name": "value",
          "overrides": {
            "fqn": "@scope/jsii-calc-lib.Value"
          },
          "type": {
            "primitive": "number"
          }
        },
        {
          "docs": {
            "comment": "A set of postfixes to include in a decorated .toString()."
          },
          "name": "decorationPostfixes",
          "type": {
            "collection": {
              "elementtype": {
                "primitive": "string"
              },
              "kind": "array"
            }
          }
        },
        {
          "docs": {
            "comment": "A set of prefixes to include in a decorated .toString()."
          },
          "name": "decorationPrefixes",
          "type": {
            "collection": {
              "elementtype": {
                "primitive": "string"
              },
              "kind": "array"
            }
          }
        },
        {
          "docs": {
            "comment": "The .toString() style."
          },
          "name": "stringStyle",
          "type": {
            "fqn": "jsii-calc.composition.CompositeOperation.CompositionStringStyle"
          }
        }
      ]
    },
    "jsii-calc.composition.CompositeOperation.CompositionStringStyle": {
      "assembly": "jsii-calc",
      "docs": {
        "comment": "Style of .toString() output for CompositeOperation."
      },
      "fqn": "jsii-calc.composition.CompositeOperation.CompositionStringStyle",
      "kind": "enum",
      "members": [
        {
          "docs": {
            "comment": "Normal string expression"
          },
          "name": "Normal"
        },
        {
          "docs": {
            "comment": "Decorated string expression"
          },
          "name": "Decorated"
        }
      ],
      "name": "CompositionStringStyle",
      "namespace": "composition.CompositeOperation"
    }
  },
  "version": "0.7.6",
<<<<<<< HEAD
  "fingerprint": "69gxyc+AUg7O9yvaAWtnojtgzgCjrF869fn9Qq4X2fA="
=======
  "fingerprint": "DFShLmIJQmPjTv5Dmz4JoBKqoCtAyifD1RpCuHo+sEc="
>>>>>>> 61cb3a4b
}<|MERGE_RESOLUTION|>--- conflicted
+++ resolved
@@ -3263,9 +3263,5 @@
     }
   },
   "version": "0.7.6",
-<<<<<<< HEAD
-  "fingerprint": "69gxyc+AUg7O9yvaAWtnojtgzgCjrF869fn9Qq4X2fA="
-=======
-  "fingerprint": "DFShLmIJQmPjTv5Dmz4JoBKqoCtAyifD1RpCuHo+sEc="
->>>>>>> 61cb3a4b
+  "fingerprint": "BFT/z3s6IMAAkCjnq3nn+dZUxSqp7tx/E54uljg/XvQ="
 }