--- conflicted
+++ resolved
@@ -8777,11 +8777,6 @@
       "namespace": "composition.CompositeOperation"
     }
   },
-<<<<<<< HEAD
-  "version": "0.12.0",
-  "fingerprint": "0TbfA7jklgWHCcWobd9uW6HEuFR7fVGsyS2TAlPQbSs="
-=======
   "version": "0.12.1",
-  "fingerprint": "AlSn00Q27h2jLbVq5Xtz97KdHszOYlZOq+al2FOvsWM="
->>>>>>> dfde37a8
+  "fingerprint": "v8GZrZkGvNRYZRid5G014enfu8NCUjzHw2/p62jP41s="
 }