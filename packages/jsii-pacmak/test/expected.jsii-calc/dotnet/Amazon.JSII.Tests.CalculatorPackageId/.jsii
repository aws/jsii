{
  "author": {
    "name": "Amazon Web Services",
    "organization": true,
    "roles": [
      "author"
    ],
    "url": "https://aws.amazon.com"
  },
  "bundled": {
    "jsii-calc-bundled": "^0.17.0"
  },
  "contributors": [
    {
      "name": "Elad Ben-Israel",
      "roles": [
        "maintainer"
      ],
      "url": "https://github.com/eladb"
    },
    {
      "name": "Rico Huijbers",
      "roles": [
        "maintainer"
      ],
      "url": "https://github.com/rix0rrr"
    },
    {
      "name": "Romain Marcadier-Muller",
      "roles": [
        "maintainer"
      ],
      "url": "https://github.com/RomainMuller"
    }
  ],
  "dependencies": {
    "@scope/jsii-calc-base": {
      "targets": {
        "dotnet": {
          "namespace": "Amazon.JSII.Tests.CalculatorNamespace.BaseNamespace",
          "packageId": "Amazon.JSII.Tests.CalculatorPackageId.BasePackageId"
        },
        "java": {
          "maven": {
            "artifactId": "calculator-base",
            "groupId": "software.amazon.jsii.tests"
          },
          "package": "software.amazon.jsii.tests.calculator.base"
        },
        "js": {
          "npm": "@scope/jsii-calc-base"
        },
        "python": {
          "distName": "scope.jsii-calc-base",
          "module": "scope.jsii_calc_base"
        },
        "sphinx": {}
      },
      "version": "0.17.0"
    },
    "@scope/jsii-calc-base-of-base": {
      "targets": {
        "dotnet": {
          "namespace": "Amazon.JSII.Tests.CalculatorNamespace.BaseOfBaseNamespace",
          "packageId": "Amazon.JSII.Tests.CalculatorPackageId.BaseOfBasePackageId"
        },
        "java": {
          "maven": {
            "artifactId": "calculator-base-of-base",
            "groupId": "software.amazon.jsii.tests"
          },
          "package": "software.amazon.jsii.tests.calculator.baseofbase"
        },
        "js": {
          "npm": "@scope/jsii-calc-base-of-base"
        },
        "python": {
          "distName": "scope.jsii-calc-base-of-base",
          "module": "scope.jsii_calc_base_of_base"
        },
        "sphinx": {}
      },
      "version": "0.17.0"
    },
    "@scope/jsii-calc-lib": {
      "targets": {
        "dotnet": {
          "namespace": "Amazon.JSII.Tests.CalculatorNamespace.LibNamespace",
          "packageId": "Amazon.JSII.Tests.CalculatorPackageId.LibPackageId",
          "versionSuffix": "-devpreview"
        },
        "java": {
          "maven": {
            "artifactId": "calculator-lib",
            "groupId": "software.amazon.jsii.tests",
            "versionSuffix": ".DEVPREVIEW"
          },
          "package": "software.amazon.jsii.tests.calculator.lib"
        },
        "js": {
          "npm": "@scope/jsii-calc-lib"
        },
        "python": {
          "distName": "scope.jsii-calc-lib",
          "module": "scope.jsii_calc_lib"
        },
        "sphinx": {}
      },
      "version": "0.17.0"
    }
  },
  "dependencyClosure": {
    "@scope/jsii-calc-base": {
      "targets": {
        "dotnet": {
          "namespace": "Amazon.JSII.Tests.CalculatorNamespace.BaseNamespace",
          "packageId": "Amazon.JSII.Tests.CalculatorPackageId.BasePackageId"
        },
        "java": {
          "maven": {
            "artifactId": "calculator-base",
            "groupId": "software.amazon.jsii.tests"
          },
          "package": "software.amazon.jsii.tests.calculator.base"
        },
        "js": {
          "npm": "@scope/jsii-calc-base"
        },
        "python": {
          "distName": "scope.jsii-calc-base",
          "module": "scope.jsii_calc_base"
        },
        "sphinx": {}
      },
      "version": "0.17.0"
    },
    "@scope/jsii-calc-base-of-base": {
      "targets": {
        "dotnet": {
          "namespace": "Amazon.JSII.Tests.CalculatorNamespace.BaseOfBaseNamespace",
          "packageId": "Amazon.JSII.Tests.CalculatorPackageId.BaseOfBasePackageId"
        },
        "java": {
          "maven": {
            "artifactId": "calculator-base-of-base",
            "groupId": "software.amazon.jsii.tests"
          },
          "package": "software.amazon.jsii.tests.calculator.baseofbase"
        },
        "js": {
          "npm": "@scope/jsii-calc-base-of-base"
        },
        "python": {
          "distName": "scope.jsii-calc-base-of-base",
          "module": "scope.jsii_calc_base_of_base"
        },
        "sphinx": {}
      },
      "version": "0.17.0"
    },
    "@scope/jsii-calc-lib": {
      "targets": {
        "dotnet": {
          "namespace": "Amazon.JSII.Tests.CalculatorNamespace.LibNamespace",
          "packageId": "Amazon.JSII.Tests.CalculatorPackageId.LibPackageId",
          "versionSuffix": "-devpreview"
        },
        "java": {
          "maven": {
            "artifactId": "calculator-lib",
            "groupId": "software.amazon.jsii.tests",
            "versionSuffix": ".DEVPREVIEW"
          },
          "package": "software.amazon.jsii.tests.calculator.lib"
        },
        "js": {
          "npm": "@scope/jsii-calc-lib"
        },
        "python": {
          "distName": "scope.jsii-calc-lib",
          "module": "scope.jsii_calc_lib"
        },
        "sphinx": {}
      },
      "version": "0.17.0"
    }
  },
  "description": "A simple calcuator built on JSII.",
  "docs": {
    "stability": "experimental"
  },
  "homepage": "https://github.com/aws/jsii",
  "jsiiVersion": "0.17.0",
  "license": "Apache-2.0",
  "metadata": {
    "jsii:boolean": true,
    "jsii:number": 1337,
    "jsii:object": {
      "string": "yes!"
    }
  },
  "name": "jsii-calc",
  "readme": {
    "markdown": "# jsii Calculator\n\nThis library is used to demonstrate and test the features of JSII\n\n## Sphinx\n\nThis file will be incorporated into the sphinx documentation.\n\nIf this file starts with an \"H1\" line (in our case `# jsii Calculator`), this\nheading will be used as the Sphinx topic name. Otherwise, the name of the module\n(`jsii-calc`) will be used instead.\n\n## Code Samples\n\n```ts\n/* This is totes a magic comment in here, just you wait! */\nconst foo = 'bar';\n```\n"
  },
  "repository": {
    "directory": "packages/jsii-calc",
    "type": "git",
    "url": "https://github.com/aws/jsii.git"
  },
  "schema": "jsii/0.10.0",
  "targets": {
    "dotnet": {
      "iconUrl": "https://sdk-for-net.amazonwebservices.com/images/AWSLogo128x128.png",
      "namespace": "Amazon.JSII.Tests.CalculatorNamespace",
      "packageId": "Amazon.JSII.Tests.CalculatorPackageId"
    },
    "java": {
      "maven": {
        "artifactId": "calculator",
        "groupId": "software.amazon.jsii.tests"
      },
      "package": "software.amazon.jsii.tests.calculator"
    },
    "js": {
      "npm": "jsii-calc"
    },
    "python": {
      "distName": "jsii-calc",
      "module": "jsii_calc"
    },
    "sphinx": {}
  },
  "types": {
    "jsii-calc.AbstractClass": {
      "abstract": true,
      "assembly": "jsii-calc",
      "base": "jsii-calc.AbstractClassBase",
      "docs": {
        "stability": "experimental"
      },
      "fqn": "jsii-calc.AbstractClass",
      "initializer": {},
      "interfaces": [
        "jsii-calc.IInterfaceImplementedByAbstractClass"
      ],
      "kind": "class",
      "locationInModule": {
        "filename": "lib/compliance.ts",
        "line": 1080
      },
      "methods": [
        {
          "abstract": true,
          "docs": {
            "stability": "experimental"
          },
          "locationInModule": {
            "filename": "lib/compliance.ts",
            "line": 1085
          },
          "name": "abstractMethod",
          "parameters": [
            {
              "name": "name",
              "type": {
                "primitive": "string"
              }
            }
          ],
          "returns": {
            "type": {
              "primitive": "string"
            }
          }
        },
        {
          "docs": {
            "stability": "experimental"
          },
          "locationInModule": {
            "filename": "lib/compliance.ts",
            "line": 1081
          },
          "name": "nonAbstractMethod",
          "returns": {
            "type": {
              "primitive": "number"
            }
          }
        }
      ],
      "name": "AbstractClass",
      "properties": [
        {
          "docs": {
            "stability": "experimental"
          },
          "immutable": true,
          "locationInModule": {
            "filename": "lib/compliance.ts",
            "line": 1087
          },
          "name": "propFromInterface",
          "overrides": "jsii-calc.IInterfaceImplementedByAbstractClass",
          "type": {
            "primitive": "string"
          }
        }
      ]
    },
    "jsii-calc.AbstractClassBase": {
      "abstract": true,
      "assembly": "jsii-calc",
      "docs": {
        "stability": "experimental"
      },
      "fqn": "jsii-calc.AbstractClassBase",
      "initializer": {},
      "kind": "class",
      "locationInModule": {
        "filename": "lib/compliance.ts",
        "line": 1076
      },
      "name": "AbstractClassBase",
      "properties": [
        {
          "abstract": true,
          "docs": {
            "stability": "experimental"
          },
          "immutable": true,
          "locationInModule": {
            "filename": "lib/compliance.ts",
            "line": 1077
          },
          "name": "abstractProperty",
          "type": {
            "primitive": "string"
          }
        }
      ]
    },
    "jsii-calc.AbstractClassReturner": {
      "assembly": "jsii-calc",
      "docs": {
        "stability": "experimental"
      },
      "fqn": "jsii-calc.AbstractClassReturner",
      "initializer": {},
      "kind": "class",
      "locationInModule": {
        "filename": "lib/compliance.ts",
        "line": 1102
      },
      "methods": [
        {
          "docs": {
            "stability": "experimental"
          },
          "locationInModule": {
            "filename": "lib/compliance.ts",
            "line": 1103
          },
          "name": "giveMeAbstract",
          "returns": {
            "type": {
              "fqn": "jsii-calc.AbstractClass"
            }
          }
        },
        {
          "docs": {
            "stability": "experimental"
          },
          "locationInModule": {
            "filename": "lib/compliance.ts",
            "line": 1107
          },
          "name": "giveMeInterface",
          "returns": {
            "type": {
              "fqn": "jsii-calc.IInterfaceImplementedByAbstractClass"
            }
          }
        }
      ],
      "name": "AbstractClassReturner",
      "properties": [
        {
          "docs": {
            "stability": "experimental"
          },
          "immutable": true,
          "locationInModule": {
            "filename": "lib/compliance.ts",
            "line": 1111
          },
          "name": "returnAbstractFromProperty",
          "type": {
            "fqn": "jsii-calc.AbstractClassBase"
          }
        }
      ]
    },
    "jsii-calc.Add": {
      "assembly": "jsii-calc",
      "base": "jsii-calc.BinaryOperation",
      "docs": {
        "stability": "experimental",
        "summary": "The \"+\" binary operation."
      },
      "fqn": "jsii-calc.Add",
      "initializer": {
        "docs": {
          "stability": "experimental",
          "summary": "Creates a BinaryOperation."
        },
        "parameters": [
          {
            "docs": {
              "summary": "Left-hand side operand."
            },
            "name": "lhs",
            "type": {
              "fqn": "@scope/jsii-calc-lib.Value"
            }
          },
          {
            "docs": {
              "summary": "Right-hand side operand."
            },
            "name": "rhs",
            "type": {
              "fqn": "@scope/jsii-calc-lib.Value"
            }
          }
        ]
      },
      "kind": "class",
      "locationInModule": {
        "filename": "lib/calculator.ts",
        "line": 55
      },
      "methods": [
        {
          "docs": {
            "stability": "experimental",
            "summary": "String representation of the value."
          },
          "locationInModule": {
            "filename": "lib/calculator.ts",
            "line": 60
          },
          "name": "toString",
          "overrides": "@scope/jsii-calc-lib.Operation",
          "returns": {
            "type": {
              "primitive": "string"
            }
          }
        }
      ],
      "name": "Add",
      "properties": [
        {
          "docs": {
            "stability": "experimental",
            "summary": "The value."
          },
          "immutable": true,
          "locationInModule": {
            "filename": "lib/calculator.ts",
            "line": 56
          },
          "name": "value",
          "overrides": "@scope/jsii-calc-lib.Value",
          "type": {
            "primitive": "number"
          }
        }
      ]
    },
    "jsii-calc.AllTypes": {
      "assembly": "jsii-calc",
      "docs": {
        "remarks": "The setters will validate\nthat the value set is of the expected type and throw otherwise.",
        "stability": "experimental",
        "summary": "This class includes property for all types supported by jsii."
      },
      "fqn": "jsii-calc.AllTypes",
      "initializer": {},
      "kind": "class",
      "locationInModule": {
        "filename": "lib/compliance.ts",
        "line": 52
      },
      "methods": [
        {
          "docs": {
            "stability": "experimental"
          },
          "locationInModule": {
            "filename": "lib/compliance.ts",
            "line": 220
          },
          "name": "anyIn",
          "parameters": [
            {
              "name": "inp",
              "type": {
                "primitive": "any"
              }
            }
          ]
        },
        {
          "docs": {
            "stability": "experimental"
          },
          "locationInModule": {
            "filename": "lib/compliance.ts",
            "line": 212
          },
          "name": "anyOut",
          "returns": {
            "type": {
              "primitive": "any"
            }
          }
        },
        {
          "docs": {
            "stability": "experimental"
          },
          "locationInModule": {
            "filename": "lib/compliance.ts",
            "line": 207
          },
          "name": "enumMethod",
          "parameters": [
            {
              "name": "value",
              "type": {
                "fqn": "jsii-calc.StringEnum"
              }
            }
          ],
          "returns": {
            "type": {
              "fqn": "jsii-calc.StringEnum"
            }
          }
        }
      ],
      "name": "AllTypes",
      "properties": [
        {
          "docs": {
            "stability": "experimental"
          },
          "immutable": true,
          "locationInModule": {
            "filename": "lib/compliance.ts",
            "line": 203
          },
          "name": "enumPropertyValue",
          "type": {
            "primitive": "number"
          }
        },
        {
          "docs": {
            "stability": "experimental"
          },
          "locationInModule": {
            "filename": "lib/compliance.ts",
            "line": 167
          },
          "name": "anyArrayProperty",
          "type": {
            "collection": {
              "elementtype": {
                "primitive": "any"
              },
              "kind": "array"
            }
          }
        },
        {
          "docs": {
            "stability": "experimental"
          },
          "locationInModule": {
            "filename": "lib/compliance.ts",
            "line": 168
          },
          "name": "anyMapProperty",
          "type": {
            "collection": {
              "elementtype": {
                "primitive": "any"
              },
              "kind": "map"
            }
          }
        },
        {
          "docs": {
            "stability": "experimental"
          },
          "locationInModule": {
            "filename": "lib/compliance.ts",
            "line": 166
          },
          "name": "anyProperty",
          "type": {
            "primitive": "any"
          }
        },
        {
          "docs": {
            "stability": "experimental"
          },
          "locationInModule": {
            "filename": "lib/compliance.ts",
            "line": 152
          },
          "name": "arrayProperty",
          "type": {
            "collection": {
              "elementtype": {
                "primitive": "string"
              },
              "kind": "array"
            }
          }
        },
        {
          "docs": {
            "stability": "experimental"
          },
          "locationInModule": {
            "filename": "lib/compliance.ts",
            "line": 58
          },
          "name": "booleanProperty",
          "type": {
            "primitive": "boolean"
          }
        },
        {
          "docs": {
            "stability": "experimental"
          },
          "locationInModule": {
            "filename": "lib/compliance.ts",
            "line": 104
          },
          "name": "dateProperty",
          "type": {
            "primitive": "date"
          }
        },
        {
          "docs": {
            "stability": "experimental"
          },
          "locationInModule": {
            "filename": "lib/compliance.ts",
            "line": 187
          },
          "name": "enumProperty",
          "type": {
            "fqn": "jsii-calc.AllTypesEnum"
          }
        },
        {
          "docs": {
            "stability": "experimental"
          },
          "locationInModule": {
            "filename": "lib/compliance.ts",
            "line": 121
          },
          "name": "jsonProperty",
          "type": {
            "primitive": "json"
          }
        },
        {
          "docs": {
            "stability": "experimental"
          },
          "locationInModule": {
            "filename": "lib/compliance.ts",
            "line": 137
          },
          "name": "mapProperty",
          "type": {
            "collection": {
              "elementtype": {
                "fqn": "@scope/jsii-calc-lib.Number"
              },
              "kind": "map"
            }
          }
        },
        {
          "docs": {
            "stability": "experimental"
          },
          "locationInModule": {
            "filename": "lib/compliance.ts",
            "line": 89
          },
          "name": "numberProperty",
          "type": {
            "primitive": "number"
          }
        },
        {
          "docs": {
            "stability": "experimental"
          },
          "locationInModule": {
            "filename": "lib/compliance.ts",
            "line": 73
          },
          "name": "stringProperty",
          "type": {
            "primitive": "string"
          }
        },
        {
          "docs": {
            "stability": "experimental"
          },
          "locationInModule": {
            "filename": "lib/compliance.ts",
            "line": 179
          },
          "name": "unionArrayProperty",
          "type": {
            "collection": {
              "elementtype": {
                "union": {
                  "types": [
                    {
                      "primitive": "number"
                    },
                    {
                      "fqn": "@scope/jsii-calc-lib.Value"
                    }
                  ]
                }
              },
              "kind": "array"
            }
          }
        },
        {
          "docs": {
            "stability": "experimental"
          },
          "locationInModule": {
            "filename": "lib/compliance.ts",
            "line": 180
          },
          "name": "unionMapProperty",
          "type": {
            "collection": {
              "elementtype": {
                "union": {
                  "types": [
                    {
                      "primitive": "string"
                    },
                    {
                      "primitive": "number"
                    },
                    {
                      "fqn": "@scope/jsii-calc-lib.Number"
                    }
                  ]
                }
              },
              "kind": "map"
            }
          }
        },
        {
          "docs": {
            "stability": "experimental"
          },
          "locationInModule": {
            "filename": "lib/compliance.ts",
            "line": 178
          },
          "name": "unionProperty",
          "type": {
            "union": {
              "types": [
                {
                  "primitive": "string"
                },
                {
                  "primitive": "number"
                },
                {
                  "fqn": "jsii-calc.Multiply"
                },
                {
                  "fqn": "@scope/jsii-calc-lib.Number"
                }
              ]
            }
          }
        },
        {
          "docs": {
            "stability": "experimental"
          },
          "locationInModule": {
            "filename": "lib/compliance.ts",
            "line": 173
          },
          "name": "unknownArrayProperty",
          "type": {
            "collection": {
              "elementtype": {
                "primitive": "any"
              },
              "kind": "array"
            }
          }
        },
        {
          "docs": {
            "stability": "experimental"
          },
          "locationInModule": {
            "filename": "lib/compliance.ts",
            "line": 174
          },
          "name": "unknownMapProperty",
          "type": {
            "collection": {
              "elementtype": {
                "primitive": "any"
              },
              "kind": "map"
            }
          }
        },
        {
          "docs": {
            "stability": "experimental"
          },
          "locationInModule": {
            "filename": "lib/compliance.ts",
            "line": 172
          },
          "name": "unknownProperty",
          "type": {
            "primitive": "any"
          }
        },
        {
          "docs": {
            "stability": "experimental"
          },
          "locationInModule": {
            "filename": "lib/compliance.ts",
            "line": 184
          },
          "name": "optionalEnumValue",
          "optional": true,
          "type": {
            "fqn": "jsii-calc.StringEnum"
          }
        }
      ]
    },
    "jsii-calc.AllTypesEnum": {
      "assembly": "jsii-calc",
      "docs": {
        "stability": "experimental"
      },
      "fqn": "jsii-calc.AllTypesEnum",
      "kind": "enum",
      "locationInModule": {
        "filename": "lib/compliance.ts",
        "line": 22
      },
      "members": [
        {
          "docs": {
            "stability": "experimental"
          },
          "name": "MY_ENUM_VALUE"
        },
        {
          "docs": {
            "stability": "experimental"
          },
          "name": "YOUR_ENUM_VALUE"
        },
        {
          "docs": {
            "stability": "experimental"
          },
          "name": "THIS_IS_GREAT"
        }
      ],
      "name": "AllTypesEnum"
    },
    "jsii-calc.AllowedMethodNames": {
      "assembly": "jsii-calc",
      "docs": {
        "stability": "experimental"
      },
      "fqn": "jsii-calc.AllowedMethodNames",
      "initializer": {},
      "kind": "class",
      "locationInModule": {
        "filename": "lib/compliance.ts",
        "line": 606
      },
      "methods": [
        {
          "docs": {
            "stability": "experimental"
          },
          "locationInModule": {
            "filename": "lib/compliance.ts",
            "line": 615
          },
          "name": "getBar",
          "parameters": [
            {
              "name": "_p1",
              "type": {
                "primitive": "string"
              }
            },
            {
              "name": "_p2",
              "type": {
                "primitive": "number"
              }
            }
          ]
        },
        {
          "docs": {
            "stability": "experimental",
            "summary": "getXxx() is not allowed (see negatives), but getXxx(a, ...) is okay."
          },
          "locationInModule": {
            "filename": "lib/compliance.ts",
            "line": 611
          },
          "name": "getFoo",
          "parameters": [
            {
              "name": "withParam",
              "type": {
                "primitive": "string"
              }
            }
          ],
          "returns": {
            "type": {
              "primitive": "string"
            }
          }
        },
        {
          "docs": {
            "stability": "experimental"
          },
          "locationInModule": {
            "filename": "lib/compliance.ts",
            "line": 626
          },
          "name": "setBar",
          "parameters": [
            {
              "name": "_x",
              "type": {
                "primitive": "string"
              }
            },
            {
              "name": "_y",
              "type": {
                "primitive": "number"
              }
            },
            {
              "name": "_z",
              "type": {
                "primitive": "boolean"
              }
            }
          ]
        },
        {
          "docs": {
            "stability": "experimental",
            "summary": "setFoo(x) is not allowed (see negatives), but setXxx(a, b, ...) is okay."
          },
          "locationInModule": {
            "filename": "lib/compliance.ts",
            "line": 622
          },
          "name": "setFoo",
          "parameters": [
            {
              "name": "_x",
              "type": {
                "primitive": "string"
              }
            },
            {
              "name": "_y",
              "type": {
                "primitive": "number"
              }
            }
          ]
        }
      ],
      "name": "AllowedMethodNames"
    },
    "jsii-calc.AsyncVirtualMethods": {
      "assembly": "jsii-calc",
      "docs": {
        "stability": "experimental"
      },
      "fqn": "jsii-calc.AsyncVirtualMethods",
      "initializer": {},
      "kind": "class",
      "locationInModule": {
        "filename": "lib/compliance.ts",
        "line": 321
      },
      "methods": [
        {
          "async": true,
          "docs": {
            "stability": "experimental"
          },
          "locationInModule": {
            "filename": "lib/compliance.ts",
            "line": 322
          },
          "name": "callMe",
          "returns": {
            "type": {
              "primitive": "number"
            }
          }
        },
        {
          "async": true,
          "docs": {
            "stability": "experimental",
            "summary": "Just calls \"overrideMeToo\"."
          },
          "locationInModule": {
            "filename": "lib/compliance.ts",
            "line": 337
          },
          "name": "callMe2",
          "returns": {
            "type": {
              "primitive": "number"
            }
          }
        },
        {
          "async": true,
          "docs": {
            "remarks": "This is a \"double promise\" situation, which\nmeans that callbacks are not going to be available immediate, but only\nafter an \"immediates\" cycle.",
            "stability": "experimental",
            "summary": "This method calls the \"callMe\" async method indirectly, which will then invoke a virtual method."
          },
          "locationInModule": {
            "filename": "lib/compliance.ts",
            "line": 347
          },
          "name": "callMeDoublePromise",
          "returns": {
            "type": {
              "primitive": "number"
            }
          }
        },
        {
          "docs": {
            "stability": "experimental"
          },
          "locationInModule": {
            "filename": "lib/compliance.ts",
            "line": 355
          },
          "name": "dontOverrideMe",
          "returns": {
            "type": {
              "primitive": "number"
            }
          }
        },
        {
          "async": true,
          "docs": {
            "stability": "experimental"
          },
          "locationInModule": {
            "filename": "lib/compliance.ts",
            "line": 326
          },
          "name": "overrideMe",
          "parameters": [
            {
              "name": "mult",
              "type": {
                "primitive": "number"
              }
            }
          ],
          "returns": {
            "type": {
              "primitive": "number"
            }
          }
        },
        {
          "async": true,
          "docs": {
            "stability": "experimental"
          },
          "locationInModule": {
            "filename": "lib/compliance.ts",
            "line": 330
          },
          "name": "overrideMeToo",
          "returns": {
            "type": {
              "primitive": "number"
            }
          }
        }
      ],
      "name": "AsyncVirtualMethods"
    },
    "jsii-calc.AugmentableClass": {
      "assembly": "jsii-calc",
      "docs": {
        "stability": "experimental"
      },
      "fqn": "jsii-calc.AugmentableClass",
      "initializer": {},
      "kind": "class",
      "locationInModule": {
        "filename": "lib/compliance.ts",
        "line": 1334
      },
      "methods": [
        {
          "docs": {
            "stability": "experimental"
          },
          "locationInModule": {
            "filename": "lib/compliance.ts",
            "line": 1335
          },
          "name": "methodOne"
        },
        {
          "docs": {
            "stability": "experimental"
          },
          "locationInModule": {
            "filename": "lib/compliance.ts",
            "line": 1341
          },
          "name": "methodTwo"
        }
      ],
      "name": "AugmentableClass"
    },
    "jsii-calc.BinaryOperation": {
      "abstract": true,
      "assembly": "jsii-calc",
      "base": "@scope/jsii-calc-lib.Operation",
      "docs": {
        "stability": "experimental",
        "summary": "Represents an operation with two operands."
      },
      "fqn": "jsii-calc.BinaryOperation",
      "initializer": {
        "docs": {
          "stability": "experimental",
          "summary": "Creates a BinaryOperation."
        },
        "parameters": [
          {
            "docs": {
              "summary": "Left-hand side operand."
            },
            "name": "lhs",
            "type": {
              "fqn": "@scope/jsii-calc-lib.Value"
            }
          },
          {
            "docs": {
              "summary": "Right-hand side operand."
            },
            "name": "rhs",
            "type": {
              "fqn": "@scope/jsii-calc-lib.Value"
            }
          }
        ]
      },
      "interfaces": [
        "@scope/jsii-calc-lib.IFriendly"
      ],
      "kind": "class",
      "locationInModule": {
        "filename": "lib/calculator.ts",
        "line": 37
      },
      "methods": [
        {
          "docs": {
            "stability": "experimental",
            "summary": "Say hello!"
          },
          "locationInModule": {
            "filename": "lib/calculator.ts",
            "line": 47
          },
          "name": "hello",
          "overrides": "@scope/jsii-calc-lib.IFriendly",
          "returns": {
            "type": {
              "primitive": "string"
            }
          }
        }
      ],
      "name": "BinaryOperation",
      "properties": [
        {
          "docs": {
            "stability": "experimental",
            "summary": "Left-hand side operand."
          },
          "immutable": true,
          "locationInModule": {
            "filename": "lib/calculator.ts",
            "line": 43
          },
          "name": "lhs",
          "type": {
            "fqn": "@scope/jsii-calc-lib.Value"
          }
        },
        {
          "docs": {
            "stability": "experimental",
            "summary": "Right-hand side operand."
          },
          "immutable": true,
          "locationInModule": {
            "filename": "lib/calculator.ts",
            "line": 43
          },
          "name": "rhs",
          "type": {
            "fqn": "@scope/jsii-calc-lib.Value"
          }
        }
      ]
    },
    "jsii-calc.Calculator": {
      "assembly": "jsii-calc",
      "base": "jsii-calc.composition.CompositeOperation",
      "docs": {
        "stability": "experimental",
        "summary": "A calculator which maintains a current value and allows adding operations."
      },
      "fqn": "jsii-calc.Calculator",
      "initializer": {
        "docs": {
          "stability": "experimental",
          "summary": "Creates a Calculator object."
        },
        "parameters": [
          {
            "docs": {
              "summary": "Initialization properties."
            },
            "name": "props",
            "optional": true,
            "type": {
              "fqn": "jsii-calc.CalculatorProps"
            }
          }
        ]
      },
      "kind": "class",
      "locationInModule": {
        "filename": "lib/calculator.ts",
        "line": 242
      },
      "methods": [
        {
          "docs": {
            "stability": "experimental",
            "summary": "Adds a number to the current value."
          },
          "locationInModule": {
            "filename": "lib/calculator.ts",
            "line": 281
          },
          "name": "add",
          "parameters": [
            {
              "name": "value",
              "type": {
                "primitive": "number"
              }
            }
          ]
        },
        {
          "docs": {
            "stability": "experimental",
            "summary": "Multiplies the current value by a number."
          },
          "locationInModule": {
            "filename": "lib/calculator.ts",
            "line": 288
          },
          "name": "mul",
          "parameters": [
            {
              "name": "value",
              "type": {
                "primitive": "number"
              }
            }
          ]
        },
        {
          "docs": {
            "stability": "experimental",
            "summary": "Negates the current value."
          },
          "locationInModule": {
            "filename": "lib/calculator.ts",
            "line": 302
          },
          "name": "neg"
        },
        {
          "docs": {
            "stability": "experimental",
            "summary": "Raises the current value by a power."
          },
          "locationInModule": {
            "filename": "lib/calculator.ts",
            "line": 295
          },
          "name": "pow",
          "parameters": [
            {
              "name": "value",
              "type": {
                "primitive": "number"
              }
            }
          ]
        },
        {
          "docs": {
            "stability": "experimental",
            "summary": "Returns teh value of the union property (if defined)."
          },
          "locationInModule": {
            "filename": "lib/calculator.ts",
            "line": 321
          },
          "name": "readUnionValue",
          "returns": {
            "type": {
              "primitive": "number"
            }
          }
        }
      ],
      "name": "Calculator",
      "properties": [
        {
          "docs": {
            "stability": "experimental",
            "summary": "Returns the expression."
          },
          "immutable": true,
          "locationInModule": {
            "filename": "lib/calculator.ts",
            "line": 309
          },
          "name": "expression",
          "overrides": "jsii-calc.composition.CompositeOperation",
          "type": {
            "fqn": "@scope/jsii-calc-lib.Value"
          }
        },
        {
          "docs": {
            "stability": "experimental",
            "summary": "A log of all operations."
          },
          "immutable": true,
          "locationInModule": {
            "filename": "lib/calculator.ts",
            "line": 271
          },
          "name": "operationsLog",
          "type": {
            "collection": {
              "elementtype": {
                "fqn": "@scope/jsii-calc-lib.Value"
              },
              "kind": "array"
            }
          }
        },
        {
          "docs": {
            "stability": "experimental",
            "summary": "A map of per operation name of all operations performed."
          },
          "immutable": true,
          "locationInModule": {
            "filename": "lib/calculator.ts",
            "line": 266
          },
          "name": "operationsMap",
          "type": {
            "collection": {
              "elementtype": {
                "collection": {
                  "elementtype": {
                    "fqn": "@scope/jsii-calc-lib.Value"
                  },
                  "kind": "array"
                }
              },
              "kind": "map"
            }
          }
        },
        {
          "docs": {
            "stability": "experimental",
            "summary": "The current value."
          },
          "locationInModule": {
            "filename": "lib/calculator.ts",
            "line": 261
          },
          "name": "curr",
          "type": {
            "fqn": "@scope/jsii-calc-lib.Value"
          }
        },
        {
          "docs": {
            "stability": "experimental",
            "summary": "The maximum value allows in this calculator."
          },
          "locationInModule": {
            "filename": "lib/calculator.ts",
            "line": 276
          },
          "name": "maxValue",
          "optional": true,
          "type": {
            "primitive": "number"
          }
        },
        {
          "docs": {
            "stability": "experimental",
            "summary": "Example of a property that accepts a union of types."
          },
          "locationInModule": {
            "filename": "lib/calculator.ts",
            "line": 316
          },
          "name": "unionProperty",
          "optional": true,
          "type": {
            "union": {
              "types": [
                {
                  "fqn": "jsii-calc.Add"
                },
                {
                  "fqn": "jsii-calc.Multiply"
                },
                {
                  "fqn": "jsii-calc.Power"
                }
              ]
            }
          }
        }
      ]
    },
    "jsii-calc.CalculatorProps": {
      "assembly": "jsii-calc",
      "datatype": true,
      "docs": {
        "stability": "experimental",
        "summary": "Properties for Calculator."
      },
      "fqn": "jsii-calc.CalculatorProps",
      "kind": "interface",
      "locationInModule": {
        "filename": "lib/calculator.ts",
        "line": 234
      },
      "name": "CalculatorProps",
      "properties": [
        {
          "abstract": true,
          "docs": {
            "stability": "experimental"
          },
          "immutable": true,
          "locationInModule": {
            "filename": "lib/calculator.ts",
            "line": 235
          },
          "name": "initialValue",
          "optional": true,
          "type": {
            "primitive": "number"
          }
        },
        {
          "abstract": true,
          "docs": {
            "stability": "experimental"
          },
          "immutable": true,
          "locationInModule": {
            "filename": "lib/calculator.ts",
            "line": 236
          },
          "name": "maximumValue",
          "optional": true,
          "type": {
            "primitive": "number"
          }
        }
      ]
    },
    "jsii-calc.ClassThatImplementsTheInternalInterface": {
      "assembly": "jsii-calc",
      "docs": {
        "stability": "experimental"
      },
      "fqn": "jsii-calc.ClassThatImplementsTheInternalInterface",
      "initializer": {},
      "interfaces": [
        "jsii-calc.INonInternalInterface"
      ],
      "kind": "class",
      "locationInModule": {
        "filename": "lib/compliance.ts",
        "line": 1576
      },
      "name": "ClassThatImplementsTheInternalInterface",
      "properties": [
        {
          "docs": {
            "stability": "experimental"
          },
          "locationInModule": {
            "filename": "lib/compliance.ts",
            "line": 1577
          },
          "name": "a",
          "overrides": "jsii-calc.IAnotherPublicInterface",
          "type": {
            "primitive": "string"
          }
        },
        {
          "docs": {
            "stability": "experimental"
          },
          "locationInModule": {
            "filename": "lib/compliance.ts",
            "line": 1578
          },
          "name": "b",
          "overrides": "jsii-calc.INonInternalInterface",
          "type": {
            "primitive": "string"
          }
        },
        {
          "docs": {
            "stability": "experimental"
          },
          "locationInModule": {
            "filename": "lib/compliance.ts",
            "line": 1579
          },
          "name": "c",
          "overrides": "jsii-calc.INonInternalInterface",
          "type": {
            "primitive": "string"
          }
        },
        {
          "docs": {
            "stability": "experimental"
          },
          "locationInModule": {
            "filename": "lib/compliance.ts",
            "line": 1580
          },
          "name": "d",
          "type": {
            "primitive": "string"
          }
        }
      ]
    },
    "jsii-calc.ClassThatImplementsThePrivateInterface": {
      "assembly": "jsii-calc",
      "docs": {
        "stability": "experimental"
      },
      "fqn": "jsii-calc.ClassThatImplementsThePrivateInterface",
      "initializer": {},
      "interfaces": [
        "jsii-calc.INonInternalInterface"
      ],
      "kind": "class",
      "locationInModule": {
        "filename": "lib/compliance.ts",
        "line": 1583
      },
      "name": "ClassThatImplementsThePrivateInterface",
      "properties": [
        {
          "docs": {
            "stability": "experimental"
          },
          "locationInModule": {
            "filename": "lib/compliance.ts",
            "line": 1584
          },
          "name": "a",
          "overrides": "jsii-calc.IAnotherPublicInterface",
          "type": {
            "primitive": "string"
          }
        },
        {
          "docs": {
            "stability": "experimental"
          },
          "locationInModule": {
            "filename": "lib/compliance.ts",
            "line": 1585
          },
          "name": "b",
          "overrides": "jsii-calc.INonInternalInterface",
          "type": {
            "primitive": "string"
          }
        },
        {
          "docs": {
            "stability": "experimental"
          },
          "locationInModule": {
            "filename": "lib/compliance.ts",
            "line": 1586
          },
          "name": "c",
          "overrides": "jsii-calc.INonInternalInterface",
          "type": {
            "primitive": "string"
          }
        },
        {
          "docs": {
            "stability": "experimental"
          },
          "locationInModule": {
            "filename": "lib/compliance.ts",
            "line": 1587
          },
          "name": "e",
          "type": {
            "primitive": "string"
          }
        }
      ]
    },
    "jsii-calc.ClassWithCollections": {
      "assembly": "jsii-calc",
      "docs": {
        "stability": "experimental"
      },
      "fqn": "jsii-calc.ClassWithCollections",
      "initializer": {
        "docs": {
          "stability": "experimental"
        },
        "parameters": [
          {
            "name": "map",
            "type": {
              "collection": {
                "elementtype": {
                  "primitive": "string"
                },
                "kind": "map"
              }
            }
          },
          {
            "name": "array",
            "type": {
              "collection": {
                "elementtype": {
                  "primitive": "string"
                },
                "kind": "array"
              }
            }
          }
        ]
      },
      "kind": "class",
      "locationInModule": {
        "filename": "lib/compliance.ts",
        "line": 1863
      },
      "methods": [
        {
          "docs": {
            "stability": "experimental"
          },
          "locationInModule": {
            "filename": "lib/compliance.ts",
            "line": 1875
          },
          "name": "createAList",
          "returns": {
            "type": {
              "collection": {
                "elementtype": {
                  "primitive": "string"
                },
                "kind": "array"
              }
            }
          },
          "static": true
        },
        {
          "docs": {
            "stability": "experimental"
          },
          "locationInModule": {
            "filename": "lib/compliance.ts",
            "line": 1879
          },
          "name": "createAMap",
          "returns": {
            "type": {
              "collection": {
                "elementtype": {
                  "primitive": "string"
                },
                "kind": "map"
              }
            }
          },
          "static": true
        }
      ],
      "name": "ClassWithCollections",
      "properties": [
        {
          "docs": {
            "stability": "experimental"
          },
          "locationInModule": {
            "filename": "lib/compliance.ts",
            "line": 1868
          },
          "name": "staticArray",
          "static": true,
          "type": {
            "collection": {
              "elementtype": {
                "primitive": "string"
              },
              "kind": "array"
            }
          }
        },
        {
          "docs": {
            "stability": "experimental"
          },
          "locationInModule": {
            "filename": "lib/compliance.ts",
            "line": 1867
          },
          "name": "staticMap",
          "static": true,
          "type": {
            "collection": {
              "elementtype": {
                "primitive": "string"
              },
              "kind": "map"
            }
          }
        },
        {
          "docs": {
            "stability": "experimental"
          },
          "locationInModule": {
            "filename": "lib/compliance.ts",
            "line": 1865
          },
          "name": "array",
          "type": {
            "collection": {
              "elementtype": {
                "primitive": "string"
              },
              "kind": "array"
            }
          }
        },
        {
          "docs": {
            "stability": "experimental"
          },
          "locationInModule": {
            "filename": "lib/compliance.ts",
            "line": 1864
          },
          "name": "map",
          "type": {
            "collection": {
              "elementtype": {
                "primitive": "string"
              },
              "kind": "map"
            }
          }
        }
      ]
    },
    "jsii-calc.ClassWithDocs": {
      "assembly": "jsii-calc",
      "docs": {
        "custom": {
          "customAttribute": "hasAValue"
        },
        "example": "function anExample() {\n}",
        "remarks": "The docs are great. They're a bunch of tags.",
        "see": "https://aws.amazon.com/",
        "stability": "stable",
        "summary": "This class has docs."
      },
      "fqn": "jsii-calc.ClassWithDocs",
      "initializer": {},
      "kind": "class",
      "locationInModule": {
        "filename": "lib/compliance.ts",
        "line": 1649
      },
      "name": "ClassWithDocs"
    },
    "jsii-calc.ClassWithJavaReservedWords": {
      "assembly": "jsii-calc",
      "docs": {
        "stability": "experimental"
      },
      "fqn": "jsii-calc.ClassWithJavaReservedWords",
      "initializer": {
        "docs": {
          "stability": "experimental"
        },
        "parameters": [
          {
            "name": "int",
            "type": {
              "primitive": "string"
            }
          }
        ]
      },
      "kind": "class",
      "locationInModule": {
        "filename": "lib/compliance.ts",
        "line": 1816
      },
      "methods": [
        {
          "docs": {
            "stability": "experimental"
          },
          "locationInModule": {
            "filename": "lib/compliance.ts",
            "line": 1823
          },
          "name": "import",
          "parameters": [
            {
              "name": "assert",
              "type": {
                "primitive": "string"
              }
            }
          ],
          "returns": {
            "type": {
              "primitive": "string"
            }
          }
        }
      ],
      "name": "ClassWithJavaReservedWords",
      "properties": [
        {
          "docs": {
            "stability": "experimental"
          },
          "immutable": true,
          "locationInModule": {
            "filename": "lib/compliance.ts",
            "line": 1817
          },
          "name": "int",
          "type": {
            "primitive": "string"
          }
        }
      ]
    },
    "jsii-calc.ClassWithMutableObjectLiteralProperty": {
      "assembly": "jsii-calc",
      "docs": {
        "stability": "experimental"
      },
      "fqn": "jsii-calc.ClassWithMutableObjectLiteralProperty",
      "initializer": {},
      "kind": "class",
      "locationInModule": {
        "filename": "lib/compliance.ts",
        "line": 1122
      },
      "name": "ClassWithMutableObjectLiteralProperty",
      "properties": [
        {
          "docs": {
            "stability": "experimental"
          },
          "locationInModule": {
            "filename": "lib/compliance.ts",
            "line": 1123
          },
          "name": "mutableObject",
          "type": {
            "fqn": "jsii-calc.IMutableObjectLiteral"
          }
        }
      ]
    },
    "jsii-calc.ClassWithPrivateConstructorAndAutomaticProperties": {
      "assembly": "jsii-calc",
      "docs": {
        "stability": "experimental",
        "summary": "Class that implements interface properties automatically, but using a private constructor."
      },
      "fqn": "jsii-calc.ClassWithPrivateConstructorAndAutomaticProperties",
      "interfaces": [
        "jsii-calc.IInterfaceWithProperties"
      ],
      "kind": "class",
      "locationInModule": {
        "filename": "lib/compliance.ts",
        "line": 1149
      },
      "methods": [
        {
          "docs": {
            "stability": "experimental"
          },
          "locationInModule": {
            "filename": "lib/compliance.ts",
            "line": 1150
          },
          "name": "create",
          "parameters": [
            {
              "name": "readOnlyString",
              "type": {
                "primitive": "string"
              }
            },
            {
              "name": "readWriteString",
              "type": {
                "primitive": "string"
              }
            }
          ],
          "returns": {
            "type": {
              "fqn": "jsii-calc.ClassWithPrivateConstructorAndAutomaticProperties"
            }
          },
          "static": true
        }
      ],
      "name": "ClassWithPrivateConstructorAndAutomaticProperties",
      "properties": [
        {
          "docs": {
            "stability": "experimental"
          },
          "immutable": true,
          "locationInModule": {
            "filename": "lib/compliance.ts",
            "line": 1154
          },
          "name": "readOnlyString",
          "overrides": "jsii-calc.IInterfaceWithProperties",
          "type": {
            "primitive": "string"
          }
        },
        {
          "docs": {
            "stability": "experimental"
          },
          "locationInModule": {
            "filename": "lib/compliance.ts",
            "line": 1154
          },
          "name": "readWriteString",
          "overrides": "jsii-calc.IInterfaceWithProperties",
          "type": {
            "primitive": "string"
          }
        }
      ]
    },
    "jsii-calc.ConstructorPassesThisOut": {
      "assembly": "jsii-calc",
      "docs": {
        "stability": "experimental"
      },
      "fqn": "jsii-calc.ConstructorPassesThisOut",
      "initializer": {
        "docs": {
          "stability": "experimental"
        },
        "parameters": [
          {
            "name": "consumer",
            "type": {
              "fqn": "jsii-calc.PartiallyInitializedThisConsumer"
            }
          }
        ]
      },
      "kind": "class",
      "locationInModule": {
        "filename": "lib/compliance.ts",
        "line": 1608
      },
      "name": "ConstructorPassesThisOut"
    },
    "jsii-calc.Constructors": {
      "assembly": "jsii-calc",
      "docs": {
        "stability": "experimental"
      },
      "fqn": "jsii-calc.Constructors",
      "initializer": {},
      "kind": "class",
      "locationInModule": {
        "filename": "lib/compliance.ts",
        "line": 1373
      },
      "methods": [
        {
          "docs": {
            "stability": "experimental"
          },
          "locationInModule": {
            "filename": "lib/compliance.ts",
            "line": 1390
          },
          "name": "hiddenInterface",
          "returns": {
            "type": {
              "fqn": "jsii-calc.IPublicInterface"
            }
          },
          "static": true
        },
        {
          "docs": {
            "stability": "experimental"
          },
          "locationInModule": {
            "filename": "lib/compliance.ts",
            "line": 1394
          },
          "name": "hiddenInterfaces",
          "returns": {
            "type": {
              "collection": {
                "elementtype": {
                  "fqn": "jsii-calc.IPublicInterface"
                },
                "kind": "array"
              }
            }
          },
          "static": true
        },
        {
          "docs": {
            "stability": "experimental"
          },
          "locationInModule": {
            "filename": "lib/compliance.ts",
            "line": 1398
          },
          "name": "hiddenSubInterfaces",
          "returns": {
            "type": {
              "collection": {
                "elementtype": {
                  "fqn": "jsii-calc.IPublicInterface"
                },
                "kind": "array"
              }
            }
          },
          "static": true
        },
        {
          "docs": {
            "stability": "experimental"
          },
          "locationInModule": {
            "filename": "lib/compliance.ts",
            "line": 1374
          },
          "name": "makeClass",
          "returns": {
            "type": {
              "fqn": "jsii-calc.PublicClass"
            }
          },
          "static": true
        },
        {
          "docs": {
            "stability": "experimental"
          },
          "locationInModule": {
            "filename": "lib/compliance.ts",
            "line": 1378
          },
          "name": "makeInterface",
          "returns": {
            "type": {
              "fqn": "jsii-calc.IPublicInterface"
            }
          },
          "static": true
        },
        {
          "docs": {
            "stability": "experimental"
          },
          "locationInModule": {
            "filename": "lib/compliance.ts",
            "line": 1382
          },
          "name": "makeInterface2",
          "returns": {
            "type": {
              "fqn": "jsii-calc.IPublicInterface2"
            }
          },
          "static": true
        },
        {
          "docs": {
            "stability": "experimental"
          },
          "locationInModule": {
            "filename": "lib/compliance.ts",
            "line": 1386
          },
          "name": "makeInterfaces",
          "returns": {
            "type": {
              "collection": {
                "elementtype": {
                  "fqn": "jsii-calc.IPublicInterface"
                },
                "kind": "array"
              }
            }
          },
          "static": true
        }
      ],
      "name": "Constructors"
    },
    "jsii-calc.ConsumersOfThisCrazyTypeSystem": {
      "assembly": "jsii-calc",
      "docs": {
        "stability": "experimental"
      },
      "fqn": "jsii-calc.ConsumersOfThisCrazyTypeSystem",
      "initializer": {},
      "kind": "class",
      "locationInModule": {
        "filename": "lib/compliance.ts",
        "line": 1590
      },
      "methods": [
        {
          "docs": {
            "stability": "experimental"
          },
          "locationInModule": {
            "filename": "lib/compliance.ts",
            "line": 1591
          },
          "name": "consumeAnotherPublicInterface",
          "parameters": [
            {
              "name": "obj",
              "type": {
                "fqn": "jsii-calc.IAnotherPublicInterface"
              }
            }
          ],
          "returns": {
            "type": {
              "primitive": "string"
            }
          }
        },
        {
          "docs": {
            "stability": "experimental"
          },
          "locationInModule": {
            "filename": "lib/compliance.ts",
            "line": 1595
          },
          "name": "consumeNonInternalInterface",
          "parameters": [
            {
              "name": "obj",
              "type": {
                "fqn": "jsii-calc.INonInternalInterface"
              }
            }
          ],
          "returns": {
            "type": {
              "primitive": "any"
            }
          }
        }
      ],
      "name": "ConsumersOfThisCrazyTypeSystem"
    },
    "jsii-calc.DataRenderer": {
      "assembly": "jsii-calc",
      "docs": {
        "stability": "experimental",
        "summary": "Verifies proper type handling through dynamic overrides."
      },
      "fqn": "jsii-calc.DataRenderer",
      "initializer": {
        "docs": {
          "stability": "experimental"
        }
      },
      "kind": "class",
      "locationInModule": {
        "filename": "lib/compliance.ts",
        "line": 1746
      },
      "methods": [
        {
          "docs": {
            "stability": "experimental"
          },
          "locationInModule": {
            "filename": "lib/compliance.ts",
            "line": 1749
          },
          "name": "render",
          "parameters": [
            {
              "name": "data",
              "optional": true,
              "type": {
                "fqn": "@scope/jsii-calc-lib.MyFirstStruct"
              }
            }
          ],
          "returns": {
            "type": {
              "primitive": "string"
            }
          }
        },
        {
          "docs": {
            "stability": "experimental"
          },
          "locationInModule": {
            "filename": "lib/compliance.ts",
            "line": 1753
          },
          "name": "renderArbitrary",
          "parameters": [
            {
              "name": "data",
              "type": {
                "collection": {
                  "elementtype": {
                    "primitive": "any"
                  },
                  "kind": "map"
                }
              }
            }
          ],
          "returns": {
            "type": {
              "primitive": "string"
            }
          }
        },
        {
          "docs": {
            "stability": "experimental"
          },
          "locationInModule": {
            "filename": "lib/compliance.ts",
            "line": 1757
          },
          "name": "renderMap",
          "parameters": [
            {
              "name": "map",
              "type": {
                "collection": {
                  "elementtype": {
                    "primitive": "any"
                  },
                  "kind": "map"
                }
              }
            }
          ],
          "returns": {
            "type": {
              "primitive": "string"
            }
          }
        }
      ],
      "name": "DataRenderer"
    },
    "jsii-calc.DefaultedConstructorArgument": {
      "assembly": "jsii-calc",
      "docs": {
        "stability": "experimental"
      },
      "fqn": "jsii-calc.DefaultedConstructorArgument",
      "initializer": {
        "docs": {
          "stability": "experimental"
        },
        "parameters": [
          {
            "name": "arg1",
            "optional": true,
            "type": {
              "primitive": "number"
            }
          },
          {
            "name": "arg2",
            "optional": true,
            "type": {
              "primitive": "string"
            }
          },
          {
            "name": "arg3",
            "optional": true,
            "type": {
              "primitive": "date"
            }
          }
        ]
      },
      "kind": "class",
      "locationInModule": {
        "filename": "lib/compliance.ts",
        "line": 302
      },
      "name": "DefaultedConstructorArgument",
      "properties": [
        {
          "docs": {
            "stability": "experimental"
          },
          "immutable": true,
          "locationInModule": {
            "filename": "lib/compliance.ts",
            "line": 303
          },
          "name": "arg1",
          "type": {
            "primitive": "number"
          }
        },
        {
          "docs": {
            "stability": "experimental"
          },
          "immutable": true,
          "locationInModule": {
            "filename": "lib/compliance.ts",
            "line": 305
          },
          "name": "arg3",
          "type": {
            "primitive": "date"
          }
        },
        {
          "docs": {
            "stability": "experimental"
          },
          "immutable": true,
          "locationInModule": {
            "filename": "lib/compliance.ts",
            "line": 304
          },
          "name": "arg2",
          "optional": true,
          "type": {
            "primitive": "string"
          }
        }
      ]
    },
    "jsii-calc.DeprecatedClass": {
      "assembly": "jsii-calc",
      "docs": {
        "deprecated": "a pretty boring class",
        "stability": "deprecated"
      },
      "fqn": "jsii-calc.DeprecatedClass",
      "initializer": {
        "docs": {
          "deprecated": "this constructor is \"just\" okay",
          "stability": "deprecated"
        },
        "parameters": [
          {
            "name": "readonlyString",
            "type": {
              "primitive": "string"
            }
          },
          {
            "name": "mutableNumber",
            "optional": true,
            "type": {
              "primitive": "number"
            }
          }
        ]
      },
      "kind": "class",
      "locationInModule": {
        "filename": "lib/stability.ts",
        "line": 85
      },
      "methods": [
        {
          "docs": {
            "deprecated": "it was a bad idea",
            "stability": "deprecated"
          },
          "locationInModule": {
            "filename": "lib/stability.ts",
            "line": 96
          },
          "name": "method"
        }
      ],
      "name": "DeprecatedClass",
      "properties": [
        {
          "docs": {
            "deprecated": "this is not always \"wazoo\", be ready to be disappointed",
            "stability": "deprecated"
          },
          "immutable": true,
          "locationInModule": {
            "filename": "lib/stability.ts",
            "line": 87
          },
          "name": "readonlyProperty",
          "type": {
            "primitive": "string"
          }
        },
        {
          "docs": {
            "deprecated": "shouldn't have been mutable",
            "stability": "deprecated"
          },
          "locationInModule": {
            "filename": "lib/stability.ts",
            "line": 89
          },
          "name": "mutableProperty",
          "optional": true,
          "type": {
            "primitive": "number"
          }
        }
      ]
    },
    "jsii-calc.DeprecatedEnum": {
      "assembly": "jsii-calc",
      "docs": {
        "deprecated": "your deprecated selection of bad options",
        "stability": "deprecated"
      },
      "fqn": "jsii-calc.DeprecatedEnum",
      "kind": "enum",
      "locationInModule": {
        "filename": "lib/stability.ts",
        "line": 99
      },
      "members": [
        {
          "docs": {
            "deprecated": "option A is not great",
            "stability": "deprecated"
          },
          "name": "OPTION_A"
        },
        {
          "docs": {
            "deprecated": "option B is kinda bad, too",
            "stability": "deprecated"
          },
          "name": "OPTION_B"
        }
      ],
      "name": "DeprecatedEnum"
    },
    "jsii-calc.DeprecatedStruct": {
      "assembly": "jsii-calc",
      "datatype": true,
      "docs": {
        "deprecated": "it just wraps a string",
        "stability": "deprecated"
      },
      "fqn": "jsii-calc.DeprecatedStruct",
      "kind": "interface",
      "locationInModule": {
        "filename": "lib/stability.ts",
        "line": 73
      },
      "name": "DeprecatedStruct",
      "properties": [
        {
          "abstract": true,
          "docs": {
            "deprecated": "well, yeah",
            "stability": "deprecated"
          },
          "immutable": true,
          "locationInModule": {
            "filename": "lib/stability.ts",
            "line": 75
          },
          "name": "readonlyProperty",
          "type": {
            "primitive": "string"
          }
        }
      ]
    },
    "jsii-calc.DerivedClassHasNoProperties.Base": {
      "assembly": "jsii-calc",
      "docs": {
        "stability": "experimental"
      },
      "fqn": "jsii-calc.DerivedClassHasNoProperties.Base",
      "initializer": {},
      "kind": "class",
      "locationInModule": {
        "filename": "lib/compliance.ts",
        "line": 311
      },
      "name": "Base",
      "namespace": "DerivedClassHasNoProperties",
      "properties": [
        {
          "docs": {
            "stability": "experimental"
          },
          "locationInModule": {
            "filename": "lib/compliance.ts",
            "line": 312
          },
          "name": "prop",
          "type": {
            "primitive": "string"
          }
        }
      ]
    },
    "jsii-calc.DerivedClassHasNoProperties.Derived": {
      "assembly": "jsii-calc",
      "base": "jsii-calc.DerivedClassHasNoProperties.Base",
      "docs": {
        "stability": "experimental"
      },
      "fqn": "jsii-calc.DerivedClassHasNoProperties.Derived",
      "initializer": {},
      "kind": "class",
      "locationInModule": {
        "filename": "lib/compliance.ts",
        "line": 315
      },
      "name": "Derived",
      "namespace": "DerivedClassHasNoProperties"
    },
    "jsii-calc.DerivedStruct": {
      "assembly": "jsii-calc",
      "datatype": true,
      "docs": {
        "stability": "experimental",
        "summary": "A struct which derives from another struct."
      },
      "fqn": "jsii-calc.DerivedStruct",
      "interfaces": [
        "@scope/jsii-calc-lib.MyFirstStruct"
      ],
      "kind": "interface",
      "locationInModule": {
        "filename": "lib/compliance.ts",
        "line": 533
      },
      "name": "DerivedStruct",
      "properties": [
        {
          "abstract": true,
          "docs": {
            "stability": "experimental"
          },
          "immutable": true,
          "locationInModule": {
            "filename": "lib/compliance.ts",
            "line": 539
          },
          "name": "anotherRequired",
          "type": {
            "primitive": "date"
          }
        },
        {
          "abstract": true,
          "docs": {
            "stability": "experimental"
          },
          "immutable": true,
          "locationInModule": {
            "filename": "lib/compliance.ts",
            "line": 538
          },
          "name": "bool",
          "type": {
            "primitive": "boolean"
          }
        },
        {
          "abstract": true,
          "docs": {
            "stability": "experimental",
            "summary": "An example of a non primitive property."
          },
          "immutable": true,
          "locationInModule": {
            "filename": "lib/compliance.ts",
            "line": 537
          },
          "name": "nonPrimitive",
          "type": {
            "fqn": "jsii-calc.DoubleTrouble"
          }
        },
        {
          "abstract": true,
          "docs": {
            "stability": "experimental",
            "summary": "This is optional."
          },
          "immutable": true,
          "locationInModule": {
            "filename": "lib/compliance.ts",
            "line": 545
          },
          "name": "anotherOptional",
          "optional": true,
          "type": {
            "collection": {
              "elementtype": {
                "fqn": "@scope/jsii-calc-lib.Value"
              },
              "kind": "map"
            }
          }
        },
        {
          "abstract": true,
          "docs": {
            "stability": "experimental"
          },
          "immutable": true,
          "locationInModule": {
            "filename": "lib/compliance.ts",
            "line": 541
          },
          "name": "optionalAny",
          "optional": true,
          "type": {
            "primitive": "any"
          }
        },
        {
          "abstract": true,
          "docs": {
            "stability": "experimental"
          },
          "immutable": true,
          "locationInModule": {
            "filename": "lib/compliance.ts",
            "line": 540
          },
          "name": "optionalArray",
          "optional": true,
          "type": {
            "collection": {
              "elementtype": {
                "primitive": "string"
              },
              "kind": "array"
            }
          }
        }
      ]
    },
    "jsii-calc.DiamondInheritanceBaseLevelStruct": {
      "assembly": "jsii-calc",
      "datatype": true,
      "docs": {
        "stability": "experimental"
      },
      "fqn": "jsii-calc.DiamondInheritanceBaseLevelStruct",
      "kind": "interface",
      "locationInModule": {
        "filename": "lib/compliance.ts",
        "line": 1791
      },
      "name": "DiamondInheritanceBaseLevelStruct",
      "properties": [
        {
          "abstract": true,
          "docs": {
            "stability": "experimental"
          },
          "immutable": true,
          "locationInModule": {
            "filename": "lib/compliance.ts",
            "line": 1792
          },
          "name": "baseLevelProperty",
          "type": {
            "primitive": "string"
          }
        }
      ]
    },
    "jsii-calc.DiamondInheritanceFirstMidLevelStruct": {
      "assembly": "jsii-calc",
      "datatype": true,
      "docs": {
        "stability": "experimental"
      },
      "fqn": "jsii-calc.DiamondInheritanceFirstMidLevelStruct",
      "interfaces": [
        "jsii-calc.DiamondInheritanceBaseLevelStruct"
      ],
      "kind": "interface",
      "locationInModule": {
        "filename": "lib/compliance.ts",
        "line": 1795
      },
      "name": "DiamondInheritanceFirstMidLevelStruct",
      "properties": [
        {
          "abstract": true,
          "docs": {
            "stability": "experimental"
          },
          "immutable": true,
          "locationInModule": {
            "filename": "lib/compliance.ts",
            "line": 1796
          },
          "name": "firstMidLevelProperty",
          "type": {
            "primitive": "string"
          }
        }
      ]
    },
    "jsii-calc.DiamondInheritanceSecondMidLevelStruct": {
      "assembly": "jsii-calc",
      "datatype": true,
      "docs": {
        "stability": "experimental"
      },
      "fqn": "jsii-calc.DiamondInheritanceSecondMidLevelStruct",
      "interfaces": [
        "jsii-calc.DiamondInheritanceBaseLevelStruct"
      ],
      "kind": "interface",
      "locationInModule": {
        "filename": "lib/compliance.ts",
        "line": 1799
      },
      "name": "DiamondInheritanceSecondMidLevelStruct",
      "properties": [
        {
          "abstract": true,
          "docs": {
            "stability": "experimental"
          },
          "immutable": true,
          "locationInModule": {
            "filename": "lib/compliance.ts",
            "line": 1800
          },
          "name": "secondMidLevelProperty",
          "type": {
            "primitive": "string"
          }
        }
      ]
    },
    "jsii-calc.DiamondInheritanceTopLevelStruct": {
      "assembly": "jsii-calc",
      "datatype": true,
      "docs": {
        "stability": "experimental"
      },
      "fqn": "jsii-calc.DiamondInheritanceTopLevelStruct",
      "interfaces": [
        "jsii-calc.DiamondInheritanceFirstMidLevelStruct",
        "jsii-calc.DiamondInheritanceSecondMidLevelStruct"
      ],
      "kind": "interface",
      "locationInModule": {
        "filename": "lib/compliance.ts",
        "line": 1803
      },
      "name": "DiamondInheritanceTopLevelStruct",
      "properties": [
        {
          "abstract": true,
          "docs": {
            "stability": "experimental"
          },
          "immutable": true,
          "locationInModule": {
            "filename": "lib/compliance.ts",
            "line": 1804
          },
          "name": "topLevelProperty",
          "type": {
            "primitive": "string"
          }
        }
      ]
    },
    "jsii-calc.DoNotOverridePrivates": {
      "assembly": "jsii-calc",
      "docs": {
        "stability": "experimental"
      },
      "fqn": "jsii-calc.DoNotOverridePrivates",
      "initializer": {},
      "kind": "class",
      "locationInModule": {
        "filename": "lib/compliance.ts",
        "line": 1126
      },
      "methods": [
        {
          "docs": {
            "stability": "experimental"
          },
          "locationInModule": {
            "filename": "lib/compliance.ts",
            "line": 1141
          },
          "name": "changePrivatePropertyValue",
          "parameters": [
            {
              "name": "newValue",
              "type": {
                "primitive": "string"
              }
            }
          ]
        },
        {
          "docs": {
            "stability": "experimental"
          },
          "locationInModule": {
            "filename": "lib/compliance.ts",
            "line": 1133
          },
          "name": "privateMethodValue",
          "returns": {
            "type": {
              "primitive": "string"
            }
          }
        },
        {
          "docs": {
            "stability": "experimental"
          },
          "locationInModule": {
            "filename": "lib/compliance.ts",
            "line": 1137
          },
          "name": "privatePropertyValue",
          "returns": {
            "type": {
              "primitive": "string"
            }
          }
        }
      ],
      "name": "DoNotOverridePrivates"
    },
    "jsii-calc.DoNotRecognizeAnyAsOptional": {
      "assembly": "jsii-calc",
      "docs": {
        "stability": "experimental",
        "summary": "jsii#284: do not recognize \"any\" as an optional argument."
      },
      "fqn": "jsii-calc.DoNotRecognizeAnyAsOptional",
      "initializer": {},
      "kind": "class",
      "locationInModule": {
        "filename": "lib/compliance.ts",
        "line": 1175
      },
      "methods": [
        {
          "docs": {
            "stability": "experimental"
          },
          "locationInModule": {
            "filename": "lib/compliance.ts",
            "line": 1176
          },
          "name": "method",
          "parameters": [
            {
              "name": "_requiredAny",
              "type": {
                "primitive": "any"
              }
            },
            {
              "name": "_optionalAny",
              "optional": true,
              "type": {
                "primitive": "any"
              }
            },
            {
              "name": "_optionalString",
              "optional": true,
              "type": {
                "primitive": "string"
              }
            }
          ]
        }
      ],
      "name": "DoNotRecognizeAnyAsOptional"
    },
    "jsii-calc.DocumentedClass": {
      "assembly": "jsii-calc",
      "docs": {
        "remarks": "This is the meat of the TSDoc comment. It may contain\nmultiple lines and multiple paragraphs.\n\nMultiple paragraphs are separated by an empty line.",
        "stability": "stable",
        "summary": "Here's the first line of the TSDoc comment."
      },
      "fqn": "jsii-calc.DocumentedClass",
      "initializer": {},
      "kind": "class",
      "locationInModule": {
        "filename": "lib/documented.ts",
        "line": 11
      },
      "methods": [
        {
          "docs": {
            "remarks": "This will print out a friendly greeting intended for\nthe indicated person.",
            "returns": "A number that everyone knows very well",
            "stability": "stable",
            "summary": "Greet the indicated person."
          },
          "locationInModule": {
            "filename": "lib/documented.ts",
            "line": 22
          },
          "name": "greet",
          "parameters": [
            {
              "docs": {
                "summary": "The person to be greeted."
              },
              "name": "greetee",
              "optional": true,
              "type": {
                "fqn": "jsii-calc.Greetee"
              }
            }
          ],
          "returns": {
            "type": {
              "primitive": "number"
            }
          }
        },
        {
          "docs": {
            "stability": "experimental",
            "summary": "Say ¡Hola!"
          },
          "locationInModule": {
            "filename": "lib/documented.ts",
            "line": 32
          },
          "name": "hola"
        }
      ],
      "name": "DocumentedClass"
    },
    "jsii-calc.DontComplainAboutVariadicAfterOptional": {
      "assembly": "jsii-calc",
      "docs": {
        "stability": "experimental"
      },
      "fqn": "jsii-calc.DontComplainAboutVariadicAfterOptional",
      "initializer": {},
      "kind": "class",
      "locationInModule": {
        "filename": "lib/compliance.ts",
        "line": 1226
      },
      "methods": [
        {
          "docs": {
            "stability": "experimental"
          },
          "locationInModule": {
            "filename": "lib/compliance.ts",
            "line": 1227
          },
          "name": "optionalAndVariadic",
          "parameters": [
            {
              "name": "optional",
              "optional": true,
              "type": {
                "primitive": "string"
              }
            },
            {
              "name": "things",
              "type": {
                "primitive": "string"
              },
              "variadic": true
            }
          ],
          "returns": {
            "type": {
              "primitive": "string"
            }
          },
          "variadic": true
        }
      ],
      "name": "DontComplainAboutVariadicAfterOptional"
    },
    "jsii-calc.DoubleTrouble": {
      "assembly": "jsii-calc",
      "docs": {
        "stability": "experimental"
      },
      "fqn": "jsii-calc.DoubleTrouble",
      "initializer": {},
      "interfaces": [
        "jsii-calc.IFriendlyRandomGenerator"
      ],
      "kind": "class",
      "locationInModule": {
        "filename": "lib/compliance.ts",
        "line": 473
      },
      "methods": [
        {
          "docs": {
            "stability": "experimental",
            "summary": "Say hello!"
          },
          "locationInModule": {
            "filename": "lib/compliance.ts",
            "line": 478
          },
          "name": "hello",
          "overrides": "@scope/jsii-calc-lib.IFriendly",
          "returns": {
            "type": {
              "primitive": "string"
            }
          }
        },
        {
          "docs": {
            "stability": "experimental",
            "summary": "Returns another random number."
          },
          "locationInModule": {
            "filename": "lib/compliance.ts",
            "line": 474
          },
          "name": "next",
          "overrides": "jsii-calc.IRandomNumberGenerator",
          "returns": {
            "type": {
              "primitive": "number"
            }
          }
        }
      ],
      "name": "DoubleTrouble"
    },
    "jsii-calc.EnumDispenser": {
      "assembly": "jsii-calc",
      "docs": {
        "stability": "experimental"
      },
      "fqn": "jsii-calc.EnumDispenser",
      "kind": "class",
      "locationInModule": {
        "filename": "lib/compliance.ts",
        "line": 34
      },
      "methods": [
        {
          "docs": {
            "stability": "experimental"
          },
          "locationInModule": {
            "filename": "lib/compliance.ts",
            "line": 40
          },
          "name": "randomIntegerLikeEnum",
          "returns": {
            "type": {
              "fqn": "jsii-calc.AllTypesEnum"
            }
          },
          "static": true
        },
        {
          "docs": {
            "stability": "experimental"
          },
          "locationInModule": {
            "filename": "lib/compliance.ts",
            "line": 35
          },
          "name": "randomStringLikeEnum",
          "returns": {
            "type": {
              "fqn": "jsii-calc.StringEnum"
            }
          },
          "static": true
        }
      ],
      "name": "EnumDispenser"
    },
    "jsii-calc.EraseUndefinedHashValues": {
      "assembly": "jsii-calc",
      "docs": {
        "stability": "experimental"
      },
      "fqn": "jsii-calc.EraseUndefinedHashValues",
      "initializer": {},
      "kind": "class",
      "locationInModule": {
        "filename": "lib/compliance.ts",
        "line": 1429
      },
      "methods": [
        {
          "docs": {
            "remarks": "Used to check that undefined/null hash values\nare being erased when sending values from native code to JS.",
            "stability": "experimental",
            "summary": "Returns `true` if `key` is defined in `opts`."
          },
          "locationInModule": {
            "filename": "lib/compliance.ts",
            "line": 1434
          },
          "name": "doesKeyExist",
          "parameters": [
            {
              "name": "opts",
              "type": {
                "fqn": "jsii-calc.EraseUndefinedHashValuesOptions"
              }
            },
            {
              "name": "key",
              "type": {
                "primitive": "string"
              }
            }
          ],
          "returns": {
            "type": {
              "primitive": "boolean"
            }
          },
          "static": true
        },
        {
          "docs": {
            "stability": "experimental",
            "summary": "We expect \"prop1\" to be erased."
          },
          "locationInModule": {
            "filename": "lib/compliance.ts",
            "line": 1451
          },
          "name": "prop1IsNull",
          "returns": {
            "type": {
              "primitive": "any"
            }
          },
          "static": true
        },
        {
          "docs": {
            "stability": "experimental",
            "summary": "We expect \"prop2\" to be erased."
          },
          "locationInModule": {
            "filename": "lib/compliance.ts",
            "line": 1441
          },
          "name": "prop2IsUndefined",
          "returns": {
            "type": {
              "primitive": "any"
            }
          },
          "static": true
        }
      ],
      "name": "EraseUndefinedHashValues"
    },
    "jsii-calc.EraseUndefinedHashValuesOptions": {
      "assembly": "jsii-calc",
      "datatype": true,
      "docs": {
        "stability": "experimental"
      },
      "fqn": "jsii-calc.EraseUndefinedHashValuesOptions",
      "kind": "interface",
      "locationInModule": {
        "filename": "lib/compliance.ts",
        "line": 1424
      },
      "name": "EraseUndefinedHashValuesOptions",
      "properties": [
        {
          "abstract": true,
          "docs": {
            "stability": "experimental"
          },
          "immutable": true,
          "locationInModule": {
            "filename": "lib/compliance.ts",
            "line": 1425
          },
          "name": "option1",
          "optional": true,
          "type": {
            "primitive": "string"
          }
        },
        {
          "abstract": true,
          "docs": {
            "stability": "experimental"
          },
          "immutable": true,
          "locationInModule": {
            "filename": "lib/compliance.ts",
            "line": 1426
          },
          "name": "option2",
          "optional": true,
          "type": {
            "primitive": "string"
          }
        }
      ]
    },
    "jsii-calc.ExperimentalClass": {
      "assembly": "jsii-calc",
      "docs": {
        "stability": "experimental"
      },
      "fqn": "jsii-calc.ExperimentalClass",
      "initializer": {
        "docs": {
          "stability": "experimental"
        },
        "parameters": [
          {
            "name": "readonlyString",
            "type": {
              "primitive": "string"
            }
          },
          {
            "name": "mutableNumber",
            "optional": true,
            "type": {
              "primitive": "number"
            }
          }
        ]
      },
      "kind": "class",
      "locationInModule": {
        "filename": "lib/stability.ts",
        "line": 16
      },
      "methods": [
        {
          "docs": {
            "stability": "experimental"
          },
          "locationInModule": {
            "filename": "lib/stability.ts",
            "line": 28
          },
          "name": "method"
        }
      ],
      "name": "ExperimentalClass",
      "properties": [
        {
          "docs": {
            "stability": "experimental"
          },
          "immutable": true,
          "locationInModule": {
            "filename": "lib/stability.ts",
            "line": 18
          },
          "name": "readonlyProperty",
          "type": {
            "primitive": "string"
          }
        },
        {
          "docs": {
            "stability": "experimental"
          },
          "locationInModule": {
            "filename": "lib/stability.ts",
            "line": 20
          },
          "name": "mutableProperty",
          "optional": true,
          "type": {
            "primitive": "number"
          }
        }
      ]
    },
    "jsii-calc.ExperimentalEnum": {
      "assembly": "jsii-calc",
      "docs": {
        "stability": "experimental"
      },
      "fqn": "jsii-calc.ExperimentalEnum",
      "kind": "enum",
      "locationInModule": {
        "filename": "lib/stability.ts",
        "line": 31
      },
      "members": [
        {
          "docs": {
            "stability": "experimental"
          },
          "name": "OPTION_A"
        },
        {
          "docs": {
            "stability": "experimental"
          },
          "name": "OPTION_B"
        }
      ],
      "name": "ExperimentalEnum"
    },
    "jsii-calc.ExperimentalStruct": {
      "assembly": "jsii-calc",
      "datatype": true,
      "docs": {
        "stability": "experimental"
      },
      "fqn": "jsii-calc.ExperimentalStruct",
      "kind": "interface",
      "locationInModule": {
        "filename": "lib/stability.ts",
        "line": 4
      },
      "name": "ExperimentalStruct",
      "properties": [
        {
          "abstract": true,
          "docs": {
            "stability": "experimental"
          },
          "immutable": true,
          "locationInModule": {
            "filename": "lib/stability.ts",
            "line": 6
          },
          "name": "readonlyProperty",
          "type": {
            "primitive": "string"
          }
        }
      ]
    },
    "jsii-calc.ExportedBaseClass": {
      "assembly": "jsii-calc",
      "docs": {
        "stability": "experimental"
      },
      "fqn": "jsii-calc.ExportedBaseClass",
      "initializer": {
        "docs": {
          "stability": "experimental"
        },
        "parameters": [
          {
            "name": "success",
            "type": {
              "primitive": "boolean"
            }
          }
        ]
      },
      "kind": "class",
      "locationInModule": {
        "filename": "lib/compliance.ts",
        "line": 1311
      },
      "name": "ExportedBaseClass",
      "properties": [
        {
          "docs": {
            "stability": "experimental"
          },
          "immutable": true,
          "locationInModule": {
            "filename": "lib/compliance.ts",
            "line": 1312
          },
          "name": "success",
          "type": {
            "primitive": "boolean"
          }
        }
      ]
    },
    "jsii-calc.ExtendsInternalInterface": {
      "assembly": "jsii-calc",
      "datatype": true,
      "docs": {
        "stability": "experimental"
      },
      "fqn": "jsii-calc.ExtendsInternalInterface",
      "kind": "interface",
      "locationInModule": {
        "filename": "lib/compliance.ts",
        "line": 1532
      },
      "name": "ExtendsInternalInterface",
      "properties": [
        {
          "abstract": true,
          "docs": {
            "stability": "experimental"
          },
          "immutable": true,
          "locationInModule": {
            "filename": "lib/compliance.ts",
            "line": 1533
          },
          "name": "boom",
          "type": {
            "primitive": "boolean"
          }
        },
        {
          "abstract": true,
          "docs": {
            "stability": "experimental"
          },
          "immutable": true,
          "locationInModule": {
            "filename": "lib/compliance.ts",
            "line": 1481
          },
          "name": "prop",
          "type": {
            "primitive": "string"
          }
        }
      ]
    },
    "jsii-calc.GiveMeStructs": {
      "assembly": "jsii-calc",
      "docs": {
        "stability": "experimental"
      },
      "fqn": "jsii-calc.GiveMeStructs",
      "initializer": {},
      "kind": "class",
      "locationInModule": {
        "filename": "lib/compliance.ts",
        "line": 548
      },
      "methods": [
        {
          "docs": {
            "stability": "experimental",
            "summary": "Accepts a struct of type DerivedStruct and returns a struct of type FirstStruct."
          },
          "locationInModule": {
            "filename": "lib/compliance.ts",
            "line": 566
          },
          "name": "derivedToFirst",
          "parameters": [
            {
              "name": "derived",
              "type": {
                "fqn": "jsii-calc.DerivedStruct"
              }
            }
          ],
          "returns": {
            "type": {
              "fqn": "@scope/jsii-calc-lib.MyFirstStruct"
            }
          }
        },
        {
          "docs": {
            "stability": "experimental",
            "summary": "Returns the boolean from a DerivedStruct struct."
          },
          "locationInModule": {
            "filename": "lib/compliance.ts",
            "line": 559
          },
          "name": "readDerivedNonPrimitive",
          "parameters": [
            {
              "name": "derived",
              "type": {
                "fqn": "jsii-calc.DerivedStruct"
              }
            }
          ],
          "returns": {
            "type": {
              "fqn": "jsii-calc.DoubleTrouble"
            }
          }
        },
        {
          "docs": {
            "stability": "experimental",
            "summary": "Returns the \"anumber\" from a MyFirstStruct struct;"
          },
          "locationInModule": {
            "filename": "lib/compliance.ts",
            "line": 552
          },
          "name": "readFirstNumber",
          "parameters": [
            {
              "name": "first",
              "type": {
                "fqn": "@scope/jsii-calc-lib.MyFirstStruct"
              }
            }
          ],
          "returns": {
            "type": {
              "primitive": "number"
            }
          }
        }
      ],
      "name": "GiveMeStructs",
      "properties": [
        {
          "docs": {
            "stability": "experimental"
          },
          "immutable": true,
          "locationInModule": {
            "filename": "lib/compliance.ts",
            "line": 570
          },
          "name": "structLiteral",
          "type": {
            "fqn": "@scope/jsii-calc-lib.StructWithOnlyOptionals"
          }
        }
      ]
    },
    "jsii-calc.Greetee": {
      "assembly": "jsii-calc",
      "datatype": true,
      "docs": {
        "stability": "experimental",
        "summary": "These are some arguments you can pass to a method."
      },
      "fqn": "jsii-calc.Greetee",
      "kind": "interface",
      "locationInModule": {
        "filename": "lib/documented.ts",
        "line": 40
      },
      "name": "Greetee",
      "properties": [
        {
          "abstract": true,
          "docs": {
            "default": "world",
            "stability": "experimental",
            "summary": "The name of the greetee."
          },
          "immutable": true,
          "locationInModule": {
            "filename": "lib/documented.ts",
            "line": 46
          },
          "name": "name",
          "optional": true,
          "type": {
            "primitive": "string"
          }
        }
      ]
    },
    "jsii-calc.GreetingAugmenter": {
      "assembly": "jsii-calc",
      "docs": {
        "stability": "experimental"
      },
      "fqn": "jsii-calc.GreetingAugmenter",
      "initializer": {},
      "kind": "class",
      "locationInModule": {
        "filename": "lib/compliance.ts",
        "line": 524
      },
      "methods": [
        {
          "docs": {
            "stability": "experimental"
          },
          "locationInModule": {
            "filename": "lib/compliance.ts",
            "line": 525
          },
          "name": "betterGreeting",
          "parameters": [
            {
              "name": "friendly",
              "type": {
                "fqn": "@scope/jsii-calc-lib.IFriendly"
              }
            }
          ],
          "returns": {
            "type": {
              "primitive": "string"
            }
          }
        }
      ],
      "name": "GreetingAugmenter"
    },
    "jsii-calc.IAnotherPublicInterface": {
      "assembly": "jsii-calc",
      "docs": {
        "stability": "experimental"
      },
      "fqn": "jsii-calc.IAnotherPublicInterface",
      "kind": "interface",
      "locationInModule": {
        "filename": "lib/compliance.ts",
        "line": 1553
      },
      "name": "IAnotherPublicInterface",
      "properties": [
        {
          "abstract": true,
          "docs": {
            "stability": "experimental"
          },
          "locationInModule": {
            "filename": "lib/compliance.ts",
            "line": 1554
          },
          "name": "a",
          "type": {
            "primitive": "string"
          }
        }
      ]
    },
    "jsii-calc.IDeprecatedInterface": {
      "assembly": "jsii-calc",
      "docs": {
        "deprecated": "useless interface",
        "stability": "deprecated"
      },
      "fqn": "jsii-calc.IDeprecatedInterface",
      "kind": "interface",
      "locationInModule": {
        "filename": "lib/stability.ts",
        "line": 78
      },
      "methods": [
        {
          "abstract": true,
          "docs": {
            "deprecated": "services no purpose",
            "stability": "deprecated"
          },
          "locationInModule": {
            "filename": "lib/stability.ts",
            "line": 82
          },
          "name": "method"
        }
      ],
      "name": "IDeprecatedInterface",
      "properties": [
        {
          "abstract": true,
          "docs": {
            "deprecated": "could be better",
            "stability": "deprecated"
          },
          "locationInModule": {
            "filename": "lib/stability.ts",
            "line": 80
          },
          "name": "mutableProperty",
          "optional": true,
          "type": {
            "primitive": "number"
          }
        }
      ]
    },
    "jsii-calc.IExperimentalInterface": {
      "assembly": "jsii-calc",
      "docs": {
        "stability": "experimental"
      },
      "fqn": "jsii-calc.IExperimentalInterface",
      "kind": "interface",
      "locationInModule": {
        "filename": "lib/stability.ts",
        "line": 9
      },
      "methods": [
        {
          "abstract": true,
          "docs": {
            "stability": "experimental"
          },
          "locationInModule": {
            "filename": "lib/stability.ts",
            "line": 13
          },
          "name": "method"
        }
      ],
      "name": "IExperimentalInterface",
      "properties": [
        {
          "abstract": true,
          "docs": {
            "stability": "experimental"
          },
          "locationInModule": {
            "filename": "lib/stability.ts",
            "line": 11
          },
          "name": "mutableProperty",
          "optional": true,
          "type": {
            "primitive": "number"
          }
        }
      ]
    },
    "jsii-calc.IExtendsPrivateInterface": {
      "assembly": "jsii-calc",
      "docs": {
        "stability": "experimental"
      },
      "fqn": "jsii-calc.IExtendsPrivateInterface",
      "kind": "interface",
      "locationInModule": {
        "filename": "lib/compliance.ts",
        "line": 1544
      },
      "name": "IExtendsPrivateInterface",
      "properties": [
        {
          "abstract": true,
          "docs": {
            "stability": "experimental"
          },
          "immutable": true,
          "locationInModule": {
            "filename": "lib/compliance.ts",
            "line": 1545
          },
          "name": "moreThings",
          "type": {
            "collection": {
              "elementtype": {
                "primitive": "string"
              },
              "kind": "array"
            }
          }
        },
        {
          "abstract": true,
          "docs": {
            "stability": "experimental"
          },
          "locationInModule": {
            "filename": "lib/compliance.ts",
            "line": 1529
          },
          "name": "private",
          "type": {
            "primitive": "string"
          }
        }
      ]
    },
    "jsii-calc.IFriendlier": {
      "assembly": "jsii-calc",
      "docs": {
        "stability": "experimental",
        "summary": "Even friendlier classes can implement this interface."
      },
      "fqn": "jsii-calc.IFriendlier",
      "interfaces": [
        "@scope/jsii-calc-lib.IFriendly"
      ],
      "kind": "interface",
      "locationInModule": {
        "filename": "lib/calculator.ts",
        "line": 6
      },
      "methods": [
        {
          "abstract": true,
          "docs": {
            "stability": "experimental",
            "summary": "Say farewell."
          },
          "locationInModule": {
            "filename": "lib/calculator.ts",
            "line": 16
          },
          "name": "farewell",
          "returns": {
            "type": {
              "primitive": "string"
            }
          }
        },
        {
          "abstract": true,
          "docs": {
            "returns": "A goodbye blessing.",
            "stability": "experimental",
            "summary": "Say goodbye."
          },
          "locationInModule": {
            "filename": "lib/calculator.ts",
            "line": 11
          },
          "name": "goodbye",
          "returns": {
            "type": {
              "primitive": "string"
            }
          }
        }
      ],
      "name": "IFriendlier"
    },
    "jsii-calc.IFriendlyRandomGenerator": {
      "assembly": "jsii-calc",
      "docs": {
        "stability": "experimental"
      },
      "fqn": "jsii-calc.IFriendlyRandomGenerator",
      "interfaces": [
        "jsii-calc.IRandomNumberGenerator",
        "@scope/jsii-calc-lib.IFriendly"
      ],
      "kind": "interface",
      "locationInModule": {
        "filename": "lib/calculator.ts",
        "line": 30
      },
      "name": "IFriendlyRandomGenerator"
    },
    "jsii-calc.IInterfaceImplementedByAbstractClass": {
      "assembly": "jsii-calc",
      "docs": {
        "stability": "experimental",
        "summary": "awslabs/jsii#220 Abstract return type."
      },
      "fqn": "jsii-calc.IInterfaceImplementedByAbstractClass",
      "kind": "interface",
      "locationInModule": {
        "filename": "lib/compliance.ts",
        "line": 1072
      },
      "name": "IInterfaceImplementedByAbstractClass",
      "properties": [
        {
          "abstract": true,
          "docs": {
            "stability": "experimental"
          },
          "immutable": true,
          "locationInModule": {
            "filename": "lib/compliance.ts",
            "line": 1073
          },
          "name": "propFromInterface",
          "type": {
            "primitive": "string"
          }
        }
      ]
    },
    "jsii-calc.IInterfaceThatShouldNotBeADataType": {
      "assembly": "jsii-calc",
      "docs": {
        "stability": "experimental",
        "summary": "Even though this interface has only properties, it is disqualified from being a datatype because it inherits from an interface that is not a datatype."
      },
      "fqn": "jsii-calc.IInterfaceThatShouldNotBeADataType",
      "interfaces": [
        "jsii-calc.IInterfaceWithMethods"
      ],
      "kind": "interface",
      "locationInModule": {
        "filename": "lib/compliance.ts",
        "line": 1168
      },
      "name": "IInterfaceThatShouldNotBeADataType",
      "properties": [
        {
          "abstract": true,
          "docs": {
            "stability": "experimental"
          },
          "immutable": true,
          "locationInModule": {
            "filename": "lib/compliance.ts",
            "line": 1169
          },
          "name": "otherValue",
          "type": {
            "primitive": "string"
          }
        }
      ]
    },
    "jsii-calc.IInterfaceWithInternal": {
      "assembly": "jsii-calc",
      "docs": {
        "stability": "experimental"
      },
      "fqn": "jsii-calc.IInterfaceWithInternal",
      "kind": "interface",
      "locationInModule": {
        "filename": "lib/compliance.ts",
        "line": 1492
      },
      "methods": [
        {
          "abstract": true,
          "docs": {
            "stability": "experimental"
          },
          "locationInModule": {
            "filename": "lib/compliance.ts",
            "line": 1493
          },
          "name": "visible"
        }
      ],
      "name": "IInterfaceWithInternal"
    },
    "jsii-calc.IInterfaceWithMethods": {
      "assembly": "jsii-calc",
      "docs": {
        "stability": "experimental"
      },
      "fqn": "jsii-calc.IInterfaceWithMethods",
      "kind": "interface",
      "locationInModule": {
        "filename": "lib/compliance.ts",
        "line": 1158
      },
      "methods": [
        {
          "abstract": true,
          "docs": {
            "stability": "experimental"
          },
          "locationInModule": {
            "filename": "lib/compliance.ts",
            "line": 1161
          },
          "name": "doThings"
        }
      ],
      "name": "IInterfaceWithMethods",
      "properties": [
        {
          "abstract": true,
          "docs": {
            "stability": "experimental"
          },
          "immutable": true,
          "locationInModule": {
            "filename": "lib/compliance.ts",
            "line": 1159
          },
          "name": "value",
          "type": {
            "primitive": "string"
          }
        }
      ]
    },
    "jsii-calc.IInterfaceWithOptionalMethodArguments": {
      "assembly": "jsii-calc",
      "docs": {
        "stability": "experimental",
        "summary": "awslabs/jsii#175 Interface proxies (and builders) do not respect optional arguments in methods."
      },
      "fqn": "jsii-calc.IInterfaceWithOptionalMethodArguments",
      "kind": "interface",
      "locationInModule": {
        "filename": "lib/compliance.ts",
        "line": 1063
      },
      "methods": [
        {
          "abstract": true,
          "docs": {
            "stability": "experimental"
          },
          "locationInModule": {
            "filename": "lib/compliance.ts",
            "line": 1064
          },
          "name": "hello",
          "parameters": [
            {
              "name": "arg1",
              "type": {
                "primitive": "string"
              }
            },
            {
              "name": "arg2",
              "optional": true,
              "type": {
                "primitive": "number"
              }
            }
          ]
        }
      ],
      "name": "IInterfaceWithOptionalMethodArguments"
    },
    "jsii-calc.IInterfaceWithProperties": {
      "assembly": "jsii-calc",
      "docs": {
        "stability": "experimental"
      },
      "fqn": "jsii-calc.IInterfaceWithProperties",
      "kind": "interface",
      "locationInModule": {
        "filename": "lib/compliance.ts",
        "line": 578
      },
      "name": "IInterfaceWithProperties",
      "properties": [
        {
          "abstract": true,
          "docs": {
            "stability": "experimental"
          },
          "immutable": true,
          "locationInModule": {
            "filename": "lib/compliance.ts",
            "line": 579
          },
          "name": "readOnlyString",
          "type": {
            "primitive": "string"
          }
        },
        {
          "abstract": true,
          "docs": {
            "stability": "experimental"
          },
          "locationInModule": {
            "filename": "lib/compliance.ts",
            "line": 580
          },
          "name": "readWriteString",
          "type": {
            "primitive": "string"
          }
        }
      ]
    },
    "jsii-calc.IInterfaceWithPropertiesExtension": {
      "assembly": "jsii-calc",
      "docs": {
        "stability": "experimental"
      },
      "fqn": "jsii-calc.IInterfaceWithPropertiesExtension",
      "interfaces": [
        "jsii-calc.IInterfaceWithProperties"
      ],
      "kind": "interface",
      "locationInModule": {
        "filename": "lib/compliance.ts",
        "line": 583
      },
      "name": "IInterfaceWithPropertiesExtension",
      "properties": [
        {
          "abstract": true,
          "docs": {
            "stability": "experimental"
          },
          "locationInModule": {
            "filename": "lib/compliance.ts",
            "line": 584
          },
          "name": "foo",
          "type": {
            "primitive": "number"
          }
        }
      ]
    },
    "jsii-calc.IJSII417Derived": {
      "assembly": "jsii-calc",
      "docs": {
        "stability": "experimental"
      },
      "fqn": "jsii-calc.IJSII417Derived",
      "interfaces": [
        "jsii-calc.IJSII417PublicBaseOfBase"
      ],
      "kind": "interface",
      "locationInModule": {
        "filename": "lib/erasures.ts",
        "line": 37
      },
      "methods": [
        {
          "abstract": true,
          "docs": {
            "stability": "experimental"
          },
          "locationInModule": {
            "filename": "lib/erasures.ts",
            "line": 35
          },
          "name": "bar"
        },
        {
          "abstract": true,
          "docs": {
            "stability": "experimental"
          },
          "locationInModule": {
            "filename": "lib/erasures.ts",
            "line": 38
          },
          "name": "baz"
        }
      ],
      "name": "IJSII417Derived",
      "properties": [
        {
          "abstract": true,
          "docs": {
            "stability": "experimental"
          },
          "immutable": true,
          "locationInModule": {
            "filename": "lib/erasures.ts",
            "line": 34
          },
          "name": "property",
          "type": {
            "primitive": "string"
          }
        }
      ]
    },
    "jsii-calc.IJSII417PublicBaseOfBase": {
      "assembly": "jsii-calc",
      "docs": {
        "stability": "experimental"
      },
      "fqn": "jsii-calc.IJSII417PublicBaseOfBase",
      "kind": "interface",
      "locationInModule": {
        "filename": "lib/erasures.ts",
        "line": 30
      },
      "methods": [
        {
          "abstract": true,
          "docs": {
            "stability": "experimental"
          },
          "locationInModule": {
            "filename": "lib/erasures.ts",
            "line": 31
          },
          "name": "foo"
        }
      ],
      "name": "IJSII417PublicBaseOfBase",
      "properties": [
        {
          "abstract": true,
          "docs": {
            "stability": "experimental"
          },
          "immutable": true,
          "locationInModule": {
            "filename": "lib/erasures.ts",
            "line": 28
          },
          "name": "hasRoot",
          "type": {
            "primitive": "boolean"
          }
        }
      ]
    },
    "jsii-calc.IJsii487External": {
      "assembly": "jsii-calc",
      "docs": {
        "stability": "experimental"
      },
      "fqn": "jsii-calc.IJsii487External",
      "kind": "interface",
      "locationInModule": {
        "filename": "lib/erasures.ts",
        "line": 45
      },
      "name": "IJsii487External"
    },
    "jsii-calc.IJsii487External2": {
      "assembly": "jsii-calc",
      "docs": {
        "stability": "experimental"
      },
      "fqn": "jsii-calc.IJsii487External2",
      "kind": "interface",
      "locationInModule": {
        "filename": "lib/erasures.ts",
        "line": 46
      },
      "name": "IJsii487External2"
    },
    "jsii-calc.IJsii496": {
      "assembly": "jsii-calc",
      "docs": {
        "stability": "experimental"
      },
      "fqn": "jsii-calc.IJsii496",
      "kind": "interface",
      "locationInModule": {
        "filename": "lib/erasures.ts",
        "line": 54
      },
      "name": "IJsii496"
    },
    "jsii-calc.IMutableObjectLiteral": {
      "assembly": "jsii-calc",
      "docs": {
        "stability": "experimental"
      },
      "fqn": "jsii-calc.IMutableObjectLiteral",
      "kind": "interface",
      "locationInModule": {
        "filename": "lib/compliance.ts",
        "line": 1118
      },
      "name": "IMutableObjectLiteral",
      "properties": [
        {
          "abstract": true,
          "docs": {
            "stability": "experimental"
          },
          "locationInModule": {
            "filename": "lib/compliance.ts",
            "line": 1119
          },
          "name": "value",
          "type": {
            "primitive": "string"
          }
        }
      ]
    },
    "jsii-calc.INonInternalInterface": {
      "assembly": "jsii-calc",
      "docs": {
        "stability": "experimental"
      },
      "fqn": "jsii-calc.INonInternalInterface",
      "interfaces": [
        "jsii-calc.IAnotherPublicInterface"
      ],
      "kind": "interface",
      "locationInModule": {
        "filename": "lib/compliance.ts",
        "line": 1563
      },
      "name": "INonInternalInterface",
      "properties": [
        {
          "abstract": true,
          "docs": {
            "stability": "experimental"
          },
          "locationInModule": {
            "filename": "lib/compliance.ts",
            "line": 1560
          },
          "name": "b",
          "type": {
            "primitive": "string"
          }
        },
        {
          "abstract": true,
          "docs": {
            "stability": "experimental"
          },
          "locationInModule": {
            "filename": "lib/compliance.ts",
            "line": 1564
          },
          "name": "c",
          "type": {
            "primitive": "string"
          }
        }
      ]
    },
    "jsii-calc.IPrivatelyImplemented": {
      "assembly": "jsii-calc",
      "docs": {
        "stability": "experimental"
      },
      "fqn": "jsii-calc.IPrivatelyImplemented",
      "kind": "interface",
      "locationInModule": {
        "filename": "lib/compliance.ts",
        "line": 1308
      },
      "name": "IPrivatelyImplemented",
      "properties": [
        {
          "abstract": true,
          "docs": {
            "stability": "experimental"
          },
          "immutable": true,
          "locationInModule": {
            "filename": "lib/compliance.ts",
            "line": 1309
          },
          "name": "success",
          "type": {
            "primitive": "boolean"
          }
        }
      ]
    },
    "jsii-calc.IPublicInterface": {
      "assembly": "jsii-calc",
      "docs": {
        "stability": "experimental"
      },
      "fqn": "jsii-calc.IPublicInterface",
      "kind": "interface",
      "locationInModule": {
        "filename": "lib/compliance.ts",
        "line": 1351
      },
      "methods": [
        {
          "abstract": true,
          "docs": {
            "stability": "experimental"
          },
          "locationInModule": {
            "filename": "lib/compliance.ts",
            "line": 1352
          },
          "name": "bye",
          "returns": {
            "type": {
              "primitive": "string"
            }
          }
        }
      ],
      "name": "IPublicInterface"
    },
    "jsii-calc.IPublicInterface2": {
      "assembly": "jsii-calc",
      "docs": {
        "stability": "experimental"
      },
      "fqn": "jsii-calc.IPublicInterface2",
      "kind": "interface",
      "locationInModule": {
        "filename": "lib/compliance.ts",
        "line": 1355
      },
      "methods": [
        {
          "abstract": true,
          "docs": {
            "stability": "experimental"
          },
          "locationInModule": {
            "filename": "lib/compliance.ts",
            "line": 1356
          },
          "name": "ciao",
          "returns": {
            "type": {
              "primitive": "string"
            }
          }
        }
      ],
      "name": "IPublicInterface2"
    },
    "jsii-calc.IRandomNumberGenerator": {
      "assembly": "jsii-calc",
      "docs": {
        "stability": "experimental",
        "summary": "Generates random numbers."
      },
      "fqn": "jsii-calc.IRandomNumberGenerator",
      "kind": "interface",
      "locationInModule": {
        "filename": "lib/calculator.ts",
        "line": 22
      },
      "methods": [
        {
          "abstract": true,
          "docs": {
            "returns": "A random number.",
            "stability": "experimental",
            "summary": "Returns another random number."
          },
          "locationInModule": {
            "filename": "lib/calculator.ts",
            "line": 27
          },
          "name": "next",
          "returns": {
            "type": {
              "primitive": "number"
            }
          }
        }
      ],
      "name": "IRandomNumberGenerator"
    },
    "jsii-calc.IReturnsNumber": {
      "assembly": "jsii-calc",
      "docs": {
        "stability": "experimental"
      },
      "fqn": "jsii-calc.IReturnsNumber",
      "kind": "interface",
      "locationInModule": {
        "filename": "lib/compliance.ts",
        "line": 631
      },
      "methods": [
        {
          "abstract": true,
          "docs": {
            "stability": "experimental"
          },
          "locationInModule": {
            "filename": "lib/compliance.ts",
            "line": 632
          },
          "name": "obtainNumber",
          "returns": {
            "type": {
              "fqn": "@scope/jsii-calc-lib.IDoublable"
            }
          }
        }
      ],
      "name": "IReturnsNumber",
      "properties": [
        {
          "abstract": true,
          "docs": {
            "stability": "experimental"
          },
          "immutable": true,
          "locationInModule": {
            "filename": "lib/compliance.ts",
            "line": 634
          },
          "name": "numberProp",
          "type": {
            "fqn": "@scope/jsii-calc-lib.Number"
          }
        }
      ]
    },
    "jsii-calc.IStableInterface": {
      "assembly": "jsii-calc",
      "docs": {
        "stability": "stable"
      },
      "fqn": "jsii-calc.IStableInterface",
      "kind": "interface",
      "locationInModule": {
        "filename": "lib/stability.ts",
        "line": 44
      },
      "methods": [
        {
          "abstract": true,
          "docs": {
            "stability": "stable"
          },
          "locationInModule": {
            "filename": "lib/stability.ts",
            "line": 48
          },
          "name": "method"
        }
      ],
      "name": "IStableInterface",
      "properties": [
        {
          "abstract": true,
          "docs": {
            "stability": "stable"
          },
          "locationInModule": {
            "filename": "lib/stability.ts",
            "line": 46
          },
          "name": "mutableProperty",
          "optional": true,
          "type": {
            "primitive": "number"
          }
        }
      ]
    },
    "jsii-calc.ImplementInternalInterface": {
      "assembly": "jsii-calc",
      "docs": {
        "stability": "experimental"
      },
      "fqn": "jsii-calc.ImplementInternalInterface",
      "initializer": {},
      "kind": "class",
      "locationInModule": {
        "filename": "lib/compliance.ts",
        "line": 1536
      },
      "name": "ImplementInternalInterface",
      "properties": [
        {
          "docs": {
            "stability": "experimental"
          },
          "locationInModule": {
            "filename": "lib/compliance.ts",
            "line": 1537
          },
          "name": "prop",
          "type": {
            "primitive": "string"
          }
        }
      ]
    },
    "jsii-calc.ImplementsInterfaceWithInternal": {
      "assembly": "jsii-calc",
      "docs": {
        "stability": "experimental"
      },
      "fqn": "jsii-calc.ImplementsInterfaceWithInternal",
      "initializer": {},
      "interfaces": [
        "jsii-calc.IInterfaceWithInternal"
      ],
      "kind": "class",
      "locationInModule": {
        "filename": "lib/compliance.ts",
        "line": 1499
      },
      "methods": [
        {
          "docs": {
            "stability": "experimental"
          },
          "locationInModule": {
            "filename": "lib/compliance.ts",
            "line": 1500
          },
          "name": "visible",
          "overrides": "jsii-calc.IInterfaceWithInternal"
        }
      ],
      "name": "ImplementsInterfaceWithInternal"
    },
    "jsii-calc.ImplementsInterfaceWithInternalSubclass": {
      "assembly": "jsii-calc",
      "base": "jsii-calc.ImplementsInterfaceWithInternal",
      "docs": {
        "stability": "experimental"
      },
      "fqn": "jsii-calc.ImplementsInterfaceWithInternalSubclass",
      "initializer": {},
      "kind": "class",
      "locationInModule": {
        "filename": "lib/compliance.ts",
        "line": 1512
      },
      "name": "ImplementsInterfaceWithInternalSubclass"
    },
    "jsii-calc.ImplementsPrivateInterface": {
      "assembly": "jsii-calc",
      "docs": {
        "stability": "experimental"
      },
      "fqn": "jsii-calc.ImplementsPrivateInterface",
      "initializer": {},
      "kind": "class",
      "locationInModule": {
        "filename": "lib/compliance.ts",
        "line": 1540
      },
      "name": "ImplementsPrivateInterface",
      "properties": [
        {
          "docs": {
            "stability": "experimental"
          },
          "locationInModule": {
            "filename": "lib/compliance.ts",
            "line": 1541
          },
          "name": "private",
          "type": {
            "primitive": "string"
          }
        }
      ]
    },
    "jsii-calc.ImplictBaseOfBase": {
      "assembly": "jsii-calc",
      "datatype": true,
      "docs": {
        "stability": "experimental"
      },
      "fqn": "jsii-calc.ImplictBaseOfBase",
      "interfaces": [
        "@scope/jsii-calc-base.BaseProps"
      ],
      "kind": "interface",
      "locationInModule": {
        "filename": "lib/compliance.ts",
        "line": 1016
      },
      "name": "ImplictBaseOfBase",
      "properties": [
        {
          "abstract": true,
          "docs": {
            "stability": "experimental"
          },
          "immutable": true,
          "locationInModule": {
            "filename": "lib/compliance.ts",
            "line": 1017
          },
          "name": "goo",
          "type": {
            "primitive": "date"
          }
        }
      ]
    },
    "jsii-calc.InbetweenClass": {
      "assembly": "jsii-calc",
      "base": "jsii-calc.PublicClass",
      "docs": {
        "stability": "experimental"
      },
      "fqn": "jsii-calc.InbetweenClass",
      "initializer": {},
      "interfaces": [
        "jsii-calc.IPublicInterface2"
      ],
      "kind": "class",
      "locationInModule": {
        "filename": "lib/compliance.ts",
        "line": 1358
      },
      "methods": [
        {
          "docs": {
            "stability": "experimental"
          },
          "locationInModule": {
            "filename": "lib/compliance.ts",
            "line": 1359
          },
          "name": "ciao",
          "overrides": "jsii-calc.IPublicInterface2",
          "returns": {
            "type": {
              "primitive": "string"
            }
          }
        }
      ],
      "name": "InbetweenClass"
    },
    "jsii-calc.InterfaceInNamespaceIncludesClasses.Foo": {
      "assembly": "jsii-calc",
      "docs": {
        "stability": "experimental"
      },
      "fqn": "jsii-calc.InterfaceInNamespaceIncludesClasses.Foo",
      "initializer": {},
      "kind": "class",
      "locationInModule": {
        "filename": "lib/compliance.ts",
        "line": 1050
      },
      "name": "Foo",
      "namespace": "InterfaceInNamespaceIncludesClasses",
      "properties": [
        {
          "docs": {
            "stability": "experimental"
          },
          "locationInModule": {
            "filename": "lib/compliance.ts",
            "line": 1051
          },
          "name": "bar",
          "optional": true,
          "type": {
            "primitive": "string"
          }
        }
      ]
    },
    "jsii-calc.InterfaceInNamespaceIncludesClasses.Hello": {
      "assembly": "jsii-calc",
      "datatype": true,
      "docs": {
        "stability": "experimental"
      },
      "fqn": "jsii-calc.InterfaceInNamespaceIncludesClasses.Hello",
      "kind": "interface",
      "locationInModule": {
        "filename": "lib/compliance.ts",
        "line": 1054
      },
      "name": "Hello",
      "namespace": "InterfaceInNamespaceIncludesClasses",
      "properties": [
        {
          "abstract": true,
          "docs": {
            "stability": "experimental"
          },
          "immutable": true,
          "locationInModule": {
            "filename": "lib/compliance.ts",
            "line": 1055
          },
          "name": "foo",
          "type": {
            "primitive": "number"
          }
        }
      ]
    },
    "jsii-calc.InterfaceInNamespaceOnlyInterface.Hello": {
      "assembly": "jsii-calc",
      "datatype": true,
      "docs": {
        "stability": "experimental"
      },
      "fqn": "jsii-calc.InterfaceInNamespaceOnlyInterface.Hello",
      "kind": "interface",
      "locationInModule": {
        "filename": "lib/compliance.ts",
        "line": 1042
      },
      "name": "Hello",
      "namespace": "InterfaceInNamespaceOnlyInterface",
      "properties": [
        {
          "abstract": true,
          "docs": {
            "stability": "experimental"
          },
          "immutable": true,
          "locationInModule": {
            "filename": "lib/compliance.ts",
            "line": 1043
          },
          "name": "foo",
          "type": {
            "primitive": "number"
          }
        }
      ]
    },
    "jsii-calc.InterfacesMaker": {
      "assembly": "jsii-calc",
      "docs": {
        "stability": "experimental",
        "summary": "We can return arrays of interfaces See aws/aws-cdk#2362."
      },
      "fqn": "jsii-calc.InterfacesMaker",
      "kind": "class",
      "locationInModule": {
        "filename": "lib/compliance.ts",
        "line": 1851
      },
      "methods": [
        {
          "docs": {
            "stability": "experimental"
          },
          "locationInModule": {
            "filename": "lib/compliance.ts",
            "line": 1852
          },
          "name": "makeInterfaces",
          "parameters": [
            {
              "name": "count",
              "type": {
                "primitive": "number"
              }
            }
          ],
          "returns": {
            "type": {
              "collection": {
                "elementtype": {
                  "fqn": "@scope/jsii-calc-lib.IDoublable"
                },
                "kind": "array"
              }
            }
          },
          "static": true
        }
      ],
      "name": "InterfacesMaker"
    },
    "jsii-calc.JSII417Derived": {
      "assembly": "jsii-calc",
      "base": "jsii-calc.JSII417PublicBaseOfBase",
      "docs": {
        "stability": "experimental"
      },
      "fqn": "jsii-calc.JSII417Derived",
      "initializer": {
        "docs": {
          "stability": "experimental"
        },
        "parameters": [
          {
            "name": "property",
            "type": {
              "primitive": "string"
            }
          }
        ]
      },
      "kind": "class",
      "locationInModule": {
        "filename": "lib/erasures.ts",
        "line": 20
      },
      "methods": [
        {
          "docs": {
            "stability": "experimental"
          },
          "locationInModule": {
            "filename": "lib/erasures.ts",
            "line": 21
          },
          "name": "bar"
        },
        {
          "docs": {
            "stability": "experimental"
          },
          "locationInModule": {
            "filename": "lib/erasures.ts",
            "line": 24
          },
          "name": "baz"
        }
      ],
      "name": "JSII417Derived",
      "properties": [
        {
          "docs": {
            "stability": "experimental"
          },
          "immutable": true,
          "locationInModule": {
            "filename": "lib/erasures.ts",
            "line": 15
          },
          "name": "property",
          "protected": true,
          "type": {
            "primitive": "string"
          }
        }
      ]
    },
    "jsii-calc.JSII417PublicBaseOfBase": {
      "assembly": "jsii-calc",
      "docs": {
        "stability": "experimental"
      },
      "fqn": "jsii-calc.JSII417PublicBaseOfBase",
      "initializer": {},
      "kind": "class",
      "locationInModule": {
        "filename": "lib/erasures.ts",
        "line": 8
      },
      "methods": [
        {
          "docs": {
            "stability": "experimental"
          },
          "locationInModule": {
            "filename": "lib/erasures.ts",
            "line": 9
          },
          "name": "makeInstance",
          "returns": {
            "type": {
              "fqn": "jsii-calc.JSII417PublicBaseOfBase"
            }
          },
          "static": true
        },
        {
          "docs": {
            "stability": "experimental"
          },
          "locationInModule": {
            "filename": "lib/erasures.ts",
            "line": 12
          },
          "name": "foo"
        }
      ],
      "name": "JSII417PublicBaseOfBase",
      "properties": [
        {
          "docs": {
            "stability": "experimental"
          },
          "immutable": true,
          "locationInModule": {
            "filename": "lib/erasures.ts",
            "line": 6
          },
          "name": "hasRoot",
          "type": {
            "primitive": "boolean"
          }
        }
      ]
    },
    "jsii-calc.JSObjectLiteralForInterface": {
      "assembly": "jsii-calc",
      "docs": {
        "stability": "experimental"
      },
      "fqn": "jsii-calc.JSObjectLiteralForInterface",
      "initializer": {},
      "kind": "class",
      "locationInModule": {
        "filename": "lib/compliance.ts",
        "line": 507
      },
      "methods": [
        {
          "docs": {
            "stability": "experimental"
          },
          "locationInModule": {
            "filename": "lib/compliance.ts",
            "line": 509
          },
          "name": "giveMeFriendly",
          "returns": {
            "type": {
              "fqn": "@scope/jsii-calc-lib.IFriendly"
            }
          }
        },
        {
          "docs": {
            "stability": "experimental"
          },
          "locationInModule": {
            "filename": "lib/compliance.ts",
            "line": 515
          },
          "name": "giveMeFriendlyGenerator",
          "returns": {
            "type": {
              "fqn": "jsii-calc.IFriendlyRandomGenerator"
            }
          }
        }
      ],
      "name": "JSObjectLiteralForInterface"
    },
    "jsii-calc.JSObjectLiteralToNative": {
      "assembly": "jsii-calc",
      "docs": {
        "stability": "experimental"
      },
      "fqn": "jsii-calc.JSObjectLiteralToNative",
      "initializer": {},
      "kind": "class",
      "locationInModule": {
        "filename": "lib/compliance.ts",
        "line": 233
      },
      "methods": [
        {
          "docs": {
            "stability": "experimental"
          },
          "locationInModule": {
            "filename": "lib/compliance.ts",
            "line": 234
          },
          "name": "returnLiteral",
          "returns": {
            "type": {
              "fqn": "jsii-calc.JSObjectLiteralToNativeClass"
            }
          }
        }
      ],
      "name": "JSObjectLiteralToNative"
    },
    "jsii-calc.JSObjectLiteralToNativeClass": {
      "assembly": "jsii-calc",
      "docs": {
        "stability": "experimental"
      },
      "fqn": "jsii-calc.JSObjectLiteralToNativeClass",
      "initializer": {},
      "kind": "class",
      "locationInModule": {
        "filename": "lib/compliance.ts",
        "line": 242
      },
      "name": "JSObjectLiteralToNativeClass",
      "properties": [
        {
          "docs": {
            "stability": "experimental"
          },
          "locationInModule": {
            "filename": "lib/compliance.ts",
            "line": 243
          },
          "name": "propA",
          "type": {
            "primitive": "string"
          }
        },
        {
          "docs": {
            "stability": "experimental"
          },
          "locationInModule": {
            "filename": "lib/compliance.ts",
            "line": 244
          },
          "name": "propB",
          "type": {
            "primitive": "number"
          }
        }
      ]
    },
    "jsii-calc.JavaReservedWords": {
      "assembly": "jsii-calc",
      "docs": {
        "stability": "experimental"
      },
      "fqn": "jsii-calc.JavaReservedWords",
      "initializer": {},
      "kind": "class",
      "locationInModule": {
        "filename": "lib/compliance.ts",
        "line": 727
      },
      "methods": [
        {
          "docs": {
            "stability": "experimental"
          },
          "locationInModule": {
            "filename": "lib/compliance.ts",
            "line": 728
          },
          "name": "abstract"
        },
        {
          "docs": {
            "stability": "experimental"
          },
          "locationInModule": {
            "filename": "lib/compliance.ts",
            "line": 731
          },
          "name": "assert"
        },
        {
          "docs": {
            "stability": "experimental"
          },
          "locationInModule": {
            "filename": "lib/compliance.ts",
            "line": 734
          },
          "name": "boolean"
        },
        {
          "docs": {
            "stability": "experimental"
          },
          "locationInModule": {
            "filename": "lib/compliance.ts",
            "line": 737
          },
          "name": "break"
        },
        {
          "docs": {
            "stability": "experimental"
          },
          "locationInModule": {
            "filename": "lib/compliance.ts",
            "line": 740
          },
          "name": "byte"
        },
        {
          "docs": {
            "stability": "experimental"
          },
          "locationInModule": {
            "filename": "lib/compliance.ts",
            "line": 743
          },
          "name": "case"
        },
        {
          "docs": {
            "stability": "experimental"
          },
          "locationInModule": {
            "filename": "lib/compliance.ts",
            "line": 746
          },
          "name": "catch"
        },
        {
          "docs": {
            "stability": "experimental"
          },
          "locationInModule": {
            "filename": "lib/compliance.ts",
            "line": 749
          },
          "name": "char"
        },
        {
          "docs": {
            "stability": "experimental"
          },
          "locationInModule": {
            "filename": "lib/compliance.ts",
            "line": 752
          },
          "name": "class"
        },
        {
          "docs": {
            "stability": "experimental"
          },
          "locationInModule": {
            "filename": "lib/compliance.ts",
            "line": 755
          },
          "name": "const"
        },
        {
          "docs": {
            "stability": "experimental"
          },
          "locationInModule": {
            "filename": "lib/compliance.ts",
            "line": 758
          },
          "name": "continue"
        },
        {
          "docs": {
            "stability": "experimental"
          },
          "locationInModule": {
            "filename": "lib/compliance.ts",
            "line": 761
          },
          "name": "default"
        },
        {
          "docs": {
            "stability": "experimental"
          },
          "locationInModule": {
            "filename": "lib/compliance.ts",
            "line": 767
          },
          "name": "do"
        },
        {
          "docs": {
            "stability": "experimental"
          },
          "locationInModule": {
            "filename": "lib/compliance.ts",
            "line": 764
          },
          "name": "double"
        },
        {
          "docs": {
            "stability": "experimental"
          },
          "locationInModule": {
            "filename": "lib/compliance.ts",
            "line": 770
          },
          "name": "else"
        },
        {
          "docs": {
            "stability": "experimental"
          },
          "locationInModule": {
            "filename": "lib/compliance.ts",
            "line": 773
          },
          "name": "enum"
        },
        {
          "docs": {
            "stability": "experimental"
          },
          "locationInModule": {
            "filename": "lib/compliance.ts",
            "line": 776
          },
          "name": "extends"
        },
        {
          "docs": {
            "stability": "experimental"
          },
          "locationInModule": {
            "filename": "lib/compliance.ts",
            "line": 779
          },
          "name": "false"
        },
        {
          "docs": {
            "stability": "experimental"
          },
          "locationInModule": {
            "filename": "lib/compliance.ts",
            "line": 782
          },
          "name": "final"
        },
        {
          "docs": {
            "stability": "experimental"
          },
          "locationInModule": {
            "filename": "lib/compliance.ts",
            "line": 785
          },
          "name": "finally"
        },
        {
          "docs": {
            "stability": "experimental"
          },
          "locationInModule": {
            "filename": "lib/compliance.ts",
            "line": 788
          },
          "name": "float"
        },
        {
          "docs": {
            "stability": "experimental"
          },
          "locationInModule": {
            "filename": "lib/compliance.ts",
            "line": 791
          },
          "name": "for"
        },
        {
          "docs": {
            "stability": "experimental"
          },
          "locationInModule": {
            "filename": "lib/compliance.ts",
            "line": 794
          },
          "name": "goto"
        },
        {
          "docs": {
            "stability": "experimental"
          },
          "locationInModule": {
            "filename": "lib/compliance.ts",
            "line": 797
          },
          "name": "if"
        },
        {
          "docs": {
            "stability": "experimental"
          },
          "locationInModule": {
            "filename": "lib/compliance.ts",
            "line": 800
          },
          "name": "implements"
        },
        {
          "docs": {
            "stability": "experimental"
          },
          "locationInModule": {
            "filename": "lib/compliance.ts",
            "line": 803
          },
          "name": "import"
        },
        {
          "docs": {
            "stability": "experimental"
          },
          "locationInModule": {
            "filename": "lib/compliance.ts",
            "line": 806
          },
          "name": "instanceof"
        },
        {
          "docs": {
            "stability": "experimental"
          },
          "locationInModule": {
            "filename": "lib/compliance.ts",
            "line": 809
          },
          "name": "int"
        },
        {
          "docs": {
            "stability": "experimental"
          },
          "locationInModule": {
            "filename": "lib/compliance.ts",
            "line": 812
          },
          "name": "interface"
        },
        {
          "docs": {
            "stability": "experimental"
          },
          "locationInModule": {
            "filename": "lib/compliance.ts",
            "line": 815
          },
          "name": "long"
        },
        {
          "docs": {
            "stability": "experimental"
          },
          "locationInModule": {
            "filename": "lib/compliance.ts",
            "line": 818
          },
          "name": "native"
        },
        {
          "docs": {
            "stability": "experimental"
          },
          "locationInModule": {
            "filename": "lib/compliance.ts",
            "line": 821
          },
          "name": "new"
        },
        {
          "docs": {
            "stability": "experimental"
          },
          "locationInModule": {
            "filename": "lib/compliance.ts",
            "line": 824
          },
          "name": "null"
        },
        {
          "docs": {
            "stability": "experimental"
          },
          "locationInModule": {
            "filename": "lib/compliance.ts",
            "line": 827
          },
          "name": "package"
        },
        {
          "docs": {
            "stability": "experimental"
          },
          "locationInModule": {
            "filename": "lib/compliance.ts",
            "line": 830
          },
          "name": "private"
        },
        {
          "docs": {
            "stability": "experimental"
          },
          "locationInModule": {
            "filename": "lib/compliance.ts",
            "line": 833
          },
          "name": "protected"
        },
        {
          "docs": {
            "stability": "experimental"
          },
          "locationInModule": {
            "filename": "lib/compliance.ts",
            "line": 836
          },
          "name": "public"
        },
        {
          "docs": {
            "stability": "experimental"
          },
          "locationInModule": {
            "filename": "lib/compliance.ts",
            "line": 839
          },
          "name": "return"
        },
        {
          "docs": {
            "stability": "experimental"
          },
          "locationInModule": {
            "filename": "lib/compliance.ts",
            "line": 842
          },
          "name": "short"
        },
        {
          "docs": {
            "stability": "experimental"
          },
          "locationInModule": {
            "filename": "lib/compliance.ts",
            "line": 845
          },
          "name": "static"
        },
        {
          "docs": {
            "stability": "experimental"
          },
          "locationInModule": {
            "filename": "lib/compliance.ts",
            "line": 848
          },
          "name": "strictfp"
        },
        {
          "docs": {
            "stability": "experimental"
          },
          "locationInModule": {
            "filename": "lib/compliance.ts",
            "line": 851
          },
          "name": "super"
        },
        {
          "docs": {
            "stability": "experimental"
          },
          "locationInModule": {
            "filename": "lib/compliance.ts",
            "line": 854
          },
          "name": "switch"
        },
        {
          "docs": {
            "stability": "experimental"
          },
          "locationInModule": {
            "filename": "lib/compliance.ts",
            "line": 857
          },
          "name": "synchronized"
        },
        {
          "docs": {
            "stability": "experimental"
          },
          "locationInModule": {
            "filename": "lib/compliance.ts",
            "line": 860
          },
          "name": "this"
        },
        {
          "docs": {
            "stability": "experimental"
          },
          "locationInModule": {
            "filename": "lib/compliance.ts",
            "line": 863
          },
          "name": "throw"
        },
        {
          "docs": {
            "stability": "experimental"
          },
          "locationInModule": {
            "filename": "lib/compliance.ts",
            "line": 866
          },
          "name": "throws"
        },
        {
          "docs": {
            "stability": "experimental"
          },
          "locationInModule": {
            "filename": "lib/compliance.ts",
            "line": 869
          },
          "name": "transient"
        },
        {
          "docs": {
            "stability": "experimental"
          },
          "locationInModule": {
            "filename": "lib/compliance.ts",
            "line": 872
          },
          "name": "true"
        },
        {
          "docs": {
            "stability": "experimental"
          },
          "locationInModule": {
            "filename": "lib/compliance.ts",
            "line": 875
          },
          "name": "try"
        },
        {
          "docs": {
            "stability": "experimental"
          },
          "locationInModule": {
            "filename": "lib/compliance.ts",
            "line": 878
          },
          "name": "void"
        },
        {
          "docs": {
            "stability": "experimental"
          },
          "locationInModule": {
            "filename": "lib/compliance.ts",
            "line": 881
          },
          "name": "volatile"
        }
      ],
      "name": "JavaReservedWords",
      "properties": [
        {
          "docs": {
            "stability": "experimental"
          },
          "locationInModule": {
            "filename": "lib/compliance.ts",
            "line": 884
          },
          "name": "while",
          "type": {
            "primitive": "string"
          }
        }
      ]
    },
    "jsii-calc.Jsii487Derived": {
      "assembly": "jsii-calc",
      "docs": {
        "stability": "experimental"
      },
      "fqn": "jsii-calc.Jsii487Derived",
      "initializer": {},
      "interfaces": [
        "jsii-calc.IJsii487External2",
        "jsii-calc.IJsii487External"
      ],
      "kind": "class",
      "locationInModule": {
        "filename": "lib/erasures.ts",
        "line": 48
      },
      "name": "Jsii487Derived"
    },
    "jsii-calc.Jsii496Derived": {
      "assembly": "jsii-calc",
      "docs": {
        "stability": "experimental"
      },
      "fqn": "jsii-calc.Jsii496Derived",
      "initializer": {},
      "interfaces": [
        "jsii-calc.IJsii496"
      ],
      "kind": "class",
      "locationInModule": {
        "filename": "lib/erasures.ts",
        "line": 56
      },
      "name": "Jsii496Derived"
    },
    "jsii-calc.JsiiAgent": {
      "assembly": "jsii-calc",
      "docs": {
        "stability": "experimental",
        "summary": "Host runtime version should be set via JSII_AGENT."
      },
      "fqn": "jsii-calc.JsiiAgent",
      "initializer": {},
      "kind": "class",
      "locationInModule": {
        "filename": "lib/compliance.ts",
        "line": 1323
      },
      "name": "JsiiAgent",
      "properties": [
        {
          "docs": {
            "stability": "experimental",
            "summary": "Returns the value of the JSII_AGENT environment variable."
          },
          "immutable": true,
          "locationInModule": {
            "filename": "lib/compliance.ts",
            "line": 1327
          },
          "name": "jsiiAgent",
          "optional": true,
          "static": true,
          "type": {
            "primitive": "string"
          }
        }
      ]
    },
    "jsii-calc.LoadBalancedFargateServiceProps": {
      "assembly": "jsii-calc",
      "datatype": true,
      "docs": {
        "stability": "experimental",
        "summary": "jsii#298: show default values in sphinx documentation, and respect newlines."
      },
      "fqn": "jsii-calc.LoadBalancedFargateServiceProps",
      "kind": "interface",
      "locationInModule": {
        "filename": "lib/compliance.ts",
        "line": 1235
      },
      "name": "LoadBalancedFargateServiceProps",
      "properties": [
        {
          "abstract": true,
          "docs": {
            "default": "80",
            "remarks": "Corresponds to container port mapping.",
            "stability": "experimental",
            "summary": "The container port of the application load balancer attached to your Fargate service."
          },
          "immutable": true,
          "locationInModule": {
            "filename": "lib/compliance.ts",
            "line": 1278
          },
          "name": "containerPort",
          "optional": true,
          "type": {
            "primitive": "number"
          }
        },
        {
          "abstract": true,
          "docs": {
            "default": "256",
            "remarks": "This default is set in the underlying FargateTaskDefinition construct.",
            "stability": "experimental",
            "summary": "The number of cpu units used by the task. Valid values, which determines your range of valid values for the memory parameter: 256 (.25 vCPU) - Available memory values: 0.5GB, 1GB, 2GB 512 (.5 vCPU) - Available memory values: 1GB, 2GB, 3GB, 4GB 1024 (1 vCPU) - Available memory values: 2GB, 3GB, 4GB, 5GB, 6GB, 7GB, 8GB 2048 (2 vCPU) - Available memory values: Between 4GB and 16GB in 1GB increments 4096 (4 vCPU) - Available memory values: Between 8GB and 30GB in 1GB increments."
          },
          "immutable": true,
          "locationInModule": {
            "filename": "lib/compliance.ts",
            "line": 1249
          },
          "name": "cpu",
          "optional": true,
          "type": {
            "primitive": "string"
          }
        },
        {
          "abstract": true,
          "docs": {
            "default": "512",
            "remarks": "This field is required and you must use one of the following values, which determines your range of valid values\nfor the cpu parameter:\n\n0.5GB, 1GB, 2GB - Available cpu values: 256 (.25 vCPU)\n\n1GB, 2GB, 3GB, 4GB - Available cpu values: 512 (.5 vCPU)\n\n2GB, 3GB, 4GB, 5GB, 6GB, 7GB, 8GB - Available cpu values: 1024 (1 vCPU)\n\nBetween 4GB and 16GB in 1GB increments - Available cpu values: 2048 (2 vCPU)\n\nBetween 8GB and 30GB in 1GB increments - Available cpu values: 4096 (4 vCPU)\n\nThis default is set in the underlying FargateTaskDefinition construct.",
            "stability": "experimental",
            "summary": "The amount (in MiB) of memory used by the task."
          },
          "immutable": true,
          "locationInModule": {
            "filename": "lib/compliance.ts",
            "line": 1271
          },
          "name": "memoryMiB",
          "optional": true,
          "type": {
            "primitive": "string"
          }
        },
        {
          "abstract": true,
          "docs": {
            "default": "true",
            "stability": "experimental",
            "summary": "Determines whether the Application Load Balancer will be internet-facing."
          },
          "immutable": true,
          "locationInModule": {
            "filename": "lib/compliance.ts",
            "line": 1285
          },
          "name": "publicLoadBalancer",
          "optional": true,
          "type": {
            "primitive": "boolean"
          }
        },
        {
          "abstract": true,
          "docs": {
            "default": "false",
            "stability": "experimental",
            "summary": "Determines whether your Fargate Service will be assigned a public IP address."
          },
          "immutable": true,
          "locationInModule": {
            "filename": "lib/compliance.ts",
            "line": 1292
          },
          "name": "publicTasks",
          "optional": true,
          "type": {
            "primitive": "boolean"
          }
        }
      ]
    },
    "jsii-calc.Multiply": {
      "assembly": "jsii-calc",
      "base": "jsii-calc.BinaryOperation",
      "docs": {
        "stability": "experimental",
        "summary": "The \"*\" binary operation."
      },
      "fqn": "jsii-calc.Multiply",
      "initializer": {
        "docs": {
          "stability": "experimental",
          "summary": "Creates a BinaryOperation."
        },
        "parameters": [
          {
            "docs": {
              "summary": "Left-hand side operand."
            },
            "name": "lhs",
            "type": {
              "fqn": "@scope/jsii-calc-lib.Value"
            }
          },
          {
            "docs": {
              "summary": "Right-hand side operand."
            },
            "name": "rhs",
            "type": {
              "fqn": "@scope/jsii-calc-lib.Value"
            }
          }
        ]
      },
      "interfaces": [
        "jsii-calc.IFriendlier",
        "jsii-calc.IRandomNumberGenerator"
      ],
      "kind": "class",
      "locationInModule": {
        "filename": "lib/calculator.ts",
        "line": 68
      },
      "methods": [
        {
          "docs": {
            "stability": "experimental",
            "summary": "Say farewell."
          },
          "locationInModule": {
            "filename": "lib/calculator.ts",
            "line": 81
          },
          "name": "farewell",
          "overrides": "jsii-calc.IFriendlier",
          "returns": {
            "type": {
              "primitive": "string"
            }
          }
        },
        {
          "docs": {
            "stability": "experimental",
            "summary": "Say goodbye."
          },
          "locationInModule": {
            "filename": "lib/calculator.ts",
            "line": 77
          },
          "name": "goodbye",
          "overrides": "jsii-calc.IFriendlier",
          "returns": {
            "type": {
              "primitive": "string"
            }
          }
        },
        {
          "docs": {
            "stability": "experimental",
            "summary": "Returns another random number."
          },
          "locationInModule": {
            "filename": "lib/calculator.ts",
            "line": 85
          },
          "name": "next",
          "overrides": "jsii-calc.IRandomNumberGenerator",
          "returns": {
            "type": {
              "primitive": "number"
            }
          }
        },
        {
          "docs": {
            "stability": "experimental",
            "summary": "String representation of the value."
          },
          "locationInModule": {
            "filename": "lib/calculator.ts",
            "line": 73
          },
          "name": "toString",
          "overrides": "@scope/jsii-calc-lib.Operation",
          "returns": {
            "type": {
              "primitive": "string"
            }
          }
        }
      ],
      "name": "Multiply",
      "properties": [
        {
          "docs": {
            "stability": "experimental",
            "summary": "The value."
          },
          "immutable": true,
          "locationInModule": {
            "filename": "lib/calculator.ts",
            "line": 69
          },
          "name": "value",
          "overrides": "@scope/jsii-calc-lib.Value",
          "type": {
            "primitive": "number"
          }
        }
      ]
    },
    "jsii-calc.Negate": {
      "assembly": "jsii-calc",
      "base": "jsii-calc.UnaryOperation",
      "docs": {
        "stability": "experimental",
        "summary": "The negation operation (\"-value\")."
      },
      "fqn": "jsii-calc.Negate",
      "initializer": {
        "docs": {
          "stability": "experimental"
        },
        "parameters": [
          {
            "name": "operand",
            "type": {
              "fqn": "@scope/jsii-calc-lib.Value"
            }
          }
        ]
      },
      "interfaces": [
        "jsii-calc.IFriendlier"
      ],
      "kind": "class",
      "locationInModule": {
        "filename": "lib/calculator.ts",
        "line": 102
      },
      "methods": [
        {
          "docs": {
            "stability": "experimental",
            "summary": "Say farewell."
          },
          "locationInModule": {
            "filename": "lib/calculator.ts",
            "line": 119
          },
          "name": "farewell",
          "overrides": "jsii-calc.IFriendlier",
          "returns": {
            "type": {
              "primitive": "string"
            }
          }
        },
        {
          "docs": {
            "stability": "experimental",
            "summary": "Say goodbye."
          },
          "locationInModule": {
            "filename": "lib/calculator.ts",
            "line": 115
          },
          "name": "goodbye",
          "overrides": "jsii-calc.IFriendlier",
          "returns": {
            "type": {
              "primitive": "string"
            }
          }
        },
        {
          "docs": {
            "stability": "experimental",
            "summary": "Say hello!"
          },
          "locationInModule": {
            "filename": "lib/calculator.ts",
            "line": 111
          },
          "name": "hello",
          "overrides": "@scope/jsii-calc-lib.IFriendly",
          "returns": {
            "type": {
              "primitive": "string"
            }
          }
        },
        {
          "docs": {
            "stability": "experimental",
            "summary": "String representation of the value."
          },
          "locationInModule": {
            "filename": "lib/calculator.ts",
            "line": 107
          },
          "name": "toString",
          "overrides": "@scope/jsii-calc-lib.Operation",
          "returns": {
            "type": {
              "primitive": "string"
            }
          }
        }
      ],
      "name": "Negate",
      "properties": [
        {
          "docs": {
            "stability": "experimental",
            "summary": "The value."
          },
          "immutable": true,
          "locationInModule": {
            "filename": "lib/calculator.ts",
            "line": 103
          },
          "name": "value",
          "overrides": "@scope/jsii-calc-lib.Value",
          "type": {
            "primitive": "number"
          }
        }
      ]
    },
    "jsii-calc.NodeStandardLibrary": {
      "assembly": "jsii-calc",
      "docs": {
        "stability": "experimental",
        "summary": "Test fixture to verify that jsii modules can use the node standard library."
      },
      "fqn": "jsii-calc.NodeStandardLibrary",
      "initializer": {},
      "kind": "class",
      "locationInModule": {
        "filename": "lib/compliance.ts",
        "line": 968
      },
      "methods": [
        {
          "docs": {
            "returns": "\"6a2da20943931e9834fc12cfe5bb47bbd9ae43489a30726962b576f4e3993e50\"",
            "stability": "experimental",
            "summary": "Uses node.js \"crypto\" module to calculate sha256 of a string."
          },
          "locationInModule": {
            "filename": "lib/compliance.ts",
            "line": 997
          },
          "name": "cryptoSha256",
          "returns": {
            "type": {
              "primitive": "string"
            }
          }
        },
        {
          "async": true,
          "docs": {
            "returns": "\"Hello, resource!\"",
            "stability": "experimental",
            "summary": "Reads a local resource file (resource.txt) asynchronously."
          },
          "locationInModule": {
            "filename": "lib/compliance.ts",
            "line": 973
          },
          "name": "fsReadFile",
          "returns": {
            "type": {
              "primitive": "string"
            }
          }
        },
        {
          "docs": {
            "returns": "\"Hello, resource! SYNC!\"",
            "stability": "experimental",
            "summary": "Sync version of fsReadFile."
          },
          "locationInModule": {
            "filename": "lib/compliance.ts",
            "line": 982
          },
          "name": "fsReadFileSync",
          "returns": {
            "type": {
              "primitive": "string"
            }
          }
        }
      ],
      "name": "NodeStandardLibrary",
      "properties": [
        {
          "docs": {
            "stability": "experimental",
            "summary": "Returns the current os.platform() from the \"os\" node module."
          },
          "immutable": true,
          "locationInModule": {
            "filename": "lib/compliance.ts",
            "line": 989
          },
          "name": "osPlatform",
          "type": {
            "primitive": "string"
          }
        }
      ]
    },
    "jsii-calc.NullShouldBeTreatedAsUndefined": {
      "assembly": "jsii-calc",
      "docs": {
        "stability": "experimental",
        "summary": "jsii#282, aws-cdk#157: null should be treated as \"undefined\"."
      },
      "fqn": "jsii-calc.NullShouldBeTreatedAsUndefined",
      "initializer": {
        "docs": {
          "stability": "experimental"
        },
        "parameters": [
          {
            "name": "_param1",
            "type": {
              "primitive": "string"
            }
          },
          {
            "name": "optional",
            "optional": true,
            "type": {
              "primitive": "any"
            }
          }
        ]
      },
      "kind": "class",
      "locationInModule": {
        "filename": "lib/compliance.ts",
        "line": 1184
      },
      "methods": [
        {
          "docs": {
            "stability": "experimental"
          },
          "locationInModule": {
            "filename": "lib/compliance.ts",
            "line": 1193
          },
          "name": "giveMeUndefined",
          "parameters": [
            {
              "name": "value",
              "optional": true,
              "type": {
                "primitive": "any"
              }
            }
          ]
        },
        {
          "docs": {
            "stability": "experimental"
          },
          "locationInModule": {
            "filename": "lib/compliance.ts",
            "line": 1199
          },
          "name": "giveMeUndefinedInsideAnObject",
          "parameters": [
            {
              "name": "input",
              "type": {
                "fqn": "jsii-calc.NullShouldBeTreatedAsUndefinedData"
              }
            }
          ]
        },
        {
          "docs": {
            "stability": "experimental"
          },
          "locationInModule": {
            "filename": "lib/compliance.ts",
            "line": 1214
          },
          "name": "verifyPropertyIsUndefined"
        }
      ],
      "name": "NullShouldBeTreatedAsUndefined",
      "properties": [
        {
          "docs": {
            "stability": "experimental"
          },
          "locationInModule": {
            "filename": "lib/compliance.ts",
            "line": 1185
          },
          "name": "changeMeToUndefined",
          "optional": true,
          "type": {
            "primitive": "string"
          }
        }
      ]
    },
    "jsii-calc.NullShouldBeTreatedAsUndefinedData": {
      "assembly": "jsii-calc",
      "datatype": true,
      "docs": {
        "stability": "experimental"
      },
      "fqn": "jsii-calc.NullShouldBeTreatedAsUndefinedData",
      "kind": "interface",
      "locationInModule": {
        "filename": "lib/compliance.ts",
        "line": 1221
      },
      "name": "NullShouldBeTreatedAsUndefinedData",
      "properties": [
        {
          "abstract": true,
          "docs": {
            "stability": "experimental"
          },
          "immutable": true,
          "locationInModule": {
            "filename": "lib/compliance.ts",
            "line": 1223
          },
          "name": "arrayWithThreeElementsAndUndefinedAsSecondArgument",
          "type": {
            "collection": {
              "elementtype": {
                "primitive": "any"
              },
              "kind": "array"
            }
          }
        },
        {
          "abstract": true,
          "docs": {
            "stability": "experimental"
          },
          "immutable": true,
          "locationInModule": {
            "filename": "lib/compliance.ts",
            "line": 1222
          },
          "name": "thisShouldBeUndefined",
          "optional": true,
          "type": {
            "primitive": "any"
          }
        }
      ]
    },
    "jsii-calc.NumberGenerator": {
      "assembly": "jsii-calc",
      "docs": {
        "stability": "experimental",
        "summary": "This allows us to test that a reference can be stored for objects that implement interfaces."
      },
      "fqn": "jsii-calc.NumberGenerator",
      "initializer": {
        "docs": {
          "stability": "experimental"
        },
        "parameters": [
          {
            "name": "generator",
            "type": {
              "fqn": "jsii-calc.IRandomNumberGenerator"
            }
          }
        ]
      },
      "kind": "class",
      "locationInModule": {
        "filename": "lib/compliance.ts",
        "line": 493
      },
      "methods": [
        {
          "docs": {
            "stability": "experimental"
          },
          "locationInModule": {
            "filename": "lib/compliance.ts",
            "line": 502
          },
          "name": "isSameGenerator",
          "parameters": [
            {
              "name": "gen",
              "type": {
                "fqn": "jsii-calc.IRandomNumberGenerator"
              }
            }
          ],
          "returns": {
            "type": {
              "primitive": "boolean"
            }
          }
        },
        {
          "docs": {
            "stability": "experimental"
          },
          "locationInModule": {
            "filename": "lib/compliance.ts",
            "line": 498
          },
          "name": "nextTimes100",
          "returns": {
            "type": {
              "primitive": "number"
            }
          }
        }
      ],
      "name": "NumberGenerator",
      "properties": [
        {
          "docs": {
            "stability": "experimental"
          },
          "locationInModule": {
            "filename": "lib/compliance.ts",
            "line": 494
          },
          "name": "generator",
          "type": {
            "fqn": "jsii-calc.IRandomNumberGenerator"
          }
        }
      ]
    },
    "jsii-calc.ObjectRefsInCollections": {
      "assembly": "jsii-calc",
      "docs": {
        "stability": "experimental",
        "summary": "Verify that object references can be passed inside collections."
      },
      "fqn": "jsii-calc.ObjectRefsInCollections",
      "initializer": {},
      "kind": "class",
      "locationInModule": {
        "filename": "lib/compliance.ts",
        "line": 250
      },
      "methods": [
        {
          "docs": {
            "stability": "experimental",
            "summary": "Returns the sum of all values."
          },
          "locationInModule": {
            "filename": "lib/compliance.ts",
            "line": 254
          },
          "name": "sumFromArray",
          "parameters": [
            {
              "name": "values",
              "type": {
                "collection": {
                  "elementtype": {
                    "fqn": "@scope/jsii-calc-lib.Value"
                  },
                  "kind": "array"
                }
              }
            }
          ],
          "returns": {
            "type": {
              "primitive": "number"
            }
          }
        },
        {
          "docs": {
            "stability": "experimental",
            "summary": "Returns the sum of all values in a map."
          },
          "locationInModule": {
            "filename": "lib/compliance.ts",
            "line": 265
          },
          "name": "sumFromMap",
          "parameters": [
            {
              "name": "values",
              "type": {
                "collection": {
                  "elementtype": {
                    "fqn": "@scope/jsii-calc-lib.Value"
                  },
                  "kind": "map"
                }
              }
            }
          ],
          "returns": {
            "type": {
              "primitive": "number"
            }
          }
        }
      ],
      "name": "ObjectRefsInCollections"
    },
    "jsii-calc.Old": {
      "assembly": "jsii-calc",
      "docs": {
        "deprecated": "Use the new class",
        "stability": "deprecated",
        "summary": "Old class."
      },
      "fqn": "jsii-calc.Old",
      "initializer": {},
      "kind": "class",
      "locationInModule": {
        "filename": "lib/documented.ts",
        "line": 54
      },
      "methods": [
        {
          "docs": {
            "stability": "deprecated",
            "summary": "Doo wop that thing."
          },
          "locationInModule": {
            "filename": "lib/documented.ts",
            "line": 58
          },
          "name": "doAThing"
        }
      ],
      "name": "Old"
    },
    "jsii-calc.OptionalConstructorArgument": {
      "assembly": "jsii-calc",
      "docs": {
        "stability": "experimental"
      },
      "fqn": "jsii-calc.OptionalConstructorArgument",
      "initializer": {
        "docs": {
          "stability": "experimental"
        },
        "parameters": [
          {
            "name": "arg1",
            "type": {
              "primitive": "number"
            }
          },
          {
            "name": "arg2",
            "type": {
              "primitive": "string"
            }
          },
          {
            "name": "arg3",
            "optional": true,
            "type": {
              "primitive": "date"
            }
          }
        ]
      },
      "kind": "class",
      "locationInModule": {
        "filename": "lib/compliance.ts",
        "line": 295
      },
      "name": "OptionalConstructorArgument",
      "properties": [
        {
          "docs": {
            "stability": "experimental"
          },
          "immutable": true,
          "locationInModule": {
            "filename": "lib/compliance.ts",
            "line": 296
          },
          "name": "arg1",
          "type": {
            "primitive": "number"
          }
        },
        {
          "docs": {
            "stability": "experimental"
          },
          "immutable": true,
          "locationInModule": {
            "filename": "lib/compliance.ts",
            "line": 297
          },
          "name": "arg2",
          "type": {
            "primitive": "string"
          }
        },
        {
          "docs": {
            "stability": "experimental"
          },
          "immutable": true,
          "locationInModule": {
            "filename": "lib/compliance.ts",
            "line": 298
          },
          "name": "arg3",
          "optional": true,
          "type": {
            "primitive": "date"
          }
        }
      ]
    },
    "jsii-calc.OptionalStruct": {
      "assembly": "jsii-calc",
      "datatype": true,
      "docs": {
        "stability": "experimental"
      },
      "fqn": "jsii-calc.OptionalStruct",
      "kind": "interface",
      "locationInModule": {
        "filename": "lib/compliance.ts",
        "line": 1630
      },
      "name": "OptionalStruct",
      "properties": [
        {
          "abstract": true,
          "docs": {
            "stability": "experimental"
          },
          "immutable": true,
          "locationInModule": {
            "filename": "lib/compliance.ts",
            "line": 1631
          },
          "name": "field",
          "optional": true,
          "type": {
            "primitive": "string"
          }
        }
      ]
    },
    "jsii-calc.OptionalStructConsumer": {
      "assembly": "jsii-calc",
      "docs": {
        "stability": "experimental"
      },
      "fqn": "jsii-calc.OptionalStructConsumer",
      "initializer": {
        "docs": {
          "stability": "experimental"
        },
        "parameters": [
          {
            "name": "optionalStruct",
            "optional": true,
            "type": {
              "fqn": "jsii-calc.OptionalStruct"
            }
          }
        ]
      },
      "kind": "class",
      "locationInModule": {
        "filename": "lib/compliance.ts",
        "line": 1621
      },
      "name": "OptionalStructConsumer",
      "properties": [
        {
          "docs": {
            "stability": "experimental"
          },
          "immutable": true,
          "locationInModule": {
            "filename": "lib/compliance.ts",
            "line": 1622
          },
          "name": "parameterWasUndefined",
          "type": {
            "primitive": "boolean"
          }
        },
        {
          "docs": {
            "stability": "experimental"
          },
          "immutable": true,
          "locationInModule": {
            "filename": "lib/compliance.ts",
            "line": 1623
          },
          "name": "fieldValue",
          "optional": true,
          "type": {
            "primitive": "string"
          }
        }
      ]
    },
    "jsii-calc.OverrideReturnsObject": {
      "assembly": "jsii-calc",
      "docs": {
        "stability": "experimental"
      },
      "fqn": "jsii-calc.OverrideReturnsObject",
      "initializer": {},
      "kind": "class",
      "locationInModule": {
        "filename": "lib/compliance.ts",
        "line": 637
      },
      "methods": [
        {
          "docs": {
            "stability": "experimental"
          },
          "locationInModule": {
            "filename": "lib/compliance.ts",
            "line": 638
          },
          "name": "test",
          "parameters": [
            {
              "name": "obj",
              "type": {
                "fqn": "jsii-calc.IReturnsNumber"
              }
            }
          ],
          "returns": {
            "type": {
              "primitive": "number"
            }
          }
        }
      ],
      "name": "OverrideReturnsObject"
    },
    "jsii-calc.PartiallyInitializedThisConsumer": {
      "abstract": true,
      "assembly": "jsii-calc",
      "docs": {
        "stability": "experimental"
      },
      "fqn": "jsii-calc.PartiallyInitializedThisConsumer",
      "initializer": {},
      "kind": "class",
      "locationInModule": {
        "filename": "lib/compliance.ts",
        "line": 1604
      },
      "methods": [
        {
          "abstract": true,
          "docs": {
            "stability": "experimental"
          },
          "locationInModule": {
            "filename": "lib/compliance.ts",
            "line": 1605
          },
          "name": "consumePartiallyInitializedThis",
          "parameters": [
            {
              "name": "obj",
              "type": {
                "fqn": "jsii-calc.ConstructorPassesThisOut"
              }
            },
            {
              "name": "dt",
              "type": {
                "primitive": "date"
              }
            },
            {
              "name": "ev",
              "type": {
                "fqn": "jsii-calc.AllTypesEnum"
              }
            }
          ],
          "returns": {
            "type": {
              "primitive": "string"
            }
          }
        }
      ],
      "name": "PartiallyInitializedThisConsumer"
    },
    "jsii-calc.Polymorphism": {
      "assembly": "jsii-calc",
      "docs": {
        "stability": "experimental"
      },
      "fqn": "jsii-calc.Polymorphism",
      "initializer": {},
      "kind": "class",
      "locationInModule": {
        "filename": "lib/compliance.ts",
        "line": 483
      },
      "methods": [
        {
          "docs": {
            "stability": "experimental"
          },
          "locationInModule": {
            "filename": "lib/compliance.ts",
            "line": 484
          },
          "name": "sayHello",
          "parameters": [
            {
              "name": "friendly",
              "type": {
                "fqn": "@scope/jsii-calc-lib.IFriendly"
              }
            }
          ],
          "returns": {
            "type": {
              "primitive": "string"
            }
          }
        }
      ],
      "name": "Polymorphism"
    },
    "jsii-calc.Power": {
      "assembly": "jsii-calc",
      "base": "jsii-calc.composition.CompositeOperation",
      "docs": {
        "stability": "experimental",
        "summary": "The power operation."
      },
      "fqn": "jsii-calc.Power",
      "initializer": {
        "docs": {
          "stability": "experimental",
          "summary": "Creates a Power operation."
        },
        "parameters": [
          {
            "docs": {
              "summary": "The base of the power."
            },
            "name": "base",
            "type": {
              "fqn": "@scope/jsii-calc-lib.Value"
            }
          },
          {
            "docs": {
              "summary": "The number of times to multiply."
            },
            "name": "pow",
            "type": {
              "fqn": "@scope/jsii-calc-lib.Value"
            }
          }
        ]
      },
      "kind": "class",
      "locationInModule": {
        "filename": "lib/calculator.ts",
        "line": 211
      },
      "name": "Power",
      "properties": [
        {
          "docs": {
            "stability": "experimental",
            "summary": "The base of the power."
          },
          "immutable": true,
          "locationInModule": {
            "filename": "lib/calculator.ts",
            "line": 218
          },
          "name": "base",
          "type": {
            "fqn": "@scope/jsii-calc-lib.Value"
          }
        },
        {
          "docs": {
            "stability": "experimental",
            "summary": "The expression that this operation consists of. Must be implemented by derived classes."
          },
          "immutable": true,
          "locationInModule": {
            "filename": "lib/calculator.ts",
            "line": 222
          },
          "name": "expression",
          "overrides": "jsii-calc.composition.CompositeOperation",
          "type": {
            "fqn": "@scope/jsii-calc-lib.Value"
          }
        },
        {
          "docs": {
            "stability": "experimental",
            "summary": "The number of times to multiply."
          },
          "immutable": true,
          "locationInModule": {
            "filename": "lib/calculator.ts",
            "line": 218
          },
          "name": "pow",
          "type": {
            "fqn": "@scope/jsii-calc-lib.Value"
          }
        }
      ]
    },
    "jsii-calc.PublicClass": {
      "assembly": "jsii-calc",
      "docs": {
        "stability": "experimental"
      },
      "fqn": "jsii-calc.PublicClass",
      "initializer": {},
      "kind": "class",
      "locationInModule": {
        "filename": "lib/compliance.ts",
        "line": 1348
      },
      "methods": [
        {
          "docs": {
            "stability": "experimental"
          },
          "locationInModule": {
            "filename": "lib/compliance.ts",
            "line": 1349
          },
          "name": "hello"
        }
      ],
      "name": "PublicClass"
    },
    "jsii-calc.PythonReservedWords": {
      "assembly": "jsii-calc",
      "docs": {
        "stability": "experimental"
      },
      "fqn": "jsii-calc.PythonReservedWords",
      "initializer": {},
      "kind": "class",
      "locationInModule": {
        "filename": "lib/compliance.ts",
        "line": 887
      },
      "methods": [
        {
          "docs": {
            "stability": "experimental"
          },
          "locationInModule": {
            "filename": "lib/compliance.ts",
            "line": 889
          },
          "name": "and"
        },
        {
          "docs": {
            "stability": "experimental"
          },
          "locationInModule": {
            "filename": "lib/compliance.ts",
            "line": 891
          },
          "name": "as"
        },
        {
          "docs": {
            "stability": "experimental"
          },
          "locationInModule": {
            "filename": "lib/compliance.ts",
            "line": 893
          },
          "name": "assert"
        },
        {
          "docs": {
            "stability": "experimental"
          },
          "locationInModule": {
            "filename": "lib/compliance.ts",
            "line": 895
          },
          "name": "async"
        },
        {
          "docs": {
            "stability": "experimental"
          },
          "locationInModule": {
            "filename": "lib/compliance.ts",
            "line": 897
          },
          "name": "await"
        },
        {
          "docs": {
            "stability": "experimental"
          },
          "locationInModule": {
            "filename": "lib/compliance.ts",
            "line": 899
          },
          "name": "break"
        },
        {
          "docs": {
            "stability": "experimental"
          },
          "locationInModule": {
            "filename": "lib/compliance.ts",
            "line": 901
          },
          "name": "class"
        },
        {
          "docs": {
            "stability": "experimental"
          },
          "locationInModule": {
            "filename": "lib/compliance.ts",
            "line": 903
          },
          "name": "continue"
        },
        {
          "docs": {
            "stability": "experimental"
          },
          "locationInModule": {
            "filename": "lib/compliance.ts",
            "line": 905
          },
          "name": "def"
        },
        {
          "docs": {
            "stability": "experimental"
          },
          "locationInModule": {
            "filename": "lib/compliance.ts",
            "line": 907
          },
          "name": "del"
        },
        {
          "docs": {
            "stability": "experimental"
          },
          "locationInModule": {
            "filename": "lib/compliance.ts",
            "line": 909
          },
          "name": "elif"
        },
        {
          "docs": {
            "stability": "experimental"
          },
          "locationInModule": {
            "filename": "lib/compliance.ts",
            "line": 911
          },
          "name": "else"
        },
        {
          "docs": {
            "stability": "experimental"
          },
          "locationInModule": {
            "filename": "lib/compliance.ts",
            "line": 913
          },
          "name": "except"
        },
        {
          "docs": {
            "stability": "experimental"
          },
          "locationInModule": {
            "filename": "lib/compliance.ts",
            "line": 915
          },
          "name": "finally"
        },
        {
          "docs": {
            "stability": "experimental"
          },
          "locationInModule": {
            "filename": "lib/compliance.ts",
            "line": 917
          },
          "name": "for"
        },
        {
          "docs": {
            "stability": "experimental"
          },
          "locationInModule": {
            "filename": "lib/compliance.ts",
            "line": 919
          },
          "name": "from"
        },
        {
          "docs": {
            "stability": "experimental"
          },
          "locationInModule": {
            "filename": "lib/compliance.ts",
            "line": 921
          },
          "name": "global"
        },
        {
          "docs": {
            "stability": "experimental"
          },
          "locationInModule": {
            "filename": "lib/compliance.ts",
            "line": 923
          },
          "name": "if"
        },
        {
          "docs": {
            "stability": "experimental"
          },
          "locationInModule": {
            "filename": "lib/compliance.ts",
            "line": 925
          },
          "name": "import"
        },
        {
          "docs": {
            "stability": "experimental"
          },
          "locationInModule": {
            "filename": "lib/compliance.ts",
            "line": 927
          },
          "name": "in"
        },
        {
          "docs": {
            "stability": "experimental"
          },
          "locationInModule": {
            "filename": "lib/compliance.ts",
            "line": 929
          },
          "name": "is"
        },
        {
          "docs": {
            "stability": "experimental"
          },
          "locationInModule": {
            "filename": "lib/compliance.ts",
            "line": 931
          },
          "name": "lambda"
        },
        {
          "docs": {
            "stability": "experimental"
          },
          "locationInModule": {
            "filename": "lib/compliance.ts",
            "line": 933
          },
          "name": "nonlocal"
        },
        {
          "docs": {
            "stability": "experimental"
          },
          "locationInModule": {
            "filename": "lib/compliance.ts",
            "line": 935
          },
          "name": "not"
        },
        {
          "docs": {
            "stability": "experimental"
          },
          "locationInModule": {
            "filename": "lib/compliance.ts",
            "line": 937
          },
          "name": "or"
        },
        {
          "docs": {
            "stability": "experimental"
          },
          "locationInModule": {
            "filename": "lib/compliance.ts",
            "line": 939
          },
          "name": "pass"
        },
        {
          "docs": {
            "stability": "experimental"
          },
          "locationInModule": {
            "filename": "lib/compliance.ts",
            "line": 941
          },
          "name": "raise"
        },
        {
          "docs": {
            "stability": "experimental"
          },
          "locationInModule": {
            "filename": "lib/compliance.ts",
            "line": 943
          },
          "name": "return"
        },
        {
          "docs": {
            "stability": "experimental"
          },
          "locationInModule": {
            "filename": "lib/compliance.ts",
            "line": 945
          },
          "name": "try"
        },
        {
          "docs": {
            "stability": "experimental"
          },
          "locationInModule": {
            "filename": "lib/compliance.ts",
            "line": 947
          },
          "name": "while"
        },
        {
          "docs": {
            "stability": "experimental"
          },
          "locationInModule": {
            "filename": "lib/compliance.ts",
            "line": 949
          },
          "name": "with"
        },
        {
          "docs": {
            "stability": "experimental"
          },
          "locationInModule": {
            "filename": "lib/compliance.ts",
            "line": 951
          },
          "name": "yield"
        }
      ],
      "name": "PythonReservedWords"
    },
    "jsii-calc.ReferenceEnumFromScopedPackage": {
      "assembly": "jsii-calc",
      "docs": {
        "stability": "experimental",
        "summary": "See awslabs/jsii#138."
      },
      "fqn": "jsii-calc.ReferenceEnumFromScopedPackage",
      "initializer": {},
      "kind": "class",
      "locationInModule": {
        "filename": "lib/compliance.ts",
        "line": 1023
      },
      "methods": [
        {
          "docs": {
            "stability": "experimental"
          },
          "locationInModule": {
            "filename": "lib/compliance.ts",
            "line": 1026
          },
          "name": "loadFoo",
          "returns": {
            "optional": true,
            "type": {
              "fqn": "@scope/jsii-calc-lib.EnumFromScopedModule"
            }
          }
        },
        {
          "docs": {
            "stability": "experimental"
          },
          "locationInModule": {
            "filename": "lib/compliance.ts",
            "line": 1030
          },
          "name": "saveFoo",
          "parameters": [
            {
              "name": "value",
              "type": {
                "fqn": "@scope/jsii-calc-lib.EnumFromScopedModule"
              }
            }
          ]
        }
      ],
      "name": "ReferenceEnumFromScopedPackage",
      "properties": [
        {
          "docs": {
            "stability": "experimental"
          },
          "locationInModule": {
            "filename": "lib/compliance.ts",
            "line": 1024
          },
          "name": "foo",
          "optional": true,
          "type": {
            "fqn": "@scope/jsii-calc-lib.EnumFromScopedModule"
          }
        }
      ]
    },
    "jsii-calc.ReturnsPrivateImplementationOfInterface": {
      "assembly": "jsii-calc",
      "docs": {
        "returns": "an instance of an un-exported class that extends `ExportedBaseClass`, declared as `IPrivatelyImplemented`.",
        "see": "https://github.com/aws/jsii/issues/320",
        "stability": "experimental",
        "summary": "Helps ensure the JSII kernel & runtime cooperate correctly when an un-exported instance of a class is returned with a declared type that is an exported interface, and the instance inherits from an exported class."
      },
      "fqn": "jsii-calc.ReturnsPrivateImplementationOfInterface",
      "initializer": {},
      "kind": "class",
      "locationInModule": {
        "filename": "lib/compliance.ts",
        "line": 1303
      },
      "name": "ReturnsPrivateImplementationOfInterface",
      "properties": [
        {
          "docs": {
            "stability": "experimental"
          },
          "immutable": true,
          "locationInModule": {
            "filename": "lib/compliance.ts",
            "line": 1304
          },
          "name": "privateImplementation",
          "type": {
            "fqn": "jsii-calc.IPrivatelyImplemented"
          }
        }
      ]
    },
    "jsii-calc.RuntimeTypeChecking": {
      "assembly": "jsii-calc",
      "docs": {
        "stability": "experimental"
      },
      "fqn": "jsii-calc.RuntimeTypeChecking",
      "initializer": {},
      "kind": "class",
      "locationInModule": {
        "filename": "lib/compliance.ts",
        "line": 274
      },
      "methods": [
        {
          "docs": {
            "stability": "experimental"
          },
          "locationInModule": {
            "filename": "lib/compliance.ts",
            "line": 284
          },
          "name": "methodWithDefaultedArguments",
          "parameters": [
            {
              "name": "arg1",
              "optional": true,
              "type": {
                "primitive": "number"
              }
            },
            {
              "name": "arg2",
              "optional": true,
              "type": {
                "primitive": "string"
              }
            },
            {
              "name": "arg3",
              "optional": true,
              "type": {
                "primitive": "date"
              }
            }
          ]
        },
        {
          "docs": {
            "stability": "experimental"
          },
          "locationInModule": {
            "filename": "lib/compliance.ts",
            "line": 290
          },
          "name": "methodWithOptionalAnyArgument",
          "parameters": [
            {
              "name": "arg",
              "optional": true,
              "type": {
                "primitive": "any"
              }
            }
          ]
        },
        {
          "docs": {
            "stability": "experimental",
            "summary": "Used to verify verification of number of method arguments."
          },
          "locationInModule": {
            "filename": "lib/compliance.ts",
            "line": 278
          },
          "name": "methodWithOptionalArguments",
          "parameters": [
            {
              "name": "arg1",
              "type": {
                "primitive": "number"
              }
            },
            {
              "name": "arg2",
              "type": {
                "primitive": "string"
              }
            },
            {
              "name": "arg3",
              "optional": true,
              "type": {
                "primitive": "date"
              }
            }
          ]
        }
      ],
      "name": "RuntimeTypeChecking"
    },
    "jsii-calc.SecondLevelStruct": {
      "assembly": "jsii-calc",
      "datatype": true,
      "docs": {
        "stability": "experimental"
      },
      "fqn": "jsii-calc.SecondLevelStruct",
      "kind": "interface",
      "locationInModule": {
        "filename": "lib/compliance.ts",
        "line": 1779
      },
      "name": "SecondLevelStruct",
      "properties": [
        {
          "abstract": true,
          "docs": {
            "stability": "experimental",
            "summary": "It's long and required."
          },
          "immutable": true,
          "locationInModule": {
            "filename": "lib/compliance.ts",
            "line": 1783
          },
          "name": "deeperRequiredProp",
          "type": {
            "primitive": "string"
          }
        },
        {
          "abstract": true,
          "docs": {
            "stability": "experimental",
            "summary": "It's long, but you'll almost never pass it."
          },
          "immutable": true,
          "locationInModule": {
            "filename": "lib/compliance.ts",
            "line": 1788
          },
          "name": "deeperOptionalProp",
          "optional": true,
          "type": {
            "primitive": "string"
          }
        }
      ]
    },
    "jsii-calc.SingleInstanceTwoTypes": {
      "assembly": "jsii-calc",
      "docs": {
        "remarks": "JSII clients can instantiate 2 different strongly-typed wrappers for the same\nobject. Unfortunately, this will break object equality, but if we didn't do\nthis it would break runtime type checks in the JVM or CLR.",
        "stability": "experimental",
        "summary": "Test that a single instance can be returned under two different FQNs."
      },
      "fqn": "jsii-calc.SingleInstanceTwoTypes",
      "initializer": {},
      "kind": "class",
      "locationInModule": {
        "filename": "lib/compliance.ts",
        "line": 1410
      },
      "methods": [
        {
          "docs": {
            "stability": "experimental"
          },
          "locationInModule": {
            "filename": "lib/compliance.ts",
            "line": 1413
          },
          "name": "interface1",
          "returns": {
            "type": {
              "fqn": "jsii-calc.InbetweenClass"
            }
          }
        },
        {
          "docs": {
            "stability": "experimental"
          },
          "locationInModule": {
            "filename": "lib/compliance.ts",
            "line": 1417
          },
          "name": "interface2",
          "returns": {
            "type": {
              "fqn": "jsii-calc.IPublicInterface"
            }
          }
        }
      ],
      "name": "SingleInstanceTwoTypes"
    },
    "jsii-calc.SingletonInt": {
      "assembly": "jsii-calc",
      "docs": {
        "remarks": "https://github.com/aws/jsii/issues/231",
        "stability": "experimental",
        "summary": "Verifies that singleton enums are handled correctly."
      },
      "fqn": "jsii-calc.SingletonInt",
      "kind": "class",
      "locationInModule": {
        "filename": "lib/compliance.ts",
        "line": 1731
      },
      "methods": [
        {
          "docs": {
            "stability": "experimental"
          },
          "locationInModule": {
            "filename": "lib/compliance.ts",
            "line": 1733
          },
          "name": "isSingletonInt",
          "parameters": [
            {
              "name": "value",
              "type": {
                "primitive": "number"
              }
            }
          ],
          "returns": {
            "type": {
              "primitive": "boolean"
            }
          }
        }
      ],
      "name": "SingletonInt"
    },
    "jsii-calc.SingletonIntEnum": {
      "assembly": "jsii-calc",
      "docs": {
        "stability": "experimental",
        "summary": "A singleton integer."
      },
      "fqn": "jsii-calc.SingletonIntEnum",
      "kind": "enum",
      "locationInModule": {
        "filename": "lib/compliance.ts",
        "line": 1738
      },
      "members": [
        {
          "docs": {
            "stability": "experimental",
            "summary": "Elite!"
          },
          "name": "SINGLETON_INT"
        }
      ],
      "name": "SingletonIntEnum"
    },
    "jsii-calc.SingletonString": {
      "assembly": "jsii-calc",
      "docs": {
        "remarks": "https://github.com/aws/jsii/issues/231",
        "stability": "experimental",
        "summary": "Verifies that singleton enums are handled correctly."
      },
      "fqn": "jsii-calc.SingletonString",
      "kind": "class",
      "locationInModule": {
        "filename": "lib/compliance.ts",
        "line": 1714
      },
      "methods": [
        {
          "docs": {
            "stability": "experimental"
          },
          "locationInModule": {
            "filename": "lib/compliance.ts",
            "line": 1717
          },
          "name": "isSingletonString",
          "parameters": [
            {
              "name": "value",
              "type": {
                "primitive": "string"
              }
            }
          ],
          "returns": {
            "type": {
              "primitive": "boolean"
            }
          }
        }
      ],
      "name": "SingletonString"
    },
    "jsii-calc.SingletonStringEnum": {
      "assembly": "jsii-calc",
      "docs": {
        "stability": "experimental",
        "summary": "A singleton string."
      },
      "fqn": "jsii-calc.SingletonStringEnum",
      "kind": "enum",
      "locationInModule": {
        "filename": "lib/compliance.ts",
        "line": 1722
      },
      "members": [
        {
          "docs": {
            "stability": "experimental",
            "summary": "1337."
          },
          "name": "SINGLETON_STRING"
        }
      ],
      "name": "SingletonStringEnum"
    },
    "jsii-calc.StableClass": {
      "assembly": "jsii-calc",
      "docs": {
        "stability": "stable"
      },
      "fqn": "jsii-calc.StableClass",
      "initializer": {
        "docs": {
          "stability": "stable"
        },
        "parameters": [
          {
            "name": "readonlyString",
            "type": {
              "primitive": "string"
            }
          },
          {
            "name": "mutableNumber",
            "optional": true,
            "type": {
              "primitive": "number"
            }
          }
        ]
      },
      "kind": "class",
      "locationInModule": {
        "filename": "lib/stability.ts",
        "line": 51
      },
      "methods": [
        {
          "docs": {
            "stability": "stable"
          },
          "locationInModule": {
            "filename": "lib/stability.ts",
            "line": 62
          },
          "name": "method"
        }
      ],
      "name": "StableClass",
      "properties": [
        {
          "docs": {
            "stability": "stable"
          },
          "immutable": true,
          "locationInModule": {
            "filename": "lib/stability.ts",
            "line": 53
          },
          "name": "readonlyProperty",
          "type": {
            "primitive": "string"
          }
        },
        {
          "docs": {
            "stability": "stable"
          },
          "locationInModule": {
            "filename": "lib/stability.ts",
            "line": 55
          },
          "name": "mutableProperty",
          "optional": true,
          "type": {
            "primitive": "number"
          }
        }
      ]
    },
    "jsii-calc.StableEnum": {
      "assembly": "jsii-calc",
      "docs": {
        "stability": "stable"
      },
      "fqn": "jsii-calc.StableEnum",
      "kind": "enum",
      "locationInModule": {
        "filename": "lib/stability.ts",
        "line": 65
      },
      "members": [
        {
          "docs": {
            "stability": "stable"
          },
          "name": "OPTION_A"
        },
        {
          "docs": {
            "stability": "stable"
          },
          "name": "OPTION_B"
        }
      ],
      "name": "StableEnum"
    },
    "jsii-calc.StableStruct": {
      "assembly": "jsii-calc",
      "datatype": true,
      "docs": {
        "stability": "stable"
      },
      "fqn": "jsii-calc.StableStruct",
      "kind": "interface",
      "locationInModule": {
        "filename": "lib/stability.ts",
        "line": 39
      },
      "name": "StableStruct",
      "properties": [
        {
          "abstract": true,
          "docs": {
            "stability": "stable"
          },
          "immutable": true,
          "locationInModule": {
            "filename": "lib/stability.ts",
            "line": 41
          },
          "name": "readonlyProperty",
          "type": {
            "primitive": "string"
          }
        }
      ]
    },
    "jsii-calc.StaticContext": {
      "assembly": "jsii-calc",
      "docs": {
        "remarks": "https://github.com/awslabs/aws-cdk/issues/2304",
        "stability": "experimental",
        "summary": "This is used to validate the ability to use `this` from within a static context."
      },
      "fqn": "jsii-calc.StaticContext",
      "kind": "class",
      "locationInModule": {
        "filename": "lib/compliance.ts",
        "line": 1657
      },
      "methods": [
        {
          "docs": {
            "stability": "experimental"
          },
          "locationInModule": {
            "filename": "lib/compliance.ts",
            "line": 1660
          },
          "name": "canAccessStaticContext",
          "returns": {
            "type": {
              "primitive": "boolean"
            }
          },
          "static": true
        }
      ],
      "name": "StaticContext",
      "properties": [
        {
          "docs": {
            "stability": "experimental"
          },
          "locationInModule": {
            "filename": "lib/compliance.ts",
            "line": 1668
          },
          "name": "staticVariable",
          "static": true,
          "type": {
            "primitive": "boolean"
          }
        }
      ]
    },
    "jsii-calc.Statics": {
      "assembly": "jsii-calc",
      "docs": {
        "stability": "experimental"
      },
      "fqn": "jsii-calc.Statics",
      "initializer": {
        "docs": {
          "stability": "experimental"
        },
        "parameters": [
          {
            "name": "value",
            "type": {
              "primitive": "string"
            }
          }
        ]
      },
      "kind": "class",
      "locationInModule": {
        "filename": "lib/compliance.ts",
        "line": 672
      },
      "methods": [
        {
          "docs": {
            "stability": "experimental",
            "summary": "Jsdocs for static method."
          },
          "locationInModule": {
            "filename": "lib/compliance.ts",
            "line": 680
          },
          "name": "staticMethod",
          "parameters": [
            {
              "docs": {
                "summary": "The name of the person to say hello to."
              },
              "name": "name",
              "type": {
                "primitive": "string"
              }
            }
          ],
          "returns": {
            "type": {
              "primitive": "string"
            }
          },
          "static": true
        },
        {
          "docs": {
            "stability": "experimental"
          },
          "locationInModule": {
            "filename": "lib/compliance.ts",
            "line": 684
          },
          "name": "justMethod",
          "returns": {
            "type": {
              "primitive": "string"
            }
          }
        }
      ],
      "name": "Statics",
      "properties": [
        {
          "const": true,
          "docs": {
            "stability": "experimental",
            "summary": "Constants may also use all-caps."
          },
          "immutable": true,
          "locationInModule": {
            "filename": "lib/compliance.ts",
            "line": 696
          },
          "name": "BAR",
          "static": true,
          "type": {
            "primitive": "number"
          }
        },
        {
          "const": true,
          "docs": {
            "stability": "experimental"
          },
          "immutable": true,
          "locationInModule": {
            "filename": "lib/compliance.ts",
            "line": 723
          },
          "name": "ConstObj",
          "static": true,
          "type": {
            "fqn": "jsii-calc.DoubleTrouble"
          }
        },
        {
          "const": true,
          "docs": {
            "stability": "experimental",
            "summary": "Jsdocs for static property."
          },
          "immutable": true,
          "locationInModule": {
            "filename": "lib/compliance.ts",
            "line": 691
          },
          "name": "Foo",
          "static": true,
          "type": {
            "primitive": "string"
          }
        },
        {
          "const": true,
          "docs": {
            "stability": "experimental",
            "summary": "Constants can also use camelCase."
          },
          "immutable": true,
          "locationInModule": {
            "filename": "lib/compliance.ts",
            "line": 701
          },
          "name": "zooBar",
          "static": true,
          "type": {
            "collection": {
              "elementtype": {
                "primitive": "string"
              },
              "kind": "map"
            }
          }
        },
        {
          "docs": {
            "stability": "experimental",
            "summary": "Jsdocs for static getter. Jsdocs for static setter."
          },
          "locationInModule": {
            "filename": "lib/compliance.ts",
            "line": 708
          },
          "name": "instance",
          "static": true,
          "type": {
            "fqn": "jsii-calc.Statics"
          }
        },
        {
          "docs": {
            "stability": "experimental"
          },
          "locationInModule": {
            "filename": "lib/compliance.ts",
            "line": 722
          },
          "name": "nonConstStatic",
          "static": true,
          "type": {
            "primitive": "number"
          }
        },
        {
          "docs": {
            "stability": "experimental"
          },
          "immutable": true,
          "locationInModule": {
            "filename": "lib/compliance.ts",
            "line": 673
          },
          "name": "value",
          "type": {
            "primitive": "string"
          }
        }
      ]
    },
    "jsii-calc.StringEnum": {
      "assembly": "jsii-calc",
      "docs": {
        "stability": "experimental"
      },
      "fqn": "jsii-calc.StringEnum",
      "kind": "enum",
      "locationInModule": {
        "filename": "lib/compliance.ts",
        "line": 28
      },
      "members": [
        {
          "docs": {
            "stability": "experimental"
          },
          "name": "A"
        },
        {
          "docs": {
            "stability": "experimental"
          },
          "name": "B"
        },
        {
          "docs": {
            "stability": "experimental"
          },
          "name": "C"
        }
      ],
      "name": "StringEnum"
    },
    "jsii-calc.StripInternal": {
      "assembly": "jsii-calc",
      "docs": {
        "stability": "experimental"
      },
      "fqn": "jsii-calc.StripInternal",
      "initializer": {},
      "kind": "class",
      "locationInModule": {
        "filename": "lib/compliance.ts",
        "line": 1460
      },
      "name": "StripInternal",
      "properties": [
        {
          "docs": {
            "stability": "experimental"
          },
          "locationInModule": {
            "filename": "lib/compliance.ts",
            "line": 1461
          },
          "name": "youSeeMe",
          "type": {
            "primitive": "string"
          }
        }
      ]
    },
    "jsii-calc.StructPassing": {
      "assembly": "jsii-calc",
      "docs": {
        "stability": "external",
        "summary": "Just because we can."
      },
      "fqn": "jsii-calc.StructPassing",
      "initializer": {},
      "kind": "class",
      "locationInModule": {
        "filename": "lib/compliance.ts",
        "line": 1833
      },
      "methods": [
        {
          "docs": {
            "stability": "external"
          },
          "locationInModule": {
            "filename": "lib/compliance.ts",
            "line": 1842
          },
          "name": "howManyVarArgsDidIPass",
          "parameters": [
            {
              "name": "_positional",
              "type": {
                "primitive": "number"
              }
            },
            {
              "name": "inputs",
              "type": {
                "fqn": "jsii-calc.TopLevelStruct"
              },
              "variadic": true
            }
          ],
          "returns": {
            "type": {
              "primitive": "number"
            }
          },
          "static": true,
          "variadic": true
        },
        {
          "docs": {
            "stability": "external"
          },
          "locationInModule": {
            "filename": "lib/compliance.ts",
            "line": 1834
          },
          "name": "roundTrip",
          "parameters": [
            {
              "name": "_positional",
              "type": {
                "primitive": "number"
              }
            },
            {
              "name": "input",
              "type": {
                "fqn": "jsii-calc.TopLevelStruct"
              }
            }
          ],
          "returns": {
            "type": {
              "fqn": "jsii-calc.TopLevelStruct"
            }
          },
          "static": true
        }
      ],
      "name": "StructPassing"
    },
    "jsii-calc.StructWithJavaReservedWords": {
      "assembly": "jsii-calc",
      "datatype": true,
      "docs": {
        "stability": "experimental"
      },
      "fqn": "jsii-calc.StructWithJavaReservedWords",
      "kind": "interface",
      "locationInModule": {
        "filename": "lib/compliance.ts",
        "line": 1807
      },
      "name": "StructWithJavaReservedWords",
      "properties": [
        {
          "abstract": true,
          "docs": {
            "stability": "experimental"
          },
          "immutable": true,
          "locationInModule": {
            "filename": "lib/compliance.ts",
            "line": 1808
          },
          "name": "default",
          "type": {
            "primitive": "string"
          }
        },
        {
          "abstract": true,
          "docs": {
            "stability": "experimental"
          },
          "immutable": true,
          "locationInModule": {
            "filename": "lib/compliance.ts",
            "line": 1809
          },
          "name": "assert",
          "optional": true,
          "type": {
            "primitive": "string"
          }
        },
        {
          "abstract": true,
          "docs": {
            "stability": "experimental"
          },
          "immutable": true,
          "locationInModule": {
            "filename": "lib/compliance.ts",
            "line": 1812
          },
          "name": "result",
          "optional": true,
          "type": {
            "primitive": "string"
          }
        },
        {
          "abstract": true,
          "docs": {
            "stability": "experimental"
          },
          "immutable": true,
          "locationInModule": {
            "filename": "lib/compliance.ts",
            "line": 1813
          },
          "name": "that",
          "optional": true,
          "type": {
            "primitive": "string"
          }
        }
      ]
    },
    "jsii-calc.Sum": {
      "assembly": "jsii-calc",
      "base": "jsii-calc.composition.CompositeOperation",
      "docs": {
        "stability": "experimental",
        "summary": "An operation that sums multiple values."
      },
      "fqn": "jsii-calc.Sum",
      "initializer": {
        "docs": {
          "stability": "experimental"
        }
      },
      "kind": "class",
      "locationInModule": {
        "filename": "lib/calculator.ts",
        "line": 186
      },
      "name": "Sum",
      "properties": [
        {
          "docs": {
            "stability": "experimental",
            "summary": "The expression that this operation consists of. Must be implemented by derived classes."
          },
          "immutable": true,
          "locationInModule": {
            "filename": "lib/calculator.ts",
            "line": 199
          },
          "name": "expression",
          "overrides": "jsii-calc.composition.CompositeOperation",
          "type": {
            "fqn": "@scope/jsii-calc-lib.Value"
          }
        },
        {
          "docs": {
            "stability": "experimental",
            "summary": "The parts to sum."
          },
          "locationInModule": {
            "filename": "lib/calculator.ts",
            "line": 191
          },
          "name": "parts",
          "type": {
            "collection": {
              "elementtype": {
                "fqn": "@scope/jsii-calc-lib.Value"
              },
              "kind": "array"
            }
          }
        }
      ]
    },
    "jsii-calc.SyncVirtualMethods": {
      "assembly": "jsii-calc",
      "docs": {
        "stability": "experimental"
      },
      "fqn": "jsii-calc.SyncVirtualMethods",
      "initializer": {},
      "kind": "class",
      "locationInModule": {
        "filename": "lib/compliance.ts",
        "line": 360
      },
      "methods": [
        {
          "async": true,
          "docs": {
            "stability": "experimental"
          },
          "locationInModule": {
            "filename": "lib/compliance.ts",
            "line": 373
          },
          "name": "callerIsAsync",
          "returns": {
            "type": {
              "primitive": "number"
            }
          }
        },
        {
          "docs": {
            "stability": "experimental"
          },
          "locationInModule": {
            "filename": "lib/compliance.ts",
            "line": 361
          },
          "name": "callerIsMethod",
          "returns": {
            "type": {
              "primitive": "number"
            }
          }
        },
        {
          "docs": {
            "stability": "experimental"
          },
          "locationInModule": {
            "filename": "lib/compliance.ts",
            "line": 413
          },
          "name": "modifyOtherProperty",
          "parameters": [
            {
              "name": "value",
              "type": {
                "primitive": "string"
              }
            }
          ]
        },
        {
          "docs": {
            "stability": "experimental"
          },
          "locationInModule": {
            "filename": "lib/compliance.ts",
            "line": 385
          },
          "name": "modifyValueOfTheProperty",
          "parameters": [
            {
              "name": "value",
              "type": {
                "primitive": "string"
              }
            }
          ]
        },
        {
          "docs": {
            "stability": "experimental"
          },
          "locationInModule": {
            "filename": "lib/compliance.ts",
            "line": 426
          },
          "name": "readA",
          "returns": {
            "type": {
              "primitive": "number"
            }
          }
        },
        {
          "docs": {
            "stability": "experimental"
          },
          "locationInModule": {
            "filename": "lib/compliance.ts",
            "line": 417
          },
          "name": "retrieveOtherProperty",
          "returns": {
            "type": {
              "primitive": "string"
            }
          }
        },
        {
          "docs": {
            "stability": "experimental"
          },
          "locationInModule": {
            "filename": "lib/compliance.ts",
            "line": 397
          },
          "name": "retrieveReadOnlyProperty",
          "returns": {
            "type": {
              "primitive": "string"
            }
          }
        },
        {
          "docs": {
            "stability": "experimental"
          },
          "locationInModule": {
            "filename": "lib/compliance.ts",
            "line": 389
          },
          "name": "retrieveValueOfTheProperty",
          "returns": {
            "type": {
              "primitive": "string"
            }
          }
        },
        {
          "docs": {
            "stability": "experimental"
          },
          "locationInModule": {
            "filename": "lib/compliance.ts",
            "line": 377
          },
          "name": "virtualMethod",
          "parameters": [
            {
              "name": "n",
              "type": {
                "primitive": "number"
              }
            }
          ],
          "returns": {
            "type": {
              "primitive": "number"
            }
          }
        },
        {
          "docs": {
            "stability": "experimental"
          },
          "locationInModule": {
            "filename": "lib/compliance.ts",
            "line": 430
          },
          "name": "writeA",
          "parameters": [
            {
              "name": "value",
              "type": {
                "primitive": "number"
              }
            }
          ]
        }
      ],
      "name": "SyncVirtualMethods",
      "properties": [
        {
          "docs": {
            "stability": "experimental"
          },
          "immutable": true,
          "locationInModule": {
            "filename": "lib/compliance.ts",
            "line": 395
          },
          "name": "readonlyProperty",
          "type": {
            "primitive": "string"
          }
        },
        {
          "docs": {
            "stability": "experimental"
          },
          "locationInModule": {
            "filename": "lib/compliance.ts",
            "line": 424
          },
          "name": "a",
          "type": {
            "primitive": "number"
          }
        },
        {
          "docs": {
            "stability": "experimental"
          },
          "locationInModule": {
            "filename": "lib/compliance.ts",
            "line": 365
          },
          "name": "callerIsProperty",
          "type": {
            "primitive": "number"
          }
        },
        {
          "docs": {
            "stability": "experimental"
          },
          "locationInModule": {
            "filename": "lib/compliance.ts",
            "line": 403
          },
          "name": "otherProperty",
          "type": {
            "primitive": "string"
          }
        },
        {
          "docs": {
            "stability": "experimental"
          },
          "locationInModule": {
            "filename": "lib/compliance.ts",
            "line": 383
          },
          "name": "theProperty",
          "type": {
            "primitive": "string"
          }
        },
        {
          "docs": {
            "stability": "experimental"
          },
          "locationInModule": {
            "filename": "lib/compliance.ts",
            "line": 411
          },
          "name": "valueOfOtherProperty",
          "type": {
            "primitive": "string"
          }
        }
      ]
    },
    "jsii-calc.Thrower": {
      "assembly": "jsii-calc",
      "docs": {
        "stability": "experimental"
      },
      "fqn": "jsii-calc.Thrower",
      "initializer": {},
      "kind": "class",
      "locationInModule": {
        "filename": "lib/compliance.ts",
        "line": 643
      },
      "methods": [
        {
          "docs": {
            "stability": "experimental"
          },
          "locationInModule": {
            "filename": "lib/compliance.ts",
            "line": 644
          },
          "name": "throwError"
        }
      ],
      "name": "Thrower"
    },
    "jsii-calc.TopLevelStruct": {
      "assembly": "jsii-calc",
      "datatype": true,
      "docs": {
        "stability": "experimental"
      },
      "fqn": "jsii-calc.TopLevelStruct",
      "kind": "interface",
      "locationInModule": {
        "filename": "lib/compliance.ts",
        "line": 1762
      },
      "name": "TopLevelStruct",
      "properties": [
        {
          "abstract": true,
          "docs": {
            "stability": "experimental",
            "summary": "This is a required field."
          },
          "immutable": true,
          "locationInModule": {
            "filename": "lib/compliance.ts",
            "line": 1766
          },
          "name": "required",
          "type": {
            "primitive": "string"
          }
        },
        {
          "abstract": true,
          "docs": {
            "stability": "experimental",
            "summary": "A union to really stress test our serialization."
          },
          "immutable": true,
          "locationInModule": {
            "filename": "lib/compliance.ts",
            "line": 1776
          },
          "name": "secondLevel",
          "type": {
            "union": {
              "types": [
                {
                  "primitive": "number"
                },
                {
                  "fqn": "jsii-calc.SecondLevelStruct"
                }
              ]
            }
          }
        },
        {
          "abstract": true,
          "docs": {
            "stability": "experimental",
            "summary": "You don't have to pass this."
          },
          "immutable": true,
          "locationInModule": {
            "filename": "lib/compliance.ts",
            "line": 1771
          },
          "name": "optional",
          "optional": true,
          "type": {
            "primitive": "string"
          }
        }
      ]
    },
    "jsii-calc.UnaryOperation": {
      "abstract": true,
      "assembly": "jsii-calc",
      "base": "@scope/jsii-calc-lib.Operation",
      "docs": {
        "stability": "experimental",
        "summary": "An operation on a single operand."
      },
      "fqn": "jsii-calc.UnaryOperation",
      "initializer": {
        "docs": {
          "stability": "experimental"
        },
        "parameters": [
          {
            "name": "operand",
            "type": {
              "fqn": "@scope/jsii-calc-lib.Value"
            }
          }
        ]
      },
      "kind": "class",
      "locationInModule": {
        "filename": "lib/calculator.ts",
        "line": 93
      },
      "name": "UnaryOperation",
      "properties": [
        {
          "docs": {
            "stability": "experimental"
          },
          "immutable": true,
          "locationInModule": {
            "filename": "lib/calculator.ts",
            "line": 94
          },
          "name": "operand",
          "type": {
            "fqn": "@scope/jsii-calc-lib.Value"
          }
        }
      ]
    },
    "jsii-calc.UnionProperties": {
      "assembly": "jsii-calc",
      "datatype": true,
      "docs": {
        "stability": "experimental"
      },
      "fqn": "jsii-calc.UnionProperties",
      "kind": "interface",
      "locationInModule": {
        "filename": "lib/compliance.ts",
        "line": 954
      },
      "name": "UnionProperties",
      "properties": [
        {
          "abstract": true,
          "docs": {
            "stability": "experimental"
          },
          "immutable": true,
          "locationInModule": {
            "filename": "lib/compliance.ts",
            "line": 956
          },
          "name": "bar",
          "type": {
            "union": {
              "types": [
                {
                  "primitive": "string"
                },
                {
                  "primitive": "number"
                },
                {
                  "fqn": "jsii-calc.AllTypes"
                }
              ]
            }
          }
        },
        {
          "abstract": true,
          "docs": {
            "stability": "experimental"
          },
          "immutable": true,
          "locationInModule": {
            "filename": "lib/compliance.ts",
            "line": 955
          },
          "name": "foo",
          "optional": true,
          "type": {
            "union": {
              "types": [
                {
                  "primitive": "string"
                },
                {
                  "primitive": "number"
                }
              ]
            }
          }
        }
      ]
    },
    "jsii-calc.UseBundledDependency": {
      "assembly": "jsii-calc",
      "docs": {
        "stability": "experimental"
      },
      "fqn": "jsii-calc.UseBundledDependency",
      "initializer": {},
      "kind": "class",
      "locationInModule": {
        "filename": "lib/compliance.ts",
        "line": 959
      },
      "methods": [
        {
          "docs": {
            "stability": "experimental"
          },
          "locationInModule": {
            "filename": "lib/compliance.ts",
            "line": 960
          },
          "name": "value",
          "returns": {
            "type": {
              "primitive": "any"
            }
          }
        }
      ],
      "name": "UseBundledDependency"
    },
    "jsii-calc.UseCalcBase": {
      "assembly": "jsii-calc",
      "docs": {
        "stability": "experimental",
        "summary": "Depend on a type from jsii-calc-base as a test for awslabs/jsii#128."
      },
      "fqn": "jsii-calc.UseCalcBase",
      "initializer": {},
      "kind": "class",
      "locationInModule": {
        "filename": "lib/compliance.ts",
        "line": 1008
      },
      "methods": [
        {
          "docs": {
            "stability": "experimental"
          },
          "locationInModule": {
            "filename": "lib/compliance.ts",
            "line": 1009
          },
          "name": "hello",
          "returns": {
            "type": {
              "fqn": "@scope/jsii-calc-base.Base"
            }
          }
        }
      ],
      "name": "UseCalcBase"
    },
    "jsii-calc.UsesInterfaceWithProperties": {
      "assembly": "jsii-calc",
      "docs": {
        "stability": "experimental"
      },
      "fqn": "jsii-calc.UsesInterfaceWithProperties",
      "initializer": {
        "docs": {
          "stability": "experimental"
        },
        "parameters": [
          {
            "name": "obj",
            "type": {
              "fqn": "jsii-calc.IInterfaceWithProperties"
            }
          }
        ]
      },
      "kind": "class",
      "locationInModule": {
        "filename": "lib/compliance.ts",
        "line": 587
      },
      "methods": [
        {
          "docs": {
            "stability": "experimental"
          },
          "locationInModule": {
            "filename": "lib/compliance.ts",
            "line": 592
          },
          "name": "justRead",
          "returns": {
            "type": {
              "primitive": "string"
            }
          }
        },
        {
          "docs": {
            "stability": "experimental"
          },
          "locationInModule": {
            "filename": "lib/compliance.ts",
            "line": 601
          },
          "name": "readStringAndNumber",
          "parameters": [
            {
              "name": "ext",
              "type": {
                "fqn": "jsii-calc.IInterfaceWithPropertiesExtension"
              }
            }
          ],
          "returns": {
            "type": {
              "primitive": "string"
            }
          }
        },
        {
          "docs": {
            "stability": "experimental"
          },
          "locationInModule": {
            "filename": "lib/compliance.ts",
            "line": 596
          },
          "name": "writeAndRead",
          "parameters": [
            {
              "name": "value",
              "type": {
                "primitive": "string"
              }
            }
          ],
          "returns": {
            "type": {
              "primitive": "string"
            }
          }
        }
      ],
      "name": "UsesInterfaceWithProperties",
      "properties": [
        {
          "docs": {
            "stability": "experimental"
          },
          "immutable": true,
          "locationInModule": {
            "filename": "lib/compliance.ts",
            "line": 588
          },
          "name": "obj",
          "type": {
            "fqn": "jsii-calc.IInterfaceWithProperties"
          }
        }
      ]
    },
    "jsii-calc.VariadicMethod": {
      "assembly": "jsii-calc",
      "docs": {
        "stability": "experimental"
      },
      "fqn": "jsii-calc.VariadicMethod",
      "initializer": {
        "docs": {
          "stability": "experimental"
        },
        "parameters": [
          {
            "docs": {
              "summary": "a prefix that will be use for all values returned by `#asArray`."
            },
            "name": "prefix",
            "type": {
              "primitive": "number"
            },
            "variadic": true
          }
        ],
        "variadic": true
      },
      "kind": "class",
      "locationInModule": {
        "filename": "lib/compliance.ts",
        "line": 653
      },
      "methods": [
        {
          "docs": {
            "stability": "experimental"
          },
          "locationInModule": {
            "filename": "lib/compliance.ts",
            "line": 667
          },
          "name": "asArray",
          "parameters": [
            {
              "docs": {
                "summary": "the first element of the array to be returned (after the `prefix` provided at construction time)."
              },
              "name": "first",
              "type": {
                "primitive": "number"
              }
            },
            {
              "docs": {
                "summary": "other elements to be included in the array."
              },
              "name": "others",
              "type": {
                "primitive": "number"
              },
              "variadic": true
            }
          ],
          "returns": {
            "type": {
              "collection": {
                "elementtype": {
                  "primitive": "number"
                },
                "kind": "array"
              }
            }
          },
          "variadic": true
        }
      ],
      "name": "VariadicMethod"
    },
    "jsii-calc.VirtualMethodPlayground": {
      "assembly": "jsii-calc",
      "docs": {
        "stability": "experimental"
      },
      "fqn": "jsii-calc.VirtualMethodPlayground",
      "initializer": {},
      "kind": "class",
      "locationInModule": {
        "filename": "lib/compliance.ts",
        "line": 436
      },
      "methods": [
        {
          "async": true,
          "docs": {
            "stability": "experimental"
          },
          "locationInModule": {
            "filename": "lib/compliance.ts",
            "line": 464
          },
          "name": "overrideMeAsync",
          "parameters": [
            {
              "name": "index",
              "type": {
                "primitive": "number"
              }
            }
          ],
          "returns": {
            "type": {
              "primitive": "number"
            }
          }
        },
        {
          "docs": {
            "stability": "experimental"
          },
          "locationInModule": {
            "filename": "lib/compliance.ts",
            "line": 468
          },
          "name": "overrideMeSync",
          "parameters": [
            {
              "name": "index",
              "type": {
                "primitive": "number"
              }
            }
          ],
          "returns": {
            "type": {
              "primitive": "number"
            }
          }
        },
        {
          "async": true,
          "docs": {
            "stability": "experimental"
          },
          "locationInModule": {
            "filename": "lib/compliance.ts",
            "line": 446
          },
          "name": "parallelSumAsync",
          "parameters": [
            {
              "name": "count",
              "type": {
                "primitive": "number"
              }
            }
          ],
          "returns": {
            "type": {
              "primitive": "number"
            }
          }
        },
        {
          "async": true,
          "docs": {
            "stability": "experimental"
          },
          "locationInModule": {
            "filename": "lib/compliance.ts",
            "line": 437
          },
          "name": "serialSumAsync",
          "parameters": [
            {
              "name": "count",
              "type": {
                "primitive": "number"
              }
            }
          ],
          "returns": {
            "type": {
              "primitive": "number"
            }
          }
        },
        {
          "docs": {
            "stability": "experimental"
          },
          "locationInModule": {
            "filename": "lib/compliance.ts",
            "line": 456
          },
          "name": "sumSync",
          "parameters": [
            {
              "name": "count",
              "type": {
                "primitive": "number"
              }
            }
          ],
          "returns": {
            "type": {
              "primitive": "number"
            }
          }
        }
      ],
      "name": "VirtualMethodPlayground"
    },
    "jsii-calc.VoidCallback": {
      "abstract": true,
      "assembly": "jsii-calc",
      "docs": {
        "remarks": "- Implement `overrideMe` (method does not have to do anything).\n- Invoke `callMe`\n- Verify that `methodWasCalled` is `true`.",
        "stability": "experimental",
        "summary": "This test is used to validate the runtimes can return correctly from a void callback."
      },
      "fqn": "jsii-calc.VoidCallback",
      "initializer": {},
      "kind": "class",
      "locationInModule": {
        "filename": "lib/compliance.ts",
        "line": 1686
      },
      "methods": [
        {
          "docs": {
            "stability": "experimental"
          },
          "locationInModule": {
            "filename": "lib/compliance.ts",
            "line": 1691
          },
          "name": "callMe"
        },
        {
          "abstract": true,
          "docs": {
            "stability": "experimental"
          },
          "locationInModule": {
            "filename": "lib/compliance.ts",
            "line": 1695
          },
          "name": "overrideMe",
          "protected": true
        }
      ],
      "name": "VoidCallback",
      "properties": [
        {
          "docs": {
            "stability": "experimental"
          },
          "immutable": true,
          "locationInModule": {
            "filename": "lib/compliance.ts",
            "line": 1688
          },
          "name": "methodWasCalled",
          "type": {
            "primitive": "boolean"
          }
        }
      ]
    },
    "jsii-calc.WithPrivatePropertyInConstructor": {
      "assembly": "jsii-calc",
      "docs": {
        "stability": "experimental",
        "summary": "Verifies that private property declarations in constructor arguments are hidden."
      },
      "fqn": "jsii-calc.WithPrivatePropertyInConstructor",
      "initializer": {
        "docs": {
          "stability": "experimental"
        },
        "parameters": [
          {
            "name": "privateField",
            "optional": true,
            "type": {
              "primitive": "string"
            }
          }
        ]
      },
      "kind": "class",
      "locationInModule": {
        "filename": "lib/compliance.ts",
        "line": 1701
      },
      "name": "WithPrivatePropertyInConstructor",
      "properties": [
        {
          "docs": {
            "stability": "experimental"
          },
          "immutable": true,
          "locationInModule": {
            "filename": "lib/compliance.ts",
            "line": 1704
          },
          "name": "success",
          "type": {
            "primitive": "boolean"
          }
        }
      ]
    },
    "jsii-calc.composition.CompositeOperation": {
      "abstract": true,
      "assembly": "jsii-calc",
      "base": "@scope/jsii-calc-lib.Operation",
      "docs": {
        "stability": "experimental",
        "summary": "Abstract operation composed from an expression of other operations."
      },
      "fqn": "jsii-calc.composition.CompositeOperation",
      "initializer": {},
      "kind": "class",
      "locationInModule": {
        "filename": "lib/calculator.ts",
        "line": 131
      },
      "methods": [
        {
          "docs": {
            "stability": "experimental",
            "summary": "String representation of the value."
          },
          "locationInModule": {
            "filename": "lib/calculator.ts",
            "line": 157
          },
          "name": "toString",
          "overrides": "@scope/jsii-calc-lib.Operation",
          "returns": {
            "type": {
              "primitive": "string"
            }
          }
        }
      ],
      "name": "CompositeOperation",
      "namespace": "composition",
      "properties": [
        {
          "abstract": true,
          "docs": {
            "stability": "experimental",
            "summary": "The expression that this operation consists of. Must be implemented by derived classes."
          },
          "immutable": true,
          "locationInModule": {
            "filename": "lib/calculator.ts",
            "line": 155
          },
          "name": "expression",
          "type": {
            "fqn": "@scope/jsii-calc-lib.Value"
          }
        },
        {
          "docs": {
            "stability": "experimental",
            "summary": "The value."
          },
          "immutable": true,
          "locationInModule": {
            "filename": "lib/calculator.ts",
            "line": 147
          },
          "name": "value",
          "overrides": "@scope/jsii-calc-lib.Value",
          "type": {
            "primitive": "number"
          }
        },
        {
          "docs": {
            "stability": "experimental",
            "summary": "A set of postfixes to include in a decorated .toString()."
          },
          "locationInModule": {
            "filename": "lib/calculator.ts",
            "line": 145
          },
          "name": "decorationPostfixes",
          "type": {
            "collection": {
              "elementtype": {
                "primitive": "string"
              },
              "kind": "array"
            }
          }
        },
        {
          "docs": {
            "stability": "experimental",
            "summary": "A set of prefixes to include in a decorated .toString()."
          },
          "locationInModule": {
            "filename": "lib/calculator.ts",
            "line": 140
          },
          "name": "decorationPrefixes",
          "type": {
            "collection": {
              "elementtype": {
                "primitive": "string"
              },
              "kind": "array"
            }
          }
        },
        {
          "docs": {
            "stability": "experimental",
            "summary": "The .toString() style."
          },
          "locationInModule": {
            "filename": "lib/calculator.ts",
            "line": 135
          },
          "name": "stringStyle",
          "type": {
            "fqn": "jsii-calc.composition.CompositeOperation.CompositionStringStyle"
          }
        }
      ]
    },
    "jsii-calc.composition.CompositeOperation.CompositionStringStyle": {
      "assembly": "jsii-calc",
      "docs": {
        "stability": "experimental",
        "summary": "Style of .toString() output for CompositeOperation."
      },
      "fqn": "jsii-calc.composition.CompositeOperation.CompositionStringStyle",
      "kind": "enum",
      "locationInModule": {
        "filename": "lib/calculator.ts",
        "line": 173
      },
      "members": [
        {
          "docs": {
            "stability": "experimental",
            "summary": "Normal string expression."
          },
          "name": "NORMAL"
        },
        {
          "docs": {
            "stability": "experimental",
            "summary": "Decorated string expression."
          },
          "name": "DECORATED"
        }
      ],
      "name": "CompositionStringStyle",
      "namespace": "composition.CompositeOperation"
    }
  },
  "version": "0.17.0",
<<<<<<< HEAD
  "fingerprint": "3AZBzWGigiml1w1CpsQCzfmubSSS3F8vFHqddOFLO1Y="
=======
  "fingerprint": "CsCYKhkgjZW99rFJjvvx/PmmMBkwGXVXbapg1D/LdhQ="
>>>>>>> 3b29a0b7
}<|MERGE_RESOLUTION|>--- conflicted
+++ resolved
@@ -9617,9 +9617,5 @@
     }
   },
   "version": "0.17.0",
-<<<<<<< HEAD
-  "fingerprint": "3AZBzWGigiml1w1CpsQCzfmubSSS3F8vFHqddOFLO1Y="
-=======
-  "fingerprint": "CsCYKhkgjZW99rFJjvvx/PmmMBkwGXVXbapg1D/LdhQ="
->>>>>>> 3b29a0b7
+  "fingerprint": "0rRLU+O4hydb2vIjisfE/CmN7SzcwuHuf1lZMR5qwJg="
 }