{
  "author": {
    "name": "Amazon Web Services",
    "organization": true,
    "roles": [
      "author"
    ],
    "url": "https://aws.amazon.com"
  },
  "bundled": {
    "jsii-calc-bundled": "^0.19.0"
  },
  "contributors": [
    {
      "name": "Elad Ben-Israel",
      "roles": [
        "maintainer"
      ],
      "url": "https://github.com/eladb"
    },
    {
      "name": "Rico Huijbers",
      "roles": [
        "maintainer"
      ],
      "url": "https://github.com/rix0rrr"
    },
    {
      "name": "Romain Marcadier-Muller",
      "roles": [
        "maintainer"
      ],
      "url": "https://github.com/RomainMuller"
    }
  ],
  "dependencies": {
    "@scope/jsii-calc-base": {
      "targets": {
        "dotnet": {
          "namespace": "Amazon.JSII.Tests.CalculatorNamespace.BaseNamespace",
          "packageId": "Amazon.JSII.Tests.CalculatorPackageId.BasePackageId"
        },
        "java": {
          "maven": {
            "artifactId": "calculator-base",
            "groupId": "software.amazon.jsii.tests"
          },
          "package": "software.amazon.jsii.tests.calculator.base"
        },
        "js": {
          "npm": "@scope/jsii-calc-base"
        },
        "python": {
          "distName": "scope.jsii-calc-base",
          "module": "scope.jsii_calc_base"
        }
      },
      "version": "0.20.6"
    },
    "@scope/jsii-calc-base-of-base": {
      "targets": {
        "dotnet": {
          "namespace": "Amazon.JSII.Tests.CalculatorNamespace.BaseOfBaseNamespace",
          "packageId": "Amazon.JSII.Tests.CalculatorPackageId.BaseOfBasePackageId"
        },
        "java": {
          "maven": {
            "artifactId": "calculator-base-of-base",
            "groupId": "software.amazon.jsii.tests"
          },
          "package": "software.amazon.jsii.tests.calculator.baseofbase"
        },
        "js": {
          "npm": "@scope/jsii-calc-base-of-base"
        },
        "python": {
          "distName": "scope.jsii-calc-base-of-base",
          "module": "scope.jsii_calc_base_of_base"
        }
      },
      "version": "0.20.6"
    },
    "@scope/jsii-calc-lib": {
      "targets": {
        "dotnet": {
          "namespace": "Amazon.JSII.Tests.CalculatorNamespace.LibNamespace",
          "packageId": "Amazon.JSII.Tests.CalculatorPackageId.LibPackageId",
          "versionSuffix": "-devpreview"
        },
        "java": {
          "maven": {
            "artifactId": "calculator-lib",
            "groupId": "software.amazon.jsii.tests",
            "versionSuffix": ".DEVPREVIEW"
          },
          "package": "software.amazon.jsii.tests.calculator.lib"
        },
        "js": {
          "npm": "@scope/jsii-calc-lib"
        },
        "python": {
          "distName": "scope.jsii-calc-lib",
          "module": "scope.jsii_calc_lib"
        }
      },
      "version": "0.20.6"
    }
  },
  "dependencyClosure": {
    "@scope/jsii-calc-base": {
      "targets": {
        "dotnet": {
          "namespace": "Amazon.JSII.Tests.CalculatorNamespace.BaseNamespace",
          "packageId": "Amazon.JSII.Tests.CalculatorPackageId.BasePackageId"
        },
        "java": {
          "maven": {
            "artifactId": "calculator-base",
            "groupId": "software.amazon.jsii.tests"
          },
          "package": "software.amazon.jsii.tests.calculator.base"
        },
        "js": {
          "npm": "@scope/jsii-calc-base"
        },
        "python": {
          "distName": "scope.jsii-calc-base",
          "module": "scope.jsii_calc_base"
        }
      },
      "version": "0.20.6"
    },
    "@scope/jsii-calc-base-of-base": {
      "targets": {
        "dotnet": {
          "namespace": "Amazon.JSII.Tests.CalculatorNamespace.BaseOfBaseNamespace",
          "packageId": "Amazon.JSII.Tests.CalculatorPackageId.BaseOfBasePackageId"
        },
        "java": {
          "maven": {
            "artifactId": "calculator-base-of-base",
            "groupId": "software.amazon.jsii.tests"
          },
          "package": "software.amazon.jsii.tests.calculator.baseofbase"
        },
        "js": {
          "npm": "@scope/jsii-calc-base-of-base"
        },
        "python": {
          "distName": "scope.jsii-calc-base-of-base",
          "module": "scope.jsii_calc_base_of_base"
        }
      },
      "version": "0.20.6"
    },
    "@scope/jsii-calc-lib": {
      "targets": {
        "dotnet": {
          "namespace": "Amazon.JSII.Tests.CalculatorNamespace.LibNamespace",
          "packageId": "Amazon.JSII.Tests.CalculatorPackageId.LibPackageId",
          "versionSuffix": "-devpreview"
        },
        "java": {
          "maven": {
            "artifactId": "calculator-lib",
            "groupId": "software.amazon.jsii.tests",
            "versionSuffix": ".DEVPREVIEW"
          },
          "package": "software.amazon.jsii.tests.calculator.lib"
        },
        "js": {
          "npm": "@scope/jsii-calc-lib"
        },
        "python": {
          "distName": "scope.jsii-calc-lib",
          "module": "scope.jsii_calc_lib"
        }
      },
      "version": "0.20.6"
    }
  },
  "description": "A simple calcuator built on JSII.",
  "docs": {
    "stability": "experimental"
  },
  "homepage": "https://github.com/aws/jsii",
  "jsiiVersion": "0.20.6",
  "license": "Apache-2.0",
  "metadata": {
    "jsii:boolean": true,
    "jsii:number": 1337,
    "jsii:object": {
      "string": "yes!"
    }
  },
  "name": "jsii-calc",
  "readme": {
    "markdown": "# jsii Calculator\n\nThis library is used to demonstrate and test the features of JSII\n\n## How to use running sum API:\n\nFirst, create a calculator:\n\n```ts\nconst calculator = new calc.Calculator();\n```\n\nThen call some operations:\n\n\n```ts fixture=with-calculator\ncalculator.add(10);\n```\n\n## Code Samples\n\n```ts\n/* This is totes a magic comment in here, just you wait! */\nconst foo = 'bar';\n```\n"
  },
  "repository": {
    "directory": "packages/jsii-calc",
    "type": "git",
    "url": "https://github.com/aws/jsii.git"
  },
  "schema": "jsii/0.10.0",
  "targets": {
    "dotnet": {
      "iconUrl": "https://sdk-for-net.amazonwebservices.com/images/AWSLogo128x128.png",
      "namespace": "Amazon.JSII.Tests.CalculatorNamespace",
      "packageId": "Amazon.JSII.Tests.CalculatorPackageId"
    },
    "java": {
      "maven": {
        "artifactId": "calculator",
        "groupId": "software.amazon.jsii.tests"
      },
      "package": "software.amazon.jsii.tests.calculator"
    },
    "js": {
      "npm": "jsii-calc"
    },
    "python": {
      "distName": "jsii-calc",
      "module": "jsii_calc"
    }
  },
  "types": {
    "jsii-calc.AbstractClass": {
      "abstract": true,
      "assembly": "jsii-calc",
      "base": "jsii-calc.AbstractClassBase",
      "docs": {
        "stability": "experimental"
      },
      "fqn": "jsii-calc.AbstractClass",
      "initializer": {},
      "interfaces": [
        "jsii-calc.IInterfaceImplementedByAbstractClass"
      ],
      "kind": "class",
      "locationInModule": {
        "filename": "lib/compliance.ts",
        "line": 1100
      },
      "methods": [
        {
          "abstract": true,
          "docs": {
            "stability": "experimental"
          },
          "locationInModule": {
            "filename": "lib/compliance.ts",
            "line": 1105
          },
          "name": "abstractMethod",
          "parameters": [
            {
              "name": "name",
              "type": {
                "primitive": "string"
              }
            }
          ],
          "returns": {
            "type": {
              "primitive": "string"
            }
          }
        },
        {
          "docs": {
            "stability": "experimental"
          },
          "locationInModule": {
            "filename": "lib/compliance.ts",
            "line": 1101
          },
          "name": "nonAbstractMethod",
          "returns": {
            "type": {
              "primitive": "number"
            }
          }
        }
      ],
      "name": "AbstractClass",
      "properties": [
        {
          "docs": {
            "stability": "experimental"
          },
          "immutable": true,
          "locationInModule": {
            "filename": "lib/compliance.ts",
            "line": 1107
          },
          "name": "propFromInterface",
          "overrides": "jsii-calc.IInterfaceImplementedByAbstractClass",
          "type": {
            "primitive": "string"
          }
        }
      ]
    },
    "jsii-calc.AbstractClassBase": {
      "abstract": true,
      "assembly": "jsii-calc",
      "docs": {
        "stability": "experimental"
      },
      "fqn": "jsii-calc.AbstractClassBase",
      "initializer": {},
      "kind": "class",
      "locationInModule": {
        "filename": "lib/compliance.ts",
        "line": 1096
      },
      "name": "AbstractClassBase",
      "properties": [
        {
          "abstract": true,
          "docs": {
            "stability": "experimental"
          },
          "immutable": true,
          "locationInModule": {
            "filename": "lib/compliance.ts",
            "line": 1097
          },
          "name": "abstractProperty",
          "type": {
            "primitive": "string"
          }
        }
      ]
    },
    "jsii-calc.AbstractClassReturner": {
      "assembly": "jsii-calc",
      "docs": {
        "stability": "experimental"
      },
      "fqn": "jsii-calc.AbstractClassReturner",
      "initializer": {},
      "kind": "class",
      "locationInModule": {
        "filename": "lib/compliance.ts",
        "line": 1122
      },
      "methods": [
        {
          "docs": {
            "stability": "experimental"
          },
          "locationInModule": {
            "filename": "lib/compliance.ts",
            "line": 1123
          },
          "name": "giveMeAbstract",
          "returns": {
            "type": {
              "fqn": "jsii-calc.AbstractClass"
            }
          }
        },
        {
          "docs": {
            "stability": "experimental"
          },
          "locationInModule": {
            "filename": "lib/compliance.ts",
            "line": 1127
          },
          "name": "giveMeInterface",
          "returns": {
            "type": {
              "fqn": "jsii-calc.IInterfaceImplementedByAbstractClass"
            }
          }
        }
      ],
      "name": "AbstractClassReturner",
      "properties": [
        {
          "docs": {
            "stability": "experimental"
          },
          "immutable": true,
          "locationInModule": {
            "filename": "lib/compliance.ts",
            "line": 1131
          },
          "name": "returnAbstractFromProperty",
          "type": {
            "fqn": "jsii-calc.AbstractClassBase"
          }
        }
      ]
    },
    "jsii-calc.Add": {
      "assembly": "jsii-calc",
      "base": "jsii-calc.BinaryOperation",
      "docs": {
        "stability": "experimental",
        "summary": "The \"+\" binary operation."
      },
      "fqn": "jsii-calc.Add",
      "initializer": {
        "docs": {
          "stability": "experimental",
          "summary": "Creates a BinaryOperation."
        },
        "parameters": [
          {
            "docs": {
              "summary": "Left-hand side operand."
            },
            "name": "lhs",
            "type": {
              "fqn": "@scope/jsii-calc-lib.Value"
            }
          },
          {
            "docs": {
              "summary": "Right-hand side operand."
            },
            "name": "rhs",
            "type": {
              "fqn": "@scope/jsii-calc-lib.Value"
            }
          }
        ]
      },
      "kind": "class",
      "locationInModule": {
        "filename": "lib/calculator.ts",
        "line": 55
      },
      "methods": [
        {
          "docs": {
            "stability": "experimental",
            "summary": "String representation of the value."
          },
          "locationInModule": {
            "filename": "lib/calculator.ts",
            "line": 60
          },
          "name": "toString",
          "overrides": "@scope/jsii-calc-lib.Operation",
          "returns": {
            "type": {
              "primitive": "string"
            }
          }
        }
      ],
      "name": "Add",
      "properties": [
        {
          "docs": {
            "stability": "experimental",
            "summary": "The value."
          },
          "immutable": true,
          "locationInModule": {
            "filename": "lib/calculator.ts",
            "line": 56
          },
          "name": "value",
          "overrides": "@scope/jsii-calc-lib.Value",
          "type": {
            "primitive": "number"
          }
        }
      ]
    },
    "jsii-calc.AllTypes": {
      "assembly": "jsii-calc",
      "docs": {
        "remarks": "The setters will validate\nthat the value set is of the expected type and throw otherwise.",
        "stability": "experimental",
        "summary": "This class includes property for all types supported by jsii."
      },
      "fqn": "jsii-calc.AllTypes",
      "initializer": {},
      "kind": "class",
      "locationInModule": {
        "filename": "lib/compliance.ts",
        "line": 52
      },
      "methods": [
        {
          "docs": {
            "stability": "experimental"
          },
          "locationInModule": {
            "filename": "lib/compliance.ts",
            "line": 220
          },
          "name": "anyIn",
          "parameters": [
            {
              "name": "inp",
              "type": {
                "primitive": "any"
              }
            }
          ]
        },
        {
          "docs": {
            "stability": "experimental"
          },
          "locationInModule": {
            "filename": "lib/compliance.ts",
            "line": 212
          },
          "name": "anyOut",
          "returns": {
            "type": {
              "primitive": "any"
            }
          }
        },
        {
          "docs": {
            "stability": "experimental"
          },
          "locationInModule": {
            "filename": "lib/compliance.ts",
            "line": 207
          },
          "name": "enumMethod",
          "parameters": [
            {
              "name": "value",
              "type": {
                "fqn": "jsii-calc.StringEnum"
              }
            }
          ],
          "returns": {
            "type": {
              "fqn": "jsii-calc.StringEnum"
            }
          }
        }
      ],
      "name": "AllTypes",
      "properties": [
        {
          "docs": {
            "stability": "experimental"
          },
          "immutable": true,
          "locationInModule": {
            "filename": "lib/compliance.ts",
            "line": 203
          },
          "name": "enumPropertyValue",
          "type": {
            "primitive": "number"
          }
        },
        {
          "docs": {
            "stability": "experimental"
          },
          "locationInModule": {
            "filename": "lib/compliance.ts",
            "line": 167
          },
          "name": "anyArrayProperty",
          "type": {
            "collection": {
              "elementtype": {
                "primitive": "any"
              },
              "kind": "array"
            }
          }
        },
        {
          "docs": {
            "stability": "experimental"
          },
          "locationInModule": {
            "filename": "lib/compliance.ts",
            "line": 168
          },
          "name": "anyMapProperty",
          "type": {
            "collection": {
              "elementtype": {
                "primitive": "any"
              },
              "kind": "map"
            }
          }
        },
        {
          "docs": {
            "stability": "experimental"
          },
          "locationInModule": {
            "filename": "lib/compliance.ts",
            "line": 166
          },
          "name": "anyProperty",
          "type": {
            "primitive": "any"
          }
        },
        {
          "docs": {
            "stability": "experimental"
          },
          "locationInModule": {
            "filename": "lib/compliance.ts",
            "line": 152
          },
          "name": "arrayProperty",
          "type": {
            "collection": {
              "elementtype": {
                "primitive": "string"
              },
              "kind": "array"
            }
          }
        },
        {
          "docs": {
            "stability": "experimental"
          },
          "locationInModule": {
            "filename": "lib/compliance.ts",
            "line": 58
          },
          "name": "booleanProperty",
          "type": {
            "primitive": "boolean"
          }
        },
        {
          "docs": {
            "stability": "experimental"
          },
          "locationInModule": {
            "filename": "lib/compliance.ts",
            "line": 104
          },
          "name": "dateProperty",
          "type": {
            "primitive": "date"
          }
        },
        {
          "docs": {
            "stability": "experimental"
          },
          "locationInModule": {
            "filename": "lib/compliance.ts",
            "line": 187
          },
          "name": "enumProperty",
          "type": {
            "fqn": "jsii-calc.AllTypesEnum"
          }
        },
        {
          "docs": {
            "stability": "experimental"
          },
          "locationInModule": {
            "filename": "lib/compliance.ts",
            "line": 121
          },
          "name": "jsonProperty",
          "type": {
            "primitive": "json"
          }
        },
        {
          "docs": {
            "stability": "experimental"
          },
          "locationInModule": {
            "filename": "lib/compliance.ts",
            "line": 137
          },
          "name": "mapProperty",
          "type": {
            "collection": {
              "elementtype": {
                "fqn": "@scope/jsii-calc-lib.Number"
              },
              "kind": "map"
            }
          }
        },
        {
          "docs": {
            "stability": "experimental"
          },
          "locationInModule": {
            "filename": "lib/compliance.ts",
            "line": 89
          },
          "name": "numberProperty",
          "type": {
            "primitive": "number"
          }
        },
        {
          "docs": {
            "stability": "experimental"
          },
          "locationInModule": {
            "filename": "lib/compliance.ts",
            "line": 73
          },
          "name": "stringProperty",
          "type": {
            "primitive": "string"
          }
        },
        {
          "docs": {
            "stability": "experimental"
          },
          "locationInModule": {
            "filename": "lib/compliance.ts",
            "line": 179
          },
          "name": "unionArrayProperty",
          "type": {
            "collection": {
              "elementtype": {
                "union": {
                  "types": [
                    {
                      "primitive": "number"
                    },
                    {
                      "fqn": "@scope/jsii-calc-lib.Value"
                    }
                  ]
                }
              },
              "kind": "array"
            }
          }
        },
        {
          "docs": {
            "stability": "experimental"
          },
          "locationInModule": {
            "filename": "lib/compliance.ts",
            "line": 180
          },
          "name": "unionMapProperty",
          "type": {
            "collection": {
              "elementtype": {
                "union": {
                  "types": [
                    {
                      "primitive": "string"
                    },
                    {
                      "primitive": "number"
                    },
                    {
                      "fqn": "@scope/jsii-calc-lib.Number"
                    }
                  ]
                }
              },
              "kind": "map"
            }
          }
        },
        {
          "docs": {
            "stability": "experimental"
          },
          "locationInModule": {
            "filename": "lib/compliance.ts",
            "line": 178
          },
          "name": "unionProperty",
          "type": {
            "union": {
              "types": [
                {
                  "primitive": "string"
                },
                {
                  "primitive": "number"
                },
                {
                  "fqn": "jsii-calc.Multiply"
                },
                {
                  "fqn": "@scope/jsii-calc-lib.Number"
                }
              ]
            }
          }
        },
        {
          "docs": {
            "stability": "experimental"
          },
          "locationInModule": {
            "filename": "lib/compliance.ts",
            "line": 173
          },
          "name": "unknownArrayProperty",
          "type": {
            "collection": {
              "elementtype": {
                "primitive": "any"
              },
              "kind": "array"
            }
          }
        },
        {
          "docs": {
            "stability": "experimental"
          },
          "locationInModule": {
            "filename": "lib/compliance.ts",
            "line": 174
          },
          "name": "unknownMapProperty",
          "type": {
            "collection": {
              "elementtype": {
                "primitive": "any"
              },
              "kind": "map"
            }
          }
        },
        {
          "docs": {
            "stability": "experimental"
          },
          "locationInModule": {
            "filename": "lib/compliance.ts",
            "line": 172
          },
          "name": "unknownProperty",
          "type": {
            "primitive": "any"
          }
        },
        {
          "docs": {
            "stability": "experimental"
          },
          "locationInModule": {
            "filename": "lib/compliance.ts",
            "line": 184
          },
          "name": "optionalEnumValue",
          "optional": true,
          "type": {
            "fqn": "jsii-calc.StringEnum"
          }
        }
      ]
    },
    "jsii-calc.AllTypesEnum": {
      "assembly": "jsii-calc",
      "docs": {
        "stability": "experimental"
      },
      "fqn": "jsii-calc.AllTypesEnum",
      "kind": "enum",
      "locationInModule": {
        "filename": "lib/compliance.ts",
        "line": 22
      },
      "members": [
        {
          "docs": {
            "stability": "experimental"
          },
          "name": "MY_ENUM_VALUE"
        },
        {
          "docs": {
            "stability": "experimental"
          },
          "name": "YOUR_ENUM_VALUE"
        },
        {
          "docs": {
            "stability": "experimental"
          },
          "name": "THIS_IS_GREAT"
        }
      ],
      "name": "AllTypesEnum"
    },
    "jsii-calc.AllowedMethodNames": {
      "assembly": "jsii-calc",
      "docs": {
        "stability": "experimental"
      },
      "fqn": "jsii-calc.AllowedMethodNames",
      "initializer": {},
      "kind": "class",
      "locationInModule": {
        "filename": "lib/compliance.ts",
        "line": 606
      },
      "methods": [
        {
          "docs": {
            "stability": "experimental"
          },
          "locationInModule": {
            "filename": "lib/compliance.ts",
            "line": 615
          },
          "name": "getBar",
          "parameters": [
            {
              "name": "_p1",
              "type": {
                "primitive": "string"
              }
            },
            {
              "name": "_p2",
              "type": {
                "primitive": "number"
              }
            }
          ]
        },
        {
          "docs": {
            "stability": "experimental",
            "summary": "getXxx() is not allowed (see negatives), but getXxx(a, ...) is okay."
          },
          "locationInModule": {
            "filename": "lib/compliance.ts",
            "line": 611
          },
          "name": "getFoo",
          "parameters": [
            {
              "name": "withParam",
              "type": {
                "primitive": "string"
              }
            }
          ],
          "returns": {
            "type": {
              "primitive": "string"
            }
          }
        },
        {
          "docs": {
            "stability": "experimental"
          },
          "locationInModule": {
            "filename": "lib/compliance.ts",
            "line": 626
          },
          "name": "setBar",
          "parameters": [
            {
              "name": "_x",
              "type": {
                "primitive": "string"
              }
            },
            {
              "name": "_y",
              "type": {
                "primitive": "number"
              }
            },
            {
              "name": "_z",
              "type": {
                "primitive": "boolean"
              }
            }
          ]
        },
        {
          "docs": {
            "stability": "experimental",
            "summary": "setFoo(x) is not allowed (see negatives), but setXxx(a, b, ...) is okay."
          },
          "locationInModule": {
            "filename": "lib/compliance.ts",
            "line": 622
          },
          "name": "setFoo",
          "parameters": [
            {
              "name": "_x",
              "type": {
                "primitive": "string"
              }
            },
            {
              "name": "_y",
              "type": {
                "primitive": "number"
              }
            }
          ]
        }
      ],
      "name": "AllowedMethodNames"
    },
    "jsii-calc.AnonymousImplementationProvider": {
      "assembly": "jsii-calc",
      "docs": {
        "stability": "experimental"
      },
      "fqn": "jsii-calc.AnonymousImplementationProvider",
      "initializer": {},
      "interfaces": [
        "jsii-calc.IAnonymousImplementationProvider"
      ],
      "kind": "class",
      "locationInModule": {
        "filename": "lib/compliance.ts",
        "line": 1976
      },
      "methods": [
        {
          "docs": {
            "stability": "experimental"
          },
          "locationInModule": {
            "filename": "lib/compliance.ts",
            "line": 1979
          },
          "name": "provideAsClass",
          "overrides": "jsii-calc.IAnonymousImplementationProvider",
          "returns": {
            "type": {
              "fqn": "jsii-calc.Implementation"
            }
          }
        },
        {
          "docs": {
            "stability": "experimental"
          },
          "locationInModule": {
            "filename": "lib/compliance.ts",
            "line": 1983
          },
          "name": "provideAsInterface",
          "overrides": "jsii-calc.IAnonymousImplementationProvider",
          "returns": {
            "type": {
              "fqn": "jsii-calc.IAnonymouslyImplementMe"
            }
          }
        }
      ],
      "name": "AnonymousImplementationProvider"
    },
    "jsii-calc.AsyncVirtualMethods": {
      "assembly": "jsii-calc",
      "docs": {
        "stability": "experimental"
      },
      "fqn": "jsii-calc.AsyncVirtualMethods",
      "initializer": {},
      "kind": "class",
      "locationInModule": {
        "filename": "lib/compliance.ts",
        "line": 321
      },
      "methods": [
        {
          "async": true,
          "docs": {
            "stability": "experimental"
          },
          "locationInModule": {
            "filename": "lib/compliance.ts",
            "line": 322
          },
          "name": "callMe",
          "returns": {
            "type": {
              "primitive": "number"
            }
          }
        },
        {
          "async": true,
          "docs": {
            "stability": "experimental",
            "summary": "Just calls \"overrideMeToo\"."
          },
          "locationInModule": {
            "filename": "lib/compliance.ts",
            "line": 337
          },
          "name": "callMe2",
          "returns": {
            "type": {
              "primitive": "number"
            }
          }
        },
        {
          "async": true,
          "docs": {
            "remarks": "This is a \"double promise\" situation, which\nmeans that callbacks are not going to be available immediate, but only\nafter an \"immediates\" cycle.",
            "stability": "experimental",
            "summary": "This method calls the \"callMe\" async method indirectly, which will then invoke a virtual method."
          },
          "locationInModule": {
            "filename": "lib/compliance.ts",
            "line": 347
          },
          "name": "callMeDoublePromise",
          "returns": {
            "type": {
              "primitive": "number"
            }
          }
        },
        {
          "docs": {
            "stability": "experimental"
          },
          "locationInModule": {
            "filename": "lib/compliance.ts",
            "line": 355
          },
          "name": "dontOverrideMe",
          "returns": {
            "type": {
              "primitive": "number"
            }
          }
        },
        {
          "async": true,
          "docs": {
            "stability": "experimental"
          },
          "locationInModule": {
            "filename": "lib/compliance.ts",
            "line": 326
          },
          "name": "overrideMe",
          "parameters": [
            {
              "name": "mult",
              "type": {
                "primitive": "number"
              }
            }
          ],
          "returns": {
            "type": {
              "primitive": "number"
            }
          }
        },
        {
          "async": true,
          "docs": {
            "stability": "experimental"
          },
          "locationInModule": {
            "filename": "lib/compliance.ts",
            "line": 330
          },
          "name": "overrideMeToo",
          "returns": {
            "type": {
              "primitive": "number"
            }
          }
        }
      ],
      "name": "AsyncVirtualMethods"
    },
    "jsii-calc.AugmentableClass": {
      "assembly": "jsii-calc",
      "docs": {
        "stability": "experimental"
      },
      "fqn": "jsii-calc.AugmentableClass",
      "initializer": {},
      "kind": "class",
      "locationInModule": {
        "filename": "lib/compliance.ts",
        "line": 1354
      },
      "methods": [
        {
          "docs": {
            "stability": "experimental"
          },
          "locationInModule": {
            "filename": "lib/compliance.ts",
            "line": 1355
          },
          "name": "methodOne"
        },
        {
          "docs": {
            "stability": "experimental"
          },
          "locationInModule": {
            "filename": "lib/compliance.ts",
            "line": 1361
          },
          "name": "methodTwo"
        }
      ],
      "name": "AugmentableClass"
    },
    "jsii-calc.BaseJsii976": {
      "assembly": "jsii-calc",
      "docs": {
        "stability": "experimental"
      },
      "fqn": "jsii-calc.BaseJsii976",
      "initializer": {},
      "kind": "class",
      "locationInModule": {
        "filename": "lib/compliance.ts",
        "line": 2219
      },
      "name": "BaseJsii976"
    },
    "jsii-calc.Bell": {
      "assembly": "jsii-calc",
      "docs": {
        "stability": "experimental"
      },
      "fqn": "jsii-calc.Bell",
      "initializer": {},
      "interfaces": [
        "jsii-calc.IBell"
      ],
      "kind": "class",
      "locationInModule": {
        "filename": "lib/compliance.ts",
        "line": 2163
      },
      "methods": [
        {
          "docs": {
            "stability": "experimental"
          },
          "locationInModule": {
            "filename": "lib/compliance.ts",
            "line": 2166
          },
          "name": "ring",
          "overrides": "jsii-calc.IBell"
        }
      ],
      "name": "Bell",
      "properties": [
        {
          "docs": {
            "stability": "experimental"
          },
          "locationInModule": {
            "filename": "lib/compliance.ts",
            "line": 2164
          },
          "name": "rung",
          "type": {
            "primitive": "boolean"
          }
        }
      ]
    },
    "jsii-calc.BinaryOperation": {
      "abstract": true,
      "assembly": "jsii-calc",
      "base": "@scope/jsii-calc-lib.Operation",
      "docs": {
        "stability": "experimental",
        "summary": "Represents an operation with two operands."
      },
      "fqn": "jsii-calc.BinaryOperation",
      "initializer": {
        "docs": {
          "stability": "experimental",
          "summary": "Creates a BinaryOperation."
        },
        "parameters": [
          {
            "docs": {
              "summary": "Left-hand side operand."
            },
            "name": "lhs",
            "type": {
              "fqn": "@scope/jsii-calc-lib.Value"
            }
          },
          {
            "docs": {
              "summary": "Right-hand side operand."
            },
            "name": "rhs",
            "type": {
              "fqn": "@scope/jsii-calc-lib.Value"
            }
          }
        ]
      },
      "interfaces": [
        "@scope/jsii-calc-lib.IFriendly"
      ],
      "kind": "class",
      "locationInModule": {
        "filename": "lib/calculator.ts",
        "line": 37
      },
      "methods": [
        {
          "docs": {
            "stability": "experimental",
            "summary": "Say hello!"
          },
          "locationInModule": {
            "filename": "lib/calculator.ts",
            "line": 47
          },
          "name": "hello",
          "overrides": "@scope/jsii-calc-lib.IFriendly",
          "returns": {
            "type": {
              "primitive": "string"
            }
          }
        }
      ],
      "name": "BinaryOperation",
      "properties": [
        {
          "docs": {
            "stability": "experimental",
            "summary": "Left-hand side operand."
          },
          "immutable": true,
          "locationInModule": {
            "filename": "lib/calculator.ts",
            "line": 43
          },
          "name": "lhs",
          "type": {
            "fqn": "@scope/jsii-calc-lib.Value"
          }
        },
        {
          "docs": {
            "stability": "experimental",
            "summary": "Right-hand side operand."
          },
          "immutable": true,
          "locationInModule": {
            "filename": "lib/calculator.ts",
            "line": 43
          },
          "name": "rhs",
          "type": {
            "fqn": "@scope/jsii-calc-lib.Value"
          }
        }
      ]
    },
    "jsii-calc.Calculator": {
      "assembly": "jsii-calc",
      "base": "jsii-calc.composition.CompositeOperation",
      "docs": {
        "stability": "experimental",
        "summary": "A calculator which maintains a current value and allows adding operations."
      },
      "fqn": "jsii-calc.Calculator",
      "initializer": {
        "docs": {
          "stability": "experimental",
          "summary": "Creates a Calculator object."
        },
        "parameters": [
          {
            "docs": {
              "summary": "Initialization properties."
            },
            "name": "props",
            "optional": true,
            "type": {
              "fqn": "jsii-calc.CalculatorProps"
            }
          }
        ]
      },
      "kind": "class",
      "locationInModule": {
        "filename": "lib/calculator.ts",
        "line": 242
      },
      "methods": [
        {
          "docs": {
            "stability": "experimental",
            "summary": "Adds a number to the current value."
          },
          "locationInModule": {
            "filename": "lib/calculator.ts",
            "line": 281
          },
          "name": "add",
          "parameters": [
            {
              "name": "value",
              "type": {
                "primitive": "number"
              }
            }
          ]
        },
        {
          "docs": {
            "stability": "experimental",
            "summary": "Multiplies the current value by a number."
          },
          "locationInModule": {
            "filename": "lib/calculator.ts",
            "line": 288
          },
          "name": "mul",
          "parameters": [
            {
              "name": "value",
              "type": {
                "primitive": "number"
              }
            }
          ]
        },
        {
          "docs": {
            "stability": "experimental",
            "summary": "Negates the current value."
          },
          "locationInModule": {
            "filename": "lib/calculator.ts",
            "line": 302
          },
          "name": "neg"
        },
        {
          "docs": {
            "stability": "experimental",
            "summary": "Raises the current value by a power."
          },
          "locationInModule": {
            "filename": "lib/calculator.ts",
            "line": 295
          },
          "name": "pow",
          "parameters": [
            {
              "name": "value",
              "type": {
                "primitive": "number"
              }
            }
          ]
        },
        {
          "docs": {
            "stability": "experimental",
            "summary": "Returns teh value of the union property (if defined)."
          },
          "locationInModule": {
            "filename": "lib/calculator.ts",
            "line": 321
          },
          "name": "readUnionValue",
          "returns": {
            "type": {
              "primitive": "number"
            }
          }
        }
      ],
      "name": "Calculator",
      "properties": [
        {
          "docs": {
            "stability": "experimental",
            "summary": "Returns the expression."
          },
          "immutable": true,
          "locationInModule": {
            "filename": "lib/calculator.ts",
            "line": 309
          },
          "name": "expression",
          "overrides": "jsii-calc.composition.CompositeOperation",
          "type": {
            "fqn": "@scope/jsii-calc-lib.Value"
          }
        },
        {
          "docs": {
            "stability": "experimental",
            "summary": "A log of all operations."
          },
          "immutable": true,
          "locationInModule": {
            "filename": "lib/calculator.ts",
            "line": 271
          },
          "name": "operationsLog",
          "type": {
            "collection": {
              "elementtype": {
                "fqn": "@scope/jsii-calc-lib.Value"
              },
              "kind": "array"
            }
          }
        },
        {
          "docs": {
            "stability": "experimental",
            "summary": "A map of per operation name of all operations performed."
          },
          "immutable": true,
          "locationInModule": {
            "filename": "lib/calculator.ts",
            "line": 266
          },
          "name": "operationsMap",
          "type": {
            "collection": {
              "elementtype": {
                "collection": {
                  "elementtype": {
                    "fqn": "@scope/jsii-calc-lib.Value"
                  },
                  "kind": "array"
                }
              },
              "kind": "map"
            }
          }
        },
        {
          "docs": {
            "stability": "experimental",
            "summary": "The current value."
          },
          "locationInModule": {
            "filename": "lib/calculator.ts",
            "line": 261
          },
          "name": "curr",
          "type": {
            "fqn": "@scope/jsii-calc-lib.Value"
          }
        },
        {
          "docs": {
            "stability": "experimental",
            "summary": "The maximum value allows in this calculator."
          },
          "locationInModule": {
            "filename": "lib/calculator.ts",
            "line": 276
          },
          "name": "maxValue",
          "optional": true,
          "type": {
            "primitive": "number"
          }
        },
        {
          "docs": {
            "stability": "experimental",
            "summary": "Example of a property that accepts a union of types."
          },
          "locationInModule": {
            "filename": "lib/calculator.ts",
            "line": 316
          },
          "name": "unionProperty",
          "optional": true,
          "type": {
            "union": {
              "types": [
                {
                  "fqn": "jsii-calc.Add"
                },
                {
                  "fqn": "jsii-calc.Multiply"
                },
                {
                  "fqn": "jsii-calc.Power"
                }
              ]
            }
          }
        }
      ]
    },
    "jsii-calc.CalculatorProps": {
      "assembly": "jsii-calc",
      "datatype": true,
      "docs": {
        "stability": "experimental",
        "summary": "Properties for Calculator."
      },
      "fqn": "jsii-calc.CalculatorProps",
      "kind": "interface",
      "locationInModule": {
        "filename": "lib/calculator.ts",
        "line": 234
      },
      "name": "CalculatorProps",
      "properties": [
        {
          "abstract": true,
          "docs": {
            "stability": "experimental"
          },
          "immutable": true,
          "locationInModule": {
            "filename": "lib/calculator.ts",
            "line": 235
          },
          "name": "initialValue",
          "optional": true,
          "type": {
            "primitive": "number"
          }
        },
        {
          "abstract": true,
          "docs": {
            "stability": "experimental"
          },
          "immutable": true,
          "locationInModule": {
            "filename": "lib/calculator.ts",
            "line": 236
          },
          "name": "maximumValue",
          "optional": true,
          "type": {
            "primitive": "number"
          }
        }
      ]
    },
    "jsii-calc.ChildStruct982": {
      "assembly": "jsii-calc",
      "datatype": true,
      "docs": {
        "stability": "experimental"
      },
      "fqn": "jsii-calc.ChildStruct982",
      "interfaces": [
        "jsii-calc.ParentStruct982"
      ],
      "kind": "interface",
      "locationInModule": {
        "filename": "lib/compliance.ts",
        "line": 2244
      },
      "name": "ChildStruct982",
      "properties": [
        {
          "abstract": true,
          "docs": {
            "stability": "experimental"
          },
          "immutable": true,
          "locationInModule": {
            "filename": "lib/compliance.ts",
            "line": 2245
          },
          "name": "bar",
          "type": {
            "primitive": "number"
          }
        }
      ]
    },
    "jsii-calc.ClassThatImplementsTheInternalInterface": {
      "assembly": "jsii-calc",
      "docs": {
        "stability": "experimental"
      },
      "fqn": "jsii-calc.ClassThatImplementsTheInternalInterface",
      "initializer": {},
      "interfaces": [
        "jsii-calc.INonInternalInterface"
      ],
      "kind": "class",
      "locationInModule": {
        "filename": "lib/compliance.ts",
        "line": 1596
      },
      "name": "ClassThatImplementsTheInternalInterface",
      "properties": [
        {
          "docs": {
            "stability": "experimental"
          },
          "locationInModule": {
            "filename": "lib/compliance.ts",
            "line": 1597
          },
          "name": "a",
          "overrides": "jsii-calc.IAnotherPublicInterface",
          "type": {
            "primitive": "string"
          }
        },
        {
          "docs": {
            "stability": "experimental"
          },
          "locationInModule": {
            "filename": "lib/compliance.ts",
            "line": 1598
          },
          "name": "b",
          "overrides": "jsii-calc.INonInternalInterface",
          "type": {
            "primitive": "string"
          }
        },
        {
          "docs": {
            "stability": "experimental"
          },
          "locationInModule": {
            "filename": "lib/compliance.ts",
            "line": 1599
          },
          "name": "c",
          "overrides": "jsii-calc.INonInternalInterface",
          "type": {
            "primitive": "string"
          }
        },
        {
          "docs": {
            "stability": "experimental"
          },
          "locationInModule": {
            "filename": "lib/compliance.ts",
            "line": 1600
          },
          "name": "d",
          "type": {
            "primitive": "string"
          }
        }
      ]
    },
    "jsii-calc.ClassThatImplementsThePrivateInterface": {
      "assembly": "jsii-calc",
      "docs": {
        "stability": "experimental"
      },
      "fqn": "jsii-calc.ClassThatImplementsThePrivateInterface",
      "initializer": {},
      "interfaces": [
        "jsii-calc.INonInternalInterface"
      ],
      "kind": "class",
      "locationInModule": {
        "filename": "lib/compliance.ts",
        "line": 1603
      },
      "name": "ClassThatImplementsThePrivateInterface",
      "properties": [
        {
          "docs": {
            "stability": "experimental"
          },
          "locationInModule": {
            "filename": "lib/compliance.ts",
            "line": 1604
          },
          "name": "a",
          "overrides": "jsii-calc.IAnotherPublicInterface",
          "type": {
            "primitive": "string"
          }
        },
        {
          "docs": {
            "stability": "experimental"
          },
          "locationInModule": {
            "filename": "lib/compliance.ts",
            "line": 1605
          },
          "name": "b",
          "overrides": "jsii-calc.INonInternalInterface",
          "type": {
            "primitive": "string"
          }
        },
        {
          "docs": {
            "stability": "experimental"
          },
          "locationInModule": {
            "filename": "lib/compliance.ts",
            "line": 1606
          },
          "name": "c",
          "overrides": "jsii-calc.INonInternalInterface",
          "type": {
            "primitive": "string"
          }
        },
        {
          "docs": {
            "stability": "experimental"
          },
          "locationInModule": {
            "filename": "lib/compliance.ts",
            "line": 1607
          },
          "name": "e",
          "type": {
            "primitive": "string"
          }
        }
      ]
    },
    "jsii-calc.ClassWithCollections": {
      "assembly": "jsii-calc",
      "docs": {
        "stability": "experimental"
      },
      "fqn": "jsii-calc.ClassWithCollections",
      "initializer": {
        "docs": {
          "stability": "experimental"
        },
        "parameters": [
          {
            "name": "map",
            "type": {
              "collection": {
                "elementtype": {
                  "primitive": "string"
                },
                "kind": "map"
              }
            }
          },
          {
            "name": "array",
            "type": {
              "collection": {
                "elementtype": {
                  "primitive": "string"
                },
                "kind": "array"
              }
            }
          }
        ]
      },
      "kind": "class",
      "locationInModule": {
        "filename": "lib/compliance.ts",
        "line": 1883
      },
      "methods": [
        {
          "docs": {
            "stability": "experimental"
          },
          "locationInModule": {
            "filename": "lib/compliance.ts",
            "line": 1895
          },
          "name": "createAList",
          "returns": {
            "type": {
              "collection": {
                "elementtype": {
                  "primitive": "string"
                },
                "kind": "array"
              }
            }
          },
          "static": true
        },
        {
          "docs": {
            "stability": "experimental"
          },
          "locationInModule": {
            "filename": "lib/compliance.ts",
            "line": 1899
          },
          "name": "createAMap",
          "returns": {
            "type": {
              "collection": {
                "elementtype": {
                  "primitive": "string"
                },
                "kind": "map"
              }
            }
          },
          "static": true
        }
      ],
      "name": "ClassWithCollections",
      "properties": [
        {
          "docs": {
            "stability": "experimental"
          },
          "locationInModule": {
            "filename": "lib/compliance.ts",
            "line": 1888
          },
          "name": "staticArray",
          "static": true,
          "type": {
            "collection": {
              "elementtype": {
                "primitive": "string"
              },
              "kind": "array"
            }
          }
        },
        {
          "docs": {
            "stability": "experimental"
          },
          "locationInModule": {
            "filename": "lib/compliance.ts",
            "line": 1887
          },
          "name": "staticMap",
          "static": true,
          "type": {
            "collection": {
              "elementtype": {
                "primitive": "string"
              },
              "kind": "map"
            }
          }
        },
        {
          "docs": {
            "stability": "experimental"
          },
          "locationInModule": {
            "filename": "lib/compliance.ts",
            "line": 1885
          },
          "name": "array",
          "type": {
            "collection": {
              "elementtype": {
                "primitive": "string"
              },
              "kind": "array"
            }
          }
        },
        {
          "docs": {
            "stability": "experimental"
          },
          "locationInModule": {
            "filename": "lib/compliance.ts",
            "line": 1884
          },
          "name": "map",
          "type": {
            "collection": {
              "elementtype": {
                "primitive": "string"
              },
              "kind": "map"
            }
          }
        }
      ]
    },
    "jsii-calc.ClassWithDocs": {
      "assembly": "jsii-calc",
      "docs": {
        "custom": {
          "customAttribute": "hasAValue"
        },
        "example": "function anExample() {\n}",
        "remarks": "The docs are great. They're a bunch of tags.",
        "see": "https://aws.amazon.com/",
        "stability": "stable",
        "summary": "This class has docs."
      },
      "fqn": "jsii-calc.ClassWithDocs",
      "initializer": {},
      "kind": "class",
      "locationInModule": {
        "filename": "lib/compliance.ts",
        "line": 1669
      },
      "name": "ClassWithDocs"
    },
    "jsii-calc.ClassWithJavaReservedWords": {
      "assembly": "jsii-calc",
      "docs": {
        "stability": "experimental"
      },
      "fqn": "jsii-calc.ClassWithJavaReservedWords",
      "initializer": {
        "docs": {
          "stability": "experimental"
        },
        "parameters": [
          {
            "name": "int",
            "type": {
              "primitive": "string"
            }
          }
        ]
      },
      "kind": "class",
      "locationInModule": {
        "filename": "lib/compliance.ts",
        "line": 1836
      },
      "methods": [
        {
          "docs": {
            "stability": "experimental"
          },
          "locationInModule": {
            "filename": "lib/compliance.ts",
            "line": 1843
          },
          "name": "import",
          "parameters": [
            {
              "name": "assert",
              "type": {
                "primitive": "string"
              }
            }
          ],
          "returns": {
            "type": {
              "primitive": "string"
            }
          }
        }
      ],
      "name": "ClassWithJavaReservedWords",
      "properties": [
        {
          "docs": {
            "stability": "experimental"
          },
          "immutable": true,
          "locationInModule": {
            "filename": "lib/compliance.ts",
            "line": 1837
          },
          "name": "int",
          "type": {
            "primitive": "string"
          }
        }
      ]
    },
    "jsii-calc.ClassWithMutableObjectLiteralProperty": {
      "assembly": "jsii-calc",
      "docs": {
        "stability": "experimental"
      },
      "fqn": "jsii-calc.ClassWithMutableObjectLiteralProperty",
      "initializer": {},
      "kind": "class",
      "locationInModule": {
        "filename": "lib/compliance.ts",
        "line": 1142
      },
      "name": "ClassWithMutableObjectLiteralProperty",
      "properties": [
        {
          "docs": {
            "stability": "experimental"
          },
          "locationInModule": {
            "filename": "lib/compliance.ts",
            "line": 1143
          },
          "name": "mutableObject",
          "type": {
            "fqn": "jsii-calc.IMutableObjectLiteral"
          }
        }
      ]
    },
    "jsii-calc.ClassWithPrivateConstructorAndAutomaticProperties": {
      "assembly": "jsii-calc",
      "docs": {
        "stability": "experimental",
        "summary": "Class that implements interface properties automatically, but using a private constructor."
      },
      "fqn": "jsii-calc.ClassWithPrivateConstructorAndAutomaticProperties",
      "interfaces": [
        "jsii-calc.IInterfaceWithProperties"
      ],
      "kind": "class",
      "locationInModule": {
        "filename": "lib/compliance.ts",
        "line": 1169
      },
      "methods": [
        {
          "docs": {
            "stability": "experimental"
          },
          "locationInModule": {
            "filename": "lib/compliance.ts",
            "line": 1170
          },
          "name": "create",
          "parameters": [
            {
              "name": "readOnlyString",
              "type": {
                "primitive": "string"
              }
            },
            {
              "name": "readWriteString",
              "type": {
                "primitive": "string"
              }
            }
          ],
          "returns": {
            "type": {
              "fqn": "jsii-calc.ClassWithPrivateConstructorAndAutomaticProperties"
            }
          },
          "static": true
        }
      ],
      "name": "ClassWithPrivateConstructorAndAutomaticProperties",
      "properties": [
        {
          "docs": {
            "stability": "experimental"
          },
          "immutable": true,
          "locationInModule": {
            "filename": "lib/compliance.ts",
            "line": 1174
          },
          "name": "readOnlyString",
          "overrides": "jsii-calc.IInterfaceWithProperties",
          "type": {
            "primitive": "string"
          }
        },
        {
          "docs": {
            "stability": "experimental"
          },
          "locationInModule": {
            "filename": "lib/compliance.ts",
            "line": 1174
          },
          "name": "readWriteString",
          "overrides": "jsii-calc.IInterfaceWithProperties",
          "type": {
            "primitive": "string"
          }
        }
      ]
    },
    "jsii-calc.ConfusingToJackson": {
      "assembly": "jsii-calc",
      "docs": {
        "stability": "experimental"
      },
      "fqn": "jsii-calc.ConfusingToJackson",
      "kind": "class",
      "locationInModule": {
        "filename": "lib/compliance.ts",
        "line": 2275
      },
      "methods": [
        {
          "docs": {
            "stability": "experimental"
          },
          "locationInModule": {
            "filename": "lib/compliance.ts",
            "line": 2276
          },
          "name": "makeInstance",
          "returns": {
            "type": {
              "fqn": "jsii-calc.ConfusingToJackson"
            }
          },
          "static": true
        },
        {
          "docs": {
            "stability": "experimental"
          },
          "locationInModule": {
            "filename": "lib/compliance.ts",
            "line": 2280
          },
          "name": "makeStructInstance",
          "returns": {
            "type": {
              "fqn": "jsii-calc.ConfusingToJacksonStruct"
            }
          },
          "static": true
        }
      ],
      "name": "ConfusingToJackson",
      "properties": [
        {
          "docs": {
            "stability": "experimental"
          },
          "locationInModule": {
            "filename": "lib/compliance.ts",
            "line": 2284
          },
          "name": "unionProperty",
          "optional": true,
          "type": {
            "union": {
              "types": [
                {
                  "fqn": "@scope/jsii-calc-lib.IFriendly"
                },
                {
                  "collection": {
                    "elementtype": {
                      "union": {
                        "types": [
                          {
                            "fqn": "@scope/jsii-calc-lib.IFriendly"
                          },
                          {
                            "fqn": "jsii-calc.AbstractClass"
                          }
                        ]
                      }
                    },
                    "kind": "array"
                  }
                }
              ]
            }
          }
        }
      ]
    },
    "jsii-calc.ConfusingToJacksonStruct": {
      "assembly": "jsii-calc",
      "datatype": true,
      "docs": {
        "stability": "experimental"
      },
      "fqn": "jsii-calc.ConfusingToJacksonStruct",
      "kind": "interface",
      "locationInModule": {
        "filename": "lib/compliance.ts",
        "line": 2288
      },
      "name": "ConfusingToJacksonStruct",
      "properties": [
        {
          "abstract": true,
          "docs": {
            "stability": "experimental"
          },
          "immutable": true,
          "locationInModule": {
            "filename": "lib/compliance.ts",
            "line": 2289
          },
          "name": "unionProperty",
          "optional": true,
          "type": {
            "union": {
              "types": [
                {
                  "fqn": "@scope/jsii-calc-lib.IFriendly"
                },
                {
                  "collection": {
                    "elementtype": {
                      "union": {
                        "types": [
                          {
                            "fqn": "@scope/jsii-calc-lib.IFriendly"
                          },
                          {
                            "fqn": "jsii-calc.AbstractClass"
                          }
                        ]
                      }
                    },
                    "kind": "array"
                  }
                }
              ]
            }
          }
        }
      ]
    },
    "jsii-calc.ConstructorPassesThisOut": {
      "assembly": "jsii-calc",
      "docs": {
        "stability": "experimental"
      },
      "fqn": "jsii-calc.ConstructorPassesThisOut",
      "initializer": {
        "docs": {
          "stability": "experimental"
        },
        "parameters": [
          {
            "name": "consumer",
            "type": {
              "fqn": "jsii-calc.PartiallyInitializedThisConsumer"
            }
          }
        ]
      },
      "kind": "class",
      "locationInModule": {
        "filename": "lib/compliance.ts",
        "line": 1628
      },
      "name": "ConstructorPassesThisOut"
    },
    "jsii-calc.Constructors": {
      "assembly": "jsii-calc",
      "docs": {
        "stability": "experimental"
      },
      "fqn": "jsii-calc.Constructors",
      "initializer": {},
      "kind": "class",
      "locationInModule": {
        "filename": "lib/compliance.ts",
        "line": 1393
      },
      "methods": [
        {
          "docs": {
            "stability": "experimental"
          },
          "locationInModule": {
            "filename": "lib/compliance.ts",
            "line": 1410
          },
          "name": "hiddenInterface",
          "returns": {
            "type": {
              "fqn": "jsii-calc.IPublicInterface"
            }
          },
          "static": true
        },
        {
          "docs": {
            "stability": "experimental"
          },
          "locationInModule": {
            "filename": "lib/compliance.ts",
            "line": 1414
          },
          "name": "hiddenInterfaces",
          "returns": {
            "type": {
              "collection": {
                "elementtype": {
                  "fqn": "jsii-calc.IPublicInterface"
                },
                "kind": "array"
              }
            }
          },
          "static": true
        },
        {
          "docs": {
            "stability": "experimental"
          },
          "locationInModule": {
            "filename": "lib/compliance.ts",
            "line": 1418
          },
          "name": "hiddenSubInterfaces",
          "returns": {
            "type": {
              "collection": {
                "elementtype": {
                  "fqn": "jsii-calc.IPublicInterface"
                },
                "kind": "array"
              }
            }
          },
          "static": true
        },
        {
          "docs": {
            "stability": "experimental"
          },
          "locationInModule": {
            "filename": "lib/compliance.ts",
            "line": 1394
          },
          "name": "makeClass",
          "returns": {
            "type": {
              "fqn": "jsii-calc.PublicClass"
            }
          },
          "static": true
        },
        {
          "docs": {
            "stability": "experimental"
          },
          "locationInModule": {
            "filename": "lib/compliance.ts",
            "line": 1398
          },
          "name": "makeInterface",
          "returns": {
            "type": {
              "fqn": "jsii-calc.IPublicInterface"
            }
          },
          "static": true
        },
        {
          "docs": {
            "stability": "experimental"
          },
          "locationInModule": {
            "filename": "lib/compliance.ts",
            "line": 1402
          },
          "name": "makeInterface2",
          "returns": {
            "type": {
              "fqn": "jsii-calc.IPublicInterface2"
            }
          },
          "static": true
        },
        {
          "docs": {
            "stability": "experimental"
          },
          "locationInModule": {
            "filename": "lib/compliance.ts",
            "line": 1406
          },
          "name": "makeInterfaces",
          "returns": {
            "type": {
              "collection": {
                "elementtype": {
                  "fqn": "jsii-calc.IPublicInterface"
                },
                "kind": "array"
              }
            }
          },
          "static": true
        }
      ],
      "name": "Constructors"
    },
    "jsii-calc.ConsumerCanRingBell": {
      "assembly": "jsii-calc",
      "docs": {
        "remarks": "Check that if a JSII consumer implements IConsumerWithInterfaceParam, they can call\nthe method on the argument that they're passed...",
        "stability": "experimental",
        "summary": "Test calling back to consumers that implement interfaces."
      },
      "fqn": "jsii-calc.ConsumerCanRingBell",
      "initializer": {},
      "kind": "class",
      "locationInModule": {
        "filename": "lib/compliance.ts",
        "line": 2048
      },
      "methods": [
        {
          "docs": {
            "remarks": "Returns whether the bell was rung.",
            "stability": "experimental",
            "summary": "...if the interface is implemented using an object literal."
          },
          "locationInModule": {
            "filename": "lib/compliance.ts",
            "line": 2054
          },
          "name": "staticImplementedByObjectLiteral",
          "parameters": [
            {
              "name": "ringer",
              "type": {
                "fqn": "jsii-calc.IBellRinger"
              }
            }
          ],
          "returns": {
            "type": {
              "primitive": "boolean"
            }
          },
          "static": true
        },
        {
          "docs": {
            "remarks": "Return whether the bell was rung.",
            "stability": "experimental",
            "summary": "...if the interface is implemented using a private class."
          },
          "locationInModule": {
            "filename": "lib/compliance.ts",
            "line": 2080
          },
          "name": "staticImplementedByPrivateClass",
          "parameters": [
            {
              "name": "ringer",
              "type": {
                "fqn": "jsii-calc.IBellRinger"
              }
            }
          ],
          "returns": {
            "type": {
              "primitive": "boolean"
            }
          },
          "static": true
        },
        {
          "docs": {
            "remarks": "Return whether the bell was rung.",
            "stability": "experimental",
            "summary": "...if the interface is implemented using a public class."
          },
          "locationInModule": {
            "filename": "lib/compliance.ts",
            "line": 2069
          },
          "name": "staticImplementedByPublicClass",
          "parameters": [
            {
              "name": "ringer",
              "type": {
                "fqn": "jsii-calc.IBellRinger"
              }
            }
          ],
          "returns": {
            "type": {
              "primitive": "boolean"
            }
          },
          "static": true
        },
        {
          "docs": {
            "remarks": "Return whether the bell was rung.",
            "stability": "experimental",
            "summary": "If the parameter is a concrete class instead of an interface."
          },
          "locationInModule": {
            "filename": "lib/compliance.ts",
            "line": 2091
          },
          "name": "staticWhenTypedAsClass",
          "parameters": [
            {
              "name": "ringer",
              "type": {
                "fqn": "jsii-calc.IConcreteBellRinger"
              }
            }
          ],
          "returns": {
            "type": {
              "primitive": "boolean"
            }
          },
          "static": true
        },
        {
          "docs": {
            "remarks": "Returns whether the bell was rung.",
            "stability": "experimental",
            "summary": "...if the interface is implemented using an object literal."
          },
          "locationInModule": {
            "filename": "lib/compliance.ts",
            "line": 2101
          },
          "name": "implementedByObjectLiteral",
          "parameters": [
            {
              "name": "ringer",
              "type": {
                "fqn": "jsii-calc.IBellRinger"
              }
            }
          ],
          "returns": {
            "type": {
              "primitive": "boolean"
            }
          }
        },
        {
          "docs": {
            "remarks": "Return whether the bell was rung.",
            "stability": "experimental",
            "summary": "...if the interface is implemented using a private class."
          },
          "locationInModule": {
            "filename": "lib/compliance.ts",
            "line": 2127
          },
          "name": "implementedByPrivateClass",
          "parameters": [
            {
              "name": "ringer",
              "type": {
                "fqn": "jsii-calc.IBellRinger"
              }
            }
          ],
          "returns": {
            "type": {
              "primitive": "boolean"
            }
          }
        },
        {
          "docs": {
            "remarks": "Return whether the bell was rung.",
            "stability": "experimental",
            "summary": "...if the interface is implemented using a public class."
          },
          "locationInModule": {
            "filename": "lib/compliance.ts",
            "line": 2116
          },
          "name": "implementedByPublicClass",
          "parameters": [
            {
              "name": "ringer",
              "type": {
                "fqn": "jsii-calc.IBellRinger"
              }
            }
          ],
          "returns": {
            "type": {
              "primitive": "boolean"
            }
          }
        },
        {
          "docs": {
            "remarks": "Return whether the bell was rung.",
            "stability": "experimental",
            "summary": "If the parameter is a concrete class instead of an interface."
          },
          "locationInModule": {
            "filename": "lib/compliance.ts",
            "line": 2138
          },
          "name": "whenTypedAsClass",
          "parameters": [
            {
              "name": "ringer",
              "type": {
                "fqn": "jsii-calc.IConcreteBellRinger"
              }
            }
          ],
          "returns": {
            "type": {
              "primitive": "boolean"
            }
          }
        }
      ],
      "name": "ConsumerCanRingBell"
    },
    "jsii-calc.ConsumersOfThisCrazyTypeSystem": {
      "assembly": "jsii-calc",
      "docs": {
        "stability": "experimental"
      },
      "fqn": "jsii-calc.ConsumersOfThisCrazyTypeSystem",
      "initializer": {},
      "kind": "class",
      "locationInModule": {
        "filename": "lib/compliance.ts",
        "line": 1610
      },
      "methods": [
        {
          "docs": {
            "stability": "experimental"
          },
          "locationInModule": {
            "filename": "lib/compliance.ts",
            "line": 1611
          },
          "name": "consumeAnotherPublicInterface",
          "parameters": [
            {
              "name": "obj",
              "type": {
                "fqn": "jsii-calc.IAnotherPublicInterface"
              }
            }
          ],
          "returns": {
            "type": {
              "primitive": "string"
            }
          }
        },
        {
          "docs": {
            "stability": "experimental"
          },
          "locationInModule": {
            "filename": "lib/compliance.ts",
            "line": 1615
          },
          "name": "consumeNonInternalInterface",
          "parameters": [
            {
              "name": "obj",
              "type": {
                "fqn": "jsii-calc.INonInternalInterface"
              }
            }
          ],
          "returns": {
            "type": {
              "primitive": "any"
            }
          }
        }
      ],
      "name": "ConsumersOfThisCrazyTypeSystem"
    },
    "jsii-calc.DataRenderer": {
      "assembly": "jsii-calc",
      "docs": {
        "stability": "experimental",
        "summary": "Verifies proper type handling through dynamic overrides."
      },
      "fqn": "jsii-calc.DataRenderer",
      "initializer": {
        "docs": {
          "stability": "experimental"
        }
      },
      "kind": "class",
      "locationInModule": {
        "filename": "lib/compliance.ts",
        "line": 1766
      },
      "methods": [
        {
          "docs": {
            "stability": "experimental"
          },
          "locationInModule": {
            "filename": "lib/compliance.ts",
            "line": 1769
          },
          "name": "render",
          "parameters": [
            {
              "name": "data",
              "optional": true,
              "type": {
                "fqn": "@scope/jsii-calc-lib.MyFirstStruct"
              }
            }
          ],
          "returns": {
            "type": {
              "primitive": "string"
            }
          }
        },
        {
          "docs": {
            "stability": "experimental"
          },
          "locationInModule": {
            "filename": "lib/compliance.ts",
            "line": 1773
          },
          "name": "renderArbitrary",
          "parameters": [
            {
              "name": "data",
              "type": {
                "collection": {
                  "elementtype": {
                    "primitive": "any"
                  },
                  "kind": "map"
                }
              }
            }
          ],
          "returns": {
            "type": {
              "primitive": "string"
            }
          }
        },
        {
          "docs": {
            "stability": "experimental"
          },
          "locationInModule": {
            "filename": "lib/compliance.ts",
            "line": 1777
          },
          "name": "renderMap",
          "parameters": [
            {
              "name": "map",
              "type": {
                "collection": {
                  "elementtype": {
                    "primitive": "any"
                  },
                  "kind": "map"
                }
              }
            }
          ],
          "returns": {
            "type": {
              "primitive": "string"
            }
          }
        }
      ],
      "name": "DataRenderer"
    },
    "jsii-calc.DefaultedConstructorArgument": {
      "assembly": "jsii-calc",
      "docs": {
        "stability": "experimental"
      },
      "fqn": "jsii-calc.DefaultedConstructorArgument",
      "initializer": {
        "docs": {
          "stability": "experimental"
        },
        "parameters": [
          {
            "name": "arg1",
            "optional": true,
            "type": {
              "primitive": "number"
            }
          },
          {
            "name": "arg2",
            "optional": true,
            "type": {
              "primitive": "string"
            }
          },
          {
            "name": "arg3",
            "optional": true,
            "type": {
              "primitive": "date"
            }
          }
        ]
      },
      "kind": "class",
      "locationInModule": {
        "filename": "lib/compliance.ts",
        "line": 302
      },
      "name": "DefaultedConstructorArgument",
      "properties": [
        {
          "docs": {
            "stability": "experimental"
          },
          "immutable": true,
          "locationInModule": {
            "filename": "lib/compliance.ts",
            "line": 303
          },
          "name": "arg1",
          "type": {
            "primitive": "number"
          }
        },
        {
          "docs": {
            "stability": "experimental"
          },
          "immutable": true,
          "locationInModule": {
            "filename": "lib/compliance.ts",
            "line": 305
          },
          "name": "arg3",
          "type": {
            "primitive": "date"
          }
        },
        {
          "docs": {
            "stability": "experimental"
          },
          "immutable": true,
          "locationInModule": {
            "filename": "lib/compliance.ts",
            "line": 304
          },
          "name": "arg2",
          "optional": true,
          "type": {
            "primitive": "string"
          }
        }
      ]
    },
    "jsii-calc.Demonstrate982": {
      "assembly": "jsii-calc",
      "docs": {
        "remarks": "call #takeThis() -> An ObjectRef will be provisioned for the value (it'll be re-used!)\n2. call #takeThisToo() -> The ObjectRef from before will need to be down-cased to the ParentStruct982 type",
        "stability": "experimental",
        "summary": "1."
      },
      "fqn": "jsii-calc.Demonstrate982",
      "initializer": {
        "docs": {
          "stability": "experimental"
        }
      },
      "kind": "class",
      "locationInModule": {
        "filename": "lib/compliance.ts",
        "line": 2251
      },
      "methods": [
        {
          "docs": {
            "stability": "experimental",
            "summary": "It's dangerous to go alone!"
          },
          "locationInModule": {
            "filename": "lib/compliance.ts",
            "line": 2258
          },
          "name": "takeThis",
          "returns": {
            "type": {
              "fqn": "jsii-calc.ChildStruct982"
            }
          },
          "static": true
        },
        {
          "docs": {
            "stability": "experimental",
            "summary": "It's dangerous to go alone!"
          },
          "locationInModule": {
            "filename": "lib/compliance.ts",
            "line": 2263
          },
          "name": "takeThisToo",
          "returns": {
            "type": {
              "fqn": "jsii-calc.ParentStruct982"
            }
          },
          "static": true
        }
      ],
      "name": "Demonstrate982"
    },
    "jsii-calc.DeprecatedClass": {
      "assembly": "jsii-calc",
      "docs": {
        "deprecated": "a pretty boring class",
        "stability": "deprecated"
      },
      "fqn": "jsii-calc.DeprecatedClass",
      "initializer": {
        "docs": {
          "deprecated": "this constructor is \"just\" okay",
          "stability": "deprecated"
        },
        "parameters": [
          {
            "name": "readonlyString",
            "type": {
              "primitive": "string"
            }
          },
          {
            "name": "mutableNumber",
            "optional": true,
            "type": {
              "primitive": "number"
            }
          }
        ]
      },
      "kind": "class",
      "locationInModule": {
        "filename": "lib/stability.ts",
        "line": 85
      },
      "methods": [
        {
          "docs": {
            "deprecated": "it was a bad idea",
            "stability": "deprecated"
          },
          "locationInModule": {
            "filename": "lib/stability.ts",
            "line": 96
          },
          "name": "method"
        }
      ],
      "name": "DeprecatedClass",
      "properties": [
        {
          "docs": {
            "deprecated": "this is not always \"wazoo\", be ready to be disappointed",
            "stability": "deprecated"
          },
          "immutable": true,
          "locationInModule": {
            "filename": "lib/stability.ts",
            "line": 87
          },
          "name": "readonlyProperty",
          "type": {
            "primitive": "string"
          }
        },
        {
          "docs": {
            "deprecated": "shouldn't have been mutable",
            "stability": "deprecated"
          },
          "locationInModule": {
            "filename": "lib/stability.ts",
            "line": 89
          },
          "name": "mutableProperty",
          "optional": true,
          "type": {
            "primitive": "number"
          }
        }
      ]
    },
    "jsii-calc.DeprecatedEnum": {
      "assembly": "jsii-calc",
      "docs": {
        "deprecated": "your deprecated selection of bad options",
        "stability": "deprecated"
      },
      "fqn": "jsii-calc.DeprecatedEnum",
      "kind": "enum",
      "locationInModule": {
        "filename": "lib/stability.ts",
        "line": 99
      },
      "members": [
        {
          "docs": {
            "deprecated": "option A is not great",
            "stability": "deprecated"
          },
          "name": "OPTION_A"
        },
        {
          "docs": {
            "deprecated": "option B is kinda bad, too",
            "stability": "deprecated"
          },
          "name": "OPTION_B"
        }
      ],
      "name": "DeprecatedEnum"
    },
    "jsii-calc.DeprecatedStruct": {
      "assembly": "jsii-calc",
      "datatype": true,
      "docs": {
        "deprecated": "it just wraps a string",
        "stability": "deprecated"
      },
      "fqn": "jsii-calc.DeprecatedStruct",
      "kind": "interface",
      "locationInModule": {
        "filename": "lib/stability.ts",
        "line": 73
      },
      "name": "DeprecatedStruct",
      "properties": [
        {
          "abstract": true,
          "docs": {
            "deprecated": "well, yeah",
            "stability": "deprecated"
          },
          "immutable": true,
          "locationInModule": {
            "filename": "lib/stability.ts",
            "line": 75
          },
          "name": "readonlyProperty",
          "type": {
            "primitive": "string"
          }
        }
      ]
    },
    "jsii-calc.DerivedClassHasNoProperties.Base": {
      "assembly": "jsii-calc",
      "docs": {
        "stability": "experimental"
      },
      "fqn": "jsii-calc.DerivedClassHasNoProperties.Base",
      "initializer": {},
      "kind": "class",
      "locationInModule": {
        "filename": "lib/compliance.ts",
        "line": 311
      },
      "name": "Base",
      "namespace": "DerivedClassHasNoProperties",
      "properties": [
        {
          "docs": {
            "stability": "experimental"
          },
          "locationInModule": {
            "filename": "lib/compliance.ts",
            "line": 312
          },
          "name": "prop",
          "type": {
            "primitive": "string"
          }
        }
      ]
    },
    "jsii-calc.DerivedClassHasNoProperties.Derived": {
      "assembly": "jsii-calc",
      "base": "jsii-calc.DerivedClassHasNoProperties.Base",
      "docs": {
        "stability": "experimental"
      },
      "fqn": "jsii-calc.DerivedClassHasNoProperties.Derived",
      "initializer": {},
      "kind": "class",
      "locationInModule": {
        "filename": "lib/compliance.ts",
        "line": 315
      },
      "name": "Derived",
      "namespace": "DerivedClassHasNoProperties"
    },
    "jsii-calc.DerivedStruct": {
      "assembly": "jsii-calc",
      "datatype": true,
      "docs": {
        "stability": "experimental",
        "summary": "A struct which derives from another struct."
      },
      "fqn": "jsii-calc.DerivedStruct",
      "interfaces": [
        "@scope/jsii-calc-lib.MyFirstStruct"
      ],
      "kind": "interface",
      "locationInModule": {
        "filename": "lib/compliance.ts",
        "line": 533
      },
      "name": "DerivedStruct",
      "properties": [
        {
          "abstract": true,
          "docs": {
            "stability": "experimental"
          },
          "immutable": true,
          "locationInModule": {
            "filename": "lib/compliance.ts",
            "line": 539
          },
          "name": "anotherRequired",
          "type": {
            "primitive": "date"
          }
        },
        {
          "abstract": true,
          "docs": {
            "stability": "experimental"
          },
          "immutable": true,
          "locationInModule": {
            "filename": "lib/compliance.ts",
            "line": 538
          },
          "name": "bool",
          "type": {
            "primitive": "boolean"
          }
        },
        {
          "abstract": true,
          "docs": {
            "stability": "experimental",
            "summary": "An example of a non primitive property."
          },
          "immutable": true,
          "locationInModule": {
            "filename": "lib/compliance.ts",
            "line": 537
          },
          "name": "nonPrimitive",
          "type": {
            "fqn": "jsii-calc.DoubleTrouble"
          }
        },
        {
          "abstract": true,
          "docs": {
            "stability": "experimental",
            "summary": "This is optional."
          },
          "immutable": true,
          "locationInModule": {
            "filename": "lib/compliance.ts",
            "line": 545
          },
          "name": "anotherOptional",
          "optional": true,
          "type": {
            "collection": {
              "elementtype": {
                "fqn": "@scope/jsii-calc-lib.Value"
              },
              "kind": "map"
            }
          }
        },
        {
          "abstract": true,
          "docs": {
            "stability": "experimental"
          },
          "immutable": true,
          "locationInModule": {
            "filename": "lib/compliance.ts",
            "line": 541
          },
          "name": "optionalAny",
          "optional": true,
          "type": {
            "primitive": "any"
          }
        },
        {
          "abstract": true,
          "docs": {
            "stability": "experimental"
          },
          "immutable": true,
          "locationInModule": {
            "filename": "lib/compliance.ts",
            "line": 540
          },
          "name": "optionalArray",
          "optional": true,
          "type": {
            "collection": {
              "elementtype": {
                "primitive": "string"
              },
              "kind": "array"
            }
          }
        }
      ]
    },
    "jsii-calc.DiamondInheritanceBaseLevelStruct": {
      "assembly": "jsii-calc",
      "datatype": true,
      "docs": {
        "stability": "experimental"
      },
      "fqn": "jsii-calc.DiamondInheritanceBaseLevelStruct",
      "kind": "interface",
      "locationInModule": {
        "filename": "lib/compliance.ts",
        "line": 1811
      },
      "name": "DiamondInheritanceBaseLevelStruct",
      "properties": [
        {
          "abstract": true,
          "docs": {
            "stability": "experimental"
          },
          "immutable": true,
          "locationInModule": {
            "filename": "lib/compliance.ts",
            "line": 1812
          },
          "name": "baseLevelProperty",
          "type": {
            "primitive": "string"
          }
        }
      ]
    },
    "jsii-calc.DiamondInheritanceFirstMidLevelStruct": {
      "assembly": "jsii-calc",
      "datatype": true,
      "docs": {
        "stability": "experimental"
      },
      "fqn": "jsii-calc.DiamondInheritanceFirstMidLevelStruct",
      "interfaces": [
        "jsii-calc.DiamondInheritanceBaseLevelStruct"
      ],
      "kind": "interface",
      "locationInModule": {
        "filename": "lib/compliance.ts",
        "line": 1815
      },
      "name": "DiamondInheritanceFirstMidLevelStruct",
      "properties": [
        {
          "abstract": true,
          "docs": {
            "stability": "experimental"
          },
          "immutable": true,
          "locationInModule": {
            "filename": "lib/compliance.ts",
            "line": 1816
          },
          "name": "firstMidLevelProperty",
          "type": {
            "primitive": "string"
          }
        }
      ]
    },
    "jsii-calc.DiamondInheritanceSecondMidLevelStruct": {
      "assembly": "jsii-calc",
      "datatype": true,
      "docs": {
        "stability": "experimental"
      },
      "fqn": "jsii-calc.DiamondInheritanceSecondMidLevelStruct",
      "interfaces": [
        "jsii-calc.DiamondInheritanceBaseLevelStruct"
      ],
      "kind": "interface",
      "locationInModule": {
        "filename": "lib/compliance.ts",
        "line": 1819
      },
      "name": "DiamondInheritanceSecondMidLevelStruct",
      "properties": [
        {
          "abstract": true,
          "docs": {
            "stability": "experimental"
          },
          "immutable": true,
          "locationInModule": {
            "filename": "lib/compliance.ts",
            "line": 1820
          },
          "name": "secondMidLevelProperty",
          "type": {
            "primitive": "string"
          }
        }
      ]
    },
    "jsii-calc.DiamondInheritanceTopLevelStruct": {
      "assembly": "jsii-calc",
      "datatype": true,
      "docs": {
        "stability": "experimental"
      },
      "fqn": "jsii-calc.DiamondInheritanceTopLevelStruct",
      "interfaces": [
        "jsii-calc.DiamondInheritanceFirstMidLevelStruct",
        "jsii-calc.DiamondInheritanceSecondMidLevelStruct"
      ],
      "kind": "interface",
      "locationInModule": {
        "filename": "lib/compliance.ts",
        "line": 1823
      },
      "name": "DiamondInheritanceTopLevelStruct",
      "properties": [
        {
          "abstract": true,
          "docs": {
            "stability": "experimental"
          },
          "immutable": true,
          "locationInModule": {
            "filename": "lib/compliance.ts",
            "line": 1824
          },
          "name": "topLevelProperty",
          "type": {
            "primitive": "string"
          }
        }
      ]
    },
    "jsii-calc.DisappointingCollectionSource": {
      "assembly": "jsii-calc",
      "docs": {
        "remarks": "This source of collections is disappointing - it'll always give you nothing :(",
        "stability": "experimental",
        "summary": "Verifies that null/undefined can be returned for optional collections."
      },
      "fqn": "jsii-calc.DisappointingCollectionSource",
      "kind": "class",
      "locationInModule": {
        "filename": "lib/compliance.ts",
        "line": 2297
      },
      "name": "DisappointingCollectionSource",
      "properties": [
        {
          "const": true,
          "docs": {
            "remarks": "(Nah, just a billion dollars mistake!)",
            "stability": "experimental",
            "summary": "Some List of strings, maybe?"
          },
          "immutable": true,
          "locationInModule": {
            "filename": "lib/compliance.ts",
            "line": 2299
          },
          "name": "maybeList",
          "optional": true,
          "static": true,
          "type": {
            "collection": {
              "elementtype": {
                "primitive": "string"
              },
              "kind": "array"
            }
          }
        },
        {
          "const": true,
          "docs": {
            "remarks": "(Nah, just a billion dollars mistake!)",
            "stability": "experimental",
            "summary": "Some Map of strings to numbers, maybe?"
          },
          "immutable": true,
          "locationInModule": {
            "filename": "lib/compliance.ts",
            "line": 2301
          },
          "name": "maybeMap",
          "optional": true,
          "static": true,
          "type": {
            "collection": {
              "elementtype": {
                "primitive": "number"
              },
              "kind": "map"
            }
          }
        }
      ]
    },
    "jsii-calc.DoNotOverridePrivates": {
      "assembly": "jsii-calc",
      "docs": {
        "stability": "experimental"
      },
      "fqn": "jsii-calc.DoNotOverridePrivates",
      "initializer": {},
      "kind": "class",
      "locationInModule": {
        "filename": "lib/compliance.ts",
        "line": 1146
      },
      "methods": [
        {
          "docs": {
            "stability": "experimental"
          },
          "locationInModule": {
            "filename": "lib/compliance.ts",
            "line": 1161
          },
          "name": "changePrivatePropertyValue",
          "parameters": [
            {
              "name": "newValue",
              "type": {
                "primitive": "string"
              }
            }
          ]
        },
        {
          "docs": {
            "stability": "experimental"
          },
          "locationInModule": {
            "filename": "lib/compliance.ts",
            "line": 1153
          },
          "name": "privateMethodValue",
          "returns": {
            "type": {
              "primitive": "string"
            }
          }
        },
        {
          "docs": {
            "stability": "experimental"
          },
          "locationInModule": {
            "filename": "lib/compliance.ts",
            "line": 1157
          },
          "name": "privatePropertyValue",
          "returns": {
            "type": {
              "primitive": "string"
            }
          }
        }
      ],
      "name": "DoNotOverridePrivates"
    },
    "jsii-calc.DoNotRecognizeAnyAsOptional": {
      "assembly": "jsii-calc",
      "docs": {
        "stability": "experimental",
        "summary": "jsii#284: do not recognize \"any\" as an optional argument."
      },
      "fqn": "jsii-calc.DoNotRecognizeAnyAsOptional",
      "initializer": {},
      "kind": "class",
      "locationInModule": {
        "filename": "lib/compliance.ts",
        "line": 1195
      },
      "methods": [
        {
          "docs": {
            "stability": "experimental"
          },
          "locationInModule": {
            "filename": "lib/compliance.ts",
            "line": 1196
          },
          "name": "method",
          "parameters": [
            {
              "name": "_requiredAny",
              "type": {
                "primitive": "any"
              }
            },
            {
              "name": "_optionalAny",
              "optional": true,
              "type": {
                "primitive": "any"
              }
            },
            {
              "name": "_optionalString",
              "optional": true,
              "type": {
                "primitive": "string"
              }
            }
          ]
        }
      ],
      "name": "DoNotRecognizeAnyAsOptional"
    },
    "jsii-calc.DocumentedClass": {
      "assembly": "jsii-calc",
      "docs": {
        "remarks": "This is the meat of the TSDoc comment. It may contain\nmultiple lines and multiple paragraphs.\n\nMultiple paragraphs are separated by an empty line.",
        "stability": "stable",
        "summary": "Here's the first line of the TSDoc comment."
      },
      "fqn": "jsii-calc.DocumentedClass",
      "initializer": {},
      "kind": "class",
      "locationInModule": {
        "filename": "lib/documented.ts",
        "line": 11
      },
      "methods": [
        {
          "docs": {
            "remarks": "This will print out a friendly greeting intended for\nthe indicated person.",
            "returns": "A number that everyone knows very well",
            "stability": "stable",
            "summary": "Greet the indicated person."
          },
          "locationInModule": {
            "filename": "lib/documented.ts",
            "line": 22
          },
          "name": "greet",
          "parameters": [
            {
              "docs": {
                "summary": "The person to be greeted."
              },
              "name": "greetee",
              "optional": true,
              "type": {
                "fqn": "jsii-calc.Greetee"
              }
            }
          ],
          "returns": {
            "type": {
              "primitive": "number"
            }
          }
        },
        {
          "docs": {
            "stability": "experimental",
            "summary": "Say ¡Hola!"
          },
          "locationInModule": {
            "filename": "lib/documented.ts",
            "line": 32
          },
          "name": "hola"
        }
      ],
      "name": "DocumentedClass"
    },
    "jsii-calc.DontComplainAboutVariadicAfterOptional": {
      "assembly": "jsii-calc",
      "docs": {
        "stability": "experimental"
      },
      "fqn": "jsii-calc.DontComplainAboutVariadicAfterOptional",
      "initializer": {},
      "kind": "class",
      "locationInModule": {
        "filename": "lib/compliance.ts",
        "line": 1246
      },
      "methods": [
        {
          "docs": {
            "stability": "experimental"
          },
          "locationInModule": {
            "filename": "lib/compliance.ts",
            "line": 1247
          },
          "name": "optionalAndVariadic",
          "parameters": [
            {
              "name": "optional",
              "optional": true,
              "type": {
                "primitive": "string"
              }
            },
            {
              "name": "things",
              "type": {
                "primitive": "string"
              },
              "variadic": true
            }
          ],
          "returns": {
            "type": {
              "primitive": "string"
            }
          },
          "variadic": true
        }
      ],
      "name": "DontComplainAboutVariadicAfterOptional"
    },
    "jsii-calc.DoubleTrouble": {
      "assembly": "jsii-calc",
      "docs": {
        "stability": "experimental"
      },
      "fqn": "jsii-calc.DoubleTrouble",
      "initializer": {},
      "interfaces": [
        "jsii-calc.IFriendlyRandomGenerator"
      ],
      "kind": "class",
      "locationInModule": {
        "filename": "lib/compliance.ts",
        "line": 473
      },
      "methods": [
        {
          "docs": {
            "stability": "experimental",
            "summary": "Say hello!"
          },
          "locationInModule": {
            "filename": "lib/compliance.ts",
            "line": 478
          },
          "name": "hello",
          "overrides": "@scope/jsii-calc-lib.IFriendly",
          "returns": {
            "type": {
              "primitive": "string"
            }
          }
        },
        {
          "docs": {
            "stability": "experimental",
            "summary": "Returns another random number."
          },
          "locationInModule": {
            "filename": "lib/compliance.ts",
            "line": 474
          },
          "name": "next",
          "overrides": "jsii-calc.IRandomNumberGenerator",
          "returns": {
            "type": {
              "primitive": "number"
            }
          }
        }
      ],
      "name": "DoubleTrouble"
    },
    "jsii-calc.EnumDispenser": {
      "assembly": "jsii-calc",
      "docs": {
        "stability": "experimental"
      },
      "fqn": "jsii-calc.EnumDispenser",
      "kind": "class",
      "locationInModule": {
        "filename": "lib/compliance.ts",
        "line": 34
      },
      "methods": [
        {
          "docs": {
            "stability": "experimental"
          },
          "locationInModule": {
            "filename": "lib/compliance.ts",
            "line": 40
          },
          "name": "randomIntegerLikeEnum",
          "returns": {
            "type": {
              "fqn": "jsii-calc.AllTypesEnum"
            }
          },
          "static": true
        },
        {
          "docs": {
            "stability": "experimental"
          },
          "locationInModule": {
            "filename": "lib/compliance.ts",
            "line": 35
          },
          "name": "randomStringLikeEnum",
          "returns": {
            "type": {
              "fqn": "jsii-calc.StringEnum"
            }
          },
          "static": true
        }
      ],
      "name": "EnumDispenser"
    },
    "jsii-calc.EraseUndefinedHashValues": {
      "assembly": "jsii-calc",
      "docs": {
        "stability": "experimental"
      },
      "fqn": "jsii-calc.EraseUndefinedHashValues",
      "initializer": {},
      "kind": "class",
      "locationInModule": {
        "filename": "lib/compliance.ts",
        "line": 1449
      },
      "methods": [
        {
          "docs": {
            "remarks": "Used to check that undefined/null hash values\nare being erased when sending values from native code to JS.",
            "stability": "experimental",
            "summary": "Returns `true` if `key` is defined in `opts`."
          },
          "locationInModule": {
            "filename": "lib/compliance.ts",
            "line": 1454
          },
          "name": "doesKeyExist",
          "parameters": [
            {
              "name": "opts",
              "type": {
                "fqn": "jsii-calc.EraseUndefinedHashValuesOptions"
              }
            },
            {
              "name": "key",
              "type": {
                "primitive": "string"
              }
            }
          ],
          "returns": {
            "type": {
              "primitive": "boolean"
            }
          },
          "static": true
        },
        {
          "docs": {
            "stability": "experimental",
            "summary": "We expect \"prop1\" to be erased."
          },
          "locationInModule": {
            "filename": "lib/compliance.ts",
            "line": 1471
          },
          "name": "prop1IsNull",
          "returns": {
            "type": {
              "collection": {
                "elementtype": {
                  "primitive": "any"
                },
                "kind": "map"
              }
            }
          },
          "static": true
        },
        {
          "docs": {
            "stability": "experimental",
            "summary": "We expect \"prop2\" to be erased."
          },
          "locationInModule": {
            "filename": "lib/compliance.ts",
            "line": 1461
          },
          "name": "prop2IsUndefined",
          "returns": {
            "type": {
              "collection": {
                "elementtype": {
                  "primitive": "any"
                },
                "kind": "map"
              }
            }
          },
          "static": true
        }
      ],
      "name": "EraseUndefinedHashValues"
    },
    "jsii-calc.EraseUndefinedHashValuesOptions": {
      "assembly": "jsii-calc",
      "datatype": true,
      "docs": {
        "stability": "experimental"
      },
      "fqn": "jsii-calc.EraseUndefinedHashValuesOptions",
      "kind": "interface",
      "locationInModule": {
        "filename": "lib/compliance.ts",
        "line": 1444
      },
      "name": "EraseUndefinedHashValuesOptions",
      "properties": [
        {
          "abstract": true,
          "docs": {
            "stability": "experimental"
          },
          "immutable": true,
          "locationInModule": {
            "filename": "lib/compliance.ts",
            "line": 1445
          },
          "name": "option1",
          "optional": true,
          "type": {
            "primitive": "string"
          }
        },
        {
          "abstract": true,
          "docs": {
            "stability": "experimental"
          },
          "immutable": true,
          "locationInModule": {
            "filename": "lib/compliance.ts",
            "line": 1446
          },
          "name": "option2",
          "optional": true,
          "type": {
            "primitive": "string"
          }
        }
      ]
    },
    "jsii-calc.ExperimentalClass": {
      "assembly": "jsii-calc",
      "docs": {
        "stability": "experimental"
      },
      "fqn": "jsii-calc.ExperimentalClass",
      "initializer": {
        "docs": {
          "stability": "experimental"
        },
        "parameters": [
          {
            "name": "readonlyString",
            "type": {
              "primitive": "string"
            }
          },
          {
            "name": "mutableNumber",
            "optional": true,
            "type": {
              "primitive": "number"
            }
          }
        ]
      },
      "kind": "class",
      "locationInModule": {
        "filename": "lib/stability.ts",
        "line": 16
      },
      "methods": [
        {
          "docs": {
            "stability": "experimental"
          },
          "locationInModule": {
            "filename": "lib/stability.ts",
            "line": 28
          },
          "name": "method"
        }
      ],
      "name": "ExperimentalClass",
      "properties": [
        {
          "docs": {
            "stability": "experimental"
          },
          "immutable": true,
          "locationInModule": {
            "filename": "lib/stability.ts",
            "line": 18
          },
          "name": "readonlyProperty",
          "type": {
            "primitive": "string"
          }
        },
        {
          "docs": {
            "stability": "experimental"
          },
          "locationInModule": {
            "filename": "lib/stability.ts",
            "line": 20
          },
          "name": "mutableProperty",
          "optional": true,
          "type": {
            "primitive": "number"
          }
        }
      ]
    },
    "jsii-calc.ExperimentalEnum": {
      "assembly": "jsii-calc",
      "docs": {
        "stability": "experimental"
      },
      "fqn": "jsii-calc.ExperimentalEnum",
      "kind": "enum",
      "locationInModule": {
        "filename": "lib/stability.ts",
        "line": 31
      },
      "members": [
        {
          "docs": {
            "stability": "experimental"
          },
          "name": "OPTION_A"
        },
        {
          "docs": {
            "stability": "experimental"
          },
          "name": "OPTION_B"
        }
      ],
      "name": "ExperimentalEnum"
    },
    "jsii-calc.ExperimentalStruct": {
      "assembly": "jsii-calc",
      "datatype": true,
      "docs": {
        "stability": "experimental"
      },
      "fqn": "jsii-calc.ExperimentalStruct",
      "kind": "interface",
      "locationInModule": {
        "filename": "lib/stability.ts",
        "line": 4
      },
      "name": "ExperimentalStruct",
      "properties": [
        {
          "abstract": true,
          "docs": {
            "stability": "experimental"
          },
          "immutable": true,
          "locationInModule": {
            "filename": "lib/stability.ts",
            "line": 6
          },
          "name": "readonlyProperty",
          "type": {
            "primitive": "string"
          }
        }
      ]
    },
    "jsii-calc.ExportedBaseClass": {
      "assembly": "jsii-calc",
      "docs": {
        "stability": "experimental"
      },
      "fqn": "jsii-calc.ExportedBaseClass",
      "initializer": {
        "docs": {
          "stability": "experimental"
        },
        "parameters": [
          {
            "name": "success",
            "type": {
              "primitive": "boolean"
            }
          }
        ]
      },
      "kind": "class",
      "locationInModule": {
        "filename": "lib/compliance.ts",
        "line": 1331
      },
      "name": "ExportedBaseClass",
      "properties": [
        {
          "docs": {
            "stability": "experimental"
          },
          "immutable": true,
          "locationInModule": {
            "filename": "lib/compliance.ts",
            "line": 1332
          },
          "name": "success",
          "type": {
            "primitive": "boolean"
          }
        }
      ]
    },
    "jsii-calc.ExtendsInternalInterface": {
      "assembly": "jsii-calc",
      "datatype": true,
      "docs": {
        "stability": "experimental"
      },
      "fqn": "jsii-calc.ExtendsInternalInterface",
      "kind": "interface",
      "locationInModule": {
        "filename": "lib/compliance.ts",
        "line": 1552
      },
      "name": "ExtendsInternalInterface",
      "properties": [
        {
          "abstract": true,
          "docs": {
            "stability": "experimental"
          },
          "immutable": true,
          "locationInModule": {
            "filename": "lib/compliance.ts",
            "line": 1553
          },
          "name": "boom",
          "type": {
            "primitive": "boolean"
          }
        },
        {
          "abstract": true,
          "docs": {
            "stability": "experimental"
          },
          "immutable": true,
          "locationInModule": {
            "filename": "lib/compliance.ts",
            "line": 1501
          },
          "name": "prop",
          "type": {
            "primitive": "string"
          }
        }
      ]
    },
    "jsii-calc.GiveMeStructs": {
      "assembly": "jsii-calc",
      "docs": {
        "stability": "experimental"
      },
      "fqn": "jsii-calc.GiveMeStructs",
      "initializer": {},
      "kind": "class",
      "locationInModule": {
        "filename": "lib/compliance.ts",
        "line": 548
      },
      "methods": [
        {
          "docs": {
            "stability": "experimental",
            "summary": "Accepts a struct of type DerivedStruct and returns a struct of type FirstStruct."
          },
          "locationInModule": {
            "filename": "lib/compliance.ts",
            "line": 566
          },
          "name": "derivedToFirst",
          "parameters": [
            {
              "name": "derived",
              "type": {
                "fqn": "jsii-calc.DerivedStruct"
              }
            }
          ],
          "returns": {
            "type": {
              "fqn": "@scope/jsii-calc-lib.MyFirstStruct"
            }
          }
        },
        {
          "docs": {
            "stability": "experimental",
            "summary": "Returns the boolean from a DerivedStruct struct."
          },
          "locationInModule": {
            "filename": "lib/compliance.ts",
            "line": 559
          },
          "name": "readDerivedNonPrimitive",
          "parameters": [
            {
              "name": "derived",
              "type": {
                "fqn": "jsii-calc.DerivedStruct"
              }
            }
          ],
          "returns": {
            "type": {
              "fqn": "jsii-calc.DoubleTrouble"
            }
          }
        },
        {
          "docs": {
            "stability": "experimental",
            "summary": "Returns the \"anumber\" from a MyFirstStruct struct;"
          },
          "locationInModule": {
            "filename": "lib/compliance.ts",
            "line": 552
          },
          "name": "readFirstNumber",
          "parameters": [
            {
              "name": "first",
              "type": {
                "fqn": "@scope/jsii-calc-lib.MyFirstStruct"
              }
            }
          ],
          "returns": {
            "type": {
              "primitive": "number"
            }
          }
        }
      ],
      "name": "GiveMeStructs",
      "properties": [
        {
          "docs": {
            "stability": "experimental"
          },
          "immutable": true,
          "locationInModule": {
            "filename": "lib/compliance.ts",
            "line": 570
          },
          "name": "structLiteral",
          "type": {
            "fqn": "@scope/jsii-calc-lib.StructWithOnlyOptionals"
          }
        }
      ]
    },
    "jsii-calc.Greetee": {
      "assembly": "jsii-calc",
      "datatype": true,
      "docs": {
        "stability": "experimental",
        "summary": "These are some arguments you can pass to a method."
      },
      "fqn": "jsii-calc.Greetee",
      "kind": "interface",
      "locationInModule": {
        "filename": "lib/documented.ts",
        "line": 40
      },
      "name": "Greetee",
      "properties": [
        {
          "abstract": true,
          "docs": {
            "default": "world",
            "stability": "experimental",
            "summary": "The name of the greetee."
          },
          "immutable": true,
          "locationInModule": {
            "filename": "lib/documented.ts",
            "line": 46
          },
          "name": "name",
          "optional": true,
          "type": {
            "primitive": "string"
          }
        }
      ]
    },
    "jsii-calc.GreetingAugmenter": {
      "assembly": "jsii-calc",
      "docs": {
        "stability": "experimental"
      },
      "fqn": "jsii-calc.GreetingAugmenter",
      "initializer": {},
      "kind": "class",
      "locationInModule": {
        "filename": "lib/compliance.ts",
        "line": 524
      },
      "methods": [
        {
          "docs": {
            "stability": "experimental"
          },
          "locationInModule": {
            "filename": "lib/compliance.ts",
            "line": 525
          },
          "name": "betterGreeting",
          "parameters": [
            {
              "name": "friendly",
              "type": {
                "fqn": "@scope/jsii-calc-lib.IFriendly"
              }
            }
          ],
          "returns": {
            "type": {
              "primitive": "string"
            }
          }
        }
      ],
      "name": "GreetingAugmenter"
    },
    "jsii-calc.IAnonymousImplementationProvider": {
      "assembly": "jsii-calc",
      "docs": {
        "stability": "experimental",
        "summary": "We can return an anonymous interface implementation from an override without losing the interface declarations."
      },
      "fqn": "jsii-calc.IAnonymousImplementationProvider",
      "kind": "interface",
      "locationInModule": {
        "filename": "lib/compliance.ts",
        "line": 1972
      },
      "methods": [
        {
          "abstract": true,
          "docs": {
            "stability": "experimental"
          },
          "locationInModule": {
            "filename": "lib/compliance.ts",
            "line": 1974
          },
          "name": "provideAsClass",
          "returns": {
            "type": {
              "fqn": "jsii-calc.Implementation"
            }
          }
        },
        {
          "abstract": true,
          "docs": {
            "stability": "experimental"
          },
          "locationInModule": {
            "filename": "lib/compliance.ts",
            "line": 1973
          },
          "name": "provideAsInterface",
          "returns": {
            "type": {
              "fqn": "jsii-calc.IAnonymouslyImplementMe"
            }
          }
        }
      ],
      "name": "IAnonymousImplementationProvider"
    },
    "jsii-calc.IAnonymouslyImplementMe": {
      "assembly": "jsii-calc",
      "docs": {
        "stability": "experimental"
      },
      "fqn": "jsii-calc.IAnonymouslyImplementMe",
      "kind": "interface",
      "locationInModule": {
        "filename": "lib/compliance.ts",
        "line": 1990
      },
      "methods": [
        {
          "abstract": true,
          "docs": {
            "stability": "experimental"
          },
          "locationInModule": {
            "filename": "lib/compliance.ts",
            "line": 1992
          },
          "name": "verb",
          "returns": {
            "type": {
              "primitive": "string"
            }
          }
        }
      ],
      "name": "IAnonymouslyImplementMe",
      "properties": [
        {
          "abstract": true,
          "docs": {
            "stability": "experimental"
          },
          "immutable": true,
          "locationInModule": {
            "filename": "lib/compliance.ts",
            "line": 1991
          },
          "name": "value",
          "type": {
            "primitive": "number"
          }
        }
      ]
    },
    "jsii-calc.IAnotherPublicInterface": {
      "assembly": "jsii-calc",
      "docs": {
        "stability": "experimental"
      },
      "fqn": "jsii-calc.IAnotherPublicInterface",
      "kind": "interface",
      "locationInModule": {
        "filename": "lib/compliance.ts",
        "line": 1573
      },
      "name": "IAnotherPublicInterface",
      "properties": [
        {
          "abstract": true,
          "docs": {
            "stability": "experimental"
          },
          "locationInModule": {
            "filename": "lib/compliance.ts",
            "line": 1574
          },
          "name": "a",
          "type": {
            "primitive": "string"
          }
        }
      ]
    },
    "jsii-calc.IBell": {
      "assembly": "jsii-calc",
      "docs": {
        "stability": "experimental"
      },
      "fqn": "jsii-calc.IBell",
      "kind": "interface",
      "locationInModule": {
        "filename": "lib/compliance.ts",
        "line": 2159
      },
      "methods": [
        {
          "abstract": true,
          "docs": {
            "stability": "experimental"
          },
          "locationInModule": {
            "filename": "lib/compliance.ts",
            "line": 2160
          },
          "name": "ring"
        }
      ],
      "name": "IBell"
    },
    "jsii-calc.IBellRinger": {
      "assembly": "jsii-calc",
      "docs": {
        "stability": "experimental",
        "summary": "Takes the object parameter as an interface."
      },
      "fqn": "jsii-calc.IBellRinger",
      "kind": "interface",
      "locationInModule": {
        "filename": "lib/compliance.ts",
        "line": 2148
      },
      "methods": [
        {
          "abstract": true,
          "docs": {
            "stability": "experimental"
          },
          "locationInModule": {
            "filename": "lib/compliance.ts",
            "line": 2149
          },
          "name": "yourTurn",
          "parameters": [
            {
              "name": "bell",
              "type": {
                "fqn": "jsii-calc.IBell"
              }
            }
          ]
        }
      ],
      "name": "IBellRinger"
    },
    "jsii-calc.IConcreteBellRinger": {
      "assembly": "jsii-calc",
      "docs": {
        "stability": "experimental",
        "summary": "Takes the object parameter as a calss."
      },
      "fqn": "jsii-calc.IConcreteBellRinger",
      "kind": "interface",
      "locationInModule": {
        "filename": "lib/compliance.ts",
        "line": 2155
      },
      "methods": [
        {
          "abstract": true,
          "docs": {
            "stability": "experimental"
          },
          "locationInModule": {
            "filename": "lib/compliance.ts",
            "line": 2156
          },
          "name": "yourTurn",
          "parameters": [
            {
              "name": "bell",
              "type": {
                "fqn": "jsii-calc.Bell"
              }
            }
          ]
        }
      ],
      "name": "IConcreteBellRinger"
    },
    "jsii-calc.IDeprecatedInterface": {
      "assembly": "jsii-calc",
      "docs": {
        "deprecated": "useless interface",
        "stability": "deprecated"
      },
      "fqn": "jsii-calc.IDeprecatedInterface",
      "kind": "interface",
      "locationInModule": {
        "filename": "lib/stability.ts",
        "line": 78
      },
      "methods": [
        {
          "abstract": true,
          "docs": {
            "deprecated": "services no purpose",
            "stability": "deprecated"
          },
          "locationInModule": {
            "filename": "lib/stability.ts",
            "line": 82
          },
          "name": "method"
        }
      ],
      "name": "IDeprecatedInterface",
      "properties": [
        {
          "abstract": true,
          "docs": {
            "deprecated": "could be better",
            "stability": "deprecated"
          },
          "locationInModule": {
            "filename": "lib/stability.ts",
            "line": 80
          },
          "name": "mutableProperty",
          "optional": true,
          "type": {
            "primitive": "number"
          }
        }
      ]
    },
    "jsii-calc.IExperimentalInterface": {
      "assembly": "jsii-calc",
      "docs": {
        "stability": "experimental"
      },
      "fqn": "jsii-calc.IExperimentalInterface",
      "kind": "interface",
      "locationInModule": {
        "filename": "lib/stability.ts",
        "line": 9
      },
      "methods": [
        {
          "abstract": true,
          "docs": {
            "stability": "experimental"
          },
          "locationInModule": {
            "filename": "lib/stability.ts",
            "line": 13
          },
          "name": "method"
        }
      ],
      "name": "IExperimentalInterface",
      "properties": [
        {
          "abstract": true,
          "docs": {
            "stability": "experimental"
          },
          "locationInModule": {
            "filename": "lib/stability.ts",
            "line": 11
          },
          "name": "mutableProperty",
          "optional": true,
          "type": {
            "primitive": "number"
          }
        }
      ]
    },
    "jsii-calc.IExtendsPrivateInterface": {
      "assembly": "jsii-calc",
      "docs": {
        "stability": "experimental"
      },
      "fqn": "jsii-calc.IExtendsPrivateInterface",
      "kind": "interface",
      "locationInModule": {
        "filename": "lib/compliance.ts",
        "line": 1564
      },
      "name": "IExtendsPrivateInterface",
      "properties": [
        {
          "abstract": true,
          "docs": {
            "stability": "experimental"
          },
          "immutable": true,
          "locationInModule": {
            "filename": "lib/compliance.ts",
            "line": 1565
          },
          "name": "moreThings",
          "type": {
            "collection": {
              "elementtype": {
                "primitive": "string"
              },
              "kind": "array"
            }
          }
        },
        {
          "abstract": true,
          "docs": {
            "stability": "experimental"
          },
          "locationInModule": {
            "filename": "lib/compliance.ts",
            "line": 1549
          },
          "name": "private",
          "type": {
            "primitive": "string"
          }
        }
      ]
    },
    "jsii-calc.IFriendlier": {
      "assembly": "jsii-calc",
      "docs": {
        "stability": "experimental",
        "summary": "Even friendlier classes can implement this interface."
      },
      "fqn": "jsii-calc.IFriendlier",
      "interfaces": [
        "@scope/jsii-calc-lib.IFriendly"
      ],
      "kind": "interface",
      "locationInModule": {
        "filename": "lib/calculator.ts",
        "line": 6
      },
      "methods": [
        {
          "abstract": true,
          "docs": {
            "stability": "experimental",
            "summary": "Say farewell."
          },
          "locationInModule": {
            "filename": "lib/calculator.ts",
            "line": 16
          },
          "name": "farewell",
          "returns": {
            "type": {
              "primitive": "string"
            }
          }
        },
        {
          "abstract": true,
          "docs": {
            "returns": "A goodbye blessing.",
            "stability": "experimental",
            "summary": "Say goodbye."
          },
          "locationInModule": {
            "filename": "lib/calculator.ts",
            "line": 11
          },
          "name": "goodbye",
          "returns": {
            "type": {
              "primitive": "string"
            }
          }
        }
      ],
      "name": "IFriendlier"
    },
    "jsii-calc.IFriendlyRandomGenerator": {
      "assembly": "jsii-calc",
      "docs": {
        "stability": "experimental"
      },
      "fqn": "jsii-calc.IFriendlyRandomGenerator",
      "interfaces": [
        "jsii-calc.IRandomNumberGenerator",
        "@scope/jsii-calc-lib.IFriendly"
      ],
      "kind": "interface",
      "locationInModule": {
        "filename": "lib/calculator.ts",
        "line": 30
      },
      "name": "IFriendlyRandomGenerator"
    },
    "jsii-calc.IInterfaceImplementedByAbstractClass": {
      "assembly": "jsii-calc",
      "docs": {
        "stability": "experimental",
        "summary": "awslabs/jsii#220 Abstract return type."
      },
      "fqn": "jsii-calc.IInterfaceImplementedByAbstractClass",
      "kind": "interface",
      "locationInModule": {
        "filename": "lib/compliance.ts",
        "line": 1092
      },
      "name": "IInterfaceImplementedByAbstractClass",
      "properties": [
        {
          "abstract": true,
          "docs": {
            "stability": "experimental"
          },
          "immutable": true,
          "locationInModule": {
            "filename": "lib/compliance.ts",
            "line": 1093
          },
          "name": "propFromInterface",
          "type": {
            "primitive": "string"
          }
        }
      ]
    },
    "jsii-calc.IInterfaceThatShouldNotBeADataType": {
      "assembly": "jsii-calc",
      "docs": {
        "stability": "experimental",
        "summary": "Even though this interface has only properties, it is disqualified from being a datatype because it inherits from an interface that is not a datatype."
      },
      "fqn": "jsii-calc.IInterfaceThatShouldNotBeADataType",
      "interfaces": [
        "jsii-calc.IInterfaceWithMethods"
      ],
      "kind": "interface",
      "locationInModule": {
        "filename": "lib/compliance.ts",
        "line": 1188
      },
      "name": "IInterfaceThatShouldNotBeADataType",
      "properties": [
        {
          "abstract": true,
          "docs": {
            "stability": "experimental"
          },
          "immutable": true,
          "locationInModule": {
            "filename": "lib/compliance.ts",
            "line": 1189
          },
          "name": "otherValue",
          "type": {
            "primitive": "string"
          }
        }
      ]
    },
    "jsii-calc.IInterfaceWithInternal": {
      "assembly": "jsii-calc",
      "docs": {
        "stability": "experimental"
      },
      "fqn": "jsii-calc.IInterfaceWithInternal",
      "kind": "interface",
      "locationInModule": {
        "filename": "lib/compliance.ts",
        "line": 1512
      },
      "methods": [
        {
          "abstract": true,
          "docs": {
            "stability": "experimental"
          },
          "locationInModule": {
            "filename": "lib/compliance.ts",
            "line": 1513
          },
          "name": "visible"
        }
      ],
      "name": "IInterfaceWithInternal"
    },
    "jsii-calc.IInterfaceWithMethods": {
      "assembly": "jsii-calc",
      "docs": {
        "stability": "experimental"
      },
      "fqn": "jsii-calc.IInterfaceWithMethods",
      "kind": "interface",
      "locationInModule": {
        "filename": "lib/compliance.ts",
        "line": 1178
      },
      "methods": [
        {
          "abstract": true,
          "docs": {
            "stability": "experimental"
          },
          "locationInModule": {
            "filename": "lib/compliance.ts",
            "line": 1181
          },
          "name": "doThings"
        }
      ],
      "name": "IInterfaceWithMethods",
      "properties": [
        {
          "abstract": true,
          "docs": {
            "stability": "experimental"
          },
          "immutable": true,
          "locationInModule": {
            "filename": "lib/compliance.ts",
            "line": 1179
          },
          "name": "value",
          "type": {
            "primitive": "string"
          }
        }
      ]
    },
    "jsii-calc.IInterfaceWithOptionalMethodArguments": {
      "assembly": "jsii-calc",
      "docs": {
        "stability": "experimental",
        "summary": "awslabs/jsii#175 Interface proxies (and builders) do not respect optional arguments in methods."
      },
      "fqn": "jsii-calc.IInterfaceWithOptionalMethodArguments",
      "kind": "interface",
      "locationInModule": {
        "filename": "lib/compliance.ts",
        "line": 1072
      },
      "methods": [
        {
          "abstract": true,
          "docs": {
            "stability": "experimental"
          },
          "locationInModule": {
            "filename": "lib/compliance.ts",
            "line": 1073
          },
          "name": "hello",
          "parameters": [
            {
              "name": "arg1",
              "type": {
                "primitive": "string"
              }
            },
            {
              "name": "arg2",
              "optional": true,
              "type": {
                "primitive": "number"
              }
            }
          ]
        }
      ],
      "name": "IInterfaceWithOptionalMethodArguments"
    },
    "jsii-calc.IInterfaceWithProperties": {
      "assembly": "jsii-calc",
      "docs": {
        "stability": "experimental"
      },
      "fqn": "jsii-calc.IInterfaceWithProperties",
      "kind": "interface",
      "locationInModule": {
        "filename": "lib/compliance.ts",
        "line": 578
      },
      "name": "IInterfaceWithProperties",
      "properties": [
        {
          "abstract": true,
          "docs": {
            "stability": "experimental"
          },
          "immutable": true,
          "locationInModule": {
            "filename": "lib/compliance.ts",
            "line": 579
          },
          "name": "readOnlyString",
          "type": {
            "primitive": "string"
          }
        },
        {
          "abstract": true,
          "docs": {
            "stability": "experimental"
          },
          "locationInModule": {
            "filename": "lib/compliance.ts",
            "line": 580
          },
          "name": "readWriteString",
          "type": {
            "primitive": "string"
          }
        }
      ]
    },
    "jsii-calc.IInterfaceWithPropertiesExtension": {
      "assembly": "jsii-calc",
      "docs": {
        "stability": "experimental"
      },
      "fqn": "jsii-calc.IInterfaceWithPropertiesExtension",
      "interfaces": [
        "jsii-calc.IInterfaceWithProperties"
      ],
      "kind": "interface",
      "locationInModule": {
        "filename": "lib/compliance.ts",
        "line": 583
      },
      "name": "IInterfaceWithPropertiesExtension",
      "properties": [
        {
          "abstract": true,
          "docs": {
            "stability": "experimental"
          },
          "locationInModule": {
            "filename": "lib/compliance.ts",
            "line": 584
          },
          "name": "foo",
          "type": {
            "primitive": "number"
          }
        }
      ]
    },
    "jsii-calc.IJSII417Derived": {
      "assembly": "jsii-calc",
      "docs": {
        "stability": "experimental"
      },
      "fqn": "jsii-calc.IJSII417Derived",
      "interfaces": [
        "jsii-calc.IJSII417PublicBaseOfBase"
      ],
      "kind": "interface",
      "locationInModule": {
        "filename": "lib/erasures.ts",
        "line": 37
      },
      "methods": [
        {
          "abstract": true,
          "docs": {
            "stability": "experimental"
          },
          "locationInModule": {
            "filename": "lib/erasures.ts",
            "line": 35
          },
          "name": "bar"
        },
        {
          "abstract": true,
          "docs": {
            "stability": "experimental"
          },
          "locationInModule": {
            "filename": "lib/erasures.ts",
            "line": 38
          },
          "name": "baz"
        }
      ],
      "name": "IJSII417Derived",
      "properties": [
        {
          "abstract": true,
          "docs": {
            "stability": "experimental"
          },
          "immutable": true,
          "locationInModule": {
            "filename": "lib/erasures.ts",
            "line": 34
          },
          "name": "property",
          "type": {
            "primitive": "string"
          }
        }
      ]
    },
    "jsii-calc.IJSII417PublicBaseOfBase": {
      "assembly": "jsii-calc",
      "docs": {
        "stability": "experimental"
      },
      "fqn": "jsii-calc.IJSII417PublicBaseOfBase",
      "kind": "interface",
      "locationInModule": {
        "filename": "lib/erasures.ts",
        "line": 30
      },
      "methods": [
        {
          "abstract": true,
          "docs": {
            "stability": "experimental"
          },
          "locationInModule": {
            "filename": "lib/erasures.ts",
            "line": 31
          },
          "name": "foo"
        }
      ],
      "name": "IJSII417PublicBaseOfBase",
      "properties": [
        {
          "abstract": true,
          "docs": {
            "stability": "experimental"
          },
          "immutable": true,
          "locationInModule": {
            "filename": "lib/erasures.ts",
            "line": 28
          },
          "name": "hasRoot",
          "type": {
            "primitive": "boolean"
          }
        }
      ]
    },
    "jsii-calc.IJsii487External": {
      "assembly": "jsii-calc",
      "docs": {
        "stability": "experimental"
      },
      "fqn": "jsii-calc.IJsii487External",
      "kind": "interface",
      "locationInModule": {
        "filename": "lib/erasures.ts",
        "line": 45
      },
      "name": "IJsii487External"
    },
    "jsii-calc.IJsii487External2": {
      "assembly": "jsii-calc",
      "docs": {
        "stability": "experimental"
      },
      "fqn": "jsii-calc.IJsii487External2",
      "kind": "interface",
      "locationInModule": {
        "filename": "lib/erasures.ts",
        "line": 46
      },
      "name": "IJsii487External2"
    },
    "jsii-calc.IJsii496": {
      "assembly": "jsii-calc",
      "docs": {
        "stability": "experimental"
      },
      "fqn": "jsii-calc.IJsii496",
      "kind": "interface",
      "locationInModule": {
        "filename": "lib/erasures.ts",
        "line": 54
      },
      "name": "IJsii496"
    },
    "jsii-calc.IMutableObjectLiteral": {
      "assembly": "jsii-calc",
      "docs": {
        "stability": "experimental"
      },
      "fqn": "jsii-calc.IMutableObjectLiteral",
      "kind": "interface",
      "locationInModule": {
        "filename": "lib/compliance.ts",
        "line": 1138
      },
      "name": "IMutableObjectLiteral",
      "properties": [
        {
          "abstract": true,
          "docs": {
            "stability": "experimental"
          },
          "locationInModule": {
            "filename": "lib/compliance.ts",
            "line": 1139
          },
          "name": "value",
          "type": {
            "primitive": "string"
          }
        }
      ]
    },
    "jsii-calc.INonInternalInterface": {
      "assembly": "jsii-calc",
      "docs": {
        "stability": "experimental"
      },
      "fqn": "jsii-calc.INonInternalInterface",
      "interfaces": [
        "jsii-calc.IAnotherPublicInterface"
      ],
      "kind": "interface",
      "locationInModule": {
        "filename": "lib/compliance.ts",
        "line": 1583
      },
      "name": "INonInternalInterface",
      "properties": [
        {
          "abstract": true,
          "docs": {
            "stability": "experimental"
          },
          "locationInModule": {
            "filename": "lib/compliance.ts",
            "line": 1580
          },
          "name": "b",
          "type": {
            "primitive": "string"
          }
        },
        {
          "abstract": true,
          "docs": {
            "stability": "experimental"
          },
          "locationInModule": {
            "filename": "lib/compliance.ts",
            "line": 1584
          },
          "name": "c",
          "type": {
            "primitive": "string"
          }
        }
      ]
    },
    "jsii-calc.IObjectWithProperty": {
      "assembly": "jsii-calc",
      "docs": {
        "stability": "experimental",
        "summary": "Make sure that setters are properly called on objects with interfaces."
      },
      "fqn": "jsii-calc.IObjectWithProperty",
      "kind": "interface",
      "locationInModule": {
        "filename": "lib/compliance.ts",
        "line": 2273
      },
      "methods": [
        {
          "abstract": true,
          "docs": {
            "stability": "experimental"
          },
          "locationInModule": {
            "filename": "lib/compliance.ts",
            "line": 2275
          },
          "name": "wasSet",
          "returns": {
            "type": {
              "primitive": "boolean"
            }
          }
        }
      ],
      "name": "IObjectWithProperty",
      "properties": [
        {
          "abstract": true,
          "docs": {
            "stability": "experimental"
          },
          "locationInModule": {
            "filename": "lib/compliance.ts",
            "line": 2274
          },
          "name": "property",
          "type": {
            "primitive": "string"
          }
        }
      ]
    },
    "jsii-calc.IPrivatelyImplemented": {
      "assembly": "jsii-calc",
      "docs": {
        "stability": "experimental"
      },
      "fqn": "jsii-calc.IPrivatelyImplemented",
      "kind": "interface",
      "locationInModule": {
        "filename": "lib/compliance.ts",
        "line": 1328
      },
      "name": "IPrivatelyImplemented",
      "properties": [
        {
          "abstract": true,
          "docs": {
            "stability": "experimental"
          },
          "immutable": true,
          "locationInModule": {
            "filename": "lib/compliance.ts",
            "line": 1329
          },
          "name": "success",
          "type": {
            "primitive": "boolean"
          }
        }
      ]
    },
    "jsii-calc.IPublicInterface": {
      "assembly": "jsii-calc",
      "docs": {
        "stability": "experimental"
      },
      "fqn": "jsii-calc.IPublicInterface",
      "kind": "interface",
      "locationInModule": {
        "filename": "lib/compliance.ts",
        "line": 1371
      },
      "methods": [
        {
          "abstract": true,
          "docs": {
            "stability": "experimental"
          },
          "locationInModule": {
            "filename": "lib/compliance.ts",
            "line": 1372
          },
          "name": "bye",
          "returns": {
            "type": {
              "primitive": "string"
            }
          }
        }
      ],
      "name": "IPublicInterface"
    },
    "jsii-calc.IPublicInterface2": {
      "assembly": "jsii-calc",
      "docs": {
        "stability": "experimental"
      },
      "fqn": "jsii-calc.IPublicInterface2",
      "kind": "interface",
      "locationInModule": {
        "filename": "lib/compliance.ts",
        "line": 1375
      },
      "methods": [
        {
          "abstract": true,
          "docs": {
            "stability": "experimental"
          },
          "locationInModule": {
            "filename": "lib/compliance.ts",
            "line": 1376
          },
          "name": "ciao",
          "returns": {
            "type": {
              "primitive": "string"
            }
          }
        }
      ],
      "name": "IPublicInterface2"
    },
    "jsii-calc.IRandomNumberGenerator": {
      "assembly": "jsii-calc",
      "docs": {
        "stability": "experimental",
        "summary": "Generates random numbers."
      },
      "fqn": "jsii-calc.IRandomNumberGenerator",
      "kind": "interface",
      "locationInModule": {
        "filename": "lib/calculator.ts",
        "line": 22
      },
      "methods": [
        {
          "abstract": true,
          "docs": {
            "returns": "A random number.",
            "stability": "experimental",
            "summary": "Returns another random number."
          },
          "locationInModule": {
            "filename": "lib/calculator.ts",
            "line": 27
          },
          "name": "next",
          "returns": {
            "type": {
              "primitive": "number"
            }
          }
        }
      ],
      "name": "IRandomNumberGenerator"
    },
    "jsii-calc.IReturnJsii976": {
      "assembly": "jsii-calc",
      "docs": {
        "stability": "experimental",
        "summary": "Returns a subclass of a known class which implements an interface."
      },
      "fqn": "jsii-calc.IReturnJsii976",
      "kind": "interface",
      "locationInModule": {
        "filename": "lib/compliance.ts",
        "line": 2215
      },
      "name": "IReturnJsii976",
      "properties": [
        {
          "abstract": true,
          "docs": {
            "stability": "experimental"
          },
          "immutable": true,
          "locationInModule": {
            "filename": "lib/compliance.ts",
            "line": 2216
          },
          "name": "foo",
          "type": {
            "primitive": "number"
          }
        }
      ]
    },
    "jsii-calc.IReturnsNumber": {
      "assembly": "jsii-calc",
      "docs": {
        "stability": "experimental"
      },
      "fqn": "jsii-calc.IReturnsNumber",
      "kind": "interface",
      "locationInModule": {
        "filename": "lib/compliance.ts",
        "line": 631
      },
      "methods": [
        {
          "abstract": true,
          "docs": {
            "stability": "experimental"
          },
          "locationInModule": {
            "filename": "lib/compliance.ts",
            "line": 632
          },
          "name": "obtainNumber",
          "returns": {
            "type": {
              "fqn": "@scope/jsii-calc-lib.IDoublable"
            }
          }
        }
      ],
      "name": "IReturnsNumber",
      "properties": [
        {
          "abstract": true,
          "docs": {
            "stability": "experimental"
          },
          "immutable": true,
          "locationInModule": {
            "filename": "lib/compliance.ts",
            "line": 634
          },
          "name": "numberProp",
          "type": {
            "fqn": "@scope/jsii-calc-lib.Number"
          }
        }
      ]
    },
    "jsii-calc.IStableInterface": {
      "assembly": "jsii-calc",
      "docs": {
        "stability": "stable"
      },
      "fqn": "jsii-calc.IStableInterface",
      "kind": "interface",
      "locationInModule": {
        "filename": "lib/stability.ts",
        "line": 44
      },
      "methods": [
        {
          "abstract": true,
          "docs": {
            "stability": "stable"
          },
          "locationInModule": {
            "filename": "lib/stability.ts",
            "line": 48
          },
          "name": "method"
        }
      ],
      "name": "IStableInterface",
      "properties": [
        {
          "abstract": true,
          "docs": {
            "stability": "stable"
          },
          "locationInModule": {
            "filename": "lib/stability.ts",
            "line": 46
          },
          "name": "mutableProperty",
          "optional": true,
          "type": {
            "primitive": "number"
          }
        }
      ]
    },
    "jsii-calc.ImplementInternalInterface": {
      "assembly": "jsii-calc",
      "docs": {
        "stability": "experimental"
      },
      "fqn": "jsii-calc.ImplementInternalInterface",
      "initializer": {},
      "kind": "class",
      "locationInModule": {
        "filename": "lib/compliance.ts",
        "line": 1556
      },
      "name": "ImplementInternalInterface",
      "properties": [
        {
          "docs": {
            "stability": "experimental"
          },
          "locationInModule": {
            "filename": "lib/compliance.ts",
            "line": 1557
          },
          "name": "prop",
          "type": {
            "primitive": "string"
          }
        }
      ]
    },
    "jsii-calc.Implementation": {
      "assembly": "jsii-calc",
      "docs": {
        "stability": "experimental"
      },
      "fqn": "jsii-calc.Implementation",
      "initializer": {},
      "kind": "class",
      "locationInModule": {
        "filename": "lib/compliance.ts",
        "line": 1987
      },
      "name": "Implementation",
      "properties": [
        {
          "docs": {
            "stability": "experimental"
          },
          "immutable": true,
          "locationInModule": {
            "filename": "lib/compliance.ts",
            "line": 1988
          },
          "name": "value",
          "type": {
            "primitive": "number"
          }
        }
      ]
    },
    "jsii-calc.ImplementsInterfaceWithInternal": {
      "assembly": "jsii-calc",
      "docs": {
        "stability": "experimental"
      },
      "fqn": "jsii-calc.ImplementsInterfaceWithInternal",
      "initializer": {},
      "interfaces": [
        "jsii-calc.IInterfaceWithInternal"
      ],
      "kind": "class",
      "locationInModule": {
        "filename": "lib/compliance.ts",
        "line": 1519
      },
      "methods": [
        {
          "docs": {
            "stability": "experimental"
          },
          "locationInModule": {
            "filename": "lib/compliance.ts",
            "line": 1520
          },
          "name": "visible",
          "overrides": "jsii-calc.IInterfaceWithInternal"
        }
      ],
      "name": "ImplementsInterfaceWithInternal"
    },
    "jsii-calc.ImplementsInterfaceWithInternalSubclass": {
      "assembly": "jsii-calc",
      "base": "jsii-calc.ImplementsInterfaceWithInternal",
      "docs": {
        "stability": "experimental"
      },
      "fqn": "jsii-calc.ImplementsInterfaceWithInternalSubclass",
      "initializer": {},
      "kind": "class",
      "locationInModule": {
        "filename": "lib/compliance.ts",
        "line": 1532
      },
      "name": "ImplementsInterfaceWithInternalSubclass"
    },
    "jsii-calc.ImplementsPrivateInterface": {
      "assembly": "jsii-calc",
      "docs": {
        "stability": "experimental"
      },
      "fqn": "jsii-calc.ImplementsPrivateInterface",
      "initializer": {},
      "kind": "class",
      "locationInModule": {
        "filename": "lib/compliance.ts",
        "line": 1560
      },
      "name": "ImplementsPrivateInterface",
      "properties": [
        {
          "docs": {
            "stability": "experimental"
          },
          "locationInModule": {
            "filename": "lib/compliance.ts",
            "line": 1561
          },
          "name": "private",
          "type": {
            "primitive": "string"
          }
        }
      ]
    },
    "jsii-calc.ImplictBaseOfBase": {
      "assembly": "jsii-calc",
      "datatype": true,
      "docs": {
        "stability": "experimental"
      },
      "fqn": "jsii-calc.ImplictBaseOfBase",
      "interfaces": [
        "@scope/jsii-calc-base.BaseProps"
      ],
      "kind": "interface",
      "locationInModule": {
        "filename": "lib/compliance.ts",
        "line": 1025
      },
      "name": "ImplictBaseOfBase",
      "properties": [
        {
          "abstract": true,
          "docs": {
            "stability": "experimental"
          },
          "immutable": true,
          "locationInModule": {
            "filename": "lib/compliance.ts",
            "line": 1026
          },
          "name": "goo",
          "type": {
            "primitive": "date"
          }
        }
      ]
    },
    "jsii-calc.InbetweenClass": {
      "assembly": "jsii-calc",
      "base": "jsii-calc.PublicClass",
      "docs": {
        "stability": "experimental"
      },
      "fqn": "jsii-calc.InbetweenClass",
      "initializer": {},
      "interfaces": [
        "jsii-calc.IPublicInterface2"
      ],
      "kind": "class",
      "locationInModule": {
        "filename": "lib/compliance.ts",
        "line": 1378
      },
      "methods": [
        {
          "docs": {
            "stability": "experimental"
          },
          "locationInModule": {
            "filename": "lib/compliance.ts",
            "line": 1379
          },
          "name": "ciao",
          "overrides": "jsii-calc.IPublicInterface2",
          "returns": {
            "type": {
              "primitive": "string"
            }
          }
        }
      ],
      "name": "InbetweenClass"
    },
    "jsii-calc.InterfaceInNamespaceIncludesClasses.Foo": {
      "assembly": "jsii-calc",
      "docs": {
        "stability": "experimental"
      },
      "fqn": "jsii-calc.InterfaceInNamespaceIncludesClasses.Foo",
      "initializer": {},
      "kind": "class",
      "locationInModule": {
        "filename": "lib/compliance.ts",
        "line": 1059
      },
      "name": "Foo",
      "namespace": "InterfaceInNamespaceIncludesClasses",
      "properties": [
        {
          "docs": {
            "stability": "experimental"
          },
          "locationInModule": {
            "filename": "lib/compliance.ts",
            "line": 1060
          },
          "name": "bar",
          "optional": true,
          "type": {
            "primitive": "string"
          }
        }
      ]
    },
    "jsii-calc.InterfaceInNamespaceIncludesClasses.Hello": {
      "assembly": "jsii-calc",
      "datatype": true,
      "docs": {
        "stability": "experimental"
      },
      "fqn": "jsii-calc.InterfaceInNamespaceIncludesClasses.Hello",
      "kind": "interface",
      "locationInModule": {
        "filename": "lib/compliance.ts",
        "line": 1063
      },
      "name": "Hello",
      "namespace": "InterfaceInNamespaceIncludesClasses",
      "properties": [
        {
          "abstract": true,
          "docs": {
            "stability": "experimental"
          },
          "immutable": true,
          "locationInModule": {
            "filename": "lib/compliance.ts",
            "line": 1064
          },
          "name": "foo",
          "type": {
            "primitive": "number"
          }
        }
      ]
    },
    "jsii-calc.InterfaceInNamespaceOnlyInterface.Hello": {
      "assembly": "jsii-calc",
      "datatype": true,
      "docs": {
        "stability": "experimental"
      },
      "fqn": "jsii-calc.InterfaceInNamespaceOnlyInterface.Hello",
      "kind": "interface",
      "locationInModule": {
        "filename": "lib/compliance.ts",
        "line": 1051
      },
      "name": "Hello",
      "namespace": "InterfaceInNamespaceOnlyInterface",
      "properties": [
        {
          "abstract": true,
          "docs": {
            "stability": "experimental"
          },
          "immutable": true,
          "locationInModule": {
            "filename": "lib/compliance.ts",
            "line": 1052
          },
          "name": "foo",
          "type": {
            "primitive": "number"
          }
        }
      ]
    },
    "jsii-calc.InterfacesMaker": {
      "assembly": "jsii-calc",
      "docs": {
        "stability": "experimental",
        "summary": "We can return arrays of interfaces See aws/aws-cdk#2362."
      },
      "fqn": "jsii-calc.InterfacesMaker",
      "kind": "class",
      "locationInModule": {
        "filename": "lib/compliance.ts",
        "line": 1871
      },
      "methods": [
        {
          "docs": {
            "stability": "experimental"
          },
          "locationInModule": {
            "filename": "lib/compliance.ts",
            "line": 1872
          },
          "name": "makeInterfaces",
          "parameters": [
            {
              "name": "count",
              "type": {
                "primitive": "number"
              }
            }
          ],
          "returns": {
            "type": {
              "collection": {
                "elementtype": {
                  "fqn": "@scope/jsii-calc-lib.IDoublable"
                },
                "kind": "array"
              }
            }
          },
          "static": true
        }
      ],
      "name": "InterfacesMaker"
    },
    "jsii-calc.JSII417Derived": {
      "assembly": "jsii-calc",
      "base": "jsii-calc.JSII417PublicBaseOfBase",
      "docs": {
        "stability": "experimental"
      },
      "fqn": "jsii-calc.JSII417Derived",
      "initializer": {
        "docs": {
          "stability": "experimental"
        },
        "parameters": [
          {
            "name": "property",
            "type": {
              "primitive": "string"
            }
          }
        ]
      },
      "kind": "class",
      "locationInModule": {
        "filename": "lib/erasures.ts",
        "line": 20
      },
      "methods": [
        {
          "docs": {
            "stability": "experimental"
          },
          "locationInModule": {
            "filename": "lib/erasures.ts",
            "line": 21
          },
          "name": "bar"
        },
        {
          "docs": {
            "stability": "experimental"
          },
          "locationInModule": {
            "filename": "lib/erasures.ts",
            "line": 24
          },
          "name": "baz"
        }
      ],
      "name": "JSII417Derived",
      "properties": [
        {
          "docs": {
            "stability": "experimental"
          },
          "immutable": true,
          "locationInModule": {
            "filename": "lib/erasures.ts",
            "line": 15
          },
          "name": "property",
          "protected": true,
          "type": {
            "primitive": "string"
          }
        }
      ]
    },
    "jsii-calc.JSII417PublicBaseOfBase": {
      "assembly": "jsii-calc",
      "docs": {
        "stability": "experimental"
      },
      "fqn": "jsii-calc.JSII417PublicBaseOfBase",
      "initializer": {},
      "kind": "class",
      "locationInModule": {
        "filename": "lib/erasures.ts",
        "line": 8
      },
      "methods": [
        {
          "docs": {
            "stability": "experimental"
          },
          "locationInModule": {
            "filename": "lib/erasures.ts",
            "line": 9
          },
          "name": "makeInstance",
          "returns": {
            "type": {
              "fqn": "jsii-calc.JSII417PublicBaseOfBase"
            }
          },
          "static": true
        },
        {
          "docs": {
            "stability": "experimental"
          },
          "locationInModule": {
            "filename": "lib/erasures.ts",
            "line": 12
          },
          "name": "foo"
        }
      ],
      "name": "JSII417PublicBaseOfBase",
      "properties": [
        {
          "docs": {
            "stability": "experimental"
          },
          "immutable": true,
          "locationInModule": {
            "filename": "lib/erasures.ts",
            "line": 6
          },
          "name": "hasRoot",
          "type": {
            "primitive": "boolean"
          }
        }
      ]
    },
    "jsii-calc.JSObjectLiteralForInterface": {
      "assembly": "jsii-calc",
      "docs": {
        "stability": "experimental"
      },
      "fqn": "jsii-calc.JSObjectLiteralForInterface",
      "initializer": {},
      "kind": "class",
      "locationInModule": {
        "filename": "lib/compliance.ts",
        "line": 507
      },
      "methods": [
        {
          "docs": {
            "stability": "experimental"
          },
          "locationInModule": {
            "filename": "lib/compliance.ts",
            "line": 509
          },
          "name": "giveMeFriendly",
          "returns": {
            "type": {
              "fqn": "@scope/jsii-calc-lib.IFriendly"
            }
          }
        },
        {
          "docs": {
            "stability": "experimental"
          },
          "locationInModule": {
            "filename": "lib/compliance.ts",
            "line": 515
          },
          "name": "giveMeFriendlyGenerator",
          "returns": {
            "type": {
              "fqn": "jsii-calc.IFriendlyRandomGenerator"
            }
          }
        }
      ],
      "name": "JSObjectLiteralForInterface"
    },
    "jsii-calc.JSObjectLiteralToNative": {
      "assembly": "jsii-calc",
      "docs": {
        "stability": "experimental"
      },
      "fqn": "jsii-calc.JSObjectLiteralToNative",
      "initializer": {},
      "kind": "class",
      "locationInModule": {
        "filename": "lib/compliance.ts",
        "line": 233
      },
      "methods": [
        {
          "docs": {
            "stability": "experimental"
          },
          "locationInModule": {
            "filename": "lib/compliance.ts",
            "line": 234
          },
          "name": "returnLiteral",
          "returns": {
            "type": {
              "fqn": "jsii-calc.JSObjectLiteralToNativeClass"
            }
          }
        }
      ],
      "name": "JSObjectLiteralToNative"
    },
    "jsii-calc.JSObjectLiteralToNativeClass": {
      "assembly": "jsii-calc",
      "docs": {
        "stability": "experimental"
      },
      "fqn": "jsii-calc.JSObjectLiteralToNativeClass",
      "initializer": {},
      "kind": "class",
      "locationInModule": {
        "filename": "lib/compliance.ts",
        "line": 242
      },
      "name": "JSObjectLiteralToNativeClass",
      "properties": [
        {
          "docs": {
            "stability": "experimental"
          },
          "locationInModule": {
            "filename": "lib/compliance.ts",
            "line": 243
          },
          "name": "propA",
          "type": {
            "primitive": "string"
          }
        },
        {
          "docs": {
            "stability": "experimental"
          },
          "locationInModule": {
            "filename": "lib/compliance.ts",
            "line": 244
          },
          "name": "propB",
          "type": {
            "primitive": "number"
          }
        }
      ]
    },
    "jsii-calc.JavaReservedWords": {
      "assembly": "jsii-calc",
      "docs": {
        "stability": "experimental"
      },
      "fqn": "jsii-calc.JavaReservedWords",
      "initializer": {},
      "kind": "class",
      "locationInModule": {
        "filename": "lib/compliance.ts",
        "line": 736
      },
      "methods": [
        {
          "docs": {
            "stability": "experimental"
          },
          "locationInModule": {
            "filename": "lib/compliance.ts",
            "line": 737
          },
          "name": "abstract"
        },
        {
          "docs": {
            "stability": "experimental"
          },
          "locationInModule": {
            "filename": "lib/compliance.ts",
            "line": 740
          },
          "name": "assert"
        },
        {
          "docs": {
            "stability": "experimental"
          },
          "locationInModule": {
            "filename": "lib/compliance.ts",
            "line": 743
          },
          "name": "boolean"
        },
        {
          "docs": {
            "stability": "experimental"
          },
          "locationInModule": {
            "filename": "lib/compliance.ts",
            "line": 746
          },
          "name": "break"
        },
        {
          "docs": {
            "stability": "experimental"
          },
          "locationInModule": {
            "filename": "lib/compliance.ts",
            "line": 749
          },
          "name": "byte"
        },
        {
          "docs": {
            "stability": "experimental"
          },
          "locationInModule": {
            "filename": "lib/compliance.ts",
            "line": 752
          },
          "name": "case"
        },
        {
          "docs": {
            "stability": "experimental"
          },
          "locationInModule": {
            "filename": "lib/compliance.ts",
            "line": 755
          },
          "name": "catch"
        },
        {
          "docs": {
            "stability": "experimental"
          },
          "locationInModule": {
            "filename": "lib/compliance.ts",
            "line": 758
          },
          "name": "char"
        },
        {
          "docs": {
            "stability": "experimental"
          },
          "locationInModule": {
            "filename": "lib/compliance.ts",
            "line": 761
          },
          "name": "class"
        },
        {
          "docs": {
            "stability": "experimental"
          },
          "locationInModule": {
            "filename": "lib/compliance.ts",
            "line": 764
          },
          "name": "const"
        },
        {
          "docs": {
            "stability": "experimental"
          },
          "locationInModule": {
            "filename": "lib/compliance.ts",
            "line": 767
          },
          "name": "continue"
        },
        {
          "docs": {
            "stability": "experimental"
          },
          "locationInModule": {
            "filename": "lib/compliance.ts",
            "line": 770
          },
          "name": "default"
        },
        {
          "docs": {
            "stability": "experimental"
          },
          "locationInModule": {
            "filename": "lib/compliance.ts",
            "line": 776
          },
          "name": "do"
        },
        {
          "docs": {
            "stability": "experimental"
          },
          "locationInModule": {
            "filename": "lib/compliance.ts",
            "line": 773
          },
          "name": "double"
        },
        {
          "docs": {
            "stability": "experimental"
          },
          "locationInModule": {
            "filename": "lib/compliance.ts",
            "line": 779
          },
          "name": "else"
        },
        {
          "docs": {
            "stability": "experimental"
          },
          "locationInModule": {
            "filename": "lib/compliance.ts",
            "line": 782
          },
          "name": "enum"
        },
        {
          "docs": {
            "stability": "experimental"
          },
          "locationInModule": {
            "filename": "lib/compliance.ts",
            "line": 785
          },
          "name": "extends"
        },
        {
          "docs": {
            "stability": "experimental"
          },
          "locationInModule": {
            "filename": "lib/compliance.ts",
            "line": 788
          },
          "name": "false"
        },
        {
          "docs": {
            "stability": "experimental"
          },
          "locationInModule": {
            "filename": "lib/compliance.ts",
            "line": 791
          },
          "name": "final"
        },
        {
          "docs": {
            "stability": "experimental"
          },
          "locationInModule": {
            "filename": "lib/compliance.ts",
            "line": 794
          },
          "name": "finally"
        },
        {
          "docs": {
            "stability": "experimental"
          },
          "locationInModule": {
            "filename": "lib/compliance.ts",
            "line": 797
          },
          "name": "float"
        },
        {
          "docs": {
            "stability": "experimental"
          },
          "locationInModule": {
            "filename": "lib/compliance.ts",
            "line": 800
          },
          "name": "for"
        },
        {
          "docs": {
            "stability": "experimental"
          },
          "locationInModule": {
            "filename": "lib/compliance.ts",
            "line": 803
          },
          "name": "goto"
        },
        {
          "docs": {
            "stability": "experimental"
          },
          "locationInModule": {
            "filename": "lib/compliance.ts",
            "line": 806
          },
          "name": "if"
        },
        {
          "docs": {
            "stability": "experimental"
          },
          "locationInModule": {
            "filename": "lib/compliance.ts",
            "line": 809
          },
          "name": "implements"
        },
        {
          "docs": {
            "stability": "experimental"
          },
          "locationInModule": {
            "filename": "lib/compliance.ts",
            "line": 812
          },
          "name": "import"
        },
        {
          "docs": {
            "stability": "experimental"
          },
          "locationInModule": {
            "filename": "lib/compliance.ts",
            "line": 815
          },
          "name": "instanceof"
        },
        {
          "docs": {
            "stability": "experimental"
          },
          "locationInModule": {
            "filename": "lib/compliance.ts",
            "line": 818
          },
          "name": "int"
        },
        {
          "docs": {
            "stability": "experimental"
          },
          "locationInModule": {
            "filename": "lib/compliance.ts",
            "line": 821
          },
          "name": "interface"
        },
        {
          "docs": {
            "stability": "experimental"
          },
          "locationInModule": {
            "filename": "lib/compliance.ts",
            "line": 824
          },
          "name": "long"
        },
        {
          "docs": {
            "stability": "experimental"
          },
          "locationInModule": {
            "filename": "lib/compliance.ts",
            "line": 827
          },
          "name": "native"
        },
        {
          "docs": {
            "stability": "experimental"
          },
          "locationInModule": {
            "filename": "lib/compliance.ts",
            "line": 830
          },
          "name": "new"
        },
        {
          "docs": {
            "stability": "experimental"
          },
          "locationInModule": {
            "filename": "lib/compliance.ts",
            "line": 833
          },
          "name": "null"
        },
        {
          "docs": {
            "stability": "experimental"
          },
          "locationInModule": {
            "filename": "lib/compliance.ts",
            "line": 836
          },
          "name": "package"
        },
        {
          "docs": {
            "stability": "experimental"
          },
          "locationInModule": {
            "filename": "lib/compliance.ts",
            "line": 839
          },
          "name": "private"
        },
        {
          "docs": {
            "stability": "experimental"
          },
          "locationInModule": {
            "filename": "lib/compliance.ts",
            "line": 842
          },
          "name": "protected"
        },
        {
          "docs": {
            "stability": "experimental"
          },
          "locationInModule": {
            "filename": "lib/compliance.ts",
            "line": 845
          },
          "name": "public"
        },
        {
          "docs": {
            "stability": "experimental"
          },
          "locationInModule": {
            "filename": "lib/compliance.ts",
            "line": 848
          },
          "name": "return"
        },
        {
          "docs": {
            "stability": "experimental"
          },
          "locationInModule": {
            "filename": "lib/compliance.ts",
            "line": 851
          },
          "name": "short"
        },
        {
          "docs": {
            "stability": "experimental"
          },
          "locationInModule": {
            "filename": "lib/compliance.ts",
            "line": 854
          },
          "name": "static"
        },
        {
          "docs": {
            "stability": "experimental"
          },
          "locationInModule": {
            "filename": "lib/compliance.ts",
            "line": 857
          },
          "name": "strictfp"
        },
        {
          "docs": {
            "stability": "experimental"
          },
          "locationInModule": {
            "filename": "lib/compliance.ts",
            "line": 860
          },
          "name": "super"
        },
        {
          "docs": {
            "stability": "experimental"
          },
          "locationInModule": {
            "filename": "lib/compliance.ts",
            "line": 863
          },
          "name": "switch"
        },
        {
          "docs": {
            "stability": "experimental"
          },
          "locationInModule": {
            "filename": "lib/compliance.ts",
            "line": 866
          },
          "name": "synchronized"
        },
        {
          "docs": {
            "stability": "experimental"
          },
          "locationInModule": {
            "filename": "lib/compliance.ts",
            "line": 869
          },
          "name": "this"
        },
        {
          "docs": {
            "stability": "experimental"
          },
          "locationInModule": {
            "filename": "lib/compliance.ts",
            "line": 872
          },
          "name": "throw"
        },
        {
          "docs": {
            "stability": "experimental"
          },
          "locationInModule": {
            "filename": "lib/compliance.ts",
            "line": 875
          },
          "name": "throws"
        },
        {
          "docs": {
            "stability": "experimental"
          },
          "locationInModule": {
            "filename": "lib/compliance.ts",
            "line": 878
          },
          "name": "transient"
        },
        {
          "docs": {
            "stability": "experimental"
          },
          "locationInModule": {
            "filename": "lib/compliance.ts",
            "line": 881
          },
          "name": "true"
        },
        {
          "docs": {
            "stability": "experimental"
          },
          "locationInModule": {
            "filename": "lib/compliance.ts",
            "line": 884
          },
          "name": "try"
        },
        {
          "docs": {
            "stability": "experimental"
          },
          "locationInModule": {
            "filename": "lib/compliance.ts",
            "line": 887
          },
          "name": "void"
        },
        {
          "docs": {
            "stability": "experimental"
          },
          "locationInModule": {
            "filename": "lib/compliance.ts",
            "line": 890
          },
          "name": "volatile"
        }
      ],
      "name": "JavaReservedWords",
      "properties": [
        {
          "docs": {
            "stability": "experimental"
          },
          "locationInModule": {
            "filename": "lib/compliance.ts",
            "line": 893
          },
          "name": "while",
          "type": {
            "primitive": "string"
          }
        }
      ]
    },
    "jsii-calc.Jsii487Derived": {
      "assembly": "jsii-calc",
      "docs": {
        "stability": "experimental"
      },
      "fqn": "jsii-calc.Jsii487Derived",
      "initializer": {},
      "interfaces": [
        "jsii-calc.IJsii487External2",
        "jsii-calc.IJsii487External"
      ],
      "kind": "class",
      "locationInModule": {
        "filename": "lib/erasures.ts",
        "line": 48
      },
      "name": "Jsii487Derived"
    },
    "jsii-calc.Jsii496Derived": {
      "assembly": "jsii-calc",
      "docs": {
        "stability": "experimental"
      },
      "fqn": "jsii-calc.Jsii496Derived",
      "initializer": {},
      "interfaces": [
        "jsii-calc.IJsii496"
      ],
      "kind": "class",
      "locationInModule": {
        "filename": "lib/erasures.ts",
        "line": 56
      },
      "name": "Jsii496Derived"
    },
    "jsii-calc.JsiiAgent": {
      "assembly": "jsii-calc",
      "docs": {
        "stability": "experimental",
        "summary": "Host runtime version should be set via JSII_AGENT."
      },
      "fqn": "jsii-calc.JsiiAgent",
      "initializer": {},
      "kind": "class",
      "locationInModule": {
        "filename": "lib/compliance.ts",
        "line": 1343
      },
      "name": "JsiiAgent",
      "properties": [
        {
          "docs": {
            "stability": "experimental",
            "summary": "Returns the value of the JSII_AGENT environment variable."
          },
          "immutable": true,
          "locationInModule": {
            "filename": "lib/compliance.ts",
            "line": 1347
          },
          "name": "jsiiAgent",
          "optional": true,
          "static": true,
          "type": {
            "primitive": "string"
          }
        }
      ]
    },
    "jsii-calc.LoadBalancedFargateServiceProps": {
      "assembly": "jsii-calc",
      "datatype": true,
      "docs": {
        "stability": "experimental",
        "summary": "jsii#298: show default values in sphinx documentation, and respect newlines."
      },
      "fqn": "jsii-calc.LoadBalancedFargateServiceProps",
      "kind": "interface",
      "locationInModule": {
        "filename": "lib/compliance.ts",
        "line": 1255
      },
      "name": "LoadBalancedFargateServiceProps",
      "properties": [
        {
          "abstract": true,
          "docs": {
            "default": "80",
            "remarks": "Corresponds to container port mapping.",
            "stability": "experimental",
            "summary": "The container port of the application load balancer attached to your Fargate service."
          },
          "immutable": true,
          "locationInModule": {
            "filename": "lib/compliance.ts",
            "line": 1298
          },
          "name": "containerPort",
          "optional": true,
          "type": {
            "primitive": "number"
          }
        },
        {
          "abstract": true,
          "docs": {
            "default": "256",
            "remarks": "This default is set in the underlying FargateTaskDefinition construct.",
            "stability": "experimental",
            "summary": "The number of cpu units used by the task. Valid values, which determines your range of valid values for the memory parameter: 256 (.25 vCPU) - Available memory values: 0.5GB, 1GB, 2GB 512 (.5 vCPU) - Available memory values: 1GB, 2GB, 3GB, 4GB 1024 (1 vCPU) - Available memory values: 2GB, 3GB, 4GB, 5GB, 6GB, 7GB, 8GB 2048 (2 vCPU) - Available memory values: Between 4GB and 16GB in 1GB increments 4096 (4 vCPU) - Available memory values: Between 8GB and 30GB in 1GB increments."
          },
          "immutable": true,
          "locationInModule": {
            "filename": "lib/compliance.ts",
            "line": 1269
          },
          "name": "cpu",
          "optional": true,
          "type": {
            "primitive": "string"
          }
        },
        {
          "abstract": true,
          "docs": {
            "default": "512",
            "remarks": "This field is required and you must use one of the following values, which determines your range of valid values\nfor the cpu parameter:\n\n0.5GB, 1GB, 2GB - Available cpu values: 256 (.25 vCPU)\n\n1GB, 2GB, 3GB, 4GB - Available cpu values: 512 (.5 vCPU)\n\n2GB, 3GB, 4GB, 5GB, 6GB, 7GB, 8GB - Available cpu values: 1024 (1 vCPU)\n\nBetween 4GB and 16GB in 1GB increments - Available cpu values: 2048 (2 vCPU)\n\nBetween 8GB and 30GB in 1GB increments - Available cpu values: 4096 (4 vCPU)\n\nThis default is set in the underlying FargateTaskDefinition construct.",
            "stability": "experimental",
            "summary": "The amount (in MiB) of memory used by the task."
          },
          "immutable": true,
          "locationInModule": {
            "filename": "lib/compliance.ts",
            "line": 1291
          },
          "name": "memoryMiB",
          "optional": true,
          "type": {
            "primitive": "string"
          }
        },
        {
          "abstract": true,
          "docs": {
            "default": "true",
            "stability": "experimental",
            "summary": "Determines whether the Application Load Balancer will be internet-facing."
          },
          "immutable": true,
          "locationInModule": {
            "filename": "lib/compliance.ts",
            "line": 1305
          },
          "name": "publicLoadBalancer",
          "optional": true,
          "type": {
            "primitive": "boolean"
          }
        },
        {
          "abstract": true,
          "docs": {
            "default": "false",
            "stability": "experimental",
            "summary": "Determines whether your Fargate Service will be assigned a public IP address."
          },
          "immutable": true,
          "locationInModule": {
            "filename": "lib/compliance.ts",
            "line": 1312
          },
          "name": "publicTasks",
          "optional": true,
          "type": {
            "primitive": "boolean"
          }
        }
      ]
    },
    "jsii-calc.Multiply": {
      "assembly": "jsii-calc",
      "base": "jsii-calc.BinaryOperation",
      "docs": {
        "stability": "experimental",
        "summary": "The \"*\" binary operation."
      },
      "fqn": "jsii-calc.Multiply",
      "initializer": {
        "docs": {
          "stability": "experimental",
          "summary": "Creates a BinaryOperation."
        },
        "parameters": [
          {
            "docs": {
              "summary": "Left-hand side operand."
            },
            "name": "lhs",
            "type": {
              "fqn": "@scope/jsii-calc-lib.Value"
            }
          },
          {
            "docs": {
              "summary": "Right-hand side operand."
            },
            "name": "rhs",
            "type": {
              "fqn": "@scope/jsii-calc-lib.Value"
            }
          }
        ]
      },
      "interfaces": [
        "jsii-calc.IFriendlier",
        "jsii-calc.IRandomNumberGenerator"
      ],
      "kind": "class",
      "locationInModule": {
        "filename": "lib/calculator.ts",
        "line": 68
      },
      "methods": [
        {
          "docs": {
            "stability": "experimental",
            "summary": "Say farewell."
          },
          "locationInModule": {
            "filename": "lib/calculator.ts",
            "line": 81
          },
          "name": "farewell",
          "overrides": "jsii-calc.IFriendlier",
          "returns": {
            "type": {
              "primitive": "string"
            }
          }
        },
        {
          "docs": {
            "stability": "experimental",
            "summary": "Say goodbye."
          },
          "locationInModule": {
            "filename": "lib/calculator.ts",
            "line": 77
          },
          "name": "goodbye",
          "overrides": "jsii-calc.IFriendlier",
          "returns": {
            "type": {
              "primitive": "string"
            }
          }
        },
        {
          "docs": {
            "stability": "experimental",
            "summary": "Returns another random number."
          },
          "locationInModule": {
            "filename": "lib/calculator.ts",
            "line": 85
          },
          "name": "next",
          "overrides": "jsii-calc.IRandomNumberGenerator",
          "returns": {
            "type": {
              "primitive": "number"
            }
          }
        },
        {
          "docs": {
            "stability": "experimental",
            "summary": "String representation of the value."
          },
          "locationInModule": {
            "filename": "lib/calculator.ts",
            "line": 73
          },
          "name": "toString",
          "overrides": "@scope/jsii-calc-lib.Operation",
          "returns": {
            "type": {
              "primitive": "string"
            }
          }
        }
      ],
      "name": "Multiply",
      "properties": [
        {
          "docs": {
            "stability": "experimental",
            "summary": "The value."
          },
          "immutable": true,
          "locationInModule": {
            "filename": "lib/calculator.ts",
            "line": 69
          },
          "name": "value",
          "overrides": "@scope/jsii-calc-lib.Value",
          "type": {
            "primitive": "number"
          }
        }
      ]
    },
    "jsii-calc.Negate": {
      "assembly": "jsii-calc",
      "base": "jsii-calc.UnaryOperation",
      "docs": {
        "stability": "experimental",
        "summary": "The negation operation (\"-value\")."
      },
      "fqn": "jsii-calc.Negate",
      "initializer": {
        "docs": {
          "stability": "experimental"
        },
        "parameters": [
          {
            "name": "operand",
            "type": {
              "fqn": "@scope/jsii-calc-lib.Value"
            }
          }
        ]
      },
      "interfaces": [
        "jsii-calc.IFriendlier"
      ],
      "kind": "class",
      "locationInModule": {
        "filename": "lib/calculator.ts",
        "line": 102
      },
      "methods": [
        {
          "docs": {
            "stability": "experimental",
            "summary": "Say farewell."
          },
          "locationInModule": {
            "filename": "lib/calculator.ts",
            "line": 119
          },
          "name": "farewell",
          "overrides": "jsii-calc.IFriendlier",
          "returns": {
            "type": {
              "primitive": "string"
            }
          }
        },
        {
          "docs": {
            "stability": "experimental",
            "summary": "Say goodbye."
          },
          "locationInModule": {
            "filename": "lib/calculator.ts",
            "line": 115
          },
          "name": "goodbye",
          "overrides": "jsii-calc.IFriendlier",
          "returns": {
            "type": {
              "primitive": "string"
            }
          }
        },
        {
          "docs": {
            "stability": "experimental",
            "summary": "Say hello!"
          },
          "locationInModule": {
            "filename": "lib/calculator.ts",
            "line": 111
          },
          "name": "hello",
          "overrides": "@scope/jsii-calc-lib.IFriendly",
          "returns": {
            "type": {
              "primitive": "string"
            }
          }
        },
        {
          "docs": {
            "stability": "experimental",
            "summary": "String representation of the value."
          },
          "locationInModule": {
            "filename": "lib/calculator.ts",
            "line": 107
          },
          "name": "toString",
          "overrides": "@scope/jsii-calc-lib.Operation",
          "returns": {
            "type": {
              "primitive": "string"
            }
          }
        }
      ],
      "name": "Negate",
      "properties": [
        {
          "docs": {
            "stability": "experimental",
            "summary": "The value."
          },
          "immutable": true,
          "locationInModule": {
            "filename": "lib/calculator.ts",
            "line": 103
          },
          "name": "value",
          "overrides": "@scope/jsii-calc-lib.Value",
          "type": {
            "primitive": "number"
          }
        }
      ]
    },
    "jsii-calc.NestedStruct": {
      "assembly": "jsii-calc",
      "datatype": true,
      "docs": {
        "stability": "experimental"
      },
      "fqn": "jsii-calc.NestedStruct",
      "kind": "interface",
      "locationInModule": {
        "filename": "lib/compliance.ts",
        "line": 2191
      },
      "name": "NestedStruct",
      "properties": [
        {
          "abstract": true,
          "docs": {
            "stability": "experimental",
            "summary": "When provided, must be > 0."
          },
          "immutable": true,
          "locationInModule": {
            "filename": "lib/compliance.ts",
            "line": 2195
          },
          "name": "numberProp",
          "type": {
            "primitive": "number"
          }
        }
      ]
    },
    "jsii-calc.NodeStandardLibrary": {
      "assembly": "jsii-calc",
      "docs": {
        "stability": "experimental",
        "summary": "Test fixture to verify that jsii modules can use the node standard library."
      },
      "fqn": "jsii-calc.NodeStandardLibrary",
      "initializer": {},
      "kind": "class",
      "locationInModule": {
        "filename": "lib/compliance.ts",
        "line": 977
      },
      "methods": [
        {
          "docs": {
            "returns": "\"6a2da20943931e9834fc12cfe5bb47bbd9ae43489a30726962b576f4e3993e50\"",
            "stability": "experimental",
            "summary": "Uses node.js \"crypto\" module to calculate sha256 of a string."
          },
          "locationInModule": {
            "filename": "lib/compliance.ts",
            "line": 1006
          },
          "name": "cryptoSha256",
          "returns": {
            "type": {
              "primitive": "string"
            }
          }
        },
        {
          "async": true,
          "docs": {
            "returns": "\"Hello, resource!\"",
            "stability": "experimental",
            "summary": "Reads a local resource file (resource.txt) asynchronously."
          },
          "locationInModule": {
            "filename": "lib/compliance.ts",
            "line": 982
          },
          "name": "fsReadFile",
          "returns": {
            "type": {
              "primitive": "string"
            }
          }
        },
        {
          "docs": {
            "returns": "\"Hello, resource! SYNC!\"",
            "stability": "experimental",
            "summary": "Sync version of fsReadFile."
          },
          "locationInModule": {
            "filename": "lib/compliance.ts",
            "line": 991
          },
          "name": "fsReadFileSync",
          "returns": {
            "type": {
              "primitive": "string"
            }
          }
        }
      ],
      "name": "NodeStandardLibrary",
      "properties": [
        {
          "docs": {
            "stability": "experimental",
            "summary": "Returns the current os.platform() from the \"os\" node module."
          },
          "immutable": true,
          "locationInModule": {
            "filename": "lib/compliance.ts",
            "line": 998
          },
          "name": "osPlatform",
          "type": {
            "primitive": "string"
          }
        }
      ]
    },
    "jsii-calc.NullShouldBeTreatedAsUndefined": {
      "assembly": "jsii-calc",
      "docs": {
        "stability": "experimental",
        "summary": "jsii#282, aws-cdk#157: null should be treated as \"undefined\"."
      },
      "fqn": "jsii-calc.NullShouldBeTreatedAsUndefined",
      "initializer": {
        "docs": {
          "stability": "experimental"
        },
        "parameters": [
          {
            "name": "_param1",
            "type": {
              "primitive": "string"
            }
          },
          {
            "name": "optional",
            "optional": true,
            "type": {
              "primitive": "any"
            }
          }
        ]
      },
      "kind": "class",
      "locationInModule": {
        "filename": "lib/compliance.ts",
        "line": 1204
      },
      "methods": [
        {
          "docs": {
            "stability": "experimental"
          },
          "locationInModule": {
            "filename": "lib/compliance.ts",
            "line": 1213
          },
          "name": "giveMeUndefined",
          "parameters": [
            {
              "name": "value",
              "optional": true,
              "type": {
                "primitive": "any"
              }
            }
          ]
        },
        {
          "docs": {
            "stability": "experimental"
          },
          "locationInModule": {
            "filename": "lib/compliance.ts",
            "line": 1219
          },
          "name": "giveMeUndefinedInsideAnObject",
          "parameters": [
            {
              "name": "input",
              "type": {
                "fqn": "jsii-calc.NullShouldBeTreatedAsUndefinedData"
              }
            }
          ]
        },
        {
          "docs": {
            "stability": "experimental"
          },
          "locationInModule": {
            "filename": "lib/compliance.ts",
            "line": 1234
          },
          "name": "verifyPropertyIsUndefined"
        }
      ],
      "name": "NullShouldBeTreatedAsUndefined",
      "properties": [
        {
          "docs": {
            "stability": "experimental"
          },
          "locationInModule": {
            "filename": "lib/compliance.ts",
            "line": 1205
          },
          "name": "changeMeToUndefined",
          "optional": true,
          "type": {
            "primitive": "string"
          }
        }
      ]
    },
    "jsii-calc.NullShouldBeTreatedAsUndefinedData": {
      "assembly": "jsii-calc",
      "datatype": true,
      "docs": {
        "stability": "experimental"
      },
      "fqn": "jsii-calc.NullShouldBeTreatedAsUndefinedData",
      "kind": "interface",
      "locationInModule": {
        "filename": "lib/compliance.ts",
        "line": 1241
      },
      "name": "NullShouldBeTreatedAsUndefinedData",
      "properties": [
        {
          "abstract": true,
          "docs": {
            "stability": "experimental"
          },
          "immutable": true,
          "locationInModule": {
            "filename": "lib/compliance.ts",
            "line": 1243
          },
          "name": "arrayWithThreeElementsAndUndefinedAsSecondArgument",
          "type": {
            "collection": {
              "elementtype": {
                "primitive": "any"
              },
              "kind": "array"
            }
          }
        },
        {
          "abstract": true,
          "docs": {
            "stability": "experimental"
          },
          "immutable": true,
          "locationInModule": {
            "filename": "lib/compliance.ts",
            "line": 1242
          },
          "name": "thisShouldBeUndefined",
          "optional": true,
          "type": {
            "primitive": "any"
          }
        }
      ]
    },
    "jsii-calc.NumberGenerator": {
      "assembly": "jsii-calc",
      "docs": {
        "stability": "experimental",
        "summary": "This allows us to test that a reference can be stored for objects that implement interfaces."
      },
      "fqn": "jsii-calc.NumberGenerator",
      "initializer": {
        "docs": {
          "stability": "experimental"
        },
        "parameters": [
          {
            "name": "generator",
            "type": {
              "fqn": "jsii-calc.IRandomNumberGenerator"
            }
          }
        ]
      },
      "kind": "class",
      "locationInModule": {
        "filename": "lib/compliance.ts",
        "line": 493
      },
      "methods": [
        {
          "docs": {
            "stability": "experimental"
          },
          "locationInModule": {
            "filename": "lib/compliance.ts",
            "line": 502
          },
          "name": "isSameGenerator",
          "parameters": [
            {
              "name": "gen",
              "type": {
                "fqn": "jsii-calc.IRandomNumberGenerator"
              }
            }
          ],
          "returns": {
            "type": {
              "primitive": "boolean"
            }
          }
        },
        {
          "docs": {
            "stability": "experimental"
          },
          "locationInModule": {
            "filename": "lib/compliance.ts",
            "line": 498
          },
          "name": "nextTimes100",
          "returns": {
            "type": {
              "primitive": "number"
            }
          }
        }
      ],
      "name": "NumberGenerator",
      "properties": [
        {
          "docs": {
            "stability": "experimental"
          },
          "locationInModule": {
            "filename": "lib/compliance.ts",
            "line": 494
          },
          "name": "generator",
          "type": {
            "fqn": "jsii-calc.IRandomNumberGenerator"
          }
        }
      ]
    },
    "jsii-calc.ObjectRefsInCollections": {
      "assembly": "jsii-calc",
      "docs": {
        "stability": "experimental",
        "summary": "Verify that object references can be passed inside collections."
      },
      "fqn": "jsii-calc.ObjectRefsInCollections",
      "initializer": {},
      "kind": "class",
      "locationInModule": {
        "filename": "lib/compliance.ts",
        "line": 250
      },
      "methods": [
        {
          "docs": {
            "stability": "experimental",
            "summary": "Returns the sum of all values."
          },
          "locationInModule": {
            "filename": "lib/compliance.ts",
            "line": 254
          },
          "name": "sumFromArray",
          "parameters": [
            {
              "name": "values",
              "type": {
                "collection": {
                  "elementtype": {
                    "fqn": "@scope/jsii-calc-lib.Value"
                  },
                  "kind": "array"
                }
              }
            }
          ],
          "returns": {
            "type": {
              "primitive": "number"
            }
          }
        },
        {
          "docs": {
            "stability": "experimental",
            "summary": "Returns the sum of all values in a map."
          },
          "locationInModule": {
            "filename": "lib/compliance.ts",
            "line": 265
          },
          "name": "sumFromMap",
          "parameters": [
            {
              "name": "values",
              "type": {
                "collection": {
                  "elementtype": {
                    "fqn": "@scope/jsii-calc-lib.Value"
                  },
                  "kind": "map"
                }
              }
            }
          ],
          "returns": {
            "type": {
              "primitive": "number"
            }
          }
        }
      ],
      "name": "ObjectRefsInCollections"
    },
    "jsii-calc.ObjectWithPropertyProvider": {
      "assembly": "jsii-calc",
      "docs": {
        "stability": "experimental"
      },
      "fqn": "jsii-calc.ObjectWithPropertyProvider",
      "kind": "class",
      "locationInModule": {
        "filename": "lib/compliance.ts",
        "line": 2277
      },
      "methods": [
        {
          "docs": {
            "stability": "experimental"
          },
          "locationInModule": {
            "filename": "lib/compliance.ts",
            "line": 2278
          },
          "name": "provide",
          "returns": {
            "type": {
              "fqn": "jsii-calc.IObjectWithProperty"
            }
          },
          "static": true
        }
      ],
      "name": "ObjectWithPropertyProvider"
    },
    "jsii-calc.Old": {
      "assembly": "jsii-calc",
      "docs": {
        "deprecated": "Use the new class",
        "stability": "deprecated",
        "summary": "Old class."
      },
      "fqn": "jsii-calc.Old",
      "initializer": {},
      "kind": "class",
      "locationInModule": {
        "filename": "lib/documented.ts",
        "line": 54
      },
      "methods": [
        {
          "docs": {
            "stability": "deprecated",
            "summary": "Doo wop that thing."
          },
          "locationInModule": {
            "filename": "lib/documented.ts",
            "line": 58
          },
          "name": "doAThing"
        }
      ],
      "name": "Old"
    },
    "jsii-calc.OptionalArgumentInvoker": {
      "assembly": "jsii-calc",
      "docs": {
        "stability": "experimental"
      },
      "fqn": "jsii-calc.OptionalArgumentInvoker",
      "initializer": {
        "docs": {
          "stability": "experimental"
        },
        "parameters": [
          {
            "name": "delegate",
            "type": {
              "fqn": "jsii-calc.IInterfaceWithOptionalMethodArguments"
            }
          }
        ]
      },
      "kind": "class",
      "locationInModule": {
        "filename": "lib/compliance.ts",
        "line": 1075
      },
      "methods": [
        {
          "docs": {
            "stability": "experimental"
          },
          "locationInModule": {
            "filename": "lib/compliance.ts",
            "line": 1082
          },
          "name": "invokeWithOptional"
        },
        {
          "docs": {
            "stability": "experimental"
          },
          "locationInModule": {
            "filename": "lib/compliance.ts",
            "line": 1078
          },
          "name": "invokeWithoutOptional"
        }
      ],
      "name": "OptionalArgumentInvoker"
    },
    "jsii-calc.OptionalConstructorArgument": {
      "assembly": "jsii-calc",
      "docs": {
        "stability": "experimental"
      },
      "fqn": "jsii-calc.OptionalConstructorArgument",
      "initializer": {
        "docs": {
          "stability": "experimental"
        },
        "parameters": [
          {
            "name": "arg1",
            "type": {
              "primitive": "number"
            }
          },
          {
            "name": "arg2",
            "type": {
              "primitive": "string"
            }
          },
          {
            "name": "arg3",
            "optional": true,
            "type": {
              "primitive": "date"
            }
          }
        ]
      },
      "kind": "class",
      "locationInModule": {
        "filename": "lib/compliance.ts",
        "line": 295
      },
      "name": "OptionalConstructorArgument",
      "properties": [
        {
          "docs": {
            "stability": "experimental"
          },
          "immutable": true,
          "locationInModule": {
            "filename": "lib/compliance.ts",
            "line": 296
          },
          "name": "arg1",
          "type": {
            "primitive": "number"
          }
        },
        {
          "docs": {
            "stability": "experimental"
          },
          "immutable": true,
          "locationInModule": {
            "filename": "lib/compliance.ts",
            "line": 297
          },
          "name": "arg2",
          "type": {
            "primitive": "string"
          }
        },
        {
          "docs": {
            "stability": "experimental"
          },
          "immutable": true,
          "locationInModule": {
            "filename": "lib/compliance.ts",
            "line": 298
          },
          "name": "arg3",
          "optional": true,
          "type": {
            "primitive": "date"
          }
        }
      ]
    },
    "jsii-calc.OptionalStruct": {
      "assembly": "jsii-calc",
      "datatype": true,
      "docs": {
        "stability": "experimental"
      },
      "fqn": "jsii-calc.OptionalStruct",
      "kind": "interface",
      "locationInModule": {
        "filename": "lib/compliance.ts",
        "line": 1650
      },
      "name": "OptionalStruct",
      "properties": [
        {
          "abstract": true,
          "docs": {
            "stability": "experimental"
          },
          "immutable": true,
          "locationInModule": {
            "filename": "lib/compliance.ts",
            "line": 1651
          },
          "name": "field",
          "optional": true,
          "type": {
            "primitive": "string"
          }
        }
      ]
    },
    "jsii-calc.OptionalStructConsumer": {
      "assembly": "jsii-calc",
      "docs": {
        "stability": "experimental"
      },
      "fqn": "jsii-calc.OptionalStructConsumer",
      "initializer": {
        "docs": {
          "stability": "experimental"
        },
        "parameters": [
          {
            "name": "optionalStruct",
            "optional": true,
            "type": {
              "fqn": "jsii-calc.OptionalStruct"
            }
          }
        ]
      },
      "kind": "class",
      "locationInModule": {
        "filename": "lib/compliance.ts",
        "line": 1641
      },
      "name": "OptionalStructConsumer",
      "properties": [
        {
          "docs": {
            "stability": "experimental"
          },
          "immutable": true,
          "locationInModule": {
            "filename": "lib/compliance.ts",
            "line": 1642
          },
          "name": "parameterWasUndefined",
          "type": {
            "primitive": "boolean"
          }
        },
        {
          "docs": {
            "stability": "experimental"
          },
          "immutable": true,
          "locationInModule": {
            "filename": "lib/compliance.ts",
            "line": 1643
          },
          "name": "fieldValue",
          "optional": true,
          "type": {
            "primitive": "string"
          }
        }
      ]
    },
    "jsii-calc.OverridableProtectedMember": {
      "assembly": "jsii-calc",
      "docs": {
        "see": "https://github.com/aws/jsii/issues/903",
        "stability": "experimental"
      },
      "fqn": "jsii-calc.OverridableProtectedMember",
      "initializer": {},
      "kind": "class",
      "locationInModule": {
        "filename": "lib/compliance.ts",
        "line": 1907
      },
      "methods": [
        {
          "docs": {
            "stability": "experimental"
          },
          "locationInModule": {
            "filename": "lib/compliance.ts",
            "line": 1919
          },
          "name": "overrideMe",
          "protected": true,
          "returns": {
            "type": {
              "primitive": "string"
            }
          }
        },
        {
          "docs": {
            "stability": "experimental"
          },
          "locationInModule": {
            "filename": "lib/compliance.ts",
            "line": 1915
          },
          "name": "switchModes"
        },
        {
          "docs": {
            "stability": "experimental"
          },
          "locationInModule": {
            "filename": "lib/compliance.ts",
            "line": 1911
          },
          "name": "valueFromProtected",
          "returns": {
            "type": {
              "primitive": "string"
            }
          }
        }
      ],
      "name": "OverridableProtectedMember",
      "properties": [
        {
          "docs": {
            "stability": "experimental"
          },
          "immutable": true,
          "locationInModule": {
            "filename": "lib/compliance.ts",
            "line": 1908
          },
          "name": "overrideReadOnly",
          "protected": true,
          "type": {
            "primitive": "string"
          }
        },
        {
          "docs": {
            "stability": "experimental"
          },
          "locationInModule": {
            "filename": "lib/compliance.ts",
            "line": 1909
          },
          "name": "overrideReadWrite",
          "protected": true,
          "type": {
            "primitive": "string"
          }
        }
      ]
    },
    "jsii-calc.OverrideReturnsObject": {
      "assembly": "jsii-calc",
      "docs": {
        "stability": "experimental"
      },
      "fqn": "jsii-calc.OverrideReturnsObject",
      "initializer": {},
      "kind": "class",
      "locationInModule": {
        "filename": "lib/compliance.ts",
        "line": 637
      },
      "methods": [
        {
          "docs": {
            "stability": "experimental"
          },
          "locationInModule": {
            "filename": "lib/compliance.ts",
            "line": 638
          },
          "name": "test",
          "parameters": [
            {
              "name": "obj",
              "type": {
                "fqn": "jsii-calc.IReturnsNumber"
              }
            }
          ],
          "returns": {
            "type": {
              "primitive": "number"
            }
          }
        }
      ],
      "name": "OverrideReturnsObject"
    },
    "jsii-calc.ParentStruct982": {
      "assembly": "jsii-calc",
      "datatype": true,
      "docs": {
        "stability": "experimental",
        "summary": "https://github.com/aws/jsii/issues/982."
      },
      "fqn": "jsii-calc.ParentStruct982",
      "kind": "interface",
      "locationInModule": {
        "filename": "lib/compliance.ts",
        "line": 2241
      },
      "name": "ParentStruct982",
      "properties": [
        {
          "abstract": true,
          "docs": {
            "stability": "experimental"
          },
          "immutable": true,
          "locationInModule": {
            "filename": "lib/compliance.ts",
            "line": 2242
          },
          "name": "foo",
          "type": {
            "primitive": "string"
          }
        }
      ]
    },
    "jsii-calc.PartiallyInitializedThisConsumer": {
      "abstract": true,
      "assembly": "jsii-calc",
      "docs": {
        "stability": "experimental"
      },
      "fqn": "jsii-calc.PartiallyInitializedThisConsumer",
      "initializer": {},
      "kind": "class",
      "locationInModule": {
        "filename": "lib/compliance.ts",
        "line": 1624
      },
      "methods": [
        {
          "abstract": true,
          "docs": {
            "stability": "experimental"
          },
          "locationInModule": {
            "filename": "lib/compliance.ts",
            "line": 1625
          },
          "name": "consumePartiallyInitializedThis",
          "parameters": [
            {
              "name": "obj",
              "type": {
                "fqn": "jsii-calc.ConstructorPassesThisOut"
              }
            },
            {
              "name": "dt",
              "type": {
                "primitive": "date"
              }
            },
            {
              "name": "ev",
              "type": {
                "fqn": "jsii-calc.AllTypesEnum"
              }
            }
          ],
          "returns": {
            "type": {
              "primitive": "string"
            }
          }
        }
      ],
      "name": "PartiallyInitializedThisConsumer"
    },
    "jsii-calc.Polymorphism": {
      "assembly": "jsii-calc",
      "docs": {
        "stability": "experimental"
      },
      "fqn": "jsii-calc.Polymorphism",
      "initializer": {},
      "kind": "class",
      "locationInModule": {
        "filename": "lib/compliance.ts",
        "line": 483
      },
      "methods": [
        {
          "docs": {
            "stability": "experimental"
          },
          "locationInModule": {
            "filename": "lib/compliance.ts",
            "line": 484
          },
          "name": "sayHello",
          "parameters": [
            {
              "name": "friendly",
              "type": {
                "fqn": "@scope/jsii-calc-lib.IFriendly"
              }
            }
          ],
          "returns": {
            "type": {
              "primitive": "string"
            }
          }
        }
      ],
      "name": "Polymorphism"
    },
    "jsii-calc.Power": {
      "assembly": "jsii-calc",
      "base": "jsii-calc.composition.CompositeOperation",
      "docs": {
        "stability": "experimental",
        "summary": "The power operation."
      },
      "fqn": "jsii-calc.Power",
      "initializer": {
        "docs": {
          "stability": "experimental",
          "summary": "Creates a Power operation."
        },
        "parameters": [
          {
            "docs": {
              "summary": "The base of the power."
            },
            "name": "base",
            "type": {
              "fqn": "@scope/jsii-calc-lib.Value"
            }
          },
          {
            "docs": {
              "summary": "The number of times to multiply."
            },
            "name": "pow",
            "type": {
              "fqn": "@scope/jsii-calc-lib.Value"
            }
          }
        ]
      },
      "kind": "class",
      "locationInModule": {
        "filename": "lib/calculator.ts",
        "line": 211
      },
      "name": "Power",
      "properties": [
        {
          "docs": {
            "stability": "experimental",
            "summary": "The base of the power."
          },
          "immutable": true,
          "locationInModule": {
            "filename": "lib/calculator.ts",
            "line": 218
          },
          "name": "base",
          "type": {
            "fqn": "@scope/jsii-calc-lib.Value"
          }
        },
        {
          "docs": {
            "stability": "experimental",
            "summary": "The expression that this operation consists of. Must be implemented by derived classes."
          },
          "immutable": true,
          "locationInModule": {
            "filename": "lib/calculator.ts",
            "line": 222
          },
          "name": "expression",
          "overrides": "jsii-calc.composition.CompositeOperation",
          "type": {
            "fqn": "@scope/jsii-calc-lib.Value"
          }
        },
        {
          "docs": {
            "stability": "experimental",
            "summary": "The number of times to multiply."
          },
          "immutable": true,
          "locationInModule": {
            "filename": "lib/calculator.ts",
            "line": 218
          },
          "name": "pow",
          "type": {
            "fqn": "@scope/jsii-calc-lib.Value"
          }
        }
      ]
    },
    "jsii-calc.PublicClass": {
      "assembly": "jsii-calc",
      "docs": {
        "stability": "experimental"
      },
      "fqn": "jsii-calc.PublicClass",
      "initializer": {},
      "kind": "class",
      "locationInModule": {
        "filename": "lib/compliance.ts",
        "line": 1368
      },
      "methods": [
        {
          "docs": {
            "stability": "experimental"
          },
          "locationInModule": {
            "filename": "lib/compliance.ts",
            "line": 1369
          },
          "name": "hello"
        }
      ],
      "name": "PublicClass"
    },
    "jsii-calc.PythonReservedWords": {
      "assembly": "jsii-calc",
      "docs": {
        "stability": "experimental"
      },
      "fqn": "jsii-calc.PythonReservedWords",
      "initializer": {},
      "kind": "class",
      "locationInModule": {
        "filename": "lib/compliance.ts",
        "line": 896
      },
      "methods": [
        {
          "docs": {
            "stability": "experimental"
          },
          "locationInModule": {
            "filename": "lib/compliance.ts",
            "line": 898
          },
          "name": "and"
        },
        {
          "docs": {
            "stability": "experimental"
          },
          "locationInModule": {
            "filename": "lib/compliance.ts",
            "line": 900
          },
          "name": "as"
        },
        {
          "docs": {
            "stability": "experimental"
          },
          "locationInModule": {
            "filename": "lib/compliance.ts",
            "line": 902
          },
          "name": "assert"
        },
        {
          "docs": {
            "stability": "experimental"
          },
          "locationInModule": {
            "filename": "lib/compliance.ts",
            "line": 904
          },
          "name": "async"
        },
        {
          "docs": {
            "stability": "experimental"
          },
          "locationInModule": {
            "filename": "lib/compliance.ts",
            "line": 906
          },
          "name": "await"
        },
        {
          "docs": {
            "stability": "experimental"
          },
          "locationInModule": {
            "filename": "lib/compliance.ts",
            "line": 908
          },
          "name": "break"
        },
        {
          "docs": {
            "stability": "experimental"
          },
          "locationInModule": {
            "filename": "lib/compliance.ts",
            "line": 910
          },
          "name": "class"
        },
        {
          "docs": {
            "stability": "experimental"
          },
          "locationInModule": {
            "filename": "lib/compliance.ts",
            "line": 912
          },
          "name": "continue"
        },
        {
          "docs": {
            "stability": "experimental"
          },
          "locationInModule": {
            "filename": "lib/compliance.ts",
            "line": 914
          },
          "name": "def"
        },
        {
          "docs": {
            "stability": "experimental"
          },
          "locationInModule": {
            "filename": "lib/compliance.ts",
            "line": 916
          },
          "name": "del"
        },
        {
          "docs": {
            "stability": "experimental"
          },
          "locationInModule": {
            "filename": "lib/compliance.ts",
            "line": 918
          },
          "name": "elif"
        },
        {
          "docs": {
            "stability": "experimental"
          },
          "locationInModule": {
            "filename": "lib/compliance.ts",
            "line": 920
          },
          "name": "else"
        },
        {
          "docs": {
            "stability": "experimental"
          },
          "locationInModule": {
            "filename": "lib/compliance.ts",
            "line": 922
          },
          "name": "except"
        },
        {
          "docs": {
            "stability": "experimental"
          },
          "locationInModule": {
            "filename": "lib/compliance.ts",
            "line": 924
          },
          "name": "finally"
        },
        {
          "docs": {
            "stability": "experimental"
          },
          "locationInModule": {
            "filename": "lib/compliance.ts",
            "line": 926
          },
          "name": "for"
        },
        {
          "docs": {
            "stability": "experimental"
          },
          "locationInModule": {
            "filename": "lib/compliance.ts",
            "line": 928
          },
          "name": "from"
        },
        {
          "docs": {
            "stability": "experimental"
          },
          "locationInModule": {
            "filename": "lib/compliance.ts",
            "line": 930
          },
          "name": "global"
        },
        {
          "docs": {
            "stability": "experimental"
          },
          "locationInModule": {
            "filename": "lib/compliance.ts",
            "line": 932
          },
          "name": "if"
        },
        {
          "docs": {
            "stability": "experimental"
          },
          "locationInModule": {
            "filename": "lib/compliance.ts",
            "line": 934
          },
          "name": "import"
        },
        {
          "docs": {
            "stability": "experimental"
          },
          "locationInModule": {
            "filename": "lib/compliance.ts",
            "line": 936
          },
          "name": "in"
        },
        {
          "docs": {
            "stability": "experimental"
          },
          "locationInModule": {
            "filename": "lib/compliance.ts",
            "line": 938
          },
          "name": "is"
        },
        {
          "docs": {
            "stability": "experimental"
          },
          "locationInModule": {
            "filename": "lib/compliance.ts",
            "line": 940
          },
          "name": "lambda"
        },
        {
          "docs": {
            "stability": "experimental"
          },
          "locationInModule": {
            "filename": "lib/compliance.ts",
            "line": 942
          },
          "name": "nonlocal"
        },
        {
          "docs": {
            "stability": "experimental"
          },
          "locationInModule": {
            "filename": "lib/compliance.ts",
            "line": 944
          },
          "name": "not"
        },
        {
          "docs": {
            "stability": "experimental"
          },
          "locationInModule": {
            "filename": "lib/compliance.ts",
            "line": 946
          },
          "name": "or"
        },
        {
          "docs": {
            "stability": "experimental"
          },
          "locationInModule": {
            "filename": "lib/compliance.ts",
            "line": 948
          },
          "name": "pass"
        },
        {
          "docs": {
            "stability": "experimental"
          },
          "locationInModule": {
            "filename": "lib/compliance.ts",
            "line": 950
          },
          "name": "raise"
        },
        {
          "docs": {
            "stability": "experimental"
          },
          "locationInModule": {
            "filename": "lib/compliance.ts",
            "line": 952
          },
          "name": "return"
        },
        {
          "docs": {
            "stability": "experimental"
          },
          "locationInModule": {
            "filename": "lib/compliance.ts",
            "line": 954
          },
          "name": "try"
        },
        {
          "docs": {
            "stability": "experimental"
          },
          "locationInModule": {
            "filename": "lib/compliance.ts",
            "line": 956
          },
          "name": "while"
        },
        {
          "docs": {
            "stability": "experimental"
          },
          "locationInModule": {
            "filename": "lib/compliance.ts",
            "line": 958
          },
          "name": "with"
        },
        {
          "docs": {
            "stability": "experimental"
          },
          "locationInModule": {
            "filename": "lib/compliance.ts",
            "line": 960
          },
          "name": "yield"
        }
      ],
      "name": "PythonReservedWords"
    },
    "jsii-calc.ReferenceEnumFromScopedPackage": {
      "assembly": "jsii-calc",
      "docs": {
        "stability": "experimental",
        "summary": "See awslabs/jsii#138."
      },
      "fqn": "jsii-calc.ReferenceEnumFromScopedPackage",
      "initializer": {},
      "kind": "class",
      "locationInModule": {
        "filename": "lib/compliance.ts",
        "line": 1032
      },
      "methods": [
        {
          "docs": {
            "stability": "experimental"
          },
          "locationInModule": {
            "filename": "lib/compliance.ts",
            "line": 1035
          },
          "name": "loadFoo",
          "returns": {
            "optional": true,
            "type": {
              "fqn": "@scope/jsii-calc-lib.EnumFromScopedModule"
            }
          }
        },
        {
          "docs": {
            "stability": "experimental"
          },
          "locationInModule": {
            "filename": "lib/compliance.ts",
            "line": 1039
          },
          "name": "saveFoo",
          "parameters": [
            {
              "name": "value",
              "type": {
                "fqn": "@scope/jsii-calc-lib.EnumFromScopedModule"
              }
            }
          ]
        }
      ],
      "name": "ReferenceEnumFromScopedPackage",
      "properties": [
        {
          "docs": {
            "stability": "experimental"
          },
          "locationInModule": {
            "filename": "lib/compliance.ts",
            "line": 1033
          },
          "name": "foo",
          "optional": true,
          "type": {
            "fqn": "@scope/jsii-calc-lib.EnumFromScopedModule"
          }
        }
      ]
    },
    "jsii-calc.ReturnsPrivateImplementationOfInterface": {
      "assembly": "jsii-calc",
      "docs": {
        "returns": "an instance of an un-exported class that extends `ExportedBaseClass`, declared as `IPrivatelyImplemented`.",
        "see": "https://github.com/aws/jsii/issues/320",
        "stability": "experimental",
        "summary": "Helps ensure the JSII kernel & runtime cooperate correctly when an un-exported instance of a class is returned with a declared type that is an exported interface, and the instance inherits from an exported class."
      },
      "fqn": "jsii-calc.ReturnsPrivateImplementationOfInterface",
      "initializer": {},
      "kind": "class",
      "locationInModule": {
        "filename": "lib/compliance.ts",
        "line": 1323
      },
      "name": "ReturnsPrivateImplementationOfInterface",
      "properties": [
        {
          "docs": {
            "stability": "experimental"
          },
          "immutable": true,
          "locationInModule": {
            "filename": "lib/compliance.ts",
            "line": 1324
          },
          "name": "privateImplementation",
          "type": {
            "fqn": "jsii-calc.IPrivatelyImplemented"
          }
        }
      ]
    },
    "jsii-calc.RootStruct": {
      "assembly": "jsii-calc",
      "datatype": true,
      "docs": {
        "remarks": "This is cheating with the (current) declared types, but this is the \"more\nidiomatic\" way for Pythonists.",
        "stability": "experimental",
        "summary": "This is here to check that we can pass a nested struct into a kwargs by specifying it as an in-line dictionary."
      },
      "fqn": "jsii-calc.RootStruct",
      "kind": "interface",
      "locationInModule": {
        "filename": "lib/compliance.ts",
        "line": 2184
      },
      "name": "RootStruct",
      "properties": [
        {
          "abstract": true,
          "docs": {
            "stability": "experimental",
            "summary": "May not be empty."
          },
          "immutable": true,
          "locationInModule": {
            "filename": "lib/compliance.ts",
            "line": 2188
          },
          "name": "stringProp",
          "type": {
            "primitive": "string"
          }
        },
        {
          "abstract": true,
          "docs": {
            "stability": "experimental"
          },
          "immutable": true,
          "locationInModule": {
            "filename": "lib/compliance.ts",
            "line": 2189
          },
          "name": "nestedStruct",
          "optional": true,
          "type": {
            "fqn": "jsii-calc.NestedStruct"
          }
        }
      ]
    },
    "jsii-calc.RootStructValidator": {
      "assembly": "jsii-calc",
      "docs": {
        "stability": "experimental"
      },
      "fqn": "jsii-calc.RootStructValidator",
      "kind": "class",
      "locationInModule": {
        "filename": "lib/compliance.ts",
        "line": 2197
      },
      "methods": [
        {
          "docs": {
            "stability": "experimental"
          },
          "locationInModule": {
            "filename": "lib/compliance.ts",
            "line": 2198
          },
          "name": "validate",
          "parameters": [
            {
              "name": "struct",
              "type": {
                "fqn": "jsii-calc.RootStruct"
              }
            }
          ],
          "static": true
        }
      ],
      "name": "RootStructValidator"
    },
    "jsii-calc.RuntimeTypeChecking": {
      "assembly": "jsii-calc",
      "docs": {
        "stability": "experimental"
      },
      "fqn": "jsii-calc.RuntimeTypeChecking",
      "initializer": {},
      "kind": "class",
      "locationInModule": {
        "filename": "lib/compliance.ts",
        "line": 274
      },
      "methods": [
        {
          "docs": {
            "stability": "experimental"
          },
          "locationInModule": {
            "filename": "lib/compliance.ts",
            "line": 284
          },
          "name": "methodWithDefaultedArguments",
          "parameters": [
            {
              "name": "arg1",
              "optional": true,
              "type": {
                "primitive": "number"
              }
            },
            {
              "name": "arg2",
              "optional": true,
              "type": {
                "primitive": "string"
              }
            },
            {
              "name": "arg3",
              "optional": true,
              "type": {
                "primitive": "date"
              }
            }
          ]
        },
        {
          "docs": {
            "stability": "experimental"
          },
          "locationInModule": {
            "filename": "lib/compliance.ts",
            "line": 290
          },
          "name": "methodWithOptionalAnyArgument",
          "parameters": [
            {
              "name": "arg",
              "optional": true,
              "type": {
                "primitive": "any"
              }
            }
          ]
        },
        {
          "docs": {
            "stability": "experimental",
            "summary": "Used to verify verification of number of method arguments."
          },
          "locationInModule": {
            "filename": "lib/compliance.ts",
            "line": 278
          },
          "name": "methodWithOptionalArguments",
          "parameters": [
            {
              "name": "arg1",
              "type": {
                "primitive": "number"
              }
            },
            {
              "name": "arg2",
              "type": {
                "primitive": "string"
              }
            },
            {
              "name": "arg3",
              "optional": true,
              "type": {
                "primitive": "date"
              }
            }
          ]
        }
      ],
      "name": "RuntimeTypeChecking"
    },
    "jsii-calc.SecondLevelStruct": {
      "assembly": "jsii-calc",
      "datatype": true,
      "docs": {
        "stability": "experimental"
      },
      "fqn": "jsii-calc.SecondLevelStruct",
      "kind": "interface",
      "locationInModule": {
        "filename": "lib/compliance.ts",
        "line": 1799
      },
      "name": "SecondLevelStruct",
      "properties": [
        {
          "abstract": true,
          "docs": {
            "stability": "experimental",
            "summary": "It's long and required."
          },
          "immutable": true,
          "locationInModule": {
            "filename": "lib/compliance.ts",
            "line": 1803
          },
          "name": "deeperRequiredProp",
          "type": {
            "primitive": "string"
          }
        },
        {
          "abstract": true,
          "docs": {
            "stability": "experimental",
            "summary": "It's long, but you'll almost never pass it."
          },
          "immutable": true,
          "locationInModule": {
            "filename": "lib/compliance.ts",
            "line": 1808
          },
          "name": "deeperOptionalProp",
          "optional": true,
          "type": {
            "primitive": "string"
          }
        }
      ]
    },
    "jsii-calc.SingleInstanceTwoTypes": {
      "assembly": "jsii-calc",
      "docs": {
        "remarks": "JSII clients can instantiate 2 different strongly-typed wrappers for the same\nobject. Unfortunately, this will break object equality, but if we didn't do\nthis it would break runtime type checks in the JVM or CLR.",
        "stability": "experimental",
        "summary": "Test that a single instance can be returned under two different FQNs."
      },
      "fqn": "jsii-calc.SingleInstanceTwoTypes",
      "initializer": {},
      "kind": "class",
      "locationInModule": {
        "filename": "lib/compliance.ts",
        "line": 1430
      },
      "methods": [
        {
          "docs": {
            "stability": "experimental"
          },
          "locationInModule": {
            "filename": "lib/compliance.ts",
            "line": 1433
          },
          "name": "interface1",
          "returns": {
            "type": {
              "fqn": "jsii-calc.InbetweenClass"
            }
          }
        },
        {
          "docs": {
            "stability": "experimental"
          },
          "locationInModule": {
            "filename": "lib/compliance.ts",
            "line": 1437
          },
          "name": "interface2",
          "returns": {
            "type": {
              "fqn": "jsii-calc.IPublicInterface"
            }
          }
        }
      ],
      "name": "SingleInstanceTwoTypes"
    },
    "jsii-calc.SingletonInt": {
      "assembly": "jsii-calc",
      "docs": {
        "remarks": "https://github.com/aws/jsii/issues/231",
        "stability": "experimental",
        "summary": "Verifies that singleton enums are handled correctly."
      },
      "fqn": "jsii-calc.SingletonInt",
      "kind": "class",
      "locationInModule": {
        "filename": "lib/compliance.ts",
        "line": 1751
      },
      "methods": [
        {
          "docs": {
            "stability": "experimental"
          },
          "locationInModule": {
            "filename": "lib/compliance.ts",
            "line": 1753
          },
          "name": "isSingletonInt",
          "parameters": [
            {
              "name": "value",
              "type": {
                "primitive": "number"
              }
            }
          ],
          "returns": {
            "type": {
              "primitive": "boolean"
            }
          }
        }
      ],
      "name": "SingletonInt"
    },
    "jsii-calc.SingletonIntEnum": {
      "assembly": "jsii-calc",
      "docs": {
        "stability": "experimental",
        "summary": "A singleton integer."
      },
      "fqn": "jsii-calc.SingletonIntEnum",
      "kind": "enum",
      "locationInModule": {
        "filename": "lib/compliance.ts",
        "line": 1758
      },
      "members": [
        {
          "docs": {
            "stability": "experimental",
            "summary": "Elite!"
          },
          "name": "SINGLETON_INT"
        }
      ],
      "name": "SingletonIntEnum"
    },
    "jsii-calc.SingletonString": {
      "assembly": "jsii-calc",
      "docs": {
        "remarks": "https://github.com/aws/jsii/issues/231",
        "stability": "experimental",
        "summary": "Verifies that singleton enums are handled correctly."
      },
      "fqn": "jsii-calc.SingletonString",
      "kind": "class",
      "locationInModule": {
        "filename": "lib/compliance.ts",
        "line": 1734
      },
      "methods": [
        {
          "docs": {
            "stability": "experimental"
          },
          "locationInModule": {
            "filename": "lib/compliance.ts",
            "line": 1737
          },
          "name": "isSingletonString",
          "parameters": [
            {
              "name": "value",
              "type": {
                "primitive": "string"
              }
            }
          ],
          "returns": {
            "type": {
              "primitive": "boolean"
            }
          }
        }
      ],
      "name": "SingletonString"
    },
    "jsii-calc.SingletonStringEnum": {
      "assembly": "jsii-calc",
      "docs": {
        "stability": "experimental",
        "summary": "A singleton string."
      },
      "fqn": "jsii-calc.SingletonStringEnum",
      "kind": "enum",
      "locationInModule": {
        "filename": "lib/compliance.ts",
        "line": 1742
      },
      "members": [
        {
          "docs": {
            "stability": "experimental",
            "summary": "1337."
          },
          "name": "SINGLETON_STRING"
        }
      ],
      "name": "SingletonStringEnum"
    },
    "jsii-calc.SomeTypeJsii976": {
      "assembly": "jsii-calc",
      "docs": {
        "stability": "experimental"
      },
      "fqn": "jsii-calc.SomeTypeJsii976",
      "initializer": {},
      "kind": "class",
      "locationInModule": {
        "filename": "lib/compliance.ts",
        "line": 2221
      },
      "methods": [
        {
          "docs": {
            "stability": "experimental"
          },
          "locationInModule": {
            "filename": "lib/compliance.ts",
            "line": 2231
          },
          "name": "returnAnonymous",
          "returns": {
            "type": {
              "primitive": "any"
            }
          },
          "static": true
        },
        {
          "docs": {
            "stability": "experimental"
          },
          "locationInModule": {
            "filename": "lib/compliance.ts",
            "line": 2223
          },
          "name": "returnReturn",
          "returns": {
            "type": {
              "fqn": "jsii-calc.IReturnJsii976"
            }
          },
          "static": true
        }
      ],
      "name": "SomeTypeJsii976"
    },
    "jsii-calc.StableClass": {
      "assembly": "jsii-calc",
      "docs": {
        "stability": "stable"
      },
      "fqn": "jsii-calc.StableClass",
      "initializer": {
        "docs": {
          "stability": "stable"
        },
        "parameters": [
          {
            "name": "readonlyString",
            "type": {
              "primitive": "string"
            }
          },
          {
            "name": "mutableNumber",
            "optional": true,
            "type": {
              "primitive": "number"
            }
          }
        ]
      },
      "kind": "class",
      "locationInModule": {
        "filename": "lib/stability.ts",
        "line": 51
      },
      "methods": [
        {
          "docs": {
            "stability": "stable"
          },
          "locationInModule": {
            "filename": "lib/stability.ts",
            "line": 62
          },
          "name": "method"
        }
      ],
      "name": "StableClass",
      "properties": [
        {
          "docs": {
            "stability": "stable"
          },
          "immutable": true,
          "locationInModule": {
            "filename": "lib/stability.ts",
            "line": 53
          },
          "name": "readonlyProperty",
          "type": {
            "primitive": "string"
          }
        },
        {
          "docs": {
            "stability": "stable"
          },
          "locationInModule": {
            "filename": "lib/stability.ts",
            "line": 55
          },
          "name": "mutableProperty",
          "optional": true,
          "type": {
            "primitive": "number"
          }
        }
      ]
    },
    "jsii-calc.StableEnum": {
      "assembly": "jsii-calc",
      "docs": {
        "stability": "stable"
      },
      "fqn": "jsii-calc.StableEnum",
      "kind": "enum",
      "locationInModule": {
        "filename": "lib/stability.ts",
        "line": 65
      },
      "members": [
        {
          "docs": {
            "stability": "stable"
          },
          "name": "OPTION_A"
        },
        {
          "docs": {
            "stability": "stable"
          },
          "name": "OPTION_B"
        }
      ],
      "name": "StableEnum"
    },
    "jsii-calc.StableStruct": {
      "assembly": "jsii-calc",
      "datatype": true,
      "docs": {
        "stability": "stable"
      },
      "fqn": "jsii-calc.StableStruct",
      "kind": "interface",
      "locationInModule": {
        "filename": "lib/stability.ts",
        "line": 39
      },
      "name": "StableStruct",
      "properties": [
        {
          "abstract": true,
          "docs": {
            "stability": "stable"
          },
          "immutable": true,
          "locationInModule": {
            "filename": "lib/stability.ts",
            "line": 41
          },
          "name": "readonlyProperty",
          "type": {
            "primitive": "string"
          }
        }
      ]
    },
    "jsii-calc.StaticContext": {
      "assembly": "jsii-calc",
      "docs": {
        "remarks": "https://github.com/awslabs/aws-cdk/issues/2304",
        "stability": "experimental",
        "summary": "This is used to validate the ability to use `this` from within a static context."
      },
      "fqn": "jsii-calc.StaticContext",
      "kind": "class",
      "locationInModule": {
        "filename": "lib/compliance.ts",
        "line": 1677
      },
      "methods": [
        {
          "docs": {
            "stability": "experimental"
          },
          "locationInModule": {
            "filename": "lib/compliance.ts",
            "line": 1680
          },
          "name": "canAccessStaticContext",
          "returns": {
            "type": {
              "primitive": "boolean"
            }
          },
          "static": true
        }
      ],
      "name": "StaticContext",
      "properties": [
        {
          "docs": {
            "stability": "experimental"
          },
          "locationInModule": {
            "filename": "lib/compliance.ts",
            "line": 1688
          },
          "name": "staticVariable",
          "static": true,
          "type": {
            "primitive": "boolean"
          }
        }
      ]
    },
    "jsii-calc.Statics": {
      "assembly": "jsii-calc",
      "docs": {
        "stability": "experimental"
      },
      "fqn": "jsii-calc.Statics",
      "initializer": {
        "docs": {
          "stability": "experimental"
        },
        "parameters": [
          {
            "name": "value",
            "type": {
              "primitive": "string"
            }
          }
        ]
      },
      "kind": "class",
      "locationInModule": {
        "filename": "lib/compliance.ts",
        "line": 681
      },
      "methods": [
        {
          "docs": {
            "stability": "experimental",
            "summary": "Jsdocs for static method."
          },
          "locationInModule": {
            "filename": "lib/compliance.ts",
            "line": 689
          },
          "name": "staticMethod",
          "parameters": [
            {
              "docs": {
                "summary": "The name of the person to say hello to."
              },
              "name": "name",
              "type": {
                "primitive": "string"
              }
            }
          ],
          "returns": {
            "type": {
              "primitive": "string"
            }
          },
          "static": true
        },
        {
          "docs": {
            "stability": "experimental"
          },
          "locationInModule": {
            "filename": "lib/compliance.ts",
            "line": 693
          },
          "name": "justMethod",
          "returns": {
            "type": {
              "primitive": "string"
            }
          }
        }
      ],
      "name": "Statics",
      "properties": [
        {
          "const": true,
          "docs": {
            "stability": "experimental",
            "summary": "Constants may also use all-caps."
          },
          "immutable": true,
          "locationInModule": {
            "filename": "lib/compliance.ts",
            "line": 705
          },
          "name": "BAR",
          "static": true,
          "type": {
            "primitive": "number"
          }
        },
        {
          "const": true,
          "docs": {
            "stability": "experimental"
          },
          "immutable": true,
          "locationInModule": {
            "filename": "lib/compliance.ts",
            "line": 732
          },
          "name": "ConstObj",
          "static": true,
          "type": {
            "fqn": "jsii-calc.DoubleTrouble"
          }
        },
        {
          "const": true,
          "docs": {
            "stability": "experimental",
            "summary": "Jsdocs for static property."
          },
          "immutable": true,
          "locationInModule": {
            "filename": "lib/compliance.ts",
            "line": 700
          },
          "name": "Foo",
          "static": true,
          "type": {
            "primitive": "string"
          }
        },
        {
          "const": true,
          "docs": {
            "stability": "experimental",
            "summary": "Constants can also use camelCase."
          },
          "immutable": true,
          "locationInModule": {
            "filename": "lib/compliance.ts",
            "line": 710
          },
          "name": "zooBar",
          "static": true,
          "type": {
            "collection": {
              "elementtype": {
                "primitive": "string"
              },
              "kind": "map"
            }
          }
        },
        {
          "docs": {
            "stability": "experimental",
            "summary": "Jsdocs for static getter. Jsdocs for static setter."
          },
          "locationInModule": {
            "filename": "lib/compliance.ts",
            "line": 717
          },
          "name": "instance",
          "static": true,
          "type": {
            "fqn": "jsii-calc.Statics"
          }
        },
        {
          "docs": {
            "stability": "experimental"
          },
          "locationInModule": {
            "filename": "lib/compliance.ts",
            "line": 731
          },
          "name": "nonConstStatic",
          "static": true,
          "type": {
            "primitive": "number"
          }
        },
        {
          "docs": {
            "stability": "experimental"
          },
          "immutable": true,
          "locationInModule": {
            "filename": "lib/compliance.ts",
            "line": 682
          },
          "name": "value",
          "type": {
            "primitive": "string"
          }
        }
      ]
    },
    "jsii-calc.StringEnum": {
      "assembly": "jsii-calc",
      "docs": {
        "stability": "experimental"
      },
      "fqn": "jsii-calc.StringEnum",
      "kind": "enum",
      "locationInModule": {
        "filename": "lib/compliance.ts",
        "line": 28
      },
      "members": [
        {
          "docs": {
            "stability": "experimental"
          },
          "name": "A"
        },
        {
          "docs": {
            "stability": "experimental"
          },
          "name": "B"
        },
        {
          "docs": {
            "stability": "experimental"
          },
          "name": "C"
        }
      ],
      "name": "StringEnum"
    },
    "jsii-calc.StripInternal": {
      "assembly": "jsii-calc",
      "docs": {
        "stability": "experimental"
      },
      "fqn": "jsii-calc.StripInternal",
      "initializer": {},
      "kind": "class",
      "locationInModule": {
        "filename": "lib/compliance.ts",
        "line": 1480
      },
      "name": "StripInternal",
      "properties": [
        {
          "docs": {
            "stability": "experimental"
          },
          "locationInModule": {
            "filename": "lib/compliance.ts",
            "line": 1481
          },
          "name": "youSeeMe",
          "type": {
            "primitive": "string"
          }
        }
      ]
    },
    "jsii-calc.StructA": {
      "assembly": "jsii-calc",
      "datatype": true,
      "docs": {
        "stability": "experimental",
        "summary": "We can serialize and deserialize structs without silently ignoring optional fields."
      },
      "fqn": "jsii-calc.StructA",
      "kind": "interface",
      "locationInModule": {
        "filename": "lib/compliance.ts",
        "line": 2003
      },
      "name": "StructA",
      "properties": [
        {
          "abstract": true,
          "docs": {
            "stability": "experimental"
          },
          "immutable": true,
          "locationInModule": {
            "filename": "lib/compliance.ts",
            "line": 2004
          },
          "name": "requiredString",
          "type": {
            "primitive": "string"
          }
        },
        {
          "abstract": true,
          "docs": {
            "stability": "experimental"
          },
          "immutable": true,
          "locationInModule": {
            "filename": "lib/compliance.ts",
            "line": 2006
          },
          "name": "optionalNumber",
          "optional": true,
          "type": {
            "primitive": "number"
          }
        },
        {
          "abstract": true,
          "docs": {
            "stability": "experimental"
          },
          "immutable": true,
          "locationInModule": {
            "filename": "lib/compliance.ts",
            "line": 2005
          },
          "name": "optionalString",
          "optional": true,
          "type": {
            "primitive": "string"
          }
        }
      ]
    },
    "jsii-calc.StructB": {
      "assembly": "jsii-calc",
      "datatype": true,
      "docs": {
        "stability": "experimental",
        "summary": "This intentionally overlaps with StructA (where only requiredString is provided) to test htat the kernel properly disambiguates those."
      },
      "fqn": "jsii-calc.StructB",
      "kind": "interface",
      "locationInModule": {
        "filename": "lib/compliance.ts",
        "line": 2012
      },
      "name": "StructB",
      "properties": [
        {
          "abstract": true,
          "docs": {
            "stability": "experimental"
          },
          "immutable": true,
          "locationInModule": {
            "filename": "lib/compliance.ts",
            "line": 2013
          },
          "name": "requiredString",
          "type": {
            "primitive": "string"
          }
        },
        {
          "abstract": true,
          "docs": {
            "stability": "experimental"
          },
          "immutable": true,
          "locationInModule": {
            "filename": "lib/compliance.ts",
            "line": 2014
          },
          "name": "optionalBoolean",
          "optional": true,
          "type": {
            "primitive": "boolean"
          }
        },
        {
          "abstract": true,
          "docs": {
            "stability": "experimental"
          },
          "immutable": true,
          "locationInModule": {
            "filename": "lib/compliance.ts",
            "line": 2015
          },
          "name": "optionalStructA",
          "optional": true,
          "type": {
            "fqn": "jsii-calc.StructA"
          }
        }
      ]
    },
    "jsii-calc.StructPassing": {
      "assembly": "jsii-calc",
      "docs": {
        "stability": "external",
        "summary": "Just because we can."
      },
      "fqn": "jsii-calc.StructPassing",
      "initializer": {},
      "kind": "class",
      "locationInModule": {
        "filename": "lib/compliance.ts",
        "line": 1853
      },
      "methods": [
        {
          "docs": {
            "stability": "external"
          },
          "locationInModule": {
            "filename": "lib/compliance.ts",
            "line": 1862
          },
          "name": "howManyVarArgsDidIPass",
          "parameters": [
            {
              "name": "_positional",
              "type": {
                "primitive": "number"
              }
            },
            {
              "name": "inputs",
              "type": {
                "fqn": "jsii-calc.TopLevelStruct"
              },
              "variadic": true
            }
          ],
          "returns": {
            "type": {
              "primitive": "number"
            }
          },
          "static": true,
          "variadic": true
        },
        {
          "docs": {
            "stability": "external"
          },
          "locationInModule": {
            "filename": "lib/compliance.ts",
            "line": 1854
          },
          "name": "roundTrip",
          "parameters": [
            {
              "name": "_positional",
              "type": {
                "primitive": "number"
              }
            },
            {
              "name": "input",
              "type": {
                "fqn": "jsii-calc.TopLevelStruct"
              }
            }
          ],
          "returns": {
            "type": {
              "fqn": "jsii-calc.TopLevelStruct"
            }
          },
          "static": true
        }
      ],
      "name": "StructPassing"
    },
    "jsii-calc.StructUnionConsumer": {
      "assembly": "jsii-calc",
      "docs": {
        "stability": "experimental"
      },
      "fqn": "jsii-calc.StructUnionConsumer",
      "kind": "class",
      "locationInModule": {
        "filename": "lib/compliance.ts",
        "line": 2017
      },
      "methods": [
        {
          "docs": {
            "stability": "experimental"
          },
          "locationInModule": {
            "filename": "lib/compliance.ts",
            "line": 2018
          },
          "name": "isStructA",
          "parameters": [
            {
              "name": "struct",
              "type": {
                "union": {
                  "types": [
                    {
                      "fqn": "jsii-calc.StructA"
                    },
                    {
                      "fqn": "jsii-calc.StructB"
                    }
                  ]
                }
              }
            }
          ],
          "returns": {
            "type": {
              "primitive": "boolean"
            }
          },
          "static": true
        },
        {
          "docs": {
            "stability": "experimental"
          },
          "locationInModule": {
            "filename": "lib/compliance.ts",
            "line": 2028
          },
          "name": "isStructB",
          "parameters": [
            {
              "name": "struct",
              "type": {
                "union": {
                  "types": [
                    {
                      "fqn": "jsii-calc.StructA"
                    },
                    {
                      "fqn": "jsii-calc.StructB"
                    }
                  ]
                }
              }
            }
          ],
          "returns": {
            "type": {
              "primitive": "boolean"
            }
          },
          "static": true
        }
      ],
      "name": "StructUnionConsumer"
    },
    "jsii-calc.StructWithJavaReservedWords": {
      "assembly": "jsii-calc",
      "datatype": true,
      "docs": {
        "stability": "experimental"
      },
      "fqn": "jsii-calc.StructWithJavaReservedWords",
      "kind": "interface",
      "locationInModule": {
        "filename": "lib/compliance.ts",
        "line": 1827
      },
      "name": "StructWithJavaReservedWords",
      "properties": [
        {
          "abstract": true,
          "docs": {
            "stability": "experimental"
          },
          "immutable": true,
          "locationInModule": {
            "filename": "lib/compliance.ts",
            "line": 1828
          },
          "name": "default",
          "type": {
            "primitive": "string"
          }
        },
        {
          "abstract": true,
          "docs": {
            "stability": "experimental"
          },
          "immutable": true,
          "locationInModule": {
            "filename": "lib/compliance.ts",
            "line": 1829
          },
          "name": "assert",
          "optional": true,
          "type": {
            "primitive": "string"
          }
        },
        {
          "abstract": true,
          "docs": {
            "stability": "experimental"
          },
          "immutable": true,
          "locationInModule": {
            "filename": "lib/compliance.ts",
            "line": 1832
          },
          "name": "result",
          "optional": true,
          "type": {
            "primitive": "string"
          }
        },
        {
          "abstract": true,
          "docs": {
            "stability": "experimental"
          },
          "immutable": true,
          "locationInModule": {
            "filename": "lib/compliance.ts",
            "line": 1833
          },
          "name": "that",
          "optional": true,
          "type": {
            "primitive": "string"
          }
        }
      ]
    },
    "jsii-calc.Sum": {
      "assembly": "jsii-calc",
      "base": "jsii-calc.composition.CompositeOperation",
      "docs": {
        "stability": "experimental",
        "summary": "An operation that sums multiple values."
      },
      "fqn": "jsii-calc.Sum",
      "initializer": {
        "docs": {
          "stability": "experimental"
        }
      },
      "kind": "class",
      "locationInModule": {
        "filename": "lib/calculator.ts",
        "line": 186
      },
      "name": "Sum",
      "properties": [
        {
          "docs": {
            "stability": "experimental",
            "summary": "The expression that this operation consists of. Must be implemented by derived classes."
          },
          "immutable": true,
          "locationInModule": {
            "filename": "lib/calculator.ts",
            "line": 199
          },
          "name": "expression",
          "overrides": "jsii-calc.composition.CompositeOperation",
          "type": {
            "fqn": "@scope/jsii-calc-lib.Value"
          }
        },
        {
          "docs": {
            "stability": "experimental",
            "summary": "The parts to sum."
          },
          "locationInModule": {
            "filename": "lib/calculator.ts",
            "line": 191
          },
          "name": "parts",
          "type": {
            "collection": {
              "elementtype": {
                "fqn": "@scope/jsii-calc-lib.Value"
              },
              "kind": "array"
            }
          }
        }
      ]
    },
    "jsii-calc.SupportsNiceJavaBuilder": {
      "assembly": "jsii-calc",
      "base": "jsii-calc.SupportsNiceJavaBuilderWithRequiredProps",
      "docs": {
        "stability": "experimental"
      },
      "fqn": "jsii-calc.SupportsNiceJavaBuilder",
      "initializer": {
        "docs": {
          "stability": "experimental"
        },
        "parameters": [
          {
            "docs": {
              "summary": "some identifier."
            },
            "name": "id",
            "type": {
              "primitive": "number"
            }
          },
          {
            "docs": {
              "summary": "the default value of `bar`."
            },
            "name": "defaultBar",
            "optional": true,
            "type": {
              "primitive": "number"
            }
          },
          {
            "docs": {
              "summary": "some props once can provide."
            },
            "name": "props",
            "optional": true,
            "type": {
              "fqn": "jsii-calc.SupportsNiceJavaBuilderProps"
            }
          },
          {
            "docs": {
              "summary": "a variadic continuation."
            },
            "name": "rest",
            "type": {
              "primitive": "string"
            },
            "variadic": true
          }
        ],
        "variadic": true
      },
      "kind": "class",
      "locationInModule": {
        "filename": "lib/compliance.ts",
        "line": 1940
      },
      "name": "SupportsNiceJavaBuilder",
      "properties": [
        {
          "docs": {
            "stability": "experimental",
            "summary": "some identifier."
          },
          "immutable": true,
          "locationInModule": {
            "filename": "lib/compliance.ts",
            "line": 1950
          },
          "name": "id",
          "overrides": "jsii-calc.SupportsNiceJavaBuilderWithRequiredProps",
          "type": {
            "primitive": "number"
          }
        },
        {
          "docs": {
            "stability": "experimental"
          },
          "immutable": true,
          "locationInModule": {
            "filename": "lib/compliance.ts",
            "line": 1941
          },
          "name": "rest",
          "type": {
            "collection": {
              "elementtype": {
                "primitive": "string"
              },
              "kind": "array"
            }
          }
        }
      ]
    },
    "jsii-calc.SupportsNiceJavaBuilderProps": {
      "assembly": "jsii-calc",
      "datatype": true,
      "docs": {
        "stability": "experimental"
      },
      "fqn": "jsii-calc.SupportsNiceJavaBuilderProps",
      "kind": "interface",
      "locationInModule": {
        "filename": "lib/compliance.ts",
        "line": 1955
      },
      "name": "SupportsNiceJavaBuilderProps",
      "properties": [
        {
          "abstract": true,
          "docs": {
            "stability": "experimental",
            "summary": "Some number, like 42."
          },
          "immutable": true,
          "locationInModule": {
            "filename": "lib/compliance.ts",
            "line": 1965
          },
          "name": "bar",
          "type": {
            "primitive": "number"
          }
        },
        {
          "abstract": true,
          "docs": {
            "remarks": "But here we are, doing it like we didn't care.",
            "stability": "experimental",
            "summary": "An `id` field here is terrible API design, because the constructor of `SupportsNiceJavaBuilder` already has a parameter named `id`."
          },
          "immutable": true,
          "locationInModule": {
            "filename": "lib/compliance.ts",
            "line": 1960
          },
          "name": "id",
          "optional": true,
          "type": {
            "primitive": "string"
          }
        }
      ]
    },
    "jsii-calc.SupportsNiceJavaBuilderWithRequiredProps": {
      "assembly": "jsii-calc",
      "docs": {
        "stability": "experimental",
        "summary": "We can generate fancy builders in Java for classes which take a mix of positional & struct parameters."
      },
      "fqn": "jsii-calc.SupportsNiceJavaBuilderWithRequiredProps",
      "initializer": {
        "docs": {
          "stability": "experimental"
        },
        "parameters": [
          {
            "docs": {
              "summary": "some identifier of your choice."
            },
            "name": "id",
            "type": {
              "primitive": "number"
            }
          },
          {
            "docs": {
              "summary": "some properties."
            },
            "name": "props",
            "type": {
              "fqn": "jsii-calc.SupportsNiceJavaBuilderProps"
            }
          }
        ]
      },
      "kind": "class",
      "locationInModule": {
        "filename": "lib/compliance.ts",
        "line": 1927
      },
      "name": "SupportsNiceJavaBuilderWithRequiredProps",
      "properties": [
        {
          "docs": {
            "stability": "experimental"
          },
          "immutable": true,
          "locationInModule": {
            "filename": "lib/compliance.ts",
            "line": 1929
          },
          "name": "bar",
          "type": {
            "primitive": "number"
          }
        },
        {
          "docs": {
            "stability": "experimental",
            "summary": "some identifier of your choice."
          },
          "immutable": true,
          "locationInModule": {
            "filename": "lib/compliance.ts",
            "line": 1935
          },
          "name": "id",
          "type": {
            "primitive": "number"
          }
        },
        {
          "docs": {
            "stability": "experimental"
          },
          "immutable": true,
          "locationInModule": {
            "filename": "lib/compliance.ts",
            "line": 1928
          },
          "name": "propId",
          "optional": true,
          "type": {
            "primitive": "string"
          }
        }
      ]
    },
    "jsii-calc.SyncVirtualMethods": {
      "assembly": "jsii-calc",
      "docs": {
        "stability": "experimental"
      },
      "fqn": "jsii-calc.SyncVirtualMethods",
      "initializer": {},
      "kind": "class",
      "locationInModule": {
        "filename": "lib/compliance.ts",
        "line": 360
      },
      "methods": [
        {
          "async": true,
          "docs": {
            "stability": "experimental"
          },
          "locationInModule": {
            "filename": "lib/compliance.ts",
            "line": 373
          },
          "name": "callerIsAsync",
          "returns": {
            "type": {
              "primitive": "number"
            }
          }
        },
        {
          "docs": {
            "stability": "experimental"
          },
          "locationInModule": {
            "filename": "lib/compliance.ts",
            "line": 361
          },
          "name": "callerIsMethod",
          "returns": {
            "type": {
              "primitive": "number"
            }
          }
        },
        {
          "docs": {
            "stability": "experimental"
          },
          "locationInModule": {
            "filename": "lib/compliance.ts",
            "line": 413
          },
          "name": "modifyOtherProperty",
          "parameters": [
            {
              "name": "value",
              "type": {
                "primitive": "string"
              }
            }
          ]
        },
        {
          "docs": {
            "stability": "experimental"
          },
          "locationInModule": {
            "filename": "lib/compliance.ts",
            "line": 385
          },
          "name": "modifyValueOfTheProperty",
          "parameters": [
            {
              "name": "value",
              "type": {
                "primitive": "string"
              }
            }
          ]
        },
        {
          "docs": {
            "stability": "experimental"
          },
          "locationInModule": {
            "filename": "lib/compliance.ts",
            "line": 426
          },
          "name": "readA",
          "returns": {
            "type": {
              "primitive": "number"
            }
          }
        },
        {
          "docs": {
            "stability": "experimental"
          },
          "locationInModule": {
            "filename": "lib/compliance.ts",
            "line": 417
          },
          "name": "retrieveOtherProperty",
          "returns": {
            "type": {
              "primitive": "string"
            }
          }
        },
        {
          "docs": {
            "stability": "experimental"
          },
          "locationInModule": {
            "filename": "lib/compliance.ts",
            "line": 397
          },
          "name": "retrieveReadOnlyProperty",
          "returns": {
            "type": {
              "primitive": "string"
            }
          }
        },
        {
          "docs": {
            "stability": "experimental"
          },
          "locationInModule": {
            "filename": "lib/compliance.ts",
            "line": 389
          },
          "name": "retrieveValueOfTheProperty",
          "returns": {
            "type": {
              "primitive": "string"
            }
          }
        },
        {
          "docs": {
            "stability": "experimental"
          },
          "locationInModule": {
            "filename": "lib/compliance.ts",
            "line": 377
          },
          "name": "virtualMethod",
          "parameters": [
            {
              "name": "n",
              "type": {
                "primitive": "number"
              }
            }
          ],
          "returns": {
            "type": {
              "primitive": "number"
            }
          }
        },
        {
          "docs": {
            "stability": "experimental"
          },
          "locationInModule": {
            "filename": "lib/compliance.ts",
            "line": 430
          },
          "name": "writeA",
          "parameters": [
            {
              "name": "value",
              "type": {
                "primitive": "number"
              }
            }
          ]
        }
      ],
      "name": "SyncVirtualMethods",
      "properties": [
        {
          "docs": {
            "stability": "experimental"
          },
          "immutable": true,
          "locationInModule": {
            "filename": "lib/compliance.ts",
            "line": 395
          },
          "name": "readonlyProperty",
          "type": {
            "primitive": "string"
          }
        },
        {
          "docs": {
            "stability": "experimental"
          },
          "locationInModule": {
            "filename": "lib/compliance.ts",
            "line": 424
          },
          "name": "a",
          "type": {
            "primitive": "number"
          }
        },
        {
          "docs": {
            "stability": "experimental"
          },
          "locationInModule": {
            "filename": "lib/compliance.ts",
            "line": 365
          },
          "name": "callerIsProperty",
          "type": {
            "primitive": "number"
          }
        },
        {
          "docs": {
            "stability": "experimental"
          },
          "locationInModule": {
            "filename": "lib/compliance.ts",
            "line": 403
          },
          "name": "otherProperty",
          "type": {
            "primitive": "string"
          }
        },
        {
          "docs": {
            "stability": "experimental"
          },
          "locationInModule": {
            "filename": "lib/compliance.ts",
            "line": 383
          },
          "name": "theProperty",
          "type": {
            "primitive": "string"
          }
        },
        {
          "docs": {
            "stability": "experimental"
          },
          "locationInModule": {
            "filename": "lib/compliance.ts",
            "line": 411
          },
          "name": "valueOfOtherProperty",
          "type": {
            "primitive": "string"
          }
        }
      ]
    },
    "jsii-calc.Thrower": {
      "assembly": "jsii-calc",
      "docs": {
        "stability": "experimental"
      },
      "fqn": "jsii-calc.Thrower",
      "initializer": {},
      "kind": "class",
      "locationInModule": {
        "filename": "lib/compliance.ts",
        "line": 643
      },
      "methods": [
        {
          "docs": {
            "stability": "experimental"
          },
          "locationInModule": {
            "filename": "lib/compliance.ts",
            "line": 644
          },
          "name": "throwError"
        }
      ],
      "name": "Thrower"
    },
    "jsii-calc.TopLevelStruct": {
      "assembly": "jsii-calc",
      "datatype": true,
      "docs": {
        "stability": "experimental"
      },
      "fqn": "jsii-calc.TopLevelStruct",
      "kind": "interface",
      "locationInModule": {
        "filename": "lib/compliance.ts",
        "line": 1782
      },
      "name": "TopLevelStruct",
      "properties": [
        {
          "abstract": true,
          "docs": {
            "stability": "experimental",
            "summary": "This is a required field."
          },
          "immutable": true,
          "locationInModule": {
            "filename": "lib/compliance.ts",
            "line": 1786
          },
          "name": "required",
          "type": {
            "primitive": "string"
          }
        },
        {
          "abstract": true,
          "docs": {
            "stability": "experimental",
            "summary": "A union to really stress test our serialization."
          },
          "immutable": true,
          "locationInModule": {
            "filename": "lib/compliance.ts",
            "line": 1796
          },
          "name": "secondLevel",
          "type": {
            "union": {
              "types": [
                {
                  "primitive": "number"
                },
                {
                  "fqn": "jsii-calc.SecondLevelStruct"
                }
              ]
            }
          }
        },
        {
          "abstract": true,
          "docs": {
            "stability": "experimental",
            "summary": "You don't have to pass this."
          },
          "immutable": true,
          "locationInModule": {
            "filename": "lib/compliance.ts",
            "line": 1791
          },
          "name": "optional",
          "optional": true,
          "type": {
            "primitive": "string"
          }
        }
      ]
    },
    "jsii-calc.UnaryOperation": {
      "abstract": true,
      "assembly": "jsii-calc",
      "base": "@scope/jsii-calc-lib.Operation",
      "docs": {
        "stability": "experimental",
        "summary": "An operation on a single operand."
      },
      "fqn": "jsii-calc.UnaryOperation",
      "initializer": {
        "docs": {
          "stability": "experimental"
        },
        "parameters": [
          {
            "name": "operand",
            "type": {
              "fqn": "@scope/jsii-calc-lib.Value"
            }
          }
        ]
      },
      "kind": "class",
      "locationInModule": {
        "filename": "lib/calculator.ts",
        "line": 93
      },
      "name": "UnaryOperation",
      "properties": [
        {
          "docs": {
            "stability": "experimental"
          },
          "immutable": true,
          "locationInModule": {
            "filename": "lib/calculator.ts",
            "line": 94
          },
          "name": "operand",
          "type": {
            "fqn": "@scope/jsii-calc-lib.Value"
          }
        }
      ]
    },
    "jsii-calc.UnionProperties": {
      "assembly": "jsii-calc",
      "datatype": true,
      "docs": {
        "stability": "experimental"
      },
      "fqn": "jsii-calc.UnionProperties",
      "kind": "interface",
      "locationInModule": {
        "filename": "lib/compliance.ts",
        "line": 963
      },
      "name": "UnionProperties",
      "properties": [
        {
          "abstract": true,
          "docs": {
            "stability": "experimental"
          },
          "immutable": true,
          "locationInModule": {
            "filename": "lib/compliance.ts",
            "line": 965
          },
          "name": "bar",
          "type": {
            "union": {
              "types": [
                {
                  "primitive": "string"
                },
                {
                  "primitive": "number"
                },
                {
                  "fqn": "jsii-calc.AllTypes"
                }
              ]
            }
          }
        },
        {
          "abstract": true,
          "docs": {
            "stability": "experimental"
          },
          "immutable": true,
          "locationInModule": {
            "filename": "lib/compliance.ts",
            "line": 964
          },
          "name": "foo",
          "optional": true,
          "type": {
            "union": {
              "types": [
                {
                  "primitive": "string"
                },
                {
                  "primitive": "number"
                }
              ]
            }
          }
        }
      ]
    },
    "jsii-calc.UseBundledDependency": {
      "assembly": "jsii-calc",
      "docs": {
        "stability": "experimental"
      },
      "fqn": "jsii-calc.UseBundledDependency",
      "initializer": {},
      "kind": "class",
      "locationInModule": {
        "filename": "lib/compliance.ts",
        "line": 968
      },
      "methods": [
        {
          "docs": {
            "stability": "experimental"
          },
          "locationInModule": {
            "filename": "lib/compliance.ts",
            "line": 969
          },
          "name": "value",
          "returns": {
            "type": {
              "primitive": "any"
            }
          }
        }
      ],
      "name": "UseBundledDependency"
    },
    "jsii-calc.UseCalcBase": {
      "assembly": "jsii-calc",
      "docs": {
        "stability": "experimental",
        "summary": "Depend on a type from jsii-calc-base as a test for awslabs/jsii#128."
      },
      "fqn": "jsii-calc.UseCalcBase",
      "initializer": {},
      "kind": "class",
      "locationInModule": {
        "filename": "lib/compliance.ts",
        "line": 1017
      },
      "methods": [
        {
          "docs": {
            "stability": "experimental"
          },
          "locationInModule": {
            "filename": "lib/compliance.ts",
            "line": 1018
          },
          "name": "hello",
          "returns": {
            "type": {
              "fqn": "@scope/jsii-calc-base.Base"
            }
          }
        }
      ],
      "name": "UseCalcBase"
    },
    "jsii-calc.UsesInterfaceWithProperties": {
      "assembly": "jsii-calc",
      "docs": {
        "stability": "experimental"
      },
      "fqn": "jsii-calc.UsesInterfaceWithProperties",
      "initializer": {
        "docs": {
          "stability": "experimental"
        },
        "parameters": [
          {
            "name": "obj",
            "type": {
              "fqn": "jsii-calc.IInterfaceWithProperties"
            }
          }
        ]
      },
      "kind": "class",
      "locationInModule": {
        "filename": "lib/compliance.ts",
        "line": 587
      },
      "methods": [
        {
          "docs": {
            "stability": "experimental"
          },
          "locationInModule": {
            "filename": "lib/compliance.ts",
            "line": 592
          },
          "name": "justRead",
          "returns": {
            "type": {
              "primitive": "string"
            }
          }
        },
        {
          "docs": {
            "stability": "experimental"
          },
          "locationInModule": {
            "filename": "lib/compliance.ts",
            "line": 601
          },
          "name": "readStringAndNumber",
          "parameters": [
            {
              "name": "ext",
              "type": {
                "fqn": "jsii-calc.IInterfaceWithPropertiesExtension"
              }
            }
          ],
          "returns": {
            "type": {
              "primitive": "string"
            }
          }
        },
        {
          "docs": {
            "stability": "experimental"
          },
          "locationInModule": {
            "filename": "lib/compliance.ts",
            "line": 596
          },
          "name": "writeAndRead",
          "parameters": [
            {
              "name": "value",
              "type": {
                "primitive": "string"
              }
            }
          ],
          "returns": {
            "type": {
              "primitive": "string"
            }
          }
        }
      ],
      "name": "UsesInterfaceWithProperties",
      "properties": [
        {
          "docs": {
            "stability": "experimental"
          },
          "immutable": true,
          "locationInModule": {
            "filename": "lib/compliance.ts",
            "line": 588
          },
          "name": "obj",
          "type": {
            "fqn": "jsii-calc.IInterfaceWithProperties"
          }
        }
      ]
    },
    "jsii-calc.VariadicInvoker": {
      "assembly": "jsii-calc",
      "docs": {
        "stability": "experimental"
      },
      "fqn": "jsii-calc.VariadicInvoker",
      "initializer": {
        "docs": {
          "stability": "experimental"
        },
        "parameters": [
          {
            "name": "method",
            "type": {
              "fqn": "jsii-calc.VariadicMethod"
            }
          }
        ]
      },
      "kind": "class",
      "locationInModule": {
        "filename": "lib/compliance.ts",
        "line": 672
      },
      "methods": [
        {
          "docs": {
            "stability": "experimental"
          },
          "locationInModule": {
            "filename": "lib/compliance.ts",
            "line": 675
          },
          "name": "asArray",
          "parameters": [
            {
              "name": "values",
              "type": {
                "primitive": "number"
              },
              "variadic": true
            }
          ],
          "returns": {
            "type": {
              "collection": {
                "elementtype": {
                  "primitive": "number"
                },
                "kind": "array"
              }
            }
          },
          "variadic": true
        }
      ],
      "name": "VariadicInvoker"
    },
    "jsii-calc.VariadicMethod": {
      "assembly": "jsii-calc",
      "docs": {
        "stability": "experimental"
      },
      "fqn": "jsii-calc.VariadicMethod",
      "initializer": {
        "docs": {
          "stability": "experimental"
        },
        "parameters": [
          {
            "docs": {
              "summary": "a prefix that will be use for all values returned by `#asArray`."
            },
            "name": "prefix",
            "type": {
              "primitive": "number"
            },
            "variadic": true
          }
        ],
        "variadic": true
      },
      "kind": "class",
      "locationInModule": {
        "filename": "lib/compliance.ts",
        "line": 653
      },
      "methods": [
        {
          "docs": {
            "stability": "experimental"
          },
          "locationInModule": {
            "filename": "lib/compliance.ts",
            "line": 667
          },
          "name": "asArray",
          "parameters": [
            {
              "docs": {
                "summary": "the first element of the array to be returned (after the `prefix` provided at construction time)."
              },
              "name": "first",
              "type": {
                "primitive": "number"
              }
            },
            {
              "docs": {
                "summary": "other elements to be included in the array."
              },
              "name": "others",
              "type": {
                "primitive": "number"
              },
              "variadic": true
            }
          ],
          "returns": {
            "type": {
              "collection": {
                "elementtype": {
                  "primitive": "number"
                },
                "kind": "array"
              }
            }
          },
          "variadic": true
        }
      ],
      "name": "VariadicMethod"
    },
    "jsii-calc.VirtualMethodPlayground": {
      "assembly": "jsii-calc",
      "docs": {
        "stability": "experimental"
      },
      "fqn": "jsii-calc.VirtualMethodPlayground",
      "initializer": {},
      "kind": "class",
      "locationInModule": {
        "filename": "lib/compliance.ts",
        "line": 436
      },
      "methods": [
        {
          "async": true,
          "docs": {
            "stability": "experimental"
          },
          "locationInModule": {
            "filename": "lib/compliance.ts",
            "line": 464
          },
          "name": "overrideMeAsync",
          "parameters": [
            {
              "name": "index",
              "type": {
                "primitive": "number"
              }
            }
          ],
          "returns": {
            "type": {
              "primitive": "number"
            }
          }
        },
        {
          "docs": {
            "stability": "experimental"
          },
          "locationInModule": {
            "filename": "lib/compliance.ts",
            "line": 468
          },
          "name": "overrideMeSync",
          "parameters": [
            {
              "name": "index",
              "type": {
                "primitive": "number"
              }
            }
          ],
          "returns": {
            "type": {
              "primitive": "number"
            }
          }
        },
        {
          "async": true,
          "docs": {
            "stability": "experimental"
          },
          "locationInModule": {
            "filename": "lib/compliance.ts",
            "line": 446
          },
          "name": "parallelSumAsync",
          "parameters": [
            {
              "name": "count",
              "type": {
                "primitive": "number"
              }
            }
          ],
          "returns": {
            "type": {
              "primitive": "number"
            }
          }
        },
        {
          "async": true,
          "docs": {
            "stability": "experimental"
          },
          "locationInModule": {
            "filename": "lib/compliance.ts",
            "line": 437
          },
          "name": "serialSumAsync",
          "parameters": [
            {
              "name": "count",
              "type": {
                "primitive": "number"
              }
            }
          ],
          "returns": {
            "type": {
              "primitive": "number"
            }
          }
        },
        {
          "docs": {
            "stability": "experimental"
          },
          "locationInModule": {
            "filename": "lib/compliance.ts",
            "line": 456
          },
          "name": "sumSync",
          "parameters": [
            {
              "name": "count",
              "type": {
                "primitive": "number"
              }
            }
          ],
          "returns": {
            "type": {
              "primitive": "number"
            }
          }
        }
      ],
      "name": "VirtualMethodPlayground"
    },
    "jsii-calc.VoidCallback": {
      "abstract": true,
      "assembly": "jsii-calc",
      "docs": {
        "remarks": "- Implement `overrideMe` (method does not have to do anything).\n- Invoke `callMe`\n- Verify that `methodWasCalled` is `true`.",
        "stability": "experimental",
        "summary": "This test is used to validate the runtimes can return correctly from a void callback."
      },
      "fqn": "jsii-calc.VoidCallback",
      "initializer": {},
      "kind": "class",
      "locationInModule": {
        "filename": "lib/compliance.ts",
        "line": 1706
      },
      "methods": [
        {
          "docs": {
            "stability": "experimental"
          },
          "locationInModule": {
            "filename": "lib/compliance.ts",
            "line": 1711
          },
          "name": "callMe"
        },
        {
          "abstract": true,
          "docs": {
            "stability": "experimental"
          },
          "locationInModule": {
            "filename": "lib/compliance.ts",
            "line": 1715
          },
          "name": "overrideMe",
          "protected": true
        }
      ],
      "name": "VoidCallback",
      "properties": [
        {
          "docs": {
            "stability": "experimental"
          },
          "immutable": true,
          "locationInModule": {
            "filename": "lib/compliance.ts",
            "line": 1708
          },
          "name": "methodWasCalled",
          "type": {
            "primitive": "boolean"
          }
        }
      ]
    },
    "jsii-calc.WithPrivatePropertyInConstructor": {
      "assembly": "jsii-calc",
      "docs": {
        "stability": "experimental",
        "summary": "Verifies that private property declarations in constructor arguments are hidden."
      },
      "fqn": "jsii-calc.WithPrivatePropertyInConstructor",
      "initializer": {
        "docs": {
          "stability": "experimental"
        },
        "parameters": [
          {
            "name": "privateField",
            "optional": true,
            "type": {
              "primitive": "string"
            }
          }
        ]
      },
      "kind": "class",
      "locationInModule": {
        "filename": "lib/compliance.ts",
        "line": 1721
      },
      "name": "WithPrivatePropertyInConstructor",
      "properties": [
        {
          "docs": {
            "stability": "experimental"
          },
          "immutable": true,
          "locationInModule": {
            "filename": "lib/compliance.ts",
            "line": 1724
          },
          "name": "success",
          "type": {
            "primitive": "boolean"
          }
        }
      ]
    },
    "jsii-calc.composition.CompositeOperation": {
      "abstract": true,
      "assembly": "jsii-calc",
      "base": "@scope/jsii-calc-lib.Operation",
      "docs": {
        "stability": "experimental",
        "summary": "Abstract operation composed from an expression of other operations."
      },
      "fqn": "jsii-calc.composition.CompositeOperation",
      "initializer": {},
      "kind": "class",
      "locationInModule": {
        "filename": "lib/calculator.ts",
        "line": 131
      },
      "methods": [
        {
          "docs": {
            "stability": "experimental",
            "summary": "String representation of the value."
          },
          "locationInModule": {
            "filename": "lib/calculator.ts",
            "line": 157
          },
          "name": "toString",
          "overrides": "@scope/jsii-calc-lib.Operation",
          "returns": {
            "type": {
              "primitive": "string"
            }
          }
        }
      ],
      "name": "CompositeOperation",
      "namespace": "composition",
      "properties": [
        {
          "abstract": true,
          "docs": {
            "stability": "experimental",
            "summary": "The expression that this operation consists of. Must be implemented by derived classes."
          },
          "immutable": true,
          "locationInModule": {
            "filename": "lib/calculator.ts",
            "line": 155
          },
          "name": "expression",
          "type": {
            "fqn": "@scope/jsii-calc-lib.Value"
          }
        },
        {
          "docs": {
            "stability": "experimental",
            "summary": "The value."
          },
          "immutable": true,
          "locationInModule": {
            "filename": "lib/calculator.ts",
            "line": 147
          },
          "name": "value",
          "overrides": "@scope/jsii-calc-lib.Value",
          "type": {
            "primitive": "number"
          }
        },
        {
          "docs": {
            "stability": "experimental",
            "summary": "A set of postfixes to include in a decorated .toString()."
          },
          "locationInModule": {
            "filename": "lib/calculator.ts",
            "line": 145
          },
          "name": "decorationPostfixes",
          "type": {
            "collection": {
              "elementtype": {
                "primitive": "string"
              },
              "kind": "array"
            }
          }
        },
        {
          "docs": {
            "stability": "experimental",
            "summary": "A set of prefixes to include in a decorated .toString()."
          },
          "locationInModule": {
            "filename": "lib/calculator.ts",
            "line": 140
          },
          "name": "decorationPrefixes",
          "type": {
            "collection": {
              "elementtype": {
                "primitive": "string"
              },
              "kind": "array"
            }
          }
        },
        {
          "docs": {
            "stability": "experimental",
            "summary": "The .toString() style."
          },
          "locationInModule": {
            "filename": "lib/calculator.ts",
            "line": 135
          },
          "name": "stringStyle",
          "type": {
            "fqn": "jsii-calc.composition.CompositeOperation.CompositionStringStyle"
          }
        }
      ]
    },
    "jsii-calc.composition.CompositeOperation.CompositionStringStyle": {
      "assembly": "jsii-calc",
      "docs": {
        "stability": "experimental",
        "summary": "Style of .toString() output for CompositeOperation."
      },
      "fqn": "jsii-calc.composition.CompositeOperation.CompositionStringStyle",
      "kind": "enum",
      "locationInModule": {
        "filename": "lib/calculator.ts",
        "line": 173
      },
      "members": [
        {
          "docs": {
            "stability": "experimental",
            "summary": "Normal string expression."
          },
          "name": "NORMAL"
        },
        {
          "docs": {
            "stability": "experimental",
            "summary": "Decorated string expression."
          },
          "name": "DECORATED"
        }
      ],
      "name": "CompositionStringStyle",
      "namespace": "composition.CompositeOperation"
    }
  },
<<<<<<< HEAD
  "version": "0.20.5",
  "fingerprint": "SpqWbp4sQfTLiw/Oogb9KSxfoPs7Uf0h6C3oQonjvYg="
=======
  "version": "0.20.6",
  "fingerprint": "Ut6e0GXs4X0EIlIuSZrLj+v8kw1OzySpBAGCBGNyMbg="
>>>>>>> 17f281e5
}<|MERGE_RESOLUTION|>--- conflicted
+++ resolved
@@ -5334,7 +5334,7 @@
       "kind": "interface",
       "locationInModule": {
         "filename": "lib/compliance.ts",
-        "line": 2273
+        "line": 2309
       },
       "methods": [
         {
@@ -5344,7 +5344,7 @@
           },
           "locationInModule": {
             "filename": "lib/compliance.ts",
-            "line": 2275
+            "line": 2311
           },
           "name": "wasSet",
           "returns": {
@@ -5363,7 +5363,7 @@
           },
           "locationInModule": {
             "filename": "lib/compliance.ts",
-            "line": 2274
+            "line": 2310
           },
           "name": "property",
           "type": {
@@ -7623,7 +7623,7 @@
       "kind": "class",
       "locationInModule": {
         "filename": "lib/compliance.ts",
-        "line": 2277
+        "line": 2313
       },
       "methods": [
         {
@@ -7632,7 +7632,7 @@
           },
           "locationInModule": {
             "filename": "lib/compliance.ts",
-            "line": 2278
+            "line": 2314
           },
           "name": "provide",
           "returns": {
@@ -11412,11 +11412,6 @@
       "namespace": "composition.CompositeOperation"
     }
   },
-<<<<<<< HEAD
-  "version": "0.20.5",
-  "fingerprint": "SpqWbp4sQfTLiw/Oogb9KSxfoPs7Uf0h6C3oQonjvYg="
-=======
   "version": "0.20.6",
-  "fingerprint": "Ut6e0GXs4X0EIlIuSZrLj+v8kw1OzySpBAGCBGNyMbg="
->>>>>>> 17f281e5
+  "fingerprint": "veHd1Q/376CoMR3O/DjjAiH9aVD/jcwnPEg88barg9I="
 }