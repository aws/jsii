{
  "author": {
    "name": "Amazon Web Services",
    "organization": true,
    "roles": [
      "author"
    ],
    "url": "https://aws.amazon.com"
  },
  "bundled": {
    "jsii-calc-bundled": "^0.19.0"
  },
  "contributors": [
    {
      "name": "Elad Ben-Israel",
      "roles": [
        "maintainer"
      ],
      "url": "https://github.com/eladb"
    },
    {
      "name": "Rico Huijbers",
      "roles": [
        "maintainer"
      ],
      "url": "https://github.com/rix0rrr"
    },
    {
      "name": "Romain Marcadier-Muller",
      "roles": [
        "maintainer"
      ],
      "url": "https://github.com/RomainMuller"
    }
  ],
  "dependencies": {
    "@scope/jsii-calc-base": {
      "targets": {
        "dotnet": {
          "namespace": "Amazon.JSII.Tests.CalculatorNamespace.BaseNamespace",
          "packageId": "Amazon.JSII.Tests.CalculatorPackageId.BasePackageId"
        },
        "java": {
          "maven": {
            "artifactId": "calculator-base",
            "groupId": "software.amazon.jsii.tests"
          },
          "package": "software.amazon.jsii.tests.calculator.base"
        },
        "js": {
          "npm": "@scope/jsii-calc-base"
        },
        "python": {
          "distName": "scope.jsii-calc-base",
          "module": "scope.jsii_calc_base"
        }
      },
      "version": "0.19.0"
    },
    "@scope/jsii-calc-base-of-base": {
      "targets": {
        "dotnet": {
          "namespace": "Amazon.JSII.Tests.CalculatorNamespace.BaseOfBaseNamespace",
          "packageId": "Amazon.JSII.Tests.CalculatorPackageId.BaseOfBasePackageId"
        },
        "java": {
          "maven": {
            "artifactId": "calculator-base-of-base",
            "groupId": "software.amazon.jsii.tests"
          },
          "package": "software.amazon.jsii.tests.calculator.baseofbase"
        },
        "js": {
          "npm": "@scope/jsii-calc-base-of-base"
        },
        "python": {
          "distName": "scope.jsii-calc-base-of-base",
          "module": "scope.jsii_calc_base_of_base"
        }
      },
      "version": "0.19.0"
    },
    "@scope/jsii-calc-lib": {
      "targets": {
        "dotnet": {
          "namespace": "Amazon.JSII.Tests.CalculatorNamespace.LibNamespace",
          "packageId": "Amazon.JSII.Tests.CalculatorPackageId.LibPackageId",
          "versionSuffix": "-devpreview"
        },
        "java": {
          "maven": {
            "artifactId": "calculator-lib",
            "groupId": "software.amazon.jsii.tests",
            "versionSuffix": ".DEVPREVIEW"
          },
          "package": "software.amazon.jsii.tests.calculator.lib"
        },
        "js": {
          "npm": "@scope/jsii-calc-lib"
        },
        "python": {
          "distName": "scope.jsii-calc-lib",
          "module": "scope.jsii_calc_lib"
        }
      },
      "version": "0.19.0"
    }
  },
  "dependencyClosure": {
    "@scope/jsii-calc-base": {
      "targets": {
        "dotnet": {
          "namespace": "Amazon.JSII.Tests.CalculatorNamespace.BaseNamespace",
          "packageId": "Amazon.JSII.Tests.CalculatorPackageId.BasePackageId"
        },
        "java": {
          "maven": {
            "artifactId": "calculator-base",
            "groupId": "software.amazon.jsii.tests"
          },
          "package": "software.amazon.jsii.tests.calculator.base"
        },
        "js": {
          "npm": "@scope/jsii-calc-base"
        },
        "python": {
          "distName": "scope.jsii-calc-base",
          "module": "scope.jsii_calc_base"
        }
      },
      "version": "0.19.0"
    },
    "@scope/jsii-calc-base-of-base": {
      "targets": {
        "dotnet": {
          "namespace": "Amazon.JSII.Tests.CalculatorNamespace.BaseOfBaseNamespace",
          "packageId": "Amazon.JSII.Tests.CalculatorPackageId.BaseOfBasePackageId"
        },
        "java": {
          "maven": {
            "artifactId": "calculator-base-of-base",
            "groupId": "software.amazon.jsii.tests"
          },
          "package": "software.amazon.jsii.tests.calculator.baseofbase"
        },
        "js": {
          "npm": "@scope/jsii-calc-base-of-base"
        },
        "python": {
          "distName": "scope.jsii-calc-base-of-base",
          "module": "scope.jsii_calc_base_of_base"
        }
      },
      "version": "0.19.0"
    },
    "@scope/jsii-calc-lib": {
      "targets": {
        "dotnet": {
          "namespace": "Amazon.JSII.Tests.CalculatorNamespace.LibNamespace",
          "packageId": "Amazon.JSII.Tests.CalculatorPackageId.LibPackageId",
          "versionSuffix": "-devpreview"
        },
        "java": {
          "maven": {
            "artifactId": "calculator-lib",
            "groupId": "software.amazon.jsii.tests",
            "versionSuffix": ".DEVPREVIEW"
          },
          "package": "software.amazon.jsii.tests.calculator.lib"
        },
        "js": {
          "npm": "@scope/jsii-calc-lib"
        },
        "python": {
          "distName": "scope.jsii-calc-lib",
          "module": "scope.jsii_calc_lib"
        }
      },
      "version": "0.19.0"
    }
  },
  "description": "A simple calcuator built on JSII.",
  "docs": {
    "stability": "experimental"
  },
  "homepage": "https://github.com/aws/jsii",
  "jsiiVersion": "0.19.0",
  "license": "Apache-2.0",
  "metadata": {
    "jsii:boolean": true,
    "jsii:number": 1337,
    "jsii:object": {
      "string": "yes!"
    }
  },
  "name": "jsii-calc",
  "readme": {
    "markdown": "# jsii Calculator\n\nThis library is used to demonstrate and test the features of JSII\n\n## Sphinx\n\nThis file will be incorporated into the sphinx documentation.\n\nIf this file starts with an \"H1\" line (in our case `# jsii Calculator`), this\nheading will be used as the Sphinx topic name. Otherwise, the name of the module\n(`jsii-calc`) will be used instead.\n\n## Code Samples\n\n```ts\n/* This is totes a magic comment in here, just you wait! */\nconst foo = 'bar';\n```\n"
  },
  "repository": {
    "directory": "packages/jsii-calc",
    "type": "git",
    "url": "https://github.com/aws/jsii.git"
  },
  "schema": "jsii/0.10.0",
  "targets": {
    "dotnet": {
      "iconUrl": "https://sdk-for-net.amazonwebservices.com/images/AWSLogo128x128.png",
      "namespace": "Amazon.JSII.Tests.CalculatorNamespace",
      "packageId": "Amazon.JSII.Tests.CalculatorPackageId"
    },
    "java": {
      "maven": {
        "artifactId": "calculator",
        "groupId": "software.amazon.jsii.tests"
      },
      "package": "software.amazon.jsii.tests.calculator"
    },
    "js": {
      "npm": "jsii-calc"
    },
    "python": {
      "distName": "jsii-calc",
      "module": "jsii_calc"
    }
  },
  "types": {
    "jsii-calc.AbstractClass": {
      "abstract": true,
      "assembly": "jsii-calc",
      "base": "jsii-calc.AbstractClassBase",
      "docs": {
        "stability": "experimental"
      },
      "fqn": "jsii-calc.AbstractClass",
      "initializer": {},
      "interfaces": [
        "jsii-calc.IInterfaceImplementedByAbstractClass"
      ],
      "kind": "class",
      "locationInModule": {
        "filename": "lib/compliance.ts",
        "line": 1080
      },
      "methods": [
        {
          "abstract": true,
          "docs": {
            "stability": "experimental"
          },
          "locationInModule": {
            "filename": "lib/compliance.ts",
            "line": 1085
          },
          "name": "abstractMethod",
          "parameters": [
            {
              "name": "name",
              "type": {
                "primitive": "string"
              }
            }
          ],
          "returns": {
            "type": {
              "primitive": "string"
            }
          }
        },
        {
          "docs": {
            "stability": "experimental"
          },
          "locationInModule": {
            "filename": "lib/compliance.ts",
            "line": 1081
          },
          "name": "nonAbstractMethod",
          "returns": {
            "type": {
              "primitive": "number"
            }
          }
        }
      ],
      "name": "AbstractClass",
      "properties": [
        {
          "docs": {
            "stability": "experimental"
          },
          "immutable": true,
          "locationInModule": {
            "filename": "lib/compliance.ts",
            "line": 1087
          },
          "name": "propFromInterface",
          "overrides": "jsii-calc.IInterfaceImplementedByAbstractClass",
          "type": {
            "primitive": "string"
          }
        }
      ]
    },
    "jsii-calc.AbstractClassBase": {
      "abstract": true,
      "assembly": "jsii-calc",
      "docs": {
        "stability": "experimental"
      },
      "fqn": "jsii-calc.AbstractClassBase",
      "initializer": {},
      "kind": "class",
      "locationInModule": {
        "filename": "lib/compliance.ts",
        "line": 1076
      },
      "name": "AbstractClassBase",
      "properties": [
        {
          "abstract": true,
          "docs": {
            "stability": "experimental"
          },
          "immutable": true,
          "locationInModule": {
            "filename": "lib/compliance.ts",
            "line": 1077
          },
          "name": "abstractProperty",
          "type": {
            "primitive": "string"
          }
        }
      ]
    },
    "jsii-calc.AbstractClassReturner": {
      "assembly": "jsii-calc",
      "docs": {
        "stability": "experimental"
      },
      "fqn": "jsii-calc.AbstractClassReturner",
      "initializer": {},
      "kind": "class",
      "locationInModule": {
        "filename": "lib/compliance.ts",
        "line": 1102
      },
      "methods": [
        {
          "docs": {
            "stability": "experimental"
          },
          "locationInModule": {
            "filename": "lib/compliance.ts",
            "line": 1103
          },
          "name": "giveMeAbstract",
          "returns": {
            "type": {
              "fqn": "jsii-calc.AbstractClass"
            }
          }
        },
        {
          "docs": {
            "stability": "experimental"
          },
          "locationInModule": {
            "filename": "lib/compliance.ts",
            "line": 1107
          },
          "name": "giveMeInterface",
          "returns": {
            "type": {
              "fqn": "jsii-calc.IInterfaceImplementedByAbstractClass"
            }
          }
        }
      ],
      "name": "AbstractClassReturner",
      "properties": [
        {
          "docs": {
            "stability": "experimental"
          },
          "immutable": true,
          "locationInModule": {
            "filename": "lib/compliance.ts",
            "line": 1111
          },
          "name": "returnAbstractFromProperty",
          "type": {
            "fqn": "jsii-calc.AbstractClassBase"
          }
        }
      ]
    },
    "jsii-calc.Add": {
      "assembly": "jsii-calc",
      "base": "jsii-calc.BinaryOperation",
      "docs": {
        "stability": "experimental",
        "summary": "The \"+\" binary operation."
      },
      "fqn": "jsii-calc.Add",
      "initializer": {
        "docs": {
          "stability": "experimental",
          "summary": "Creates a BinaryOperation."
        },
        "parameters": [
          {
            "docs": {
              "summary": "Left-hand side operand."
            },
            "name": "lhs",
            "type": {
              "fqn": "@scope/jsii-calc-lib.Value"
            }
          },
          {
            "docs": {
              "summary": "Right-hand side operand."
            },
            "name": "rhs",
            "type": {
              "fqn": "@scope/jsii-calc-lib.Value"
            }
          }
        ]
      },
      "kind": "class",
      "locationInModule": {
        "filename": "lib/calculator.ts",
        "line": 55
      },
      "methods": [
        {
          "docs": {
            "stability": "experimental",
            "summary": "String representation of the value."
          },
          "locationInModule": {
            "filename": "lib/calculator.ts",
            "line": 60
          },
          "name": "toString",
          "overrides": "@scope/jsii-calc-lib.Operation",
          "returns": {
            "type": {
              "primitive": "string"
            }
          }
        }
      ],
      "name": "Add",
      "properties": [
        {
          "docs": {
            "stability": "experimental",
            "summary": "The value."
          },
          "immutable": true,
          "locationInModule": {
            "filename": "lib/calculator.ts",
            "line": 56
          },
          "name": "value",
          "overrides": "@scope/jsii-calc-lib.Value",
          "type": {
            "primitive": "number"
          }
        }
      ]
    },
    "jsii-calc.AllTypes": {
      "assembly": "jsii-calc",
      "docs": {
        "remarks": "The setters will validate\nthat the value set is of the expected type and throw otherwise.",
        "stability": "experimental",
        "summary": "This class includes property for all types supported by jsii."
      },
      "fqn": "jsii-calc.AllTypes",
      "initializer": {},
      "kind": "class",
      "locationInModule": {
        "filename": "lib/compliance.ts",
        "line": 52
      },
      "methods": [
        {
          "docs": {
            "stability": "experimental"
          },
          "locationInModule": {
            "filename": "lib/compliance.ts",
            "line": 220
          },
          "name": "anyIn",
          "parameters": [
            {
              "name": "inp",
              "type": {
                "primitive": "any"
              }
            }
          ]
        },
        {
          "docs": {
            "stability": "experimental"
          },
          "locationInModule": {
            "filename": "lib/compliance.ts",
            "line": 212
          },
          "name": "anyOut",
          "returns": {
            "type": {
              "primitive": "any"
            }
          }
        },
        {
          "docs": {
            "stability": "experimental"
          },
          "locationInModule": {
            "filename": "lib/compliance.ts",
            "line": 207
          },
          "name": "enumMethod",
          "parameters": [
            {
              "name": "value",
              "type": {
                "fqn": "jsii-calc.StringEnum"
              }
            }
          ],
          "returns": {
            "type": {
              "fqn": "jsii-calc.StringEnum"
            }
          }
        }
      ],
      "name": "AllTypes",
      "properties": [
        {
          "docs": {
            "stability": "experimental"
          },
          "immutable": true,
          "locationInModule": {
            "filename": "lib/compliance.ts",
            "line": 203
          },
          "name": "enumPropertyValue",
          "type": {
            "primitive": "number"
          }
        },
        {
          "docs": {
            "stability": "experimental"
          },
          "locationInModule": {
            "filename": "lib/compliance.ts",
            "line": 167
          },
          "name": "anyArrayProperty",
          "type": {
            "collection": {
              "elementtype": {
                "primitive": "any"
              },
              "kind": "array"
            }
          }
        },
        {
          "docs": {
            "stability": "experimental"
          },
          "locationInModule": {
            "filename": "lib/compliance.ts",
            "line": 168
          },
          "name": "anyMapProperty",
          "type": {
            "collection": {
              "elementtype": {
                "primitive": "any"
              },
              "kind": "map"
            }
          }
        },
        {
          "docs": {
            "stability": "experimental"
          },
          "locationInModule": {
            "filename": "lib/compliance.ts",
            "line": 166
          },
          "name": "anyProperty",
          "type": {
            "primitive": "any"
          }
        },
        {
          "docs": {
            "stability": "experimental"
          },
          "locationInModule": {
            "filename": "lib/compliance.ts",
            "line": 152
          },
          "name": "arrayProperty",
          "type": {
            "collection": {
              "elementtype": {
                "primitive": "string"
              },
              "kind": "array"
            }
          }
        },
        {
          "docs": {
            "stability": "experimental"
          },
          "locationInModule": {
            "filename": "lib/compliance.ts",
            "line": 58
          },
          "name": "booleanProperty",
          "type": {
            "primitive": "boolean"
          }
        },
        {
          "docs": {
            "stability": "experimental"
          },
          "locationInModule": {
            "filename": "lib/compliance.ts",
            "line": 104
          },
          "name": "dateProperty",
          "type": {
            "primitive": "date"
          }
        },
        {
          "docs": {
            "stability": "experimental"
          },
          "locationInModule": {
            "filename": "lib/compliance.ts",
            "line": 187
          },
          "name": "enumProperty",
          "type": {
            "fqn": "jsii-calc.AllTypesEnum"
          }
        },
        {
          "docs": {
            "stability": "experimental"
          },
          "locationInModule": {
            "filename": "lib/compliance.ts",
            "line": 121
          },
          "name": "jsonProperty",
          "type": {
            "primitive": "json"
          }
        },
        {
          "docs": {
            "stability": "experimental"
          },
          "locationInModule": {
            "filename": "lib/compliance.ts",
            "line": 137
          },
          "name": "mapProperty",
          "type": {
            "collection": {
              "elementtype": {
                "fqn": "@scope/jsii-calc-lib.Number"
              },
              "kind": "map"
            }
          }
        },
        {
          "docs": {
            "stability": "experimental"
          },
          "locationInModule": {
            "filename": "lib/compliance.ts",
            "line": 89
          },
          "name": "numberProperty",
          "type": {
            "primitive": "number"
          }
        },
        {
          "docs": {
            "stability": "experimental"
          },
          "locationInModule": {
            "filename": "lib/compliance.ts",
            "line": 73
          },
          "name": "stringProperty",
          "type": {
            "primitive": "string"
          }
        },
        {
          "docs": {
            "stability": "experimental"
          },
          "locationInModule": {
            "filename": "lib/compliance.ts",
            "line": 179
          },
          "name": "unionArrayProperty",
          "type": {
            "collection": {
              "elementtype": {
                "union": {
                  "types": [
                    {
                      "primitive": "number"
                    },
                    {
                      "fqn": "@scope/jsii-calc-lib.Value"
                    }
                  ]
                }
              },
              "kind": "array"
            }
          }
        },
        {
          "docs": {
            "stability": "experimental"
          },
          "locationInModule": {
            "filename": "lib/compliance.ts",
            "line": 180
          },
          "name": "unionMapProperty",
          "type": {
            "collection": {
              "elementtype": {
                "union": {
                  "types": [
                    {
                      "primitive": "string"
                    },
                    {
                      "primitive": "number"
                    },
                    {
                      "fqn": "@scope/jsii-calc-lib.Number"
                    }
                  ]
                }
              },
              "kind": "map"
            }
          }
        },
        {
          "docs": {
            "stability": "experimental"
          },
          "locationInModule": {
            "filename": "lib/compliance.ts",
            "line": 178
          },
          "name": "unionProperty",
          "type": {
            "union": {
              "types": [
                {
                  "primitive": "string"
                },
                {
                  "primitive": "number"
                },
                {
                  "fqn": "jsii-calc.Multiply"
                },
                {
                  "fqn": "@scope/jsii-calc-lib.Number"
                }
              ]
            }
          }
        },
        {
          "docs": {
            "stability": "experimental"
          },
          "locationInModule": {
            "filename": "lib/compliance.ts",
            "line": 173
          },
          "name": "unknownArrayProperty",
          "type": {
            "collection": {
              "elementtype": {
                "primitive": "any"
              },
              "kind": "array"
            }
          }
        },
        {
          "docs": {
            "stability": "experimental"
          },
          "locationInModule": {
            "filename": "lib/compliance.ts",
            "line": 174
          },
          "name": "unknownMapProperty",
          "type": {
            "collection": {
              "elementtype": {
                "primitive": "any"
              },
              "kind": "map"
            }
          }
        },
        {
          "docs": {
            "stability": "experimental"
          },
          "locationInModule": {
            "filename": "lib/compliance.ts",
            "line": 172
          },
          "name": "unknownProperty",
          "type": {
            "primitive": "any"
          }
        },
        {
          "docs": {
            "stability": "experimental"
          },
          "locationInModule": {
            "filename": "lib/compliance.ts",
            "line": 184
          },
          "name": "optionalEnumValue",
          "optional": true,
          "type": {
            "fqn": "jsii-calc.StringEnum"
          }
        }
      ]
    },
    "jsii-calc.AllTypesEnum": {
      "assembly": "jsii-calc",
      "docs": {
        "stability": "experimental"
      },
      "fqn": "jsii-calc.AllTypesEnum",
      "kind": "enum",
      "locationInModule": {
        "filename": "lib/compliance.ts",
        "line": 22
      },
      "members": [
        {
          "docs": {
            "stability": "experimental"
          },
          "name": "MY_ENUM_VALUE"
        },
        {
          "docs": {
            "stability": "experimental"
          },
          "name": "YOUR_ENUM_VALUE"
        },
        {
          "docs": {
            "stability": "experimental"
          },
          "name": "THIS_IS_GREAT"
        }
      ],
      "name": "AllTypesEnum"
    },
    "jsii-calc.AllowedMethodNames": {
      "assembly": "jsii-calc",
      "docs": {
        "stability": "experimental"
      },
      "fqn": "jsii-calc.AllowedMethodNames",
      "initializer": {},
      "kind": "class",
      "locationInModule": {
        "filename": "lib/compliance.ts",
        "line": 606
      },
      "methods": [
        {
          "docs": {
            "stability": "experimental"
          },
          "locationInModule": {
            "filename": "lib/compliance.ts",
            "line": 615
          },
          "name": "getBar",
          "parameters": [
            {
              "name": "_p1",
              "type": {
                "primitive": "string"
              }
            },
            {
              "name": "_p2",
              "type": {
                "primitive": "number"
              }
            }
          ]
        },
        {
          "docs": {
            "stability": "experimental",
            "summary": "getXxx() is not allowed (see negatives), but getXxx(a, ...) is okay."
          },
          "locationInModule": {
            "filename": "lib/compliance.ts",
            "line": 611
          },
          "name": "getFoo",
          "parameters": [
            {
              "name": "withParam",
              "type": {
                "primitive": "string"
              }
            }
          ],
          "returns": {
            "type": {
              "primitive": "string"
            }
          }
        },
        {
          "docs": {
            "stability": "experimental"
          },
          "locationInModule": {
            "filename": "lib/compliance.ts",
            "line": 626
          },
          "name": "setBar",
          "parameters": [
            {
              "name": "_x",
              "type": {
                "primitive": "string"
              }
            },
            {
              "name": "_y",
              "type": {
                "primitive": "number"
              }
            },
            {
              "name": "_z",
              "type": {
                "primitive": "boolean"
              }
            }
          ]
        },
        {
          "docs": {
            "stability": "experimental",
            "summary": "setFoo(x) is not allowed (see negatives), but setXxx(a, b, ...) is okay."
          },
          "locationInModule": {
            "filename": "lib/compliance.ts",
            "line": 622
          },
          "name": "setFoo",
          "parameters": [
            {
              "name": "_x",
              "type": {
                "primitive": "string"
              }
            },
            {
              "name": "_y",
              "type": {
                "primitive": "number"
              }
            }
          ]
        }
      ],
      "name": "AllowedMethodNames"
    },
    "jsii-calc.AnonymousImplementationProvider": {
      "assembly": "jsii-calc",
      "docs": {
        "stability": "experimental"
      },
      "fqn": "jsii-calc.AnonymousImplementationProvider",
      "initializer": {},
      "interfaces": [
        "jsii-calc.IAnonymousImplementationProvider"
      ],
      "kind": "class",
      "locationInModule": {
        "filename": "lib/compliance.ts",
        "line": 1891
      },
      "methods": [
        {
          "docs": {
            "stability": "experimental"
          },
          "locationInModule": {
            "filename": "lib/compliance.ts",
            "line": 1892
          },
          "name": "provide",
          "overrides": "jsii-calc.IAnonymousImplementationProvider",
          "returns": {
            "type": {
              "fqn": "jsii-calc.IAnonymouslyImplementMe"
            }
          }
        }
      ],
      "name": "AnonymousImplementationProvider"
    },
    "jsii-calc.AsyncVirtualMethods": {
      "assembly": "jsii-calc",
      "docs": {
        "stability": "experimental"
      },
      "fqn": "jsii-calc.AsyncVirtualMethods",
      "initializer": {},
      "kind": "class",
      "locationInModule": {
        "filename": "lib/compliance.ts",
        "line": 321
      },
      "methods": [
        {
          "async": true,
          "docs": {
            "stability": "experimental"
          },
          "locationInModule": {
            "filename": "lib/compliance.ts",
            "line": 322
          },
          "name": "callMe",
          "returns": {
            "type": {
              "primitive": "number"
            }
          }
        },
        {
          "async": true,
          "docs": {
            "stability": "experimental",
            "summary": "Just calls \"overrideMeToo\"."
          },
          "locationInModule": {
            "filename": "lib/compliance.ts",
            "line": 337
          },
          "name": "callMe2",
          "returns": {
            "type": {
              "primitive": "number"
            }
          }
        },
        {
          "async": true,
          "docs": {
            "remarks": "This is a \"double promise\" situation, which\nmeans that callbacks are not going to be available immediate, but only\nafter an \"immediates\" cycle.",
            "stability": "experimental",
            "summary": "This method calls the \"callMe\" async method indirectly, which will then invoke a virtual method."
          },
          "locationInModule": {
            "filename": "lib/compliance.ts",
            "line": 347
          },
          "name": "callMeDoublePromise",
          "returns": {
            "type": {
              "primitive": "number"
            }
          }
        },
        {
          "docs": {
            "stability": "experimental"
          },
          "locationInModule": {
            "filename": "lib/compliance.ts",
            "line": 355
          },
          "name": "dontOverrideMe",
          "returns": {
            "type": {
              "primitive": "number"
            }
          }
        },
        {
          "async": true,
          "docs": {
            "stability": "experimental"
          },
          "locationInModule": {
            "filename": "lib/compliance.ts",
            "line": 326
          },
          "name": "overrideMe",
          "parameters": [
            {
              "name": "mult",
              "type": {
                "primitive": "number"
              }
            }
          ],
          "returns": {
            "type": {
              "primitive": "number"
            }
          }
        },
        {
          "async": true,
          "docs": {
            "stability": "experimental"
          },
          "locationInModule": {
            "filename": "lib/compliance.ts",
            "line": 330
          },
          "name": "overrideMeToo",
          "returns": {
            "type": {
              "primitive": "number"
            }
          }
        }
      ],
      "name": "AsyncVirtualMethods"
    },
    "jsii-calc.AugmentableClass": {
      "assembly": "jsii-calc",
      "docs": {
        "stability": "experimental"
      },
      "fqn": "jsii-calc.AugmentableClass",
      "initializer": {},
      "kind": "class",
      "locationInModule": {
        "filename": "lib/compliance.ts",
        "line": 1334
      },
      "methods": [
        {
          "docs": {
            "stability": "experimental"
          },
          "locationInModule": {
            "filename": "lib/compliance.ts",
            "line": 1335
          },
          "name": "methodOne"
        },
        {
          "docs": {
            "stability": "experimental"
          },
          "locationInModule": {
            "filename": "lib/compliance.ts",
            "line": 1341
          },
          "name": "methodTwo"
        }
      ],
      "name": "AugmentableClass"
    },
    "jsii-calc.BinaryOperation": {
      "abstract": true,
      "assembly": "jsii-calc",
      "base": "@scope/jsii-calc-lib.Operation",
      "docs": {
        "stability": "experimental",
        "summary": "Represents an operation with two operands."
      },
      "fqn": "jsii-calc.BinaryOperation",
      "initializer": {
        "docs": {
          "stability": "experimental",
          "summary": "Creates a BinaryOperation."
        },
        "parameters": [
          {
            "docs": {
              "summary": "Left-hand side operand."
            },
            "name": "lhs",
            "type": {
              "fqn": "@scope/jsii-calc-lib.Value"
            }
          },
          {
            "docs": {
              "summary": "Right-hand side operand."
            },
            "name": "rhs",
            "type": {
              "fqn": "@scope/jsii-calc-lib.Value"
            }
          }
        ]
      },
      "interfaces": [
        "@scope/jsii-calc-lib.IFriendly"
      ],
      "kind": "class",
      "locationInModule": {
        "filename": "lib/calculator.ts",
        "line": 37
      },
      "methods": [
        {
          "docs": {
            "stability": "experimental",
            "summary": "Say hello!"
          },
          "locationInModule": {
            "filename": "lib/calculator.ts",
            "line": 47
          },
          "name": "hello",
          "overrides": "@scope/jsii-calc-lib.IFriendly",
          "returns": {
            "type": {
              "primitive": "string"
            }
          }
        }
      ],
      "name": "BinaryOperation",
      "properties": [
        {
          "docs": {
            "stability": "experimental",
            "summary": "Left-hand side operand."
          },
          "immutable": true,
          "locationInModule": {
            "filename": "lib/calculator.ts",
            "line": 43
          },
          "name": "lhs",
          "type": {
            "fqn": "@scope/jsii-calc-lib.Value"
          }
        },
        {
          "docs": {
            "stability": "experimental",
            "summary": "Right-hand side operand."
          },
          "immutable": true,
          "locationInModule": {
            "filename": "lib/calculator.ts",
            "line": 43
          },
          "name": "rhs",
          "type": {
            "fqn": "@scope/jsii-calc-lib.Value"
          }
        }
      ]
    },
    "jsii-calc.Calculator": {
      "assembly": "jsii-calc",
      "base": "jsii-calc.composition.CompositeOperation",
      "docs": {
        "stability": "experimental",
        "summary": "A calculator which maintains a current value and allows adding operations."
      },
      "fqn": "jsii-calc.Calculator",
      "initializer": {
        "docs": {
          "stability": "experimental",
          "summary": "Creates a Calculator object."
        },
        "parameters": [
          {
            "docs": {
              "summary": "Initialization properties."
            },
            "name": "props",
            "optional": true,
            "type": {
              "fqn": "jsii-calc.CalculatorProps"
            }
          }
        ]
      },
      "kind": "class",
      "locationInModule": {
        "filename": "lib/calculator.ts",
        "line": 242
      },
      "methods": [
        {
          "docs": {
            "stability": "experimental",
            "summary": "Adds a number to the current value."
          },
          "locationInModule": {
            "filename": "lib/calculator.ts",
            "line": 281
          },
          "name": "add",
          "parameters": [
            {
              "name": "value",
              "type": {
                "primitive": "number"
              }
            }
          ]
        },
        {
          "docs": {
            "stability": "experimental",
            "summary": "Multiplies the current value by a number."
          },
          "locationInModule": {
            "filename": "lib/calculator.ts",
            "line": 288
          },
          "name": "mul",
          "parameters": [
            {
              "name": "value",
              "type": {
                "primitive": "number"
              }
            }
          ]
        },
        {
          "docs": {
            "stability": "experimental",
            "summary": "Negates the current value."
          },
          "locationInModule": {
            "filename": "lib/calculator.ts",
            "line": 302
          },
          "name": "neg"
        },
        {
          "docs": {
            "stability": "experimental",
            "summary": "Raises the current value by a power."
          },
          "locationInModule": {
            "filename": "lib/calculator.ts",
            "line": 295
          },
          "name": "pow",
          "parameters": [
            {
              "name": "value",
              "type": {
                "primitive": "number"
              }
            }
          ]
        },
        {
          "docs": {
            "stability": "experimental",
            "summary": "Returns teh value of the union property (if defined)."
          },
          "locationInModule": {
            "filename": "lib/calculator.ts",
            "line": 321
          },
          "name": "readUnionValue",
          "returns": {
            "type": {
              "primitive": "number"
            }
          }
        }
      ],
      "name": "Calculator",
      "properties": [
        {
          "docs": {
            "stability": "experimental",
            "summary": "Returns the expression."
          },
          "immutable": true,
          "locationInModule": {
            "filename": "lib/calculator.ts",
            "line": 309
          },
          "name": "expression",
          "overrides": "jsii-calc.composition.CompositeOperation",
          "type": {
            "fqn": "@scope/jsii-calc-lib.Value"
          }
        },
        {
          "docs": {
            "stability": "experimental",
            "summary": "A log of all operations."
          },
          "immutable": true,
          "locationInModule": {
            "filename": "lib/calculator.ts",
            "line": 271
          },
          "name": "operationsLog",
          "type": {
            "collection": {
              "elementtype": {
                "fqn": "@scope/jsii-calc-lib.Value"
              },
              "kind": "array"
            }
          }
        },
        {
          "docs": {
            "stability": "experimental",
            "summary": "A map of per operation name of all operations performed."
          },
          "immutable": true,
          "locationInModule": {
            "filename": "lib/calculator.ts",
            "line": 266
          },
          "name": "operationsMap",
          "type": {
            "collection": {
              "elementtype": {
                "collection": {
                  "elementtype": {
                    "fqn": "@scope/jsii-calc-lib.Value"
                  },
                  "kind": "array"
                }
              },
              "kind": "map"
            }
          }
        },
        {
          "docs": {
            "stability": "experimental",
            "summary": "The current value."
          },
          "locationInModule": {
            "filename": "lib/calculator.ts",
            "line": 261
          },
          "name": "curr",
          "type": {
            "fqn": "@scope/jsii-calc-lib.Value"
          }
        },
        {
          "docs": {
            "stability": "experimental",
            "summary": "The maximum value allows in this calculator."
          },
          "locationInModule": {
            "filename": "lib/calculator.ts",
            "line": 276
          },
          "name": "maxValue",
          "optional": true,
          "type": {
            "primitive": "number"
          }
        },
        {
          "docs": {
            "stability": "experimental",
            "summary": "Example of a property that accepts a union of types."
          },
          "locationInModule": {
            "filename": "lib/calculator.ts",
            "line": 316
          },
          "name": "unionProperty",
          "optional": true,
          "type": {
            "union": {
              "types": [
                {
                  "fqn": "jsii-calc.Add"
                },
                {
                  "fqn": "jsii-calc.Multiply"
                },
                {
                  "fqn": "jsii-calc.Power"
                }
              ]
            }
          }
        }
      ]
    },
    "jsii-calc.CalculatorProps": {
      "assembly": "jsii-calc",
      "datatype": true,
      "docs": {
        "stability": "experimental",
        "summary": "Properties for Calculator."
      },
      "fqn": "jsii-calc.CalculatorProps",
      "kind": "interface",
      "locationInModule": {
        "filename": "lib/calculator.ts",
        "line": 234
      },
      "name": "CalculatorProps",
      "properties": [
        {
          "abstract": true,
          "docs": {
            "stability": "experimental"
          },
          "immutable": true,
          "locationInModule": {
            "filename": "lib/calculator.ts",
            "line": 235
          },
          "name": "initialValue",
          "optional": true,
          "type": {
            "primitive": "number"
          }
        },
        {
          "abstract": true,
          "docs": {
            "stability": "experimental"
          },
          "immutable": true,
          "locationInModule": {
            "filename": "lib/calculator.ts",
            "line": 236
          },
          "name": "maximumValue",
          "optional": true,
          "type": {
            "primitive": "number"
          }
        }
      ]
    },
    "jsii-calc.ClassThatImplementsTheInternalInterface": {
      "assembly": "jsii-calc",
      "docs": {
        "stability": "experimental"
      },
      "fqn": "jsii-calc.ClassThatImplementsTheInternalInterface",
      "initializer": {},
      "interfaces": [
        "jsii-calc.INonInternalInterface"
      ],
      "kind": "class",
      "locationInModule": {
        "filename": "lib/compliance.ts",
        "line": 1576
      },
      "name": "ClassThatImplementsTheInternalInterface",
      "properties": [
        {
          "docs": {
            "stability": "experimental"
          },
          "locationInModule": {
            "filename": "lib/compliance.ts",
            "line": 1577
          },
          "name": "a",
          "overrides": "jsii-calc.IAnotherPublicInterface",
          "type": {
            "primitive": "string"
          }
        },
        {
          "docs": {
            "stability": "experimental"
          },
          "locationInModule": {
            "filename": "lib/compliance.ts",
            "line": 1578
          },
          "name": "b",
          "overrides": "jsii-calc.INonInternalInterface",
          "type": {
            "primitive": "string"
          }
        },
        {
          "docs": {
            "stability": "experimental"
          },
          "locationInModule": {
            "filename": "lib/compliance.ts",
            "line": 1579
          },
          "name": "c",
          "overrides": "jsii-calc.INonInternalInterface",
          "type": {
            "primitive": "string"
          }
        },
        {
          "docs": {
            "stability": "experimental"
          },
          "locationInModule": {
            "filename": "lib/compliance.ts",
            "line": 1580
          },
          "name": "d",
          "type": {
            "primitive": "string"
          }
        }
      ]
    },
    "jsii-calc.ClassThatImplementsThePrivateInterface": {
      "assembly": "jsii-calc",
      "docs": {
        "stability": "experimental"
      },
      "fqn": "jsii-calc.ClassThatImplementsThePrivateInterface",
      "initializer": {},
      "interfaces": [
        "jsii-calc.INonInternalInterface"
      ],
      "kind": "class",
      "locationInModule": {
        "filename": "lib/compliance.ts",
        "line": 1583
      },
      "name": "ClassThatImplementsThePrivateInterface",
      "properties": [
        {
          "docs": {
            "stability": "experimental"
          },
          "locationInModule": {
            "filename": "lib/compliance.ts",
            "line": 1584
          },
          "name": "a",
          "overrides": "jsii-calc.IAnotherPublicInterface",
          "type": {
            "primitive": "string"
          }
        },
        {
          "docs": {
            "stability": "experimental"
          },
          "locationInModule": {
            "filename": "lib/compliance.ts",
            "line": 1585
          },
          "name": "b",
          "overrides": "jsii-calc.INonInternalInterface",
          "type": {
            "primitive": "string"
          }
        },
        {
          "docs": {
            "stability": "experimental"
          },
          "locationInModule": {
            "filename": "lib/compliance.ts",
            "line": 1586
          },
          "name": "c",
          "overrides": "jsii-calc.INonInternalInterface",
          "type": {
            "primitive": "string"
          }
        },
        {
          "docs": {
            "stability": "experimental"
          },
          "locationInModule": {
            "filename": "lib/compliance.ts",
            "line": 1587
          },
          "name": "e",
          "type": {
            "primitive": "string"
          }
        }
      ]
    },
    "jsii-calc.ClassWithCollections": {
      "assembly": "jsii-calc",
      "docs": {
        "stability": "experimental"
      },
      "fqn": "jsii-calc.ClassWithCollections",
      "initializer": {
        "docs": {
          "stability": "experimental"
        },
        "parameters": [
          {
            "name": "map",
            "type": {
              "collection": {
                "elementtype": {
                  "primitive": "string"
                },
                "kind": "map"
              }
            }
          },
          {
            "name": "array",
            "type": {
              "collection": {
                "elementtype": {
                  "primitive": "string"
                },
                "kind": "array"
              }
            }
          }
        ]
      },
      "kind": "class",
      "locationInModule": {
        "filename": "lib/compliance.ts",
        "line": 1863
      },
      "methods": [
        {
          "docs": {
            "stability": "experimental"
          },
          "locationInModule": {
            "filename": "lib/compliance.ts",
            "line": 1875
          },
          "name": "createAList",
          "returns": {
            "type": {
              "collection": {
                "elementtype": {
                  "primitive": "string"
                },
                "kind": "array"
              }
            }
          },
          "static": true
        },
        {
          "docs": {
            "stability": "experimental"
          },
          "locationInModule": {
            "filename": "lib/compliance.ts",
            "line": 1879
          },
          "name": "createAMap",
          "returns": {
            "type": {
              "collection": {
                "elementtype": {
                  "primitive": "string"
                },
                "kind": "map"
              }
            }
          },
          "static": true
        }
      ],
      "name": "ClassWithCollections",
      "properties": [
        {
          "docs": {
            "stability": "experimental"
          },
          "locationInModule": {
            "filename": "lib/compliance.ts",
            "line": 1868
          },
          "name": "staticArray",
          "static": true,
          "type": {
            "collection": {
              "elementtype": {
                "primitive": "string"
              },
              "kind": "array"
            }
          }
        },
        {
          "docs": {
            "stability": "experimental"
          },
          "locationInModule": {
            "filename": "lib/compliance.ts",
            "line": 1867
          },
          "name": "staticMap",
          "static": true,
          "type": {
            "collection": {
              "elementtype": {
                "primitive": "string"
              },
              "kind": "map"
            }
          }
        },
        {
          "docs": {
            "stability": "experimental"
          },
          "locationInModule": {
            "filename": "lib/compliance.ts",
            "line": 1865
          },
          "name": "array",
          "type": {
            "collection": {
              "elementtype": {
                "primitive": "string"
              },
              "kind": "array"
            }
          }
        },
        {
          "docs": {
            "stability": "experimental"
          },
          "locationInModule": {
            "filename": "lib/compliance.ts",
            "line": 1864
          },
          "name": "map",
          "type": {
            "collection": {
              "elementtype": {
                "primitive": "string"
              },
              "kind": "map"
            }
          }
        }
      ]
    },
    "jsii-calc.ClassWithDocs": {
      "assembly": "jsii-calc",
      "docs": {
        "custom": {
          "customAttribute": "hasAValue"
        },
        "example": "function anExample() {\n}",
        "remarks": "The docs are great. They're a bunch of tags.",
        "see": "https://aws.amazon.com/",
        "stability": "stable",
        "summary": "This class has docs."
      },
      "fqn": "jsii-calc.ClassWithDocs",
      "initializer": {},
      "kind": "class",
      "locationInModule": {
        "filename": "lib/compliance.ts",
        "line": 1649
      },
      "name": "ClassWithDocs"
    },
    "jsii-calc.ClassWithJavaReservedWords": {
      "assembly": "jsii-calc",
      "docs": {
        "stability": "experimental"
      },
      "fqn": "jsii-calc.ClassWithJavaReservedWords",
      "initializer": {
        "docs": {
          "stability": "experimental"
        },
        "parameters": [
          {
            "name": "int",
            "type": {
              "primitive": "string"
            }
          }
        ]
      },
      "kind": "class",
      "locationInModule": {
        "filename": "lib/compliance.ts",
        "line": 1816
      },
      "methods": [
        {
          "docs": {
            "stability": "experimental"
          },
          "locationInModule": {
            "filename": "lib/compliance.ts",
            "line": 1823
          },
          "name": "import",
          "parameters": [
            {
              "name": "assert",
              "type": {
                "primitive": "string"
              }
            }
          ],
          "returns": {
            "type": {
              "primitive": "string"
            }
          }
        }
      ],
      "name": "ClassWithJavaReservedWords",
      "properties": [
        {
          "docs": {
            "stability": "experimental"
          },
          "immutable": true,
          "locationInModule": {
            "filename": "lib/compliance.ts",
            "line": 1817
          },
          "name": "int",
          "type": {
            "primitive": "string"
          }
        }
      ]
    },
    "jsii-calc.ClassWithMutableObjectLiteralProperty": {
      "assembly": "jsii-calc",
      "docs": {
        "stability": "experimental"
      },
      "fqn": "jsii-calc.ClassWithMutableObjectLiteralProperty",
      "initializer": {},
      "kind": "class",
      "locationInModule": {
        "filename": "lib/compliance.ts",
        "line": 1122
      },
      "name": "ClassWithMutableObjectLiteralProperty",
      "properties": [
        {
          "docs": {
            "stability": "experimental"
          },
          "locationInModule": {
            "filename": "lib/compliance.ts",
            "line": 1123
          },
          "name": "mutableObject",
          "type": {
            "fqn": "jsii-calc.IMutableObjectLiteral"
          }
        }
      ]
    },
    "jsii-calc.ClassWithPrivateConstructorAndAutomaticProperties": {
      "assembly": "jsii-calc",
      "docs": {
        "stability": "experimental",
        "summary": "Class that implements interface properties automatically, but using a private constructor."
      },
      "fqn": "jsii-calc.ClassWithPrivateConstructorAndAutomaticProperties",
      "interfaces": [
        "jsii-calc.IInterfaceWithProperties"
      ],
      "kind": "class",
      "locationInModule": {
        "filename": "lib/compliance.ts",
        "line": 1149
      },
      "methods": [
        {
          "docs": {
            "stability": "experimental"
          },
          "locationInModule": {
            "filename": "lib/compliance.ts",
            "line": 1150
          },
          "name": "create",
          "parameters": [
            {
              "name": "readOnlyString",
              "type": {
                "primitive": "string"
              }
            },
            {
              "name": "readWriteString",
              "type": {
                "primitive": "string"
              }
            }
          ],
          "returns": {
            "type": {
              "fqn": "jsii-calc.ClassWithPrivateConstructorAndAutomaticProperties"
            }
          },
          "static": true
        }
      ],
      "name": "ClassWithPrivateConstructorAndAutomaticProperties",
      "properties": [
        {
          "docs": {
            "stability": "experimental"
          },
          "immutable": true,
          "locationInModule": {
            "filename": "lib/compliance.ts",
            "line": 1154
          },
          "name": "readOnlyString",
          "overrides": "jsii-calc.IInterfaceWithProperties",
          "type": {
            "primitive": "string"
          }
        },
        {
          "docs": {
            "stability": "experimental"
          },
          "locationInModule": {
            "filename": "lib/compliance.ts",
            "line": 1154
          },
          "name": "readWriteString",
          "overrides": "jsii-calc.IInterfaceWithProperties",
          "type": {
            "primitive": "string"
          }
        }
      ]
    },
    "jsii-calc.ConstructorPassesThisOut": {
      "assembly": "jsii-calc",
      "docs": {
        "stability": "experimental"
      },
      "fqn": "jsii-calc.ConstructorPassesThisOut",
      "initializer": {
        "docs": {
          "stability": "experimental"
        },
        "parameters": [
          {
            "name": "consumer",
            "type": {
              "fqn": "jsii-calc.PartiallyInitializedThisConsumer"
            }
          }
        ]
      },
      "kind": "class",
      "locationInModule": {
        "filename": "lib/compliance.ts",
        "line": 1608
      },
      "name": "ConstructorPassesThisOut"
    },
    "jsii-calc.Constructors": {
      "assembly": "jsii-calc",
      "docs": {
        "stability": "experimental"
      },
      "fqn": "jsii-calc.Constructors",
      "initializer": {},
      "kind": "class",
      "locationInModule": {
        "filename": "lib/compliance.ts",
        "line": 1373
      },
      "methods": [
        {
          "docs": {
            "stability": "experimental"
          },
          "locationInModule": {
            "filename": "lib/compliance.ts",
            "line": 1390
          },
          "name": "hiddenInterface",
          "returns": {
            "type": {
              "fqn": "jsii-calc.IPublicInterface"
            }
          },
          "static": true
        },
        {
          "docs": {
            "stability": "experimental"
          },
          "locationInModule": {
            "filename": "lib/compliance.ts",
            "line": 1394
          },
          "name": "hiddenInterfaces",
          "returns": {
            "type": {
              "collection": {
                "elementtype": {
                  "fqn": "jsii-calc.IPublicInterface"
                },
                "kind": "array"
              }
            }
          },
          "static": true
        },
        {
          "docs": {
            "stability": "experimental"
          },
          "locationInModule": {
            "filename": "lib/compliance.ts",
            "line": 1398
          },
          "name": "hiddenSubInterfaces",
          "returns": {
            "type": {
              "collection": {
                "elementtype": {
                  "fqn": "jsii-calc.IPublicInterface"
                },
                "kind": "array"
              }
            }
          },
          "static": true
        },
        {
          "docs": {
            "stability": "experimental"
          },
          "locationInModule": {
            "filename": "lib/compliance.ts",
            "line": 1374
          },
          "name": "makeClass",
          "returns": {
            "type": {
              "fqn": "jsii-calc.PublicClass"
            }
          },
          "static": true
        },
        {
          "docs": {
            "stability": "experimental"
          },
          "locationInModule": {
            "filename": "lib/compliance.ts",
            "line": 1378
          },
          "name": "makeInterface",
          "returns": {
            "type": {
              "fqn": "jsii-calc.IPublicInterface"
            }
          },
          "static": true
        },
        {
          "docs": {
            "stability": "experimental"
          },
          "locationInModule": {
            "filename": "lib/compliance.ts",
            "line": 1382
          },
          "name": "makeInterface2",
          "returns": {
            "type": {
              "fqn": "jsii-calc.IPublicInterface2"
            }
          },
          "static": true
        },
        {
          "docs": {
            "stability": "experimental"
          },
          "locationInModule": {
            "filename": "lib/compliance.ts",
            "line": 1386
          },
          "name": "makeInterfaces",
          "returns": {
            "type": {
              "collection": {
                "elementtype": {
                  "fqn": "jsii-calc.IPublicInterface"
                },
                "kind": "array"
              }
            }
          },
          "static": true
        }
      ],
      "name": "Constructors"
    },
    "jsii-calc.ConsumersOfThisCrazyTypeSystem": {
      "assembly": "jsii-calc",
      "docs": {
        "stability": "experimental"
      },
      "fqn": "jsii-calc.ConsumersOfThisCrazyTypeSystem",
      "initializer": {},
      "kind": "class",
      "locationInModule": {
        "filename": "lib/compliance.ts",
        "line": 1590
      },
      "methods": [
        {
          "docs": {
            "stability": "experimental"
          },
          "locationInModule": {
            "filename": "lib/compliance.ts",
            "line": 1591
          },
          "name": "consumeAnotherPublicInterface",
          "parameters": [
            {
              "name": "obj",
              "type": {
                "fqn": "jsii-calc.IAnotherPublicInterface"
              }
            }
          ],
          "returns": {
            "type": {
              "primitive": "string"
            }
          }
        },
        {
          "docs": {
            "stability": "experimental"
          },
          "locationInModule": {
            "filename": "lib/compliance.ts",
            "line": 1595
          },
          "name": "consumeNonInternalInterface",
          "parameters": [
            {
              "name": "obj",
              "type": {
                "fqn": "jsii-calc.INonInternalInterface"
              }
            }
          ],
          "returns": {
            "type": {
              "primitive": "any"
            }
          }
        }
      ],
      "name": "ConsumersOfThisCrazyTypeSystem"
    },
    "jsii-calc.DataRenderer": {
      "assembly": "jsii-calc",
      "docs": {
        "stability": "experimental",
        "summary": "Verifies proper type handling through dynamic overrides."
      },
      "fqn": "jsii-calc.DataRenderer",
      "initializer": {
        "docs": {
          "stability": "experimental"
        }
      },
      "kind": "class",
      "locationInModule": {
        "filename": "lib/compliance.ts",
        "line": 1746
      },
      "methods": [
        {
          "docs": {
            "stability": "experimental"
          },
          "locationInModule": {
            "filename": "lib/compliance.ts",
            "line": 1749
          },
          "name": "render",
          "parameters": [
            {
              "name": "data",
              "optional": true,
              "type": {
                "fqn": "@scope/jsii-calc-lib.MyFirstStruct"
              }
            }
          ],
          "returns": {
            "type": {
              "primitive": "string"
            }
          }
        },
        {
          "docs": {
            "stability": "experimental"
          },
          "locationInModule": {
            "filename": "lib/compliance.ts",
            "line": 1753
          },
          "name": "renderArbitrary",
          "parameters": [
            {
              "name": "data",
              "type": {
                "collection": {
                  "elementtype": {
                    "primitive": "any"
                  },
                  "kind": "map"
                }
              }
            }
          ],
          "returns": {
            "type": {
              "primitive": "string"
            }
          }
        },
        {
          "docs": {
            "stability": "experimental"
          },
          "locationInModule": {
            "filename": "lib/compliance.ts",
            "line": 1757
          },
          "name": "renderMap",
          "parameters": [
            {
              "name": "map",
              "type": {
                "collection": {
                  "elementtype": {
                    "primitive": "any"
                  },
                  "kind": "map"
                }
              }
            }
          ],
          "returns": {
            "type": {
              "primitive": "string"
            }
          }
        }
      ],
      "name": "DataRenderer"
    },
    "jsii-calc.DefaultedConstructorArgument": {
      "assembly": "jsii-calc",
      "docs": {
        "stability": "experimental"
      },
      "fqn": "jsii-calc.DefaultedConstructorArgument",
      "initializer": {
        "docs": {
          "stability": "experimental"
        },
        "parameters": [
          {
            "name": "arg1",
            "optional": true,
            "type": {
              "primitive": "number"
            }
          },
          {
            "name": "arg2",
            "optional": true,
            "type": {
              "primitive": "string"
            }
          },
          {
            "name": "arg3",
            "optional": true,
            "type": {
              "primitive": "date"
            }
          }
        ]
      },
      "kind": "class",
      "locationInModule": {
        "filename": "lib/compliance.ts",
        "line": 302
      },
      "name": "DefaultedConstructorArgument",
      "properties": [
        {
          "docs": {
            "stability": "experimental"
          },
          "immutable": true,
          "locationInModule": {
            "filename": "lib/compliance.ts",
            "line": 303
          },
          "name": "arg1",
          "type": {
            "primitive": "number"
          }
        },
        {
          "docs": {
            "stability": "experimental"
          },
          "immutable": true,
          "locationInModule": {
            "filename": "lib/compliance.ts",
            "line": 305
          },
          "name": "arg3",
          "type": {
            "primitive": "date"
          }
        },
        {
          "docs": {
            "stability": "experimental"
          },
          "immutable": true,
          "locationInModule": {
            "filename": "lib/compliance.ts",
            "line": 304
          },
          "name": "arg2",
          "optional": true,
          "type": {
            "primitive": "string"
          }
        }
      ]
    },
    "jsii-calc.DeprecatedClass": {
      "assembly": "jsii-calc",
      "docs": {
        "deprecated": "a pretty boring class",
        "stability": "deprecated"
      },
      "fqn": "jsii-calc.DeprecatedClass",
      "initializer": {
        "docs": {
          "deprecated": "this constructor is \"just\" okay",
          "stability": "deprecated"
        },
        "parameters": [
          {
            "name": "readonlyString",
            "type": {
              "primitive": "string"
            }
          },
          {
            "name": "mutableNumber",
            "optional": true,
            "type": {
              "primitive": "number"
            }
          }
        ]
      },
      "kind": "class",
      "locationInModule": {
        "filename": "lib/stability.ts",
        "line": 85
      },
      "methods": [
        {
          "docs": {
            "deprecated": "it was a bad idea",
            "stability": "deprecated"
          },
          "locationInModule": {
            "filename": "lib/stability.ts",
            "line": 96
          },
          "name": "method"
        }
      ],
      "name": "DeprecatedClass",
      "properties": [
        {
          "docs": {
            "deprecated": "this is not always \"wazoo\", be ready to be disappointed",
            "stability": "deprecated"
          },
          "immutable": true,
          "locationInModule": {
            "filename": "lib/stability.ts",
            "line": 87
          },
          "name": "readonlyProperty",
          "type": {
            "primitive": "string"
          }
        },
        {
          "docs": {
            "deprecated": "shouldn't have been mutable",
            "stability": "deprecated"
          },
          "locationInModule": {
            "filename": "lib/stability.ts",
            "line": 89
          },
          "name": "mutableProperty",
          "optional": true,
          "type": {
            "primitive": "number"
          }
        }
      ]
    },
    "jsii-calc.DeprecatedEnum": {
      "assembly": "jsii-calc",
      "docs": {
        "deprecated": "your deprecated selection of bad options",
        "stability": "deprecated"
      },
      "fqn": "jsii-calc.DeprecatedEnum",
      "kind": "enum",
      "locationInModule": {
        "filename": "lib/stability.ts",
        "line": 99
      },
      "members": [
        {
          "docs": {
            "deprecated": "option A is not great",
            "stability": "deprecated"
          },
          "name": "OPTION_A"
        },
        {
          "docs": {
            "deprecated": "option B is kinda bad, too",
            "stability": "deprecated"
          },
          "name": "OPTION_B"
        }
      ],
      "name": "DeprecatedEnum"
    },
    "jsii-calc.DeprecatedStruct": {
      "assembly": "jsii-calc",
      "datatype": true,
      "docs": {
        "deprecated": "it just wraps a string",
        "stability": "deprecated"
      },
      "fqn": "jsii-calc.DeprecatedStruct",
      "kind": "interface",
      "locationInModule": {
        "filename": "lib/stability.ts",
        "line": 73
      },
      "name": "DeprecatedStruct",
      "properties": [
        {
          "abstract": true,
          "docs": {
            "deprecated": "well, yeah",
            "stability": "deprecated"
          },
          "immutable": true,
          "locationInModule": {
            "filename": "lib/stability.ts",
            "line": 75
          },
          "name": "readonlyProperty",
          "type": {
            "primitive": "string"
          }
        }
      ]
    },
    "jsii-calc.DerivedClassHasNoProperties.Base": {
      "assembly": "jsii-calc",
      "docs": {
        "stability": "experimental"
      },
      "fqn": "jsii-calc.DerivedClassHasNoProperties.Base",
      "initializer": {},
      "kind": "class",
      "locationInModule": {
        "filename": "lib/compliance.ts",
        "line": 311
      },
      "name": "Base",
      "namespace": "DerivedClassHasNoProperties",
      "properties": [
        {
          "docs": {
            "stability": "experimental"
          },
          "locationInModule": {
            "filename": "lib/compliance.ts",
            "line": 312
          },
          "name": "prop",
          "type": {
            "primitive": "string"
          }
        }
      ]
    },
    "jsii-calc.DerivedClassHasNoProperties.Derived": {
      "assembly": "jsii-calc",
      "base": "jsii-calc.DerivedClassHasNoProperties.Base",
      "docs": {
        "stability": "experimental"
      },
      "fqn": "jsii-calc.DerivedClassHasNoProperties.Derived",
      "initializer": {},
      "kind": "class",
      "locationInModule": {
        "filename": "lib/compliance.ts",
        "line": 315
      },
      "name": "Derived",
      "namespace": "DerivedClassHasNoProperties"
    },
    "jsii-calc.DerivedStruct": {
      "assembly": "jsii-calc",
      "datatype": true,
      "docs": {
        "stability": "experimental",
        "summary": "A struct which derives from another struct."
      },
      "fqn": "jsii-calc.DerivedStruct",
      "interfaces": [
        "@scope/jsii-calc-lib.MyFirstStruct"
      ],
      "kind": "interface",
      "locationInModule": {
        "filename": "lib/compliance.ts",
        "line": 533
      },
      "name": "DerivedStruct",
      "properties": [
        {
          "abstract": true,
          "docs": {
            "stability": "experimental"
          },
          "immutable": true,
          "locationInModule": {
            "filename": "lib/compliance.ts",
            "line": 539
          },
          "name": "anotherRequired",
          "type": {
            "primitive": "date"
          }
        },
        {
          "abstract": true,
          "docs": {
            "stability": "experimental"
          },
          "immutable": true,
          "locationInModule": {
            "filename": "lib/compliance.ts",
            "line": 538
          },
          "name": "bool",
          "type": {
            "primitive": "boolean"
          }
        },
        {
          "abstract": true,
          "docs": {
            "stability": "experimental",
            "summary": "An example of a non primitive property."
          },
          "immutable": true,
          "locationInModule": {
            "filename": "lib/compliance.ts",
            "line": 537
          },
          "name": "nonPrimitive",
          "type": {
            "fqn": "jsii-calc.DoubleTrouble"
          }
        },
        {
          "abstract": true,
          "docs": {
            "stability": "experimental",
            "summary": "This is optional."
          },
          "immutable": true,
          "locationInModule": {
            "filename": "lib/compliance.ts",
            "line": 545
          },
          "name": "anotherOptional",
          "optional": true,
          "type": {
            "collection": {
              "elementtype": {
                "fqn": "@scope/jsii-calc-lib.Value"
              },
              "kind": "map"
            }
          }
        },
        {
          "abstract": true,
          "docs": {
            "stability": "experimental"
          },
          "immutable": true,
          "locationInModule": {
            "filename": "lib/compliance.ts",
            "line": 541
          },
          "name": "optionalAny",
          "optional": true,
          "type": {
            "primitive": "any"
          }
        },
        {
          "abstract": true,
          "docs": {
            "stability": "experimental"
          },
          "immutable": true,
          "locationInModule": {
            "filename": "lib/compliance.ts",
            "line": 540
          },
          "name": "optionalArray",
          "optional": true,
          "type": {
            "collection": {
              "elementtype": {
                "primitive": "string"
              },
              "kind": "array"
            }
          }
        }
      ]
    },
    "jsii-calc.DiamondInheritanceBaseLevelStruct": {
      "assembly": "jsii-calc",
      "datatype": true,
      "docs": {
        "stability": "experimental"
      },
      "fqn": "jsii-calc.DiamondInheritanceBaseLevelStruct",
      "kind": "interface",
      "locationInModule": {
        "filename": "lib/compliance.ts",
        "line": 1791
      },
      "name": "DiamondInheritanceBaseLevelStruct",
      "properties": [
        {
          "abstract": true,
          "docs": {
            "stability": "experimental"
          },
          "immutable": true,
          "locationInModule": {
            "filename": "lib/compliance.ts",
            "line": 1792
          },
          "name": "baseLevelProperty",
          "type": {
            "primitive": "string"
          }
        }
      ]
    },
    "jsii-calc.DiamondInheritanceFirstMidLevelStruct": {
      "assembly": "jsii-calc",
      "datatype": true,
      "docs": {
        "stability": "experimental"
      },
      "fqn": "jsii-calc.DiamondInheritanceFirstMidLevelStruct",
      "interfaces": [
        "jsii-calc.DiamondInheritanceBaseLevelStruct"
      ],
      "kind": "interface",
      "locationInModule": {
        "filename": "lib/compliance.ts",
        "line": 1795
      },
      "name": "DiamondInheritanceFirstMidLevelStruct",
      "properties": [
        {
          "abstract": true,
          "docs": {
            "stability": "experimental"
          },
          "immutable": true,
          "locationInModule": {
            "filename": "lib/compliance.ts",
            "line": 1796
          },
          "name": "firstMidLevelProperty",
          "type": {
            "primitive": "string"
          }
        }
      ]
    },
    "jsii-calc.DiamondInheritanceSecondMidLevelStruct": {
      "assembly": "jsii-calc",
      "datatype": true,
      "docs": {
        "stability": "experimental"
      },
      "fqn": "jsii-calc.DiamondInheritanceSecondMidLevelStruct",
      "interfaces": [
        "jsii-calc.DiamondInheritanceBaseLevelStruct"
      ],
      "kind": "interface",
      "locationInModule": {
        "filename": "lib/compliance.ts",
        "line": 1799
      },
      "name": "DiamondInheritanceSecondMidLevelStruct",
      "properties": [
        {
          "abstract": true,
          "docs": {
            "stability": "experimental"
          },
          "immutable": true,
          "locationInModule": {
            "filename": "lib/compliance.ts",
            "line": 1800
          },
          "name": "secondMidLevelProperty",
          "type": {
            "primitive": "string"
          }
        }
      ]
    },
    "jsii-calc.DiamondInheritanceTopLevelStruct": {
      "assembly": "jsii-calc",
      "datatype": true,
      "docs": {
        "stability": "experimental"
      },
      "fqn": "jsii-calc.DiamondInheritanceTopLevelStruct",
      "interfaces": [
        "jsii-calc.DiamondInheritanceFirstMidLevelStruct",
        "jsii-calc.DiamondInheritanceSecondMidLevelStruct"
      ],
      "kind": "interface",
      "locationInModule": {
        "filename": "lib/compliance.ts",
        "line": 1803
      },
      "name": "DiamondInheritanceTopLevelStruct",
      "properties": [
        {
          "abstract": true,
          "docs": {
            "stability": "experimental"
          },
          "immutable": true,
          "locationInModule": {
            "filename": "lib/compliance.ts",
            "line": 1804
          },
          "name": "topLevelProperty",
          "type": {
            "primitive": "string"
          }
        }
      ]
    },
    "jsii-calc.DoNotOverridePrivates": {
      "assembly": "jsii-calc",
      "docs": {
        "stability": "experimental"
      },
      "fqn": "jsii-calc.DoNotOverridePrivates",
      "initializer": {},
      "kind": "class",
      "locationInModule": {
        "filename": "lib/compliance.ts",
        "line": 1126
      },
      "methods": [
        {
          "docs": {
            "stability": "experimental"
          },
          "locationInModule": {
            "filename": "lib/compliance.ts",
            "line": 1141
          },
          "name": "changePrivatePropertyValue",
          "parameters": [
            {
              "name": "newValue",
              "type": {
                "primitive": "string"
              }
            }
          ]
        },
        {
          "docs": {
            "stability": "experimental"
          },
          "locationInModule": {
            "filename": "lib/compliance.ts",
            "line": 1133
          },
          "name": "privateMethodValue",
          "returns": {
            "type": {
              "primitive": "string"
            }
          }
        },
        {
          "docs": {
            "stability": "experimental"
          },
          "locationInModule": {
            "filename": "lib/compliance.ts",
            "line": 1137
          },
          "name": "privatePropertyValue",
          "returns": {
            "type": {
              "primitive": "string"
            }
          }
        }
      ],
      "name": "DoNotOverridePrivates"
    },
    "jsii-calc.DoNotRecognizeAnyAsOptional": {
      "assembly": "jsii-calc",
      "docs": {
        "stability": "experimental",
        "summary": "jsii#284: do not recognize \"any\" as an optional argument."
      },
      "fqn": "jsii-calc.DoNotRecognizeAnyAsOptional",
      "initializer": {},
      "kind": "class",
      "locationInModule": {
        "filename": "lib/compliance.ts",
        "line": 1175
      },
      "methods": [
        {
          "docs": {
            "stability": "experimental"
          },
          "locationInModule": {
            "filename": "lib/compliance.ts",
            "line": 1176
          },
          "name": "method",
          "parameters": [
            {
              "name": "_requiredAny",
              "type": {
                "primitive": "any"
              }
            },
            {
              "name": "_optionalAny",
              "optional": true,
              "type": {
                "primitive": "any"
              }
            },
            {
              "name": "_optionalString",
              "optional": true,
              "type": {
                "primitive": "string"
              }
            }
          ]
        }
      ],
      "name": "DoNotRecognizeAnyAsOptional"
    },
    "jsii-calc.DocumentedClass": {
      "assembly": "jsii-calc",
      "docs": {
        "remarks": "This is the meat of the TSDoc comment. It may contain\nmultiple lines and multiple paragraphs.\n\nMultiple paragraphs are separated by an empty line.",
        "stability": "stable",
        "summary": "Here's the first line of the TSDoc comment."
      },
      "fqn": "jsii-calc.DocumentedClass",
      "initializer": {},
      "kind": "class",
      "locationInModule": {
        "filename": "lib/documented.ts",
        "line": 11
      },
      "methods": [
        {
          "docs": {
            "remarks": "This will print out a friendly greeting intended for\nthe indicated person.",
            "returns": "A number that everyone knows very well",
            "stability": "stable",
            "summary": "Greet the indicated person."
          },
          "locationInModule": {
            "filename": "lib/documented.ts",
            "line": 22
          },
          "name": "greet",
          "parameters": [
            {
              "docs": {
                "summary": "The person to be greeted."
              },
              "name": "greetee",
              "optional": true,
              "type": {
                "fqn": "jsii-calc.Greetee"
              }
            }
          ],
          "returns": {
            "type": {
              "primitive": "number"
            }
          }
        },
        {
          "docs": {
            "stability": "experimental",
            "summary": "Say ¡Hola!"
          },
          "locationInModule": {
            "filename": "lib/documented.ts",
            "line": 32
          },
          "name": "hola"
        }
      ],
      "name": "DocumentedClass"
    },
    "jsii-calc.DontComplainAboutVariadicAfterOptional": {
      "assembly": "jsii-calc",
      "docs": {
        "stability": "experimental"
      },
      "fqn": "jsii-calc.DontComplainAboutVariadicAfterOptional",
      "initializer": {},
      "kind": "class",
      "locationInModule": {
        "filename": "lib/compliance.ts",
        "line": 1226
      },
      "methods": [
        {
          "docs": {
            "stability": "experimental"
          },
          "locationInModule": {
            "filename": "lib/compliance.ts",
            "line": 1227
          },
          "name": "optionalAndVariadic",
          "parameters": [
            {
              "name": "optional",
              "optional": true,
              "type": {
                "primitive": "string"
              }
            },
            {
              "name": "things",
              "type": {
                "primitive": "string"
              },
              "variadic": true
            }
          ],
          "returns": {
            "type": {
              "primitive": "string"
            }
          },
          "variadic": true
        }
      ],
      "name": "DontComplainAboutVariadicAfterOptional"
    },
    "jsii-calc.DoubleTrouble": {
      "assembly": "jsii-calc",
      "docs": {
        "stability": "experimental"
      },
      "fqn": "jsii-calc.DoubleTrouble",
      "initializer": {},
      "interfaces": [
        "jsii-calc.IFriendlyRandomGenerator"
      ],
      "kind": "class",
      "locationInModule": {
        "filename": "lib/compliance.ts",
        "line": 473
      },
      "methods": [
        {
          "docs": {
            "stability": "experimental",
            "summary": "Say hello!"
          },
          "locationInModule": {
            "filename": "lib/compliance.ts",
            "line": 478
          },
          "name": "hello",
          "overrides": "@scope/jsii-calc-lib.IFriendly",
          "returns": {
            "type": {
              "primitive": "string"
            }
          }
        },
        {
          "docs": {
            "stability": "experimental",
            "summary": "Returns another random number."
          },
          "locationInModule": {
            "filename": "lib/compliance.ts",
            "line": 474
          },
          "name": "next",
          "overrides": "jsii-calc.IRandomNumberGenerator",
          "returns": {
            "type": {
              "primitive": "number"
            }
          }
        }
      ],
      "name": "DoubleTrouble"
    },
    "jsii-calc.EnumDispenser": {
      "assembly": "jsii-calc",
      "docs": {
        "stability": "experimental"
      },
      "fqn": "jsii-calc.EnumDispenser",
      "kind": "class",
      "locationInModule": {
        "filename": "lib/compliance.ts",
        "line": 34
      },
      "methods": [
        {
          "docs": {
            "stability": "experimental"
          },
          "locationInModule": {
            "filename": "lib/compliance.ts",
            "line": 40
          },
          "name": "randomIntegerLikeEnum",
          "returns": {
            "type": {
              "fqn": "jsii-calc.AllTypesEnum"
            }
          },
          "static": true
        },
        {
          "docs": {
            "stability": "experimental"
          },
          "locationInModule": {
            "filename": "lib/compliance.ts",
            "line": 35
          },
          "name": "randomStringLikeEnum",
          "returns": {
            "type": {
              "fqn": "jsii-calc.StringEnum"
            }
          },
          "static": true
        }
      ],
      "name": "EnumDispenser"
    },
    "jsii-calc.EraseUndefinedHashValues": {
      "assembly": "jsii-calc",
      "docs": {
        "stability": "experimental"
      },
      "fqn": "jsii-calc.EraseUndefinedHashValues",
      "initializer": {},
      "kind": "class",
      "locationInModule": {
        "filename": "lib/compliance.ts",
        "line": 1429
      },
      "methods": [
        {
          "docs": {
            "remarks": "Used to check that undefined/null hash values\nare being erased when sending values from native code to JS.",
            "stability": "experimental",
            "summary": "Returns `true` if `key` is defined in `opts`."
          },
          "locationInModule": {
            "filename": "lib/compliance.ts",
            "line": 1434
          },
          "name": "doesKeyExist",
          "parameters": [
            {
              "name": "opts",
              "type": {
                "fqn": "jsii-calc.EraseUndefinedHashValuesOptions"
              }
            },
            {
              "name": "key",
              "type": {
                "primitive": "string"
              }
            }
          ],
          "returns": {
            "type": {
              "primitive": "boolean"
            }
          },
          "static": true
        },
        {
          "docs": {
            "stability": "experimental",
            "summary": "We expect \"prop1\" to be erased."
          },
          "locationInModule": {
            "filename": "lib/compliance.ts",
            "line": 1451
          },
          "name": "prop1IsNull",
          "returns": {
            "type": {
              "collection": {
                "elementtype": {
                  "primitive": "any"
                },
                "kind": "map"
              }
            }
          },
          "static": true
        },
        {
          "docs": {
            "stability": "experimental",
            "summary": "We expect \"prop2\" to be erased."
          },
          "locationInModule": {
            "filename": "lib/compliance.ts",
            "line": 1441
          },
          "name": "prop2IsUndefined",
          "returns": {
            "type": {
              "collection": {
                "elementtype": {
                  "primitive": "any"
                },
                "kind": "map"
              }
            }
          },
          "static": true
        }
      ],
      "name": "EraseUndefinedHashValues"
    },
    "jsii-calc.EraseUndefinedHashValuesOptions": {
      "assembly": "jsii-calc",
      "datatype": true,
      "docs": {
        "stability": "experimental"
      },
      "fqn": "jsii-calc.EraseUndefinedHashValuesOptions",
      "kind": "interface",
      "locationInModule": {
        "filename": "lib/compliance.ts",
        "line": 1424
      },
      "name": "EraseUndefinedHashValuesOptions",
      "properties": [
        {
          "abstract": true,
          "docs": {
            "stability": "experimental"
          },
          "immutable": true,
          "locationInModule": {
            "filename": "lib/compliance.ts",
            "line": 1425
          },
          "name": "option1",
          "optional": true,
          "type": {
            "primitive": "string"
          }
        },
        {
          "abstract": true,
          "docs": {
            "stability": "experimental"
          },
          "immutable": true,
          "locationInModule": {
            "filename": "lib/compliance.ts",
            "line": 1426
          },
          "name": "option2",
          "optional": true,
          "type": {
            "primitive": "string"
          }
        }
      ]
    },
    "jsii-calc.ExperimentalClass": {
      "assembly": "jsii-calc",
      "docs": {
        "stability": "experimental"
      },
      "fqn": "jsii-calc.ExperimentalClass",
      "initializer": {
        "docs": {
          "stability": "experimental"
        },
        "parameters": [
          {
            "name": "readonlyString",
            "type": {
              "primitive": "string"
            }
          },
          {
            "name": "mutableNumber",
            "optional": true,
            "type": {
              "primitive": "number"
            }
          }
        ]
      },
      "kind": "class",
      "locationInModule": {
        "filename": "lib/stability.ts",
        "line": 16
      },
      "methods": [
        {
          "docs": {
            "stability": "experimental"
          },
          "locationInModule": {
            "filename": "lib/stability.ts",
            "line": 28
          },
          "name": "method"
        }
      ],
      "name": "ExperimentalClass",
      "properties": [
        {
          "docs": {
            "stability": "experimental"
          },
          "immutable": true,
          "locationInModule": {
            "filename": "lib/stability.ts",
            "line": 18
          },
          "name": "readonlyProperty",
          "type": {
            "primitive": "string"
          }
        },
        {
          "docs": {
            "stability": "experimental"
          },
          "locationInModule": {
            "filename": "lib/stability.ts",
            "line": 20
          },
          "name": "mutableProperty",
          "optional": true,
          "type": {
            "primitive": "number"
          }
        }
      ]
    },
    "jsii-calc.ExperimentalEnum": {
      "assembly": "jsii-calc",
      "docs": {
        "stability": "experimental"
      },
      "fqn": "jsii-calc.ExperimentalEnum",
      "kind": "enum",
      "locationInModule": {
        "filename": "lib/stability.ts",
        "line": 31
      },
      "members": [
        {
          "docs": {
            "stability": "experimental"
          },
          "name": "OPTION_A"
        },
        {
          "docs": {
            "stability": "experimental"
          },
          "name": "OPTION_B"
        }
      ],
      "name": "ExperimentalEnum"
    },
    "jsii-calc.ExperimentalStruct": {
      "assembly": "jsii-calc",
      "datatype": true,
      "docs": {
        "stability": "experimental"
      },
      "fqn": "jsii-calc.ExperimentalStruct",
      "kind": "interface",
      "locationInModule": {
        "filename": "lib/stability.ts",
        "line": 4
      },
      "name": "ExperimentalStruct",
      "properties": [
        {
          "abstract": true,
          "docs": {
            "stability": "experimental"
          },
          "immutable": true,
          "locationInModule": {
            "filename": "lib/stability.ts",
            "line": 6
          },
          "name": "readonlyProperty",
          "type": {
            "primitive": "string"
          }
        }
      ]
    },
    "jsii-calc.ExportedBaseClass": {
      "assembly": "jsii-calc",
      "docs": {
        "stability": "experimental"
      },
      "fqn": "jsii-calc.ExportedBaseClass",
      "initializer": {
        "docs": {
          "stability": "experimental"
        },
        "parameters": [
          {
            "name": "success",
            "type": {
              "primitive": "boolean"
            }
          }
        ]
      },
      "kind": "class",
      "locationInModule": {
        "filename": "lib/compliance.ts",
        "line": 1311
      },
      "name": "ExportedBaseClass",
      "properties": [
        {
          "docs": {
            "stability": "experimental"
          },
          "immutable": true,
          "locationInModule": {
            "filename": "lib/compliance.ts",
            "line": 1312
          },
          "name": "success",
          "type": {
            "primitive": "boolean"
          }
        }
      ]
    },
    "jsii-calc.ExtendsInternalInterface": {
      "assembly": "jsii-calc",
      "datatype": true,
      "docs": {
        "stability": "experimental"
      },
      "fqn": "jsii-calc.ExtendsInternalInterface",
      "kind": "interface",
      "locationInModule": {
        "filename": "lib/compliance.ts",
        "line": 1532
      },
      "name": "ExtendsInternalInterface",
      "properties": [
        {
          "abstract": true,
          "docs": {
            "stability": "experimental"
          },
          "immutable": true,
          "locationInModule": {
            "filename": "lib/compliance.ts",
            "line": 1533
          },
          "name": "boom",
          "type": {
            "primitive": "boolean"
          }
        },
        {
          "abstract": true,
          "docs": {
            "stability": "experimental"
          },
          "immutable": true,
          "locationInModule": {
            "filename": "lib/compliance.ts",
            "line": 1481
          },
          "name": "prop",
          "type": {
            "primitive": "string"
          }
        }
      ]
    },
    "jsii-calc.GiveMeStructs": {
      "assembly": "jsii-calc",
      "docs": {
        "stability": "experimental"
      },
      "fqn": "jsii-calc.GiveMeStructs",
      "initializer": {},
      "kind": "class",
      "locationInModule": {
        "filename": "lib/compliance.ts",
        "line": 548
      },
      "methods": [
        {
          "docs": {
            "stability": "experimental",
            "summary": "Accepts a struct of type DerivedStruct and returns a struct of type FirstStruct."
          },
          "locationInModule": {
            "filename": "lib/compliance.ts",
            "line": 566
          },
          "name": "derivedToFirst",
          "parameters": [
            {
              "name": "derived",
              "type": {
                "fqn": "jsii-calc.DerivedStruct"
              }
            }
          ],
          "returns": {
            "type": {
              "fqn": "@scope/jsii-calc-lib.MyFirstStruct"
            }
          }
        },
        {
          "docs": {
            "stability": "experimental",
            "summary": "Returns the boolean from a DerivedStruct struct."
          },
          "locationInModule": {
            "filename": "lib/compliance.ts",
            "line": 559
          },
          "name": "readDerivedNonPrimitive",
          "parameters": [
            {
              "name": "derived",
              "type": {
                "fqn": "jsii-calc.DerivedStruct"
              }
            }
          ],
          "returns": {
            "type": {
              "fqn": "jsii-calc.DoubleTrouble"
            }
          }
        },
        {
          "docs": {
            "stability": "experimental",
            "summary": "Returns the \"anumber\" from a MyFirstStruct struct;"
          },
          "locationInModule": {
            "filename": "lib/compliance.ts",
            "line": 552
          },
          "name": "readFirstNumber",
          "parameters": [
            {
              "name": "first",
              "type": {
                "fqn": "@scope/jsii-calc-lib.MyFirstStruct"
              }
            }
          ],
          "returns": {
            "type": {
              "primitive": "number"
            }
          }
        }
      ],
      "name": "GiveMeStructs",
      "properties": [
        {
          "docs": {
            "stability": "experimental"
          },
          "immutable": true,
          "locationInModule": {
            "filename": "lib/compliance.ts",
            "line": 570
          },
          "name": "structLiteral",
          "type": {
            "fqn": "@scope/jsii-calc-lib.StructWithOnlyOptionals"
          }
        }
      ]
    },
    "jsii-calc.Greetee": {
      "assembly": "jsii-calc",
      "datatype": true,
      "docs": {
        "stability": "experimental",
        "summary": "These are some arguments you can pass to a method."
      },
      "fqn": "jsii-calc.Greetee",
      "kind": "interface",
      "locationInModule": {
        "filename": "lib/documented.ts",
        "line": 40
      },
      "name": "Greetee",
      "properties": [
        {
          "abstract": true,
          "docs": {
            "default": "world",
            "stability": "experimental",
            "summary": "The name of the greetee."
          },
          "immutable": true,
          "locationInModule": {
            "filename": "lib/documented.ts",
            "line": 46
          },
          "name": "name",
          "optional": true,
          "type": {
            "primitive": "string"
          }
        }
      ]
    },
    "jsii-calc.GreetingAugmenter": {
      "assembly": "jsii-calc",
      "docs": {
        "stability": "experimental"
      },
      "fqn": "jsii-calc.GreetingAugmenter",
      "initializer": {},
      "kind": "class",
      "locationInModule": {
        "filename": "lib/compliance.ts",
        "line": 524
      },
      "methods": [
        {
          "docs": {
            "stability": "experimental"
          },
          "locationInModule": {
            "filename": "lib/compliance.ts",
            "line": 525
          },
          "name": "betterGreeting",
          "parameters": [
            {
              "name": "friendly",
              "type": {
                "fqn": "@scope/jsii-calc-lib.IFriendly"
              }
            }
          ],
          "returns": {
            "type": {
              "primitive": "string"
            }
          }
        }
      ],
      "name": "GreetingAugmenter"
    },
    "jsii-calc.IAnonymousImplementationProvider": {
      "assembly": "jsii-calc",
      "docs": {
        "stability": "experimental",
        "summary": "We can return an anonymous interface implementation from an override without losing the interface declarations."
      },
      "fqn": "jsii-calc.IAnonymousImplementationProvider",
      "kind": "interface",
      "locationInModule": {
        "filename": "lib/compliance.ts",
        "line": 1888
      },
      "methods": [
        {
          "abstract": true,
          "docs": {
            "stability": "experimental"
          },
          "locationInModule": {
            "filename": "lib/compliance.ts",
            "line": 1889
          },
          "name": "provide",
          "returns": {
            "type": {
              "fqn": "jsii-calc.IAnonymouslyImplementMe"
            }
          }
        }
      ],
      "name": "IAnonymousImplementationProvider"
    },
    "jsii-calc.IAnonymouslyImplementMe": {
      "assembly": "jsii-calc",
      "docs": {
        "stability": "experimental"
      },
      "fqn": "jsii-calc.IAnonymouslyImplementMe",
      "kind": "interface",
      "locationInModule": {
        "filename": "lib/compliance.ts",
        "line": 1899
      },
      "methods": [
        {
          "abstract": true,
          "docs": {
            "stability": "experimental"
          },
          "locationInModule": {
            "filename": "lib/compliance.ts",
            "line": 1901
          },
          "name": "verb",
          "returns": {
            "type": {
              "primitive": "string"
            }
          }
        }
      ],
      "name": "IAnonymouslyImplementMe",
      "properties": [
        {
          "abstract": true,
          "docs": {
            "stability": "experimental"
          },
          "locationInModule": {
            "filename": "lib/compliance.ts",
            "line": 1900
          },
          "name": "value",
          "type": {
            "primitive": "number"
          }
        }
      ]
    },
    "jsii-calc.IAnotherPublicInterface": {
      "assembly": "jsii-calc",
      "docs": {
        "stability": "experimental"
      },
      "fqn": "jsii-calc.IAnotherPublicInterface",
      "kind": "interface",
      "locationInModule": {
        "filename": "lib/compliance.ts",
        "line": 1553
      },
      "name": "IAnotherPublicInterface",
      "properties": [
        {
          "abstract": true,
          "docs": {
            "stability": "experimental"
          },
          "locationInModule": {
            "filename": "lib/compliance.ts",
            "line": 1554
          },
          "name": "a",
          "type": {
            "primitive": "string"
          }
        }
      ]
    },
    "jsii-calc.IDeprecatedInterface": {
      "assembly": "jsii-calc",
      "docs": {
        "deprecated": "useless interface",
        "stability": "deprecated"
      },
      "fqn": "jsii-calc.IDeprecatedInterface",
      "kind": "interface",
      "locationInModule": {
        "filename": "lib/stability.ts",
        "line": 78
      },
      "methods": [
        {
          "abstract": true,
          "docs": {
            "deprecated": "services no purpose",
            "stability": "deprecated"
          },
          "locationInModule": {
            "filename": "lib/stability.ts",
            "line": 82
          },
          "name": "method"
        }
      ],
      "name": "IDeprecatedInterface",
      "properties": [
        {
          "abstract": true,
          "docs": {
            "deprecated": "could be better",
            "stability": "deprecated"
          },
          "locationInModule": {
            "filename": "lib/stability.ts",
            "line": 80
          },
          "name": "mutableProperty",
          "optional": true,
          "type": {
            "primitive": "number"
          }
        }
      ]
    },
    "jsii-calc.IExperimentalInterface": {
      "assembly": "jsii-calc",
      "docs": {
        "stability": "experimental"
      },
      "fqn": "jsii-calc.IExperimentalInterface",
      "kind": "interface",
      "locationInModule": {
        "filename": "lib/stability.ts",
        "line": 9
      },
      "methods": [
        {
          "abstract": true,
          "docs": {
            "stability": "experimental"
          },
          "locationInModule": {
            "filename": "lib/stability.ts",
            "line": 13
          },
          "name": "method"
        }
      ],
      "name": "IExperimentalInterface",
      "properties": [
        {
          "abstract": true,
          "docs": {
            "stability": "experimental"
          },
          "locationInModule": {
            "filename": "lib/stability.ts",
            "line": 11
          },
          "name": "mutableProperty",
          "optional": true,
          "type": {
            "primitive": "number"
          }
        }
      ]
    },
    "jsii-calc.IExtendsPrivateInterface": {
      "assembly": "jsii-calc",
      "docs": {
        "stability": "experimental"
      },
      "fqn": "jsii-calc.IExtendsPrivateInterface",
      "kind": "interface",
      "locationInModule": {
        "filename": "lib/compliance.ts",
        "line": 1544
      },
      "name": "IExtendsPrivateInterface",
      "properties": [
        {
          "abstract": true,
          "docs": {
            "stability": "experimental"
          },
          "immutable": true,
          "locationInModule": {
            "filename": "lib/compliance.ts",
            "line": 1545
          },
          "name": "moreThings",
          "type": {
            "collection": {
              "elementtype": {
                "primitive": "string"
              },
              "kind": "array"
            }
          }
        },
        {
          "abstract": true,
          "docs": {
            "stability": "experimental"
          },
          "locationInModule": {
            "filename": "lib/compliance.ts",
            "line": 1529
          },
          "name": "private",
          "type": {
            "primitive": "string"
          }
        }
      ]
    },
    "jsii-calc.IFriendlier": {
      "assembly": "jsii-calc",
      "docs": {
        "stability": "experimental",
        "summary": "Even friendlier classes can implement this interface."
      },
      "fqn": "jsii-calc.IFriendlier",
      "interfaces": [
        "@scope/jsii-calc-lib.IFriendly"
      ],
      "kind": "interface",
      "locationInModule": {
        "filename": "lib/calculator.ts",
        "line": 6
      },
      "methods": [
        {
          "abstract": true,
          "docs": {
            "stability": "experimental",
            "summary": "Say farewell."
          },
          "locationInModule": {
            "filename": "lib/calculator.ts",
            "line": 16
          },
          "name": "farewell",
          "returns": {
            "type": {
              "primitive": "string"
            }
          }
        },
        {
          "abstract": true,
          "docs": {
            "returns": "A goodbye blessing.",
            "stability": "experimental",
            "summary": "Say goodbye."
          },
          "locationInModule": {
            "filename": "lib/calculator.ts",
            "line": 11
          },
          "name": "goodbye",
          "returns": {
            "type": {
              "primitive": "string"
            }
          }
        }
      ],
      "name": "IFriendlier"
    },
    "jsii-calc.IFriendlyRandomGenerator": {
      "assembly": "jsii-calc",
      "docs": {
        "stability": "experimental"
      },
      "fqn": "jsii-calc.IFriendlyRandomGenerator",
      "interfaces": [
        "jsii-calc.IRandomNumberGenerator",
        "@scope/jsii-calc-lib.IFriendly"
      ],
      "kind": "interface",
      "locationInModule": {
        "filename": "lib/calculator.ts",
        "line": 30
      },
      "name": "IFriendlyRandomGenerator"
    },
    "jsii-calc.IInterfaceImplementedByAbstractClass": {
      "assembly": "jsii-calc",
      "docs": {
        "stability": "experimental",
        "summary": "awslabs/jsii#220 Abstract return type."
      },
      "fqn": "jsii-calc.IInterfaceImplementedByAbstractClass",
      "kind": "interface",
      "locationInModule": {
        "filename": "lib/compliance.ts",
        "line": 1072
      },
      "name": "IInterfaceImplementedByAbstractClass",
      "properties": [
        {
          "abstract": true,
          "docs": {
            "stability": "experimental"
          },
          "immutable": true,
          "locationInModule": {
            "filename": "lib/compliance.ts",
            "line": 1073
          },
          "name": "propFromInterface",
          "type": {
            "primitive": "string"
          }
        }
      ]
    },
    "jsii-calc.IInterfaceThatShouldNotBeADataType": {
      "assembly": "jsii-calc",
      "docs": {
        "stability": "experimental",
        "summary": "Even though this interface has only properties, it is disqualified from being a datatype because it inherits from an interface that is not a datatype."
      },
      "fqn": "jsii-calc.IInterfaceThatShouldNotBeADataType",
      "interfaces": [
        "jsii-calc.IInterfaceWithMethods"
      ],
      "kind": "interface",
      "locationInModule": {
        "filename": "lib/compliance.ts",
        "line": 1168
      },
      "name": "IInterfaceThatShouldNotBeADataType",
      "properties": [
        {
          "abstract": true,
          "docs": {
            "stability": "experimental"
          },
          "immutable": true,
          "locationInModule": {
            "filename": "lib/compliance.ts",
            "line": 1169
          },
          "name": "otherValue",
          "type": {
            "primitive": "string"
          }
        }
      ]
    },
    "jsii-calc.IInterfaceWithInternal": {
      "assembly": "jsii-calc",
      "docs": {
        "stability": "experimental"
      },
      "fqn": "jsii-calc.IInterfaceWithInternal",
      "kind": "interface",
      "locationInModule": {
        "filename": "lib/compliance.ts",
        "line": 1492
      },
      "methods": [
        {
          "abstract": true,
          "docs": {
            "stability": "experimental"
          },
          "locationInModule": {
            "filename": "lib/compliance.ts",
            "line": 1493
          },
          "name": "visible"
        }
      ],
      "name": "IInterfaceWithInternal"
    },
    "jsii-calc.IInterfaceWithMethods": {
      "assembly": "jsii-calc",
      "docs": {
        "stability": "experimental"
      },
      "fqn": "jsii-calc.IInterfaceWithMethods",
      "kind": "interface",
      "locationInModule": {
        "filename": "lib/compliance.ts",
        "line": 1158
      },
      "methods": [
        {
          "abstract": true,
          "docs": {
            "stability": "experimental"
          },
          "locationInModule": {
            "filename": "lib/compliance.ts",
            "line": 1161
          },
          "name": "doThings"
        }
      ],
      "name": "IInterfaceWithMethods",
      "properties": [
        {
          "abstract": true,
          "docs": {
            "stability": "experimental"
          },
          "immutable": true,
          "locationInModule": {
            "filename": "lib/compliance.ts",
            "line": 1159
          },
          "name": "value",
          "type": {
            "primitive": "string"
          }
        }
      ]
    },
    "jsii-calc.IInterfaceWithOptionalMethodArguments": {
      "assembly": "jsii-calc",
      "docs": {
        "stability": "experimental",
        "summary": "awslabs/jsii#175 Interface proxies (and builders) do not respect optional arguments in methods."
      },
      "fqn": "jsii-calc.IInterfaceWithOptionalMethodArguments",
      "kind": "interface",
      "locationInModule": {
        "filename": "lib/compliance.ts",
        "line": 1063
      },
      "methods": [
        {
          "abstract": true,
          "docs": {
            "stability": "experimental"
          },
          "locationInModule": {
            "filename": "lib/compliance.ts",
            "line": 1064
          },
          "name": "hello",
          "parameters": [
            {
              "name": "arg1",
              "type": {
                "primitive": "string"
              }
            },
            {
              "name": "arg2",
              "optional": true,
              "type": {
                "primitive": "number"
              }
            }
          ]
        }
      ],
      "name": "IInterfaceWithOptionalMethodArguments"
    },
    "jsii-calc.IInterfaceWithProperties": {
      "assembly": "jsii-calc",
      "docs": {
        "stability": "experimental"
      },
      "fqn": "jsii-calc.IInterfaceWithProperties",
      "kind": "interface",
      "locationInModule": {
        "filename": "lib/compliance.ts",
        "line": 578
      },
      "name": "IInterfaceWithProperties",
      "properties": [
        {
          "abstract": true,
          "docs": {
            "stability": "experimental"
          },
          "immutable": true,
          "locationInModule": {
            "filename": "lib/compliance.ts",
            "line": 579
          },
          "name": "readOnlyString",
          "type": {
            "primitive": "string"
          }
        },
        {
          "abstract": true,
          "docs": {
            "stability": "experimental"
          },
          "locationInModule": {
            "filename": "lib/compliance.ts",
            "line": 580
          },
          "name": "readWriteString",
          "type": {
            "primitive": "string"
          }
        }
      ]
    },
    "jsii-calc.IInterfaceWithPropertiesExtension": {
      "assembly": "jsii-calc",
      "docs": {
        "stability": "experimental"
      },
      "fqn": "jsii-calc.IInterfaceWithPropertiesExtension",
      "interfaces": [
        "jsii-calc.IInterfaceWithProperties"
      ],
      "kind": "interface",
      "locationInModule": {
        "filename": "lib/compliance.ts",
        "line": 583
      },
      "name": "IInterfaceWithPropertiesExtension",
      "properties": [
        {
          "abstract": true,
          "docs": {
            "stability": "experimental"
          },
          "locationInModule": {
            "filename": "lib/compliance.ts",
            "line": 584
          },
          "name": "foo",
          "type": {
            "primitive": "number"
          }
        }
      ]
    },
    "jsii-calc.IJSII417Derived": {
      "assembly": "jsii-calc",
      "docs": {
        "stability": "experimental"
      },
      "fqn": "jsii-calc.IJSII417Derived",
      "interfaces": [
        "jsii-calc.IJSII417PublicBaseOfBase"
      ],
      "kind": "interface",
      "locationInModule": {
        "filename": "lib/erasures.ts",
        "line": 37
      },
      "methods": [
        {
          "abstract": true,
          "docs": {
            "stability": "experimental"
          },
          "locationInModule": {
            "filename": "lib/erasures.ts",
            "line": 35
          },
          "name": "bar"
        },
        {
          "abstract": true,
          "docs": {
            "stability": "experimental"
          },
          "locationInModule": {
            "filename": "lib/erasures.ts",
            "line": 38
          },
          "name": "baz"
        }
      ],
      "name": "IJSII417Derived",
      "properties": [
        {
          "abstract": true,
          "docs": {
            "stability": "experimental"
          },
          "immutable": true,
          "locationInModule": {
            "filename": "lib/erasures.ts",
            "line": 34
          },
          "name": "property",
          "type": {
            "primitive": "string"
          }
        }
      ]
    },
    "jsii-calc.IJSII417PublicBaseOfBase": {
      "assembly": "jsii-calc",
      "docs": {
        "stability": "experimental"
      },
      "fqn": "jsii-calc.IJSII417PublicBaseOfBase",
      "kind": "interface",
      "locationInModule": {
        "filename": "lib/erasures.ts",
        "line": 30
      },
      "methods": [
        {
          "abstract": true,
          "docs": {
            "stability": "experimental"
          },
          "locationInModule": {
            "filename": "lib/erasures.ts",
            "line": 31
          },
          "name": "foo"
        }
      ],
      "name": "IJSII417PublicBaseOfBase",
      "properties": [
        {
          "abstract": true,
          "docs": {
            "stability": "experimental"
          },
          "immutable": true,
          "locationInModule": {
            "filename": "lib/erasures.ts",
            "line": 28
          },
          "name": "hasRoot",
          "type": {
            "primitive": "boolean"
          }
        }
      ]
    },
    "jsii-calc.IJsii487External": {
      "assembly": "jsii-calc",
      "docs": {
        "stability": "experimental"
      },
      "fqn": "jsii-calc.IJsii487External",
      "kind": "interface",
      "locationInModule": {
        "filename": "lib/erasures.ts",
        "line": 45
      },
      "name": "IJsii487External"
    },
    "jsii-calc.IJsii487External2": {
      "assembly": "jsii-calc",
      "docs": {
        "stability": "experimental"
      },
      "fqn": "jsii-calc.IJsii487External2",
      "kind": "interface",
      "locationInModule": {
        "filename": "lib/erasures.ts",
        "line": 46
      },
      "name": "IJsii487External2"
    },
    "jsii-calc.IJsii496": {
      "assembly": "jsii-calc",
      "docs": {
        "stability": "experimental"
      },
      "fqn": "jsii-calc.IJsii496",
      "kind": "interface",
      "locationInModule": {
        "filename": "lib/erasures.ts",
        "line": 54
      },
      "name": "IJsii496"
    },
    "jsii-calc.IMutableObjectLiteral": {
      "assembly": "jsii-calc",
      "docs": {
        "stability": "experimental"
      },
      "fqn": "jsii-calc.IMutableObjectLiteral",
      "kind": "interface",
      "locationInModule": {
        "filename": "lib/compliance.ts",
        "line": 1118
      },
      "name": "IMutableObjectLiteral",
      "properties": [
        {
          "abstract": true,
          "docs": {
            "stability": "experimental"
          },
          "locationInModule": {
            "filename": "lib/compliance.ts",
            "line": 1119
          },
          "name": "value",
          "type": {
            "primitive": "string"
          }
        }
      ]
    },
    "jsii-calc.INonInternalInterface": {
      "assembly": "jsii-calc",
      "docs": {
        "stability": "experimental"
      },
      "fqn": "jsii-calc.INonInternalInterface",
      "interfaces": [
        "jsii-calc.IAnotherPublicInterface"
      ],
      "kind": "interface",
      "locationInModule": {
        "filename": "lib/compliance.ts",
        "line": 1563
      },
      "name": "INonInternalInterface",
      "properties": [
        {
          "abstract": true,
          "docs": {
            "stability": "experimental"
          },
          "locationInModule": {
            "filename": "lib/compliance.ts",
            "line": 1560
          },
          "name": "b",
          "type": {
            "primitive": "string"
          }
        },
        {
          "abstract": true,
          "docs": {
            "stability": "experimental"
          },
          "locationInModule": {
            "filename": "lib/compliance.ts",
            "line": 1564
          },
          "name": "c",
          "type": {
            "primitive": "string"
          }
        }
      ]
    },
    "jsii-calc.IPrivatelyImplemented": {
      "assembly": "jsii-calc",
      "docs": {
        "stability": "experimental"
      },
      "fqn": "jsii-calc.IPrivatelyImplemented",
      "kind": "interface",
      "locationInModule": {
        "filename": "lib/compliance.ts",
        "line": 1308
      },
      "name": "IPrivatelyImplemented",
      "properties": [
        {
          "abstract": true,
          "docs": {
            "stability": "experimental"
          },
          "immutable": true,
          "locationInModule": {
            "filename": "lib/compliance.ts",
            "line": 1309
          },
          "name": "success",
          "type": {
            "primitive": "boolean"
          }
        }
      ]
    },
    "jsii-calc.IPublicInterface": {
      "assembly": "jsii-calc",
      "docs": {
        "stability": "experimental"
      },
      "fqn": "jsii-calc.IPublicInterface",
      "kind": "interface",
      "locationInModule": {
        "filename": "lib/compliance.ts",
        "line": 1351
      },
      "methods": [
        {
          "abstract": true,
          "docs": {
            "stability": "experimental"
          },
          "locationInModule": {
            "filename": "lib/compliance.ts",
            "line": 1352
          },
          "name": "bye",
          "returns": {
            "type": {
              "primitive": "string"
            }
          }
        }
      ],
      "name": "IPublicInterface"
    },
    "jsii-calc.IPublicInterface2": {
      "assembly": "jsii-calc",
      "docs": {
        "stability": "experimental"
      },
      "fqn": "jsii-calc.IPublicInterface2",
      "kind": "interface",
      "locationInModule": {
        "filename": "lib/compliance.ts",
        "line": 1355
      },
      "methods": [
        {
          "abstract": true,
          "docs": {
            "stability": "experimental"
          },
          "locationInModule": {
            "filename": "lib/compliance.ts",
            "line": 1356
          },
          "name": "ciao",
          "returns": {
            "type": {
              "primitive": "string"
            }
          }
        }
      ],
      "name": "IPublicInterface2"
    },
    "jsii-calc.IRandomNumberGenerator": {
      "assembly": "jsii-calc",
      "docs": {
        "stability": "experimental",
        "summary": "Generates random numbers."
      },
      "fqn": "jsii-calc.IRandomNumberGenerator",
      "kind": "interface",
      "locationInModule": {
        "filename": "lib/calculator.ts",
        "line": 22
      },
      "methods": [
        {
          "abstract": true,
          "docs": {
            "returns": "A random number.",
            "stability": "experimental",
            "summary": "Returns another random number."
          },
          "locationInModule": {
            "filename": "lib/calculator.ts",
            "line": 27
          },
          "name": "next",
          "returns": {
            "type": {
              "primitive": "number"
            }
          }
        }
      ],
      "name": "IRandomNumberGenerator"
    },
    "jsii-calc.IReturnsNumber": {
      "assembly": "jsii-calc",
      "docs": {
        "stability": "experimental"
      },
      "fqn": "jsii-calc.IReturnsNumber",
      "kind": "interface",
      "locationInModule": {
        "filename": "lib/compliance.ts",
        "line": 631
      },
      "methods": [
        {
          "abstract": true,
          "docs": {
            "stability": "experimental"
          },
          "locationInModule": {
            "filename": "lib/compliance.ts",
            "line": 632
          },
          "name": "obtainNumber",
          "returns": {
            "type": {
              "fqn": "@scope/jsii-calc-lib.IDoublable"
            }
          }
        }
      ],
      "name": "IReturnsNumber",
      "properties": [
        {
          "abstract": true,
          "docs": {
            "stability": "experimental"
          },
          "immutable": true,
          "locationInModule": {
            "filename": "lib/compliance.ts",
            "line": 634
          },
          "name": "numberProp",
          "type": {
            "fqn": "@scope/jsii-calc-lib.Number"
          }
        }
      ]
    },
    "jsii-calc.IStableInterface": {
      "assembly": "jsii-calc",
      "docs": {
        "stability": "stable"
      },
      "fqn": "jsii-calc.IStableInterface",
      "kind": "interface",
      "locationInModule": {
        "filename": "lib/stability.ts",
        "line": 44
      },
      "methods": [
        {
          "abstract": true,
          "docs": {
            "stability": "stable"
          },
          "locationInModule": {
            "filename": "lib/stability.ts",
            "line": 48
          },
          "name": "method"
        }
      ],
      "name": "IStableInterface",
      "properties": [
        {
          "abstract": true,
          "docs": {
            "stability": "stable"
          },
          "locationInModule": {
            "filename": "lib/stability.ts",
            "line": 46
          },
          "name": "mutableProperty",
          "optional": true,
          "type": {
            "primitive": "number"
          }
        }
      ]
    },
    "jsii-calc.ImplementInternalInterface": {
      "assembly": "jsii-calc",
      "docs": {
        "stability": "experimental"
      },
      "fqn": "jsii-calc.ImplementInternalInterface",
      "initializer": {},
      "kind": "class",
      "locationInModule": {
        "filename": "lib/compliance.ts",
        "line": 1536
      },
      "name": "ImplementInternalInterface",
      "properties": [
        {
          "docs": {
            "stability": "experimental"
          },
          "locationInModule": {
            "filename": "lib/compliance.ts",
            "line": 1537
          },
          "name": "prop",
          "type": {
            "primitive": "string"
          }
        }
      ]
    },
    "jsii-calc.ImplementsInterfaceWithInternal": {
      "assembly": "jsii-calc",
      "docs": {
        "stability": "experimental"
      },
      "fqn": "jsii-calc.ImplementsInterfaceWithInternal",
      "initializer": {},
      "interfaces": [
        "jsii-calc.IInterfaceWithInternal"
      ],
      "kind": "class",
      "locationInModule": {
        "filename": "lib/compliance.ts",
        "line": 1499
      },
      "methods": [
        {
          "docs": {
            "stability": "experimental"
          },
          "locationInModule": {
            "filename": "lib/compliance.ts",
            "line": 1500
          },
          "name": "visible",
          "overrides": "jsii-calc.IInterfaceWithInternal"
        }
      ],
      "name": "ImplementsInterfaceWithInternal"
    },
    "jsii-calc.ImplementsInterfaceWithInternalSubclass": {
      "assembly": "jsii-calc",
      "base": "jsii-calc.ImplementsInterfaceWithInternal",
      "docs": {
        "stability": "experimental"
      },
      "fqn": "jsii-calc.ImplementsInterfaceWithInternalSubclass",
      "initializer": {},
      "kind": "class",
      "locationInModule": {
        "filename": "lib/compliance.ts",
        "line": 1512
      },
      "name": "ImplementsInterfaceWithInternalSubclass"
    },
    "jsii-calc.ImplementsPrivateInterface": {
      "assembly": "jsii-calc",
      "docs": {
        "stability": "experimental"
      },
      "fqn": "jsii-calc.ImplementsPrivateInterface",
      "initializer": {},
      "kind": "class",
      "locationInModule": {
        "filename": "lib/compliance.ts",
        "line": 1540
      },
      "name": "ImplementsPrivateInterface",
      "properties": [
        {
          "docs": {
            "stability": "experimental"
          },
          "locationInModule": {
            "filename": "lib/compliance.ts",
            "line": 1541
          },
          "name": "private",
          "type": {
            "primitive": "string"
          }
        }
      ]
    },
    "jsii-calc.ImplictBaseOfBase": {
      "assembly": "jsii-calc",
      "datatype": true,
      "docs": {
        "stability": "experimental"
      },
      "fqn": "jsii-calc.ImplictBaseOfBase",
      "interfaces": [
        "@scope/jsii-calc-base.BaseProps"
      ],
      "kind": "interface",
      "locationInModule": {
        "filename": "lib/compliance.ts",
        "line": 1016
      },
      "name": "ImplictBaseOfBase",
      "properties": [
        {
          "abstract": true,
          "docs": {
            "stability": "experimental"
          },
          "immutable": true,
          "locationInModule": {
            "filename": "lib/compliance.ts",
            "line": 1017
          },
          "name": "goo",
          "type": {
            "primitive": "date"
          }
        }
      ]
    },
    "jsii-calc.InbetweenClass": {
      "assembly": "jsii-calc",
      "base": "jsii-calc.PublicClass",
      "docs": {
        "stability": "experimental"
      },
      "fqn": "jsii-calc.InbetweenClass",
      "initializer": {},
      "interfaces": [
        "jsii-calc.IPublicInterface2"
      ],
      "kind": "class",
      "locationInModule": {
        "filename": "lib/compliance.ts",
        "line": 1358
      },
      "methods": [
        {
          "docs": {
            "stability": "experimental"
          },
          "locationInModule": {
            "filename": "lib/compliance.ts",
            "line": 1359
          },
          "name": "ciao",
          "overrides": "jsii-calc.IPublicInterface2",
          "returns": {
            "type": {
              "primitive": "string"
            }
          }
        }
      ],
      "name": "InbetweenClass"
    },
    "jsii-calc.InterfaceInNamespaceIncludesClasses.Foo": {
      "assembly": "jsii-calc",
      "docs": {
        "stability": "experimental"
      },
      "fqn": "jsii-calc.InterfaceInNamespaceIncludesClasses.Foo",
      "initializer": {},
      "kind": "class",
      "locationInModule": {
        "filename": "lib/compliance.ts",
        "line": 1050
      },
      "name": "Foo",
      "namespace": "InterfaceInNamespaceIncludesClasses",
      "properties": [
        {
          "docs": {
            "stability": "experimental"
          },
          "locationInModule": {
            "filename": "lib/compliance.ts",
            "line": 1051
          },
          "name": "bar",
          "optional": true,
          "type": {
            "primitive": "string"
          }
        }
      ]
    },
    "jsii-calc.InterfaceInNamespaceIncludesClasses.Hello": {
      "assembly": "jsii-calc",
      "datatype": true,
      "docs": {
        "stability": "experimental"
      },
      "fqn": "jsii-calc.InterfaceInNamespaceIncludesClasses.Hello",
      "kind": "interface",
      "locationInModule": {
        "filename": "lib/compliance.ts",
        "line": 1054
      },
      "name": "Hello",
      "namespace": "InterfaceInNamespaceIncludesClasses",
      "properties": [
        {
          "abstract": true,
          "docs": {
            "stability": "experimental"
          },
          "immutable": true,
          "locationInModule": {
            "filename": "lib/compliance.ts",
            "line": 1055
          },
          "name": "foo",
          "type": {
            "primitive": "number"
          }
        }
      ]
    },
    "jsii-calc.InterfaceInNamespaceOnlyInterface.Hello": {
      "assembly": "jsii-calc",
      "datatype": true,
      "docs": {
        "stability": "experimental"
      },
      "fqn": "jsii-calc.InterfaceInNamespaceOnlyInterface.Hello",
      "kind": "interface",
      "locationInModule": {
        "filename": "lib/compliance.ts",
        "line": 1042
      },
      "name": "Hello",
      "namespace": "InterfaceInNamespaceOnlyInterface",
      "properties": [
        {
          "abstract": true,
          "docs": {
            "stability": "experimental"
          },
          "immutable": true,
          "locationInModule": {
            "filename": "lib/compliance.ts",
            "line": 1043
          },
          "name": "foo",
          "type": {
            "primitive": "number"
          }
        }
      ]
    },
    "jsii-calc.InterfacesMaker": {
      "assembly": "jsii-calc",
      "docs": {
        "stability": "experimental",
        "summary": "We can return arrays of interfaces See aws/aws-cdk#2362."
      },
      "fqn": "jsii-calc.InterfacesMaker",
      "kind": "class",
      "locationInModule": {
        "filename": "lib/compliance.ts",
        "line": 1851
      },
      "methods": [
        {
          "docs": {
            "stability": "experimental"
          },
          "locationInModule": {
            "filename": "lib/compliance.ts",
            "line": 1852
          },
          "name": "makeInterfaces",
          "parameters": [
            {
              "name": "count",
              "type": {
                "primitive": "number"
              }
            }
          ],
          "returns": {
            "type": {
              "collection": {
                "elementtype": {
                  "fqn": "@scope/jsii-calc-lib.IDoublable"
                },
                "kind": "array"
              }
            }
          },
          "static": true
        }
      ],
      "name": "InterfacesMaker"
    },
    "jsii-calc.JSII417Derived": {
      "assembly": "jsii-calc",
      "base": "jsii-calc.JSII417PublicBaseOfBase",
      "docs": {
        "stability": "experimental"
      },
      "fqn": "jsii-calc.JSII417Derived",
      "initializer": {
        "docs": {
          "stability": "experimental"
        },
        "parameters": [
          {
            "name": "property",
            "type": {
              "primitive": "string"
            }
          }
        ]
      },
      "kind": "class",
      "locationInModule": {
        "filename": "lib/erasures.ts",
        "line": 20
      },
      "methods": [
        {
          "docs": {
            "stability": "experimental"
          },
          "locationInModule": {
            "filename": "lib/erasures.ts",
            "line": 21
          },
          "name": "bar"
        },
        {
          "docs": {
            "stability": "experimental"
          },
          "locationInModule": {
            "filename": "lib/erasures.ts",
            "line": 24
          },
          "name": "baz"
        }
      ],
      "name": "JSII417Derived",
      "properties": [
        {
          "docs": {
            "stability": "experimental"
          },
          "immutable": true,
          "locationInModule": {
            "filename": "lib/erasures.ts",
            "line": 15
          },
          "name": "property",
          "protected": true,
          "type": {
            "primitive": "string"
          }
        }
      ]
    },
    "jsii-calc.JSII417PublicBaseOfBase": {
      "assembly": "jsii-calc",
      "docs": {
        "stability": "experimental"
      },
      "fqn": "jsii-calc.JSII417PublicBaseOfBase",
      "initializer": {},
      "kind": "class",
      "locationInModule": {
        "filename": "lib/erasures.ts",
        "line": 8
      },
      "methods": [
        {
          "docs": {
            "stability": "experimental"
          },
          "locationInModule": {
            "filename": "lib/erasures.ts",
            "line": 9
          },
          "name": "makeInstance",
          "returns": {
            "type": {
              "fqn": "jsii-calc.JSII417PublicBaseOfBase"
            }
          },
          "static": true
        },
        {
          "docs": {
            "stability": "experimental"
          },
          "locationInModule": {
            "filename": "lib/erasures.ts",
            "line": 12
          },
          "name": "foo"
        }
      ],
      "name": "JSII417PublicBaseOfBase",
      "properties": [
        {
          "docs": {
            "stability": "experimental"
          },
          "immutable": true,
          "locationInModule": {
            "filename": "lib/erasures.ts",
            "line": 6
          },
          "name": "hasRoot",
          "type": {
            "primitive": "boolean"
          }
        }
      ]
    },
    "jsii-calc.JSObjectLiteralForInterface": {
      "assembly": "jsii-calc",
      "docs": {
        "stability": "experimental"
      },
      "fqn": "jsii-calc.JSObjectLiteralForInterface",
      "initializer": {},
      "kind": "class",
      "locationInModule": {
        "filename": "lib/compliance.ts",
        "line": 507
      },
      "methods": [
        {
          "docs": {
            "stability": "experimental"
          },
          "locationInModule": {
            "filename": "lib/compliance.ts",
            "line": 509
          },
          "name": "giveMeFriendly",
          "returns": {
            "type": {
              "fqn": "@scope/jsii-calc-lib.IFriendly"
            }
          }
        },
        {
          "docs": {
            "stability": "experimental"
          },
          "locationInModule": {
            "filename": "lib/compliance.ts",
            "line": 515
          },
          "name": "giveMeFriendlyGenerator",
          "returns": {
            "type": {
              "fqn": "jsii-calc.IFriendlyRandomGenerator"
            }
          }
        }
      ],
      "name": "JSObjectLiteralForInterface"
    },
    "jsii-calc.JSObjectLiteralToNative": {
      "assembly": "jsii-calc",
      "docs": {
        "stability": "experimental"
      },
      "fqn": "jsii-calc.JSObjectLiteralToNative",
      "initializer": {},
      "kind": "class",
      "locationInModule": {
        "filename": "lib/compliance.ts",
        "line": 233
      },
      "methods": [
        {
          "docs": {
            "stability": "experimental"
          },
          "locationInModule": {
            "filename": "lib/compliance.ts",
            "line": 234
          },
          "name": "returnLiteral",
          "returns": {
            "type": {
              "fqn": "jsii-calc.JSObjectLiteralToNativeClass"
            }
          }
        }
      ],
      "name": "JSObjectLiteralToNative"
    },
    "jsii-calc.JSObjectLiteralToNativeClass": {
      "assembly": "jsii-calc",
      "docs": {
        "stability": "experimental"
      },
      "fqn": "jsii-calc.JSObjectLiteralToNativeClass",
      "initializer": {},
      "kind": "class",
      "locationInModule": {
        "filename": "lib/compliance.ts",
        "line": 242
      },
      "name": "JSObjectLiteralToNativeClass",
      "properties": [
        {
          "docs": {
            "stability": "experimental"
          },
          "locationInModule": {
            "filename": "lib/compliance.ts",
            "line": 243
          },
          "name": "propA",
          "type": {
            "primitive": "string"
          }
        },
        {
          "docs": {
            "stability": "experimental"
          },
          "locationInModule": {
            "filename": "lib/compliance.ts",
            "line": 244
          },
          "name": "propB",
          "type": {
            "primitive": "number"
          }
        }
      ]
    },
    "jsii-calc.JavaReservedWords": {
      "assembly": "jsii-calc",
      "docs": {
        "stability": "experimental"
      },
      "fqn": "jsii-calc.JavaReservedWords",
      "initializer": {},
      "kind": "class",
      "locationInModule": {
        "filename": "lib/compliance.ts",
        "line": 727
      },
      "methods": [
        {
          "docs": {
            "stability": "experimental"
          },
          "locationInModule": {
            "filename": "lib/compliance.ts",
            "line": 728
          },
          "name": "abstract"
        },
        {
          "docs": {
            "stability": "experimental"
          },
          "locationInModule": {
            "filename": "lib/compliance.ts",
            "line": 731
          },
          "name": "assert"
        },
        {
          "docs": {
            "stability": "experimental"
          },
          "locationInModule": {
            "filename": "lib/compliance.ts",
            "line": 734
          },
          "name": "boolean"
        },
        {
          "docs": {
            "stability": "experimental"
          },
          "locationInModule": {
            "filename": "lib/compliance.ts",
            "line": 737
          },
          "name": "break"
        },
        {
          "docs": {
            "stability": "experimental"
          },
          "locationInModule": {
            "filename": "lib/compliance.ts",
            "line": 740
          },
          "name": "byte"
        },
        {
          "docs": {
            "stability": "experimental"
          },
          "locationInModule": {
            "filename": "lib/compliance.ts",
            "line": 743
          },
          "name": "case"
        },
        {
          "docs": {
            "stability": "experimental"
          },
          "locationInModule": {
            "filename": "lib/compliance.ts",
            "line": 746
          },
          "name": "catch"
        },
        {
          "docs": {
            "stability": "experimental"
          },
          "locationInModule": {
            "filename": "lib/compliance.ts",
            "line": 749
          },
          "name": "char"
        },
        {
          "docs": {
            "stability": "experimental"
          },
          "locationInModule": {
            "filename": "lib/compliance.ts",
            "line": 752
          },
          "name": "class"
        },
        {
          "docs": {
            "stability": "experimental"
          },
          "locationInModule": {
            "filename": "lib/compliance.ts",
            "line": 755
          },
          "name": "const"
        },
        {
          "docs": {
            "stability": "experimental"
          },
          "locationInModule": {
            "filename": "lib/compliance.ts",
            "line": 758
          },
          "name": "continue"
        },
        {
          "docs": {
            "stability": "experimental"
          },
          "locationInModule": {
            "filename": "lib/compliance.ts",
            "line": 761
          },
          "name": "default"
        },
        {
          "docs": {
            "stability": "experimental"
          },
          "locationInModule": {
            "filename": "lib/compliance.ts",
            "line": 767
          },
          "name": "do"
        },
        {
          "docs": {
            "stability": "experimental"
          },
          "locationInModule": {
            "filename": "lib/compliance.ts",
            "line": 764
          },
          "name": "double"
        },
        {
          "docs": {
            "stability": "experimental"
          },
          "locationInModule": {
            "filename": "lib/compliance.ts",
            "line": 770
          },
          "name": "else"
        },
        {
          "docs": {
            "stability": "experimental"
          },
          "locationInModule": {
            "filename": "lib/compliance.ts",
            "line": 773
          },
          "name": "enum"
        },
        {
          "docs": {
            "stability": "experimental"
          },
          "locationInModule": {
            "filename": "lib/compliance.ts",
            "line": 776
          },
          "name": "extends"
        },
        {
          "docs": {
            "stability": "experimental"
          },
          "locationInModule": {
            "filename": "lib/compliance.ts",
            "line": 779
          },
          "name": "false"
        },
        {
          "docs": {
            "stability": "experimental"
          },
          "locationInModule": {
            "filename": "lib/compliance.ts",
            "line": 782
          },
          "name": "final"
        },
        {
          "docs": {
            "stability": "experimental"
          },
          "locationInModule": {
            "filename": "lib/compliance.ts",
            "line": 785
          },
          "name": "finally"
        },
        {
          "docs": {
            "stability": "experimental"
          },
          "locationInModule": {
            "filename": "lib/compliance.ts",
            "line": 788
          },
          "name": "float"
        },
        {
          "docs": {
            "stability": "experimental"
          },
          "locationInModule": {
            "filename": "lib/compliance.ts",
            "line": 791
          },
          "name": "for"
        },
        {
          "docs": {
            "stability": "experimental"
          },
          "locationInModule": {
            "filename": "lib/compliance.ts",
            "line": 794
          },
          "name": "goto"
        },
        {
          "docs": {
            "stability": "experimental"
          },
          "locationInModule": {
            "filename": "lib/compliance.ts",
            "line": 797
          },
          "name": "if"
        },
        {
          "docs": {
            "stability": "experimental"
          },
          "locationInModule": {
            "filename": "lib/compliance.ts",
            "line": 800
          },
          "name": "implements"
        },
        {
          "docs": {
            "stability": "experimental"
          },
          "locationInModule": {
            "filename": "lib/compliance.ts",
            "line": 803
          },
          "name": "import"
        },
        {
          "docs": {
            "stability": "experimental"
          },
          "locationInModule": {
            "filename": "lib/compliance.ts",
            "line": 806
          },
          "name": "instanceof"
        },
        {
          "docs": {
            "stability": "experimental"
          },
          "locationInModule": {
            "filename": "lib/compliance.ts",
            "line": 809
          },
          "name": "int"
        },
        {
          "docs": {
            "stability": "experimental"
          },
          "locationInModule": {
            "filename": "lib/compliance.ts",
            "line": 812
          },
          "name": "interface"
        },
        {
          "docs": {
            "stability": "experimental"
          },
          "locationInModule": {
            "filename": "lib/compliance.ts",
            "line": 815
          },
          "name": "long"
        },
        {
          "docs": {
            "stability": "experimental"
          },
          "locationInModule": {
            "filename": "lib/compliance.ts",
            "line": 818
          },
          "name": "native"
        },
        {
          "docs": {
            "stability": "experimental"
          },
          "locationInModule": {
            "filename": "lib/compliance.ts",
            "line": 821
          },
          "name": "new"
        },
        {
          "docs": {
            "stability": "experimental"
          },
          "locationInModule": {
            "filename": "lib/compliance.ts",
            "line": 824
          },
          "name": "null"
        },
        {
          "docs": {
            "stability": "experimental"
          },
          "locationInModule": {
            "filename": "lib/compliance.ts",
            "line": 827
          },
          "name": "package"
        },
        {
          "docs": {
            "stability": "experimental"
          },
          "locationInModule": {
            "filename": "lib/compliance.ts",
            "line": 830
          },
          "name": "private"
        },
        {
          "docs": {
            "stability": "experimental"
          },
          "locationInModule": {
            "filename": "lib/compliance.ts",
            "line": 833
          },
          "name": "protected"
        },
        {
          "docs": {
            "stability": "experimental"
          },
          "locationInModule": {
            "filename": "lib/compliance.ts",
            "line": 836
          },
          "name": "public"
        },
        {
          "docs": {
            "stability": "experimental"
          },
          "locationInModule": {
            "filename": "lib/compliance.ts",
            "line": 839
          },
          "name": "return"
        },
        {
          "docs": {
            "stability": "experimental"
          },
          "locationInModule": {
            "filename": "lib/compliance.ts",
            "line": 842
          },
          "name": "short"
        },
        {
          "docs": {
            "stability": "experimental"
          },
          "locationInModule": {
            "filename": "lib/compliance.ts",
            "line": 845
          },
          "name": "static"
        },
        {
          "docs": {
            "stability": "experimental"
          },
          "locationInModule": {
            "filename": "lib/compliance.ts",
            "line": 848
          },
          "name": "strictfp"
        },
        {
          "docs": {
            "stability": "experimental"
          },
          "locationInModule": {
            "filename": "lib/compliance.ts",
            "line": 851
          },
          "name": "super"
        },
        {
          "docs": {
            "stability": "experimental"
          },
          "locationInModule": {
            "filename": "lib/compliance.ts",
            "line": 854
          },
          "name": "switch"
        },
        {
          "docs": {
            "stability": "experimental"
          },
          "locationInModule": {
            "filename": "lib/compliance.ts",
            "line": 857
          },
          "name": "synchronized"
        },
        {
          "docs": {
            "stability": "experimental"
          },
          "locationInModule": {
            "filename": "lib/compliance.ts",
            "line": 860
          },
          "name": "this"
        },
        {
          "docs": {
            "stability": "experimental"
          },
          "locationInModule": {
            "filename": "lib/compliance.ts",
            "line": 863
          },
          "name": "throw"
        },
        {
          "docs": {
            "stability": "experimental"
          },
          "locationInModule": {
            "filename": "lib/compliance.ts",
            "line": 866
          },
          "name": "throws"
        },
        {
          "docs": {
            "stability": "experimental"
          },
          "locationInModule": {
            "filename": "lib/compliance.ts",
            "line": 869
          },
          "name": "transient"
        },
        {
          "docs": {
            "stability": "experimental"
          },
          "locationInModule": {
            "filename": "lib/compliance.ts",
            "line": 872
          },
          "name": "true"
        },
        {
          "docs": {
            "stability": "experimental"
          },
          "locationInModule": {
            "filename": "lib/compliance.ts",
            "line": 875
          },
          "name": "try"
        },
        {
          "docs": {
            "stability": "experimental"
          },
          "locationInModule": {
            "filename": "lib/compliance.ts",
            "line": 878
          },
          "name": "void"
        },
        {
          "docs": {
            "stability": "experimental"
          },
          "locationInModule": {
            "filename": "lib/compliance.ts",
            "line": 881
          },
          "name": "volatile"
        }
      ],
      "name": "JavaReservedWords",
      "properties": [
        {
          "docs": {
            "stability": "experimental"
          },
          "locationInModule": {
            "filename": "lib/compliance.ts",
            "line": 884
          },
          "name": "while",
          "type": {
            "primitive": "string"
          }
        }
      ]
    },
    "jsii-calc.Jsii487Derived": {
      "assembly": "jsii-calc",
      "docs": {
        "stability": "experimental"
      },
      "fqn": "jsii-calc.Jsii487Derived",
      "initializer": {},
      "interfaces": [
        "jsii-calc.IJsii487External2",
        "jsii-calc.IJsii487External"
      ],
      "kind": "class",
      "locationInModule": {
        "filename": "lib/erasures.ts",
        "line": 48
      },
      "name": "Jsii487Derived"
    },
    "jsii-calc.Jsii496Derived": {
      "assembly": "jsii-calc",
      "docs": {
        "stability": "experimental"
      },
      "fqn": "jsii-calc.Jsii496Derived",
      "initializer": {},
      "interfaces": [
        "jsii-calc.IJsii496"
      ],
      "kind": "class",
      "locationInModule": {
        "filename": "lib/erasures.ts",
        "line": 56
      },
      "name": "Jsii496Derived"
    },
    "jsii-calc.JsiiAgent": {
      "assembly": "jsii-calc",
      "docs": {
        "stability": "experimental",
        "summary": "Host runtime version should be set via JSII_AGENT."
      },
      "fqn": "jsii-calc.JsiiAgent",
      "initializer": {},
      "kind": "class",
      "locationInModule": {
        "filename": "lib/compliance.ts",
        "line": 1323
      },
      "name": "JsiiAgent",
      "properties": [
        {
          "docs": {
            "stability": "experimental",
            "summary": "Returns the value of the JSII_AGENT environment variable."
          },
          "immutable": true,
          "locationInModule": {
            "filename": "lib/compliance.ts",
            "line": 1327
          },
          "name": "jsiiAgent",
          "optional": true,
          "static": true,
          "type": {
            "primitive": "string"
          }
        }
      ]
    },
    "jsii-calc.LoadBalancedFargateServiceProps": {
      "assembly": "jsii-calc",
      "datatype": true,
      "docs": {
        "stability": "experimental",
        "summary": "jsii#298: show default values in sphinx documentation, and respect newlines."
      },
      "fqn": "jsii-calc.LoadBalancedFargateServiceProps",
      "kind": "interface",
      "locationInModule": {
        "filename": "lib/compliance.ts",
        "line": 1235
      },
      "name": "LoadBalancedFargateServiceProps",
      "properties": [
        {
          "abstract": true,
          "docs": {
            "default": "80",
            "remarks": "Corresponds to container port mapping.",
            "stability": "experimental",
            "summary": "The container port of the application load balancer attached to your Fargate service."
          },
          "immutable": true,
          "locationInModule": {
            "filename": "lib/compliance.ts",
            "line": 1278
          },
          "name": "containerPort",
          "optional": true,
          "type": {
            "primitive": "number"
          }
        },
        {
          "abstract": true,
          "docs": {
            "default": "256",
            "remarks": "This default is set in the underlying FargateTaskDefinition construct.",
            "stability": "experimental",
            "summary": "The number of cpu units used by the task. Valid values, which determines your range of valid values for the memory parameter: 256 (.25 vCPU) - Available memory values: 0.5GB, 1GB, 2GB 512 (.5 vCPU) - Available memory values: 1GB, 2GB, 3GB, 4GB 1024 (1 vCPU) - Available memory values: 2GB, 3GB, 4GB, 5GB, 6GB, 7GB, 8GB 2048 (2 vCPU) - Available memory values: Between 4GB and 16GB in 1GB increments 4096 (4 vCPU) - Available memory values: Between 8GB and 30GB in 1GB increments."
          },
          "immutable": true,
          "locationInModule": {
            "filename": "lib/compliance.ts",
            "line": 1249
          },
          "name": "cpu",
          "optional": true,
          "type": {
            "primitive": "string"
          }
        },
        {
          "abstract": true,
          "docs": {
            "default": "512",
            "remarks": "This field is required and you must use one of the following values, which determines your range of valid values\nfor the cpu parameter:\n\n0.5GB, 1GB, 2GB - Available cpu values: 256 (.25 vCPU)\n\n1GB, 2GB, 3GB, 4GB - Available cpu values: 512 (.5 vCPU)\n\n2GB, 3GB, 4GB, 5GB, 6GB, 7GB, 8GB - Available cpu values: 1024 (1 vCPU)\n\nBetween 4GB and 16GB in 1GB increments - Available cpu values: 2048 (2 vCPU)\n\nBetween 8GB and 30GB in 1GB increments - Available cpu values: 4096 (4 vCPU)\n\nThis default is set in the underlying FargateTaskDefinition construct.",
            "stability": "experimental",
            "summary": "The amount (in MiB) of memory used by the task."
          },
          "immutable": true,
          "locationInModule": {
            "filename": "lib/compliance.ts",
            "line": 1271
          },
          "name": "memoryMiB",
          "optional": true,
          "type": {
            "primitive": "string"
          }
        },
        {
          "abstract": true,
          "docs": {
            "default": "true",
            "stability": "experimental",
            "summary": "Determines whether the Application Load Balancer will be internet-facing."
          },
          "immutable": true,
          "locationInModule": {
            "filename": "lib/compliance.ts",
            "line": 1285
          },
          "name": "publicLoadBalancer",
          "optional": true,
          "type": {
            "primitive": "boolean"
          }
        },
        {
          "abstract": true,
          "docs": {
            "default": "false",
            "stability": "experimental",
            "summary": "Determines whether your Fargate Service will be assigned a public IP address."
          },
          "immutable": true,
          "locationInModule": {
            "filename": "lib/compliance.ts",
            "line": 1292
          },
          "name": "publicTasks",
          "optional": true,
          "type": {
            "primitive": "boolean"
          }
        }
      ]
    },
    "jsii-calc.Multiply": {
      "assembly": "jsii-calc",
      "base": "jsii-calc.BinaryOperation",
      "docs": {
        "stability": "experimental",
        "summary": "The \"*\" binary operation."
      },
      "fqn": "jsii-calc.Multiply",
      "initializer": {
        "docs": {
          "stability": "experimental",
          "summary": "Creates a BinaryOperation."
        },
        "parameters": [
          {
            "docs": {
              "summary": "Left-hand side operand."
            },
            "name": "lhs",
            "type": {
              "fqn": "@scope/jsii-calc-lib.Value"
            }
          },
          {
            "docs": {
              "summary": "Right-hand side operand."
            },
            "name": "rhs",
            "type": {
              "fqn": "@scope/jsii-calc-lib.Value"
            }
          }
        ]
      },
      "interfaces": [
        "jsii-calc.IFriendlier",
        "jsii-calc.IRandomNumberGenerator"
      ],
      "kind": "class",
      "locationInModule": {
        "filename": "lib/calculator.ts",
        "line": 68
      },
      "methods": [
        {
          "docs": {
            "stability": "experimental",
            "summary": "Say farewell."
          },
          "locationInModule": {
            "filename": "lib/calculator.ts",
            "line": 81
          },
          "name": "farewell",
          "overrides": "jsii-calc.IFriendlier",
          "returns": {
            "type": {
              "primitive": "string"
            }
          }
        },
        {
          "docs": {
            "stability": "experimental",
            "summary": "Say goodbye."
          },
          "locationInModule": {
            "filename": "lib/calculator.ts",
            "line": 77
          },
          "name": "goodbye",
          "overrides": "jsii-calc.IFriendlier",
          "returns": {
            "type": {
              "primitive": "string"
            }
          }
        },
        {
          "docs": {
            "stability": "experimental",
            "summary": "Returns another random number."
          },
          "locationInModule": {
            "filename": "lib/calculator.ts",
            "line": 85
          },
          "name": "next",
          "overrides": "jsii-calc.IRandomNumberGenerator",
          "returns": {
            "type": {
              "primitive": "number"
            }
          }
        },
        {
          "docs": {
            "stability": "experimental",
            "summary": "String representation of the value."
          },
          "locationInModule": {
            "filename": "lib/calculator.ts",
            "line": 73
          },
          "name": "toString",
          "overrides": "@scope/jsii-calc-lib.Operation",
          "returns": {
            "type": {
              "primitive": "string"
            }
          }
        }
      ],
      "name": "Multiply",
      "properties": [
        {
          "docs": {
            "stability": "experimental",
            "summary": "The value."
          },
          "immutable": true,
          "locationInModule": {
            "filename": "lib/calculator.ts",
            "line": 69
          },
          "name": "value",
          "overrides": "@scope/jsii-calc-lib.Value",
          "type": {
            "primitive": "number"
          }
        }
      ]
    },
    "jsii-calc.Negate": {
      "assembly": "jsii-calc",
      "base": "jsii-calc.UnaryOperation",
      "docs": {
        "stability": "experimental",
        "summary": "The negation operation (\"-value\")."
      },
      "fqn": "jsii-calc.Negate",
      "initializer": {
        "docs": {
          "stability": "experimental"
        },
        "parameters": [
          {
            "name": "operand",
            "type": {
              "fqn": "@scope/jsii-calc-lib.Value"
            }
          }
        ]
      },
      "interfaces": [
        "jsii-calc.IFriendlier"
      ],
      "kind": "class",
      "locationInModule": {
        "filename": "lib/calculator.ts",
        "line": 102
      },
      "methods": [
        {
          "docs": {
            "stability": "experimental",
            "summary": "Say farewell."
          },
          "locationInModule": {
            "filename": "lib/calculator.ts",
            "line": 119
          },
          "name": "farewell",
          "overrides": "jsii-calc.IFriendlier",
          "returns": {
            "type": {
              "primitive": "string"
            }
          }
        },
        {
          "docs": {
            "stability": "experimental",
            "summary": "Say goodbye."
          },
          "locationInModule": {
            "filename": "lib/calculator.ts",
            "line": 115
          },
          "name": "goodbye",
          "overrides": "jsii-calc.IFriendlier",
          "returns": {
            "type": {
              "primitive": "string"
            }
          }
        },
        {
          "docs": {
            "stability": "experimental",
            "summary": "Say hello!"
          },
          "locationInModule": {
            "filename": "lib/calculator.ts",
            "line": 111
          },
          "name": "hello",
          "overrides": "@scope/jsii-calc-lib.IFriendly",
          "returns": {
            "type": {
              "primitive": "string"
            }
          }
        },
        {
          "docs": {
            "stability": "experimental",
            "summary": "String representation of the value."
          },
          "locationInModule": {
            "filename": "lib/calculator.ts",
            "line": 107
          },
          "name": "toString",
          "overrides": "@scope/jsii-calc-lib.Operation",
          "returns": {
            "type": {
              "primitive": "string"
            }
          }
        }
      ],
      "name": "Negate",
      "properties": [
        {
          "docs": {
            "stability": "experimental",
            "summary": "The value."
          },
          "immutable": true,
          "locationInModule": {
            "filename": "lib/calculator.ts",
            "line": 103
          },
          "name": "value",
          "overrides": "@scope/jsii-calc-lib.Value",
          "type": {
            "primitive": "number"
          }
        }
      ]
    },
    "jsii-calc.NodeStandardLibrary": {
      "assembly": "jsii-calc",
      "docs": {
        "stability": "experimental",
        "summary": "Test fixture to verify that jsii modules can use the node standard library."
      },
      "fqn": "jsii-calc.NodeStandardLibrary",
      "initializer": {},
      "kind": "class",
      "locationInModule": {
        "filename": "lib/compliance.ts",
        "line": 968
      },
      "methods": [
        {
          "docs": {
            "returns": "\"6a2da20943931e9834fc12cfe5bb47bbd9ae43489a30726962b576f4e3993e50\"",
            "stability": "experimental",
            "summary": "Uses node.js \"crypto\" module to calculate sha256 of a string."
          },
          "locationInModule": {
            "filename": "lib/compliance.ts",
            "line": 997
          },
          "name": "cryptoSha256",
          "returns": {
            "type": {
              "primitive": "string"
            }
          }
        },
        {
          "async": true,
          "docs": {
            "returns": "\"Hello, resource!\"",
            "stability": "experimental",
            "summary": "Reads a local resource file (resource.txt) asynchronously."
          },
          "locationInModule": {
            "filename": "lib/compliance.ts",
            "line": 973
          },
          "name": "fsReadFile",
          "returns": {
            "type": {
              "primitive": "string"
            }
          }
        },
        {
          "docs": {
            "returns": "\"Hello, resource! SYNC!\"",
            "stability": "experimental",
            "summary": "Sync version of fsReadFile."
          },
          "locationInModule": {
            "filename": "lib/compliance.ts",
            "line": 982
          },
          "name": "fsReadFileSync",
          "returns": {
            "type": {
              "primitive": "string"
            }
          }
        }
      ],
      "name": "NodeStandardLibrary",
      "properties": [
        {
          "docs": {
            "stability": "experimental",
            "summary": "Returns the current os.platform() from the \"os\" node module."
          },
          "immutable": true,
          "locationInModule": {
            "filename": "lib/compliance.ts",
            "line": 989
          },
          "name": "osPlatform",
          "type": {
            "primitive": "string"
          }
        }
      ]
    },
    "jsii-calc.NullShouldBeTreatedAsUndefined": {
      "assembly": "jsii-calc",
      "docs": {
        "stability": "experimental",
        "summary": "jsii#282, aws-cdk#157: null should be treated as \"undefined\"."
      },
      "fqn": "jsii-calc.NullShouldBeTreatedAsUndefined",
      "initializer": {
        "docs": {
          "stability": "experimental"
        },
        "parameters": [
          {
            "name": "_param1",
            "type": {
              "primitive": "string"
            }
          },
          {
            "name": "optional",
            "optional": true,
            "type": {
              "primitive": "any"
            }
          }
        ]
      },
      "kind": "class",
      "locationInModule": {
        "filename": "lib/compliance.ts",
        "line": 1184
      },
      "methods": [
        {
          "docs": {
            "stability": "experimental"
          },
          "locationInModule": {
            "filename": "lib/compliance.ts",
            "line": 1193
          },
          "name": "giveMeUndefined",
          "parameters": [
            {
              "name": "value",
              "optional": true,
              "type": {
                "primitive": "any"
              }
            }
          ]
        },
        {
          "docs": {
            "stability": "experimental"
          },
          "locationInModule": {
            "filename": "lib/compliance.ts",
            "line": 1199
          },
          "name": "giveMeUndefinedInsideAnObject",
          "parameters": [
            {
              "name": "input",
              "type": {
                "fqn": "jsii-calc.NullShouldBeTreatedAsUndefinedData"
              }
            }
          ]
        },
        {
          "docs": {
            "stability": "experimental"
          },
          "locationInModule": {
            "filename": "lib/compliance.ts",
            "line": 1214
          },
          "name": "verifyPropertyIsUndefined"
        }
      ],
      "name": "NullShouldBeTreatedAsUndefined",
      "properties": [
        {
          "docs": {
            "stability": "experimental"
          },
          "locationInModule": {
            "filename": "lib/compliance.ts",
            "line": 1185
          },
          "name": "changeMeToUndefined",
          "optional": true,
          "type": {
            "primitive": "string"
          }
        }
      ]
    },
    "jsii-calc.NullShouldBeTreatedAsUndefinedData": {
      "assembly": "jsii-calc",
      "datatype": true,
      "docs": {
        "stability": "experimental"
      },
      "fqn": "jsii-calc.NullShouldBeTreatedAsUndefinedData",
      "kind": "interface",
      "locationInModule": {
        "filename": "lib/compliance.ts",
        "line": 1221
      },
      "name": "NullShouldBeTreatedAsUndefinedData",
      "properties": [
        {
          "abstract": true,
          "docs": {
            "stability": "experimental"
          },
          "immutable": true,
          "locationInModule": {
            "filename": "lib/compliance.ts",
            "line": 1223
          },
          "name": "arrayWithThreeElementsAndUndefinedAsSecondArgument",
          "type": {
            "collection": {
              "elementtype": {
                "primitive": "any"
              },
              "kind": "array"
            }
          }
        },
        {
          "abstract": true,
          "docs": {
            "stability": "experimental"
          },
          "immutable": true,
          "locationInModule": {
            "filename": "lib/compliance.ts",
            "line": 1222
          },
          "name": "thisShouldBeUndefined",
          "optional": true,
          "type": {
            "primitive": "any"
          }
        }
      ]
    },
    "jsii-calc.NumberGenerator": {
      "assembly": "jsii-calc",
      "docs": {
        "stability": "experimental",
        "summary": "This allows us to test that a reference can be stored for objects that implement interfaces."
      },
      "fqn": "jsii-calc.NumberGenerator",
      "initializer": {
        "docs": {
          "stability": "experimental"
        },
        "parameters": [
          {
            "name": "generator",
            "type": {
              "fqn": "jsii-calc.IRandomNumberGenerator"
            }
          }
        ]
      },
      "kind": "class",
      "locationInModule": {
        "filename": "lib/compliance.ts",
        "line": 493
      },
      "methods": [
        {
          "docs": {
            "stability": "experimental"
          },
          "locationInModule": {
            "filename": "lib/compliance.ts",
            "line": 502
          },
          "name": "isSameGenerator",
          "parameters": [
            {
              "name": "gen",
              "type": {
                "fqn": "jsii-calc.IRandomNumberGenerator"
              }
            }
          ],
          "returns": {
            "type": {
              "primitive": "boolean"
            }
          }
        },
        {
          "docs": {
            "stability": "experimental"
          },
          "locationInModule": {
            "filename": "lib/compliance.ts",
            "line": 498
          },
          "name": "nextTimes100",
          "returns": {
            "type": {
              "primitive": "number"
            }
          }
        }
      ],
      "name": "NumberGenerator",
      "properties": [
        {
          "docs": {
            "stability": "experimental"
          },
          "locationInModule": {
            "filename": "lib/compliance.ts",
            "line": 494
          },
          "name": "generator",
          "type": {
            "fqn": "jsii-calc.IRandomNumberGenerator"
          }
        }
      ]
    },
    "jsii-calc.ObjectRefsInCollections": {
      "assembly": "jsii-calc",
      "docs": {
        "stability": "experimental",
        "summary": "Verify that object references can be passed inside collections."
      },
      "fqn": "jsii-calc.ObjectRefsInCollections",
      "initializer": {},
      "kind": "class",
      "locationInModule": {
        "filename": "lib/compliance.ts",
        "line": 250
      },
      "methods": [
        {
          "docs": {
            "stability": "experimental",
            "summary": "Returns the sum of all values."
          },
          "locationInModule": {
            "filename": "lib/compliance.ts",
            "line": 254
          },
          "name": "sumFromArray",
          "parameters": [
            {
              "name": "values",
              "type": {
                "collection": {
                  "elementtype": {
                    "fqn": "@scope/jsii-calc-lib.Value"
                  },
                  "kind": "array"
                }
              }
            }
          ],
          "returns": {
            "type": {
              "primitive": "number"
            }
          }
        },
        {
          "docs": {
            "stability": "experimental",
            "summary": "Returns the sum of all values in a map."
          },
          "locationInModule": {
            "filename": "lib/compliance.ts",
            "line": 265
          },
          "name": "sumFromMap",
          "parameters": [
            {
              "name": "values",
              "type": {
                "collection": {
                  "elementtype": {
                    "fqn": "@scope/jsii-calc-lib.Value"
                  },
                  "kind": "map"
                }
              }
            }
          ],
          "returns": {
            "type": {
              "primitive": "number"
            }
          }
        }
      ],
      "name": "ObjectRefsInCollections"
    },
    "jsii-calc.Old": {
      "assembly": "jsii-calc",
      "docs": {
        "deprecated": "Use the new class",
        "stability": "deprecated",
        "summary": "Old class."
      },
      "fqn": "jsii-calc.Old",
      "initializer": {},
      "kind": "class",
      "locationInModule": {
        "filename": "lib/documented.ts",
        "line": 54
      },
      "methods": [
        {
          "docs": {
            "stability": "deprecated",
            "summary": "Doo wop that thing."
          },
          "locationInModule": {
            "filename": "lib/documented.ts",
            "line": 58
          },
          "name": "doAThing"
        }
      ],
      "name": "Old"
    },
    "jsii-calc.OptionalConstructorArgument": {
      "assembly": "jsii-calc",
      "docs": {
        "stability": "experimental"
      },
      "fqn": "jsii-calc.OptionalConstructorArgument",
      "initializer": {
        "docs": {
          "stability": "experimental"
        },
        "parameters": [
          {
            "name": "arg1",
            "type": {
              "primitive": "number"
            }
          },
          {
            "name": "arg2",
            "type": {
              "primitive": "string"
            }
          },
          {
            "name": "arg3",
            "optional": true,
            "type": {
              "primitive": "date"
            }
          }
        ]
      },
      "kind": "class",
      "locationInModule": {
        "filename": "lib/compliance.ts",
        "line": 295
      },
      "name": "OptionalConstructorArgument",
      "properties": [
        {
          "docs": {
            "stability": "experimental"
          },
          "immutable": true,
          "locationInModule": {
            "filename": "lib/compliance.ts",
            "line": 296
          },
          "name": "arg1",
          "type": {
            "primitive": "number"
          }
        },
        {
          "docs": {
            "stability": "experimental"
          },
          "immutable": true,
          "locationInModule": {
            "filename": "lib/compliance.ts",
            "line": 297
          },
          "name": "arg2",
          "type": {
            "primitive": "string"
          }
        },
        {
          "docs": {
            "stability": "experimental"
          },
          "immutable": true,
          "locationInModule": {
            "filename": "lib/compliance.ts",
            "line": 298
          },
          "name": "arg3",
          "optional": true,
          "type": {
            "primitive": "date"
          }
        }
      ]
    },
    "jsii-calc.OptionalStruct": {
      "assembly": "jsii-calc",
      "datatype": true,
      "docs": {
        "stability": "experimental"
      },
      "fqn": "jsii-calc.OptionalStruct",
      "kind": "interface",
      "locationInModule": {
        "filename": "lib/compliance.ts",
        "line": 1630
      },
      "name": "OptionalStruct",
      "properties": [
        {
          "abstract": true,
          "docs": {
            "stability": "experimental"
          },
          "immutable": true,
          "locationInModule": {
            "filename": "lib/compliance.ts",
            "line": 1631
          },
          "name": "field",
          "optional": true,
          "type": {
            "primitive": "string"
          }
        }
      ]
    },
    "jsii-calc.OptionalStructConsumer": {
      "assembly": "jsii-calc",
      "docs": {
        "stability": "experimental"
      },
      "fqn": "jsii-calc.OptionalStructConsumer",
      "initializer": {
        "docs": {
          "stability": "experimental"
        },
        "parameters": [
          {
            "name": "optionalStruct",
            "optional": true,
            "type": {
              "fqn": "jsii-calc.OptionalStruct"
            }
          }
        ]
      },
      "kind": "class",
      "locationInModule": {
        "filename": "lib/compliance.ts",
        "line": 1621
      },
      "name": "OptionalStructConsumer",
      "properties": [
        {
          "docs": {
            "stability": "experimental"
          },
          "immutable": true,
          "locationInModule": {
            "filename": "lib/compliance.ts",
            "line": 1622
          },
          "name": "parameterWasUndefined",
          "type": {
            "primitive": "boolean"
          }
        },
        {
          "docs": {
            "stability": "experimental"
          },
          "immutable": true,
          "locationInModule": {
            "filename": "lib/compliance.ts",
            "line": 1623
          },
          "name": "fieldValue",
          "optional": true,
          "type": {
            "primitive": "string"
          }
        }
      ]
    },
    "jsii-calc.OverrideReturnsObject": {
      "assembly": "jsii-calc",
      "docs": {
        "stability": "experimental"
      },
      "fqn": "jsii-calc.OverrideReturnsObject",
      "initializer": {},
      "kind": "class",
      "locationInModule": {
        "filename": "lib/compliance.ts",
        "line": 637
      },
      "methods": [
        {
          "docs": {
            "stability": "experimental"
          },
          "locationInModule": {
            "filename": "lib/compliance.ts",
            "line": 638
          },
          "name": "test",
          "parameters": [
            {
              "name": "obj",
              "type": {
                "fqn": "jsii-calc.IReturnsNumber"
              }
            }
          ],
          "returns": {
            "type": {
              "primitive": "number"
            }
          }
        }
      ],
      "name": "OverrideReturnsObject"
    },
    "jsii-calc.PartiallyInitializedThisConsumer": {
      "abstract": true,
      "assembly": "jsii-calc",
      "docs": {
        "stability": "experimental"
      },
      "fqn": "jsii-calc.PartiallyInitializedThisConsumer",
      "initializer": {},
      "kind": "class",
      "locationInModule": {
        "filename": "lib/compliance.ts",
        "line": 1604
      },
      "methods": [
        {
          "abstract": true,
          "docs": {
            "stability": "experimental"
          },
          "locationInModule": {
            "filename": "lib/compliance.ts",
            "line": 1605
          },
          "name": "consumePartiallyInitializedThis",
          "parameters": [
            {
              "name": "obj",
              "type": {
                "fqn": "jsii-calc.ConstructorPassesThisOut"
              }
            },
            {
              "name": "dt",
              "type": {
                "primitive": "date"
              }
            },
            {
              "name": "ev",
              "type": {
                "fqn": "jsii-calc.AllTypesEnum"
              }
            }
          ],
          "returns": {
            "type": {
              "primitive": "string"
            }
          }
        }
      ],
      "name": "PartiallyInitializedThisConsumer"
    },
    "jsii-calc.Polymorphism": {
      "assembly": "jsii-calc",
      "docs": {
        "stability": "experimental"
      },
      "fqn": "jsii-calc.Polymorphism",
      "initializer": {},
      "kind": "class",
      "locationInModule": {
        "filename": "lib/compliance.ts",
        "line": 483
      },
      "methods": [
        {
          "docs": {
            "stability": "experimental"
          },
          "locationInModule": {
            "filename": "lib/compliance.ts",
            "line": 484
          },
          "name": "sayHello",
          "parameters": [
            {
              "name": "friendly",
              "type": {
                "fqn": "@scope/jsii-calc-lib.IFriendly"
              }
            }
          ],
          "returns": {
            "type": {
              "primitive": "string"
            }
          }
        }
      ],
      "name": "Polymorphism"
    },
    "jsii-calc.Power": {
      "assembly": "jsii-calc",
      "base": "jsii-calc.composition.CompositeOperation",
      "docs": {
        "stability": "experimental",
        "summary": "The power operation."
      },
      "fqn": "jsii-calc.Power",
      "initializer": {
        "docs": {
          "stability": "experimental",
          "summary": "Creates a Power operation."
        },
        "parameters": [
          {
            "docs": {
              "summary": "The base of the power."
            },
            "name": "base",
            "type": {
              "fqn": "@scope/jsii-calc-lib.Value"
            }
          },
          {
            "docs": {
              "summary": "The number of times to multiply."
            },
            "name": "pow",
            "type": {
              "fqn": "@scope/jsii-calc-lib.Value"
            }
          }
        ]
      },
      "kind": "class",
      "locationInModule": {
        "filename": "lib/calculator.ts",
        "line": 211
      },
      "name": "Power",
      "properties": [
        {
          "docs": {
            "stability": "experimental",
            "summary": "The base of the power."
          },
          "immutable": true,
          "locationInModule": {
            "filename": "lib/calculator.ts",
            "line": 218
          },
          "name": "base",
          "type": {
            "fqn": "@scope/jsii-calc-lib.Value"
          }
        },
        {
          "docs": {
            "stability": "experimental",
            "summary": "The expression that this operation consists of. Must be implemented by derived classes."
          },
          "immutable": true,
          "locationInModule": {
            "filename": "lib/calculator.ts",
            "line": 222
          },
          "name": "expression",
          "overrides": "jsii-calc.composition.CompositeOperation",
          "type": {
            "fqn": "@scope/jsii-calc-lib.Value"
          }
        },
        {
          "docs": {
            "stability": "experimental",
            "summary": "The number of times to multiply."
          },
          "immutable": true,
          "locationInModule": {
            "filename": "lib/calculator.ts",
            "line": 218
          },
          "name": "pow",
          "type": {
            "fqn": "@scope/jsii-calc-lib.Value"
          }
        }
      ]
    },
    "jsii-calc.PublicClass": {
      "assembly": "jsii-calc",
      "docs": {
        "stability": "experimental"
      },
      "fqn": "jsii-calc.PublicClass",
      "initializer": {},
      "kind": "class",
      "locationInModule": {
        "filename": "lib/compliance.ts",
        "line": 1348
      },
      "methods": [
        {
          "docs": {
            "stability": "experimental"
          },
          "locationInModule": {
            "filename": "lib/compliance.ts",
            "line": 1349
          },
          "name": "hello"
        }
      ],
      "name": "PublicClass"
    },
    "jsii-calc.PythonReservedWords": {
      "assembly": "jsii-calc",
      "docs": {
        "stability": "experimental"
      },
      "fqn": "jsii-calc.PythonReservedWords",
      "initializer": {},
      "kind": "class",
      "locationInModule": {
        "filename": "lib/compliance.ts",
        "line": 887
      },
      "methods": [
        {
          "docs": {
            "stability": "experimental"
          },
          "locationInModule": {
            "filename": "lib/compliance.ts",
            "line": 889
          },
          "name": "and"
        },
        {
          "docs": {
            "stability": "experimental"
          },
          "locationInModule": {
            "filename": "lib/compliance.ts",
            "line": 891
          },
          "name": "as"
        },
        {
          "docs": {
            "stability": "experimental"
          },
          "locationInModule": {
            "filename": "lib/compliance.ts",
            "line": 893
          },
          "name": "assert"
        },
        {
          "docs": {
            "stability": "experimental"
          },
          "locationInModule": {
            "filename": "lib/compliance.ts",
            "line": 895
          },
          "name": "async"
        },
        {
          "docs": {
            "stability": "experimental"
          },
          "locationInModule": {
            "filename": "lib/compliance.ts",
            "line": 897
          },
          "name": "await"
        },
        {
          "docs": {
            "stability": "experimental"
          },
          "locationInModule": {
            "filename": "lib/compliance.ts",
            "line": 899
          },
          "name": "break"
        },
        {
          "docs": {
            "stability": "experimental"
          },
          "locationInModule": {
            "filename": "lib/compliance.ts",
            "line": 901
          },
          "name": "class"
        },
        {
          "docs": {
            "stability": "experimental"
          },
          "locationInModule": {
            "filename": "lib/compliance.ts",
            "line": 903
          },
          "name": "continue"
        },
        {
          "docs": {
            "stability": "experimental"
          },
          "locationInModule": {
            "filename": "lib/compliance.ts",
            "line": 905
          },
          "name": "def"
        },
        {
          "docs": {
            "stability": "experimental"
          },
          "locationInModule": {
            "filename": "lib/compliance.ts",
            "line": 907
          },
          "name": "del"
        },
        {
          "docs": {
            "stability": "experimental"
          },
          "locationInModule": {
            "filename": "lib/compliance.ts",
            "line": 909
          },
          "name": "elif"
        },
        {
          "docs": {
            "stability": "experimental"
          },
          "locationInModule": {
            "filename": "lib/compliance.ts",
            "line": 911
          },
          "name": "else"
        },
        {
          "docs": {
            "stability": "experimental"
          },
          "locationInModule": {
            "filename": "lib/compliance.ts",
            "line": 913
          },
          "name": "except"
        },
        {
          "docs": {
            "stability": "experimental"
          },
          "locationInModule": {
            "filename": "lib/compliance.ts",
            "line": 915
          },
          "name": "finally"
        },
        {
          "docs": {
            "stability": "experimental"
          },
          "locationInModule": {
            "filename": "lib/compliance.ts",
            "line": 917
          },
          "name": "for"
        },
        {
          "docs": {
            "stability": "experimental"
          },
          "locationInModule": {
            "filename": "lib/compliance.ts",
            "line": 919
          },
          "name": "from"
        },
        {
          "docs": {
            "stability": "experimental"
          },
          "locationInModule": {
            "filename": "lib/compliance.ts",
            "line": 921
          },
          "name": "global"
        },
        {
          "docs": {
            "stability": "experimental"
          },
          "locationInModule": {
            "filename": "lib/compliance.ts",
            "line": 923
          },
          "name": "if"
        },
        {
          "docs": {
            "stability": "experimental"
          },
          "locationInModule": {
            "filename": "lib/compliance.ts",
            "line": 925
          },
          "name": "import"
        },
        {
          "docs": {
            "stability": "experimental"
          },
          "locationInModule": {
            "filename": "lib/compliance.ts",
            "line": 927
          },
          "name": "in"
        },
        {
          "docs": {
            "stability": "experimental"
          },
          "locationInModule": {
            "filename": "lib/compliance.ts",
            "line": 929
          },
          "name": "is"
        },
        {
          "docs": {
            "stability": "experimental"
          },
          "locationInModule": {
            "filename": "lib/compliance.ts",
            "line": 931
          },
          "name": "lambda"
        },
        {
          "docs": {
            "stability": "experimental"
          },
          "locationInModule": {
            "filename": "lib/compliance.ts",
            "line": 933
          },
          "name": "nonlocal"
        },
        {
          "docs": {
            "stability": "experimental"
          },
          "locationInModule": {
            "filename": "lib/compliance.ts",
            "line": 935
          },
          "name": "not"
        },
        {
          "docs": {
            "stability": "experimental"
          },
          "locationInModule": {
            "filename": "lib/compliance.ts",
            "line": 937
          },
          "name": "or"
        },
        {
          "docs": {
            "stability": "experimental"
          },
          "locationInModule": {
            "filename": "lib/compliance.ts",
            "line": 939
          },
          "name": "pass"
        },
        {
          "docs": {
            "stability": "experimental"
          },
          "locationInModule": {
            "filename": "lib/compliance.ts",
            "line": 941
          },
          "name": "raise"
        },
        {
          "docs": {
            "stability": "experimental"
          },
          "locationInModule": {
            "filename": "lib/compliance.ts",
            "line": 943
          },
          "name": "return"
        },
        {
          "docs": {
            "stability": "experimental"
          },
          "locationInModule": {
            "filename": "lib/compliance.ts",
            "line": 945
          },
          "name": "try"
        },
        {
          "docs": {
            "stability": "experimental"
          },
          "locationInModule": {
            "filename": "lib/compliance.ts",
            "line": 947
          },
          "name": "while"
        },
        {
          "docs": {
            "stability": "experimental"
          },
          "locationInModule": {
            "filename": "lib/compliance.ts",
            "line": 949
          },
          "name": "with"
        },
        {
          "docs": {
            "stability": "experimental"
          },
          "locationInModule": {
            "filename": "lib/compliance.ts",
            "line": 951
          },
          "name": "yield"
        }
      ],
      "name": "PythonReservedWords"
    },
    "jsii-calc.ReferenceEnumFromScopedPackage": {
      "assembly": "jsii-calc",
      "docs": {
        "stability": "experimental",
        "summary": "See awslabs/jsii#138."
      },
      "fqn": "jsii-calc.ReferenceEnumFromScopedPackage",
      "initializer": {},
      "kind": "class",
      "locationInModule": {
        "filename": "lib/compliance.ts",
        "line": 1023
      },
      "methods": [
        {
          "docs": {
            "stability": "experimental"
          },
          "locationInModule": {
            "filename": "lib/compliance.ts",
            "line": 1026
          },
          "name": "loadFoo",
          "returns": {
            "optional": true,
            "type": {
              "fqn": "@scope/jsii-calc-lib.EnumFromScopedModule"
            }
          }
        },
        {
          "docs": {
            "stability": "experimental"
          },
          "locationInModule": {
            "filename": "lib/compliance.ts",
            "line": 1030
          },
          "name": "saveFoo",
          "parameters": [
            {
              "name": "value",
              "type": {
                "fqn": "@scope/jsii-calc-lib.EnumFromScopedModule"
              }
            }
          ]
        }
      ],
      "name": "ReferenceEnumFromScopedPackage",
      "properties": [
        {
          "docs": {
            "stability": "experimental"
          },
          "locationInModule": {
            "filename": "lib/compliance.ts",
            "line": 1024
          },
          "name": "foo",
          "optional": true,
          "type": {
            "fqn": "@scope/jsii-calc-lib.EnumFromScopedModule"
          }
        }
      ]
    },
    "jsii-calc.ReturnsPrivateImplementationOfInterface": {
      "assembly": "jsii-calc",
      "docs": {
        "returns": "an instance of an un-exported class that extends `ExportedBaseClass`, declared as `IPrivatelyImplemented`.",
        "see": "https://github.com/aws/jsii/issues/320",
        "stability": "experimental",
        "summary": "Helps ensure the JSII kernel & runtime cooperate correctly when an un-exported instance of a class is returned with a declared type that is an exported interface, and the instance inherits from an exported class."
      },
      "fqn": "jsii-calc.ReturnsPrivateImplementationOfInterface",
      "initializer": {},
      "kind": "class",
      "locationInModule": {
        "filename": "lib/compliance.ts",
        "line": 1303
      },
      "name": "ReturnsPrivateImplementationOfInterface",
      "properties": [
        {
          "docs": {
            "stability": "experimental"
          },
          "immutable": true,
          "locationInModule": {
            "filename": "lib/compliance.ts",
            "line": 1304
          },
          "name": "privateImplementation",
          "type": {
            "fqn": "jsii-calc.IPrivatelyImplemented"
          }
        }
      ]
    },
    "jsii-calc.RuntimeTypeChecking": {
      "assembly": "jsii-calc",
      "docs": {
        "stability": "experimental"
      },
      "fqn": "jsii-calc.RuntimeTypeChecking",
      "initializer": {},
      "kind": "class",
      "locationInModule": {
        "filename": "lib/compliance.ts",
        "line": 274
      },
      "methods": [
        {
          "docs": {
            "stability": "experimental"
          },
          "locationInModule": {
            "filename": "lib/compliance.ts",
            "line": 284
          },
          "name": "methodWithDefaultedArguments",
          "parameters": [
            {
              "name": "arg1",
              "optional": true,
              "type": {
                "primitive": "number"
              }
            },
            {
              "name": "arg2",
              "optional": true,
              "type": {
                "primitive": "string"
              }
            },
            {
              "name": "arg3",
              "optional": true,
              "type": {
                "primitive": "date"
              }
            }
          ]
        },
        {
          "docs": {
            "stability": "experimental"
          },
          "locationInModule": {
            "filename": "lib/compliance.ts",
            "line": 290
          },
          "name": "methodWithOptionalAnyArgument",
          "parameters": [
            {
              "name": "arg",
              "optional": true,
              "type": {
                "primitive": "any"
              }
            }
          ]
        },
        {
          "docs": {
            "stability": "experimental",
            "summary": "Used to verify verification of number of method arguments."
          },
          "locationInModule": {
            "filename": "lib/compliance.ts",
            "line": 278
          },
          "name": "methodWithOptionalArguments",
          "parameters": [
            {
              "name": "arg1",
              "type": {
                "primitive": "number"
              }
            },
            {
              "name": "arg2",
              "type": {
                "primitive": "string"
              }
            },
            {
              "name": "arg3",
              "optional": true,
              "type": {
                "primitive": "date"
              }
            }
          ]
        }
      ],
      "name": "RuntimeTypeChecking"
    },
    "jsii-calc.SecondLevelStruct": {
      "assembly": "jsii-calc",
      "datatype": true,
      "docs": {
        "stability": "experimental"
      },
      "fqn": "jsii-calc.SecondLevelStruct",
      "kind": "interface",
      "locationInModule": {
        "filename": "lib/compliance.ts",
        "line": 1779
      },
      "name": "SecondLevelStruct",
      "properties": [
        {
          "abstract": true,
          "docs": {
            "stability": "experimental",
            "summary": "It's long and required."
          },
          "immutable": true,
          "locationInModule": {
            "filename": "lib/compliance.ts",
            "line": 1783
          },
          "name": "deeperRequiredProp",
          "type": {
            "primitive": "string"
          }
        },
        {
          "abstract": true,
          "docs": {
            "stability": "experimental",
            "summary": "It's long, but you'll almost never pass it."
          },
          "immutable": true,
          "locationInModule": {
            "filename": "lib/compliance.ts",
            "line": 1788
          },
          "name": "deeperOptionalProp",
          "optional": true,
          "type": {
            "primitive": "string"
          }
        }
      ]
    },
    "jsii-calc.SingleInstanceTwoTypes": {
      "assembly": "jsii-calc",
      "docs": {
        "remarks": "JSII clients can instantiate 2 different strongly-typed wrappers for the same\nobject. Unfortunately, this will break object equality, but if we didn't do\nthis it would break runtime type checks in the JVM or CLR.",
        "stability": "experimental",
        "summary": "Test that a single instance can be returned under two different FQNs."
      },
      "fqn": "jsii-calc.SingleInstanceTwoTypes",
      "initializer": {},
      "kind": "class",
      "locationInModule": {
        "filename": "lib/compliance.ts",
        "line": 1410
      },
      "methods": [
        {
          "docs": {
            "stability": "experimental"
          },
          "locationInModule": {
            "filename": "lib/compliance.ts",
            "line": 1413
          },
          "name": "interface1",
          "returns": {
            "type": {
              "fqn": "jsii-calc.InbetweenClass"
            }
          }
        },
        {
          "docs": {
            "stability": "experimental"
          },
          "locationInModule": {
            "filename": "lib/compliance.ts",
            "line": 1417
          },
          "name": "interface2",
          "returns": {
            "type": {
              "fqn": "jsii-calc.IPublicInterface"
            }
          }
        }
      ],
      "name": "SingleInstanceTwoTypes"
    },
    "jsii-calc.SingletonInt": {
      "assembly": "jsii-calc",
      "docs": {
        "remarks": "https://github.com/aws/jsii/issues/231",
        "stability": "experimental",
        "summary": "Verifies that singleton enums are handled correctly."
      },
      "fqn": "jsii-calc.SingletonInt",
      "kind": "class",
      "locationInModule": {
        "filename": "lib/compliance.ts",
        "line": 1731
      },
      "methods": [
        {
          "docs": {
            "stability": "experimental"
          },
          "locationInModule": {
            "filename": "lib/compliance.ts",
            "line": 1733
          },
          "name": "isSingletonInt",
          "parameters": [
            {
              "name": "value",
              "type": {
                "primitive": "number"
              }
            }
          ],
          "returns": {
            "type": {
              "primitive": "boolean"
            }
          }
        }
      ],
      "name": "SingletonInt"
    },
    "jsii-calc.SingletonIntEnum": {
      "assembly": "jsii-calc",
      "docs": {
        "stability": "experimental",
        "summary": "A singleton integer."
      },
      "fqn": "jsii-calc.SingletonIntEnum",
      "kind": "enum",
      "locationInModule": {
        "filename": "lib/compliance.ts",
        "line": 1738
      },
      "members": [
        {
          "docs": {
            "stability": "experimental",
            "summary": "Elite!"
          },
          "name": "SINGLETON_INT"
        }
      ],
      "name": "SingletonIntEnum"
    },
    "jsii-calc.SingletonString": {
      "assembly": "jsii-calc",
      "docs": {
        "remarks": "https://github.com/aws/jsii/issues/231",
        "stability": "experimental",
        "summary": "Verifies that singleton enums are handled correctly."
      },
      "fqn": "jsii-calc.SingletonString",
      "kind": "class",
      "locationInModule": {
        "filename": "lib/compliance.ts",
        "line": 1714
      },
      "methods": [
        {
          "docs": {
            "stability": "experimental"
          },
          "locationInModule": {
            "filename": "lib/compliance.ts",
            "line": 1717
          },
          "name": "isSingletonString",
          "parameters": [
            {
              "name": "value",
              "type": {
                "primitive": "string"
              }
            }
          ],
          "returns": {
            "type": {
              "primitive": "boolean"
            }
          }
        }
      ],
      "name": "SingletonString"
    },
    "jsii-calc.SingletonStringEnum": {
      "assembly": "jsii-calc",
      "docs": {
        "stability": "experimental",
        "summary": "A singleton string."
      },
      "fqn": "jsii-calc.SingletonStringEnum",
      "kind": "enum",
      "locationInModule": {
        "filename": "lib/compliance.ts",
        "line": 1722
      },
      "members": [
        {
          "docs": {
            "stability": "experimental",
            "summary": "1337."
          },
          "name": "SINGLETON_STRING"
        }
      ],
      "name": "SingletonStringEnum"
    },
    "jsii-calc.StableClass": {
      "assembly": "jsii-calc",
      "docs": {
        "stability": "stable"
      },
      "fqn": "jsii-calc.StableClass",
      "initializer": {
        "docs": {
          "stability": "stable"
        },
        "parameters": [
          {
            "name": "readonlyString",
            "type": {
              "primitive": "string"
            }
          },
          {
            "name": "mutableNumber",
            "optional": true,
            "type": {
              "primitive": "number"
            }
          }
        ]
      },
      "kind": "class",
      "locationInModule": {
        "filename": "lib/stability.ts",
        "line": 51
      },
      "methods": [
        {
          "docs": {
            "stability": "stable"
          },
          "locationInModule": {
            "filename": "lib/stability.ts",
            "line": 62
          },
          "name": "method"
        }
      ],
      "name": "StableClass",
      "properties": [
        {
          "docs": {
            "stability": "stable"
          },
          "immutable": true,
          "locationInModule": {
            "filename": "lib/stability.ts",
            "line": 53
          },
          "name": "readonlyProperty",
          "type": {
            "primitive": "string"
          }
        },
        {
          "docs": {
            "stability": "stable"
          },
          "locationInModule": {
            "filename": "lib/stability.ts",
            "line": 55
          },
          "name": "mutableProperty",
          "optional": true,
          "type": {
            "primitive": "number"
          }
        }
      ]
    },
    "jsii-calc.StableEnum": {
      "assembly": "jsii-calc",
      "docs": {
        "stability": "stable"
      },
      "fqn": "jsii-calc.StableEnum",
      "kind": "enum",
      "locationInModule": {
        "filename": "lib/stability.ts",
        "line": 65
      },
      "members": [
        {
          "docs": {
            "stability": "stable"
          },
          "name": "OPTION_A"
        },
        {
          "docs": {
            "stability": "stable"
          },
          "name": "OPTION_B"
        }
      ],
      "name": "StableEnum"
    },
    "jsii-calc.StableStruct": {
      "assembly": "jsii-calc",
      "datatype": true,
      "docs": {
        "stability": "stable"
      },
      "fqn": "jsii-calc.StableStruct",
      "kind": "interface",
      "locationInModule": {
        "filename": "lib/stability.ts",
        "line": 39
      },
      "name": "StableStruct",
      "properties": [
        {
          "abstract": true,
          "docs": {
            "stability": "stable"
          },
          "immutable": true,
          "locationInModule": {
            "filename": "lib/stability.ts",
            "line": 41
          },
          "name": "readonlyProperty",
          "type": {
            "primitive": "string"
          }
        }
      ]
    },
    "jsii-calc.StaticContext": {
      "assembly": "jsii-calc",
      "docs": {
        "remarks": "https://github.com/awslabs/aws-cdk/issues/2304",
        "stability": "experimental",
        "summary": "This is used to validate the ability to use `this` from within a static context."
      },
      "fqn": "jsii-calc.StaticContext",
      "kind": "class",
      "locationInModule": {
        "filename": "lib/compliance.ts",
        "line": 1657
      },
      "methods": [
        {
          "docs": {
            "stability": "experimental"
          },
          "locationInModule": {
            "filename": "lib/compliance.ts",
            "line": 1660
          },
          "name": "canAccessStaticContext",
          "returns": {
            "type": {
              "primitive": "boolean"
            }
          },
          "static": true
        }
      ],
      "name": "StaticContext",
      "properties": [
        {
          "docs": {
            "stability": "experimental"
          },
          "locationInModule": {
            "filename": "lib/compliance.ts",
            "line": 1668
          },
          "name": "staticVariable",
          "static": true,
          "type": {
            "primitive": "boolean"
          }
        }
      ]
    },
    "jsii-calc.Statics": {
      "assembly": "jsii-calc",
      "docs": {
        "stability": "experimental"
      },
      "fqn": "jsii-calc.Statics",
      "initializer": {
        "docs": {
          "stability": "experimental"
        },
        "parameters": [
          {
            "name": "value",
            "type": {
              "primitive": "string"
            }
          }
        ]
      },
      "kind": "class",
      "locationInModule": {
        "filename": "lib/compliance.ts",
        "line": 672
      },
      "methods": [
        {
          "docs": {
            "stability": "experimental",
            "summary": "Jsdocs for static method."
          },
          "locationInModule": {
            "filename": "lib/compliance.ts",
            "line": 680
          },
          "name": "staticMethod",
          "parameters": [
            {
              "docs": {
                "summary": "The name of the person to say hello to."
              },
              "name": "name",
              "type": {
                "primitive": "string"
              }
            }
          ],
          "returns": {
            "type": {
              "primitive": "string"
            }
          },
          "static": true
        },
        {
          "docs": {
            "stability": "experimental"
          },
          "locationInModule": {
            "filename": "lib/compliance.ts",
            "line": 684
          },
          "name": "justMethod",
          "returns": {
            "type": {
              "primitive": "string"
            }
          }
        }
      ],
      "name": "Statics",
      "properties": [
        {
          "const": true,
          "docs": {
            "stability": "experimental",
            "summary": "Constants may also use all-caps."
          },
          "immutable": true,
          "locationInModule": {
            "filename": "lib/compliance.ts",
            "line": 696
          },
          "name": "BAR",
          "static": true,
          "type": {
            "primitive": "number"
          }
        },
        {
          "const": true,
          "docs": {
            "stability": "experimental"
          },
          "immutable": true,
          "locationInModule": {
            "filename": "lib/compliance.ts",
            "line": 723
          },
          "name": "ConstObj",
          "static": true,
          "type": {
            "fqn": "jsii-calc.DoubleTrouble"
          }
        },
        {
          "const": true,
          "docs": {
            "stability": "experimental",
            "summary": "Jsdocs for static property."
          },
          "immutable": true,
          "locationInModule": {
            "filename": "lib/compliance.ts",
            "line": 691
          },
          "name": "Foo",
          "static": true,
          "type": {
            "primitive": "string"
          }
        },
        {
          "const": true,
          "docs": {
            "stability": "experimental",
            "summary": "Constants can also use camelCase."
          },
          "immutable": true,
          "locationInModule": {
            "filename": "lib/compliance.ts",
            "line": 701
          },
          "name": "zooBar",
          "static": true,
          "type": {
            "collection": {
              "elementtype": {
                "primitive": "string"
              },
              "kind": "map"
            }
          }
        },
        {
          "docs": {
            "stability": "experimental",
            "summary": "Jsdocs for static getter. Jsdocs for static setter."
          },
          "locationInModule": {
            "filename": "lib/compliance.ts",
            "line": 708
          },
          "name": "instance",
          "static": true,
          "type": {
            "fqn": "jsii-calc.Statics"
          }
        },
        {
          "docs": {
            "stability": "experimental"
          },
          "locationInModule": {
            "filename": "lib/compliance.ts",
            "line": 722
          },
          "name": "nonConstStatic",
          "static": true,
          "type": {
            "primitive": "number"
          }
        },
        {
          "docs": {
            "stability": "experimental"
          },
          "immutable": true,
          "locationInModule": {
            "filename": "lib/compliance.ts",
            "line": 673
          },
          "name": "value",
          "type": {
            "primitive": "string"
          }
        }
      ]
    },
    "jsii-calc.StringEnum": {
      "assembly": "jsii-calc",
      "docs": {
        "stability": "experimental"
      },
      "fqn": "jsii-calc.StringEnum",
      "kind": "enum",
      "locationInModule": {
        "filename": "lib/compliance.ts",
        "line": 28
      },
      "members": [
        {
          "docs": {
            "stability": "experimental"
          },
          "name": "A"
        },
        {
          "docs": {
            "stability": "experimental"
          },
          "name": "B"
        },
        {
          "docs": {
            "stability": "experimental"
          },
          "name": "C"
        }
      ],
      "name": "StringEnum"
    },
    "jsii-calc.StripInternal": {
      "assembly": "jsii-calc",
      "docs": {
        "stability": "experimental"
      },
      "fqn": "jsii-calc.StripInternal",
      "initializer": {},
      "kind": "class",
      "locationInModule": {
        "filename": "lib/compliance.ts",
        "line": 1460
      },
      "name": "StripInternal",
      "properties": [
        {
          "docs": {
            "stability": "experimental"
          },
          "locationInModule": {
            "filename": "lib/compliance.ts",
            "line": 1461
          },
          "name": "youSeeMe",
          "type": {
            "primitive": "string"
          }
        }
      ]
    },
    "jsii-calc.StructPassing": {
      "assembly": "jsii-calc",
      "docs": {
        "stability": "external",
        "summary": "Just because we can."
      },
      "fqn": "jsii-calc.StructPassing",
      "initializer": {},
      "kind": "class",
      "locationInModule": {
        "filename": "lib/compliance.ts",
        "line": 1833
      },
      "methods": [
        {
          "docs": {
            "stability": "external"
          },
          "locationInModule": {
            "filename": "lib/compliance.ts",
            "line": 1842
          },
          "name": "howManyVarArgsDidIPass",
          "parameters": [
            {
              "name": "_positional",
              "type": {
                "primitive": "number"
              }
            },
            {
              "name": "inputs",
              "type": {
                "fqn": "jsii-calc.TopLevelStruct"
              },
              "variadic": true
            }
          ],
          "returns": {
            "type": {
              "primitive": "number"
            }
          },
          "static": true,
          "variadic": true
        },
        {
          "docs": {
            "stability": "external"
          },
          "locationInModule": {
            "filename": "lib/compliance.ts",
            "line": 1834
          },
          "name": "roundTrip",
          "parameters": [
            {
              "name": "_positional",
              "type": {
                "primitive": "number"
              }
            },
            {
              "name": "input",
              "type": {
                "fqn": "jsii-calc.TopLevelStruct"
              }
            }
          ],
          "returns": {
            "type": {
              "fqn": "jsii-calc.TopLevelStruct"
            }
          },
          "static": true
        }
      ],
      "name": "StructPassing"
    },
    "jsii-calc.StructWithJavaReservedWords": {
      "assembly": "jsii-calc",
      "datatype": true,
      "docs": {
        "stability": "experimental"
      },
      "fqn": "jsii-calc.StructWithJavaReservedWords",
      "kind": "interface",
      "locationInModule": {
        "filename": "lib/compliance.ts",
        "line": 1807
      },
      "name": "StructWithJavaReservedWords",
      "properties": [
        {
          "abstract": true,
          "docs": {
            "stability": "experimental"
          },
          "immutable": true,
          "locationInModule": {
            "filename": "lib/compliance.ts",
            "line": 1808
          },
          "name": "default",
          "type": {
            "primitive": "string"
          }
        },
        {
          "abstract": true,
          "docs": {
            "stability": "experimental"
          },
          "immutable": true,
          "locationInModule": {
            "filename": "lib/compliance.ts",
            "line": 1809
          },
          "name": "assert",
          "optional": true,
          "type": {
            "primitive": "string"
          }
        },
        {
          "abstract": true,
          "docs": {
            "stability": "experimental"
          },
          "immutable": true,
          "locationInModule": {
            "filename": "lib/compliance.ts",
            "line": 1812
          },
          "name": "result",
          "optional": true,
          "type": {
            "primitive": "string"
          }
        },
        {
          "abstract": true,
          "docs": {
            "stability": "experimental"
          },
          "immutable": true,
          "locationInModule": {
            "filename": "lib/compliance.ts",
            "line": 1813
          },
          "name": "that",
          "optional": true,
          "type": {
            "primitive": "string"
          }
        }
      ]
    },
    "jsii-calc.Sum": {
      "assembly": "jsii-calc",
      "base": "jsii-calc.composition.CompositeOperation",
      "docs": {
        "stability": "experimental",
        "summary": "An operation that sums multiple values."
      },
      "fqn": "jsii-calc.Sum",
      "initializer": {
        "docs": {
          "stability": "experimental"
        }
      },
      "kind": "class",
      "locationInModule": {
        "filename": "lib/calculator.ts",
        "line": 186
      },
      "name": "Sum",
      "properties": [
        {
          "docs": {
            "stability": "experimental",
            "summary": "The expression that this operation consists of. Must be implemented by derived classes."
          },
          "immutable": true,
          "locationInModule": {
            "filename": "lib/calculator.ts",
            "line": 199
          },
          "name": "expression",
          "overrides": "jsii-calc.composition.CompositeOperation",
          "type": {
            "fqn": "@scope/jsii-calc-lib.Value"
          }
        },
        {
          "docs": {
            "stability": "experimental",
            "summary": "The parts to sum."
          },
          "locationInModule": {
            "filename": "lib/calculator.ts",
            "line": 191
          },
          "name": "parts",
          "type": {
            "collection": {
              "elementtype": {
                "fqn": "@scope/jsii-calc-lib.Value"
              },
              "kind": "array"
            }
          }
        }
      ]
    },
    "jsii-calc.SyncVirtualMethods": {
      "assembly": "jsii-calc",
      "docs": {
        "stability": "experimental"
      },
      "fqn": "jsii-calc.SyncVirtualMethods",
      "initializer": {},
      "kind": "class",
      "locationInModule": {
        "filename": "lib/compliance.ts",
        "line": 360
      },
      "methods": [
        {
          "async": true,
          "docs": {
            "stability": "experimental"
          },
          "locationInModule": {
            "filename": "lib/compliance.ts",
            "line": 373
          },
          "name": "callerIsAsync",
          "returns": {
            "type": {
              "primitive": "number"
            }
          }
        },
        {
          "docs": {
            "stability": "experimental"
          },
          "locationInModule": {
            "filename": "lib/compliance.ts",
            "line": 361
          },
          "name": "callerIsMethod",
          "returns": {
            "type": {
              "primitive": "number"
            }
          }
        },
        {
          "docs": {
            "stability": "experimental"
          },
          "locationInModule": {
            "filename": "lib/compliance.ts",
            "line": 413
          },
          "name": "modifyOtherProperty",
          "parameters": [
            {
              "name": "value",
              "type": {
                "primitive": "string"
              }
            }
          ]
        },
        {
          "docs": {
            "stability": "experimental"
          },
          "locationInModule": {
            "filename": "lib/compliance.ts",
            "line": 385
          },
          "name": "modifyValueOfTheProperty",
          "parameters": [
            {
              "name": "value",
              "type": {
                "primitive": "string"
              }
            }
          ]
        },
        {
          "docs": {
            "stability": "experimental"
          },
          "locationInModule": {
            "filename": "lib/compliance.ts",
            "line": 426
          },
          "name": "readA",
          "returns": {
            "type": {
              "primitive": "number"
            }
          }
        },
        {
          "docs": {
            "stability": "experimental"
          },
          "locationInModule": {
            "filename": "lib/compliance.ts",
            "line": 417
          },
          "name": "retrieveOtherProperty",
          "returns": {
            "type": {
              "primitive": "string"
            }
          }
        },
        {
          "docs": {
            "stability": "experimental"
          },
          "locationInModule": {
            "filename": "lib/compliance.ts",
            "line": 397
          },
          "name": "retrieveReadOnlyProperty",
          "returns": {
            "type": {
              "primitive": "string"
            }
          }
        },
        {
          "docs": {
            "stability": "experimental"
          },
          "locationInModule": {
            "filename": "lib/compliance.ts",
            "line": 389
          },
          "name": "retrieveValueOfTheProperty",
          "returns": {
            "type": {
              "primitive": "string"
            }
          }
        },
        {
          "docs": {
            "stability": "experimental"
          },
          "locationInModule": {
            "filename": "lib/compliance.ts",
            "line": 377
          },
          "name": "virtualMethod",
          "parameters": [
            {
              "name": "n",
              "type": {
                "primitive": "number"
              }
            }
          ],
          "returns": {
            "type": {
              "primitive": "number"
            }
          }
        },
        {
          "docs": {
            "stability": "experimental"
          },
          "locationInModule": {
            "filename": "lib/compliance.ts",
            "line": 430
          },
          "name": "writeA",
          "parameters": [
            {
              "name": "value",
              "type": {
                "primitive": "number"
              }
            }
          ]
        }
      ],
      "name": "SyncVirtualMethods",
      "properties": [
        {
          "docs": {
            "stability": "experimental"
          },
          "immutable": true,
          "locationInModule": {
            "filename": "lib/compliance.ts",
            "line": 395
          },
          "name": "readonlyProperty",
          "type": {
            "primitive": "string"
          }
        },
        {
          "docs": {
            "stability": "experimental"
          },
          "locationInModule": {
            "filename": "lib/compliance.ts",
            "line": 424
          },
          "name": "a",
          "type": {
            "primitive": "number"
          }
        },
        {
          "docs": {
            "stability": "experimental"
          },
          "locationInModule": {
            "filename": "lib/compliance.ts",
            "line": 365
          },
          "name": "callerIsProperty",
          "type": {
            "primitive": "number"
          }
        },
        {
          "docs": {
            "stability": "experimental"
          },
          "locationInModule": {
            "filename": "lib/compliance.ts",
            "line": 403
          },
          "name": "otherProperty",
          "type": {
            "primitive": "string"
          }
        },
        {
          "docs": {
            "stability": "experimental"
          },
          "locationInModule": {
            "filename": "lib/compliance.ts",
            "line": 383
          },
          "name": "theProperty",
          "type": {
            "primitive": "string"
          }
        },
        {
          "docs": {
            "stability": "experimental"
          },
          "locationInModule": {
            "filename": "lib/compliance.ts",
            "line": 411
          },
          "name": "valueOfOtherProperty",
          "type": {
            "primitive": "string"
          }
        }
      ]
    },
    "jsii-calc.Thrower": {
      "assembly": "jsii-calc",
      "docs": {
        "stability": "experimental"
      },
      "fqn": "jsii-calc.Thrower",
      "initializer": {},
      "kind": "class",
      "locationInModule": {
        "filename": "lib/compliance.ts",
        "line": 643
      },
      "methods": [
        {
          "docs": {
            "stability": "experimental"
          },
          "locationInModule": {
            "filename": "lib/compliance.ts",
            "line": 644
          },
          "name": "throwError"
        }
      ],
      "name": "Thrower"
    },
    "jsii-calc.TopLevelStruct": {
      "assembly": "jsii-calc",
      "datatype": true,
      "docs": {
        "stability": "experimental"
      },
      "fqn": "jsii-calc.TopLevelStruct",
      "kind": "interface",
      "locationInModule": {
        "filename": "lib/compliance.ts",
        "line": 1762
      },
      "name": "TopLevelStruct",
      "properties": [
        {
          "abstract": true,
          "docs": {
            "stability": "experimental",
            "summary": "This is a required field."
          },
          "immutable": true,
          "locationInModule": {
            "filename": "lib/compliance.ts",
            "line": 1766
          },
          "name": "required",
          "type": {
            "primitive": "string"
          }
        },
        {
          "abstract": true,
          "docs": {
            "stability": "experimental",
            "summary": "A union to really stress test our serialization."
          },
          "immutable": true,
          "locationInModule": {
            "filename": "lib/compliance.ts",
            "line": 1776
          },
          "name": "secondLevel",
          "type": {
            "union": {
              "types": [
                {
                  "primitive": "number"
                },
                {
                  "fqn": "jsii-calc.SecondLevelStruct"
                }
              ]
            }
          }
        },
        {
          "abstract": true,
          "docs": {
            "stability": "experimental",
            "summary": "You don't have to pass this."
          },
          "immutable": true,
          "locationInModule": {
            "filename": "lib/compliance.ts",
            "line": 1771
          },
          "name": "optional",
          "optional": true,
          "type": {
            "primitive": "string"
          }
        }
      ]
    },
    "jsii-calc.UnaryOperation": {
      "abstract": true,
      "assembly": "jsii-calc",
      "base": "@scope/jsii-calc-lib.Operation",
      "docs": {
        "stability": "experimental",
        "summary": "An operation on a single operand."
      },
      "fqn": "jsii-calc.UnaryOperation",
      "initializer": {
        "docs": {
          "stability": "experimental"
        },
        "parameters": [
          {
            "name": "operand",
            "type": {
              "fqn": "@scope/jsii-calc-lib.Value"
            }
          }
        ]
      },
      "kind": "class",
      "locationInModule": {
        "filename": "lib/calculator.ts",
        "line": 93
      },
      "name": "UnaryOperation",
      "properties": [
        {
          "docs": {
            "stability": "experimental"
          },
          "immutable": true,
          "locationInModule": {
            "filename": "lib/calculator.ts",
            "line": 94
          },
          "name": "operand",
          "type": {
            "fqn": "@scope/jsii-calc-lib.Value"
          }
        }
      ]
    },
    "jsii-calc.UnionProperties": {
      "assembly": "jsii-calc",
      "datatype": true,
      "docs": {
        "stability": "experimental"
      },
      "fqn": "jsii-calc.UnionProperties",
      "kind": "interface",
      "locationInModule": {
        "filename": "lib/compliance.ts",
        "line": 954
      },
      "name": "UnionProperties",
      "properties": [
        {
          "abstract": true,
          "docs": {
            "stability": "experimental"
          },
          "immutable": true,
          "locationInModule": {
            "filename": "lib/compliance.ts",
            "line": 956
          },
          "name": "bar",
          "type": {
            "union": {
              "types": [
                {
                  "primitive": "string"
                },
                {
                  "primitive": "number"
                },
                {
                  "fqn": "jsii-calc.AllTypes"
                }
              ]
            }
          }
        },
        {
          "abstract": true,
          "docs": {
            "stability": "experimental"
          },
          "immutable": true,
          "locationInModule": {
            "filename": "lib/compliance.ts",
            "line": 955
          },
          "name": "foo",
          "optional": true,
          "type": {
            "union": {
              "types": [
                {
                  "primitive": "string"
                },
                {
                  "primitive": "number"
                }
              ]
            }
          }
        }
      ]
    },
    "jsii-calc.UseBundledDependency": {
      "assembly": "jsii-calc",
      "docs": {
        "stability": "experimental"
      },
      "fqn": "jsii-calc.UseBundledDependency",
      "initializer": {},
      "kind": "class",
      "locationInModule": {
        "filename": "lib/compliance.ts",
        "line": 959
      },
      "methods": [
        {
          "docs": {
            "stability": "experimental"
          },
          "locationInModule": {
            "filename": "lib/compliance.ts",
            "line": 960
          },
          "name": "value",
          "returns": {
            "type": {
              "primitive": "any"
            }
          }
        }
      ],
      "name": "UseBundledDependency"
    },
    "jsii-calc.UseCalcBase": {
      "assembly": "jsii-calc",
      "docs": {
        "stability": "experimental",
        "summary": "Depend on a type from jsii-calc-base as a test for awslabs/jsii#128."
      },
      "fqn": "jsii-calc.UseCalcBase",
      "initializer": {},
      "kind": "class",
      "locationInModule": {
        "filename": "lib/compliance.ts",
        "line": 1008
      },
      "methods": [
        {
          "docs": {
            "stability": "experimental"
          },
          "locationInModule": {
            "filename": "lib/compliance.ts",
            "line": 1009
          },
          "name": "hello",
          "returns": {
            "type": {
              "fqn": "@scope/jsii-calc-base.Base"
            }
          }
        }
      ],
      "name": "UseCalcBase"
    },
    "jsii-calc.UsesInterfaceWithProperties": {
      "assembly": "jsii-calc",
      "docs": {
        "stability": "experimental"
      },
      "fqn": "jsii-calc.UsesInterfaceWithProperties",
      "initializer": {
        "docs": {
          "stability": "experimental"
        },
        "parameters": [
          {
            "name": "obj",
            "type": {
              "fqn": "jsii-calc.IInterfaceWithProperties"
            }
          }
        ]
      },
      "kind": "class",
      "locationInModule": {
        "filename": "lib/compliance.ts",
        "line": 587
      },
      "methods": [
        {
          "docs": {
            "stability": "experimental"
          },
          "locationInModule": {
            "filename": "lib/compliance.ts",
            "line": 592
          },
          "name": "justRead",
          "returns": {
            "type": {
              "primitive": "string"
            }
          }
        },
        {
          "docs": {
            "stability": "experimental"
          },
          "locationInModule": {
            "filename": "lib/compliance.ts",
            "line": 601
          },
          "name": "readStringAndNumber",
          "parameters": [
            {
              "name": "ext",
              "type": {
                "fqn": "jsii-calc.IInterfaceWithPropertiesExtension"
              }
            }
          ],
          "returns": {
            "type": {
              "primitive": "string"
            }
          }
        },
        {
          "docs": {
            "stability": "experimental"
          },
          "locationInModule": {
            "filename": "lib/compliance.ts",
            "line": 596
          },
          "name": "writeAndRead",
          "parameters": [
            {
              "name": "value",
              "type": {
                "primitive": "string"
              }
            }
          ],
          "returns": {
            "type": {
              "primitive": "string"
            }
          }
        }
      ],
      "name": "UsesInterfaceWithProperties",
      "properties": [
        {
          "docs": {
            "stability": "experimental"
          },
          "immutable": true,
          "locationInModule": {
            "filename": "lib/compliance.ts",
            "line": 588
          },
          "name": "obj",
          "type": {
            "fqn": "jsii-calc.IInterfaceWithProperties"
          }
        }
      ]
    },
    "jsii-calc.VariadicMethod": {
      "assembly": "jsii-calc",
      "docs": {
        "stability": "experimental"
      },
      "fqn": "jsii-calc.VariadicMethod",
      "initializer": {
        "docs": {
          "stability": "experimental"
        },
        "parameters": [
          {
            "docs": {
              "summary": "a prefix that will be use for all values returned by `#asArray`."
            },
            "name": "prefix",
            "type": {
              "primitive": "number"
            },
            "variadic": true
          }
        ],
        "variadic": true
      },
      "kind": "class",
      "locationInModule": {
        "filename": "lib/compliance.ts",
        "line": 653
      },
      "methods": [
        {
          "docs": {
            "stability": "experimental"
          },
          "locationInModule": {
            "filename": "lib/compliance.ts",
            "line": 667
          },
          "name": "asArray",
          "parameters": [
            {
              "docs": {
                "summary": "the first element of the array to be returned (after the `prefix` provided at construction time)."
              },
              "name": "first",
              "type": {
                "primitive": "number"
              }
            },
            {
              "docs": {
                "summary": "other elements to be included in the array."
              },
              "name": "others",
              "type": {
                "primitive": "number"
              },
              "variadic": true
            }
          ],
          "returns": {
            "type": {
              "collection": {
                "elementtype": {
                  "primitive": "number"
                },
                "kind": "array"
              }
            }
          },
          "variadic": true
        }
      ],
      "name": "VariadicMethod"
    },
    "jsii-calc.VirtualMethodPlayground": {
      "assembly": "jsii-calc",
      "docs": {
        "stability": "experimental"
      },
      "fqn": "jsii-calc.VirtualMethodPlayground",
      "initializer": {},
      "kind": "class",
      "locationInModule": {
        "filename": "lib/compliance.ts",
        "line": 436
      },
      "methods": [
        {
          "async": true,
          "docs": {
            "stability": "experimental"
          },
          "locationInModule": {
            "filename": "lib/compliance.ts",
            "line": 464
          },
          "name": "overrideMeAsync",
          "parameters": [
            {
              "name": "index",
              "type": {
                "primitive": "number"
              }
            }
          ],
          "returns": {
            "type": {
              "primitive": "number"
            }
          }
        },
        {
          "docs": {
            "stability": "experimental"
          },
          "locationInModule": {
            "filename": "lib/compliance.ts",
            "line": 468
          },
          "name": "overrideMeSync",
          "parameters": [
            {
              "name": "index",
              "type": {
                "primitive": "number"
              }
            }
          ],
          "returns": {
            "type": {
              "primitive": "number"
            }
          }
        },
        {
          "async": true,
          "docs": {
            "stability": "experimental"
          },
          "locationInModule": {
            "filename": "lib/compliance.ts",
            "line": 446
          },
          "name": "parallelSumAsync",
          "parameters": [
            {
              "name": "count",
              "type": {
                "primitive": "number"
              }
            }
          ],
          "returns": {
            "type": {
              "primitive": "number"
            }
          }
        },
        {
          "async": true,
          "docs": {
            "stability": "experimental"
          },
          "locationInModule": {
            "filename": "lib/compliance.ts",
            "line": 437
          },
          "name": "serialSumAsync",
          "parameters": [
            {
              "name": "count",
              "type": {
                "primitive": "number"
              }
            }
          ],
          "returns": {
            "type": {
              "primitive": "number"
            }
          }
        },
        {
          "docs": {
            "stability": "experimental"
          },
          "locationInModule": {
            "filename": "lib/compliance.ts",
            "line": 456
          },
          "name": "sumSync",
          "parameters": [
            {
              "name": "count",
              "type": {
                "primitive": "number"
              }
            }
          ],
          "returns": {
            "type": {
              "primitive": "number"
            }
          }
        }
      ],
      "name": "VirtualMethodPlayground"
    },
    "jsii-calc.VoidCallback": {
      "abstract": true,
      "assembly": "jsii-calc",
      "docs": {
        "remarks": "- Implement `overrideMe` (method does not have to do anything).\n- Invoke `callMe`\n- Verify that `methodWasCalled` is `true`.",
        "stability": "experimental",
        "summary": "This test is used to validate the runtimes can return correctly from a void callback."
      },
      "fqn": "jsii-calc.VoidCallback",
      "initializer": {},
      "kind": "class",
      "locationInModule": {
        "filename": "lib/compliance.ts",
        "line": 1686
      },
      "methods": [
        {
          "docs": {
            "stability": "experimental"
          },
          "locationInModule": {
            "filename": "lib/compliance.ts",
            "line": 1691
          },
          "name": "callMe"
        },
        {
          "abstract": true,
          "docs": {
            "stability": "experimental"
          },
          "locationInModule": {
            "filename": "lib/compliance.ts",
            "line": 1695
          },
          "name": "overrideMe",
          "protected": true
        }
      ],
      "name": "VoidCallback",
      "properties": [
        {
          "docs": {
            "stability": "experimental"
          },
          "immutable": true,
          "locationInModule": {
            "filename": "lib/compliance.ts",
            "line": 1688
          },
          "name": "methodWasCalled",
          "type": {
            "primitive": "boolean"
          }
        }
      ]
    },
    "jsii-calc.WithPrivatePropertyInConstructor": {
      "assembly": "jsii-calc",
      "docs": {
        "stability": "experimental",
        "summary": "Verifies that private property declarations in constructor arguments are hidden."
      },
      "fqn": "jsii-calc.WithPrivatePropertyInConstructor",
      "initializer": {
        "docs": {
          "stability": "experimental"
        },
        "parameters": [
          {
            "name": "privateField",
            "optional": true,
            "type": {
              "primitive": "string"
            }
          }
        ]
      },
      "kind": "class",
      "locationInModule": {
        "filename": "lib/compliance.ts",
        "line": 1701
      },
      "name": "WithPrivatePropertyInConstructor",
      "properties": [
        {
          "docs": {
            "stability": "experimental"
          },
          "immutable": true,
          "locationInModule": {
            "filename": "lib/compliance.ts",
            "line": 1704
          },
          "name": "success",
          "type": {
            "primitive": "boolean"
          }
        }
      ]
    },
    "jsii-calc.composition.CompositeOperation": {
      "abstract": true,
      "assembly": "jsii-calc",
      "base": "@scope/jsii-calc-lib.Operation",
      "docs": {
        "stability": "experimental",
        "summary": "Abstract operation composed from an expression of other operations."
      },
      "fqn": "jsii-calc.composition.CompositeOperation",
      "initializer": {},
      "kind": "class",
      "locationInModule": {
        "filename": "lib/calculator.ts",
        "line": 131
      },
      "methods": [
        {
          "docs": {
            "stability": "experimental",
            "summary": "String representation of the value."
          },
          "locationInModule": {
            "filename": "lib/calculator.ts",
            "line": 157
          },
          "name": "toString",
          "overrides": "@scope/jsii-calc-lib.Operation",
          "returns": {
            "type": {
              "primitive": "string"
            }
          }
        }
      ],
      "name": "CompositeOperation",
      "namespace": "composition",
      "properties": [
        {
          "abstract": true,
          "docs": {
            "stability": "experimental",
            "summary": "The expression that this operation consists of. Must be implemented by derived classes."
          },
          "immutable": true,
          "locationInModule": {
            "filename": "lib/calculator.ts",
            "line": 155
          },
          "name": "expression",
          "type": {
            "fqn": "@scope/jsii-calc-lib.Value"
          }
        },
        {
          "docs": {
            "stability": "experimental",
            "summary": "The value."
          },
          "immutable": true,
          "locationInModule": {
            "filename": "lib/calculator.ts",
            "line": 147
          },
          "name": "value",
          "overrides": "@scope/jsii-calc-lib.Value",
          "type": {
            "primitive": "number"
          }
        },
        {
          "docs": {
            "stability": "experimental",
            "summary": "A set of postfixes to include in a decorated .toString()."
          },
          "locationInModule": {
            "filename": "lib/calculator.ts",
            "line": 145
          },
          "name": "decorationPostfixes",
          "type": {
            "collection": {
              "elementtype": {
                "primitive": "string"
              },
              "kind": "array"
            }
          }
        },
        {
          "docs": {
            "stability": "experimental",
            "summary": "A set of prefixes to include in a decorated .toString()."
          },
          "locationInModule": {
            "filename": "lib/calculator.ts",
            "line": 140
          },
          "name": "decorationPrefixes",
          "type": {
            "collection": {
              "elementtype": {
                "primitive": "string"
              },
              "kind": "array"
            }
          }
        },
        {
          "docs": {
            "stability": "experimental",
            "summary": "The .toString() style."
          },
          "locationInModule": {
            "filename": "lib/calculator.ts",
            "line": 135
          },
          "name": "stringStyle",
          "type": {
            "fqn": "jsii-calc.composition.CompositeOperation.CompositionStringStyle"
          }
        }
      ]
    },
    "jsii-calc.composition.CompositeOperation.CompositionStringStyle": {
      "assembly": "jsii-calc",
      "docs": {
        "stability": "experimental",
        "summary": "Style of .toString() output for CompositeOperation."
      },
      "fqn": "jsii-calc.composition.CompositeOperation.CompositionStringStyle",
      "kind": "enum",
      "locationInModule": {
        "filename": "lib/calculator.ts",
        "line": 173
      },
      "members": [
        {
          "docs": {
            "stability": "experimental",
            "summary": "Normal string expression."
          },
          "name": "NORMAL"
        },
        {
          "docs": {
            "stability": "experimental",
            "summary": "Decorated string expression."
          },
          "name": "DECORATED"
        }
      ],
      "name": "CompositionStringStyle",
      "namespace": "composition.CompositeOperation"
    }
  },
  "version": "0.19.0",
<<<<<<< HEAD
  "fingerprint": "BpP/ZthOC7fQy8TUdkny1A6+PqARkakJ1i9ce4DP5KQ="
=======
  "fingerprint": "nQMF6ipA96E38PvG3NsgKOJIb3ZEit4jNrxZAkgRlbs="
>>>>>>> 5d7824d5
}<|MERGE_RESOLUTION|>--- conflicted
+++ resolved
@@ -9734,9 +9734,5 @@
     }
   },
   "version": "0.19.0",
-<<<<<<< HEAD
-  "fingerprint": "BpP/ZthOC7fQy8TUdkny1A6+PqARkakJ1i9ce4DP5KQ="
-=======
-  "fingerprint": "nQMF6ipA96E38PvG3NsgKOJIb3ZEit4jNrxZAkgRlbs="
->>>>>>> 5d7824d5
+  "fingerprint": "yv9qXH6SxPgCJMfGdz9z6RruIy2NG5BcTExGI988Xeg="
 }