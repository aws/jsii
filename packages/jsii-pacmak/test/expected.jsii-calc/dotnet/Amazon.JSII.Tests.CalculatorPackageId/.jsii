{
  "author": {
    "name": "Amazon Web Services",
    "organization": true,
    "roles": [
      "author"
    ],
    "url": "https://aws.amazon.com"
  },
  "bundled": {
    "@fixtures/jsii-calc-bundled": "^0.19.0"
  },
  "contributors": [
    {
      "name": "Elad Ben-Israel",
      "roles": [
        "maintainer"
      ],
      "url": "https://github.com/eladb"
    },
    {
      "name": "Rico Huijbers",
      "roles": [
        "maintainer"
      ],
      "url": "https://github.com/rix0rrr"
    },
    {
      "name": "Romain Marcadier-Muller",
      "roles": [
        "maintainer"
      ],
      "url": "https://github.com/RomainMuller"
    }
  ],
  "dependencies": {
    "@scope/jsii-calc-base": "^0.0.0",
    "@scope/jsii-calc-base-of-base": "^0.0.0",
    "@scope/jsii-calc-lib": "^0.0.0"
  },
  "dependencyClosure": {
    "@scope/jsii-calc-base": {
      "targets": {
        "dotnet": {
          "namespace": "Amazon.JSII.Tests.CalculatorNamespace.BaseNamespace",
          "packageId": "Amazon.JSII.Tests.CalculatorPackageId.BasePackageId"
        },
        "java": {
          "maven": {
            "artifactId": "calculator-base",
            "groupId": "software.amazon.jsii.tests"
          },
          "package": "software.amazon.jsii.tests.calculator.base"
        },
        "js": {
          "npm": "@scope/jsii-calc-base"
        },
        "python": {
          "distName": "scope.jsii-calc-base",
          "module": "scope.jsii_calc_base"
        }
      }
    },
    "@scope/jsii-calc-base-of-base": {
      "targets": {
        "dotnet": {
          "namespace": "Amazon.JSII.Tests.CalculatorNamespace.BaseOfBaseNamespace",
          "packageId": "Amazon.JSII.Tests.CalculatorPackageId.BaseOfBasePackageId"
        },
        "java": {
          "maven": {
            "artifactId": "calculator-base-of-base",
            "groupId": "software.amazon.jsii.tests"
          },
          "package": "software.amazon.jsii.tests.calculator.baseofbase"
        },
        "js": {
          "npm": "@scope/jsii-calc-base-of-base"
        },
        "python": {
          "distName": "scope.jsii-calc-base-of-base",
          "module": "scope.jsii_calc_base_of_base"
        }
      }
    },
    "@scope/jsii-calc-lib": {
      "targets": {
        "dotnet": {
          "namespace": "Amazon.JSII.Tests.CalculatorNamespace.LibNamespace",
          "packageId": "Amazon.JSII.Tests.CalculatorPackageId.LibPackageId",
          "versionSuffix": "-devpreview"
        },
        "java": {
          "maven": {
            "artifactId": "calculator-lib",
            "groupId": "software.amazon.jsii.tests",
            "versionSuffix": ".DEVPREVIEW"
          },
          "package": "software.amazon.jsii.tests.calculator.lib"
        },
        "js": {
          "npm": "@scope/jsii-calc-lib"
        },
        "python": {
          "distName": "scope.jsii-calc-lib",
          "module": "scope.jsii_calc_lib"
        }
      }
    }
  },
  "description": "A simple calcuator built on JSII.",
  "docs": {
    "stability": "experimental"
  },
  "homepage": "https://github.com/aws/jsii",
  "jsiiVersion": "0.0.0",
  "keywords": [
    "aws",
    "jsii",
    "test"
  ],
  "license": "Apache-2.0",
  "metadata": {
    "jsii:boolean": true,
    "jsii:number": 1337,
    "jsii:object": {
      "string": "yes!"
    }
  },
  "name": "jsii-calc",
  "readme": {
    "markdown": "# jsii Calculator\n\nThis library is used to demonstrate and test the features of JSII\n\n## How to use running sum API:\n\nFirst, create a calculator:\n\n```ts\nconst calculator = new calc.Calculator();\n```\n\nThen call some operations:\n\n\n```ts fixture=with-calculator\ncalculator.add(10);\n```\n\n## Code Samples\n\n```ts\n/* This is totes a magic comment in here, just you wait! */\nconst foo = 'bar';\n```\n"
  },
  "repository": {
    "directory": "packages/jsii-calc",
    "type": "git",
    "url": "https://github.com/aws/jsii.git"
  },
  "schema": "jsii/0.10.0",
  "submodules": {
    "jsii-calc.DerivedClassHasNoProperties": {
      "locationInModule": {
        "filename": "lib/compliance.ts",
        "line": 309
      }
    },
    "jsii-calc.InterfaceInNamespaceIncludesClasses": {
      "locationInModule": {
        "filename": "lib/compliance.ts",
        "line": 1057
      }
    },
    "jsii-calc.InterfaceInNamespaceOnlyInterface": {
      "locationInModule": {
        "filename": "lib/compliance.ts",
        "line": 1048
      }
    },
    "jsii-calc.composition": {
      "locationInModule": {
        "filename": "lib/calculator.ts",
        "line": 127
      }
    },
    "jsii-calc.submodule": {
      "locationInModule": {
        "filename": "lib/index.ts",
        "line": 7
      }
    },
    "jsii-calc.submodule.back_references": {
      "locationInModule": {
        "filename": "lib/submodule/index.ts",
        "line": 4
      }
    },
    "jsii-calc.submodule.child": {
      "locationInModule": {
        "filename": "lib/submodule/index.ts",
        "line": 1
      }
    },
    "jsii-calc.submodule.nested_submodule": {
      "locationInModule": {
        "filename": "lib/submodule/nested_submodule.ts",
        "line": 3
      }
    },
    "jsii-calc.submodule.nested_submodule.deeplyNested": {
      "locationInModule": {
        "filename": "lib/submodule/nested_submodule.ts",
        "line": 4
      }
    }
  },
  "targets": {
    "dotnet": {
      "iconUrl": "https://sdk-for-net.amazonwebservices.com/images/AWSLogo128x128.png",
      "namespace": "Amazon.JSII.Tests.CalculatorNamespace",
      "packageId": "Amazon.JSII.Tests.CalculatorPackageId"
    },
    "java": {
      "maven": {
        "artifactId": "calculator",
        "groupId": "software.amazon.jsii.tests"
      },
      "package": "software.amazon.jsii.tests.calculator"
    },
    "js": {
      "npm": "jsii-calc"
    },
    "python": {
      "distName": "jsii-calc",
      "module": "jsii_calc"
    }
  },
  "types": {
    "jsii-calc.AbstractClass": {
      "abstract": true,
      "assembly": "jsii-calc",
      "base": "jsii-calc.AbstractClassBase",
      "docs": {
        "stability": "experimental"
      },
      "fqn": "jsii-calc.AbstractClass",
      "initializer": {},
      "interfaces": [
        "jsii-calc.IInterfaceImplementedByAbstractClass"
      ],
      "kind": "class",
      "locationInModule": {
        "filename": "lib/compliance.ts",
        "line": 1100
      },
      "methods": [
        {
          "abstract": true,
          "docs": {
            "stability": "experimental"
          },
          "locationInModule": {
            "filename": "lib/compliance.ts",
            "line": 1105
          },
          "name": "abstractMethod",
          "parameters": [
            {
              "name": "name",
              "type": {
                "primitive": "string"
              }
            }
          ],
          "returns": {
            "type": {
              "primitive": "string"
            }
          }
        },
        {
          "docs": {
            "stability": "experimental"
          },
          "locationInModule": {
            "filename": "lib/compliance.ts",
            "line": 1101
          },
          "name": "nonAbstractMethod",
          "returns": {
            "type": {
              "primitive": "number"
            }
          }
        }
      ],
      "name": "AbstractClass",
      "properties": [
        {
          "docs": {
            "stability": "experimental"
          },
          "immutable": true,
          "locationInModule": {
            "filename": "lib/compliance.ts",
            "line": 1107
          },
          "name": "propFromInterface",
          "overrides": "jsii-calc.IInterfaceImplementedByAbstractClass",
          "type": {
            "primitive": "string"
          }
        }
      ]
    },
    "jsii-calc.AbstractClassBase": {
      "abstract": true,
      "assembly": "jsii-calc",
      "docs": {
        "stability": "experimental"
      },
      "fqn": "jsii-calc.AbstractClassBase",
      "initializer": {},
      "kind": "class",
      "locationInModule": {
        "filename": "lib/compliance.ts",
        "line": 1096
      },
      "name": "AbstractClassBase",
      "properties": [
        {
          "abstract": true,
          "docs": {
            "stability": "experimental"
          },
          "immutable": true,
          "locationInModule": {
            "filename": "lib/compliance.ts",
            "line": 1097
          },
          "name": "abstractProperty",
          "type": {
            "primitive": "string"
          }
        }
      ]
    },
    "jsii-calc.AbstractClassReturner": {
      "assembly": "jsii-calc",
      "docs": {
        "stability": "experimental"
      },
      "fqn": "jsii-calc.AbstractClassReturner",
      "initializer": {},
      "kind": "class",
      "locationInModule": {
        "filename": "lib/compliance.ts",
        "line": 1122
      },
      "methods": [
        {
          "docs": {
            "stability": "experimental"
          },
          "locationInModule": {
            "filename": "lib/compliance.ts",
            "line": 1123
          },
          "name": "giveMeAbstract",
          "returns": {
            "type": {
              "fqn": "jsii-calc.AbstractClass"
            }
          }
        },
        {
          "docs": {
            "stability": "experimental"
          },
          "locationInModule": {
            "filename": "lib/compliance.ts",
            "line": 1127
          },
          "name": "giveMeInterface",
          "returns": {
            "type": {
              "fqn": "jsii-calc.IInterfaceImplementedByAbstractClass"
            }
          }
        }
      ],
      "name": "AbstractClassReturner",
      "properties": [
        {
          "docs": {
            "stability": "experimental"
          },
          "immutable": true,
          "locationInModule": {
            "filename": "lib/compliance.ts",
            "line": 1131
          },
          "name": "returnAbstractFromProperty",
          "type": {
            "fqn": "jsii-calc.AbstractClassBase"
          }
        }
      ]
    },
    "jsii-calc.AbstractSuite": {
      "abstract": true,
      "assembly": "jsii-calc",
      "docs": {
        "stability": "experimental",
        "summary": "Ensures abstract members implementations correctly register overrides in various languages."
      },
      "fqn": "jsii-calc.AbstractSuite",
      "initializer": {},
      "kind": "class",
      "locationInModule": {
        "filename": "lib/calculator.ts",
        "line": 401
      },
      "methods": [
        {
          "abstract": true,
          "docs": {
            "stability": "experimental"
          },
          "locationInModule": {
            "filename": "lib/calculator.ts",
            "line": 403
          },
          "name": "someMethod",
          "parameters": [
            {
              "name": "str",
              "type": {
                "primitive": "string"
              }
            }
          ],
          "protected": true,
          "returns": {
            "type": {
              "primitive": "string"
            }
          }
        },
        {
          "docs": {
            "stability": "experimental",
            "summary": "Sets `seed` to `this.property`, then calls `someMethod` with `this.property` and returns the result."
          },
          "locationInModule": {
            "filename": "lib/calculator.ts",
            "line": 409
          },
          "name": "workItAll",
          "parameters": [
            {
              "docs": {
                "summary": "a `string`."
              },
              "name": "seed",
              "type": {
                "primitive": "string"
              }
            }
          ],
          "returns": {
            "type": {
              "primitive": "string"
            }
          }
        }
      ],
      "name": "AbstractSuite",
      "properties": [
        {
          "abstract": true,
          "docs": {
            "stability": "experimental"
          },
          "locationInModule": {
            "filename": "lib/calculator.ts",
            "line": 402
          },
          "name": "property",
          "protected": true,
          "type": {
            "primitive": "string"
          }
        }
      ]
    },
    "jsii-calc.Add": {
      "assembly": "jsii-calc",
      "base": "jsii-calc.BinaryOperation",
      "docs": {
        "stability": "experimental",
        "summary": "The \"+\" binary operation."
      },
      "fqn": "jsii-calc.Add",
      "initializer": {
        "docs": {
          "stability": "experimental",
          "summary": "Creates a BinaryOperation."
        },
        "parameters": [
          {
            "docs": {
              "summary": "Left-hand side operand."
            },
            "name": "lhs",
            "type": {
              "fqn": "@scope/jsii-calc-lib.Value"
            }
          },
          {
            "docs": {
              "summary": "Right-hand side operand."
            },
            "name": "rhs",
            "type": {
              "fqn": "@scope/jsii-calc-lib.Value"
            }
          }
        ]
      },
      "kind": "class",
      "locationInModule": {
        "filename": "lib/calculator.ts",
        "line": 55
      },
      "methods": [
        {
          "docs": {
            "stability": "experimental",
            "summary": "String representation of the value."
          },
          "locationInModule": {
            "filename": "lib/calculator.ts",
            "line": 60
          },
          "name": "toString",
          "overrides": "@scope/jsii-calc-lib.Operation",
          "returns": {
            "type": {
              "primitive": "string"
            }
          }
        }
      ],
      "name": "Add",
      "properties": [
        {
          "docs": {
            "stability": "experimental",
            "summary": "The value."
          },
          "immutable": true,
          "locationInModule": {
            "filename": "lib/calculator.ts",
            "line": 56
          },
          "name": "value",
          "overrides": "@scope/jsii-calc-lib.Value",
          "type": {
            "primitive": "number"
          }
        }
      ]
    },
    "jsii-calc.AllTypes": {
      "assembly": "jsii-calc",
      "docs": {
        "remarks": "The setters will validate\nthat the value set is of the expected type and throw otherwise.",
        "stability": "experimental",
        "summary": "This class includes property for all types supported by jsii."
      },
      "fqn": "jsii-calc.AllTypes",
      "initializer": {},
      "kind": "class",
      "locationInModule": {
        "filename": "lib/compliance.ts",
        "line": 52
      },
      "methods": [
        {
          "docs": {
            "stability": "experimental"
          },
          "locationInModule": {
            "filename": "lib/compliance.ts",
            "line": 220
          },
          "name": "anyIn",
          "parameters": [
            {
              "name": "inp",
              "type": {
                "primitive": "any"
              }
            }
          ]
        },
        {
          "docs": {
            "stability": "experimental"
          },
          "locationInModule": {
            "filename": "lib/compliance.ts",
            "line": 212
          },
          "name": "anyOut",
          "returns": {
            "type": {
              "primitive": "any"
            }
          }
        },
        {
          "docs": {
            "stability": "experimental"
          },
          "locationInModule": {
            "filename": "lib/compliance.ts",
            "line": 207
          },
          "name": "enumMethod",
          "parameters": [
            {
              "name": "value",
              "type": {
                "fqn": "jsii-calc.StringEnum"
              }
            }
          ],
          "returns": {
            "type": {
              "fqn": "jsii-calc.StringEnum"
            }
          }
        }
      ],
      "name": "AllTypes",
      "properties": [
        {
          "docs": {
            "stability": "experimental"
          },
          "immutable": true,
          "locationInModule": {
            "filename": "lib/compliance.ts",
            "line": 203
          },
          "name": "enumPropertyValue",
          "type": {
            "primitive": "number"
          }
        },
        {
          "docs": {
            "stability": "experimental"
          },
          "locationInModule": {
            "filename": "lib/compliance.ts",
            "line": 167
          },
          "name": "anyArrayProperty",
          "type": {
            "collection": {
              "elementtype": {
                "primitive": "any"
              },
              "kind": "array"
            }
          }
        },
        {
          "docs": {
            "stability": "experimental"
          },
          "locationInModule": {
            "filename": "lib/compliance.ts",
            "line": 168
          },
          "name": "anyMapProperty",
          "type": {
            "collection": {
              "elementtype": {
                "primitive": "any"
              },
              "kind": "map"
            }
          }
        },
        {
          "docs": {
            "stability": "experimental"
          },
          "locationInModule": {
            "filename": "lib/compliance.ts",
            "line": 166
          },
          "name": "anyProperty",
          "type": {
            "primitive": "any"
          }
        },
        {
          "docs": {
            "stability": "experimental"
          },
          "locationInModule": {
            "filename": "lib/compliance.ts",
            "line": 152
          },
          "name": "arrayProperty",
          "type": {
            "collection": {
              "elementtype": {
                "primitive": "string"
              },
              "kind": "array"
            }
          }
        },
        {
          "docs": {
            "stability": "experimental"
          },
          "locationInModule": {
            "filename": "lib/compliance.ts",
            "line": 58
          },
          "name": "booleanProperty",
          "type": {
            "primitive": "boolean"
          }
        },
        {
          "docs": {
            "stability": "experimental"
          },
          "locationInModule": {
            "filename": "lib/compliance.ts",
            "line": 104
          },
          "name": "dateProperty",
          "type": {
            "primitive": "date"
          }
        },
        {
          "docs": {
            "stability": "experimental"
          },
          "locationInModule": {
            "filename": "lib/compliance.ts",
            "line": 187
          },
          "name": "enumProperty",
          "type": {
            "fqn": "jsii-calc.AllTypesEnum"
          }
        },
        {
          "docs": {
            "stability": "experimental"
          },
          "locationInModule": {
            "filename": "lib/compliance.ts",
            "line": 121
          },
          "name": "jsonProperty",
          "type": {
            "primitive": "json"
          }
        },
        {
          "docs": {
            "stability": "experimental"
          },
          "locationInModule": {
            "filename": "lib/compliance.ts",
            "line": 137
          },
          "name": "mapProperty",
          "type": {
            "collection": {
              "elementtype": {
                "fqn": "@scope/jsii-calc-lib.Number"
              },
              "kind": "map"
            }
          }
        },
        {
          "docs": {
            "stability": "experimental"
          },
          "locationInModule": {
            "filename": "lib/compliance.ts",
            "line": 89
          },
          "name": "numberProperty",
          "type": {
            "primitive": "number"
          }
        },
        {
          "docs": {
            "stability": "experimental"
          },
          "locationInModule": {
            "filename": "lib/compliance.ts",
            "line": 73
          },
          "name": "stringProperty",
          "type": {
            "primitive": "string"
          }
        },
        {
          "docs": {
            "stability": "experimental"
          },
          "locationInModule": {
            "filename": "lib/compliance.ts",
            "line": 179
          },
          "name": "unionArrayProperty",
          "type": {
            "collection": {
              "elementtype": {
                "union": {
                  "types": [
                    {
                      "primitive": "number"
                    },
                    {
                      "fqn": "@scope/jsii-calc-lib.Value"
                    }
                  ]
                }
              },
              "kind": "array"
            }
          }
        },
        {
          "docs": {
            "stability": "experimental"
          },
          "locationInModule": {
            "filename": "lib/compliance.ts",
            "line": 180
          },
          "name": "unionMapProperty",
          "type": {
            "collection": {
              "elementtype": {
                "union": {
                  "types": [
                    {
                      "primitive": "string"
                    },
                    {
                      "primitive": "number"
                    },
                    {
                      "fqn": "@scope/jsii-calc-lib.Number"
                    }
                  ]
                }
              },
              "kind": "map"
            }
          }
        },
        {
          "docs": {
            "stability": "experimental"
          },
          "locationInModule": {
            "filename": "lib/compliance.ts",
            "line": 178
          },
          "name": "unionProperty",
          "type": {
            "union": {
              "types": [
                {
                  "primitive": "string"
                },
                {
                  "primitive": "number"
                },
                {
                  "fqn": "jsii-calc.Multiply"
                },
                {
                  "fqn": "@scope/jsii-calc-lib.Number"
                }
              ]
            }
          }
        },
        {
          "docs": {
            "stability": "experimental"
          },
          "locationInModule": {
            "filename": "lib/compliance.ts",
            "line": 173
          },
          "name": "unknownArrayProperty",
          "type": {
            "collection": {
              "elementtype": {
                "primitive": "any"
              },
              "kind": "array"
            }
          }
        },
        {
          "docs": {
            "stability": "experimental"
          },
          "locationInModule": {
            "filename": "lib/compliance.ts",
            "line": 174
          },
          "name": "unknownMapProperty",
          "type": {
            "collection": {
              "elementtype": {
                "primitive": "any"
              },
              "kind": "map"
            }
          }
        },
        {
          "docs": {
            "stability": "experimental"
          },
          "locationInModule": {
            "filename": "lib/compliance.ts",
            "line": 172
          },
          "name": "unknownProperty",
          "type": {
            "primitive": "any"
          }
        },
        {
          "docs": {
            "stability": "experimental"
          },
          "locationInModule": {
            "filename": "lib/compliance.ts",
            "line": 184
          },
          "name": "optionalEnumValue",
          "optional": true,
          "type": {
            "fqn": "jsii-calc.StringEnum"
          }
        }
      ]
    },
    "jsii-calc.AllTypesEnum": {
      "assembly": "jsii-calc",
      "docs": {
        "stability": "experimental"
      },
      "fqn": "jsii-calc.AllTypesEnum",
      "kind": "enum",
      "locationInModule": {
        "filename": "lib/compliance.ts",
        "line": 22
      },
      "members": [
        {
          "docs": {
            "stability": "experimental"
          },
          "name": "MY_ENUM_VALUE"
        },
        {
          "docs": {
            "stability": "experimental"
          },
          "name": "YOUR_ENUM_VALUE"
        },
        {
          "docs": {
            "stability": "experimental"
          },
          "name": "THIS_IS_GREAT"
        }
      ],
      "name": "AllTypesEnum"
    },
    "jsii-calc.AllowedMethodNames": {
      "assembly": "jsii-calc",
      "docs": {
        "stability": "experimental"
      },
      "fqn": "jsii-calc.AllowedMethodNames",
      "initializer": {},
      "kind": "class",
      "locationInModule": {
        "filename": "lib/compliance.ts",
        "line": 606
      },
      "methods": [
        {
          "docs": {
            "stability": "experimental"
          },
          "locationInModule": {
            "filename": "lib/compliance.ts",
            "line": 615
          },
          "name": "getBar",
          "parameters": [
            {
              "name": "_p1",
              "type": {
                "primitive": "string"
              }
            },
            {
              "name": "_p2",
              "type": {
                "primitive": "number"
              }
            }
          ]
        },
        {
          "docs": {
            "stability": "experimental",
            "summary": "getXxx() is not allowed (see negatives), but getXxx(a, ...) is okay."
          },
          "locationInModule": {
            "filename": "lib/compliance.ts",
            "line": 611
          },
          "name": "getFoo",
          "parameters": [
            {
              "name": "withParam",
              "type": {
                "primitive": "string"
              }
            }
          ],
          "returns": {
            "type": {
              "primitive": "string"
            }
          }
        },
        {
          "docs": {
            "stability": "experimental"
          },
          "locationInModule": {
            "filename": "lib/compliance.ts",
            "line": 626
          },
          "name": "setBar",
          "parameters": [
            {
              "name": "_x",
              "type": {
                "primitive": "string"
              }
            },
            {
              "name": "_y",
              "type": {
                "primitive": "number"
              }
            },
            {
              "name": "_z",
              "type": {
                "primitive": "boolean"
              }
            }
          ]
        },
        {
          "docs": {
            "stability": "experimental",
            "summary": "setFoo(x) is not allowed (see negatives), but setXxx(a, b, ...) is okay."
          },
          "locationInModule": {
            "filename": "lib/compliance.ts",
            "line": 622
          },
          "name": "setFoo",
          "parameters": [
            {
              "name": "_x",
              "type": {
                "primitive": "string"
              }
            },
            {
              "name": "_y",
              "type": {
                "primitive": "number"
              }
            }
          ]
        }
      ],
      "name": "AllowedMethodNames"
    },
    "jsii-calc.AmbiguousParameters": {
      "assembly": "jsii-calc",
      "docs": {
        "stability": "experimental"
      },
      "fqn": "jsii-calc.AmbiguousParameters",
      "initializer": {
        "docs": {
          "stability": "experimental"
        },
        "parameters": [
          {
            "name": "scope",
            "type": {
              "fqn": "jsii-calc.Bell"
            }
          },
          {
            "name": "props",
            "type": {
              "fqn": "jsii-calc.StructParameterType"
            }
          }
        ]
      },
      "kind": "class",
      "locationInModule": {
        "filename": "lib/compliance.ts",
        "line": 2425
      },
      "name": "AmbiguousParameters",
      "properties": [
        {
          "docs": {
            "stability": "experimental"
          },
          "immutable": true,
          "locationInModule": {
            "filename": "lib/compliance.ts",
            "line": 2426
          },
          "name": "props",
          "type": {
            "fqn": "jsii-calc.StructParameterType"
          }
        },
        {
          "docs": {
            "stability": "experimental"
          },
          "immutable": true,
          "locationInModule": {
            "filename": "lib/compliance.ts",
            "line": 2426
          },
          "name": "scope",
          "type": {
            "fqn": "jsii-calc.Bell"
          }
        }
      ]
    },
    "jsii-calc.AnonymousImplementationProvider": {
      "assembly": "jsii-calc",
      "docs": {
        "stability": "experimental"
      },
      "fqn": "jsii-calc.AnonymousImplementationProvider",
      "initializer": {},
      "interfaces": [
        "jsii-calc.IAnonymousImplementationProvider"
      ],
      "kind": "class",
      "locationInModule": {
        "filename": "lib/compliance.ts",
        "line": 1976
      },
      "methods": [
        {
          "docs": {
            "stability": "experimental"
          },
          "locationInModule": {
            "filename": "lib/compliance.ts",
            "line": 1979
          },
          "name": "provideAsClass",
          "overrides": "jsii-calc.IAnonymousImplementationProvider",
          "returns": {
            "type": {
              "fqn": "jsii-calc.Implementation"
            }
          }
        },
        {
          "docs": {
            "stability": "experimental"
          },
          "locationInModule": {
            "filename": "lib/compliance.ts",
            "line": 1983
          },
          "name": "provideAsInterface",
          "overrides": "jsii-calc.IAnonymousImplementationProvider",
          "returns": {
            "type": {
              "fqn": "jsii-calc.IAnonymouslyImplementMe"
            }
          }
        }
      ],
      "name": "AnonymousImplementationProvider"
    },
    "jsii-calc.AsyncVirtualMethods": {
      "assembly": "jsii-calc",
      "docs": {
        "stability": "experimental"
      },
      "fqn": "jsii-calc.AsyncVirtualMethods",
      "initializer": {},
      "kind": "class",
      "locationInModule": {
        "filename": "lib/compliance.ts",
        "line": 321
      },
      "methods": [
        {
          "async": true,
          "docs": {
            "stability": "experimental"
          },
          "locationInModule": {
            "filename": "lib/compliance.ts",
            "line": 322
          },
          "name": "callMe",
          "returns": {
            "type": {
              "primitive": "number"
            }
          }
        },
        {
          "async": true,
          "docs": {
            "stability": "experimental",
            "summary": "Just calls \"overrideMeToo\"."
          },
          "locationInModule": {
            "filename": "lib/compliance.ts",
            "line": 337
          },
          "name": "callMe2",
          "returns": {
            "type": {
              "primitive": "number"
            }
          }
        },
        {
          "async": true,
          "docs": {
            "remarks": "This is a \"double promise\" situation, which\nmeans that callbacks are not going to be available immediate, but only\nafter an \"immediates\" cycle.",
            "stability": "experimental",
            "summary": "This method calls the \"callMe\" async method indirectly, which will then invoke a virtual method."
          },
          "locationInModule": {
            "filename": "lib/compliance.ts",
            "line": 347
          },
          "name": "callMeDoublePromise",
          "returns": {
            "type": {
              "primitive": "number"
            }
          }
        },
        {
          "docs": {
            "stability": "experimental"
          },
          "locationInModule": {
            "filename": "lib/compliance.ts",
            "line": 355
          },
          "name": "dontOverrideMe",
          "returns": {
            "type": {
              "primitive": "number"
            }
          }
        },
        {
          "async": true,
          "docs": {
            "stability": "experimental"
          },
          "locationInModule": {
            "filename": "lib/compliance.ts",
            "line": 326
          },
          "name": "overrideMe",
          "parameters": [
            {
              "name": "mult",
              "type": {
                "primitive": "number"
              }
            }
          ],
          "returns": {
            "type": {
              "primitive": "number"
            }
          }
        },
        {
          "async": true,
          "docs": {
            "stability": "experimental"
          },
          "locationInModule": {
            "filename": "lib/compliance.ts",
            "line": 330
          },
          "name": "overrideMeToo",
          "returns": {
            "type": {
              "primitive": "number"
            }
          }
        }
      ],
      "name": "AsyncVirtualMethods"
    },
    "jsii-calc.AugmentableClass": {
      "assembly": "jsii-calc",
      "docs": {
        "stability": "experimental"
      },
      "fqn": "jsii-calc.AugmentableClass",
      "initializer": {},
      "kind": "class",
      "locationInModule": {
        "filename": "lib/compliance.ts",
        "line": 1354
      },
      "methods": [
        {
          "docs": {
            "stability": "experimental"
          },
          "locationInModule": {
            "filename": "lib/compliance.ts",
            "line": 1355
          },
          "name": "methodOne"
        },
        {
          "docs": {
            "stability": "experimental"
          },
          "locationInModule": {
            "filename": "lib/compliance.ts",
            "line": 1361
          },
          "name": "methodTwo"
        }
      ],
      "name": "AugmentableClass"
    },
    "jsii-calc.BaseJsii976": {
      "assembly": "jsii-calc",
      "docs": {
        "stability": "experimental"
      },
      "fqn": "jsii-calc.BaseJsii976",
      "initializer": {},
      "kind": "class",
      "locationInModule": {
        "filename": "lib/compliance.ts",
        "line": 2219
      },
      "name": "BaseJsii976"
    },
    "jsii-calc.Bell": {
      "assembly": "jsii-calc",
      "docs": {
        "stability": "experimental"
      },
      "fqn": "jsii-calc.Bell",
      "initializer": {},
      "interfaces": [
        "jsii-calc.IBell"
      ],
      "kind": "class",
      "locationInModule": {
        "filename": "lib/compliance.ts",
        "line": 2163
      },
      "methods": [
        {
          "docs": {
            "stability": "experimental"
          },
          "locationInModule": {
            "filename": "lib/compliance.ts",
            "line": 2166
          },
          "name": "ring",
          "overrides": "jsii-calc.IBell"
        }
      ],
      "name": "Bell",
      "properties": [
        {
          "docs": {
            "stability": "experimental"
          },
          "locationInModule": {
            "filename": "lib/compliance.ts",
            "line": 2164
          },
          "name": "rung",
          "type": {
            "primitive": "boolean"
          }
        }
      ]
    },
    "jsii-calc.BinaryOperation": {
      "abstract": true,
      "assembly": "jsii-calc",
      "base": "@scope/jsii-calc-lib.Operation",
      "docs": {
        "stability": "experimental",
        "summary": "Represents an operation with two operands."
      },
      "fqn": "jsii-calc.BinaryOperation",
      "initializer": {
        "docs": {
          "stability": "experimental",
          "summary": "Creates a BinaryOperation."
        },
        "parameters": [
          {
            "docs": {
              "summary": "Left-hand side operand."
            },
            "name": "lhs",
            "type": {
              "fqn": "@scope/jsii-calc-lib.Value"
            }
          },
          {
            "docs": {
              "summary": "Right-hand side operand."
            },
            "name": "rhs",
            "type": {
              "fqn": "@scope/jsii-calc-lib.Value"
            }
          }
        ]
      },
      "interfaces": [
        "@scope/jsii-calc-lib.IFriendly"
      ],
      "kind": "class",
      "locationInModule": {
        "filename": "lib/calculator.ts",
        "line": 37
      },
      "methods": [
        {
          "docs": {
            "stability": "experimental",
            "summary": "Say hello!"
          },
          "locationInModule": {
            "filename": "lib/calculator.ts",
            "line": 47
          },
          "name": "hello",
          "overrides": "@scope/jsii-calc-lib.IFriendly",
          "returns": {
            "type": {
              "primitive": "string"
            }
          }
        }
      ],
      "name": "BinaryOperation",
      "properties": [
        {
          "docs": {
            "stability": "experimental",
            "summary": "Left-hand side operand."
          },
          "immutable": true,
          "locationInModule": {
            "filename": "lib/calculator.ts",
            "line": 43
          },
          "name": "lhs",
          "type": {
            "fqn": "@scope/jsii-calc-lib.Value"
          }
        },
        {
          "docs": {
            "stability": "experimental",
            "summary": "Right-hand side operand."
          },
          "immutable": true,
          "locationInModule": {
            "filename": "lib/calculator.ts",
            "line": 43
          },
          "name": "rhs",
          "type": {
            "fqn": "@scope/jsii-calc-lib.Value"
          }
        }
      ]
    },
    "jsii-calc.Calculator": {
      "assembly": "jsii-calc",
      "base": "jsii-calc.composition.CompositeOperation",
      "docs": {
        "example": "const calculator = new calc.Calculator();\ncalculator.add(5);\ncalculator.mul(3);\nconsole.log(calculator.expression.value);",
        "remarks": "Here's how you use it:\n\n```ts\nconst calculator = new calc.Calculator();\ncalculator.add(5);\ncalculator.mul(3);\nconsole.log(calculator.expression.value);\n```\n\nI will repeat this example again, but in an @example tag.",
        "stability": "experimental",
        "summary": "A calculator which maintains a current value and allows adding operations."
      },
      "fqn": "jsii-calc.Calculator",
      "initializer": {
        "docs": {
          "stability": "experimental",
          "summary": "Creates a Calculator object."
        },
        "parameters": [
          {
            "docs": {
              "summary": "Initialization properties."
            },
            "name": "props",
            "optional": true,
            "type": {
              "fqn": "jsii-calc.CalculatorProps"
            }
          }
        ]
      },
      "kind": "class",
      "locationInModule": {
        "filename": "lib/calculator.ts",
        "line": 273
      },
      "methods": [
        {
          "docs": {
            "stability": "experimental",
            "summary": "Adds a number to the current value."
          },
          "locationInModule": {
            "filename": "lib/calculator.ts",
            "line": 312
          },
          "name": "add",
          "parameters": [
            {
              "name": "value",
              "type": {
                "primitive": "number"
              }
            }
          ]
        },
        {
          "docs": {
            "stability": "experimental",
            "summary": "Multiplies the current value by a number."
          },
          "locationInModule": {
            "filename": "lib/calculator.ts",
            "line": 319
          },
          "name": "mul",
          "parameters": [
            {
              "name": "value",
              "type": {
                "primitive": "number"
              }
            }
          ]
        },
        {
          "docs": {
            "stability": "experimental",
            "summary": "Negates the current value."
          },
          "locationInModule": {
            "filename": "lib/calculator.ts",
            "line": 333
          },
          "name": "neg"
        },
        {
          "docs": {
            "stability": "experimental",
            "summary": "Raises the current value by a power."
          },
          "locationInModule": {
            "filename": "lib/calculator.ts",
            "line": 326
          },
          "name": "pow",
          "parameters": [
            {
              "name": "value",
              "type": {
                "primitive": "number"
              }
            }
          ]
        },
        {
          "docs": {
            "stability": "experimental",
            "summary": "Returns teh value of the union property (if defined)."
          },
          "locationInModule": {
            "filename": "lib/calculator.ts",
            "line": 352
          },
          "name": "readUnionValue",
          "returns": {
            "type": {
              "primitive": "number"
            }
          }
        }
      ],
      "name": "Calculator",
      "properties": [
        {
          "docs": {
            "stability": "experimental",
            "summary": "Returns the expression."
          },
          "immutable": true,
          "locationInModule": {
            "filename": "lib/calculator.ts",
            "line": 340
          },
          "name": "expression",
          "overrides": "jsii-calc.composition.CompositeOperation",
          "type": {
            "fqn": "@scope/jsii-calc-lib.Value"
          }
        },
        {
          "docs": {
            "stability": "experimental",
            "summary": "A log of all operations."
          },
          "immutable": true,
          "locationInModule": {
            "filename": "lib/calculator.ts",
            "line": 302
          },
          "name": "operationsLog",
          "type": {
            "collection": {
              "elementtype": {
                "fqn": "@scope/jsii-calc-lib.Value"
              },
              "kind": "array"
            }
          }
        },
        {
          "docs": {
            "stability": "experimental",
            "summary": "A map of per operation name of all operations performed."
          },
          "immutable": true,
          "locationInModule": {
            "filename": "lib/calculator.ts",
            "line": 297
          },
          "name": "operationsMap",
          "type": {
            "collection": {
              "elementtype": {
                "collection": {
                  "elementtype": {
                    "fqn": "@scope/jsii-calc-lib.Value"
                  },
                  "kind": "array"
                }
              },
              "kind": "map"
            }
          }
        },
        {
          "docs": {
            "stability": "experimental",
            "summary": "The current value."
          },
          "locationInModule": {
            "filename": "lib/calculator.ts",
            "line": 292
          },
          "name": "curr",
          "type": {
            "fqn": "@scope/jsii-calc-lib.Value"
          }
        },
        {
          "docs": {
            "stability": "experimental",
            "summary": "The maximum value allows in this calculator."
          },
          "locationInModule": {
            "filename": "lib/calculator.ts",
            "line": 307
          },
          "name": "maxValue",
          "optional": true,
          "type": {
            "primitive": "number"
          }
        },
        {
          "docs": {
            "stability": "experimental",
            "summary": "Example of a property that accepts a union of types."
          },
          "locationInModule": {
            "filename": "lib/calculator.ts",
            "line": 347
          },
          "name": "unionProperty",
          "optional": true,
          "type": {
            "union": {
              "types": [
                {
                  "fqn": "jsii-calc.Add"
                },
                {
                  "fqn": "jsii-calc.Multiply"
                },
                {
                  "fqn": "jsii-calc.Power"
                }
              ]
            }
          }
        }
      ]
    },
    "jsii-calc.CalculatorProps": {
      "assembly": "jsii-calc",
      "datatype": true,
      "docs": {
        "stability": "experimental",
        "summary": "Properties for Calculator."
      },
      "fqn": "jsii-calc.CalculatorProps",
      "kind": "interface",
      "locationInModule": {
        "filename": "lib/calculator.ts",
        "line": 234
      },
      "name": "CalculatorProps",
      "properties": [
        {
          "abstract": true,
          "docs": {
            "default": "0",
            "remarks": "NOTE: Any number works here, it's fine.",
            "stability": "experimental",
            "summary": "The initial value of the calculator."
          },
          "immutable": true,
          "locationInModule": {
            "filename": "lib/calculator.ts",
            "line": 242
          },
          "name": "initialValue",
          "optional": true,
          "type": {
            "primitive": "number"
          }
        },
        {
          "abstract": true,
          "docs": {
            "default": "none",
            "stability": "experimental",
            "summary": "The maximum value the calculator can store."
          },
          "immutable": true,
          "locationInModule": {
            "filename": "lib/calculator.ts",
            "line": 249
          },
          "name": "maximumValue",
          "optional": true,
          "type": {
            "primitive": "number"
          }
        }
      ]
    },
    "jsii-calc.ChildStruct982": {
      "assembly": "jsii-calc",
      "datatype": true,
      "docs": {
        "stability": "experimental"
      },
      "fqn": "jsii-calc.ChildStruct982",
      "interfaces": [
        "jsii-calc.ParentStruct982"
      ],
      "kind": "interface",
      "locationInModule": {
        "filename": "lib/compliance.ts",
        "line": 2244
      },
      "name": "ChildStruct982",
      "properties": [
        {
          "abstract": true,
          "docs": {
            "stability": "experimental"
          },
          "immutable": true,
          "locationInModule": {
            "filename": "lib/compliance.ts",
            "line": 2245
          },
          "name": "bar",
          "type": {
            "primitive": "number"
          }
        }
      ]
    },
    "jsii-calc.ClassThatImplementsTheInternalInterface": {
      "assembly": "jsii-calc",
      "docs": {
        "stability": "experimental"
      },
      "fqn": "jsii-calc.ClassThatImplementsTheInternalInterface",
      "initializer": {},
      "interfaces": [
        "jsii-calc.INonInternalInterface"
      ],
      "kind": "class",
      "locationInModule": {
        "filename": "lib/compliance.ts",
        "line": 1596
      },
      "name": "ClassThatImplementsTheInternalInterface",
      "properties": [
        {
          "docs": {
            "stability": "experimental"
          },
          "locationInModule": {
            "filename": "lib/compliance.ts",
            "line": 1597
          },
          "name": "a",
          "overrides": "jsii-calc.IAnotherPublicInterface",
          "type": {
            "primitive": "string"
          }
        },
        {
          "docs": {
            "stability": "experimental"
          },
          "locationInModule": {
            "filename": "lib/compliance.ts",
            "line": 1598
          },
          "name": "b",
          "overrides": "jsii-calc.INonInternalInterface",
          "type": {
            "primitive": "string"
          }
        },
        {
          "docs": {
            "stability": "experimental"
          },
          "locationInModule": {
            "filename": "lib/compliance.ts",
            "line": 1599
          },
          "name": "c",
          "overrides": "jsii-calc.INonInternalInterface",
          "type": {
            "primitive": "string"
          }
        },
        {
          "docs": {
            "stability": "experimental"
          },
          "locationInModule": {
            "filename": "lib/compliance.ts",
            "line": 1600
          },
          "name": "d",
          "type": {
            "primitive": "string"
          }
        }
      ]
    },
    "jsii-calc.ClassThatImplementsThePrivateInterface": {
      "assembly": "jsii-calc",
      "docs": {
        "stability": "experimental"
      },
      "fqn": "jsii-calc.ClassThatImplementsThePrivateInterface",
      "initializer": {},
      "interfaces": [
        "jsii-calc.INonInternalInterface"
      ],
      "kind": "class",
      "locationInModule": {
        "filename": "lib/compliance.ts",
        "line": 1603
      },
      "name": "ClassThatImplementsThePrivateInterface",
      "properties": [
        {
          "docs": {
            "stability": "experimental"
          },
          "locationInModule": {
            "filename": "lib/compliance.ts",
            "line": 1604
          },
          "name": "a",
          "overrides": "jsii-calc.IAnotherPublicInterface",
          "type": {
            "primitive": "string"
          }
        },
        {
          "docs": {
            "stability": "experimental"
          },
          "locationInModule": {
            "filename": "lib/compliance.ts",
            "line": 1605
          },
          "name": "b",
          "overrides": "jsii-calc.INonInternalInterface",
          "type": {
            "primitive": "string"
          }
        },
        {
          "docs": {
            "stability": "experimental"
          },
          "locationInModule": {
            "filename": "lib/compliance.ts",
            "line": 1606
          },
          "name": "c",
          "overrides": "jsii-calc.INonInternalInterface",
          "type": {
            "primitive": "string"
          }
        },
        {
          "docs": {
            "stability": "experimental"
          },
          "locationInModule": {
            "filename": "lib/compliance.ts",
            "line": 1607
          },
          "name": "e",
          "type": {
            "primitive": "string"
          }
        }
      ]
    },
    "jsii-calc.ClassWithCollections": {
      "assembly": "jsii-calc",
      "docs": {
        "stability": "experimental"
      },
      "fqn": "jsii-calc.ClassWithCollections",
      "initializer": {
        "docs": {
          "stability": "experimental"
        },
        "parameters": [
          {
            "name": "map",
            "type": {
              "collection": {
                "elementtype": {
                  "primitive": "string"
                },
                "kind": "map"
              }
            }
          },
          {
            "name": "array",
            "type": {
              "collection": {
                "elementtype": {
                  "primitive": "string"
                },
                "kind": "array"
              }
            }
          }
        ]
      },
      "kind": "class",
      "locationInModule": {
        "filename": "lib/compliance.ts",
        "line": 1883
      },
      "methods": [
        {
          "docs": {
            "stability": "experimental"
          },
          "locationInModule": {
            "filename": "lib/compliance.ts",
            "line": 1895
          },
          "name": "createAList",
          "returns": {
            "type": {
              "collection": {
                "elementtype": {
                  "primitive": "string"
                },
                "kind": "array"
              }
            }
          },
          "static": true
        },
        {
          "docs": {
            "stability": "experimental"
          },
          "locationInModule": {
            "filename": "lib/compliance.ts",
            "line": 1899
          },
          "name": "createAMap",
          "returns": {
            "type": {
              "collection": {
                "elementtype": {
                  "primitive": "string"
                },
                "kind": "map"
              }
            }
          },
          "static": true
        }
      ],
      "name": "ClassWithCollections",
      "properties": [
        {
          "docs": {
            "stability": "experimental"
          },
          "locationInModule": {
            "filename": "lib/compliance.ts",
            "line": 1888
          },
          "name": "staticArray",
          "static": true,
          "type": {
            "collection": {
              "elementtype": {
                "primitive": "string"
              },
              "kind": "array"
            }
          }
        },
        {
          "docs": {
            "stability": "experimental"
          },
          "locationInModule": {
            "filename": "lib/compliance.ts",
            "line": 1887
          },
          "name": "staticMap",
          "static": true,
          "type": {
            "collection": {
              "elementtype": {
                "primitive": "string"
              },
              "kind": "map"
            }
          }
        },
        {
          "docs": {
            "stability": "experimental"
          },
          "locationInModule": {
            "filename": "lib/compliance.ts",
            "line": 1885
          },
          "name": "array",
          "type": {
            "collection": {
              "elementtype": {
                "primitive": "string"
              },
              "kind": "array"
            }
          }
        },
        {
          "docs": {
            "stability": "experimental"
          },
          "locationInModule": {
            "filename": "lib/compliance.ts",
            "line": 1884
          },
          "name": "map",
          "type": {
            "collection": {
              "elementtype": {
                "primitive": "string"
              },
              "kind": "map"
            }
          }
        }
      ]
    },
    "jsii-calc.ClassWithDocs": {
      "assembly": "jsii-calc",
      "docs": {
        "custom": {
          "customAttribute": "hasAValue"
        },
        "example": "function anExample() {\n}",
        "remarks": "The docs are great. They're a bunch of tags.",
        "see": "https://aws.amazon.com/",
        "stability": "stable",
        "summary": "This class has docs."
      },
      "fqn": "jsii-calc.ClassWithDocs",
      "initializer": {},
      "kind": "class",
      "locationInModule": {
        "filename": "lib/compliance.ts",
        "line": 1669
      },
      "name": "ClassWithDocs"
    },
    "jsii-calc.ClassWithJavaReservedWords": {
      "assembly": "jsii-calc",
      "docs": {
        "stability": "experimental"
      },
      "fqn": "jsii-calc.ClassWithJavaReservedWords",
      "initializer": {
        "docs": {
          "stability": "experimental"
        },
        "parameters": [
          {
            "name": "int",
            "type": {
              "primitive": "string"
            }
          }
        ]
      },
      "kind": "class",
      "locationInModule": {
        "filename": "lib/compliance.ts",
        "line": 1836
      },
      "methods": [
        {
          "docs": {
            "stability": "experimental"
          },
          "locationInModule": {
            "filename": "lib/compliance.ts",
            "line": 1843
          },
          "name": "import",
          "parameters": [
            {
              "name": "assert",
              "type": {
                "primitive": "string"
              }
            }
          ],
          "returns": {
            "type": {
              "primitive": "string"
            }
          }
        }
      ],
      "name": "ClassWithJavaReservedWords",
      "properties": [
        {
          "docs": {
            "stability": "experimental"
          },
          "immutable": true,
          "locationInModule": {
            "filename": "lib/compliance.ts",
            "line": 1837
          },
          "name": "int",
          "type": {
            "primitive": "string"
          }
        }
      ]
    },
    "jsii-calc.ClassWithMutableObjectLiteralProperty": {
      "assembly": "jsii-calc",
      "docs": {
        "stability": "experimental"
      },
      "fqn": "jsii-calc.ClassWithMutableObjectLiteralProperty",
      "initializer": {},
      "kind": "class",
      "locationInModule": {
        "filename": "lib/compliance.ts",
        "line": 1142
      },
      "name": "ClassWithMutableObjectLiteralProperty",
      "properties": [
        {
          "docs": {
            "stability": "experimental"
          },
          "locationInModule": {
            "filename": "lib/compliance.ts",
            "line": 1143
          },
          "name": "mutableObject",
          "type": {
            "fqn": "jsii-calc.IMutableObjectLiteral"
          }
        }
      ]
    },
    "jsii-calc.ClassWithPrivateConstructorAndAutomaticProperties": {
      "assembly": "jsii-calc",
      "docs": {
        "stability": "experimental",
        "summary": "Class that implements interface properties automatically, but using a private constructor."
      },
      "fqn": "jsii-calc.ClassWithPrivateConstructorAndAutomaticProperties",
      "interfaces": [
        "jsii-calc.IInterfaceWithProperties"
      ],
      "kind": "class",
      "locationInModule": {
        "filename": "lib/compliance.ts",
        "line": 1169
      },
      "methods": [
        {
          "docs": {
            "stability": "experimental"
          },
          "locationInModule": {
            "filename": "lib/compliance.ts",
            "line": 1170
          },
          "name": "create",
          "parameters": [
            {
              "name": "readOnlyString",
              "type": {
                "primitive": "string"
              }
            },
            {
              "name": "readWriteString",
              "type": {
                "primitive": "string"
              }
            }
          ],
          "returns": {
            "type": {
              "fqn": "jsii-calc.ClassWithPrivateConstructorAndAutomaticProperties"
            }
          },
          "static": true
        }
      ],
      "name": "ClassWithPrivateConstructorAndAutomaticProperties",
      "properties": [
        {
          "docs": {
            "stability": "experimental"
          },
          "immutable": true,
          "locationInModule": {
            "filename": "lib/compliance.ts",
            "line": 1174
          },
          "name": "readOnlyString",
          "overrides": "jsii-calc.IInterfaceWithProperties",
          "type": {
            "primitive": "string"
          }
        },
        {
          "docs": {
            "stability": "experimental"
          },
          "locationInModule": {
            "filename": "lib/compliance.ts",
            "line": 1174
          },
          "name": "readWriteString",
          "overrides": "jsii-calc.IInterfaceWithProperties",
          "type": {
            "primitive": "string"
          }
        }
      ]
    },
    "jsii-calc.ConfusingToJackson": {
      "assembly": "jsii-calc",
      "docs": {
        "see": "https://github.com/aws/aws-cdk/issues/4080",
        "stability": "experimental",
        "summary": "This tries to confuse Jackson by having overloaded property setters."
      },
      "fqn": "jsii-calc.ConfusingToJackson",
      "kind": "class",
      "locationInModule": {
        "filename": "lib/compliance.ts",
        "line": 2383
      },
      "methods": [
        {
          "docs": {
            "stability": "experimental"
          },
          "locationInModule": {
            "filename": "lib/compliance.ts",
            "line": 2384
          },
          "name": "makeInstance",
          "returns": {
            "type": {
              "fqn": "jsii-calc.ConfusingToJackson"
            }
          },
          "static": true
        },
        {
          "docs": {
            "stability": "experimental"
          },
          "locationInModule": {
            "filename": "lib/compliance.ts",
            "line": 2388
          },
          "name": "makeStructInstance",
          "returns": {
            "type": {
              "fqn": "jsii-calc.ConfusingToJacksonStruct"
            }
          },
          "static": true
        }
      ],
      "name": "ConfusingToJackson",
      "properties": [
        {
          "docs": {
            "stability": "experimental"
          },
          "locationInModule": {
            "filename": "lib/compliance.ts",
            "line": 2392
          },
          "name": "unionProperty",
          "optional": true,
          "type": {
            "union": {
              "types": [
                {
                  "fqn": "@scope/jsii-calc-lib.IFriendly"
                },
                {
                  "collection": {
                    "elementtype": {
                      "union": {
                        "types": [
                          {
                            "fqn": "@scope/jsii-calc-lib.IFriendly"
                          },
                          {
                            "fqn": "jsii-calc.AbstractClass"
                          }
                        ]
                      }
                    },
                    "kind": "array"
                  }
                }
              ]
            }
          }
        }
      ]
    },
    "jsii-calc.ConfusingToJacksonStruct": {
      "assembly": "jsii-calc",
      "datatype": true,
      "docs": {
        "stability": "experimental"
      },
      "fqn": "jsii-calc.ConfusingToJacksonStruct",
      "kind": "interface",
      "locationInModule": {
        "filename": "lib/compliance.ts",
        "line": 2396
      },
      "name": "ConfusingToJacksonStruct",
      "properties": [
        {
          "abstract": true,
          "docs": {
            "stability": "experimental"
          },
          "immutable": true,
          "locationInModule": {
            "filename": "lib/compliance.ts",
            "line": 2397
          },
          "name": "unionProperty",
          "optional": true,
          "type": {
            "union": {
              "types": [
                {
                  "fqn": "@scope/jsii-calc-lib.IFriendly"
                },
                {
                  "collection": {
                    "elementtype": {
                      "union": {
                        "types": [
                          {
                            "fqn": "@scope/jsii-calc-lib.IFriendly"
                          },
                          {
                            "fqn": "jsii-calc.AbstractClass"
                          }
                        ]
                      }
                    },
                    "kind": "array"
                  }
                }
              ]
            }
          }
        }
      ]
    },
    "jsii-calc.ConstructorPassesThisOut": {
      "assembly": "jsii-calc",
      "docs": {
        "stability": "experimental"
      },
      "fqn": "jsii-calc.ConstructorPassesThisOut",
      "initializer": {
        "docs": {
          "stability": "experimental"
        },
        "parameters": [
          {
            "name": "consumer",
            "type": {
              "fqn": "jsii-calc.PartiallyInitializedThisConsumer"
            }
          }
        ]
      },
      "kind": "class",
      "locationInModule": {
        "filename": "lib/compliance.ts",
        "line": 1628
      },
      "name": "ConstructorPassesThisOut"
    },
    "jsii-calc.Constructors": {
      "assembly": "jsii-calc",
      "docs": {
        "stability": "experimental"
      },
      "fqn": "jsii-calc.Constructors",
      "initializer": {},
      "kind": "class",
      "locationInModule": {
        "filename": "lib/compliance.ts",
        "line": 1393
      },
      "methods": [
        {
          "docs": {
            "stability": "experimental"
          },
          "locationInModule": {
            "filename": "lib/compliance.ts",
            "line": 1410
          },
          "name": "hiddenInterface",
          "returns": {
            "type": {
              "fqn": "jsii-calc.IPublicInterface"
            }
          },
          "static": true
        },
        {
          "docs": {
            "stability": "experimental"
          },
          "locationInModule": {
            "filename": "lib/compliance.ts",
            "line": 1414
          },
          "name": "hiddenInterfaces",
          "returns": {
            "type": {
              "collection": {
                "elementtype": {
                  "fqn": "jsii-calc.IPublicInterface"
                },
                "kind": "array"
              }
            }
          },
          "static": true
        },
        {
          "docs": {
            "stability": "experimental"
          },
          "locationInModule": {
            "filename": "lib/compliance.ts",
            "line": 1418
          },
          "name": "hiddenSubInterfaces",
          "returns": {
            "type": {
              "collection": {
                "elementtype": {
                  "fqn": "jsii-calc.IPublicInterface"
                },
                "kind": "array"
              }
            }
          },
          "static": true
        },
        {
          "docs": {
            "stability": "experimental"
          },
          "locationInModule": {
            "filename": "lib/compliance.ts",
            "line": 1394
          },
          "name": "makeClass",
          "returns": {
            "type": {
              "fqn": "jsii-calc.PublicClass"
            }
          },
          "static": true
        },
        {
          "docs": {
            "stability": "experimental"
          },
          "locationInModule": {
            "filename": "lib/compliance.ts",
            "line": 1398
          },
          "name": "makeInterface",
          "returns": {
            "type": {
              "fqn": "jsii-calc.IPublicInterface"
            }
          },
          "static": true
        },
        {
          "docs": {
            "stability": "experimental"
          },
          "locationInModule": {
            "filename": "lib/compliance.ts",
            "line": 1402
          },
          "name": "makeInterface2",
          "returns": {
            "type": {
              "fqn": "jsii-calc.IPublicInterface2"
            }
          },
          "static": true
        },
        {
          "docs": {
            "stability": "experimental"
          },
          "locationInModule": {
            "filename": "lib/compliance.ts",
            "line": 1406
          },
          "name": "makeInterfaces",
          "returns": {
            "type": {
              "collection": {
                "elementtype": {
                  "fqn": "jsii-calc.IPublicInterface"
                },
                "kind": "array"
              }
            }
          },
          "static": true
        }
      ],
      "name": "Constructors"
    },
    "jsii-calc.ConsumePureInterface": {
      "assembly": "jsii-calc",
      "docs": {
        "stability": "experimental"
      },
      "fqn": "jsii-calc.ConsumePureInterface",
      "initializer": {
        "docs": {
          "stability": "experimental"
        },
        "parameters": [
          {
            "name": "delegate",
            "type": {
              "fqn": "jsii-calc.IStructReturningDelegate"
            }
          }
        ]
      },
      "kind": "class",
      "locationInModule": {
        "filename": "lib/compliance.ts",
        "line": 2406
      },
      "methods": [
        {
          "docs": {
            "stability": "experimental"
          },
          "locationInModule": {
            "filename": "lib/compliance.ts",
            "line": 2409
          },
          "name": "workItBaby",
          "returns": {
            "type": {
              "fqn": "jsii-calc.StructB"
            }
          }
        }
      ],
      "name": "ConsumePureInterface"
    },
    "jsii-calc.ConsumerCanRingBell": {
      "assembly": "jsii-calc",
      "docs": {
        "remarks": "Check that if a JSII consumer implements IConsumerWithInterfaceParam, they can call\nthe method on the argument that they're passed...",
        "stability": "experimental",
        "summary": "Test calling back to consumers that implement interfaces."
      },
      "fqn": "jsii-calc.ConsumerCanRingBell",
      "initializer": {},
      "kind": "class",
      "locationInModule": {
        "filename": "lib/compliance.ts",
        "line": 2048
      },
      "methods": [
        {
          "docs": {
            "remarks": "Returns whether the bell was rung.",
            "stability": "experimental",
            "summary": "...if the interface is implemented using an object literal."
          },
          "locationInModule": {
            "filename": "lib/compliance.ts",
            "line": 2054
          },
          "name": "staticImplementedByObjectLiteral",
          "parameters": [
            {
              "name": "ringer",
              "type": {
                "fqn": "jsii-calc.IBellRinger"
              }
            }
          ],
          "returns": {
            "type": {
              "primitive": "boolean"
            }
          },
          "static": true
        },
        {
          "docs": {
            "remarks": "Return whether the bell was rung.",
            "stability": "experimental",
            "summary": "...if the interface is implemented using a private class."
          },
          "locationInModule": {
            "filename": "lib/compliance.ts",
            "line": 2080
          },
          "name": "staticImplementedByPrivateClass",
          "parameters": [
            {
              "name": "ringer",
              "type": {
                "fqn": "jsii-calc.IBellRinger"
              }
            }
          ],
          "returns": {
            "type": {
              "primitive": "boolean"
            }
          },
          "static": true
        },
        {
          "docs": {
            "remarks": "Return whether the bell was rung.",
            "stability": "experimental",
            "summary": "...if the interface is implemented using a public class."
          },
          "locationInModule": {
            "filename": "lib/compliance.ts",
            "line": 2069
          },
          "name": "staticImplementedByPublicClass",
          "parameters": [
            {
              "name": "ringer",
              "type": {
                "fqn": "jsii-calc.IBellRinger"
              }
            }
          ],
          "returns": {
            "type": {
              "primitive": "boolean"
            }
          },
          "static": true
        },
        {
          "docs": {
            "remarks": "Return whether the bell was rung.",
            "stability": "experimental",
            "summary": "If the parameter is a concrete class instead of an interface."
          },
          "locationInModule": {
            "filename": "lib/compliance.ts",
            "line": 2091
          },
          "name": "staticWhenTypedAsClass",
          "parameters": [
            {
              "name": "ringer",
              "type": {
                "fqn": "jsii-calc.IConcreteBellRinger"
              }
            }
          ],
          "returns": {
            "type": {
              "primitive": "boolean"
            }
          },
          "static": true
        },
        {
          "docs": {
            "remarks": "Returns whether the bell was rung.",
            "stability": "experimental",
            "summary": "...if the interface is implemented using an object literal."
          },
          "locationInModule": {
            "filename": "lib/compliance.ts",
            "line": 2101
          },
          "name": "implementedByObjectLiteral",
          "parameters": [
            {
              "name": "ringer",
              "type": {
                "fqn": "jsii-calc.IBellRinger"
              }
            }
          ],
          "returns": {
            "type": {
              "primitive": "boolean"
            }
          }
        },
        {
          "docs": {
            "remarks": "Return whether the bell was rung.",
            "stability": "experimental",
            "summary": "...if the interface is implemented using a private class."
          },
          "locationInModule": {
            "filename": "lib/compliance.ts",
            "line": 2127
          },
          "name": "implementedByPrivateClass",
          "parameters": [
            {
              "name": "ringer",
              "type": {
                "fqn": "jsii-calc.IBellRinger"
              }
            }
          ],
          "returns": {
            "type": {
              "primitive": "boolean"
            }
          }
        },
        {
          "docs": {
            "remarks": "Return whether the bell was rung.",
            "stability": "experimental",
            "summary": "...if the interface is implemented using a public class."
          },
          "locationInModule": {
            "filename": "lib/compliance.ts",
            "line": 2116
          },
          "name": "implementedByPublicClass",
          "parameters": [
            {
              "name": "ringer",
              "type": {
                "fqn": "jsii-calc.IBellRinger"
              }
            }
          ],
          "returns": {
            "type": {
              "primitive": "boolean"
            }
          }
        },
        {
          "docs": {
            "remarks": "Return whether the bell was rung.",
            "stability": "experimental",
            "summary": "If the parameter is a concrete class instead of an interface."
          },
          "locationInModule": {
            "filename": "lib/compliance.ts",
            "line": 2138
          },
          "name": "whenTypedAsClass",
          "parameters": [
            {
              "name": "ringer",
              "type": {
                "fqn": "jsii-calc.IConcreteBellRinger"
              }
            }
          ],
          "returns": {
            "type": {
              "primitive": "boolean"
            }
          }
        }
      ],
      "name": "ConsumerCanRingBell"
    },
    "jsii-calc.ConsumersOfThisCrazyTypeSystem": {
      "assembly": "jsii-calc",
      "docs": {
        "stability": "experimental"
      },
      "fqn": "jsii-calc.ConsumersOfThisCrazyTypeSystem",
      "initializer": {},
      "kind": "class",
      "locationInModule": {
        "filename": "lib/compliance.ts",
        "line": 1610
      },
      "methods": [
        {
          "docs": {
            "stability": "experimental"
          },
          "locationInModule": {
            "filename": "lib/compliance.ts",
            "line": 1611
          },
          "name": "consumeAnotherPublicInterface",
          "parameters": [
            {
              "name": "obj",
              "type": {
                "fqn": "jsii-calc.IAnotherPublicInterface"
              }
            }
          ],
          "returns": {
            "type": {
              "primitive": "string"
            }
          }
        },
        {
          "docs": {
            "stability": "experimental"
          },
          "locationInModule": {
            "filename": "lib/compliance.ts",
            "line": 1615
          },
          "name": "consumeNonInternalInterface",
          "parameters": [
            {
              "name": "obj",
              "type": {
                "fqn": "jsii-calc.INonInternalInterface"
              }
            }
          ],
          "returns": {
            "type": {
              "primitive": "any"
            }
          }
        }
      ],
      "name": "ConsumersOfThisCrazyTypeSystem"
    },
    "jsii-calc.DataRenderer": {
      "assembly": "jsii-calc",
      "docs": {
        "stability": "experimental",
        "summary": "Verifies proper type handling through dynamic overrides."
      },
      "fqn": "jsii-calc.DataRenderer",
      "initializer": {
        "docs": {
          "stability": "experimental"
        }
      },
      "kind": "class",
      "locationInModule": {
        "filename": "lib/compliance.ts",
        "line": 1766
      },
      "methods": [
        {
          "docs": {
            "stability": "experimental"
          },
          "locationInModule": {
            "filename": "lib/compliance.ts",
            "line": 1769
          },
          "name": "render",
          "parameters": [
            {
              "name": "data",
              "optional": true,
              "type": {
                "fqn": "@scope/jsii-calc-lib.MyFirstStruct"
              }
            }
          ],
          "returns": {
            "type": {
              "primitive": "string"
            }
          }
        },
        {
          "docs": {
            "stability": "experimental"
          },
          "locationInModule": {
            "filename": "lib/compliance.ts",
            "line": 1773
          },
          "name": "renderArbitrary",
          "parameters": [
            {
              "name": "data",
              "type": {
                "collection": {
                  "elementtype": {
                    "primitive": "any"
                  },
                  "kind": "map"
                }
              }
            }
          ],
          "returns": {
            "type": {
              "primitive": "string"
            }
          }
        },
        {
          "docs": {
            "stability": "experimental"
          },
          "locationInModule": {
            "filename": "lib/compliance.ts",
            "line": 1777
          },
          "name": "renderMap",
          "parameters": [
            {
              "name": "map",
              "type": {
                "collection": {
                  "elementtype": {
                    "primitive": "any"
                  },
                  "kind": "map"
                }
              }
            }
          ],
          "returns": {
            "type": {
              "primitive": "string"
            }
          }
        }
      ],
      "name": "DataRenderer"
    },
    "jsii-calc.DefaultedConstructorArgument": {
      "assembly": "jsii-calc",
      "docs": {
        "stability": "experimental"
      },
      "fqn": "jsii-calc.DefaultedConstructorArgument",
      "initializer": {
        "docs": {
          "stability": "experimental"
        },
        "parameters": [
          {
            "name": "arg1",
            "optional": true,
            "type": {
              "primitive": "number"
            }
          },
          {
            "name": "arg2",
            "optional": true,
            "type": {
              "primitive": "string"
            }
          },
          {
            "name": "arg3",
            "optional": true,
            "type": {
              "primitive": "date"
            }
          }
        ]
      },
      "kind": "class",
      "locationInModule": {
        "filename": "lib/compliance.ts",
        "line": 302
      },
      "name": "DefaultedConstructorArgument",
      "properties": [
        {
          "docs": {
            "stability": "experimental"
          },
          "immutable": true,
          "locationInModule": {
            "filename": "lib/compliance.ts",
            "line": 303
          },
          "name": "arg1",
          "type": {
            "primitive": "number"
          }
        },
        {
          "docs": {
            "stability": "experimental"
          },
          "immutable": true,
          "locationInModule": {
            "filename": "lib/compliance.ts",
            "line": 305
          },
          "name": "arg3",
          "type": {
            "primitive": "date"
          }
        },
        {
          "docs": {
            "stability": "experimental"
          },
          "immutable": true,
          "locationInModule": {
            "filename": "lib/compliance.ts",
            "line": 304
          },
          "name": "arg2",
          "optional": true,
          "type": {
            "primitive": "string"
          }
        }
      ]
    },
    "jsii-calc.Demonstrate982": {
      "assembly": "jsii-calc",
      "docs": {
        "remarks": "call #takeThis() -> An ObjectRef will be provisioned for the value (it'll be re-used!)\n2. call #takeThisToo() -> The ObjectRef from before will need to be down-cased to the ParentStruct982 type",
        "stability": "experimental",
        "summary": "1."
      },
      "fqn": "jsii-calc.Demonstrate982",
      "initializer": {
        "docs": {
          "stability": "experimental"
        }
      },
      "kind": "class",
      "locationInModule": {
        "filename": "lib/compliance.ts",
        "line": 2251
      },
      "methods": [
        {
          "docs": {
            "stability": "experimental",
            "summary": "It's dangerous to go alone!"
          },
          "locationInModule": {
            "filename": "lib/compliance.ts",
            "line": 2258
          },
          "name": "takeThis",
          "returns": {
            "type": {
              "fqn": "jsii-calc.ChildStruct982"
            }
          },
          "static": true
        },
        {
          "docs": {
            "stability": "experimental",
            "summary": "It's dangerous to go alone!"
          },
          "locationInModule": {
            "filename": "lib/compliance.ts",
            "line": 2263
          },
          "name": "takeThisToo",
          "returns": {
            "type": {
              "fqn": "jsii-calc.ParentStruct982"
            }
          },
          "static": true
        }
      ],
      "name": "Demonstrate982"
    },
    "jsii-calc.DeprecatedClass": {
      "assembly": "jsii-calc",
      "docs": {
        "deprecated": "a pretty boring class",
        "stability": "deprecated"
      },
      "fqn": "jsii-calc.DeprecatedClass",
      "initializer": {
        "docs": {
          "deprecated": "this constructor is \"just\" okay",
          "stability": "deprecated"
        },
        "parameters": [
          {
            "name": "readonlyString",
            "type": {
              "primitive": "string"
            }
          },
          {
            "name": "mutableNumber",
            "optional": true,
            "type": {
              "primitive": "number"
            }
          }
        ]
      },
      "kind": "class",
      "locationInModule": {
        "filename": "lib/stability.ts",
        "line": 85
      },
      "methods": [
        {
          "docs": {
            "deprecated": "it was a bad idea",
            "stability": "deprecated"
          },
          "locationInModule": {
            "filename": "lib/stability.ts",
            "line": 96
          },
          "name": "method"
        }
      ],
      "name": "DeprecatedClass",
      "properties": [
        {
          "docs": {
            "deprecated": "this is not always \"wazoo\", be ready to be disappointed",
            "stability": "deprecated"
          },
          "immutable": true,
          "locationInModule": {
            "filename": "lib/stability.ts",
            "line": 87
          },
          "name": "readonlyProperty",
          "type": {
            "primitive": "string"
          }
        },
        {
          "docs": {
            "deprecated": "shouldn't have been mutable",
            "stability": "deprecated"
          },
          "locationInModule": {
            "filename": "lib/stability.ts",
            "line": 89
          },
          "name": "mutableProperty",
          "optional": true,
          "type": {
            "primitive": "number"
          }
        }
      ]
    },
    "jsii-calc.DeprecatedEnum": {
      "assembly": "jsii-calc",
      "docs": {
        "deprecated": "your deprecated selection of bad options",
        "stability": "deprecated"
      },
      "fqn": "jsii-calc.DeprecatedEnum",
      "kind": "enum",
      "locationInModule": {
        "filename": "lib/stability.ts",
        "line": 99
      },
      "members": [
        {
          "docs": {
            "deprecated": "option A is not great",
            "stability": "deprecated"
          },
          "name": "OPTION_A"
        },
        {
          "docs": {
            "deprecated": "option B is kinda bad, too",
            "stability": "deprecated"
          },
          "name": "OPTION_B"
        }
      ],
      "name": "DeprecatedEnum"
    },
    "jsii-calc.DeprecatedStruct": {
      "assembly": "jsii-calc",
      "datatype": true,
      "docs": {
        "deprecated": "it just wraps a string",
        "stability": "deprecated"
      },
      "fqn": "jsii-calc.DeprecatedStruct",
      "kind": "interface",
      "locationInModule": {
        "filename": "lib/stability.ts",
        "line": 73
      },
      "name": "DeprecatedStruct",
      "properties": [
        {
          "abstract": true,
          "docs": {
            "deprecated": "well, yeah",
            "stability": "deprecated"
          },
          "immutable": true,
          "locationInModule": {
            "filename": "lib/stability.ts",
            "line": 75
          },
          "name": "readonlyProperty",
          "type": {
            "primitive": "string"
          }
        }
      ]
    },
    "jsii-calc.DerivedClassHasNoProperties.Base": {
      "assembly": "jsii-calc",
      "docs": {
        "stability": "experimental"
      },
      "fqn": "jsii-calc.DerivedClassHasNoProperties.Base",
      "initializer": {},
      "kind": "class",
      "locationInModule": {
        "filename": "lib/compliance.ts",
        "line": 311
      },
      "name": "Base",
      "namespace": "DerivedClassHasNoProperties",
      "properties": [
        {
          "docs": {
            "stability": "experimental"
          },
          "locationInModule": {
            "filename": "lib/compliance.ts",
            "line": 312
          },
          "name": "prop",
          "type": {
            "primitive": "string"
          }
        }
      ]
    },
    "jsii-calc.DerivedClassHasNoProperties.Derived": {
      "assembly": "jsii-calc",
      "base": "jsii-calc.DerivedClassHasNoProperties.Base",
      "docs": {
        "stability": "experimental"
      },
      "fqn": "jsii-calc.DerivedClassHasNoProperties.Derived",
      "initializer": {},
      "kind": "class",
      "locationInModule": {
        "filename": "lib/compliance.ts",
        "line": 315
      },
      "name": "Derived",
      "namespace": "DerivedClassHasNoProperties"
    },
    "jsii-calc.DerivedStruct": {
      "assembly": "jsii-calc",
      "datatype": true,
      "docs": {
        "stability": "experimental",
        "summary": "A struct which derives from another struct."
      },
      "fqn": "jsii-calc.DerivedStruct",
      "interfaces": [
        "@scope/jsii-calc-lib.MyFirstStruct"
      ],
      "kind": "interface",
      "locationInModule": {
        "filename": "lib/compliance.ts",
        "line": 533
      },
      "name": "DerivedStruct",
      "properties": [
        {
          "abstract": true,
          "docs": {
            "stability": "experimental"
          },
          "immutable": true,
          "locationInModule": {
            "filename": "lib/compliance.ts",
            "line": 539
          },
          "name": "anotherRequired",
          "type": {
            "primitive": "date"
          }
        },
        {
          "abstract": true,
          "docs": {
            "stability": "experimental"
          },
          "immutable": true,
          "locationInModule": {
            "filename": "lib/compliance.ts",
            "line": 538
          },
          "name": "bool",
          "type": {
            "primitive": "boolean"
          }
        },
        {
          "abstract": true,
          "docs": {
            "stability": "experimental",
            "summary": "An example of a non primitive property."
          },
          "immutable": true,
          "locationInModule": {
            "filename": "lib/compliance.ts",
            "line": 537
          },
          "name": "nonPrimitive",
          "type": {
            "fqn": "jsii-calc.DoubleTrouble"
          }
        },
        {
          "abstract": true,
          "docs": {
            "stability": "experimental",
            "summary": "This is optional."
          },
          "immutable": true,
          "locationInModule": {
            "filename": "lib/compliance.ts",
            "line": 545
          },
          "name": "anotherOptional",
          "optional": true,
          "type": {
            "collection": {
              "elementtype": {
                "fqn": "@scope/jsii-calc-lib.Value"
              },
              "kind": "map"
            }
          }
        },
        {
          "abstract": true,
          "docs": {
            "stability": "experimental"
          },
          "immutable": true,
          "locationInModule": {
            "filename": "lib/compliance.ts",
            "line": 541
          },
          "name": "optionalAny",
          "optional": true,
          "type": {
            "primitive": "any"
          }
        },
        {
          "abstract": true,
          "docs": {
            "stability": "experimental"
          },
          "immutable": true,
          "locationInModule": {
            "filename": "lib/compliance.ts",
            "line": 540
          },
          "name": "optionalArray",
          "optional": true,
          "type": {
            "collection": {
              "elementtype": {
                "primitive": "string"
              },
              "kind": "array"
            }
          }
        }
      ]
    },
    "jsii-calc.DiamondInheritanceBaseLevelStruct": {
      "assembly": "jsii-calc",
      "datatype": true,
      "docs": {
        "stability": "experimental"
      },
      "fqn": "jsii-calc.DiamondInheritanceBaseLevelStruct",
      "kind": "interface",
      "locationInModule": {
        "filename": "lib/compliance.ts",
        "line": 1811
      },
      "name": "DiamondInheritanceBaseLevelStruct",
      "properties": [
        {
          "abstract": true,
          "docs": {
            "stability": "experimental"
          },
          "immutable": true,
          "locationInModule": {
            "filename": "lib/compliance.ts",
            "line": 1812
          },
          "name": "baseLevelProperty",
          "type": {
            "primitive": "string"
          }
        }
      ]
    },
    "jsii-calc.DiamondInheritanceFirstMidLevelStruct": {
      "assembly": "jsii-calc",
      "datatype": true,
      "docs": {
        "stability": "experimental"
      },
      "fqn": "jsii-calc.DiamondInheritanceFirstMidLevelStruct",
      "interfaces": [
        "jsii-calc.DiamondInheritanceBaseLevelStruct"
      ],
      "kind": "interface",
      "locationInModule": {
        "filename": "lib/compliance.ts",
        "line": 1815
      },
      "name": "DiamondInheritanceFirstMidLevelStruct",
      "properties": [
        {
          "abstract": true,
          "docs": {
            "stability": "experimental"
          },
          "immutable": true,
          "locationInModule": {
            "filename": "lib/compliance.ts",
            "line": 1816
          },
          "name": "firstMidLevelProperty",
          "type": {
            "primitive": "string"
          }
        }
      ]
    },
    "jsii-calc.DiamondInheritanceSecondMidLevelStruct": {
      "assembly": "jsii-calc",
      "datatype": true,
      "docs": {
        "stability": "experimental"
      },
      "fqn": "jsii-calc.DiamondInheritanceSecondMidLevelStruct",
      "interfaces": [
        "jsii-calc.DiamondInheritanceBaseLevelStruct"
      ],
      "kind": "interface",
      "locationInModule": {
        "filename": "lib/compliance.ts",
        "line": 1819
      },
      "name": "DiamondInheritanceSecondMidLevelStruct",
      "properties": [
        {
          "abstract": true,
          "docs": {
            "stability": "experimental"
          },
          "immutable": true,
          "locationInModule": {
            "filename": "lib/compliance.ts",
            "line": 1820
          },
          "name": "secondMidLevelProperty",
          "type": {
            "primitive": "string"
          }
        }
      ]
    },
    "jsii-calc.DiamondInheritanceTopLevelStruct": {
      "assembly": "jsii-calc",
      "datatype": true,
      "docs": {
        "stability": "experimental"
      },
      "fqn": "jsii-calc.DiamondInheritanceTopLevelStruct",
      "interfaces": [
        "jsii-calc.DiamondInheritanceFirstMidLevelStruct",
        "jsii-calc.DiamondInheritanceSecondMidLevelStruct"
      ],
      "kind": "interface",
      "locationInModule": {
        "filename": "lib/compliance.ts",
        "line": 1823
      },
      "name": "DiamondInheritanceTopLevelStruct",
      "properties": [
        {
          "abstract": true,
          "docs": {
            "stability": "experimental"
          },
          "immutable": true,
          "locationInModule": {
            "filename": "lib/compliance.ts",
            "line": 1824
          },
          "name": "topLevelProperty",
          "type": {
            "primitive": "string"
          }
        }
      ]
    },
    "jsii-calc.DisappointingCollectionSource": {
      "assembly": "jsii-calc",
      "docs": {
        "remarks": "This source of collections is disappointing - it'll always give you nothing :(",
        "stability": "experimental",
        "summary": "Verifies that null/undefined can be returned for optional collections."
      },
      "fqn": "jsii-calc.DisappointingCollectionSource",
      "kind": "class",
      "locationInModule": {
        "filename": "lib/compliance.ts",
        "line": 2275
      },
      "name": "DisappointingCollectionSource",
      "properties": [
        {
          "const": true,
          "docs": {
            "remarks": "(Nah, just a billion dollars mistake!)",
            "stability": "experimental",
            "summary": "Some List of strings, maybe?"
          },
          "immutable": true,
          "locationInModule": {
            "filename": "lib/compliance.ts",
            "line": 2277
          },
          "name": "maybeList",
          "optional": true,
          "static": true,
          "type": {
            "collection": {
              "elementtype": {
                "primitive": "string"
              },
              "kind": "array"
            }
          }
        },
        {
          "const": true,
          "docs": {
            "remarks": "(Nah, just a billion dollars mistake!)",
            "stability": "experimental",
            "summary": "Some Map of strings to numbers, maybe?"
          },
          "immutable": true,
          "locationInModule": {
            "filename": "lib/compliance.ts",
            "line": 2279
          },
          "name": "maybeMap",
          "optional": true,
          "static": true,
          "type": {
            "collection": {
              "elementtype": {
                "primitive": "number"
              },
              "kind": "map"
            }
          }
        }
      ]
    },
    "jsii-calc.DoNotOverridePrivates": {
      "assembly": "jsii-calc",
      "docs": {
        "stability": "experimental"
      },
      "fqn": "jsii-calc.DoNotOverridePrivates",
      "initializer": {},
      "kind": "class",
      "locationInModule": {
        "filename": "lib/compliance.ts",
        "line": 1146
      },
      "methods": [
        {
          "docs": {
            "stability": "experimental"
          },
          "locationInModule": {
            "filename": "lib/compliance.ts",
            "line": 1161
          },
          "name": "changePrivatePropertyValue",
          "parameters": [
            {
              "name": "newValue",
              "type": {
                "primitive": "string"
              }
            }
          ]
        },
        {
          "docs": {
            "stability": "experimental"
          },
          "locationInModule": {
            "filename": "lib/compliance.ts",
            "line": 1153
          },
          "name": "privateMethodValue",
          "returns": {
            "type": {
              "primitive": "string"
            }
          }
        },
        {
          "docs": {
            "stability": "experimental"
          },
          "locationInModule": {
            "filename": "lib/compliance.ts",
            "line": 1157
          },
          "name": "privatePropertyValue",
          "returns": {
            "type": {
              "primitive": "string"
            }
          }
        }
      ],
      "name": "DoNotOverridePrivates"
    },
    "jsii-calc.DoNotRecognizeAnyAsOptional": {
      "assembly": "jsii-calc",
      "docs": {
        "stability": "experimental",
        "summary": "jsii#284: do not recognize \"any\" as an optional argument."
      },
      "fqn": "jsii-calc.DoNotRecognizeAnyAsOptional",
      "initializer": {},
      "kind": "class",
      "locationInModule": {
        "filename": "lib/compliance.ts",
        "line": 1195
      },
      "methods": [
        {
          "docs": {
            "stability": "experimental"
          },
          "locationInModule": {
            "filename": "lib/compliance.ts",
            "line": 1196
          },
          "name": "method",
          "parameters": [
            {
              "name": "_requiredAny",
              "type": {
                "primitive": "any"
              }
            },
            {
              "name": "_optionalAny",
              "optional": true,
              "type": {
                "primitive": "any"
              }
            },
            {
              "name": "_optionalString",
              "optional": true,
              "type": {
                "primitive": "string"
              }
            }
          ]
        }
      ],
      "name": "DoNotRecognizeAnyAsOptional"
    },
    "jsii-calc.DocumentedClass": {
      "assembly": "jsii-calc",
      "docs": {
        "remarks": "This is the meat of the TSDoc comment. It may contain\nmultiple lines and multiple paragraphs.\n\nMultiple paragraphs are separated by an empty line.",
        "stability": "stable",
        "summary": "Here's the first line of the TSDoc comment."
      },
      "fqn": "jsii-calc.DocumentedClass",
      "initializer": {},
      "kind": "class",
      "locationInModule": {
        "filename": "lib/documented.ts",
        "line": 11
      },
      "methods": [
        {
          "docs": {
            "remarks": "This will print out a friendly greeting intended for\nthe indicated person.",
            "returns": "A number that everyone knows very well",
            "stability": "stable",
            "summary": "Greet the indicated person."
          },
          "locationInModule": {
            "filename": "lib/documented.ts",
            "line": 22
          },
          "name": "greet",
          "parameters": [
            {
              "docs": {
                "summary": "The person to be greeted."
              },
              "name": "greetee",
              "optional": true,
              "type": {
                "fqn": "jsii-calc.Greetee"
              }
            }
          ],
          "returns": {
            "type": {
              "primitive": "number"
            }
          }
        },
        {
          "docs": {
            "stability": "experimental",
            "summary": "Say ¡Hola!"
          },
          "locationInModule": {
            "filename": "lib/documented.ts",
            "line": 32
          },
          "name": "hola"
        }
      ],
      "name": "DocumentedClass"
    },
    "jsii-calc.DontComplainAboutVariadicAfterOptional": {
      "assembly": "jsii-calc",
      "docs": {
        "stability": "experimental"
      },
      "fqn": "jsii-calc.DontComplainAboutVariadicAfterOptional",
      "initializer": {},
      "kind": "class",
      "locationInModule": {
        "filename": "lib/compliance.ts",
        "line": 1246
      },
      "methods": [
        {
          "docs": {
            "stability": "experimental"
          },
          "locationInModule": {
            "filename": "lib/compliance.ts",
            "line": 1247
          },
          "name": "optionalAndVariadic",
          "parameters": [
            {
              "name": "optional",
              "optional": true,
              "type": {
                "primitive": "string"
              }
            },
            {
              "name": "things",
              "type": {
                "primitive": "string"
              },
              "variadic": true
            }
          ],
          "returns": {
            "type": {
              "primitive": "string"
            }
          },
          "variadic": true
        }
      ],
      "name": "DontComplainAboutVariadicAfterOptional"
    },
    "jsii-calc.DoubleTrouble": {
      "assembly": "jsii-calc",
      "docs": {
        "stability": "experimental"
      },
      "fqn": "jsii-calc.DoubleTrouble",
      "initializer": {},
      "interfaces": [
        "jsii-calc.IFriendlyRandomGenerator"
      ],
      "kind": "class",
      "locationInModule": {
        "filename": "lib/compliance.ts",
        "line": 473
      },
      "methods": [
        {
          "docs": {
            "stability": "experimental",
            "summary": "Say hello!"
          },
          "locationInModule": {
            "filename": "lib/compliance.ts",
            "line": 478
          },
          "name": "hello",
          "overrides": "@scope/jsii-calc-lib.IFriendly",
          "returns": {
            "type": {
              "primitive": "string"
            }
          }
        },
        {
          "docs": {
            "stability": "experimental",
            "summary": "Returns another random number."
          },
          "locationInModule": {
            "filename": "lib/compliance.ts",
            "line": 474
          },
          "name": "next",
          "overrides": "jsii-calc.IRandomNumberGenerator",
          "returns": {
            "type": {
              "primitive": "number"
            }
          }
        }
      ],
      "name": "DoubleTrouble"
    },
    "jsii-calc.EnumDispenser": {
      "assembly": "jsii-calc",
      "docs": {
        "stability": "experimental"
      },
      "fqn": "jsii-calc.EnumDispenser",
      "kind": "class",
      "locationInModule": {
        "filename": "lib/compliance.ts",
        "line": 34
      },
      "methods": [
        {
          "docs": {
            "stability": "experimental"
          },
          "locationInModule": {
            "filename": "lib/compliance.ts",
            "line": 40
          },
          "name": "randomIntegerLikeEnum",
          "returns": {
            "type": {
              "fqn": "jsii-calc.AllTypesEnum"
            }
          },
          "static": true
        },
        {
          "docs": {
            "stability": "experimental"
          },
          "locationInModule": {
            "filename": "lib/compliance.ts",
            "line": 35
          },
          "name": "randomStringLikeEnum",
          "returns": {
            "type": {
              "fqn": "jsii-calc.StringEnum"
            }
          },
          "static": true
        }
      ],
      "name": "EnumDispenser"
    },
    "jsii-calc.EraseUndefinedHashValues": {
      "assembly": "jsii-calc",
      "docs": {
        "stability": "experimental"
      },
      "fqn": "jsii-calc.EraseUndefinedHashValues",
      "initializer": {},
      "kind": "class",
      "locationInModule": {
        "filename": "lib/compliance.ts",
        "line": 1449
      },
      "methods": [
        {
          "docs": {
            "remarks": "Used to check that undefined/null hash values\nare being erased when sending values from native code to JS.",
            "stability": "experimental",
            "summary": "Returns `true` if `key` is defined in `opts`."
          },
          "locationInModule": {
            "filename": "lib/compliance.ts",
            "line": 1454
          },
          "name": "doesKeyExist",
          "parameters": [
            {
              "name": "opts",
              "type": {
                "fqn": "jsii-calc.EraseUndefinedHashValuesOptions"
              }
            },
            {
              "name": "key",
              "type": {
                "primitive": "string"
              }
            }
          ],
          "returns": {
            "type": {
              "primitive": "boolean"
            }
          },
          "static": true
        },
        {
          "docs": {
            "stability": "experimental",
            "summary": "We expect \"prop1\" to be erased."
          },
          "locationInModule": {
            "filename": "lib/compliance.ts",
            "line": 1471
          },
          "name": "prop1IsNull",
          "returns": {
            "type": {
              "collection": {
                "elementtype": {
                  "primitive": "any"
                },
                "kind": "map"
              }
            }
          },
          "static": true
        },
        {
          "docs": {
            "stability": "experimental",
            "summary": "We expect \"prop2\" to be erased."
          },
          "locationInModule": {
            "filename": "lib/compliance.ts",
            "line": 1461
          },
          "name": "prop2IsUndefined",
          "returns": {
            "type": {
              "collection": {
                "elementtype": {
                  "primitive": "any"
                },
                "kind": "map"
              }
            }
          },
          "static": true
        }
      ],
      "name": "EraseUndefinedHashValues"
    },
    "jsii-calc.EraseUndefinedHashValuesOptions": {
      "assembly": "jsii-calc",
      "datatype": true,
      "docs": {
        "stability": "experimental"
      },
      "fqn": "jsii-calc.EraseUndefinedHashValuesOptions",
      "kind": "interface",
      "locationInModule": {
        "filename": "lib/compliance.ts",
        "line": 1444
      },
      "name": "EraseUndefinedHashValuesOptions",
      "properties": [
        {
          "abstract": true,
          "docs": {
            "stability": "experimental"
          },
          "immutable": true,
          "locationInModule": {
            "filename": "lib/compliance.ts",
            "line": 1445
          },
          "name": "option1",
          "optional": true,
          "type": {
            "primitive": "string"
          }
        },
        {
          "abstract": true,
          "docs": {
            "stability": "experimental"
          },
          "immutable": true,
          "locationInModule": {
            "filename": "lib/compliance.ts",
            "line": 1446
          },
          "name": "option2",
          "optional": true,
          "type": {
            "primitive": "string"
          }
        }
      ]
    },
    "jsii-calc.ExperimentalClass": {
      "assembly": "jsii-calc",
      "docs": {
        "stability": "experimental"
      },
      "fqn": "jsii-calc.ExperimentalClass",
      "initializer": {
        "docs": {
          "stability": "experimental"
        },
        "parameters": [
          {
            "name": "readonlyString",
            "type": {
              "primitive": "string"
            }
          },
          {
            "name": "mutableNumber",
            "optional": true,
            "type": {
              "primitive": "number"
            }
          }
        ]
      },
      "kind": "class",
      "locationInModule": {
        "filename": "lib/stability.ts",
        "line": 16
      },
      "methods": [
        {
          "docs": {
            "stability": "experimental"
          },
          "locationInModule": {
            "filename": "lib/stability.ts",
            "line": 28
          },
          "name": "method"
        }
      ],
      "name": "ExperimentalClass",
      "properties": [
        {
          "docs": {
            "stability": "experimental"
          },
          "immutable": true,
          "locationInModule": {
            "filename": "lib/stability.ts",
            "line": 18
          },
          "name": "readonlyProperty",
          "type": {
            "primitive": "string"
          }
        },
        {
          "docs": {
            "stability": "experimental"
          },
          "locationInModule": {
            "filename": "lib/stability.ts",
            "line": 20
          },
          "name": "mutableProperty",
          "optional": true,
          "type": {
            "primitive": "number"
          }
        }
      ]
    },
    "jsii-calc.ExperimentalEnum": {
      "assembly": "jsii-calc",
      "docs": {
        "stability": "experimental"
      },
      "fqn": "jsii-calc.ExperimentalEnum",
      "kind": "enum",
      "locationInModule": {
        "filename": "lib/stability.ts",
        "line": 31
      },
      "members": [
        {
          "docs": {
            "stability": "experimental"
          },
          "name": "OPTION_A"
        },
        {
          "docs": {
            "stability": "experimental"
          },
          "name": "OPTION_B"
        }
      ],
      "name": "ExperimentalEnum"
    },
    "jsii-calc.ExperimentalStruct": {
      "assembly": "jsii-calc",
      "datatype": true,
      "docs": {
        "stability": "experimental"
      },
      "fqn": "jsii-calc.ExperimentalStruct",
      "kind": "interface",
      "locationInModule": {
        "filename": "lib/stability.ts",
        "line": 4
      },
      "name": "ExperimentalStruct",
      "properties": [
        {
          "abstract": true,
          "docs": {
            "stability": "experimental"
          },
          "immutable": true,
          "locationInModule": {
            "filename": "lib/stability.ts",
            "line": 6
          },
          "name": "readonlyProperty",
          "type": {
            "primitive": "string"
          }
        }
      ]
    },
    "jsii-calc.ExportedBaseClass": {
      "assembly": "jsii-calc",
      "docs": {
        "stability": "experimental"
      },
      "fqn": "jsii-calc.ExportedBaseClass",
      "initializer": {
        "docs": {
          "stability": "experimental"
        },
        "parameters": [
          {
            "name": "success",
            "type": {
              "primitive": "boolean"
            }
          }
        ]
      },
      "kind": "class",
      "locationInModule": {
        "filename": "lib/compliance.ts",
        "line": 1331
      },
      "name": "ExportedBaseClass",
      "properties": [
        {
          "docs": {
            "stability": "experimental"
          },
          "immutable": true,
          "locationInModule": {
            "filename": "lib/compliance.ts",
            "line": 1332
          },
          "name": "success",
          "type": {
            "primitive": "boolean"
          }
        }
      ]
    },
    "jsii-calc.ExtendsInternalInterface": {
      "assembly": "jsii-calc",
      "datatype": true,
      "docs": {
        "stability": "experimental"
      },
      "fqn": "jsii-calc.ExtendsInternalInterface",
      "kind": "interface",
      "locationInModule": {
        "filename": "lib/compliance.ts",
        "line": 1552
      },
      "name": "ExtendsInternalInterface",
      "properties": [
        {
          "abstract": true,
          "docs": {
            "stability": "experimental"
          },
          "immutable": true,
          "locationInModule": {
            "filename": "lib/compliance.ts",
            "line": 1553
          },
          "name": "boom",
          "type": {
            "primitive": "boolean"
          }
        },
        {
          "abstract": true,
          "docs": {
            "stability": "experimental"
          },
          "immutable": true,
          "locationInModule": {
            "filename": "lib/compliance.ts",
            "line": 1501
          },
          "name": "prop",
          "type": {
            "primitive": "string"
          }
        }
      ]
    },
    "jsii-calc.GiveMeStructs": {
      "assembly": "jsii-calc",
      "docs": {
        "stability": "experimental"
      },
      "fqn": "jsii-calc.GiveMeStructs",
      "initializer": {},
      "kind": "class",
      "locationInModule": {
        "filename": "lib/compliance.ts",
        "line": 548
      },
      "methods": [
        {
          "docs": {
            "stability": "experimental",
            "summary": "Accepts a struct of type DerivedStruct and returns a struct of type FirstStruct."
          },
          "locationInModule": {
            "filename": "lib/compliance.ts",
            "line": 566
          },
          "name": "derivedToFirst",
          "parameters": [
            {
              "name": "derived",
              "type": {
                "fqn": "jsii-calc.DerivedStruct"
              }
            }
          ],
          "returns": {
            "type": {
              "fqn": "@scope/jsii-calc-lib.MyFirstStruct"
            }
          }
        },
        {
          "docs": {
            "stability": "experimental",
            "summary": "Returns the boolean from a DerivedStruct struct."
          },
          "locationInModule": {
            "filename": "lib/compliance.ts",
            "line": 559
          },
          "name": "readDerivedNonPrimitive",
          "parameters": [
            {
              "name": "derived",
              "type": {
                "fqn": "jsii-calc.DerivedStruct"
              }
            }
          ],
          "returns": {
            "type": {
              "fqn": "jsii-calc.DoubleTrouble"
            }
          }
        },
        {
          "docs": {
            "stability": "experimental",
            "summary": "Returns the \"anumber\" from a MyFirstStruct struct;"
          },
          "locationInModule": {
            "filename": "lib/compliance.ts",
            "line": 552
          },
          "name": "readFirstNumber",
          "parameters": [
            {
              "name": "first",
              "type": {
                "fqn": "@scope/jsii-calc-lib.MyFirstStruct"
              }
            }
          ],
          "returns": {
            "type": {
              "primitive": "number"
            }
          }
        }
      ],
      "name": "GiveMeStructs",
      "properties": [
        {
          "docs": {
            "stability": "experimental"
          },
          "immutable": true,
          "locationInModule": {
            "filename": "lib/compliance.ts",
            "line": 570
          },
          "name": "structLiteral",
          "type": {
            "fqn": "@scope/jsii-calc-lib.StructWithOnlyOptionals"
          }
        }
      ]
    },
    "jsii-calc.Greetee": {
      "assembly": "jsii-calc",
      "datatype": true,
      "docs": {
        "stability": "experimental",
        "summary": "These are some arguments you can pass to a method."
      },
      "fqn": "jsii-calc.Greetee",
      "kind": "interface",
      "locationInModule": {
        "filename": "lib/documented.ts",
        "line": 40
      },
      "name": "Greetee",
      "properties": [
        {
          "abstract": true,
          "docs": {
            "default": "world",
            "stability": "experimental",
            "summary": "The name of the greetee."
          },
          "immutable": true,
          "locationInModule": {
            "filename": "lib/documented.ts",
            "line": 46
          },
          "name": "name",
          "optional": true,
          "type": {
            "primitive": "string"
          }
        }
      ]
    },
    "jsii-calc.GreetingAugmenter": {
      "assembly": "jsii-calc",
      "docs": {
        "stability": "experimental"
      },
      "fqn": "jsii-calc.GreetingAugmenter",
      "initializer": {},
      "kind": "class",
      "locationInModule": {
        "filename": "lib/compliance.ts",
        "line": 524
      },
      "methods": [
        {
          "docs": {
            "stability": "experimental"
          },
          "locationInModule": {
            "filename": "lib/compliance.ts",
            "line": 525
          },
          "name": "betterGreeting",
          "parameters": [
            {
              "name": "friendly",
              "type": {
                "fqn": "@scope/jsii-calc-lib.IFriendly"
              }
            }
          ],
          "returns": {
            "type": {
              "primitive": "string"
            }
          }
        }
      ],
      "name": "GreetingAugmenter"
    },
    "jsii-calc.IAnonymousImplementationProvider": {
      "assembly": "jsii-calc",
      "docs": {
        "stability": "experimental",
        "summary": "We can return an anonymous interface implementation from an override without losing the interface declarations."
      },
      "fqn": "jsii-calc.IAnonymousImplementationProvider",
      "kind": "interface",
      "locationInModule": {
        "filename": "lib/compliance.ts",
        "line": 1972
      },
      "methods": [
        {
          "abstract": true,
          "docs": {
            "stability": "experimental"
          },
          "locationInModule": {
            "filename": "lib/compliance.ts",
            "line": 1974
          },
          "name": "provideAsClass",
          "returns": {
            "type": {
              "fqn": "jsii-calc.Implementation"
            }
          }
        },
        {
          "abstract": true,
          "docs": {
            "stability": "experimental"
          },
          "locationInModule": {
            "filename": "lib/compliance.ts",
            "line": 1973
          },
          "name": "provideAsInterface",
          "returns": {
            "type": {
              "fqn": "jsii-calc.IAnonymouslyImplementMe"
            }
          }
        }
      ],
      "name": "IAnonymousImplementationProvider"
    },
    "jsii-calc.IAnonymouslyImplementMe": {
      "assembly": "jsii-calc",
      "docs": {
        "stability": "experimental"
      },
      "fqn": "jsii-calc.IAnonymouslyImplementMe",
      "kind": "interface",
      "locationInModule": {
        "filename": "lib/compliance.ts",
        "line": 1990
      },
      "methods": [
        {
          "abstract": true,
          "docs": {
            "stability": "experimental"
          },
          "locationInModule": {
            "filename": "lib/compliance.ts",
            "line": 1992
          },
          "name": "verb",
          "returns": {
            "type": {
              "primitive": "string"
            }
          }
        }
      ],
      "name": "IAnonymouslyImplementMe",
      "properties": [
        {
          "abstract": true,
          "docs": {
            "stability": "experimental"
          },
          "immutable": true,
          "locationInModule": {
            "filename": "lib/compliance.ts",
            "line": 1991
          },
          "name": "value",
          "type": {
            "primitive": "number"
          }
        }
      ]
    },
    "jsii-calc.IAnotherPublicInterface": {
      "assembly": "jsii-calc",
      "docs": {
        "stability": "experimental"
      },
      "fqn": "jsii-calc.IAnotherPublicInterface",
      "kind": "interface",
      "locationInModule": {
        "filename": "lib/compliance.ts",
        "line": 1573
      },
      "name": "IAnotherPublicInterface",
      "properties": [
        {
          "abstract": true,
          "docs": {
            "stability": "experimental"
          },
          "locationInModule": {
            "filename": "lib/compliance.ts",
            "line": 1574
          },
          "name": "a",
          "type": {
            "primitive": "string"
          }
        }
      ]
    },
    "jsii-calc.IBell": {
      "assembly": "jsii-calc",
      "docs": {
        "stability": "experimental"
      },
      "fqn": "jsii-calc.IBell",
      "kind": "interface",
      "locationInModule": {
        "filename": "lib/compliance.ts",
        "line": 2159
      },
      "methods": [
        {
          "abstract": true,
          "docs": {
            "stability": "experimental"
          },
          "locationInModule": {
            "filename": "lib/compliance.ts",
            "line": 2160
          },
          "name": "ring"
        }
      ],
      "name": "IBell"
    },
    "jsii-calc.IBellRinger": {
      "assembly": "jsii-calc",
      "docs": {
        "stability": "experimental",
        "summary": "Takes the object parameter as an interface."
      },
      "fqn": "jsii-calc.IBellRinger",
      "kind": "interface",
      "locationInModule": {
        "filename": "lib/compliance.ts",
        "line": 2148
      },
      "methods": [
        {
          "abstract": true,
          "docs": {
            "stability": "experimental"
          },
          "locationInModule": {
            "filename": "lib/compliance.ts",
            "line": 2149
          },
          "name": "yourTurn",
          "parameters": [
            {
              "name": "bell",
              "type": {
                "fqn": "jsii-calc.IBell"
              }
            }
          ]
        }
      ],
      "name": "IBellRinger"
    },
    "jsii-calc.IConcreteBellRinger": {
      "assembly": "jsii-calc",
      "docs": {
        "stability": "experimental",
        "summary": "Takes the object parameter as a calss."
      },
      "fqn": "jsii-calc.IConcreteBellRinger",
      "kind": "interface",
      "locationInModule": {
        "filename": "lib/compliance.ts",
        "line": 2155
      },
      "methods": [
        {
          "abstract": true,
          "docs": {
            "stability": "experimental"
          },
          "locationInModule": {
            "filename": "lib/compliance.ts",
            "line": 2156
          },
          "name": "yourTurn",
          "parameters": [
            {
              "name": "bell",
              "type": {
                "fqn": "jsii-calc.Bell"
              }
            }
          ]
        }
      ],
      "name": "IConcreteBellRinger"
    },
    "jsii-calc.IDeprecatedInterface": {
      "assembly": "jsii-calc",
      "docs": {
        "deprecated": "useless interface",
        "stability": "deprecated"
      },
      "fqn": "jsii-calc.IDeprecatedInterface",
      "kind": "interface",
      "locationInModule": {
        "filename": "lib/stability.ts",
        "line": 78
      },
      "methods": [
        {
          "abstract": true,
          "docs": {
            "deprecated": "services no purpose",
            "stability": "deprecated"
          },
          "locationInModule": {
            "filename": "lib/stability.ts",
            "line": 82
          },
          "name": "method"
        }
      ],
      "name": "IDeprecatedInterface",
      "properties": [
        {
          "abstract": true,
          "docs": {
            "deprecated": "could be better",
            "stability": "deprecated"
          },
          "locationInModule": {
            "filename": "lib/stability.ts",
            "line": 80
          },
          "name": "mutableProperty",
          "optional": true,
          "type": {
            "primitive": "number"
          }
        }
      ]
    },
    "jsii-calc.IExperimentalInterface": {
      "assembly": "jsii-calc",
      "docs": {
        "stability": "experimental"
      },
      "fqn": "jsii-calc.IExperimentalInterface",
      "kind": "interface",
      "locationInModule": {
        "filename": "lib/stability.ts",
        "line": 9
      },
      "methods": [
        {
          "abstract": true,
          "docs": {
            "stability": "experimental"
          },
          "locationInModule": {
            "filename": "lib/stability.ts",
            "line": 13
          },
          "name": "method"
        }
      ],
      "name": "IExperimentalInterface",
      "properties": [
        {
          "abstract": true,
          "docs": {
            "stability": "experimental"
          },
          "locationInModule": {
            "filename": "lib/stability.ts",
            "line": 11
          },
          "name": "mutableProperty",
          "optional": true,
          "type": {
            "primitive": "number"
          }
        }
      ]
    },
    "jsii-calc.IExtendsPrivateInterface": {
      "assembly": "jsii-calc",
      "docs": {
        "stability": "experimental"
      },
      "fqn": "jsii-calc.IExtendsPrivateInterface",
      "kind": "interface",
      "locationInModule": {
        "filename": "lib/compliance.ts",
        "line": 1564
      },
      "name": "IExtendsPrivateInterface",
      "properties": [
        {
          "abstract": true,
          "docs": {
            "stability": "experimental"
          },
          "immutable": true,
          "locationInModule": {
            "filename": "lib/compliance.ts",
            "line": 1565
          },
          "name": "moreThings",
          "type": {
            "collection": {
              "elementtype": {
                "primitive": "string"
              },
              "kind": "array"
            }
          }
        },
        {
          "abstract": true,
          "docs": {
            "stability": "experimental"
          },
          "locationInModule": {
            "filename": "lib/compliance.ts",
            "line": 1549
          },
          "name": "private",
          "type": {
            "primitive": "string"
          }
        }
      ]
    },
    "jsii-calc.IFriendlier": {
      "assembly": "jsii-calc",
      "docs": {
        "stability": "experimental",
        "summary": "Even friendlier classes can implement this interface."
      },
      "fqn": "jsii-calc.IFriendlier",
      "interfaces": [
        "@scope/jsii-calc-lib.IFriendly"
      ],
      "kind": "interface",
      "locationInModule": {
        "filename": "lib/calculator.ts",
        "line": 6
      },
      "methods": [
        {
          "abstract": true,
          "docs": {
            "stability": "experimental",
            "summary": "Say farewell."
          },
          "locationInModule": {
            "filename": "lib/calculator.ts",
            "line": 16
          },
          "name": "farewell",
          "returns": {
            "type": {
              "primitive": "string"
            }
          }
        },
        {
          "abstract": true,
          "docs": {
            "returns": "A goodbye blessing.",
            "stability": "experimental",
            "summary": "Say goodbye."
          },
          "locationInModule": {
            "filename": "lib/calculator.ts",
            "line": 11
          },
          "name": "goodbye",
          "returns": {
            "type": {
              "primitive": "string"
            }
          }
        }
      ],
      "name": "IFriendlier"
    },
    "jsii-calc.IFriendlyRandomGenerator": {
      "assembly": "jsii-calc",
      "docs": {
        "stability": "experimental"
      },
      "fqn": "jsii-calc.IFriendlyRandomGenerator",
      "interfaces": [
        "jsii-calc.IRandomNumberGenerator",
        "@scope/jsii-calc-lib.IFriendly"
      ],
      "kind": "interface",
      "locationInModule": {
        "filename": "lib/calculator.ts",
        "line": 30
      },
      "name": "IFriendlyRandomGenerator"
    },
    "jsii-calc.IInterfaceImplementedByAbstractClass": {
      "assembly": "jsii-calc",
      "docs": {
        "stability": "experimental",
        "summary": "awslabs/jsii#220 Abstract return type."
      },
      "fqn": "jsii-calc.IInterfaceImplementedByAbstractClass",
      "kind": "interface",
      "locationInModule": {
        "filename": "lib/compliance.ts",
        "line": 1092
      },
      "name": "IInterfaceImplementedByAbstractClass",
      "properties": [
        {
          "abstract": true,
          "docs": {
            "stability": "experimental"
          },
          "immutable": true,
          "locationInModule": {
            "filename": "lib/compliance.ts",
            "line": 1093
          },
          "name": "propFromInterface",
          "type": {
            "primitive": "string"
          }
        }
      ]
    },
    "jsii-calc.IInterfaceThatShouldNotBeADataType": {
      "assembly": "jsii-calc",
      "docs": {
        "stability": "experimental",
        "summary": "Even though this interface has only properties, it is disqualified from being a datatype because it inherits from an interface that is not a datatype."
      },
      "fqn": "jsii-calc.IInterfaceThatShouldNotBeADataType",
      "interfaces": [
        "jsii-calc.IInterfaceWithMethods"
      ],
      "kind": "interface",
      "locationInModule": {
        "filename": "lib/compliance.ts",
        "line": 1188
      },
      "name": "IInterfaceThatShouldNotBeADataType",
      "properties": [
        {
          "abstract": true,
          "docs": {
            "stability": "experimental"
          },
          "immutable": true,
          "locationInModule": {
            "filename": "lib/compliance.ts",
            "line": 1189
          },
          "name": "otherValue",
          "type": {
            "primitive": "string"
          }
        }
      ]
    },
    "jsii-calc.IInterfaceWithInternal": {
      "assembly": "jsii-calc",
      "docs": {
        "stability": "experimental"
      },
      "fqn": "jsii-calc.IInterfaceWithInternal",
      "kind": "interface",
      "locationInModule": {
        "filename": "lib/compliance.ts",
        "line": 1512
      },
      "methods": [
        {
          "abstract": true,
          "docs": {
            "stability": "experimental"
          },
          "locationInModule": {
            "filename": "lib/compliance.ts",
            "line": 1513
          },
          "name": "visible"
        }
      ],
      "name": "IInterfaceWithInternal"
    },
    "jsii-calc.IInterfaceWithMethods": {
      "assembly": "jsii-calc",
      "docs": {
        "stability": "experimental"
      },
      "fqn": "jsii-calc.IInterfaceWithMethods",
      "kind": "interface",
      "locationInModule": {
        "filename": "lib/compliance.ts",
        "line": 1178
      },
      "methods": [
        {
          "abstract": true,
          "docs": {
            "stability": "experimental"
          },
          "locationInModule": {
            "filename": "lib/compliance.ts",
            "line": 1181
          },
          "name": "doThings"
        }
      ],
      "name": "IInterfaceWithMethods",
      "properties": [
        {
          "abstract": true,
          "docs": {
            "stability": "experimental"
          },
          "immutable": true,
          "locationInModule": {
            "filename": "lib/compliance.ts",
            "line": 1179
          },
          "name": "value",
          "type": {
            "primitive": "string"
          }
        }
      ]
    },
    "jsii-calc.IInterfaceWithOptionalMethodArguments": {
      "assembly": "jsii-calc",
      "docs": {
        "stability": "experimental",
        "summary": "awslabs/jsii#175 Interface proxies (and builders) do not respect optional arguments in methods."
      },
      "fqn": "jsii-calc.IInterfaceWithOptionalMethodArguments",
      "kind": "interface",
      "locationInModule": {
        "filename": "lib/compliance.ts",
        "line": 1072
      },
      "methods": [
        {
          "abstract": true,
          "docs": {
            "stability": "experimental"
          },
          "locationInModule": {
            "filename": "lib/compliance.ts",
            "line": 1073
          },
          "name": "hello",
          "parameters": [
            {
              "name": "arg1",
              "type": {
                "primitive": "string"
              }
            },
            {
              "name": "arg2",
              "optional": true,
              "type": {
                "primitive": "number"
              }
            }
          ]
        }
      ],
      "name": "IInterfaceWithOptionalMethodArguments"
    },
    "jsii-calc.IInterfaceWithProperties": {
      "assembly": "jsii-calc",
      "docs": {
        "stability": "experimental"
      },
      "fqn": "jsii-calc.IInterfaceWithProperties",
      "kind": "interface",
      "locationInModule": {
        "filename": "lib/compliance.ts",
        "line": 578
      },
      "name": "IInterfaceWithProperties",
      "properties": [
        {
          "abstract": true,
          "docs": {
            "stability": "experimental"
          },
          "immutable": true,
          "locationInModule": {
            "filename": "lib/compliance.ts",
            "line": 579
          },
          "name": "readOnlyString",
          "type": {
            "primitive": "string"
          }
        },
        {
          "abstract": true,
          "docs": {
            "stability": "experimental"
          },
          "locationInModule": {
            "filename": "lib/compliance.ts",
            "line": 580
          },
          "name": "readWriteString",
          "type": {
            "primitive": "string"
          }
        }
      ]
    },
    "jsii-calc.IInterfaceWithPropertiesExtension": {
      "assembly": "jsii-calc",
      "docs": {
        "stability": "experimental"
      },
      "fqn": "jsii-calc.IInterfaceWithPropertiesExtension",
      "interfaces": [
        "jsii-calc.IInterfaceWithProperties"
      ],
      "kind": "interface",
      "locationInModule": {
        "filename": "lib/compliance.ts",
        "line": 583
      },
      "name": "IInterfaceWithPropertiesExtension",
      "properties": [
        {
          "abstract": true,
          "docs": {
            "stability": "experimental"
          },
          "locationInModule": {
            "filename": "lib/compliance.ts",
            "line": 584
          },
          "name": "foo",
          "type": {
            "primitive": "number"
          }
        }
      ]
    },
    "jsii-calc.IJSII417Derived": {
      "assembly": "jsii-calc",
      "docs": {
        "stability": "experimental"
      },
      "fqn": "jsii-calc.IJSII417Derived",
      "interfaces": [
        "jsii-calc.IJSII417PublicBaseOfBase"
      ],
      "kind": "interface",
      "locationInModule": {
        "filename": "lib/erasures.ts",
        "line": 37
      },
      "methods": [
        {
          "abstract": true,
          "docs": {
            "stability": "experimental"
          },
          "locationInModule": {
            "filename": "lib/erasures.ts",
            "line": 35
          },
          "name": "bar"
        },
        {
          "abstract": true,
          "docs": {
            "stability": "experimental"
          },
          "locationInModule": {
            "filename": "lib/erasures.ts",
            "line": 38
          },
          "name": "baz"
        }
      ],
      "name": "IJSII417Derived",
      "properties": [
        {
          "abstract": true,
          "docs": {
            "stability": "experimental"
          },
          "immutable": true,
          "locationInModule": {
            "filename": "lib/erasures.ts",
            "line": 34
          },
          "name": "property",
          "type": {
            "primitive": "string"
          }
        }
      ]
    },
    "jsii-calc.IJSII417PublicBaseOfBase": {
      "assembly": "jsii-calc",
      "docs": {
        "stability": "experimental"
      },
      "fqn": "jsii-calc.IJSII417PublicBaseOfBase",
      "kind": "interface",
      "locationInModule": {
        "filename": "lib/erasures.ts",
        "line": 30
      },
      "methods": [
        {
          "abstract": true,
          "docs": {
            "stability": "experimental"
          },
          "locationInModule": {
            "filename": "lib/erasures.ts",
            "line": 31
          },
          "name": "foo"
        }
      ],
      "name": "IJSII417PublicBaseOfBase",
      "properties": [
        {
          "abstract": true,
          "docs": {
            "stability": "experimental"
          },
          "immutable": true,
          "locationInModule": {
            "filename": "lib/erasures.ts",
            "line": 28
          },
          "name": "hasRoot",
          "type": {
            "primitive": "boolean"
          }
        }
      ]
    },
    "jsii-calc.IJsii487External": {
      "assembly": "jsii-calc",
      "docs": {
        "stability": "experimental"
      },
      "fqn": "jsii-calc.IJsii487External",
      "kind": "interface",
      "locationInModule": {
        "filename": "lib/erasures.ts",
        "line": 45
      },
      "name": "IJsii487External"
    },
    "jsii-calc.IJsii487External2": {
      "assembly": "jsii-calc",
      "docs": {
        "stability": "experimental"
      },
      "fqn": "jsii-calc.IJsii487External2",
      "kind": "interface",
      "locationInModule": {
        "filename": "lib/erasures.ts",
        "line": 46
      },
      "name": "IJsii487External2"
    },
    "jsii-calc.IJsii496": {
      "assembly": "jsii-calc",
      "docs": {
        "stability": "experimental"
      },
      "fqn": "jsii-calc.IJsii496",
      "kind": "interface",
      "locationInModule": {
        "filename": "lib/erasures.ts",
        "line": 54
      },
      "name": "IJsii496"
    },
    "jsii-calc.IMutableObjectLiteral": {
      "assembly": "jsii-calc",
      "docs": {
        "stability": "experimental"
      },
      "fqn": "jsii-calc.IMutableObjectLiteral",
      "kind": "interface",
      "locationInModule": {
        "filename": "lib/compliance.ts",
        "line": 1138
      },
      "name": "IMutableObjectLiteral",
      "properties": [
        {
          "abstract": true,
          "docs": {
            "stability": "experimental"
          },
          "locationInModule": {
            "filename": "lib/compliance.ts",
            "line": 1139
          },
          "name": "value",
          "type": {
            "primitive": "string"
          }
        }
      ]
    },
    "jsii-calc.INonInternalInterface": {
      "assembly": "jsii-calc",
      "docs": {
        "stability": "experimental"
      },
      "fqn": "jsii-calc.INonInternalInterface",
      "interfaces": [
        "jsii-calc.IAnotherPublicInterface"
      ],
      "kind": "interface",
      "locationInModule": {
        "filename": "lib/compliance.ts",
        "line": 1583
      },
      "name": "INonInternalInterface",
      "properties": [
        {
          "abstract": true,
          "docs": {
            "stability": "experimental"
          },
          "locationInModule": {
            "filename": "lib/compliance.ts",
            "line": 1580
          },
          "name": "b",
          "type": {
            "primitive": "string"
          }
        },
        {
          "abstract": true,
          "docs": {
            "stability": "experimental"
          },
          "locationInModule": {
            "filename": "lib/compliance.ts",
            "line": 1584
          },
          "name": "c",
          "type": {
            "primitive": "string"
          }
        }
      ]
    },
    "jsii-calc.IObjectWithProperty": {
      "assembly": "jsii-calc",
      "docs": {
        "stability": "experimental",
        "summary": "Make sure that setters are properly called on objects with interfaces."
      },
      "fqn": "jsii-calc.IObjectWithProperty",
      "kind": "interface",
      "locationInModule": {
        "filename": "lib/compliance.ts",
        "line": 2287
      },
      "methods": [
        {
          "abstract": true,
          "docs": {
            "stability": "experimental"
          },
          "locationInModule": {
            "filename": "lib/compliance.ts",
            "line": 2289
          },
          "name": "wasSet",
          "returns": {
            "type": {
              "primitive": "boolean"
            }
          }
        }
      ],
      "name": "IObjectWithProperty",
      "properties": [
        {
          "abstract": true,
          "docs": {
            "stability": "experimental"
          },
          "locationInModule": {
            "filename": "lib/compliance.ts",
            "line": 2288
          },
          "name": "property",
          "type": {
            "primitive": "string"
          }
        }
      ]
    },
    "jsii-calc.IOptionalMethod": {
      "assembly": "jsii-calc",
      "docs": {
        "stability": "experimental",
        "summary": "Checks that optional result from interface method code generates correctly."
      },
      "fqn": "jsii-calc.IOptionalMethod",
      "kind": "interface",
      "locationInModule": {
        "filename": "lib/compliance.ts",
        "line": 2465
      },
      "methods": [
        {
          "abstract": true,
          "docs": {
            "stability": "experimental"
          },
          "locationInModule": {
            "filename": "lib/compliance.ts",
            "line": 2466
          },
          "name": "optional",
          "returns": {
            "optional": true,
            "type": {
              "primitive": "string"
            }
          }
        }
      ],
      "name": "IOptionalMethod"
    },
    "jsii-calc.IPrivatelyImplemented": {
      "assembly": "jsii-calc",
      "docs": {
        "stability": "experimental"
      },
      "fqn": "jsii-calc.IPrivatelyImplemented",
      "kind": "interface",
      "locationInModule": {
        "filename": "lib/compliance.ts",
        "line": 1328
      },
      "name": "IPrivatelyImplemented",
      "properties": [
        {
          "abstract": true,
          "docs": {
            "stability": "experimental"
          },
          "immutable": true,
          "locationInModule": {
            "filename": "lib/compliance.ts",
            "line": 1329
          },
          "name": "success",
          "type": {
            "primitive": "boolean"
          }
        }
      ]
    },
    "jsii-calc.IPublicInterface": {
      "assembly": "jsii-calc",
      "docs": {
        "stability": "experimental"
      },
      "fqn": "jsii-calc.IPublicInterface",
      "kind": "interface",
      "locationInModule": {
        "filename": "lib/compliance.ts",
        "line": 1371
      },
      "methods": [
        {
          "abstract": true,
          "docs": {
            "stability": "experimental"
          },
          "locationInModule": {
            "filename": "lib/compliance.ts",
            "line": 1372
          },
          "name": "bye",
          "returns": {
            "type": {
              "primitive": "string"
            }
          }
        }
      ],
      "name": "IPublicInterface"
    },
    "jsii-calc.IPublicInterface2": {
      "assembly": "jsii-calc",
      "docs": {
        "stability": "experimental"
      },
      "fqn": "jsii-calc.IPublicInterface2",
      "kind": "interface",
      "locationInModule": {
        "filename": "lib/compliance.ts",
        "line": 1375
      },
      "methods": [
        {
          "abstract": true,
          "docs": {
            "stability": "experimental"
          },
          "locationInModule": {
            "filename": "lib/compliance.ts",
            "line": 1376
          },
          "name": "ciao",
          "returns": {
            "type": {
              "primitive": "string"
            }
          }
        }
      ],
      "name": "IPublicInterface2"
    },
    "jsii-calc.IRandomNumberGenerator": {
      "assembly": "jsii-calc",
      "docs": {
        "stability": "experimental",
        "summary": "Generates random numbers."
      },
      "fqn": "jsii-calc.IRandomNumberGenerator",
      "kind": "interface",
      "locationInModule": {
        "filename": "lib/calculator.ts",
        "line": 22
      },
      "methods": [
        {
          "abstract": true,
          "docs": {
            "returns": "A random number.",
            "stability": "experimental",
            "summary": "Returns another random number."
          },
          "locationInModule": {
            "filename": "lib/calculator.ts",
            "line": 27
          },
          "name": "next",
          "returns": {
            "type": {
              "primitive": "number"
            }
          }
        }
      ],
      "name": "IRandomNumberGenerator"
    },
    "jsii-calc.IReturnJsii976": {
      "assembly": "jsii-calc",
      "docs": {
        "stability": "experimental",
        "summary": "Returns a subclass of a known class which implements an interface."
      },
      "fqn": "jsii-calc.IReturnJsii976",
      "kind": "interface",
      "locationInModule": {
        "filename": "lib/compliance.ts",
        "line": 2215
      },
      "name": "IReturnJsii976",
      "properties": [
        {
          "abstract": true,
          "docs": {
            "stability": "experimental"
          },
          "immutable": true,
          "locationInModule": {
            "filename": "lib/compliance.ts",
            "line": 2216
          },
          "name": "foo",
          "type": {
            "primitive": "number"
          }
        }
      ]
    },
    "jsii-calc.IReturnsNumber": {
      "assembly": "jsii-calc",
      "docs": {
        "stability": "experimental"
      },
      "fqn": "jsii-calc.IReturnsNumber",
      "kind": "interface",
      "locationInModule": {
        "filename": "lib/compliance.ts",
        "line": 631
      },
      "methods": [
        {
          "abstract": true,
          "docs": {
            "stability": "experimental"
          },
          "locationInModule": {
            "filename": "lib/compliance.ts",
            "line": 632
          },
          "name": "obtainNumber",
          "returns": {
            "type": {
              "fqn": "@scope/jsii-calc-lib.IDoublable"
            }
          }
        }
      ],
      "name": "IReturnsNumber",
      "properties": [
        {
          "abstract": true,
          "docs": {
            "stability": "experimental"
          },
          "immutable": true,
          "locationInModule": {
            "filename": "lib/compliance.ts",
            "line": 634
          },
          "name": "numberProp",
          "type": {
            "fqn": "@scope/jsii-calc-lib.Number"
          }
        }
      ]
    },
    "jsii-calc.IStableInterface": {
      "assembly": "jsii-calc",
      "docs": {
        "stability": "stable"
      },
      "fqn": "jsii-calc.IStableInterface",
      "kind": "interface",
      "locationInModule": {
        "filename": "lib/stability.ts",
        "line": 44
      },
      "methods": [
        {
          "abstract": true,
          "docs": {
            "stability": "stable"
          },
          "locationInModule": {
            "filename": "lib/stability.ts",
            "line": 48
          },
          "name": "method"
        }
      ],
      "name": "IStableInterface",
      "properties": [
        {
          "abstract": true,
          "docs": {
            "stability": "stable"
          },
          "locationInModule": {
            "filename": "lib/stability.ts",
            "line": 46
          },
          "name": "mutableProperty",
          "optional": true,
          "type": {
            "primitive": "number"
          }
        }
      ]
    },
    "jsii-calc.IStructReturningDelegate": {
      "assembly": "jsii-calc",
      "docs": {
        "stability": "experimental",
        "summary": "Verifies that a \"pure\" implementation of an interface works correctly."
      },
      "fqn": "jsii-calc.IStructReturningDelegate",
      "kind": "interface",
      "locationInModule": {
        "filename": "lib/compliance.ts",
        "line": 2403
      },
      "methods": [
        {
          "abstract": true,
          "docs": {
            "stability": "experimental"
          },
          "locationInModule": {
            "filename": "lib/compliance.ts",
            "line": 2404
          },
          "name": "returnStruct",
          "returns": {
            "type": {
              "fqn": "jsii-calc.StructB"
            }
          }
        }
      ],
      "name": "IStructReturningDelegate"
    },
    "jsii-calc.ImplementInternalInterface": {
      "assembly": "jsii-calc",
      "docs": {
        "stability": "experimental"
      },
      "fqn": "jsii-calc.ImplementInternalInterface",
      "initializer": {},
      "kind": "class",
      "locationInModule": {
        "filename": "lib/compliance.ts",
        "line": 1556
      },
      "name": "ImplementInternalInterface",
      "properties": [
        {
          "docs": {
            "stability": "experimental"
          },
          "locationInModule": {
            "filename": "lib/compliance.ts",
            "line": 1557
          },
          "name": "prop",
          "type": {
            "primitive": "string"
          }
        }
      ]
    },
    "jsii-calc.Implementation": {
      "assembly": "jsii-calc",
      "docs": {
        "stability": "experimental"
      },
      "fqn": "jsii-calc.Implementation",
      "initializer": {},
      "kind": "class",
      "locationInModule": {
        "filename": "lib/compliance.ts",
        "line": 1987
      },
      "name": "Implementation",
      "properties": [
        {
          "docs": {
            "stability": "experimental"
          },
          "immutable": true,
          "locationInModule": {
            "filename": "lib/compliance.ts",
            "line": 1988
          },
          "name": "value",
          "type": {
            "primitive": "number"
          }
        }
      ]
    },
    "jsii-calc.ImplementsInterfaceWithInternal": {
      "assembly": "jsii-calc",
      "docs": {
        "stability": "experimental"
      },
      "fqn": "jsii-calc.ImplementsInterfaceWithInternal",
      "initializer": {},
      "interfaces": [
        "jsii-calc.IInterfaceWithInternal"
      ],
      "kind": "class",
      "locationInModule": {
        "filename": "lib/compliance.ts",
        "line": 1519
      },
      "methods": [
        {
          "docs": {
            "stability": "experimental"
          },
          "locationInModule": {
            "filename": "lib/compliance.ts",
            "line": 1520
          },
          "name": "visible",
          "overrides": "jsii-calc.IInterfaceWithInternal"
        }
      ],
      "name": "ImplementsInterfaceWithInternal"
    },
    "jsii-calc.ImplementsInterfaceWithInternalSubclass": {
      "assembly": "jsii-calc",
      "base": "jsii-calc.ImplementsInterfaceWithInternal",
      "docs": {
        "stability": "experimental"
      },
      "fqn": "jsii-calc.ImplementsInterfaceWithInternalSubclass",
      "initializer": {},
      "kind": "class",
      "locationInModule": {
        "filename": "lib/compliance.ts",
        "line": 1532
      },
      "name": "ImplementsInterfaceWithInternalSubclass"
    },
    "jsii-calc.ImplementsPrivateInterface": {
      "assembly": "jsii-calc",
      "docs": {
        "stability": "experimental"
      },
      "fqn": "jsii-calc.ImplementsPrivateInterface",
      "initializer": {},
      "kind": "class",
      "locationInModule": {
        "filename": "lib/compliance.ts",
        "line": 1560
      },
      "name": "ImplementsPrivateInterface",
      "properties": [
        {
          "docs": {
            "stability": "experimental"
          },
          "locationInModule": {
            "filename": "lib/compliance.ts",
            "line": 1561
          },
          "name": "private",
          "type": {
            "primitive": "string"
          }
        }
      ]
    },
    "jsii-calc.ImplictBaseOfBase": {
      "assembly": "jsii-calc",
      "datatype": true,
      "docs": {
        "stability": "experimental"
      },
      "fqn": "jsii-calc.ImplictBaseOfBase",
      "interfaces": [
        "@scope/jsii-calc-base.BaseProps"
      ],
      "kind": "interface",
      "locationInModule": {
        "filename": "lib/compliance.ts",
        "line": 1025
      },
      "name": "ImplictBaseOfBase",
      "properties": [
        {
          "abstract": true,
          "docs": {
            "stability": "experimental"
          },
          "immutable": true,
          "locationInModule": {
            "filename": "lib/compliance.ts",
            "line": 1026
          },
          "name": "goo",
          "type": {
            "primitive": "date"
          }
        }
      ]
    },
    "jsii-calc.InbetweenClass": {
      "assembly": "jsii-calc",
      "base": "jsii-calc.PublicClass",
      "docs": {
        "stability": "experimental"
      },
      "fqn": "jsii-calc.InbetweenClass",
      "initializer": {},
      "interfaces": [
        "jsii-calc.IPublicInterface2"
      ],
      "kind": "class",
      "locationInModule": {
        "filename": "lib/compliance.ts",
        "line": 1378
      },
      "methods": [
        {
          "docs": {
            "stability": "experimental"
          },
          "locationInModule": {
            "filename": "lib/compliance.ts",
            "line": 1379
          },
          "name": "ciao",
          "overrides": "jsii-calc.IPublicInterface2",
          "returns": {
            "type": {
              "primitive": "string"
            }
          }
        }
      ],
      "name": "InbetweenClass"
    },
    "jsii-calc.InterfaceCollections": {
      "assembly": "jsii-calc",
      "docs": {
        "remarks": "See: https://github.com/aws/jsii/issues/1196",
        "stability": "experimental",
        "summary": "Verifies that collections of interfaces or structs are correctly handled."
      },
      "fqn": "jsii-calc.InterfaceCollections",
      "kind": "class",
      "locationInModule": {
        "filename": "lib/compliance.ts",
        "line": 2434
      },
      "methods": [
        {
          "docs": {
            "stability": "experimental"
          },
          "locationInModule": {
            "filename": "lib/compliance.ts",
            "line": 2447
          },
          "name": "listOfInterfaces",
          "returns": {
            "type": {
              "collection": {
                "elementtype": {
                  "fqn": "jsii-calc.IBell"
                },
                "kind": "array"
              }
            }
          },
          "static": true
        },
        {
          "docs": {
            "stability": "experimental"
          },
          "locationInModule": {
            "filename": "lib/compliance.ts",
            "line": 2435
          },
          "name": "listOfStructs",
          "returns": {
            "type": {
              "collection": {
                "elementtype": {
                  "fqn": "jsii-calc.StructA"
                },
                "kind": "array"
              }
            }
          },
          "static": true
        },
        {
          "docs": {
            "stability": "experimental"
          },
          "locationInModule": {
            "filename": "lib/compliance.ts",
            "line": 2453
          },
          "name": "mapOfInterfaces",
          "returns": {
            "type": {
              "collection": {
                "elementtype": {
                  "fqn": "jsii-calc.IBell"
                },
                "kind": "map"
              }
            }
          },
          "static": true
        },
        {
          "docs": {
            "stability": "experimental"
          },
          "locationInModule": {
            "filename": "lib/compliance.ts",
            "line": 2441
          },
          "name": "mapOfStructs",
          "returns": {
            "type": {
              "collection": {
                "elementtype": {
                  "fqn": "jsii-calc.StructA"
                },
                "kind": "map"
              }
            }
          },
          "static": true
        }
      ],
      "name": "InterfaceCollections"
    },
    "jsii-calc.InterfaceInNamespaceIncludesClasses.Foo": {
      "assembly": "jsii-calc",
      "docs": {
        "stability": "experimental"
      },
      "fqn": "jsii-calc.InterfaceInNamespaceIncludesClasses.Foo",
      "initializer": {},
      "kind": "class",
      "locationInModule": {
        "filename": "lib/compliance.ts",
        "line": 1059
      },
      "name": "Foo",
      "namespace": "InterfaceInNamespaceIncludesClasses",
      "properties": [
        {
          "docs": {
            "stability": "experimental"
          },
          "locationInModule": {
            "filename": "lib/compliance.ts",
            "line": 1060
          },
          "name": "bar",
          "optional": true,
          "type": {
            "primitive": "string"
          }
        }
      ]
    },
    "jsii-calc.InterfaceInNamespaceIncludesClasses.Hello": {
      "assembly": "jsii-calc",
      "datatype": true,
      "docs": {
        "stability": "experimental"
      },
      "fqn": "jsii-calc.InterfaceInNamespaceIncludesClasses.Hello",
      "kind": "interface",
      "locationInModule": {
        "filename": "lib/compliance.ts",
        "line": 1063
      },
      "name": "Hello",
      "namespace": "InterfaceInNamespaceIncludesClasses",
      "properties": [
        {
          "abstract": true,
          "docs": {
            "stability": "experimental"
          },
          "immutable": true,
          "locationInModule": {
            "filename": "lib/compliance.ts",
            "line": 1064
          },
          "name": "foo",
          "type": {
            "primitive": "number"
          }
        }
      ]
    },
    "jsii-calc.InterfaceInNamespaceOnlyInterface.Hello": {
      "assembly": "jsii-calc",
      "datatype": true,
      "docs": {
        "stability": "experimental"
      },
      "fqn": "jsii-calc.InterfaceInNamespaceOnlyInterface.Hello",
      "kind": "interface",
      "locationInModule": {
        "filename": "lib/compliance.ts",
        "line": 1051
      },
      "name": "Hello",
      "namespace": "InterfaceInNamespaceOnlyInterface",
      "properties": [
        {
          "abstract": true,
          "docs": {
            "stability": "experimental"
          },
          "immutable": true,
          "locationInModule": {
            "filename": "lib/compliance.ts",
            "line": 1052
          },
          "name": "foo",
          "type": {
            "primitive": "number"
          }
        }
      ]
    },
    "jsii-calc.InterfacesMaker": {
      "assembly": "jsii-calc",
      "docs": {
        "stability": "experimental",
        "summary": "We can return arrays of interfaces See aws/aws-cdk#2362."
      },
      "fqn": "jsii-calc.InterfacesMaker",
      "kind": "class",
      "locationInModule": {
        "filename": "lib/compliance.ts",
        "line": 1871
      },
      "methods": [
        {
          "docs": {
            "stability": "experimental"
          },
          "locationInModule": {
            "filename": "lib/compliance.ts",
            "line": 1872
          },
          "name": "makeInterfaces",
          "parameters": [
            {
              "name": "count",
              "type": {
                "primitive": "number"
              }
            }
          ],
          "returns": {
            "type": {
              "collection": {
                "elementtype": {
                  "fqn": "@scope/jsii-calc-lib.IDoublable"
                },
                "kind": "array"
              }
            }
          },
          "static": true
        }
      ],
      "name": "InterfacesMaker"
    },
    "jsii-calc.JSII417Derived": {
      "assembly": "jsii-calc",
      "base": "jsii-calc.JSII417PublicBaseOfBase",
      "docs": {
        "stability": "experimental"
      },
      "fqn": "jsii-calc.JSII417Derived",
      "initializer": {
        "docs": {
          "stability": "experimental"
        },
        "parameters": [
          {
            "name": "property",
            "type": {
              "primitive": "string"
            }
          }
        ]
      },
      "kind": "class",
      "locationInModule": {
        "filename": "lib/erasures.ts",
        "line": 20
      },
      "methods": [
        {
          "docs": {
            "stability": "experimental"
          },
          "locationInModule": {
            "filename": "lib/erasures.ts",
            "line": 21
          },
          "name": "bar"
        },
        {
          "docs": {
            "stability": "experimental"
          },
          "locationInModule": {
            "filename": "lib/erasures.ts",
            "line": 24
          },
          "name": "baz"
        }
      ],
      "name": "JSII417Derived",
      "properties": [
        {
          "docs": {
            "stability": "experimental"
          },
          "immutable": true,
          "locationInModule": {
            "filename": "lib/erasures.ts",
            "line": 15
          },
          "name": "property",
          "protected": true,
          "type": {
            "primitive": "string"
          }
        }
      ]
    },
    "jsii-calc.JSII417PublicBaseOfBase": {
      "assembly": "jsii-calc",
      "docs": {
        "stability": "experimental"
      },
      "fqn": "jsii-calc.JSII417PublicBaseOfBase",
      "initializer": {},
      "kind": "class",
      "locationInModule": {
        "filename": "lib/erasures.ts",
        "line": 8
      },
      "methods": [
        {
          "docs": {
            "stability": "experimental"
          },
          "locationInModule": {
            "filename": "lib/erasures.ts",
            "line": 9
          },
          "name": "makeInstance",
          "returns": {
            "type": {
              "fqn": "jsii-calc.JSII417PublicBaseOfBase"
            }
          },
          "static": true
        },
        {
          "docs": {
            "stability": "experimental"
          },
          "locationInModule": {
            "filename": "lib/erasures.ts",
            "line": 12
          },
          "name": "foo"
        }
      ],
      "name": "JSII417PublicBaseOfBase",
      "properties": [
        {
          "docs": {
            "stability": "experimental"
          },
          "immutable": true,
          "locationInModule": {
            "filename": "lib/erasures.ts",
            "line": 6
          },
          "name": "hasRoot",
          "type": {
            "primitive": "boolean"
          }
        }
      ]
    },
    "jsii-calc.JSObjectLiteralForInterface": {
      "assembly": "jsii-calc",
      "docs": {
        "stability": "experimental"
      },
      "fqn": "jsii-calc.JSObjectLiteralForInterface",
      "initializer": {},
      "kind": "class",
      "locationInModule": {
        "filename": "lib/compliance.ts",
        "line": 507
      },
      "methods": [
        {
          "docs": {
            "stability": "experimental"
          },
          "locationInModule": {
            "filename": "lib/compliance.ts",
            "line": 509
          },
          "name": "giveMeFriendly",
          "returns": {
            "type": {
              "fqn": "@scope/jsii-calc-lib.IFriendly"
            }
          }
        },
        {
          "docs": {
            "stability": "experimental"
          },
          "locationInModule": {
            "filename": "lib/compliance.ts",
            "line": 515
          },
          "name": "giveMeFriendlyGenerator",
          "returns": {
            "type": {
              "fqn": "jsii-calc.IFriendlyRandomGenerator"
            }
          }
        }
      ],
      "name": "JSObjectLiteralForInterface"
    },
    "jsii-calc.JSObjectLiteralToNative": {
      "assembly": "jsii-calc",
      "docs": {
        "stability": "experimental"
      },
      "fqn": "jsii-calc.JSObjectLiteralToNative",
      "initializer": {},
      "kind": "class",
      "locationInModule": {
        "filename": "lib/compliance.ts",
        "line": 233
      },
      "methods": [
        {
          "docs": {
            "stability": "experimental"
          },
          "locationInModule": {
            "filename": "lib/compliance.ts",
            "line": 234
          },
          "name": "returnLiteral",
          "returns": {
            "type": {
              "fqn": "jsii-calc.JSObjectLiteralToNativeClass"
            }
          }
        }
      ],
      "name": "JSObjectLiteralToNative"
    },
    "jsii-calc.JSObjectLiteralToNativeClass": {
      "assembly": "jsii-calc",
      "docs": {
        "stability": "experimental"
      },
      "fqn": "jsii-calc.JSObjectLiteralToNativeClass",
      "initializer": {},
      "kind": "class",
      "locationInModule": {
        "filename": "lib/compliance.ts",
        "line": 242
      },
      "name": "JSObjectLiteralToNativeClass",
      "properties": [
        {
          "docs": {
            "stability": "experimental"
          },
          "locationInModule": {
            "filename": "lib/compliance.ts",
            "line": 243
          },
          "name": "propA",
          "type": {
            "primitive": "string"
          }
        },
        {
          "docs": {
            "stability": "experimental"
          },
          "locationInModule": {
            "filename": "lib/compliance.ts",
            "line": 244
          },
          "name": "propB",
          "type": {
            "primitive": "number"
          }
        }
      ]
    },
    "jsii-calc.JavaReservedWords": {
      "assembly": "jsii-calc",
      "docs": {
        "stability": "experimental"
      },
      "fqn": "jsii-calc.JavaReservedWords",
      "initializer": {},
      "kind": "class",
      "locationInModule": {
        "filename": "lib/compliance.ts",
        "line": 736
      },
      "methods": [
        {
          "docs": {
            "stability": "experimental"
          },
          "locationInModule": {
            "filename": "lib/compliance.ts",
            "line": 737
          },
          "name": "abstract"
        },
        {
          "docs": {
            "stability": "experimental"
          },
          "locationInModule": {
            "filename": "lib/compliance.ts",
            "line": 740
          },
          "name": "assert"
        },
        {
          "docs": {
            "stability": "experimental"
          },
          "locationInModule": {
            "filename": "lib/compliance.ts",
            "line": 743
          },
          "name": "boolean"
        },
        {
          "docs": {
            "stability": "experimental"
          },
          "locationInModule": {
            "filename": "lib/compliance.ts",
            "line": 746
          },
          "name": "break"
        },
        {
          "docs": {
            "stability": "experimental"
          },
          "locationInModule": {
            "filename": "lib/compliance.ts",
            "line": 749
          },
          "name": "byte"
        },
        {
          "docs": {
            "stability": "experimental"
          },
          "locationInModule": {
            "filename": "lib/compliance.ts",
            "line": 752
          },
          "name": "case"
        },
        {
          "docs": {
            "stability": "experimental"
          },
          "locationInModule": {
            "filename": "lib/compliance.ts",
            "line": 755
          },
          "name": "catch"
        },
        {
          "docs": {
            "stability": "experimental"
          },
          "locationInModule": {
            "filename": "lib/compliance.ts",
            "line": 758
          },
          "name": "char"
        },
        {
          "docs": {
            "stability": "experimental"
          },
          "locationInModule": {
            "filename": "lib/compliance.ts",
            "line": 761
          },
          "name": "class"
        },
        {
          "docs": {
            "stability": "experimental"
          },
          "locationInModule": {
            "filename": "lib/compliance.ts",
            "line": 764
          },
          "name": "const"
        },
        {
          "docs": {
            "stability": "experimental"
          },
          "locationInModule": {
            "filename": "lib/compliance.ts",
            "line": 767
          },
          "name": "continue"
        },
        {
          "docs": {
            "stability": "experimental"
          },
          "locationInModule": {
            "filename": "lib/compliance.ts",
            "line": 770
          },
          "name": "default"
        },
        {
          "docs": {
            "stability": "experimental"
          },
          "locationInModule": {
            "filename": "lib/compliance.ts",
            "line": 776
          },
          "name": "do"
        },
        {
          "docs": {
            "stability": "experimental"
          },
          "locationInModule": {
            "filename": "lib/compliance.ts",
            "line": 773
          },
          "name": "double"
        },
        {
          "docs": {
            "stability": "experimental"
          },
          "locationInModule": {
            "filename": "lib/compliance.ts",
            "line": 779
          },
          "name": "else"
        },
        {
          "docs": {
            "stability": "experimental"
          },
          "locationInModule": {
            "filename": "lib/compliance.ts",
            "line": 782
          },
          "name": "enum"
        },
        {
          "docs": {
            "stability": "experimental"
          },
          "locationInModule": {
            "filename": "lib/compliance.ts",
            "line": 785
          },
          "name": "extends"
        },
        {
          "docs": {
            "stability": "experimental"
          },
          "locationInModule": {
            "filename": "lib/compliance.ts",
            "line": 788
          },
          "name": "false"
        },
        {
          "docs": {
            "stability": "experimental"
          },
          "locationInModule": {
            "filename": "lib/compliance.ts",
            "line": 791
          },
          "name": "final"
        },
        {
          "docs": {
            "stability": "experimental"
          },
          "locationInModule": {
            "filename": "lib/compliance.ts",
            "line": 794
          },
          "name": "finally"
        },
        {
          "docs": {
            "stability": "experimental"
          },
          "locationInModule": {
            "filename": "lib/compliance.ts",
            "line": 797
          },
          "name": "float"
        },
        {
          "docs": {
            "stability": "experimental"
          },
          "locationInModule": {
            "filename": "lib/compliance.ts",
            "line": 800
          },
          "name": "for"
        },
        {
          "docs": {
            "stability": "experimental"
          },
          "locationInModule": {
            "filename": "lib/compliance.ts",
            "line": 803
          },
          "name": "goto"
        },
        {
          "docs": {
            "stability": "experimental"
          },
          "locationInModule": {
            "filename": "lib/compliance.ts",
            "line": 806
          },
          "name": "if"
        },
        {
          "docs": {
            "stability": "experimental"
          },
          "locationInModule": {
            "filename": "lib/compliance.ts",
            "line": 809
          },
          "name": "implements"
        },
        {
          "docs": {
            "stability": "experimental"
          },
          "locationInModule": {
            "filename": "lib/compliance.ts",
            "line": 812
          },
          "name": "import"
        },
        {
          "docs": {
            "stability": "experimental"
          },
          "locationInModule": {
            "filename": "lib/compliance.ts",
            "line": 815
          },
          "name": "instanceof"
        },
        {
          "docs": {
            "stability": "experimental"
          },
          "locationInModule": {
            "filename": "lib/compliance.ts",
            "line": 818
          },
          "name": "int"
        },
        {
          "docs": {
            "stability": "experimental"
          },
          "locationInModule": {
            "filename": "lib/compliance.ts",
            "line": 821
          },
          "name": "interface"
        },
        {
          "docs": {
            "stability": "experimental"
          },
          "locationInModule": {
            "filename": "lib/compliance.ts",
            "line": 824
          },
          "name": "long"
        },
        {
          "docs": {
            "stability": "experimental"
          },
          "locationInModule": {
            "filename": "lib/compliance.ts",
            "line": 827
          },
          "name": "native"
        },
        {
          "docs": {
            "stability": "experimental"
          },
          "locationInModule": {
            "filename": "lib/compliance.ts",
            "line": 830
          },
          "name": "new"
        },
        {
          "docs": {
            "stability": "experimental"
          },
          "locationInModule": {
            "filename": "lib/compliance.ts",
            "line": 833
          },
          "name": "null"
        },
        {
          "docs": {
            "stability": "experimental"
          },
          "locationInModule": {
            "filename": "lib/compliance.ts",
            "line": 836
          },
          "name": "package"
        },
        {
          "docs": {
            "stability": "experimental"
          },
          "locationInModule": {
            "filename": "lib/compliance.ts",
            "line": 839
          },
          "name": "private"
        },
        {
          "docs": {
            "stability": "experimental"
          },
          "locationInModule": {
            "filename": "lib/compliance.ts",
            "line": 842
          },
          "name": "protected"
        },
        {
          "docs": {
            "stability": "experimental"
          },
          "locationInModule": {
            "filename": "lib/compliance.ts",
            "line": 845
          },
          "name": "public"
        },
        {
          "docs": {
            "stability": "experimental"
          },
          "locationInModule": {
            "filename": "lib/compliance.ts",
            "line": 848
          },
          "name": "return"
        },
        {
          "docs": {
            "stability": "experimental"
          },
          "locationInModule": {
            "filename": "lib/compliance.ts",
            "line": 851
          },
          "name": "short"
        },
        {
          "docs": {
            "stability": "experimental"
          },
          "locationInModule": {
            "filename": "lib/compliance.ts",
            "line": 854
          },
          "name": "static"
        },
        {
          "docs": {
            "stability": "experimental"
          },
          "locationInModule": {
            "filename": "lib/compliance.ts",
            "line": 857
          },
          "name": "strictfp"
        },
        {
          "docs": {
            "stability": "experimental"
          },
          "locationInModule": {
            "filename": "lib/compliance.ts",
            "line": 860
          },
          "name": "super"
        },
        {
          "docs": {
            "stability": "experimental"
          },
          "locationInModule": {
            "filename": "lib/compliance.ts",
            "line": 863
          },
          "name": "switch"
        },
        {
          "docs": {
            "stability": "experimental"
          },
          "locationInModule": {
            "filename": "lib/compliance.ts",
            "line": 866
          },
          "name": "synchronized"
        },
        {
          "docs": {
            "stability": "experimental"
          },
          "locationInModule": {
            "filename": "lib/compliance.ts",
            "line": 869
          },
          "name": "this"
        },
        {
          "docs": {
            "stability": "experimental"
          },
          "locationInModule": {
            "filename": "lib/compliance.ts",
            "line": 872
          },
          "name": "throw"
        },
        {
          "docs": {
            "stability": "experimental"
          },
          "locationInModule": {
            "filename": "lib/compliance.ts",
            "line": 875
          },
          "name": "throws"
        },
        {
          "docs": {
            "stability": "experimental"
          },
          "locationInModule": {
            "filename": "lib/compliance.ts",
            "line": 878
          },
          "name": "transient"
        },
        {
          "docs": {
            "stability": "experimental"
          },
          "locationInModule": {
            "filename": "lib/compliance.ts",
            "line": 881
          },
          "name": "true"
        },
        {
          "docs": {
            "stability": "experimental"
          },
          "locationInModule": {
            "filename": "lib/compliance.ts",
            "line": 884
          },
          "name": "try"
        },
        {
          "docs": {
            "stability": "experimental"
          },
          "locationInModule": {
            "filename": "lib/compliance.ts",
            "line": 887
          },
          "name": "void"
        },
        {
          "docs": {
            "stability": "experimental"
          },
          "locationInModule": {
            "filename": "lib/compliance.ts",
            "line": 890
          },
          "name": "volatile"
        }
      ],
      "name": "JavaReservedWords",
      "properties": [
        {
          "docs": {
            "stability": "experimental"
          },
          "locationInModule": {
            "filename": "lib/compliance.ts",
            "line": 893
          },
          "name": "while",
          "type": {
            "primitive": "string"
          }
        }
      ]
    },
    "jsii-calc.Jsii487Derived": {
      "assembly": "jsii-calc",
      "docs": {
        "stability": "experimental"
      },
      "fqn": "jsii-calc.Jsii487Derived",
      "initializer": {},
      "interfaces": [
        "jsii-calc.IJsii487External2",
        "jsii-calc.IJsii487External"
      ],
      "kind": "class",
      "locationInModule": {
        "filename": "lib/erasures.ts",
        "line": 48
      },
      "name": "Jsii487Derived"
    },
    "jsii-calc.Jsii496Derived": {
      "assembly": "jsii-calc",
      "docs": {
        "stability": "experimental"
      },
      "fqn": "jsii-calc.Jsii496Derived",
      "initializer": {},
      "interfaces": [
        "jsii-calc.IJsii496"
      ],
      "kind": "class",
      "locationInModule": {
        "filename": "lib/erasures.ts",
        "line": 56
      },
      "name": "Jsii496Derived"
    },
    "jsii-calc.JsiiAgent": {
      "assembly": "jsii-calc",
      "docs": {
        "stability": "experimental",
        "summary": "Host runtime version should be set via JSII_AGENT."
      },
      "fqn": "jsii-calc.JsiiAgent",
      "initializer": {},
      "kind": "class",
      "locationInModule": {
        "filename": "lib/compliance.ts",
        "line": 1343
      },
      "name": "JsiiAgent",
      "properties": [
        {
          "docs": {
            "stability": "experimental",
            "summary": "Returns the value of the JSII_AGENT environment variable."
          },
          "immutable": true,
          "locationInModule": {
            "filename": "lib/compliance.ts",
            "line": 1347
          },
          "name": "jsiiAgent",
          "optional": true,
          "static": true,
          "type": {
            "primitive": "string"
          }
        }
      ]
    },
    "jsii-calc.JsonFormatter": {
      "assembly": "jsii-calc",
      "docs": {
        "see": "https://github.com/aws/aws-cdk/issues/5066",
        "stability": "experimental",
        "summary": "Make sure structs are un-decorated on the way in."
      },
      "fqn": "jsii-calc.JsonFormatter",
      "kind": "class",
      "locationInModule": {
        "filename": "lib/compliance.ts",
        "line": 2318
      },
      "methods": [
        {
          "docs": {
            "stability": "experimental"
          },
          "locationInModule": {
            "filename": "lib/compliance.ts",
            "line": 2363
          },
          "name": "anyArray",
          "returns": {
            "type": {
              "primitive": "any"
            }
          },
          "static": true
        },
        {
          "docs": {
            "stability": "experimental"
          },
          "locationInModule": {
            "filename": "lib/compliance.ts",
            "line": 2359
          },
          "name": "anyBooleanFalse",
          "returns": {
            "type": {
              "primitive": "any"
            }
          },
          "static": true
        },
        {
          "docs": {
            "stability": "experimental"
          },
          "locationInModule": {
            "filename": "lib/compliance.ts",
            "line": 2355
          },
          "name": "anyBooleanTrue",
          "returns": {
            "type": {
              "primitive": "any"
            }
          },
          "static": true
        },
        {
          "docs": {
            "stability": "experimental"
          },
          "locationInModule": {
            "filename": "lib/compliance.ts",
            "line": 2335
          },
          "name": "anyDate",
          "returns": {
            "type": {
              "primitive": "any"
            }
          },
          "static": true
        },
        {
          "docs": {
            "stability": "experimental"
          },
          "locationInModule": {
            "filename": "lib/compliance.ts",
            "line": 2351
          },
          "name": "anyEmptyString",
          "returns": {
            "type": {
              "primitive": "any"
            }
          },
          "static": true
        },
        {
          "docs": {
            "stability": "experimental"
          },
          "locationInModule": {
            "filename": "lib/compliance.ts",
            "line": 2331
          },
          "name": "anyFunction",
          "returns": {
            "type": {
              "primitive": "any"
            }
          },
          "static": true
        },
        {
          "docs": {
            "stability": "experimental"
          },
          "locationInModule": {
            "filename": "lib/compliance.ts",
            "line": 2367
          },
          "name": "anyHash",
          "returns": {
            "type": {
              "primitive": "any"
            }
          },
          "static": true
        },
        {
          "docs": {
            "stability": "experimental"
          },
          "locationInModule": {
            "filename": "lib/compliance.ts",
            "line": 2323
          },
          "name": "anyNull",
          "returns": {
            "type": {
              "primitive": "any"
            }
          },
          "static": true
        },
        {
          "docs": {
            "stability": "experimental"
          },
          "locationInModule": {
            "filename": "lib/compliance.ts",
            "line": 2339
          },
          "name": "anyNumber",
          "returns": {
            "type": {
              "primitive": "any"
            }
          },
          "static": true
        },
        {
          "docs": {
            "stability": "experimental"
          },
          "locationInModule": {
            "filename": "lib/compliance.ts",
            "line": 2371
          },
          "name": "anyRef",
          "returns": {
            "type": {
              "primitive": "any"
            }
          },
          "static": true
        },
        {
          "docs": {
            "stability": "experimental"
          },
          "locationInModule": {
            "filename": "lib/compliance.ts",
            "line": 2347
          },
          "name": "anyString",
          "returns": {
            "type": {
              "primitive": "any"
            }
          },
          "static": true
        },
        {
          "docs": {
            "stability": "experimental"
          },
          "locationInModule": {
            "filename": "lib/compliance.ts",
            "line": 2327
          },
          "name": "anyUndefined",
          "returns": {
            "type": {
              "primitive": "any"
            }
          },
          "static": true
        },
        {
          "docs": {
            "stability": "experimental"
          },
          "locationInModule": {
            "filename": "lib/compliance.ts",
            "line": 2343
          },
          "name": "anyZero",
          "returns": {
            "type": {
              "primitive": "any"
            }
          },
          "static": true
        },
        {
          "docs": {
            "stability": "experimental"
          },
          "locationInModule": {
            "filename": "lib/compliance.ts",
            "line": 2319
          },
          "name": "stringify",
          "parameters": [
            {
              "name": "value",
              "optional": true,
              "type": {
                "primitive": "any"
              }
            }
          ],
          "returns": {
            "optional": true,
            "type": {
              "primitive": "string"
            }
          },
          "static": true
        }
      ],
      "name": "JsonFormatter"
    },
    "jsii-calc.LoadBalancedFargateServiceProps": {
      "assembly": "jsii-calc",
      "datatype": true,
      "docs": {
        "stability": "experimental",
        "summary": "jsii#298: show default values in sphinx documentation, and respect newlines."
      },
      "fqn": "jsii-calc.LoadBalancedFargateServiceProps",
      "kind": "interface",
      "locationInModule": {
        "filename": "lib/compliance.ts",
        "line": 1255
      },
      "name": "LoadBalancedFargateServiceProps",
      "properties": [
        {
          "abstract": true,
          "docs": {
            "default": "80",
            "remarks": "Corresponds to container port mapping.",
            "stability": "experimental",
            "summary": "The container port of the application load balancer attached to your Fargate service."
          },
          "immutable": true,
          "locationInModule": {
            "filename": "lib/compliance.ts",
            "line": 1298
          },
          "name": "containerPort",
          "optional": true,
          "type": {
            "primitive": "number"
          }
        },
        {
          "abstract": true,
          "docs": {
            "default": "256",
            "remarks": "Valid values, which determines your range of valid values for the memory parameter:\n256 (.25 vCPU) - Available memory values: 0.5GB, 1GB, 2GB\n512 (.5 vCPU) - Available memory values: 1GB, 2GB, 3GB, 4GB\n1024 (1 vCPU) - Available memory values: 2GB, 3GB, 4GB, 5GB, 6GB, 7GB, 8GB\n2048 (2 vCPU) - Available memory values: Between 4GB and 16GB in 1GB increments\n4096 (4 vCPU) - Available memory values: Between 8GB and 30GB in 1GB increments\n\nThis default is set in the underlying FargateTaskDefinition construct.",
            "stability": "experimental",
            "summary": "The number of cpu units used by the task."
          },
          "immutable": true,
          "locationInModule": {
            "filename": "lib/compliance.ts",
            "line": 1269
          },
          "name": "cpu",
          "optional": true,
          "type": {
            "primitive": "string"
          }
        },
        {
          "abstract": true,
          "docs": {
            "default": "512",
            "remarks": "This field is required and you must use one of the following values, which determines your range of valid values\nfor the cpu parameter:\n\n0.5GB, 1GB, 2GB - Available cpu values: 256 (.25 vCPU)\n\n1GB, 2GB, 3GB, 4GB - Available cpu values: 512 (.5 vCPU)\n\n2GB, 3GB, 4GB, 5GB, 6GB, 7GB, 8GB - Available cpu values: 1024 (1 vCPU)\n\nBetween 4GB and 16GB in 1GB increments - Available cpu values: 2048 (2 vCPU)\n\nBetween 8GB and 30GB in 1GB increments - Available cpu values: 4096 (4 vCPU)\n\nThis default is set in the underlying FargateTaskDefinition construct.",
            "stability": "experimental",
            "summary": "The amount (in MiB) of memory used by the task."
          },
          "immutable": true,
          "locationInModule": {
            "filename": "lib/compliance.ts",
            "line": 1291
          },
          "name": "memoryMiB",
          "optional": true,
          "type": {
            "primitive": "string"
          }
        },
        {
          "abstract": true,
          "docs": {
            "default": "true",
            "stability": "experimental",
            "summary": "Determines whether the Application Load Balancer will be internet-facing."
          },
          "immutable": true,
          "locationInModule": {
            "filename": "lib/compliance.ts",
            "line": 1305
          },
          "name": "publicLoadBalancer",
          "optional": true,
          "type": {
            "primitive": "boolean"
          }
        },
        {
          "abstract": true,
          "docs": {
            "default": "false",
            "stability": "experimental",
            "summary": "Determines whether your Fargate Service will be assigned a public IP address."
          },
          "immutable": true,
          "locationInModule": {
            "filename": "lib/compliance.ts",
            "line": 1312
          },
          "name": "publicTasks",
          "optional": true,
          "type": {
            "primitive": "boolean"
          }
        }
      ]
    },
    "jsii-calc.MethodNamedProperty": {
      "assembly": "jsii-calc",
      "docs": {
        "stability": "experimental"
      },
      "fqn": "jsii-calc.MethodNamedProperty",
      "initializer": {},
      "kind": "class",
      "locationInModule": {
        "filename": "lib/calculator.ts",
        "line": 386
      },
      "methods": [
        {
          "docs": {
            "stability": "experimental"
          },
          "locationInModule": {
            "filename": "lib/calculator.ts",
            "line": 387
          },
          "name": "property",
          "returns": {
            "type": {
              "primitive": "string"
            }
          }
        }
      ],
      "name": "MethodNamedProperty",
      "properties": [
        {
          "docs": {
            "stability": "experimental"
          },
          "immutable": true,
          "locationInModule": {
            "filename": "lib/calculator.ts",
            "line": 391
          },
          "name": "elite",
          "type": {
            "primitive": "number"
          }
        }
      ]
    },
    "jsii-calc.Multiply": {
      "assembly": "jsii-calc",
      "base": "jsii-calc.BinaryOperation",
      "docs": {
        "stability": "experimental",
        "summary": "The \"*\" binary operation."
      },
      "fqn": "jsii-calc.Multiply",
      "initializer": {
        "docs": {
          "stability": "experimental",
          "summary": "Creates a BinaryOperation."
        },
        "parameters": [
          {
            "docs": {
              "summary": "Left-hand side operand."
            },
            "name": "lhs",
            "type": {
              "fqn": "@scope/jsii-calc-lib.Value"
            }
          },
          {
            "docs": {
              "summary": "Right-hand side operand."
            },
            "name": "rhs",
            "type": {
              "fqn": "@scope/jsii-calc-lib.Value"
            }
          }
        ]
      },
      "interfaces": [
        "jsii-calc.IFriendlier",
        "jsii-calc.IRandomNumberGenerator"
      ],
      "kind": "class",
      "locationInModule": {
        "filename": "lib/calculator.ts",
        "line": 68
      },
      "methods": [
        {
          "docs": {
            "stability": "experimental",
            "summary": "Say farewell."
          },
          "locationInModule": {
            "filename": "lib/calculator.ts",
            "line": 81
          },
          "name": "farewell",
          "overrides": "jsii-calc.IFriendlier",
          "returns": {
            "type": {
              "primitive": "string"
            }
          }
        },
        {
          "docs": {
            "stability": "experimental",
            "summary": "Say goodbye."
          },
          "locationInModule": {
            "filename": "lib/calculator.ts",
            "line": 77
          },
          "name": "goodbye",
          "overrides": "jsii-calc.IFriendlier",
          "returns": {
            "type": {
              "primitive": "string"
            }
          }
        },
        {
          "docs": {
            "stability": "experimental",
            "summary": "Returns another random number."
          },
          "locationInModule": {
            "filename": "lib/calculator.ts",
            "line": 85
          },
          "name": "next",
          "overrides": "jsii-calc.IRandomNumberGenerator",
          "returns": {
            "type": {
              "primitive": "number"
            }
          }
        },
        {
          "docs": {
            "stability": "experimental",
            "summary": "String representation of the value."
          },
          "locationInModule": {
            "filename": "lib/calculator.ts",
            "line": 73
          },
          "name": "toString",
          "overrides": "@scope/jsii-calc-lib.Operation",
          "returns": {
            "type": {
              "primitive": "string"
            }
          }
        }
      ],
      "name": "Multiply",
      "properties": [
        {
          "docs": {
            "stability": "experimental",
            "summary": "The value."
          },
          "immutable": true,
          "locationInModule": {
            "filename": "lib/calculator.ts",
            "line": 69
          },
          "name": "value",
          "overrides": "@scope/jsii-calc-lib.Value",
          "type": {
            "primitive": "number"
          }
        }
      ]
    },
    "jsii-calc.Negate": {
      "assembly": "jsii-calc",
      "base": "jsii-calc.UnaryOperation",
      "docs": {
        "stability": "experimental",
        "summary": "The negation operation (\"-value\")."
      },
      "fqn": "jsii-calc.Negate",
      "initializer": {
        "docs": {
          "stability": "experimental"
        },
        "parameters": [
          {
            "name": "operand",
            "type": {
              "fqn": "@scope/jsii-calc-lib.Value"
            }
          }
        ]
      },
      "interfaces": [
        "jsii-calc.IFriendlier"
      ],
      "kind": "class",
      "locationInModule": {
        "filename": "lib/calculator.ts",
        "line": 102
      },
      "methods": [
        {
          "docs": {
            "stability": "experimental",
            "summary": "Say farewell."
          },
          "locationInModule": {
            "filename": "lib/calculator.ts",
            "line": 119
          },
          "name": "farewell",
          "overrides": "jsii-calc.IFriendlier",
          "returns": {
            "type": {
              "primitive": "string"
            }
          }
        },
        {
          "docs": {
            "stability": "experimental",
            "summary": "Say goodbye."
          },
          "locationInModule": {
            "filename": "lib/calculator.ts",
            "line": 115
          },
          "name": "goodbye",
          "overrides": "jsii-calc.IFriendlier",
          "returns": {
            "type": {
              "primitive": "string"
            }
          }
        },
        {
          "docs": {
            "stability": "experimental",
            "summary": "Say hello!"
          },
          "locationInModule": {
            "filename": "lib/calculator.ts",
            "line": 111
          },
          "name": "hello",
          "overrides": "@scope/jsii-calc-lib.IFriendly",
          "returns": {
            "type": {
              "primitive": "string"
            }
          }
        },
        {
          "docs": {
            "stability": "experimental",
            "summary": "String representation of the value."
          },
          "locationInModule": {
            "filename": "lib/calculator.ts",
            "line": 107
          },
          "name": "toString",
          "overrides": "@scope/jsii-calc-lib.Operation",
          "returns": {
            "type": {
              "primitive": "string"
            }
          }
        }
      ],
      "name": "Negate",
      "properties": [
        {
          "docs": {
            "stability": "experimental",
            "summary": "The value."
          },
          "immutable": true,
          "locationInModule": {
            "filename": "lib/calculator.ts",
            "line": 103
          },
          "name": "value",
          "overrides": "@scope/jsii-calc-lib.Value",
          "type": {
            "primitive": "number"
          }
        }
      ]
    },
    "jsii-calc.NestedStruct": {
      "assembly": "jsii-calc",
      "datatype": true,
      "docs": {
        "stability": "experimental"
      },
      "fqn": "jsii-calc.NestedStruct",
      "kind": "interface",
      "locationInModule": {
        "filename": "lib/compliance.ts",
        "line": 2191
      },
      "name": "NestedStruct",
      "properties": [
        {
          "abstract": true,
          "docs": {
            "stability": "experimental",
            "summary": "When provided, must be > 0."
          },
          "immutable": true,
          "locationInModule": {
            "filename": "lib/compliance.ts",
            "line": 2195
          },
          "name": "numberProp",
          "type": {
            "primitive": "number"
          }
        }
      ]
    },
    "jsii-calc.NodeStandardLibrary": {
      "assembly": "jsii-calc",
      "docs": {
        "stability": "experimental",
        "summary": "Test fixture to verify that jsii modules can use the node standard library."
      },
      "fqn": "jsii-calc.NodeStandardLibrary",
      "initializer": {},
      "kind": "class",
      "locationInModule": {
        "filename": "lib/compliance.ts",
        "line": 977
      },
      "methods": [
        {
          "docs": {
            "returns": "\"6a2da20943931e9834fc12cfe5bb47bbd9ae43489a30726962b576f4e3993e50\"",
            "stability": "experimental",
            "summary": "Uses node.js \"crypto\" module to calculate sha256 of a string."
          },
          "locationInModule": {
            "filename": "lib/compliance.ts",
            "line": 1006
          },
          "name": "cryptoSha256",
          "returns": {
            "type": {
              "primitive": "string"
            }
          }
        },
        {
          "async": true,
          "docs": {
            "returns": "\"Hello, resource!\"",
            "stability": "experimental",
            "summary": "Reads a local resource file (resource.txt) asynchronously."
          },
          "locationInModule": {
            "filename": "lib/compliance.ts",
            "line": 982
          },
          "name": "fsReadFile",
          "returns": {
            "type": {
              "primitive": "string"
            }
          }
        },
        {
          "docs": {
            "returns": "\"Hello, resource! SYNC!\"",
            "stability": "experimental",
            "summary": "Sync version of fsReadFile."
          },
          "locationInModule": {
            "filename": "lib/compliance.ts",
            "line": 991
          },
          "name": "fsReadFileSync",
          "returns": {
            "type": {
              "primitive": "string"
            }
          }
        }
      ],
      "name": "NodeStandardLibrary",
      "properties": [
        {
          "docs": {
            "stability": "experimental",
            "summary": "Returns the current os.platform() from the \"os\" node module."
          },
          "immutable": true,
          "locationInModule": {
            "filename": "lib/compliance.ts",
            "line": 998
          },
          "name": "osPlatform",
          "type": {
            "primitive": "string"
          }
        }
      ]
    },
    "jsii-calc.NullShouldBeTreatedAsUndefined": {
      "assembly": "jsii-calc",
      "docs": {
        "stability": "experimental",
        "summary": "jsii#282, aws-cdk#157: null should be treated as \"undefined\"."
      },
      "fqn": "jsii-calc.NullShouldBeTreatedAsUndefined",
      "initializer": {
        "docs": {
          "stability": "experimental"
        },
        "parameters": [
          {
            "name": "_param1",
            "type": {
              "primitive": "string"
            }
          },
          {
            "name": "optional",
            "optional": true,
            "type": {
              "primitive": "any"
            }
          }
        ]
      },
      "kind": "class",
      "locationInModule": {
        "filename": "lib/compliance.ts",
        "line": 1204
      },
      "methods": [
        {
          "docs": {
            "stability": "experimental"
          },
          "locationInModule": {
            "filename": "lib/compliance.ts",
            "line": 1213
          },
          "name": "giveMeUndefined",
          "parameters": [
            {
              "name": "value",
              "optional": true,
              "type": {
                "primitive": "any"
              }
            }
          ]
        },
        {
          "docs": {
            "stability": "experimental"
          },
          "locationInModule": {
            "filename": "lib/compliance.ts",
            "line": 1219
          },
          "name": "giveMeUndefinedInsideAnObject",
          "parameters": [
            {
              "name": "input",
              "type": {
                "fqn": "jsii-calc.NullShouldBeTreatedAsUndefinedData"
              }
            }
          ]
        },
        {
          "docs": {
            "stability": "experimental"
          },
          "locationInModule": {
            "filename": "lib/compliance.ts",
            "line": 1234
          },
          "name": "verifyPropertyIsUndefined"
        }
      ],
      "name": "NullShouldBeTreatedAsUndefined",
      "properties": [
        {
          "docs": {
            "stability": "experimental"
          },
          "locationInModule": {
            "filename": "lib/compliance.ts",
            "line": 1205
          },
          "name": "changeMeToUndefined",
          "optional": true,
          "type": {
            "primitive": "string"
          }
        }
      ]
    },
    "jsii-calc.NullShouldBeTreatedAsUndefinedData": {
      "assembly": "jsii-calc",
      "datatype": true,
      "docs": {
        "stability": "experimental"
      },
      "fqn": "jsii-calc.NullShouldBeTreatedAsUndefinedData",
      "kind": "interface",
      "locationInModule": {
        "filename": "lib/compliance.ts",
        "line": 1241
      },
      "name": "NullShouldBeTreatedAsUndefinedData",
      "properties": [
        {
          "abstract": true,
          "docs": {
            "stability": "experimental"
          },
          "immutable": true,
          "locationInModule": {
            "filename": "lib/compliance.ts",
            "line": 1243
          },
          "name": "arrayWithThreeElementsAndUndefinedAsSecondArgument",
          "type": {
            "collection": {
              "elementtype": {
                "primitive": "any"
              },
              "kind": "array"
            }
          }
        },
        {
          "abstract": true,
          "docs": {
            "stability": "experimental"
          },
          "immutable": true,
          "locationInModule": {
            "filename": "lib/compliance.ts",
            "line": 1242
          },
          "name": "thisShouldBeUndefined",
          "optional": true,
          "type": {
            "primitive": "any"
          }
        }
      ]
    },
    "jsii-calc.NumberGenerator": {
      "assembly": "jsii-calc",
      "docs": {
        "stability": "experimental",
        "summary": "This allows us to test that a reference can be stored for objects that implement interfaces."
      },
      "fqn": "jsii-calc.NumberGenerator",
      "initializer": {
        "docs": {
          "stability": "experimental"
        },
        "parameters": [
          {
            "name": "generator",
            "type": {
              "fqn": "jsii-calc.IRandomNumberGenerator"
            }
          }
        ]
      },
      "kind": "class",
      "locationInModule": {
        "filename": "lib/compliance.ts",
        "line": 493
      },
      "methods": [
        {
          "docs": {
            "stability": "experimental"
          },
          "locationInModule": {
            "filename": "lib/compliance.ts",
            "line": 502
          },
          "name": "isSameGenerator",
          "parameters": [
            {
              "name": "gen",
              "type": {
                "fqn": "jsii-calc.IRandomNumberGenerator"
              }
            }
          ],
          "returns": {
            "type": {
              "primitive": "boolean"
            }
          }
        },
        {
          "docs": {
            "stability": "experimental"
          },
          "locationInModule": {
            "filename": "lib/compliance.ts",
            "line": 498
          },
          "name": "nextTimes100",
          "returns": {
            "type": {
              "primitive": "number"
            }
          }
        }
      ],
      "name": "NumberGenerator",
      "properties": [
        {
          "docs": {
            "stability": "experimental"
          },
          "locationInModule": {
            "filename": "lib/compliance.ts",
            "line": 494
          },
          "name": "generator",
          "type": {
            "fqn": "jsii-calc.IRandomNumberGenerator"
          }
        }
      ]
    },
    "jsii-calc.ObjectRefsInCollections": {
      "assembly": "jsii-calc",
      "docs": {
        "stability": "experimental",
        "summary": "Verify that object references can be passed inside collections."
      },
      "fqn": "jsii-calc.ObjectRefsInCollections",
      "initializer": {},
      "kind": "class",
      "locationInModule": {
        "filename": "lib/compliance.ts",
        "line": 250
      },
      "methods": [
        {
          "docs": {
            "stability": "experimental",
            "summary": "Returns the sum of all values."
          },
          "locationInModule": {
            "filename": "lib/compliance.ts",
            "line": 254
          },
          "name": "sumFromArray",
          "parameters": [
            {
              "name": "values",
              "type": {
                "collection": {
                  "elementtype": {
                    "fqn": "@scope/jsii-calc-lib.Value"
                  },
                  "kind": "array"
                }
              }
            }
          ],
          "returns": {
            "type": {
              "primitive": "number"
            }
          }
        },
        {
          "docs": {
            "stability": "experimental",
            "summary": "Returns the sum of all values in a map."
          },
          "locationInModule": {
            "filename": "lib/compliance.ts",
            "line": 265
          },
          "name": "sumFromMap",
          "parameters": [
            {
              "name": "values",
              "type": {
                "collection": {
                  "elementtype": {
                    "fqn": "@scope/jsii-calc-lib.Value"
                  },
                  "kind": "map"
                }
              }
            }
          ],
          "returns": {
            "type": {
              "primitive": "number"
            }
          }
        }
      ],
      "name": "ObjectRefsInCollections"
    },
    "jsii-calc.ObjectWithPropertyProvider": {
      "assembly": "jsii-calc",
      "docs": {
        "stability": "experimental"
      },
      "fqn": "jsii-calc.ObjectWithPropertyProvider",
      "kind": "class",
      "locationInModule": {
        "filename": "lib/compliance.ts",
        "line": 2291
      },
      "methods": [
        {
          "docs": {
            "stability": "experimental"
          },
          "locationInModule": {
            "filename": "lib/compliance.ts",
            "line": 2292
          },
          "name": "provide",
          "returns": {
            "type": {
              "fqn": "jsii-calc.IObjectWithProperty"
            }
          },
          "static": true
        }
      ],
      "name": "ObjectWithPropertyProvider"
    },
    "jsii-calc.Old": {
      "assembly": "jsii-calc",
      "docs": {
        "deprecated": "Use the new class",
        "stability": "deprecated",
        "summary": "Old class."
      },
      "fqn": "jsii-calc.Old",
      "initializer": {},
      "kind": "class",
      "locationInModule": {
        "filename": "lib/documented.ts",
        "line": 54
      },
      "methods": [
        {
          "docs": {
            "stability": "deprecated",
            "summary": "Doo wop that thing."
          },
          "locationInModule": {
            "filename": "lib/documented.ts",
            "line": 58
          },
          "name": "doAThing"
        }
      ],
      "name": "Old"
    },
    "jsii-calc.OptionalArgumentInvoker": {
      "assembly": "jsii-calc",
      "docs": {
        "stability": "experimental"
      },
      "fqn": "jsii-calc.OptionalArgumentInvoker",
      "initializer": {
        "docs": {
          "stability": "experimental"
        },
        "parameters": [
          {
            "name": "delegate",
            "type": {
              "fqn": "jsii-calc.IInterfaceWithOptionalMethodArguments"
            }
          }
        ]
      },
      "kind": "class",
      "locationInModule": {
        "filename": "lib/compliance.ts",
        "line": 1075
      },
      "methods": [
        {
          "docs": {
            "stability": "experimental"
          },
          "locationInModule": {
            "filename": "lib/compliance.ts",
            "line": 1082
          },
          "name": "invokeWithOptional"
        },
        {
          "docs": {
            "stability": "experimental"
          },
          "locationInModule": {
            "filename": "lib/compliance.ts",
            "line": 1078
          },
          "name": "invokeWithoutOptional"
        }
      ],
      "name": "OptionalArgumentInvoker"
    },
    "jsii-calc.OptionalConstructorArgument": {
      "assembly": "jsii-calc",
      "docs": {
        "stability": "experimental"
      },
      "fqn": "jsii-calc.OptionalConstructorArgument",
      "initializer": {
        "docs": {
          "stability": "experimental"
        },
        "parameters": [
          {
            "name": "arg1",
            "type": {
              "primitive": "number"
            }
          },
          {
            "name": "arg2",
            "type": {
              "primitive": "string"
            }
          },
          {
            "name": "arg3",
            "optional": true,
            "type": {
              "primitive": "date"
            }
          }
        ]
      },
      "kind": "class",
      "locationInModule": {
        "filename": "lib/compliance.ts",
        "line": 295
      },
      "name": "OptionalConstructorArgument",
      "properties": [
        {
          "docs": {
            "stability": "experimental"
          },
          "immutable": true,
          "locationInModule": {
            "filename": "lib/compliance.ts",
            "line": 296
          },
          "name": "arg1",
          "type": {
            "primitive": "number"
          }
        },
        {
          "docs": {
            "stability": "experimental"
          },
          "immutable": true,
          "locationInModule": {
            "filename": "lib/compliance.ts",
            "line": 297
          },
          "name": "arg2",
          "type": {
            "primitive": "string"
          }
        },
        {
          "docs": {
            "stability": "experimental"
          },
          "immutable": true,
          "locationInModule": {
            "filename": "lib/compliance.ts",
            "line": 298
          },
          "name": "arg3",
          "optional": true,
          "type": {
            "primitive": "date"
          }
        }
      ]
    },
    "jsii-calc.OptionalStruct": {
      "assembly": "jsii-calc",
      "datatype": true,
      "docs": {
        "stability": "experimental"
      },
      "fqn": "jsii-calc.OptionalStruct",
      "kind": "interface",
      "locationInModule": {
        "filename": "lib/compliance.ts",
        "line": 1650
      },
      "name": "OptionalStruct",
      "properties": [
        {
          "abstract": true,
          "docs": {
            "stability": "experimental"
          },
          "immutable": true,
          "locationInModule": {
            "filename": "lib/compliance.ts",
            "line": 1651
          },
          "name": "field",
          "optional": true,
          "type": {
            "primitive": "string"
          }
        }
      ]
    },
    "jsii-calc.OptionalStructConsumer": {
      "assembly": "jsii-calc",
      "docs": {
        "stability": "experimental"
      },
      "fqn": "jsii-calc.OptionalStructConsumer",
      "initializer": {
        "docs": {
          "stability": "experimental"
        },
        "parameters": [
          {
            "name": "optionalStruct",
            "optional": true,
            "type": {
              "fqn": "jsii-calc.OptionalStruct"
            }
          }
        ]
      },
      "kind": "class",
      "locationInModule": {
        "filename": "lib/compliance.ts",
        "line": 1641
      },
      "name": "OptionalStructConsumer",
      "properties": [
        {
          "docs": {
            "stability": "experimental"
          },
          "immutable": true,
          "locationInModule": {
            "filename": "lib/compliance.ts",
            "line": 1642
          },
          "name": "parameterWasUndefined",
          "type": {
            "primitive": "boolean"
          }
        },
        {
          "docs": {
            "stability": "experimental"
          },
          "immutable": true,
          "locationInModule": {
            "filename": "lib/compliance.ts",
            "line": 1643
          },
          "name": "fieldValue",
          "optional": true,
          "type": {
            "primitive": "string"
          }
        }
      ]
    },
    "jsii-calc.OverridableProtectedMember": {
      "assembly": "jsii-calc",
      "docs": {
        "see": "https://github.com/aws/jsii/issues/903",
        "stability": "experimental"
      },
      "fqn": "jsii-calc.OverridableProtectedMember",
      "initializer": {},
      "kind": "class",
      "locationInModule": {
        "filename": "lib/compliance.ts",
        "line": 1907
      },
      "methods": [
        {
          "docs": {
            "stability": "experimental"
          },
          "locationInModule": {
            "filename": "lib/compliance.ts",
            "line": 1919
          },
          "name": "overrideMe",
          "protected": true,
          "returns": {
            "type": {
              "primitive": "string"
            }
          }
        },
        {
          "docs": {
            "stability": "experimental"
          },
          "locationInModule": {
            "filename": "lib/compliance.ts",
            "line": 1915
          },
          "name": "switchModes"
        },
        {
          "docs": {
            "stability": "experimental"
          },
          "locationInModule": {
            "filename": "lib/compliance.ts",
            "line": 1911
          },
          "name": "valueFromProtected",
          "returns": {
            "type": {
              "primitive": "string"
            }
          }
        }
      ],
      "name": "OverridableProtectedMember",
      "properties": [
        {
          "docs": {
            "stability": "experimental"
          },
          "immutable": true,
          "locationInModule": {
            "filename": "lib/compliance.ts",
            "line": 1908
          },
          "name": "overrideReadOnly",
          "protected": true,
          "type": {
            "primitive": "string"
          }
        },
        {
          "docs": {
            "stability": "experimental"
          },
          "locationInModule": {
            "filename": "lib/compliance.ts",
            "line": 1909
          },
          "name": "overrideReadWrite",
          "protected": true,
          "type": {
            "primitive": "string"
          }
        }
      ]
    },
    "jsii-calc.OverrideReturnsObject": {
      "assembly": "jsii-calc",
      "docs": {
        "stability": "experimental"
      },
      "fqn": "jsii-calc.OverrideReturnsObject",
      "initializer": {},
      "kind": "class",
      "locationInModule": {
        "filename": "lib/compliance.ts",
        "line": 637
      },
      "methods": [
        {
          "docs": {
            "stability": "experimental"
          },
          "locationInModule": {
            "filename": "lib/compliance.ts",
            "line": 638
          },
          "name": "test",
          "parameters": [
            {
              "name": "obj",
              "type": {
                "fqn": "jsii-calc.IReturnsNumber"
              }
            }
          ],
          "returns": {
            "type": {
              "primitive": "number"
            }
          }
        }
      ],
      "name": "OverrideReturnsObject"
    },
    "jsii-calc.ParentStruct982": {
      "assembly": "jsii-calc",
      "datatype": true,
      "docs": {
        "stability": "experimental",
        "summary": "https://github.com/aws/jsii/issues/982."
      },
      "fqn": "jsii-calc.ParentStruct982",
      "kind": "interface",
      "locationInModule": {
        "filename": "lib/compliance.ts",
        "line": 2241
      },
      "name": "ParentStruct982",
      "properties": [
        {
          "abstract": true,
          "docs": {
            "stability": "experimental"
          },
          "immutable": true,
          "locationInModule": {
            "filename": "lib/compliance.ts",
            "line": 2242
          },
          "name": "foo",
          "type": {
            "primitive": "string"
          }
        }
      ]
    },
    "jsii-calc.PartiallyInitializedThisConsumer": {
      "abstract": true,
      "assembly": "jsii-calc",
      "docs": {
        "stability": "experimental"
      },
      "fqn": "jsii-calc.PartiallyInitializedThisConsumer",
      "initializer": {},
      "kind": "class",
      "locationInModule": {
        "filename": "lib/compliance.ts",
        "line": 1624
      },
      "methods": [
        {
          "abstract": true,
          "docs": {
            "stability": "experimental"
          },
          "locationInModule": {
            "filename": "lib/compliance.ts",
            "line": 1625
          },
          "name": "consumePartiallyInitializedThis",
          "parameters": [
            {
              "name": "obj",
              "type": {
                "fqn": "jsii-calc.ConstructorPassesThisOut"
              }
            },
            {
              "name": "dt",
              "type": {
                "primitive": "date"
              }
            },
            {
              "name": "ev",
              "type": {
                "fqn": "jsii-calc.AllTypesEnum"
              }
            }
          ],
          "returns": {
            "type": {
              "primitive": "string"
            }
          }
        }
      ],
      "name": "PartiallyInitializedThisConsumer"
    },
    "jsii-calc.Polymorphism": {
      "assembly": "jsii-calc",
      "docs": {
        "stability": "experimental"
      },
      "fqn": "jsii-calc.Polymorphism",
      "initializer": {},
      "kind": "class",
      "locationInModule": {
        "filename": "lib/compliance.ts",
        "line": 483
      },
      "methods": [
        {
          "docs": {
            "stability": "experimental"
          },
          "locationInModule": {
            "filename": "lib/compliance.ts",
            "line": 484
          },
          "name": "sayHello",
          "parameters": [
            {
              "name": "friendly",
              "type": {
                "fqn": "@scope/jsii-calc-lib.IFriendly"
              }
            }
          ],
          "returns": {
            "type": {
              "primitive": "string"
            }
          }
        }
      ],
      "name": "Polymorphism"
    },
    "jsii-calc.Power": {
      "assembly": "jsii-calc",
      "base": "jsii-calc.composition.CompositeOperation",
      "docs": {
        "stability": "experimental",
        "summary": "The power operation."
      },
      "fqn": "jsii-calc.Power",
      "initializer": {
        "docs": {
          "stability": "experimental",
          "summary": "Creates a Power operation."
        },
        "parameters": [
          {
            "docs": {
              "summary": "The base of the power."
            },
            "name": "base",
            "type": {
              "fqn": "@scope/jsii-calc-lib.Value"
            }
          },
          {
            "docs": {
              "summary": "The number of times to multiply."
            },
            "name": "pow",
            "type": {
              "fqn": "@scope/jsii-calc-lib.Value"
            }
          }
        ]
      },
      "kind": "class",
      "locationInModule": {
        "filename": "lib/calculator.ts",
        "line": 211
      },
      "name": "Power",
      "properties": [
        {
          "docs": {
            "stability": "experimental",
            "summary": "The base of the power."
          },
          "immutable": true,
          "locationInModule": {
            "filename": "lib/calculator.ts",
            "line": 218
          },
          "name": "base",
          "type": {
            "fqn": "@scope/jsii-calc-lib.Value"
          }
        },
        {
          "docs": {
            "remarks": "Must be implemented by derived classes.",
            "stability": "experimental",
            "summary": "The expression that this operation consists of."
          },
          "immutable": true,
          "locationInModule": {
            "filename": "lib/calculator.ts",
            "line": 222
          },
          "name": "expression",
          "overrides": "jsii-calc.composition.CompositeOperation",
          "type": {
            "fqn": "@scope/jsii-calc-lib.Value"
          }
        },
        {
          "docs": {
            "stability": "experimental",
            "summary": "The number of times to multiply."
          },
          "immutable": true,
          "locationInModule": {
            "filename": "lib/calculator.ts",
            "line": 218
          },
          "name": "pow",
          "type": {
            "fqn": "@scope/jsii-calc-lib.Value"
          }
        }
      ]
    },
    "jsii-calc.PropertyNamedProperty": {
      "assembly": "jsii-calc",
      "docs": {
        "stability": "experimental",
        "summary": "Reproduction for https://github.com/aws/jsii/issues/1113 Where a method or property named \"property\" would result in impossible to load Python code."
      },
      "fqn": "jsii-calc.PropertyNamedProperty",
      "initializer": {},
      "kind": "class",
      "locationInModule": {
        "filename": "lib/calculator.ts",
        "line": 382
      },
      "name": "PropertyNamedProperty",
      "properties": [
        {
          "docs": {
            "stability": "experimental"
          },
          "immutable": true,
          "locationInModule": {
            "filename": "lib/calculator.ts",
            "line": 383
          },
          "name": "property",
          "type": {
            "primitive": "string"
          }
        },
        {
          "docs": {
            "stability": "experimental"
          },
          "immutable": true,
          "locationInModule": {
            "filename": "lib/calculator.ts",
            "line": 384
          },
          "name": "yetAnoterOne",
          "type": {
            "primitive": "boolean"
          }
        }
      ]
    },
    "jsii-calc.PublicClass": {
      "assembly": "jsii-calc",
      "docs": {
        "stability": "experimental"
      },
      "fqn": "jsii-calc.PublicClass",
      "initializer": {},
      "kind": "class",
      "locationInModule": {
        "filename": "lib/compliance.ts",
        "line": 1368
      },
      "methods": [
        {
          "docs": {
            "stability": "experimental"
          },
          "locationInModule": {
            "filename": "lib/compliance.ts",
            "line": 1369
          },
          "name": "hello"
        }
      ],
      "name": "PublicClass"
    },
    "jsii-calc.PythonReservedWords": {
      "assembly": "jsii-calc",
      "docs": {
        "stability": "experimental"
      },
      "fqn": "jsii-calc.PythonReservedWords",
      "initializer": {},
      "kind": "class",
      "locationInModule": {
        "filename": "lib/compliance.ts",
        "line": 896
      },
      "methods": [
        {
          "docs": {
            "stability": "experimental"
          },
          "locationInModule": {
            "filename": "lib/compliance.ts",
            "line": 898
          },
          "name": "and"
        },
        {
          "docs": {
            "stability": "experimental"
          },
          "locationInModule": {
            "filename": "lib/compliance.ts",
            "line": 900
          },
          "name": "as"
        },
        {
          "docs": {
            "stability": "experimental"
          },
          "locationInModule": {
            "filename": "lib/compliance.ts",
            "line": 902
          },
          "name": "assert"
        },
        {
          "docs": {
            "stability": "experimental"
          },
          "locationInModule": {
            "filename": "lib/compliance.ts",
            "line": 904
          },
          "name": "async"
        },
        {
          "docs": {
            "stability": "experimental"
          },
          "locationInModule": {
            "filename": "lib/compliance.ts",
            "line": 906
          },
          "name": "await"
        },
        {
          "docs": {
            "stability": "experimental"
          },
          "locationInModule": {
            "filename": "lib/compliance.ts",
            "line": 908
          },
          "name": "break"
        },
        {
          "docs": {
            "stability": "experimental"
          },
          "locationInModule": {
            "filename": "lib/compliance.ts",
            "line": 910
          },
          "name": "class"
        },
        {
          "docs": {
            "stability": "experimental"
          },
          "locationInModule": {
            "filename": "lib/compliance.ts",
            "line": 912
          },
          "name": "continue"
        },
        {
          "docs": {
            "stability": "experimental"
          },
          "locationInModule": {
            "filename": "lib/compliance.ts",
            "line": 914
          },
          "name": "def"
        },
        {
          "docs": {
            "stability": "experimental"
          },
          "locationInModule": {
            "filename": "lib/compliance.ts",
            "line": 916
          },
          "name": "del"
        },
        {
          "docs": {
            "stability": "experimental"
          },
          "locationInModule": {
            "filename": "lib/compliance.ts",
            "line": 918
          },
          "name": "elif"
        },
        {
          "docs": {
            "stability": "experimental"
          },
          "locationInModule": {
            "filename": "lib/compliance.ts",
            "line": 920
          },
          "name": "else"
        },
        {
          "docs": {
            "stability": "experimental"
          },
          "locationInModule": {
            "filename": "lib/compliance.ts",
            "line": 922
          },
          "name": "except"
        },
        {
          "docs": {
            "stability": "experimental"
          },
          "locationInModule": {
            "filename": "lib/compliance.ts",
            "line": 924
          },
          "name": "finally"
        },
        {
          "docs": {
            "stability": "experimental"
          },
          "locationInModule": {
            "filename": "lib/compliance.ts",
            "line": 926
          },
          "name": "for"
        },
        {
          "docs": {
            "stability": "experimental"
          },
          "locationInModule": {
            "filename": "lib/compliance.ts",
            "line": 928
          },
          "name": "from"
        },
        {
          "docs": {
            "stability": "experimental"
          },
          "locationInModule": {
            "filename": "lib/compliance.ts",
            "line": 930
          },
          "name": "global"
        },
        {
          "docs": {
            "stability": "experimental"
          },
          "locationInModule": {
            "filename": "lib/compliance.ts",
            "line": 932
          },
          "name": "if"
        },
        {
          "docs": {
            "stability": "experimental"
          },
          "locationInModule": {
            "filename": "lib/compliance.ts",
            "line": 934
          },
          "name": "import"
        },
        {
          "docs": {
            "stability": "experimental"
          },
          "locationInModule": {
            "filename": "lib/compliance.ts",
            "line": 936
          },
          "name": "in"
        },
        {
          "docs": {
            "stability": "experimental"
          },
          "locationInModule": {
            "filename": "lib/compliance.ts",
            "line": 938
          },
          "name": "is"
        },
        {
          "docs": {
            "stability": "experimental"
          },
          "locationInModule": {
            "filename": "lib/compliance.ts",
            "line": 940
          },
          "name": "lambda"
        },
        {
          "docs": {
            "stability": "experimental"
          },
          "locationInModule": {
            "filename": "lib/compliance.ts",
            "line": 942
          },
          "name": "nonlocal"
        },
        {
          "docs": {
            "stability": "experimental"
          },
          "locationInModule": {
            "filename": "lib/compliance.ts",
            "line": 944
          },
          "name": "not"
        },
        {
          "docs": {
            "stability": "experimental"
          },
          "locationInModule": {
            "filename": "lib/compliance.ts",
            "line": 946
          },
          "name": "or"
        },
        {
          "docs": {
            "stability": "experimental"
          },
          "locationInModule": {
            "filename": "lib/compliance.ts",
            "line": 948
          },
          "name": "pass"
        },
        {
          "docs": {
            "stability": "experimental"
          },
          "locationInModule": {
            "filename": "lib/compliance.ts",
            "line": 950
          },
          "name": "raise"
        },
        {
          "docs": {
            "stability": "experimental"
          },
          "locationInModule": {
            "filename": "lib/compliance.ts",
            "line": 952
          },
          "name": "return"
        },
        {
          "docs": {
            "stability": "experimental"
          },
          "locationInModule": {
            "filename": "lib/compliance.ts",
            "line": 954
          },
          "name": "try"
        },
        {
          "docs": {
            "stability": "experimental"
          },
          "locationInModule": {
            "filename": "lib/compliance.ts",
            "line": 956
          },
          "name": "while"
        },
        {
          "docs": {
            "stability": "experimental"
          },
          "locationInModule": {
            "filename": "lib/compliance.ts",
            "line": 958
          },
          "name": "with"
        },
        {
          "docs": {
            "stability": "experimental"
          },
          "locationInModule": {
            "filename": "lib/compliance.ts",
            "line": 960
          },
          "name": "yield"
        }
      ],
      "name": "PythonReservedWords"
    },
    "jsii-calc.ReferenceEnumFromScopedPackage": {
      "assembly": "jsii-calc",
      "docs": {
        "stability": "experimental",
        "summary": "See awslabs/jsii#138."
      },
      "fqn": "jsii-calc.ReferenceEnumFromScopedPackage",
      "initializer": {},
      "kind": "class",
      "locationInModule": {
        "filename": "lib/compliance.ts",
        "line": 1032
      },
      "methods": [
        {
          "docs": {
            "stability": "experimental"
          },
          "locationInModule": {
            "filename": "lib/compliance.ts",
            "line": 1035
          },
          "name": "loadFoo",
          "returns": {
            "optional": true,
            "type": {
              "fqn": "@scope/jsii-calc-lib.EnumFromScopedModule"
            }
          }
        },
        {
          "docs": {
            "stability": "experimental"
          },
          "locationInModule": {
            "filename": "lib/compliance.ts",
            "line": 1039
          },
          "name": "saveFoo",
          "parameters": [
            {
              "name": "value",
              "type": {
                "fqn": "@scope/jsii-calc-lib.EnumFromScopedModule"
              }
            }
          ]
        }
      ],
      "name": "ReferenceEnumFromScopedPackage",
      "properties": [
        {
          "docs": {
            "stability": "experimental"
          },
          "locationInModule": {
            "filename": "lib/compliance.ts",
            "line": 1033
          },
          "name": "foo",
          "optional": true,
          "type": {
            "fqn": "@scope/jsii-calc-lib.EnumFromScopedModule"
          }
        }
      ]
    },
    "jsii-calc.ReturnsPrivateImplementationOfInterface": {
      "assembly": "jsii-calc",
      "docs": {
        "returns": "an instance of an un-exported class that extends `ExportedBaseClass`, declared as `IPrivatelyImplemented`.",
        "see": "https://github.com/aws/jsii/issues/320",
        "stability": "experimental",
        "summary": "Helps ensure the JSII kernel & runtime cooperate correctly when an un-exported instance of a class is returned with a declared type that is an exported interface, and the instance inherits from an exported class."
      },
      "fqn": "jsii-calc.ReturnsPrivateImplementationOfInterface",
      "initializer": {},
      "kind": "class",
      "locationInModule": {
        "filename": "lib/compliance.ts",
        "line": 1323
      },
      "name": "ReturnsPrivateImplementationOfInterface",
      "properties": [
        {
          "docs": {
            "stability": "experimental"
          },
          "immutable": true,
          "locationInModule": {
            "filename": "lib/compliance.ts",
            "line": 1324
          },
          "name": "privateImplementation",
          "type": {
            "fqn": "jsii-calc.IPrivatelyImplemented"
          }
        }
      ]
    },
    "jsii-calc.RootStruct": {
      "assembly": "jsii-calc",
      "datatype": true,
      "docs": {
        "remarks": "This is cheating with the (current) declared types, but this is the \"more\nidiomatic\" way for Pythonists.",
        "stability": "experimental",
        "summary": "This is here to check that we can pass a nested struct into a kwargs by specifying it as an in-line dictionary."
      },
      "fqn": "jsii-calc.RootStruct",
      "kind": "interface",
      "locationInModule": {
        "filename": "lib/compliance.ts",
        "line": 2184
      },
      "name": "RootStruct",
      "properties": [
        {
          "abstract": true,
          "docs": {
            "stability": "experimental",
            "summary": "May not be empty."
          },
          "immutable": true,
          "locationInModule": {
            "filename": "lib/compliance.ts",
            "line": 2188
          },
          "name": "stringProp",
          "type": {
            "primitive": "string"
          }
        },
        {
          "abstract": true,
          "docs": {
            "stability": "experimental"
          },
          "immutable": true,
          "locationInModule": {
            "filename": "lib/compliance.ts",
            "line": 2189
          },
          "name": "nestedStruct",
          "optional": true,
          "type": {
            "fqn": "jsii-calc.NestedStruct"
          }
        }
      ]
    },
    "jsii-calc.RootStructValidator": {
      "assembly": "jsii-calc",
      "docs": {
        "stability": "experimental"
      },
      "fqn": "jsii-calc.RootStructValidator",
      "kind": "class",
      "locationInModule": {
        "filename": "lib/compliance.ts",
        "line": 2197
      },
      "methods": [
        {
          "docs": {
            "stability": "experimental"
          },
          "locationInModule": {
            "filename": "lib/compliance.ts",
            "line": 2198
          },
          "name": "validate",
          "parameters": [
            {
              "name": "struct",
              "type": {
                "fqn": "jsii-calc.RootStruct"
              }
            }
          ],
          "static": true
        }
      ],
      "name": "RootStructValidator"
    },
    "jsii-calc.RuntimeTypeChecking": {
      "assembly": "jsii-calc",
      "docs": {
        "stability": "experimental"
      },
      "fqn": "jsii-calc.RuntimeTypeChecking",
      "initializer": {},
      "kind": "class",
      "locationInModule": {
        "filename": "lib/compliance.ts",
        "line": 274
      },
      "methods": [
        {
          "docs": {
            "stability": "experimental"
          },
          "locationInModule": {
            "filename": "lib/compliance.ts",
            "line": 284
          },
          "name": "methodWithDefaultedArguments",
          "parameters": [
            {
              "name": "arg1",
              "optional": true,
              "type": {
                "primitive": "number"
              }
            },
            {
              "name": "arg2",
              "optional": true,
              "type": {
                "primitive": "string"
              }
            },
            {
              "name": "arg3",
              "optional": true,
              "type": {
                "primitive": "date"
              }
            }
          ]
        },
        {
          "docs": {
            "stability": "experimental"
          },
          "locationInModule": {
            "filename": "lib/compliance.ts",
            "line": 290
          },
          "name": "methodWithOptionalAnyArgument",
          "parameters": [
            {
              "name": "arg",
              "optional": true,
              "type": {
                "primitive": "any"
              }
            }
          ]
        },
        {
          "docs": {
            "stability": "experimental",
            "summary": "Used to verify verification of number of method arguments."
          },
          "locationInModule": {
            "filename": "lib/compliance.ts",
            "line": 278
          },
          "name": "methodWithOptionalArguments",
          "parameters": [
            {
              "name": "arg1",
              "type": {
                "primitive": "number"
              }
            },
            {
              "name": "arg2",
              "type": {
                "primitive": "string"
              }
            },
            {
              "name": "arg3",
              "optional": true,
              "type": {
                "primitive": "date"
              }
            }
          ]
        }
      ],
      "name": "RuntimeTypeChecking"
    },
    "jsii-calc.SecondLevelStruct": {
      "assembly": "jsii-calc",
      "datatype": true,
      "docs": {
        "stability": "experimental"
      },
      "fqn": "jsii-calc.SecondLevelStruct",
      "kind": "interface",
      "locationInModule": {
        "filename": "lib/compliance.ts",
        "line": 1799
      },
      "name": "SecondLevelStruct",
      "properties": [
        {
          "abstract": true,
          "docs": {
            "stability": "experimental",
            "summary": "It's long and required."
          },
          "immutable": true,
          "locationInModule": {
            "filename": "lib/compliance.ts",
            "line": 1803
          },
          "name": "deeperRequiredProp",
          "type": {
            "primitive": "string"
          }
        },
        {
          "abstract": true,
          "docs": {
            "stability": "experimental",
            "summary": "It's long, but you'll almost never pass it."
          },
          "immutable": true,
          "locationInModule": {
            "filename": "lib/compliance.ts",
            "line": 1808
          },
          "name": "deeperOptionalProp",
          "optional": true,
          "type": {
            "primitive": "string"
          }
        }
      ]
    },
    "jsii-calc.SingleInstanceTwoTypes": {
      "assembly": "jsii-calc",
      "docs": {
        "remarks": "JSII clients can instantiate 2 different strongly-typed wrappers for the same\nobject. Unfortunately, this will break object equality, but if we didn't do\nthis it would break runtime type checks in the JVM or CLR.",
        "stability": "experimental",
        "summary": "Test that a single instance can be returned under two different FQNs."
      },
      "fqn": "jsii-calc.SingleInstanceTwoTypes",
      "initializer": {},
      "kind": "class",
      "locationInModule": {
        "filename": "lib/compliance.ts",
        "line": 1430
      },
      "methods": [
        {
          "docs": {
            "stability": "experimental"
          },
          "locationInModule": {
            "filename": "lib/compliance.ts",
            "line": 1433
          },
          "name": "interface1",
          "returns": {
            "type": {
              "fqn": "jsii-calc.InbetweenClass"
            }
          }
        },
        {
          "docs": {
            "stability": "experimental"
          },
          "locationInModule": {
            "filename": "lib/compliance.ts",
            "line": 1437
          },
          "name": "interface2",
          "returns": {
            "type": {
              "fqn": "jsii-calc.IPublicInterface"
            }
          }
        }
      ],
      "name": "SingleInstanceTwoTypes"
    },
    "jsii-calc.SingletonInt": {
      "assembly": "jsii-calc",
      "docs": {
        "remarks": "https://github.com/aws/jsii/issues/231",
        "stability": "experimental",
        "summary": "Verifies that singleton enums are handled correctly."
      },
      "fqn": "jsii-calc.SingletonInt",
      "kind": "class",
      "locationInModule": {
        "filename": "lib/compliance.ts",
        "line": 1751
      },
      "methods": [
        {
          "docs": {
            "stability": "experimental"
          },
          "locationInModule": {
            "filename": "lib/compliance.ts",
            "line": 1753
          },
          "name": "isSingletonInt",
          "parameters": [
            {
              "name": "value",
              "type": {
                "primitive": "number"
              }
            }
          ],
          "returns": {
            "type": {
              "primitive": "boolean"
            }
          }
        }
      ],
      "name": "SingletonInt"
    },
    "jsii-calc.SingletonIntEnum": {
      "assembly": "jsii-calc",
      "docs": {
        "stability": "experimental",
        "summary": "A singleton integer."
      },
      "fqn": "jsii-calc.SingletonIntEnum",
      "kind": "enum",
      "locationInModule": {
        "filename": "lib/compliance.ts",
        "line": 1758
      },
      "members": [
        {
          "docs": {
            "stability": "experimental",
            "summary": "Elite!"
          },
          "name": "SINGLETON_INT"
        }
      ],
      "name": "SingletonIntEnum"
    },
    "jsii-calc.SingletonString": {
      "assembly": "jsii-calc",
      "docs": {
        "remarks": "https://github.com/aws/jsii/issues/231",
        "stability": "experimental",
        "summary": "Verifies that singleton enums are handled correctly."
      },
      "fqn": "jsii-calc.SingletonString",
      "kind": "class",
      "locationInModule": {
        "filename": "lib/compliance.ts",
        "line": 1734
      },
      "methods": [
        {
          "docs": {
            "stability": "experimental"
          },
          "locationInModule": {
            "filename": "lib/compliance.ts",
            "line": 1737
          },
          "name": "isSingletonString",
          "parameters": [
            {
              "name": "value",
              "type": {
                "primitive": "string"
              }
            }
          ],
          "returns": {
            "type": {
              "primitive": "boolean"
            }
          }
        }
      ],
      "name": "SingletonString"
    },
    "jsii-calc.SingletonStringEnum": {
      "assembly": "jsii-calc",
      "docs": {
        "stability": "experimental",
        "summary": "A singleton string."
      },
      "fqn": "jsii-calc.SingletonStringEnum",
      "kind": "enum",
      "locationInModule": {
        "filename": "lib/compliance.ts",
        "line": 1742
      },
      "members": [
        {
          "docs": {
            "stability": "experimental",
            "summary": "1337."
          },
          "name": "SINGLETON_STRING"
        }
      ],
      "name": "SingletonStringEnum"
    },
    "jsii-calc.SmellyStruct": {
      "assembly": "jsii-calc",
      "datatype": true,
      "docs": {
        "stability": "experimental"
      },
      "fqn": "jsii-calc.SmellyStruct",
      "kind": "interface",
      "locationInModule": {
        "filename": "lib/calculator.ts",
        "line": 393
      },
      "name": "SmellyStruct",
      "properties": [
        {
          "abstract": true,
          "docs": {
            "stability": "experimental"
          },
          "immutable": true,
          "locationInModule": {
            "filename": "lib/calculator.ts",
            "line": 394
          },
          "name": "property",
          "type": {
            "primitive": "string"
          }
        },
        {
          "abstract": true,
          "docs": {
            "stability": "experimental"
          },
          "immutable": true,
          "locationInModule": {
            "filename": "lib/calculator.ts",
            "line": 395
          },
          "name": "yetAnoterOne",
          "type": {
            "primitive": "boolean"
          }
        }
      ]
    },
    "jsii-calc.SomeTypeJsii976": {
      "assembly": "jsii-calc",
      "docs": {
        "stability": "experimental"
      },
      "fqn": "jsii-calc.SomeTypeJsii976",
      "initializer": {},
      "kind": "class",
      "locationInModule": {
        "filename": "lib/compliance.ts",
        "line": 2221
      },
      "methods": [
        {
          "docs": {
            "stability": "experimental"
          },
          "locationInModule": {
            "filename": "lib/compliance.ts",
            "line": 2231
          },
          "name": "returnAnonymous",
          "returns": {
            "type": {
              "primitive": "any"
            }
          },
          "static": true
        },
        {
          "docs": {
            "stability": "experimental"
          },
          "locationInModule": {
            "filename": "lib/compliance.ts",
            "line": 2223
          },
          "name": "returnReturn",
          "returns": {
            "type": {
              "fqn": "jsii-calc.IReturnJsii976"
            }
          },
          "static": true
        }
      ],
      "name": "SomeTypeJsii976"
    },
    "jsii-calc.StableClass": {
      "assembly": "jsii-calc",
      "docs": {
        "stability": "stable"
      },
      "fqn": "jsii-calc.StableClass",
      "initializer": {
        "docs": {
          "stability": "stable"
        },
        "parameters": [
          {
            "name": "readonlyString",
            "type": {
              "primitive": "string"
            }
          },
          {
            "name": "mutableNumber",
            "optional": true,
            "type": {
              "primitive": "number"
            }
          }
        ]
      },
      "kind": "class",
      "locationInModule": {
        "filename": "lib/stability.ts",
        "line": 51
      },
      "methods": [
        {
          "docs": {
            "stability": "stable"
          },
          "locationInModule": {
            "filename": "lib/stability.ts",
            "line": 62
          },
          "name": "method"
        }
      ],
      "name": "StableClass",
      "properties": [
        {
          "docs": {
            "stability": "stable"
          },
          "immutable": true,
          "locationInModule": {
            "filename": "lib/stability.ts",
            "line": 53
          },
          "name": "readonlyProperty",
          "type": {
            "primitive": "string"
          }
        },
        {
          "docs": {
            "stability": "stable"
          },
          "locationInModule": {
            "filename": "lib/stability.ts",
            "line": 55
          },
          "name": "mutableProperty",
          "optional": true,
          "type": {
            "primitive": "number"
          }
        }
      ]
    },
    "jsii-calc.StableEnum": {
      "assembly": "jsii-calc",
      "docs": {
        "stability": "stable"
      },
      "fqn": "jsii-calc.StableEnum",
      "kind": "enum",
      "locationInModule": {
        "filename": "lib/stability.ts",
        "line": 65
      },
      "members": [
        {
          "docs": {
            "stability": "stable"
          },
          "name": "OPTION_A"
        },
        {
          "docs": {
            "stability": "stable"
          },
          "name": "OPTION_B"
        }
      ],
      "name": "StableEnum"
    },
    "jsii-calc.StableStruct": {
      "assembly": "jsii-calc",
      "datatype": true,
      "docs": {
        "stability": "stable"
      },
      "fqn": "jsii-calc.StableStruct",
      "kind": "interface",
      "locationInModule": {
        "filename": "lib/stability.ts",
        "line": 39
      },
      "name": "StableStruct",
      "properties": [
        {
          "abstract": true,
          "docs": {
            "stability": "stable"
          },
          "immutable": true,
          "locationInModule": {
            "filename": "lib/stability.ts",
            "line": 41
          },
          "name": "readonlyProperty",
          "type": {
            "primitive": "string"
          }
        }
      ]
    },
    "jsii-calc.StaticContext": {
      "assembly": "jsii-calc",
      "docs": {
        "remarks": "https://github.com/awslabs/aws-cdk/issues/2304",
        "stability": "experimental",
        "summary": "This is used to validate the ability to use `this` from within a static context."
      },
      "fqn": "jsii-calc.StaticContext",
      "kind": "class",
      "locationInModule": {
        "filename": "lib/compliance.ts",
        "line": 1677
      },
      "methods": [
        {
          "docs": {
            "stability": "experimental"
          },
          "locationInModule": {
            "filename": "lib/compliance.ts",
            "line": 1680
          },
          "name": "canAccessStaticContext",
          "returns": {
            "type": {
              "primitive": "boolean"
            }
          },
          "static": true
        }
      ],
      "name": "StaticContext",
      "properties": [
        {
          "docs": {
            "stability": "experimental"
          },
          "locationInModule": {
            "filename": "lib/compliance.ts",
            "line": 1688
          },
          "name": "staticVariable",
          "static": true,
          "type": {
            "primitive": "boolean"
          }
        }
      ]
    },
    "jsii-calc.Statics": {
      "assembly": "jsii-calc",
      "docs": {
        "stability": "experimental"
      },
      "fqn": "jsii-calc.Statics",
      "initializer": {
        "docs": {
          "stability": "experimental"
        },
        "parameters": [
          {
            "name": "value",
            "type": {
              "primitive": "string"
            }
          }
        ]
      },
      "kind": "class",
      "locationInModule": {
        "filename": "lib/compliance.ts",
        "line": 681
      },
      "methods": [
        {
          "docs": {
            "stability": "experimental",
            "summary": "Jsdocs for static method."
          },
          "locationInModule": {
            "filename": "lib/compliance.ts",
            "line": 689
          },
          "name": "staticMethod",
          "parameters": [
            {
              "docs": {
                "summary": "The name of the person to say hello to."
              },
              "name": "name",
              "type": {
                "primitive": "string"
              }
            }
          ],
          "returns": {
            "type": {
              "primitive": "string"
            }
          },
          "static": true
        },
        {
          "docs": {
            "stability": "experimental"
          },
          "locationInModule": {
            "filename": "lib/compliance.ts",
            "line": 693
          },
          "name": "justMethod",
          "returns": {
            "type": {
              "primitive": "string"
            }
          }
        }
      ],
      "name": "Statics",
      "properties": [
        {
          "const": true,
          "docs": {
            "stability": "experimental",
            "summary": "Constants may also use all-caps."
          },
          "immutable": true,
          "locationInModule": {
            "filename": "lib/compliance.ts",
            "line": 705
          },
          "name": "BAR",
          "static": true,
          "type": {
            "primitive": "number"
          }
        },
        {
          "const": true,
          "docs": {
            "stability": "experimental"
          },
          "immutable": true,
          "locationInModule": {
            "filename": "lib/compliance.ts",
            "line": 732
          },
          "name": "ConstObj",
          "static": true,
          "type": {
            "fqn": "jsii-calc.DoubleTrouble"
          }
        },
        {
          "const": true,
          "docs": {
            "stability": "experimental",
            "summary": "Jsdocs for static property."
          },
          "immutable": true,
          "locationInModule": {
            "filename": "lib/compliance.ts",
            "line": 700
          },
          "name": "Foo",
          "static": true,
          "type": {
            "primitive": "string"
          }
        },
        {
          "const": true,
          "docs": {
            "stability": "experimental",
            "summary": "Constants can also use camelCase."
          },
          "immutable": true,
          "locationInModule": {
            "filename": "lib/compliance.ts",
            "line": 710
          },
          "name": "zooBar",
          "static": true,
          "type": {
            "collection": {
              "elementtype": {
                "primitive": "string"
              },
              "kind": "map"
            }
          }
        },
        {
          "docs": {
            "remarks": "Jsdocs for static setter.",
            "stability": "experimental",
            "summary": "Jsdocs for static getter."
          },
          "locationInModule": {
            "filename": "lib/compliance.ts",
            "line": 717
          },
          "name": "instance",
          "static": true,
          "type": {
            "fqn": "jsii-calc.Statics"
          }
        },
        {
          "docs": {
            "stability": "experimental"
          },
          "locationInModule": {
            "filename": "lib/compliance.ts",
            "line": 731
          },
          "name": "nonConstStatic",
          "static": true,
          "type": {
            "primitive": "number"
          }
        },
        {
          "docs": {
            "stability": "experimental"
          },
          "immutable": true,
          "locationInModule": {
            "filename": "lib/compliance.ts",
            "line": 682
          },
          "name": "value",
          "type": {
            "primitive": "string"
          }
        }
      ]
    },
    "jsii-calc.StringEnum": {
      "assembly": "jsii-calc",
      "docs": {
        "stability": "experimental"
      },
      "fqn": "jsii-calc.StringEnum",
      "kind": "enum",
      "locationInModule": {
        "filename": "lib/compliance.ts",
        "line": 28
      },
      "members": [
        {
          "docs": {
            "stability": "experimental"
          },
          "name": "A"
        },
        {
          "docs": {
            "stability": "experimental"
          },
          "name": "B"
        },
        {
          "docs": {
            "stability": "experimental"
          },
          "name": "C"
        }
      ],
      "name": "StringEnum"
    },
    "jsii-calc.StripInternal": {
      "assembly": "jsii-calc",
      "docs": {
        "stability": "experimental"
      },
      "fqn": "jsii-calc.StripInternal",
      "initializer": {},
      "kind": "class",
      "locationInModule": {
        "filename": "lib/compliance.ts",
        "line": 1480
      },
      "name": "StripInternal",
      "properties": [
        {
          "docs": {
            "stability": "experimental"
          },
          "locationInModule": {
            "filename": "lib/compliance.ts",
            "line": 1481
          },
          "name": "youSeeMe",
          "type": {
            "primitive": "string"
          }
        }
      ]
    },
    "jsii-calc.StructA": {
      "assembly": "jsii-calc",
      "datatype": true,
      "docs": {
        "stability": "experimental",
        "summary": "We can serialize and deserialize structs without silently ignoring optional fields."
      },
      "fqn": "jsii-calc.StructA",
      "kind": "interface",
      "locationInModule": {
        "filename": "lib/compliance.ts",
        "line": 2003
      },
      "name": "StructA",
      "properties": [
        {
          "abstract": true,
          "docs": {
            "stability": "experimental"
          },
          "immutable": true,
          "locationInModule": {
            "filename": "lib/compliance.ts",
            "line": 2004
          },
          "name": "requiredString",
          "type": {
            "primitive": "string"
          }
        },
        {
          "abstract": true,
          "docs": {
            "stability": "experimental"
          },
          "immutable": true,
          "locationInModule": {
            "filename": "lib/compliance.ts",
            "line": 2006
          },
          "name": "optionalNumber",
          "optional": true,
          "type": {
            "primitive": "number"
          }
        },
        {
          "abstract": true,
          "docs": {
            "stability": "experimental"
          },
          "immutable": true,
          "locationInModule": {
            "filename": "lib/compliance.ts",
            "line": 2005
          },
          "name": "optionalString",
          "optional": true,
          "type": {
            "primitive": "string"
          }
        }
      ]
    },
    "jsii-calc.StructB": {
      "assembly": "jsii-calc",
      "datatype": true,
      "docs": {
        "stability": "experimental",
        "summary": "This intentionally overlaps with StructA (where only requiredString is provided) to test htat the kernel properly disambiguates those."
      },
      "fqn": "jsii-calc.StructB",
      "kind": "interface",
      "locationInModule": {
        "filename": "lib/compliance.ts",
        "line": 2012
      },
      "name": "StructB",
      "properties": [
        {
          "abstract": true,
          "docs": {
            "stability": "experimental"
          },
          "immutable": true,
          "locationInModule": {
            "filename": "lib/compliance.ts",
            "line": 2013
          },
          "name": "requiredString",
          "type": {
            "primitive": "string"
          }
        },
        {
          "abstract": true,
          "docs": {
            "stability": "experimental"
          },
          "immutable": true,
          "locationInModule": {
            "filename": "lib/compliance.ts",
            "line": 2014
          },
          "name": "optionalBoolean",
          "optional": true,
          "type": {
            "primitive": "boolean"
          }
        },
        {
          "abstract": true,
          "docs": {
            "stability": "experimental"
          },
          "immutable": true,
          "locationInModule": {
            "filename": "lib/compliance.ts",
            "line": 2015
          },
          "name": "optionalStructA",
          "optional": true,
          "type": {
            "fqn": "jsii-calc.StructA"
          }
        }
      ]
    },
    "jsii-calc.StructParameterType": {
      "assembly": "jsii-calc",
      "datatype": true,
      "docs": {
        "remarks": "See: https://github.com/aws/aws-cdk/issues/4302",
        "stability": "experimental",
        "summary": "Verifies that, in languages that do keyword lifting (e.g: Python), having a struct member with the same name as a positional parameter results in the correct code being emitted."
      },
      "fqn": "jsii-calc.StructParameterType",
      "kind": "interface",
      "locationInModule": {
        "filename": "lib/compliance.ts",
        "line": 2421
      },
      "name": "StructParameterType",
      "properties": [
        {
          "abstract": true,
          "docs": {
            "stability": "experimental"
          },
          "immutable": true,
          "locationInModule": {
            "filename": "lib/compliance.ts",
            "line": 2422
          },
          "name": "scope",
          "type": {
            "primitive": "string"
          }
        },
        {
          "abstract": true,
          "docs": {
            "stability": "experimental"
          },
          "immutable": true,
          "locationInModule": {
            "filename": "lib/compliance.ts",
            "line": 2423
          },
          "name": "props",
          "optional": true,
          "type": {
            "primitive": "boolean"
          }
        }
      ]
    },
    "jsii-calc.StructPassing": {
      "assembly": "jsii-calc",
      "docs": {
        "stability": "external",
        "summary": "Just because we can."
      },
      "fqn": "jsii-calc.StructPassing",
      "initializer": {},
      "kind": "class",
      "locationInModule": {
        "filename": "lib/compliance.ts",
        "line": 1853
      },
      "methods": [
        {
          "docs": {
            "stability": "external"
          },
          "locationInModule": {
            "filename": "lib/compliance.ts",
            "line": 1862
          },
          "name": "howManyVarArgsDidIPass",
          "parameters": [
            {
              "name": "_positional",
              "type": {
                "primitive": "number"
              }
            },
            {
              "name": "inputs",
              "type": {
                "fqn": "jsii-calc.TopLevelStruct"
              },
              "variadic": true
            }
          ],
          "returns": {
            "type": {
              "primitive": "number"
            }
          },
          "static": true,
          "variadic": true
        },
        {
          "docs": {
            "stability": "external"
          },
          "locationInModule": {
            "filename": "lib/compliance.ts",
            "line": 1854
          },
          "name": "roundTrip",
          "parameters": [
            {
              "name": "_positional",
              "type": {
                "primitive": "number"
              }
            },
            {
              "name": "input",
              "type": {
                "fqn": "jsii-calc.TopLevelStruct"
              }
            }
          ],
          "returns": {
            "type": {
              "fqn": "jsii-calc.TopLevelStruct"
            }
          },
          "static": true
        }
      ],
      "name": "StructPassing"
    },
    "jsii-calc.StructUnionConsumer": {
      "assembly": "jsii-calc",
      "docs": {
        "stability": "experimental"
      },
      "fqn": "jsii-calc.StructUnionConsumer",
      "kind": "class",
      "locationInModule": {
        "filename": "lib/compliance.ts",
        "line": 2017
      },
      "methods": [
        {
          "docs": {
            "stability": "experimental"
          },
          "locationInModule": {
            "filename": "lib/compliance.ts",
            "line": 2018
          },
          "name": "isStructA",
          "parameters": [
            {
              "name": "struct",
              "type": {
                "union": {
                  "types": [
                    {
                      "fqn": "jsii-calc.StructA"
                    },
                    {
                      "fqn": "jsii-calc.StructB"
                    }
                  ]
                }
              }
            }
          ],
          "returns": {
            "type": {
              "primitive": "boolean"
            }
          },
          "static": true
        },
        {
          "docs": {
            "stability": "experimental"
          },
          "locationInModule": {
            "filename": "lib/compliance.ts",
            "line": 2028
          },
          "name": "isStructB",
          "parameters": [
            {
              "name": "struct",
              "type": {
                "union": {
                  "types": [
                    {
                      "fqn": "jsii-calc.StructA"
                    },
                    {
                      "fqn": "jsii-calc.StructB"
                    }
                  ]
                }
              }
            }
          ],
          "returns": {
            "type": {
              "primitive": "boolean"
            }
          },
          "static": true
        }
      ],
      "name": "StructUnionConsumer"
    },
    "jsii-calc.StructWithJavaReservedWords": {
      "assembly": "jsii-calc",
      "datatype": true,
      "docs": {
        "stability": "experimental"
      },
      "fqn": "jsii-calc.StructWithJavaReservedWords",
      "kind": "interface",
      "locationInModule": {
        "filename": "lib/compliance.ts",
        "line": 1827
      },
      "name": "StructWithJavaReservedWords",
      "properties": [
        {
          "abstract": true,
          "docs": {
            "stability": "experimental"
          },
          "immutable": true,
          "locationInModule": {
            "filename": "lib/compliance.ts",
            "line": 1828
          },
          "name": "default",
          "type": {
            "primitive": "string"
          }
        },
        {
          "abstract": true,
          "docs": {
            "stability": "experimental"
          },
          "immutable": true,
          "locationInModule": {
            "filename": "lib/compliance.ts",
            "line": 1829
          },
          "name": "assert",
          "optional": true,
          "type": {
            "primitive": "string"
          }
        },
        {
          "abstract": true,
          "docs": {
            "stability": "experimental"
          },
          "immutable": true,
          "locationInModule": {
            "filename": "lib/compliance.ts",
            "line": 1832
          },
          "name": "result",
          "optional": true,
          "type": {
            "primitive": "string"
          }
        },
        {
          "abstract": true,
          "docs": {
            "stability": "experimental"
          },
          "immutable": true,
          "locationInModule": {
            "filename": "lib/compliance.ts",
            "line": 1833
          },
          "name": "that",
          "optional": true,
          "type": {
            "primitive": "string"
          }
        }
      ]
    },
    "jsii-calc.Sum": {
      "assembly": "jsii-calc",
      "base": "jsii-calc.composition.CompositeOperation",
      "docs": {
        "stability": "experimental",
        "summary": "An operation that sums multiple values."
      },
      "fqn": "jsii-calc.Sum",
      "initializer": {
        "docs": {
          "stability": "experimental"
        }
      },
      "kind": "class",
      "locationInModule": {
        "filename": "lib/calculator.ts",
        "line": 186
      },
      "name": "Sum",
      "properties": [
        {
          "docs": {
            "remarks": "Must be implemented by derived classes.",
            "stability": "experimental",
            "summary": "The expression that this operation consists of."
          },
          "immutable": true,
          "locationInModule": {
            "filename": "lib/calculator.ts",
            "line": 199
          },
          "name": "expression",
          "overrides": "jsii-calc.composition.CompositeOperation",
          "type": {
            "fqn": "@scope/jsii-calc-lib.Value"
          }
        },
        {
          "docs": {
            "stability": "experimental",
            "summary": "The parts to sum."
          },
          "locationInModule": {
            "filename": "lib/calculator.ts",
            "line": 191
          },
          "name": "parts",
          "type": {
            "collection": {
              "elementtype": {
                "fqn": "@scope/jsii-calc-lib.Value"
              },
              "kind": "array"
            }
          }
        }
      ]
    },
    "jsii-calc.SupportsNiceJavaBuilder": {
      "assembly": "jsii-calc",
      "base": "jsii-calc.SupportsNiceJavaBuilderWithRequiredProps",
      "docs": {
        "stability": "experimental"
      },
      "fqn": "jsii-calc.SupportsNiceJavaBuilder",
      "initializer": {
        "docs": {
          "stability": "experimental"
        },
        "parameters": [
          {
            "docs": {
              "summary": "some identifier."
            },
            "name": "id",
            "type": {
              "primitive": "number"
            }
          },
          {
            "docs": {
              "summary": "the default value of `bar`."
            },
            "name": "defaultBar",
            "optional": true,
            "type": {
              "primitive": "number"
            }
          },
          {
            "docs": {
              "summary": "some props once can provide."
            },
            "name": "props",
            "optional": true,
            "type": {
              "fqn": "jsii-calc.SupportsNiceJavaBuilderProps"
            }
          },
          {
            "docs": {
              "summary": "a variadic continuation."
            },
            "name": "rest",
            "type": {
              "primitive": "string"
            },
            "variadic": true
          }
        ],
        "variadic": true
      },
      "kind": "class",
      "locationInModule": {
        "filename": "lib/compliance.ts",
        "line": 1940
      },
      "name": "SupportsNiceJavaBuilder",
      "properties": [
        {
          "docs": {
            "stability": "experimental",
            "summary": "some identifier."
          },
          "immutable": true,
          "locationInModule": {
            "filename": "lib/compliance.ts",
            "line": 1950
          },
          "name": "id",
          "overrides": "jsii-calc.SupportsNiceJavaBuilderWithRequiredProps",
          "type": {
            "primitive": "number"
          }
        },
        {
          "docs": {
            "stability": "experimental"
          },
          "immutable": true,
          "locationInModule": {
            "filename": "lib/compliance.ts",
            "line": 1941
          },
          "name": "rest",
          "type": {
            "collection": {
              "elementtype": {
                "primitive": "string"
              },
              "kind": "array"
            }
          }
        }
      ]
    },
    "jsii-calc.SupportsNiceJavaBuilderProps": {
      "assembly": "jsii-calc",
      "datatype": true,
      "docs": {
        "stability": "experimental"
      },
      "fqn": "jsii-calc.SupportsNiceJavaBuilderProps",
      "kind": "interface",
      "locationInModule": {
        "filename": "lib/compliance.ts",
        "line": 1955
      },
      "name": "SupportsNiceJavaBuilderProps",
      "properties": [
        {
          "abstract": true,
          "docs": {
            "stability": "experimental",
            "summary": "Some number, like 42."
          },
          "immutable": true,
          "locationInModule": {
            "filename": "lib/compliance.ts",
            "line": 1965
          },
          "name": "bar",
          "type": {
            "primitive": "number"
          }
        },
        {
          "abstract": true,
          "docs": {
            "remarks": "But here we are, doing it like we didn't care.",
            "stability": "experimental",
            "summary": "An `id` field here is terrible API design, because the constructor of `SupportsNiceJavaBuilder` already has a parameter named `id`."
          },
          "immutable": true,
          "locationInModule": {
            "filename": "lib/compliance.ts",
            "line": 1960
          },
          "name": "id",
          "optional": true,
          "type": {
            "primitive": "string"
          }
        }
      ]
    },
    "jsii-calc.SupportsNiceJavaBuilderWithRequiredProps": {
      "assembly": "jsii-calc",
      "docs": {
        "stability": "experimental",
        "summary": "We can generate fancy builders in Java for classes which take a mix of positional & struct parameters."
      },
      "fqn": "jsii-calc.SupportsNiceJavaBuilderWithRequiredProps",
      "initializer": {
        "docs": {
          "stability": "experimental"
        },
        "parameters": [
          {
            "docs": {
              "summary": "some identifier of your choice."
            },
            "name": "id",
            "type": {
              "primitive": "number"
            }
          },
          {
            "docs": {
              "summary": "some properties."
            },
            "name": "props",
            "type": {
              "fqn": "jsii-calc.SupportsNiceJavaBuilderProps"
            }
          }
        ]
      },
      "kind": "class",
      "locationInModule": {
        "filename": "lib/compliance.ts",
        "line": 1927
      },
      "name": "SupportsNiceJavaBuilderWithRequiredProps",
      "properties": [
        {
          "docs": {
            "stability": "experimental"
          },
          "immutable": true,
          "locationInModule": {
            "filename": "lib/compliance.ts",
            "line": 1929
          },
          "name": "bar",
          "type": {
            "primitive": "number"
          }
        },
        {
          "docs": {
            "stability": "experimental",
            "summary": "some identifier of your choice."
          },
          "immutable": true,
          "locationInModule": {
            "filename": "lib/compliance.ts",
            "line": 1935
          },
          "name": "id",
          "type": {
            "primitive": "number"
          }
        },
        {
          "docs": {
            "stability": "experimental"
          },
          "immutable": true,
          "locationInModule": {
            "filename": "lib/compliance.ts",
            "line": 1928
          },
          "name": "propId",
          "optional": true,
          "type": {
            "primitive": "string"
          }
        }
      ]
    },
    "jsii-calc.SyncVirtualMethods": {
      "assembly": "jsii-calc",
      "docs": {
        "stability": "experimental"
      },
      "fqn": "jsii-calc.SyncVirtualMethods",
      "initializer": {},
      "kind": "class",
      "locationInModule": {
        "filename": "lib/compliance.ts",
        "line": 360
      },
      "methods": [
        {
          "async": true,
          "docs": {
            "stability": "experimental"
          },
          "locationInModule": {
            "filename": "lib/compliance.ts",
            "line": 373
          },
          "name": "callerIsAsync",
          "returns": {
            "type": {
              "primitive": "number"
            }
          }
        },
        {
          "docs": {
            "stability": "experimental"
          },
          "locationInModule": {
            "filename": "lib/compliance.ts",
            "line": 361
          },
          "name": "callerIsMethod",
          "returns": {
            "type": {
              "primitive": "number"
            }
          }
        },
        {
          "docs": {
            "stability": "experimental"
          },
          "locationInModule": {
            "filename": "lib/compliance.ts",
            "line": 413
          },
          "name": "modifyOtherProperty",
          "parameters": [
            {
              "name": "value",
              "type": {
                "primitive": "string"
              }
            }
          ]
        },
        {
          "docs": {
            "stability": "experimental"
          },
          "locationInModule": {
            "filename": "lib/compliance.ts",
            "line": 385
          },
          "name": "modifyValueOfTheProperty",
          "parameters": [
            {
              "name": "value",
              "type": {
                "primitive": "string"
              }
            }
          ]
        },
        {
          "docs": {
            "stability": "experimental"
          },
          "locationInModule": {
            "filename": "lib/compliance.ts",
            "line": 426
          },
          "name": "readA",
          "returns": {
            "type": {
              "primitive": "number"
            }
          }
        },
        {
          "docs": {
            "stability": "experimental"
          },
          "locationInModule": {
            "filename": "lib/compliance.ts",
            "line": 417
          },
          "name": "retrieveOtherProperty",
          "returns": {
            "type": {
              "primitive": "string"
            }
          }
        },
        {
          "docs": {
            "stability": "experimental"
          },
          "locationInModule": {
            "filename": "lib/compliance.ts",
            "line": 397
          },
          "name": "retrieveReadOnlyProperty",
          "returns": {
            "type": {
              "primitive": "string"
            }
          }
        },
        {
          "docs": {
            "stability": "experimental"
          },
          "locationInModule": {
            "filename": "lib/compliance.ts",
            "line": 389
          },
          "name": "retrieveValueOfTheProperty",
          "returns": {
            "type": {
              "primitive": "string"
            }
          }
        },
        {
          "docs": {
            "stability": "experimental"
          },
          "locationInModule": {
            "filename": "lib/compliance.ts",
            "line": 377
          },
          "name": "virtualMethod",
          "parameters": [
            {
              "name": "n",
              "type": {
                "primitive": "number"
              }
            }
          ],
          "returns": {
            "type": {
              "primitive": "number"
            }
          }
        },
        {
          "docs": {
            "stability": "experimental"
          },
          "locationInModule": {
            "filename": "lib/compliance.ts",
            "line": 430
          },
          "name": "writeA",
          "parameters": [
            {
              "name": "value",
              "type": {
                "primitive": "number"
              }
            }
          ]
        }
      ],
      "name": "SyncVirtualMethods",
      "properties": [
        {
          "docs": {
            "stability": "experimental"
          },
          "immutable": true,
          "locationInModule": {
            "filename": "lib/compliance.ts",
            "line": 395
          },
          "name": "readonlyProperty",
          "type": {
            "primitive": "string"
          }
        },
        {
          "docs": {
            "stability": "experimental"
          },
          "locationInModule": {
            "filename": "lib/compliance.ts",
            "line": 424
          },
          "name": "a",
          "type": {
            "primitive": "number"
          }
        },
        {
          "docs": {
            "stability": "experimental"
          },
          "locationInModule": {
            "filename": "lib/compliance.ts",
            "line": 365
          },
          "name": "callerIsProperty",
          "type": {
            "primitive": "number"
          }
        },
        {
          "docs": {
            "stability": "experimental"
          },
          "locationInModule": {
            "filename": "lib/compliance.ts",
            "line": 403
          },
          "name": "otherProperty",
          "type": {
            "primitive": "string"
          }
        },
        {
          "docs": {
            "stability": "experimental"
          },
          "locationInModule": {
            "filename": "lib/compliance.ts",
            "line": 383
          },
          "name": "theProperty",
          "type": {
            "primitive": "string"
          }
        },
        {
          "docs": {
            "stability": "experimental"
          },
          "locationInModule": {
            "filename": "lib/compliance.ts",
            "line": 411
          },
          "name": "valueOfOtherProperty",
          "type": {
            "primitive": "string"
          }
        }
      ]
    },
    "jsii-calc.Thrower": {
      "assembly": "jsii-calc",
      "docs": {
        "stability": "experimental"
      },
      "fqn": "jsii-calc.Thrower",
      "initializer": {},
      "kind": "class",
      "locationInModule": {
        "filename": "lib/compliance.ts",
        "line": 643
      },
      "methods": [
        {
          "docs": {
            "stability": "experimental"
          },
          "locationInModule": {
            "filename": "lib/compliance.ts",
            "line": 644
          },
          "name": "throwError"
        }
      ],
      "name": "Thrower"
    },
    "jsii-calc.TopLevelStruct": {
      "assembly": "jsii-calc",
      "datatype": true,
      "docs": {
        "stability": "experimental"
      },
      "fqn": "jsii-calc.TopLevelStruct",
      "kind": "interface",
      "locationInModule": {
        "filename": "lib/compliance.ts",
        "line": 1782
      },
      "name": "TopLevelStruct",
      "properties": [
        {
          "abstract": true,
          "docs": {
            "stability": "experimental",
            "summary": "This is a required field."
          },
          "immutable": true,
          "locationInModule": {
            "filename": "lib/compliance.ts",
            "line": 1786
          },
          "name": "required",
          "type": {
            "primitive": "string"
          }
        },
        {
          "abstract": true,
          "docs": {
            "stability": "experimental",
            "summary": "A union to really stress test our serialization."
          },
          "immutable": true,
          "locationInModule": {
            "filename": "lib/compliance.ts",
            "line": 1796
          },
          "name": "secondLevel",
          "type": {
            "union": {
              "types": [
                {
                  "primitive": "number"
                },
                {
                  "fqn": "jsii-calc.SecondLevelStruct"
                }
              ]
            }
          }
        },
        {
          "abstract": true,
          "docs": {
            "stability": "experimental",
            "summary": "You don't have to pass this."
          },
          "immutable": true,
          "locationInModule": {
            "filename": "lib/compliance.ts",
            "line": 1791
          },
          "name": "optional",
          "optional": true,
          "type": {
            "primitive": "string"
          }
        }
      ]
    },
    "jsii-calc.UnaryOperation": {
      "abstract": true,
      "assembly": "jsii-calc",
      "base": "@scope/jsii-calc-lib.Operation",
      "docs": {
        "stability": "experimental",
        "summary": "An operation on a single operand."
      },
      "fqn": "jsii-calc.UnaryOperation",
      "initializer": {
        "docs": {
          "stability": "experimental"
        },
        "parameters": [
          {
            "name": "operand",
            "type": {
              "fqn": "@scope/jsii-calc-lib.Value"
            }
          }
        ]
      },
      "kind": "class",
      "locationInModule": {
        "filename": "lib/calculator.ts",
        "line": 93
      },
      "name": "UnaryOperation",
      "properties": [
        {
          "docs": {
            "stability": "experimental"
          },
          "immutable": true,
          "locationInModule": {
            "filename": "lib/calculator.ts",
            "line": 94
          },
          "name": "operand",
          "type": {
            "fqn": "@scope/jsii-calc-lib.Value"
          }
        }
      ]
    },
    "jsii-calc.UnionProperties": {
      "assembly": "jsii-calc",
      "datatype": true,
      "docs": {
        "stability": "experimental"
      },
      "fqn": "jsii-calc.UnionProperties",
      "kind": "interface",
      "locationInModule": {
        "filename": "lib/compliance.ts",
        "line": 963
      },
      "name": "UnionProperties",
      "properties": [
        {
          "abstract": true,
          "docs": {
            "stability": "experimental"
          },
          "immutable": true,
          "locationInModule": {
            "filename": "lib/compliance.ts",
            "line": 965
          },
          "name": "bar",
          "type": {
            "union": {
              "types": [
                {
                  "primitive": "string"
                },
                {
                  "primitive": "number"
                },
                {
                  "fqn": "jsii-calc.AllTypes"
                }
              ]
            }
          }
        },
        {
          "abstract": true,
          "docs": {
            "stability": "experimental"
          },
          "immutable": true,
          "locationInModule": {
            "filename": "lib/compliance.ts",
            "line": 964
          },
          "name": "foo",
          "optional": true,
          "type": {
            "union": {
              "types": [
                {
                  "primitive": "string"
                },
                {
                  "primitive": "number"
                }
              ]
            }
          }
        }
      ]
    },
    "jsii-calc.UpcasingReflectable": {
      "assembly": "jsii-calc",
      "docs": {
        "stability": "experimental",
        "summary": "Ensures submodule-imported types from dependencies can be used correctly."
      },
      "fqn": "jsii-calc.UpcasingReflectable",
      "initializer": {
        "docs": {
          "stability": "experimental"
        },
        "parameters": [
          {
            "name": "delegate",
            "type": {
              "collection": {
                "elementtype": {
                  "primitive": "any"
                },
                "kind": "map"
              }
            }
          }
        ]
      },
      "interfaces": [
        "@scope/jsii-calc-lib.submodule.IReflectable"
      ],
      "kind": "class",
      "locationInModule": {
        "filename": "lib/submodules.ts",
        "line": 6
      },
      "name": "UpcasingReflectable",
      "properties": [
        {
          "const": true,
          "docs": {
            "stability": "experimental"
          },
          "immutable": true,
          "locationInModule": {
            "filename": "lib/submodules.ts",
            "line": 7
          },
          "name": "reflector",
          "static": true,
          "type": {
            "fqn": "@scope/jsii-calc-lib.submodule.Reflector"
          }
        },
        {
          "docs": {
            "stability": "experimental"
          },
          "immutable": true,
          "locationInModule": {
            "filename": "lib/submodules.ts",
            "line": 11
          },
          "name": "entries",
          "overrides": "@scope/jsii-calc-lib.submodule.IReflectable",
          "type": {
            "collection": {
              "elementtype": {
                "fqn": "@scope/jsii-calc-lib.submodule.ReflectableEntry"
              },
              "kind": "array"
            }
          }
        }
      ]
    },
    "jsii-calc.UseBundledDependency": {
      "assembly": "jsii-calc",
      "docs": {
        "stability": "experimental"
      },
      "fqn": "jsii-calc.UseBundledDependency",
      "initializer": {},
      "kind": "class",
      "locationInModule": {
        "filename": "lib/compliance.ts",
        "line": 968
      },
      "methods": [
        {
          "docs": {
            "stability": "experimental"
          },
          "locationInModule": {
            "filename": "lib/compliance.ts",
            "line": 969
          },
          "name": "value",
          "returns": {
            "type": {
              "primitive": "any"
            }
          }
        }
      ],
      "name": "UseBundledDependency"
    },
    "jsii-calc.UseCalcBase": {
      "assembly": "jsii-calc",
      "docs": {
        "stability": "experimental",
        "summary": "Depend on a type from jsii-calc-base as a test for awslabs/jsii#128."
      },
      "fqn": "jsii-calc.UseCalcBase",
      "initializer": {},
      "kind": "class",
      "locationInModule": {
        "filename": "lib/compliance.ts",
        "line": 1017
      },
      "methods": [
        {
          "docs": {
            "stability": "experimental"
          },
          "locationInModule": {
            "filename": "lib/compliance.ts",
            "line": 1018
          },
          "name": "hello",
          "returns": {
            "type": {
              "fqn": "@scope/jsii-calc-base.Base"
            }
          }
        }
      ],
      "name": "UseCalcBase"
    },
    "jsii-calc.UsesInterfaceWithProperties": {
      "assembly": "jsii-calc",
      "docs": {
        "stability": "experimental"
      },
      "fqn": "jsii-calc.UsesInterfaceWithProperties",
      "initializer": {
        "docs": {
          "stability": "experimental"
        },
        "parameters": [
          {
            "name": "obj",
            "type": {
              "fqn": "jsii-calc.IInterfaceWithProperties"
            }
          }
        ]
      },
      "kind": "class",
      "locationInModule": {
        "filename": "lib/compliance.ts",
        "line": 587
      },
      "methods": [
        {
          "docs": {
            "stability": "experimental"
          },
          "locationInModule": {
            "filename": "lib/compliance.ts",
            "line": 592
          },
          "name": "justRead",
          "returns": {
            "type": {
              "primitive": "string"
            }
          }
        },
        {
          "docs": {
            "stability": "experimental"
          },
          "locationInModule": {
            "filename": "lib/compliance.ts",
            "line": 601
          },
          "name": "readStringAndNumber",
          "parameters": [
            {
              "name": "ext",
              "type": {
                "fqn": "jsii-calc.IInterfaceWithPropertiesExtension"
              }
            }
          ],
          "returns": {
            "type": {
              "primitive": "string"
            }
          }
        },
        {
          "docs": {
            "stability": "experimental"
          },
          "locationInModule": {
            "filename": "lib/compliance.ts",
            "line": 596
          },
          "name": "writeAndRead",
          "parameters": [
            {
              "name": "value",
              "type": {
                "primitive": "string"
              }
            }
          ],
          "returns": {
            "type": {
              "primitive": "string"
            }
          }
        }
      ],
      "name": "UsesInterfaceWithProperties",
      "properties": [
        {
          "docs": {
            "stability": "experimental"
          },
          "immutable": true,
          "locationInModule": {
            "filename": "lib/compliance.ts",
            "line": 588
          },
          "name": "obj",
          "type": {
            "fqn": "jsii-calc.IInterfaceWithProperties"
          }
        }
      ]
    },
    "jsii-calc.VariadicInvoker": {
      "assembly": "jsii-calc",
      "docs": {
        "stability": "experimental"
      },
      "fqn": "jsii-calc.VariadicInvoker",
      "initializer": {
        "docs": {
          "stability": "experimental"
        },
        "parameters": [
          {
            "name": "method",
            "type": {
              "fqn": "jsii-calc.VariadicMethod"
            }
          }
        ]
      },
      "kind": "class",
      "locationInModule": {
        "filename": "lib/compliance.ts",
        "line": 672
      },
      "methods": [
        {
          "docs": {
            "stability": "experimental"
          },
          "locationInModule": {
            "filename": "lib/compliance.ts",
            "line": 675
          },
          "name": "asArray",
          "parameters": [
            {
              "name": "values",
              "type": {
                "primitive": "number"
              },
              "variadic": true
            }
          ],
          "returns": {
            "type": {
              "collection": {
                "elementtype": {
                  "primitive": "number"
                },
                "kind": "array"
              }
            }
          },
          "variadic": true
        }
      ],
      "name": "VariadicInvoker"
    },
    "jsii-calc.VariadicMethod": {
      "assembly": "jsii-calc",
      "docs": {
        "stability": "experimental"
      },
      "fqn": "jsii-calc.VariadicMethod",
      "initializer": {
        "docs": {
          "stability": "experimental"
        },
        "parameters": [
          {
            "docs": {
              "summary": "a prefix that will be use for all values returned by `#asArray`."
            },
            "name": "prefix",
            "type": {
              "primitive": "number"
            },
            "variadic": true
          }
        ],
        "variadic": true
      },
      "kind": "class",
      "locationInModule": {
        "filename": "lib/compliance.ts",
        "line": 653
      },
      "methods": [
        {
          "docs": {
            "stability": "experimental"
          },
          "locationInModule": {
            "filename": "lib/compliance.ts",
            "line": 667
          },
          "name": "asArray",
          "parameters": [
            {
              "docs": {
                "summary": "the first element of the array to be returned (after the `prefix` provided at construction time)."
              },
              "name": "first",
              "type": {
                "primitive": "number"
              }
            },
            {
              "docs": {
                "summary": "other elements to be included in the array."
              },
              "name": "others",
              "type": {
                "primitive": "number"
              },
              "variadic": true
            }
          ],
          "returns": {
            "type": {
              "collection": {
                "elementtype": {
                  "primitive": "number"
                },
                "kind": "array"
              }
            }
          },
          "variadic": true
        }
      ],
      "name": "VariadicMethod"
    },
    "jsii-calc.VirtualMethodPlayground": {
      "assembly": "jsii-calc",
      "docs": {
        "stability": "experimental"
      },
      "fqn": "jsii-calc.VirtualMethodPlayground",
      "initializer": {},
      "kind": "class",
      "locationInModule": {
        "filename": "lib/compliance.ts",
        "line": 436
      },
      "methods": [
        {
          "async": true,
          "docs": {
            "stability": "experimental"
          },
          "locationInModule": {
            "filename": "lib/compliance.ts",
            "line": 464
          },
          "name": "overrideMeAsync",
          "parameters": [
            {
              "name": "index",
              "type": {
                "primitive": "number"
              }
            }
          ],
          "returns": {
            "type": {
              "primitive": "number"
            }
          }
        },
        {
          "docs": {
            "stability": "experimental"
          },
          "locationInModule": {
            "filename": "lib/compliance.ts",
            "line": 468
          },
          "name": "overrideMeSync",
          "parameters": [
            {
              "name": "index",
              "type": {
                "primitive": "number"
              }
            }
          ],
          "returns": {
            "type": {
              "primitive": "number"
            }
          }
        },
        {
          "async": true,
          "docs": {
            "stability": "experimental"
          },
          "locationInModule": {
            "filename": "lib/compliance.ts",
            "line": 446
          },
          "name": "parallelSumAsync",
          "parameters": [
            {
              "name": "count",
              "type": {
                "primitive": "number"
              }
            }
          ],
          "returns": {
            "type": {
              "primitive": "number"
            }
          }
        },
        {
          "async": true,
          "docs": {
            "stability": "experimental"
          },
          "locationInModule": {
            "filename": "lib/compliance.ts",
            "line": 437
          },
          "name": "serialSumAsync",
          "parameters": [
            {
              "name": "count",
              "type": {
                "primitive": "number"
              }
            }
          ],
          "returns": {
            "type": {
              "primitive": "number"
            }
          }
        },
        {
          "docs": {
            "stability": "experimental"
          },
          "locationInModule": {
            "filename": "lib/compliance.ts",
            "line": 456
          },
          "name": "sumSync",
          "parameters": [
            {
              "name": "count",
              "type": {
                "primitive": "number"
              }
            }
          ],
          "returns": {
            "type": {
              "primitive": "number"
            }
          }
        }
      ],
      "name": "VirtualMethodPlayground"
    },
    "jsii-calc.VoidCallback": {
      "abstract": true,
      "assembly": "jsii-calc",
      "docs": {
        "remarks": "- Implement `overrideMe` (method does not have to do anything).\n- Invoke `callMe`\n- Verify that `methodWasCalled` is `true`.",
        "stability": "experimental",
        "summary": "This test is used to validate the runtimes can return correctly from a void callback."
      },
      "fqn": "jsii-calc.VoidCallback",
      "initializer": {},
      "kind": "class",
      "locationInModule": {
        "filename": "lib/compliance.ts",
        "line": 1706
      },
      "methods": [
        {
          "docs": {
            "stability": "experimental"
          },
          "locationInModule": {
            "filename": "lib/compliance.ts",
            "line": 1711
          },
          "name": "callMe"
        },
        {
          "abstract": true,
          "docs": {
            "stability": "experimental"
          },
          "locationInModule": {
            "filename": "lib/compliance.ts",
            "line": 1715
          },
          "name": "overrideMe",
          "protected": true
        }
      ],
      "name": "VoidCallback",
      "properties": [
        {
          "docs": {
            "stability": "experimental"
          },
          "immutable": true,
          "locationInModule": {
            "filename": "lib/compliance.ts",
            "line": 1708
          },
          "name": "methodWasCalled",
          "type": {
            "primitive": "boolean"
          }
        }
      ]
    },
    "jsii-calc.WithPrivatePropertyInConstructor": {
      "assembly": "jsii-calc",
      "docs": {
        "stability": "experimental",
        "summary": "Verifies that private property declarations in constructor arguments are hidden."
      },
      "fqn": "jsii-calc.WithPrivatePropertyInConstructor",
      "initializer": {
        "docs": {
          "stability": "experimental"
        },
        "parameters": [
          {
            "name": "privateField",
            "optional": true,
            "type": {
              "primitive": "string"
            }
          }
        ]
      },
      "kind": "class",
      "locationInModule": {
        "filename": "lib/compliance.ts",
        "line": 1721
      },
      "name": "WithPrivatePropertyInConstructor",
      "properties": [
        {
          "docs": {
            "stability": "experimental"
          },
          "immutable": true,
          "locationInModule": {
            "filename": "lib/compliance.ts",
            "line": 1724
          },
          "name": "success",
          "type": {
            "primitive": "boolean"
          }
        }
      ]
    },
    "jsii-calc.composition.CompositeOperation": {
      "abstract": true,
      "assembly": "jsii-calc",
      "base": "@scope/jsii-calc-lib.Operation",
      "docs": {
        "stability": "experimental",
        "summary": "Abstract operation composed from an expression of other operations."
      },
      "fqn": "jsii-calc.composition.CompositeOperation",
      "initializer": {},
      "kind": "class",
      "locationInModule": {
        "filename": "lib/calculator.ts",
        "line": 131
      },
      "methods": [
        {
          "docs": {
            "stability": "experimental",
            "summary": "String representation of the value."
          },
          "locationInModule": {
            "filename": "lib/calculator.ts",
            "line": 157
          },
          "name": "toString",
          "overrides": "@scope/jsii-calc-lib.Operation",
          "returns": {
            "type": {
              "primitive": "string"
            }
          }
        }
      ],
      "name": "CompositeOperation",
      "namespace": "composition",
      "properties": [
        {
          "abstract": true,
          "docs": {
            "remarks": "Must be implemented by derived classes.",
            "stability": "experimental",
            "summary": "The expression that this operation consists of."
          },
          "immutable": true,
          "locationInModule": {
            "filename": "lib/calculator.ts",
            "line": 155
          },
          "name": "expression",
          "type": {
            "fqn": "@scope/jsii-calc-lib.Value"
          }
        },
        {
          "docs": {
            "stability": "experimental",
            "summary": "The value."
          },
          "immutable": true,
          "locationInModule": {
            "filename": "lib/calculator.ts",
            "line": 147
          },
          "name": "value",
          "overrides": "@scope/jsii-calc-lib.Value",
          "type": {
            "primitive": "number"
          }
        },
        {
          "docs": {
            "stability": "experimental",
            "summary": "A set of postfixes to include in a decorated .toString()."
          },
          "locationInModule": {
            "filename": "lib/calculator.ts",
            "line": 145
          },
          "name": "decorationPostfixes",
          "type": {
            "collection": {
              "elementtype": {
                "primitive": "string"
              },
              "kind": "array"
            }
          }
        },
        {
          "docs": {
            "stability": "experimental",
            "summary": "A set of prefixes to include in a decorated .toString()."
          },
          "locationInModule": {
            "filename": "lib/calculator.ts",
            "line": 140
          },
          "name": "decorationPrefixes",
          "type": {
            "collection": {
              "elementtype": {
                "primitive": "string"
              },
              "kind": "array"
            }
          }
        },
        {
          "docs": {
            "stability": "experimental",
            "summary": "The .toString() style."
          },
          "locationInModule": {
            "filename": "lib/calculator.ts",
            "line": 135
          },
          "name": "stringStyle",
          "type": {
            "fqn": "jsii-calc.composition.CompositeOperation.CompositionStringStyle"
          }
        }
      ]
    },
    "jsii-calc.composition.CompositeOperation.CompositionStringStyle": {
      "assembly": "jsii-calc",
      "docs": {
        "stability": "experimental",
        "summary": "Style of .toString() output for CompositeOperation."
      },
      "fqn": "jsii-calc.composition.CompositeOperation.CompositionStringStyle",
      "kind": "enum",
      "locationInModule": {
        "filename": "lib/calculator.ts",
        "line": 173
      },
      "members": [
        {
          "docs": {
            "stability": "experimental",
            "summary": "Normal string expression."
          },
          "name": "NORMAL"
        },
        {
          "docs": {
            "stability": "experimental",
            "summary": "Decorated string expression."
          },
          "name": "DECORATED"
        }
      ],
      "name": "CompositionStringStyle",
      "namespace": "composition.CompositeOperation"
    },
    "jsii-calc.submodule.MyClass": {
      "assembly": "jsii-calc",
      "docs": {
        "stability": "experimental"
      },
      "fqn": "jsii-calc.submodule.MyClass",
      "initializer": {
        "docs": {
          "stability": "experimental"
        }
      },
      "interfaces": [
        "jsii-calc.submodule.nested_submodule.deeplyNested.INamespaced"
      ],
      "kind": "class",
      "locationInModule": {
        "filename": "lib/submodule/my-class.ts",
        "line": 5
      },
      "name": "MyClass",
      "namespace": "submodule",
      "properties": [
        {
          "docs": {
            "stability": "experimental"
          },
          "immutable": true,
          "locationInModule": {
            "filename": "lib/submodule/my-class.ts",
            "line": 8
          },
          "name": "awesomeness",
          "type": {
            "fqn": "jsii-calc.submodule.child.Awesomeness"
          }
        },
        {
          "docs": {
            "stability": "experimental"
          },
          "immutable": true,
          "locationInModule": {
            "filename": "lib/submodule/my-class.ts",
            "line": 6
          },
          "name": "definedAt",
          "overrides": "jsii-calc.submodule.nested_submodule.deeplyNested.INamespaced",
          "type": {
            "primitive": "string"
          }
        },
        {
          "docs": {
            "stability": "experimental"
          },
          "immutable": true,
          "locationInModule": {
            "filename": "lib/submodule/my-class.ts",
            "line": 7
          },
          "name": "goodness",
          "type": {
            "fqn": "jsii-calc.submodule.child.Goodness"
          }
        },
        {
          "docs": {
            "stability": "experimental"
          },
          "locationInModule": {
            "filename": "lib/submodule/my-class.ts",
            "line": 9
          },
          "name": "allTypes",
          "optional": true,
          "type": {
            "fqn": "jsii-calc.AllTypes"
          }
        }
      ]
    },
    "jsii-calc.submodule.back_references.MyClassReference": {
      "assembly": "jsii-calc",
      "datatype": true,
      "docs": {
        "stability": "experimental"
      },
      "fqn": "jsii-calc.submodule.back_references.MyClassReference",
      "kind": "interface",
      "locationInModule": {
        "filename": "lib/submodule/refers-to-parent/index.ts",
        "line": 3
      },
      "name": "MyClassReference",
      "namespace": "submodule.back_references",
      "properties": [
        {
          "abstract": true,
          "docs": {
            "stability": "experimental"
          },
          "immutable": true,
          "locationInModule": {
            "filename": "lib/submodule/refers-to-parent/index.ts",
            "line": 4
          },
          "name": "reference",
          "type": {
            "fqn": "jsii-calc.submodule.MyClass"
          }
        }
      ]
    },
    "jsii-calc.submodule.child.Awesomeness": {
      "assembly": "jsii-calc",
      "docs": {
        "stability": "experimental"
      },
      "fqn": "jsii-calc.submodule.child.Awesomeness",
      "kind": "enum",
      "locationInModule": {
        "filename": "lib/submodule/child/index.ts",
        "line": 15
      },
      "members": [
        {
          "docs": {
            "stability": "experimental",
            "summary": "It was awesome!"
          },
          "name": "AWESOME"
        }
      ],
      "name": "Awesomeness",
      "namespace": "submodule.child"
    },
    "jsii-calc.submodule.child.Goodness": {
      "assembly": "jsii-calc",
      "docs": {
        "stability": "experimental"
      },
      "fqn": "jsii-calc.submodule.child.Goodness",
      "kind": "enum",
      "locationInModule": {
        "filename": "lib/submodule/child/index.ts",
        "line": 5
      },
      "members": [
        {
          "docs": {
            "stability": "experimental",
            "summary": "It's pretty good."
          },
          "name": "PRETTY_GOOD"
        },
        {
          "docs": {
            "stability": "experimental",
            "summary": "It's really good."
          },
          "name": "REALLY_GOOD"
        },
        {
          "docs": {
            "stability": "experimental",
            "summary": "It's amazingly good."
          },
          "name": "AMAZINGLY_GOOD"
        }
      ],
      "name": "Goodness",
      "namespace": "submodule.child"
    },
    "jsii-calc.submodule.child.Structure": {
      "assembly": "jsii-calc",
      "datatype": true,
      "docs": {
        "stability": "experimental"
      },
      "fqn": "jsii-calc.submodule.child.Structure",
      "kind": "interface",
      "locationInModule": {
        "filename": "lib/submodule/child/index.ts",
        "line": 1
      },
      "name": "Structure",
      "namespace": "submodule.child",
      "properties": [
        {
          "abstract": true,
          "docs": {
            "stability": "experimental"
          },
          "immutable": true,
          "locationInModule": {
            "filename": "lib/submodule/child/index.ts",
            "line": 2
          },
          "name": "bool",
          "type": {
            "primitive": "boolean"
          }
        }
      ]
    },
    "jsii-calc.submodule.nested_submodule.Namespaced": {
      "abstract": true,
      "assembly": "jsii-calc",
      "docs": {
        "stability": "experimental"
      },
      "fqn": "jsii-calc.submodule.nested_submodule.Namespaced",
      "interfaces": [
        "jsii-calc.submodule.nested_submodule.deeplyNested.INamespaced"
      ],
      "kind": "class",
      "locationInModule": {
        "filename": "lib/submodule/nested_submodule.ts",
        "line": 10
      },
      "name": "Namespaced",
      "namespace": "submodule.nested_submodule",
      "properties": [
        {
          "docs": {
            "stability": "experimental"
          },
          "immutable": true,
          "locationInModule": {
            "filename": "lib/submodule/nested_submodule.ts",
            "line": 11
          },
          "name": "definedAt",
          "overrides": "jsii-calc.submodule.nested_submodule.deeplyNested.INamespaced",
          "type": {
            "primitive": "string"
          }
        },
        {
          "abstract": true,
          "docs": {
            "stability": "experimental"
          },
          "immutable": true,
          "locationInModule": {
            "filename": "lib/submodule/nested_submodule.ts",
            "line": 12
          },
          "name": "goodness",
          "type": {
            "fqn": "jsii-calc.submodule.child.Goodness"
          }
        }
      ]
    },
    "jsii-calc.submodule.nested_submodule.deeplyNested.INamespaced": {
      "assembly": "jsii-calc",
      "docs": {
        "stability": "experimental"
      },
      "fqn": "jsii-calc.submodule.nested_submodule.deeplyNested.INamespaced",
      "kind": "interface",
      "locationInModule": {
        "filename": "lib/submodule/nested_submodule.ts",
        "line": 5
      },
      "name": "INamespaced",
      "namespace": "submodule.nested_submodule.deeplyNested",
      "properties": [
        {
          "abstract": true,
          "docs": {
            "stability": "experimental"
          },
          "immutable": true,
          "locationInModule": {
            "filename": "lib/submodule/nested_submodule.ts",
            "line": 6
          },
          "name": "definedAt",
          "type": {
            "primitive": "string"
          }
        }
      ]
    }
  },
  "version": "0.0.0",
<<<<<<< HEAD
  "fingerprint": "Dtqi9hvNQJhZumJMY+Ttifsc34vRZW8tCZpizTkED1s="
=======
  "fingerprint": "LPI1XbecdL/VPbXVTmbAHHV0ox1k1cAxzrWF/f0rIxI="
>>>>>>> fc39cad0
}<|MERGE_RESOLUTION|>--- conflicted
+++ resolved
@@ -84,6 +84,14 @@
       }
     },
     "@scope/jsii-calc-lib": {
+      "submodules": {
+        "@scope/jsii-calc-lib.submodule": {
+          "locationInModule": {
+            "filename": "lib/index.ts",
+            "line": 112
+          }
+        }
+      },
       "targets": {
         "dotnet": {
           "namespace": "Amazon.JSII.Tests.CalculatorNamespace.LibNamespace",
@@ -138,6 +146,12 @@
   },
   "schema": "jsii/0.10.0",
   "submodules": {
+    "@scope/jsii-calc-lib.submodule": {
+      "locationInModule": {
+        "filename": "../@scope/jsii-calc-lib/build/index.d.ts",
+        "line": 94
+      }
+    },
     "jsii-calc.DerivedClassHasNoProperties": {
       "locationInModule": {
         "filename": "lib/compliance.ts",
@@ -165,7 +179,7 @@
     "jsii-calc.submodule": {
       "locationInModule": {
         "filename": "lib/index.ts",
-        "line": 7
+        "line": 8
       }
     },
     "jsii-calc.submodule.back_references": {
@@ -12571,9 +12585,5 @@
     }
   },
   "version": "0.0.0",
-<<<<<<< HEAD
-  "fingerprint": "Dtqi9hvNQJhZumJMY+Ttifsc34vRZW8tCZpizTkED1s="
-=======
-  "fingerprint": "LPI1XbecdL/VPbXVTmbAHHV0ox1k1cAxzrWF/f0rIxI="
->>>>>>> fc39cad0
+  "fingerprint": "DX1QMQgQSTuLzsXpnv5YcFSvPRw/30xHOP5U+5pQY0o="
 }