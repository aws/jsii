--- conflicted
+++ resolved
@@ -12624,11 +12624,6 @@
       ]
     }
   },
-<<<<<<< HEAD
-  "version": "1.1.0",
-  "fingerprint": "h68urJB4OlMC5Qt3hR6AGOi6UgNlUZohVIeqZAbRieM="
-=======
   "version": "0.0.0",
-  "fingerprint": "XNjL7+hJ5KwFtBCVEz4TZH4c2JtVW/gTPS7UNrw02Cg="
->>>>>>> 0f5027d0
+  "fingerprint": "ny41J4JJyD9lxI/q3EJUPqzmQ0rnSNrjgmCgzbLAI0w="
 }